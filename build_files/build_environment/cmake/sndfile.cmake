# ***** BEGIN GPL LICENSE BLOCK *****
#
# This program is free software; you can redistribute it and/or
# modify it under the terms of the GNU General Public License
# as published by the Free Software Foundation; either version 2
# of the License, or (at your option) any later version.
#
# This program is distributed in the hope that it will be useful,
# but WITHOUT ANY WARRANTY; without even the implied warranty of
# MERCHANTABILITY or FITNESS FOR A PARTICULAR PURPOSE.  See the
# GNU General Public License for more details.
#
# You should have received a copy of the GNU General Public License
# along with this program; if not, write to the Free Software Foundation,
# Inc., 51 Franklin Street, Fifth Floor, Boston, MA 02110-1301, USA.
#
# ***** END GPL LICENSE BLOCK *****

set(SNDFILE_EXTRA_ARGS)
set(SNDFILE_ENV PKG_CONFIG_PATH=${mingw_LIBDIR}/ogg/lib/pkgconfig:${mingw_LIBDIR}/vorbis/lib/pkgconfig:${mingw_LIBDIR}/flac/lib/pkgconfig:${mingw_LIBDIR})

if(WIN32)
  set(SNDFILE_ENV set ${SNDFILE_ENV} &&)
<<<<<<< HEAD
  #shared for windows because static libs will drag in a libgcc dependency.
=======
  # Shared for windows because static libs will drag in a libgcc dependency.
>>>>>>> 0e280b96
  set(SNDFILE_OPTIONS --disable-static --enable-shared )
else()
  set(SNDFILE_OPTIONS --enable-static --disable-shared )
endif()

if(UNIX)
  set(SNDFILE_PATCH_CMD ${PATCH_CMD} --verbose -p 0 -d ${BUILD_DIR}/sndfile/src/external_sndfile < ${PATCH_DIR}/sndfile.diff)
else()
  set(SNDFILE_PATCH_CMD)
endif()

ExternalProject_Add(external_sndfile
  URL ${SNDFILE_URI}
  DOWNLOAD_DIR ${DOWNLOAD_DIR}
  URL_HASH MD5=${SNDFILE_HASH}
  PREFIX ${BUILD_DIR}/sndfile
  PATCH_COMMAND ${SNDFILE_PATCH_CMD}
  CONFIGURE_COMMAND ${CONFIGURE_ENV} && cd ${BUILD_DIR}/sndfile/src/external_sndfile/ && ${SNDFILE_ENV} ${CONFIGURE_COMMAND} ${SNDFILE_OPTIONS} --prefix=${mingw_LIBDIR}/sndfile
  BUILD_COMMAND ${CONFIGURE_ENV} && cd ${BUILD_DIR}/sndfile/src/external_sndfile/ && make -j${MAKE_THREADS}
  INSTALL_COMMAND ${CONFIGURE_ENV} && cd ${BUILD_DIR}/sndfile/src/external_sndfile/ && make install
  INSTALL_DIR ${LIBDIR}/sndfile
)

if(MSVC)
  set_target_properties(external_sndfile PROPERTIES FOLDER Mingw)
endif()

add_dependencies(
  external_sndfile
  external_ogg
  external_vorbis
)
if(UNIX)
  add_dependencies(
    external_sndfile
    external_flac
  )
<<<<<<< HEAD
=======
endif()

if(BUILD_MODE STREQUAL Release AND WIN32)
  ExternalProject_Add_Step(external_sndfile after_install
      COMMAND  lib /def:${BUILD_DIR}/sndfile/src/external_sndfile/src/libsndfile-1.def /machine:x64 /out:${BUILD_DIR}/sndfile/src/external_sndfile/src/libsndfile-1.lib
      COMMAND  ${CMAKE_COMMAND} -E copy ${LIBDIR}/sndfile/bin/libsndfile-1.dll ${HARVEST_TARGET}/sndfile/lib/libsndfile-1.dll
      COMMAND  ${CMAKE_COMMAND} -E copy ${BUILD_DIR}/sndfile/src/external_sndfile/src/libsndfile-1.lib ${HARVEST_TARGET}/sndfile/lib/libsndfile-1.lib
      COMMAND  ${CMAKE_COMMAND} -E copy ${LIBDIR}/sndfile/include/sndfile.h ${HARVEST_TARGET}/sndfile/include/sndfile.h

    DEPENDEES install
  )
>>>>>>> 0e280b96
endif()<|MERGE_RESOLUTION|>--- conflicted
+++ resolved
@@ -21,11 +21,7 @@
 
 if(WIN32)
   set(SNDFILE_ENV set ${SNDFILE_ENV} &&)
-<<<<<<< HEAD
-  #shared for windows because static libs will drag in a libgcc dependency.
-=======
   # Shared for windows because static libs will drag in a libgcc dependency.
->>>>>>> 0e280b96
   set(SNDFILE_OPTIONS --disable-static --enable-shared )
 else()
   set(SNDFILE_OPTIONS --enable-static --disable-shared )
@@ -63,8 +59,6 @@
     external_sndfile
     external_flac
   )
-<<<<<<< HEAD
-=======
 endif()
 
 if(BUILD_MODE STREQUAL Release AND WIN32)
@@ -76,5 +70,4 @@
 
     DEPENDEES install
   )
->>>>>>> 0e280b96
 endif()