--- conflicted
+++ resolved
@@ -48,11 +48,7 @@
 set(WITH_OPENIMAGEIO         OFF CACHE BOOL "" FORCE)
 set(WITH_OPENMP              OFF CACHE BOOL "" FORCE)
 set(WITH_OPENNL              OFF CACHE BOOL "" FORCE)
-<<<<<<< HEAD
 set(WITH_OPENVDB             OFF CACHE BOOL "" FORCE)
-set(WITH_PYTHON_INSTALL      OFF CACHE BOOL "" FORCE)
-=======
->>>>>>> 84e8b05e
 set(WITH_RAYOPTIMIZATION     OFF CACHE BOOL "" FORCE)
 set(WITH_SDL                 OFF CACHE BOOL "" FORCE)
 set(WITH_X11_XINPUT          OFF CACHE BOOL "" FORCE)
