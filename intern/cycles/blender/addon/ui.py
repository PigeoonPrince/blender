--- conflicted
+++ resolved
@@ -428,7 +428,6 @@
         row.active = not cscene.debug_use_spatial_splits
         row.prop(cscene, "debug_bvh_time_steps")
 
-<<<<<<< HEAD
 class CyclesRender_AOV_add(bpy.types.Operator):
     """Add an AOV pass"""
     bl_idname="scenerenderlayer.aov_add"
@@ -468,14 +467,12 @@
         split = row.split(percentage=0.65, align=True)
         split.prop(item, "name", text="")
         split.prop(item, "type", text="")
-=======
         col = layout.column()
         col.label(text="Viewport Resolution:")
         split = col.split()
         split.prop(rd, "preview_pixel_size", text="")
         split.prop(cscene, "preview_start_resolution")
 
->>>>>>> 2a87bd89
 
 class CYCLES_RENDER_PT_layer_options(CyclesButtonsPanel, Panel):
     bl_label = "Layer"
@@ -1883,36 +1880,6 @@
     CYCLES_OBJECT_PT_motion_blur,
     CYCLES_OBJECT_PT_cycles_settings,
     CYCLES_OT_use_shading_nodes,
-<<<<<<< HEAD
-    CyclesLamp_PT_preview,
-    CyclesLamp_PT_lamp,
-    CyclesLamp_PT_nodes,
-    CyclesLamp_PT_spot,
-    CyclesWorld_PT_preview,
-    CyclesWorld_PT_surface,
-    CyclesWorld_PT_volume,
-    CyclesWorld_PT_ambient_occlusion,
-    CyclesWorld_PT_mist,
-    CyclesWorld_PT_ray_visibility,
-    CyclesWorld_PT_settings,
-    CyclesMaterial_PT_preview,
-    CyclesMaterial_PT_surface,
-    CyclesMaterial_PT_volume,
-    CyclesMaterial_PT_displacement,
-    CyclesMaterial_PT_settings,
-    CyclesTexture_PT_context,
-    CyclesTexture_PT_node,
-    CyclesTexture_PT_mapping,
-    CyclesTexture_PT_colors,
-    CyclesParticle_PT_textures,
-    CyclesRender_PT_bake,
-    CyclesRender_PT_debug,
-    CyclesParticle_PT_CurveSettings,
-    CyclesScene_PT_simplify,
-    CyclesAOVList,
-    CyclesRender_AOV_add,
-    CyclesRender_AOV_delete,
-=======
     CYCLES_LAMP_PT_preview,
     CYCLES_LAMP_PT_lamp,
     CYCLES_LAMP_PT_nodes,
@@ -1938,7 +1905,6 @@
     CYCLES_RENDER_PT_debug,
     CYCLES_PARTICLE_PT_curve_settings,
     CYCLES_SCENE_PT_simplify,
->>>>>>> 2a87bd89
 )
 
 
