/*
 * Copyright 2011-2013 Blender Foundation
 *
 * Licensed under the Apache License, Version 2.0 (the "License");
 * you may not use this file except in compliance with the License.
 * You may obtain a copy of the License at
 *
 * http://www.apache.org/licenses/LICENSE-2.0
 *
 * Unless required by applicable law or agreed to in writing, software
 * distributed under the License is distributed on an "AS IS" BASIS,
 * WITHOUT WARRANTIES OR CONDITIONS OF ANY KIND, either express or implied.
 * See the License for the specific language governing permissions and
 * limitations under the License.
 */

#include <stdlib.h>

#include "device/device.h"
#include "render/background.h"
#include "render/buffers.h"
#include "render/camera.h"
#include "render/colorspace.h"
#include "render/film.h"
#include "render/integrator.h"
#include "render/light.h"
#include "render/mesh.h"
#include "render/object.h"
#include "render/scene.h"
#include "render/session.h"
#include "render/shader.h"
#include "render/stats.h"

#include "util/util_algorithm.h"
#include "util/util_color.h"
#include "util/util_foreach.h"
#include "util/util_function.h"
#include "util/util_hash.h"
#include "util/util_logging.h"
#include "util/util_murmurhash.h"
#include "util/util_progress.h"
#include "util/util_time.h"

#include "blender/blender_sync.h"
#include "blender/blender_session.h"
#include "blender/blender_util.h"

CCL_NAMESPACE_BEGIN

bool BlenderSession::headless = false;
int BlenderSession::num_resumable_chunks = 0;
int BlenderSession::current_resumable_chunk = 0;
int BlenderSession::start_resumable_chunk = 0;
int BlenderSession::end_resumable_chunk = 0;
bool BlenderSession::print_render_stats = false;

BlenderSession::BlenderSession(BL::RenderEngine &b_engine,
                               BL::Preferences &b_userpref,
                               BL::BlendData &b_data,
                               bool preview_osl)
    : session(NULL),
      sync(NULL),
      b_engine(b_engine),
      b_userpref(b_userpref),
      b_data(b_data),
      b_render(b_engine.render()),
      b_depsgraph(PointerRNA_NULL),
      b_scene(PointerRNA_NULL),
      b_v3d(PointerRNA_NULL),
      b_rv3d(PointerRNA_NULL),
      width(0),
      height(0),
      preview_osl(preview_osl),
      python_thread_state(NULL)
{
  /* offline render */
  background = true;
  last_redraw_time = 0.0;
  start_resize_time = 0.0;
  last_status_time = 0.0;
}

BlenderSession::BlenderSession(BL::RenderEngine &b_engine,
                               BL::Preferences &b_userpref,
                               BL::BlendData &b_data,
                               BL::SpaceView3D &b_v3d,
                               BL::RegionView3D &b_rv3d,
                               int width,
                               int height)
    : session(NULL),
      sync(NULL),
      b_engine(b_engine),
      b_userpref(b_userpref),
      b_data(b_data),
      b_render(b_engine.render()),
      b_depsgraph(PointerRNA_NULL),
      b_scene(PointerRNA_NULL),
      b_v3d(b_v3d),
      b_rv3d(b_rv3d),
      width(width),
      height(height),
      preview_osl(false),
      python_thread_state(NULL)
{
  /* 3d view render */
  background = false;
  last_redraw_time = 0.0;
  start_resize_time = 0.0;
  last_status_time = 0.0;
}

BlenderSession::~BlenderSession()
{
  free_session();
}

void BlenderSession::create_session()
{
  SessionParams session_params = BlenderSync::get_session_params(
      b_engine, b_userpref, b_scene, background);
  SceneParams scene_params = BlenderSync::get_scene_params(b_scene, background);
  bool session_pause = BlenderSync::get_session_pause(b_scene, background);

  /* reset status/progress */
  last_status = "";
  last_error = "";
  last_progress = -1.0f;
  start_resize_time = 0.0;

  /* create session */
  session = new Session(session_params);
  session->scene = scene;
  session->progress.set_update_callback(function_bind(&BlenderSession::tag_redraw, this));
  session->progress.set_cancel_callback(function_bind(&BlenderSession::test_cancel, this));
  session->set_pause(session_pause);

  /* create scene */
  scene = new Scene(scene_params, session->device);
  scene->name = b_scene.name();

  /* setup callbacks for builtin image support */
  scene->image_manager->builtin_image_info_cb = function_bind(
      &BlenderSession::builtin_image_info, this, _1, _2, _3);
  scene->image_manager->builtin_image_pixels_cb = function_bind(
      &BlenderSession::builtin_image_pixels, this, _1, _2, _3, _4, _5, _6, _7);
  scene->image_manager->builtin_image_float_pixels_cb = function_bind(
      &BlenderSession::builtin_image_float_pixels, this, _1, _2, _3, _4, _5, _6, _7);

  session->scene = scene;

  /* There is no single depsgraph to use for the entire render.
   * So we need to handle this differently.
   *
   * We could loop over the final render result render layers in pipeline and keep Cycles unaware
   * of multiple layers, or perhaps move syncing further down in the pipeline.
   */
  /* create sync */
  sync = new BlenderSync(b_engine, b_data, b_scene, scene, !background, session->progress);
  BL::Object b_camera_override(b_engine.camera_override());
  if (b_v3d) {
    sync->sync_view(b_v3d, b_rv3d, width, height);
  }
  else {
    sync->sync_camera(b_render, b_camera_override, width, height, "");
  }

  /* set buffer parameters */
  BufferParams buffer_params = BlenderSync::get_buffer_params(
      b_render, b_v3d, b_rv3d, scene->camera, width, height);
  session->reset(buffer_params, session_params.samples);

  b_engine.use_highlight_tiles(session_params.progressive_refine == false);

  update_resumable_tile_manager(session_params.samples);
}

void BlenderSession::reset_session(BL::BlendData &b_data, BL::Depsgraph &b_depsgraph)
{
  this->b_data = b_data;
  this->b_depsgraph = b_depsgraph;
  this->b_scene = b_depsgraph.scene_eval();

  if (preview_osl) {
    PointerRNA cscene = RNA_pointer_get(&b_scene.ptr, "cycles");
    RNA_boolean_set(&cscene, "shading_system", preview_osl);
  }

  if (b_v3d) {
    this->b_render = b_scene.render();
  }
  else {
    this->b_render = b_engine.render();
    width = render_resolution_x(b_render);
    height = render_resolution_y(b_render);
  }

  bool is_new_session = (session == NULL);
  if (is_new_session) {
    /* Initialize session and remember it was just created so not to
     * re-create it below.
     */
    create_session();
  }

  if (b_v3d) {
    /* NOTE: We need to create session, but all the code from below
     * will make viewport render to stuck on initialization.
     */
    return;
  }

  SessionParams session_params = BlenderSync::get_session_params(
      b_engine, b_userpref, b_scene, background);
  SceneParams scene_params = BlenderSync::get_scene_params(b_scene, background);

  if (scene->params.modified(scene_params) || session->params.modified(session_params) ||
      !scene_params.persistent_data) {
    /* if scene or session parameters changed, it's easier to simply re-create
     * them rather than trying to distinguish which settings need to be updated
     */
    if (!is_new_session) {
      free_session();
      create_session();
    }
    return;
  }

  session->progress.reset();
  scene->reset();

  session->tile_manager.set_tile_order(session_params.tile_order);

  /* peak memory usage should show current render peak, not peak for all renders
   * made by this render session
   */
  session->stats.mem_peak = session->stats.mem_used;

  /* There is no single depsgraph to use for the entire render.
   * See note on create_session().
   */
  /* sync object should be re-created */
  sync = new BlenderSync(b_engine, b_data, b_scene, scene, !background, session->progress);

  BL::SpaceView3D b_null_space_view3d(PointerRNA_NULL);
  BL::RegionView3D b_null_region_view3d(PointerRNA_NULL);
  BufferParams buffer_params = BlenderSync::get_buffer_params(
      b_render, b_null_space_view3d, b_null_region_view3d, scene->camera, width, height);
  session->reset(buffer_params, session_params.samples);

  b_engine.use_highlight_tiles(session_params.progressive_refine == false);

  /* reset time */
  start_resize_time = 0.0;
}

void BlenderSession::free_session()
{
  if (sync)
    delete sync;

  delete session;
}

static ShaderEvalType get_shader_type(const string &pass_type)
{
  const char *shader_type = pass_type.c_str();

  /* data passes */
  if (strcmp(shader_type, "NORMAL") == 0)
    return SHADER_EVAL_NORMAL;
  else if (strcmp(shader_type, "UV") == 0)
    return SHADER_EVAL_UV;
  else if (strcmp(shader_type, "ROUGHNESS") == 0)
    return SHADER_EVAL_ROUGHNESS;
  else if (strcmp(shader_type, "DIFFUSE_COLOR") == 0)
    return SHADER_EVAL_DIFFUSE_COLOR;
  else if (strcmp(shader_type, "GLOSSY_COLOR") == 0)
    return SHADER_EVAL_GLOSSY_COLOR;
  else if (strcmp(shader_type, "TRANSMISSION_COLOR") == 0)
    return SHADER_EVAL_TRANSMISSION_COLOR;
  else if (strcmp(shader_type, "SUBSURFACE_COLOR") == 0)
    return SHADER_EVAL_SUBSURFACE_COLOR;
  else if (strcmp(shader_type, "EMIT") == 0)
    return SHADER_EVAL_EMISSION;

  /* light passes */
  else if (strcmp(shader_type, "AO") == 0)
    return SHADER_EVAL_AO;
  else if (strcmp(shader_type, "COMBINED") == 0)
    return SHADER_EVAL_COMBINED;
  else if (strcmp(shader_type, "SHADOW") == 0)
    return SHADER_EVAL_SHADOW;
  else if (strcmp(shader_type, "DIFFUSE") == 0)
    return SHADER_EVAL_DIFFUSE;
  else if (strcmp(shader_type, "GLOSSY") == 0)
    return SHADER_EVAL_GLOSSY;
  else if (strcmp(shader_type, "TRANSMISSION") == 0)
    return SHADER_EVAL_TRANSMISSION;
  else if (strcmp(shader_type, "SUBSURFACE") == 0)
    return SHADER_EVAL_SUBSURFACE;

  /* extra */
  else if (strcmp(shader_type, "ENVIRONMENT") == 0)
    return SHADER_EVAL_ENVIRONMENT;

  else
    return SHADER_EVAL_BAKE;
}

static BL::RenderResult begin_render_result(BL::RenderEngine &b_engine,
                                            int x,
                                            int y,
                                            int w,
                                            int h,
                                            const char *layername,
                                            const char *viewname)
{
  return b_engine.begin_result(x, y, w, h, layername, viewname);
}

static void end_render_result(BL::RenderEngine &b_engine,
                              BL::RenderResult &b_rr,
                              bool cancel,
                              bool highlight,
                              bool do_merge_results)
{
  b_engine.end_result(b_rr, (int)cancel, (int)highlight, (int)do_merge_results);
}

void BlenderSession::do_write_update_render_tile(RenderTile &rtile,
                                                 bool do_update_only,
                                                 bool highlight)
{
  int x = rtile.x - session->tile_manager.params.full_x;
  int y = rtile.y - session->tile_manager.params.full_y;
  int w = rtile.w;
  int h = rtile.h;

  /* get render result */
  BL::RenderResult b_rr = begin_render_result(
      b_engine, x, y, w, h, b_rlay_name.c_str(), b_rview_name.c_str());

  /* can happen if the intersected rectangle gives 0 width or height */
  if (b_rr.ptr.data == NULL) {
    return;
  }

  BL::RenderResult::layers_iterator b_single_rlay;
  b_rr.layers.begin(b_single_rlay);

  /* layer will be missing if it was disabled in the UI */
  if (b_single_rlay == b_rr.layers.end())
    return;

  BL::RenderLayer b_rlay = *b_single_rlay;

  if (do_update_only) {
    /* Sample would be zero at initial tile update, which is only needed
     * to tag tile form blender side as IN PROGRESS for proper highlight
     * no buffers should be sent to blender yet. For denoise we also
     * keep showing the noisy buffers until denoise is done. */
    bool merge = (rtile.sample != 0) && (rtile.task != RenderTile::DENOISE);

    if (merge) {
      update_render_result(b_rlay, rtile);
    }

    end_render_result(b_engine, b_rr, true, highlight, merge);
  }
  else {
    /* Write final render result. */
    write_render_result(b_rlay, rtile);
    end_render_result(b_engine, b_rr, false, false, true);
  }
}

void BlenderSession::write_render_tile(RenderTile &rtile)
{
  do_write_update_render_tile(rtile, false, false);
}

void BlenderSession::update_render_tile(RenderTile &rtile, bool highlight)
{
  /* use final write for preview renders, otherwise render result wouldn't be
   * be updated in blender side
   * would need to be investigated a bit further, but for now shall be fine
   */
  if (!b_engine.is_preview())
    do_write_update_render_tile(rtile, true, highlight);
  else
    do_write_update_render_tile(rtile, false, false);
}

static void add_cryptomatte_layer(BL::RenderResult &b_rr, string name, string manifest)
{
  string identifier = string_printf("%08x", util_murmur_hash3(name.c_str(), name.length(), 0));
  string prefix = "cryptomatte/" + identifier.substr(0, 7) + "/";

  render_add_metadata(b_rr, prefix + "name", name);
  render_add_metadata(b_rr, prefix + "hash", "MurmurHash3_32");
  render_add_metadata(b_rr, prefix + "conversion", "uint32_to_float32");
  render_add_metadata(b_rr, prefix + "manifest", manifest);
}

void BlenderSession::stamp_view_layer_metadata(Scene *scene, const string &view_layer_name)
{
  BL::RenderResult b_rr = b_engine.get_result();
  string prefix = "cycles." + view_layer_name + ".";

  /* Configured number of samples for the view layer. */
  b_rr.stamp_data_add_field((prefix + "samples").c_str(),
                            to_string(session->params.samples).c_str());

  /* Store ranged samples information. */
  if (session->tile_manager.range_num_samples != -1) {
    b_rr.stamp_data_add_field((prefix + "range_start_sample").c_str(),
                              to_string(session->tile_manager.range_start_sample).c_str());
    b_rr.stamp_data_add_field((prefix + "range_num_samples").c_str(),
                              to_string(session->tile_manager.range_num_samples).c_str());
  }

  /* Write cryptomatte metadata. */
  if (scene->film->cryptomatte_passes & CRYPT_OBJECT) {
    add_cryptomatte_layer(b_rr,
                          view_layer_name + ".CryptoObject",
                          scene->object_manager->get_cryptomatte_objects(scene));
  }
  if (scene->film->cryptomatte_passes & CRYPT_MATERIAL) {
    add_cryptomatte_layer(b_rr,
                          view_layer_name + ".CryptoMaterial",
                          scene->shader_manager->get_cryptomatte_materials(scene));
  }
  if (scene->film->cryptomatte_passes & CRYPT_ASSET) {
    add_cryptomatte_layer(b_rr,
                          view_layer_name + ".CryptoAsset",
                          scene->object_manager->get_cryptomatte_assets(scene));
  }

  /* Store synchronization and bare-render times. */
  double total_time, render_time;
  session->progress.get_time(total_time, render_time);
  b_rr.stamp_data_add_field((prefix + "total_time").c_str(),
                            time_human_readable_from_seconds(total_time).c_str());
  b_rr.stamp_data_add_field((prefix + "render_time").c_str(),
                            time_human_readable_from_seconds(render_time).c_str());
  b_rr.stamp_data_add_field((prefix + "synchronization_time").c_str(),
                            time_human_readable_from_seconds(total_time - render_time).c_str());
}

void BlenderSession::render(BL::Depsgraph &b_depsgraph_)
{
  b_depsgraph = b_depsgraph_;

  /* set callback to write out render results */
  session->write_render_tile_cb = function_bind(&BlenderSession::write_render_tile, this, _1);
  session->update_render_tile_cb = function_bind(
      &BlenderSession::update_render_tile, this, _1, _2);

  /* get buffer parameters */
  SessionParams session_params = BlenderSync::get_session_params(
      b_engine, b_userpref, b_scene, background);
  BufferParams buffer_params = BlenderSync::get_buffer_params(
      b_render, b_v3d, b_rv3d, scene->camera, width, height);

  /* render each layer */
  BL::ViewLayer b_view_layer = b_depsgraph.view_layer_eval();

  /* temporary render result to find needed passes and views */
  BL::RenderResult b_rr = begin_render_result(
      b_engine, 0, 0, 1, 1, b_view_layer.name().c_str(), NULL);
  BL::RenderResult::layers_iterator b_single_rlay;
  b_rr.layers.begin(b_single_rlay);
  BL::RenderLayer b_rlay = *b_single_rlay;
  b_rlay_name = b_view_layer.name();

  /* add passes */
  vector<Pass> passes = sync->sync_render_passes(b_rlay, b_view_layer);
  buffer_params.passes = passes;

  PointerRNA crl = RNA_pointer_get(&b_view_layer.ptr, "cycles");
  bool use_denoising = get_boolean(crl, "use_denoising");
  bool use_optix_denoising = get_boolean(crl, "use_optix_denoising");
  bool write_denoising_passes = get_boolean(crl, "denoising_store_passes");

  buffer_params.denoising_data_pass = use_denoising || write_denoising_passes;
  buffer_params.denoising_clean_pass = (scene->film->denoising_flags & DENOISING_CLEAN_ALL_PASSES);
  buffer_params.denoising_prefiltered_pass = write_denoising_passes && !use_optix_denoising;

  session->params.run_denoising = use_denoising || write_denoising_passes;
  session->params.full_denoising = use_denoising && !use_optix_denoising;
  session->params.optix_denoising = use_denoising && use_optix_denoising;
  session->params.write_denoising_passes = write_denoising_passes && !use_optix_denoising;
  session->params.denoising.radius = get_int(crl, "denoising_radius");
  session->params.denoising.strength = get_float(crl, "denoising_strength");
  session->params.denoising.feature_strength = get_float(crl, "denoising_feature_strength");
  session->params.denoising.relative_pca = get_boolean(crl, "denoising_relative_pca");
  session->params.denoising.optix_input_passes = get_enum(crl, "denoising_optix_input_passes");
  session->tile_manager.schedule_denoising = session->params.run_denoising;

  scene->film->denoising_data_pass = buffer_params.denoising_data_pass;
  scene->film->denoising_clean_pass = buffer_params.denoising_clean_pass;
  scene->film->denoising_prefiltered_pass = buffer_params.denoising_prefiltered_pass;

  scene->film->pass_alpha_threshold = b_view_layer.pass_alpha_threshold();
  scene->film->tag_passes_update(scene, passes);
  scene->film->tag_update(scene);
  scene->integrator->tag_update(scene);

  BL::RenderResult::views_iterator b_view_iter;

  int num_views = 0;
  for (b_rr.views.begin(b_view_iter); b_view_iter != b_rr.views.end(); ++b_view_iter) {
    num_views++;
  }

  int view_index = 0;
  for (b_rr.views.begin(b_view_iter); b_view_iter != b_rr.views.end();
       ++b_view_iter, ++view_index) {
    b_rview_name = b_view_iter->name();

    /* set the current view */
    b_engine.active_view_set(b_rview_name.c_str());

    /* update scene */
    BL::Object b_camera_override(b_engine.camera_override());
    sync->sync_camera(b_render, b_camera_override, width, height, b_rview_name.c_str());
    sync->sync_data(
        b_render, b_depsgraph, b_v3d, b_camera_override, width, height, &python_thread_state);
    builtin_images_load();

    /* Attempt to free all data which is held by Blender side, since at this
     * point we know that we've got everything to render current view layer.
     */
    /* At the moment we only free if we are not doing multi-view
     * (or if we are rendering the last view). See T58142/D4239 for discussion.
     */
    if (view_index == num_views - 1) {
      free_blender_memory_if_possible();
    }

    /* Make sure all views have different noise patterns. - hardcoded value just to make it random
     */
    if (view_index != 0) {
      scene->integrator->seed += hash_uint2(scene->integrator->seed,
                                            hash_uint2(view_index * 0xdeadbeef, 0));
      scene->integrator->tag_update(scene);
    }

    /* Update number of samples per layer. */
    int samples = sync->get_layer_samples();
    bool bound_samples = sync->get_layer_bound_samples();
    int effective_layer_samples;

    if (samples != 0 && (!bound_samples || (samples < session_params.samples)))
      effective_layer_samples = samples;
    else
      effective_layer_samples = session_params.samples;

    /* Update tile manager if we're doing resumable render. */
    update_resumable_tile_manager(effective_layer_samples);

    /* Update session itself. */
    session->reset(buffer_params, effective_layer_samples);

    /* render */
    session->start();
    session->wait();

    if (!b_engine.is_preview() && background && print_render_stats) {
      RenderStats stats;
      session->collect_statistics(&stats);
      printf("Render statistics:\n%s\n", stats.full_report().c_str());
    }

    if (session->progress.get_cancel())
      break;
  }

  /* add metadata */
  stamp_view_layer_metadata(scene, b_rlay_name);

  /* free result without merging */
  end_render_result(b_engine, b_rr, true, true, false);

  double total_time, render_time;
  session->progress.get_time(total_time, render_time);
  VLOG(1) << "Total render time: " << total_time;
  VLOG(1) << "Render time (without synchronization): " << render_time;

  /* clear callback */
  session->write_render_tile_cb = function_null;
  session->update_render_tile_cb = function_null;

  /* TODO: find a way to clear this data for persistent data render */
#if 0
  /* free all memory used (host and device), so we wouldn't leave render
   * engine with extra memory allocated
   */

  session->device_free();

  delete sync;
  sync = NULL;
#endif
}

static void populate_bake_data(BakeData *data,
                               const int object_id,
                               BL::BakePixel &pixel_array,
                               const int num_pixels)
{
  BL::BakePixel bp = pixel_array;

  int i;
  for (i = 0; i < num_pixels; i++) {
    if (bp.object_id() == object_id) {
      data->set(i, bp.primitive_id(), bp.uv(), bp.du_dx(), bp.du_dy(), bp.dv_dx(), bp.dv_dy());
    }
    else {
      data->set_null(i);
    }
    bp = bp.next();
  }
}

static int bake_pass_filter_get(const int pass_filter)
{
  int flag = BAKE_FILTER_NONE;

  if ((pass_filter & BL::BakeSettings::pass_filter_DIRECT) != 0)
    flag |= BAKE_FILTER_DIRECT;
  if ((pass_filter & BL::BakeSettings::pass_filter_INDIRECT) != 0)
    flag |= BAKE_FILTER_INDIRECT;
  if ((pass_filter & BL::BakeSettings::pass_filter_COLOR) != 0)
    flag |= BAKE_FILTER_COLOR;

  if ((pass_filter & BL::BakeSettings::pass_filter_DIFFUSE) != 0)
    flag |= BAKE_FILTER_DIFFUSE;
  if ((pass_filter & BL::BakeSettings::pass_filter_GLOSSY) != 0)
    flag |= BAKE_FILTER_GLOSSY;
  if ((pass_filter & BL::BakeSettings::pass_filter_TRANSMISSION) != 0)
    flag |= BAKE_FILTER_TRANSMISSION;
  if ((pass_filter & BL::BakeSettings::pass_filter_SUBSURFACE) != 0)
    flag |= BAKE_FILTER_SUBSURFACE;

  if ((pass_filter & BL::BakeSettings::pass_filter_EMIT) != 0)
    flag |= BAKE_FILTER_EMISSION;
  if ((pass_filter & BL::BakeSettings::pass_filter_AO) != 0)
    flag |= BAKE_FILTER_AO;

  return flag;
}

void BlenderSession::bake(BL::Depsgraph &b_depsgraph_,
                          BL::Object &b_object,
                          const string &pass_type,
                          const int pass_filter,
                          const int object_id,
                          BL::BakePixel &pixel_array,
                          const size_t num_pixels,
                          const int /*depth*/,
                          float result[])
{
  b_depsgraph = b_depsgraph_;

  ShaderEvalType shader_type = get_shader_type(pass_type);

  /* Set baking flag in advance, so kernel loading can check if we need
   * any baking capabilities.
   */
  scene->bake_manager->set_baking(true);

  /* ensure kernels are loaded before we do any scene updates */
  session->load_kernels();

  if (shader_type == SHADER_EVAL_UV) {
    /* force UV to be available */
    Pass::add(PASS_UV, scene->film->passes);
  }

  int bake_pass_filter = bake_pass_filter_get(pass_filter);
  bake_pass_filter = BakeManager::shader_type_to_pass_filter(shader_type, bake_pass_filter);

  /* force use_light_pass to be true if we bake more than just colors */
  if (bake_pass_filter & ~BAKE_FILTER_COLOR) {
    Pass::add(PASS_LIGHT, scene->film->passes);
  }

  /* create device and update scene */
  scene->film->tag_update(scene);
  scene->integrator->tag_update(scene);

  if (!session->progress.get_cancel()) {
    /* update scene */
    BL::Object b_camera_override(b_engine.camera_override());
    sync->sync_camera(b_render, b_camera_override, width, height, "");
    sync->sync_data(
        b_render, b_depsgraph, b_v3d, b_camera_override, width, height, &python_thread_state);
    builtin_images_load();
  }

  BakeData *bake_data = NULL;

  if (!session->progress.get_cancel()) {
    /* get buffer parameters */
    SessionParams session_params = BlenderSync::get_session_params(
        b_engine, b_userpref, b_scene, background);
    BufferParams buffer_params = BlenderSync::get_buffer_params(
        b_render, b_v3d, b_rv3d, scene->camera, width, height);

    scene->bake_manager->set_shader_limit((size_t)b_engine.tile_x(), (size_t)b_engine.tile_y());

    /* set number of samples */
    session->tile_manager.set_samples(session_params.samples);
    session->reset(buffer_params, session_params.samples);
    session->update_scene();

    /* find object index. todo: is arbitrary - copied from mesh_displace.cpp */
    size_t object_index = OBJECT_NONE;
    int tri_offset = 0;

    for (size_t i = 0; i < scene->objects.size(); i++) {
      const Object *object = scene->objects[i];
      const Geometry *geom = object->geometry;
      if (object->name == b_object.name() && geom->type == Geometry::MESH) {
        const Mesh *mesh = static_cast<const Mesh *>(geom);
        object_index = i;
        tri_offset = mesh->prim_offset;
        break;
      }
    }

    /* Object might have been disabled for rendering or excluded in some
     * other way, in that case Blender will report a warning afterwards. */
    if (object_index != OBJECT_NONE) {
      int object = object_index;

      bake_data = scene->bake_manager->init(object, tri_offset, num_pixels);
      populate_bake_data(bake_data, object_id, pixel_array, num_pixels);
    }

    /* set number of samples */
    session->tile_manager.set_samples(session_params.samples);
    session->reset(buffer_params, session_params.samples);
    session->update_scene();

    session->progress.set_update_callback(
        function_bind(&BlenderSession::update_bake_progress, this));
  }

  /* Perform bake. Check cancel to avoid crash with incomplete scene data. */
  if (!session->progress.get_cancel() && bake_data) {
    scene->bake_manager->bake(scene->device,
                              &scene->dscene,
                              scene,
                              session->progress,
                              shader_type,
                              bake_pass_filter,
                              bake_data,
                              result);
  }

  /* free all memory used (host and device), so we wouldn't leave render
   * engine with extra memory allocated
   */

  session->device_free();

  delete sync;
  sync = NULL;
}

void BlenderSession::do_write_update_render_result(BL::RenderLayer &b_rlay,
                                                   RenderTile &rtile,
                                                   bool do_update_only)
{
  RenderBuffers *buffers = rtile.buffers;

  /* copy data from device */
  if (!buffers->copy_from_device())
    return;

  float exposure = scene->film->exposure;

  vector<float> pixels(rtile.w * rtile.h * 4);

  /* Adjust absolute sample number to the range. */
  int sample = rtile.sample;
  const int range_start_sample = session->tile_manager.range_start_sample;
  if (range_start_sample != -1) {
    sample -= range_start_sample;
  }

  if (!do_update_only) {
    /* copy each pass */
    BL::RenderLayer::passes_iterator b_iter;

    for (b_rlay.passes.begin(b_iter); b_iter != b_rlay.passes.end(); ++b_iter) {
      BL::RenderPass b_pass(*b_iter);
      int components = b_pass.channels();

      /* Copy pixels from regular render passes. */
      bool read = buffers->get_pass_rect(b_pass.name(), exposure, sample, components, &pixels[0]);

      /* If denoising pass, */
      if (!read) {
        int denoising_offset = BlenderSync::get_denoising_pass(b_pass);
        if (denoising_offset >= 0) {
          read = buffers->get_denoising_pass_rect(
              denoising_offset, exposure, sample, components, &pixels[0]);
        }
      }

      if (!read) {
        memset(&pixels[0], 0, pixels.size() * sizeof(float));
      }

      b_pass.rect(&pixels[0]);
    }
  }
  else {
    /* copy combined pass */
    BL::RenderPass b_combined_pass(b_rlay.passes.find_by_name("Combined", b_rview_name.c_str()));
    if (buffers->get_pass_rect("Combined", exposure, sample, 4, &pixels[0]))
      b_combined_pass.rect(&pixels[0]);
  }
}

void BlenderSession::write_render_result(BL::RenderLayer &b_rlay, RenderTile &rtile)
{
  do_write_update_render_result(b_rlay, rtile, false);
}

void BlenderSession::update_render_result(BL::RenderLayer &b_rlay, RenderTile &rtile)
{
  do_write_update_render_result(b_rlay, rtile, true);
}

void BlenderSession::synchronize(BL::Depsgraph &b_depsgraph_)
{
  /* only used for viewport render */
  if (!b_v3d)
    return;

  /* on session/scene parameter changes, we recreate session entirely */
  SessionParams session_params = BlenderSync::get_session_params(
      b_engine, b_userpref, b_scene, background);
  SceneParams scene_params = BlenderSync::get_scene_params(b_scene, background);
  bool session_pause = BlenderSync::get_session_pause(b_scene, background);

  if (session->params.modified(session_params) || scene->params.modified(scene_params)) {
    free_session();
    create_session();
    return;
  }

  /* increase samples, but never decrease */
  session->set_samples(session_params.samples);
  session->set_pause(session_pause);

  /* copy recalc flags, outside of mutex so we can decide to do the real
   * synchronization at a later time to not block on running updates */
  sync->sync_recalc(b_depsgraph_, b_v3d);

  /* don't do synchronization if on pause */
  if (session_pause) {
    tag_update();
    return;
  }

  /* try to acquire mutex. if we don't want to or can't, come back later */
  if (!session->ready_to_reset() || !session->scene->mutex.try_lock()) {
    tag_update();
    return;
  }

  /* data and camera synchronize */
  b_depsgraph = b_depsgraph_;

  BL::Object b_camera_override(b_engine.camera_override());
  sync->sync_data(
      b_render, b_depsgraph, b_v3d, b_camera_override, width, height, &python_thread_state);

  if (b_rv3d)
    sync->sync_view(b_v3d, b_rv3d, width, height);
  else
    sync->sync_camera(b_render, b_camera_override, width, height, "");

  /* reset if needed */
  if (scene->need_reset()) {
    BufferParams buffer_params = BlenderSync::get_buffer_params(
        b_render, b_v3d, b_rv3d, scene->camera, width, height);
    session->reset(buffer_params, session_params.samples);

    /* After session reset, so device is not accessing image data anymore. */
    builtin_images_load();

    /* reset time */
    start_resize_time = 0.0;
  }

  /* unlock */
  session->scene->mutex.unlock();

  /* Start rendering thread, if it's not running already. Do this
   * after all scene data has been synced at least once. */
  session->start();
}

bool BlenderSession::draw(int w, int h)
{
  /* pause in redraw in case update is not being called due to final render */
  session->set_pause(BlenderSync::get_session_pause(b_scene, background));

  /* before drawing, we verify camera and viewport size changes, because
   * we do not get update callbacks for those, we must detect them here */
  if (session->ready_to_reset()) {
    bool reset = false;

    /* if dimensions changed, reset */
    if (width != w || height != h) {
      if (start_resize_time == 0.0) {
        /* don't react immediately to resizes to avoid flickery resizing
         * of the viewport, and some window managers changing the window
         * size temporarily on unminimize */
        start_resize_time = time_dt();
        tag_redraw();
      }
      else if (time_dt() - start_resize_time < 0.2) {
        tag_redraw();
      }
      else {
        width = w;
        height = h;
        reset = true;
      }
    }

    /* try to acquire mutex. if we can't, come back later */
    if (!session->scene->mutex.try_lock()) {
      tag_update();
    }
    else {
      /* update camera from 3d view */

      sync->sync_view(b_v3d, b_rv3d, width, height);

      if (scene->camera->need_update)
        reset = true;

      session->scene->mutex.unlock();
    }

    /* reset if requested */
    if (reset) {
      SessionParams session_params = BlenderSync::get_session_params(
          b_engine, b_userpref, b_scene, background);
      BufferParams buffer_params = BlenderSync::get_buffer_params(
          b_render, b_v3d, b_rv3d, scene->camera, width, height);
      bool session_pause = BlenderSync::get_session_pause(b_scene, background);

      if (session_pause == false) {
        session->reset(buffer_params, session_params.samples);
        start_resize_time = 0.0;
      }
    }
  }
  else {
    tag_update();
  }

  /* update status and progress for 3d view draw */
  update_status_progress();

  /* draw */
  BufferParams buffer_params = BlenderSync::get_buffer_params(
      b_render, b_v3d, b_rv3d, scene->camera, width, height);
  DeviceDrawParams draw_params;

  if (session->params.display_buffer_linear) {
    draw_params.bind_display_space_shader_cb = function_bind(
        &BL::RenderEngine::bind_display_space_shader, &b_engine, b_scene);
    draw_params.unbind_display_space_shader_cb = function_bind(
        &BL::RenderEngine::unbind_display_space_shader, &b_engine);
  }

  return !session->draw(buffer_params, draw_params);
}

void BlenderSession::get_status(string &status, string &substatus)
{
  session->progress.get_status(status, substatus);
}

void BlenderSession::get_kernel_status(string &kernel_status)
{
  session->progress.get_kernel_status(kernel_status);
}

void BlenderSession::get_progress(float &progress, double &total_time, double &render_time)
{
  session->progress.get_time(total_time, render_time);
  progress = session->progress.get_progress();
}

void BlenderSession::update_bake_progress()
{
  float progress = session->progress.get_progress();

  if (progress != last_progress) {
    b_engine.update_progress(progress);
    last_progress = progress;
  }
}

void BlenderSession::update_status_progress()
{
  string timestatus, status, substatus, kernel_status;
  string scene_status = "";
  float progress;
  double total_time, remaining_time = 0, render_time;
  float mem_used = (float)session->stats.mem_used / 1024.0f / 1024.0f;
  float mem_peak = (float)session->stats.mem_peak / 1024.0f / 1024.0f;

  get_status(status, substatus);
  get_kernel_status(kernel_status);
  get_progress(progress, total_time, render_time);

  if (progress > 0)
    remaining_time = (1.0 - (double)progress) * (render_time / (double)progress);

  if (background) {
    scene_status += " | " + scene->name;
    if (b_rlay_name != "")
      scene_status += ", " + b_rlay_name;

    if (b_rview_name != "")
      scene_status += ", " + b_rview_name;

    if (remaining_time > 0) {
      timestatus += "Remaining:" + time_human_readable_from_seconds(remaining_time) + " | ";
    }

    timestatus += string_printf("Mem:%.2fM, Peak:%.2fM", (double)mem_used, (double)mem_peak);

    if (status.size() > 0)
      status = " | " + status;
    if (substatus.size() > 0)
      status += " | " + substatus;
    if (kernel_status.size() > 0)
      status += " | " + kernel_status;
  }

  double current_time = time_dt();
  /* When rendering in a window, redraw the status at least once per second to keep the elapsed and
   * remaining time up-to-date. For headless rendering, only report when something significant
   * changes to keep the console output readable. */
  if (status != last_status || (!headless && (current_time - last_status_time) > 1.0)) {
    b_engine.update_stats("", (timestatus + scene_status + status).c_str());
    b_engine.update_memory_stats(mem_used, mem_peak);
    last_status = status;
    last_status_time = current_time;
  }
  if (progress != last_progress) {
    b_engine.update_progress(progress);
    last_progress = progress;
  }

  if (session->progress.get_error()) {
    string error = session->progress.get_error_message();
    if (error != last_error) {
      /* TODO(sergey): Currently C++ RNA API doesn't let us to
       * use mnemonic name for the variable. Would be nice to
       * have this figured out.
       *
       * For until then, 1 << 5 means RPT_ERROR.
       */
      b_engine.report(1 << 5, error.c_str());
      b_engine.error_set(error.c_str());
      last_error = error;
    }
  }
}

void BlenderSession::tag_update()
{
  /* tell blender that we want to get another update callback */
  b_engine.tag_update();
}

void BlenderSession::tag_redraw()
{
  if (background) {
    /* update stats and progress, only for background here because
     * in 3d view we do it in draw for thread safety reasons */
    update_status_progress();

    /* offline render, redraw if timeout passed */
    if (time_dt() - last_redraw_time > 1.0) {
      b_engine.tag_redraw();
      last_redraw_time = time_dt();
    }
  }
  else {
    /* tell blender that we want to redraw */
    b_engine.tag_redraw();
  }
}

void BlenderSession::test_cancel()
{
  /* test if we need to cancel rendering */
  if (background)
    if (b_engine.test_break())
      session->progress.set_cancel("Cancelled");
}

<<<<<<< HEAD
/* builtin image file name is actually an image datablock name with
 * absolute sequence frame number concatenated via '@' character
 *
 * this function splits frame from builtin name
 */
int BlenderSession::builtin_image_frame(const string &builtin_name)
{
  int last = builtin_name.find_last_of('@');
  return atoi(builtin_name.substr(last + 1, builtin_name.size() - last - 1).c_str());
}

void BlenderSession::builtin_image_info(const string &builtin_name,
                                        void *builtin_data,
                                        ImageMetaData &metadata)
{
  /* empty image */
  metadata.width = 1;
  metadata.height = 1;

  if (!builtin_data)
    return;

  /* recover ID pointer */
  PointerRNA ptr;
  RNA_id_pointer_create((ID *)builtin_data, &ptr);
  BL::ID b_id(ptr);

  if (b_id.is_a(&RNA_Image)) {
    /* image data */
    BL::Image b_image(b_id);

    metadata.builtin_free_cache = !b_image.has_data();
    metadata.is_float = b_image.is_float();
    metadata.width = b_image.size()[0];
    metadata.height = b_image.size()[1];
    metadata.depth = 1;
    metadata.channels = b_image.channels();

    if (metadata.is_float) {
      /* Float images are already converted on the Blender side,
       * no need to do anything in Cycles. */
      metadata.colorspace = u_colorspace_raw;
    }
  }
  else if (b_id.is_a(&RNA_Volume)) {
    /* Volume datablock. */
    BL::Volume b_volume(b_id);

    /* Find grid with matching name. */
    BL::Volume::grids_iterator b_grid_iter;
    for (b_volume.grids.begin(b_grid_iter); b_grid_iter != b_volume.grids.end(); ++b_grid_iter) {
      BL::VolumeGrid b_grid = *b_grid_iter;

      if (b_grid.name() == builtin_name) {
        VolumeGrid *volume_grid = (VolumeGrid *)b_grid.ptr.data;

        /* Skip grid that we can parse as float channels. */
        if (b_grid.channels() == 0) {
          return;
        }

        /* Load grid, and free after reading voxels if it wasn't already loaded. */
        metadata.builtin_free_cache = !b_grid.is_loaded();
        b_grid.load();

        /* Compute grid dimensions. */
        size_t min[3], max[3];
        if (!BKE_volume_grid_dense_bounds(volume_grid, min, max)) {
          return;
        }

        /* Set metadata. */
        metadata.width = max[0] - min[0];
        metadata.height = max[1] - min[1];
        metadata.depth = max[2] - min[2];
        metadata.is_float = true;
        metadata.channels = b_grid.channels();
        return;
      }
    }
  }
  else if (b_id.is_a(&RNA_Object)) {
    /* smoke volume data */
    BL::Object b_ob(b_id);
    BL::FluidDomainSettings b_domain = object_fluid_domain_find(b_ob);

    metadata.is_float = true;
    metadata.depth = 1;
    metadata.channels = 1;

    if (!b_domain)
      return;

    if (builtin_name == Attribute::standard_name(ATTR_STD_VOLUME_DENSITY) ||
        builtin_name == Attribute::standard_name(ATTR_STD_VOLUME_FLAME) ||
        builtin_name == Attribute::standard_name(ATTR_STD_VOLUME_HEAT) ||
        builtin_name == Attribute::standard_name(ATTR_STD_VOLUME_TEMPERATURE))
      metadata.channels = 1;
    else if (builtin_name == Attribute::standard_name(ATTR_STD_VOLUME_COLOR))
      metadata.channels = 4;
    else if (builtin_name == Attribute::standard_name(ATTR_STD_VOLUME_VELOCITY))
      metadata.channels = 3;
    else
      return;

    int3 resolution = get_int3(b_domain.domain_resolution());
    int amplify = (b_domain.use_noise()) ? b_domain.noise_scale() : 1;

    /* Velocity and heat data is always low-resolution. */
    if (builtin_name == Attribute::standard_name(ATTR_STD_VOLUME_VELOCITY) ||
        builtin_name == Attribute::standard_name(ATTR_STD_VOLUME_HEAT)) {
      amplify = 1;
    }

    metadata.width = resolution.x * amplify;
    metadata.height = resolution.y * amplify;
    metadata.depth = resolution.z * amplify;
  }
  else {
    /* TODO(sergey): Check we're indeed in shader node tree. */
    PointerRNA ptr;
    RNA_pointer_create(NULL, &RNA_Node, builtin_data, &ptr);
    BL::Node b_node(ptr);
    if (b_node.is_a(&RNA_ShaderNodeTexPointDensity)) {
      BL::ShaderNodeTexPointDensity b_point_density_node(b_node);
      metadata.channels = 4;
      metadata.width = b_point_density_node.resolution();
      metadata.height = metadata.width;
      metadata.depth = metadata.width;
      metadata.is_float = true;
    }
  }
}

bool BlenderSession::builtin_image_pixels(const string &builtin_name,
                                          void *builtin_data,
                                          int tile,
                                          unsigned char *pixels,
                                          const size_t pixels_size,
                                          const bool associate_alpha,
                                          const bool free_cache)
{
  if (!builtin_data) {
    return false;
  }

  const int frame = builtin_image_frame(builtin_name);

  PointerRNA ptr;
  RNA_id_pointer_create((ID *)builtin_data, &ptr);
  BL::Image b_image(ptr);

  const int width = b_image.size()[0];
  const int height = b_image.size()[1];
  const int channels = b_image.channels();

  unsigned char *image_pixels = image_get_pixels_for_frame(b_image, frame, tile);
  const size_t num_pixels = ((size_t)width) * height;

  if (image_pixels && num_pixels * channels == pixels_size) {
    memcpy(pixels, image_pixels, pixels_size * sizeof(unsigned char));
  }
  else {
    if (channels == 1) {
      memset(pixels, 0, pixels_size * sizeof(unsigned char));
    }
    else {
      const size_t num_pixels_safe = pixels_size / channels;
      unsigned char *cp = pixels;
      for (size_t i = 0; i < num_pixels_safe; i++, cp += channels) {
        cp[0] = 255;
        cp[1] = 0;
        cp[2] = 255;
        if (channels == 4) {
          cp[3] = 255;
        }
      }
    }
  }

  if (image_pixels) {
    MEM_freeN(image_pixels);
  }

  /* Free image buffers to save memory during render. */
  if (free_cache) {
    b_image.buffers_free();
  }

  if (associate_alpha) {
    /* Premultiply, byte images are always straight for Blender. */
    unsigned char *cp = pixels;
    for (size_t i = 0; i < num_pixels; i++, cp += channels) {
      cp[0] = (cp[0] * cp[3]) >> 8;
      cp[1] = (cp[1] * cp[3]) >> 8;
      cp[2] = (cp[2] * cp[3]) >> 8;
    }
  }
  return true;
}

bool BlenderSession::builtin_image_float_pixels(const string &builtin_name,
                                                void *builtin_data,
                                                int tile,
                                                float *pixels,
                                                const size_t pixels_size,
                                                const bool,
                                                const bool free_cache)
{
  if (!builtin_data) {
    return false;
  }

  PointerRNA ptr;
  RNA_id_pointer_create((ID *)builtin_data, &ptr);
  BL::ID b_id(ptr);

  if (b_id.is_a(&RNA_Image)) {
    /* image data */
    BL::Image b_image(b_id);
    int frame = builtin_image_frame(builtin_name);

    const int width = b_image.size()[0];
    const int height = b_image.size()[1];
    const int channels = b_image.channels();

    float *image_pixels;
    image_pixels = image_get_float_pixels_for_frame(b_image, frame, tile);
    const size_t num_pixels = ((size_t)width) * height;

    if (image_pixels && num_pixels * channels == pixels_size) {
      memcpy(pixels, image_pixels, pixels_size * sizeof(float));
    }
    else {
      if (channels == 1) {
        memset(pixels, 0, num_pixels * sizeof(float));
      }
      else {
        const size_t num_pixels_safe = pixels_size / channels;
        float *fp = pixels;
        for (int i = 0; i < num_pixels_safe; i++, fp += channels) {
          fp[0] = 1.0f;
          fp[1] = 0.0f;
          fp[2] = 1.0f;
          if (channels == 4) {
            fp[3] = 1.0f;
          }
        }
      }
    }

    if (image_pixels) {
      MEM_freeN(image_pixels);
    }

    /* Free image buffers to save memory during render. */
    if (free_cache) {
      b_image.buffers_free();
    }

    return true;
  }
  else if (b_id.is_a(&RNA_Volume)) {
    /* Volume datablock. */
    BL::Volume b_volume(b_id);

    /* Find grid with matching name. */
    BL::Volume::grids_iterator b_grid_iter;
    for (b_volume.grids.begin(b_grid_iter); b_grid_iter != b_volume.grids.end(); ++b_grid_iter) {
      BL::VolumeGrid b_grid = *b_grid_iter;

      if (b_grid.name() == builtin_name) {
        VolumeGrid *volume_grid = (VolumeGrid *)b_grid.ptr.data;

        /* TODO: don't compute resolution twice */
        size_t min[3], max[3];
        if (BKE_volume_grid_dense_bounds(volume_grid, min, max)) {
          BKE_volume_grid_dense_voxels(volume_grid, min, max, pixels);
        }

        if (free_cache) {
          b_grid.unload();
        }

        return true;
      }
    }
  }
  else if (b_id.is_a(&RNA_Object)) {
    /* smoke volume data */
    BL::Object b_ob(b_id);
    BL::FluidDomainSettings b_domain = object_fluid_domain_find(b_ob);

    if (!b_domain) {
      return false;
    }
#if WITH_FLUID
    int3 resolution = get_int3(b_domain.domain_resolution());
    int length, amplify = (b_domain.use_noise()) ? b_domain.noise_scale() : 1;

    /* Velocity and heat data is always low-resolution. */
    if (builtin_name == Attribute::standard_name(ATTR_STD_VOLUME_VELOCITY) ||
        builtin_name == Attribute::standard_name(ATTR_STD_VOLUME_HEAT)) {
      amplify = 1;
    }

    const int width = resolution.x * amplify;
    const int height = resolution.y * amplify;
    const int depth = resolution.z * amplify;
    const size_t num_pixels = ((size_t)width) * height * depth;

    if (builtin_name == Attribute::standard_name(ATTR_STD_VOLUME_DENSITY)) {
      FluidDomainSettings_density_grid_get_length(&b_domain.ptr, &length);
      if (length == num_pixels) {
        FluidDomainSettings_density_grid_get(&b_domain.ptr, pixels);
        return true;
      }
    }
    else if (builtin_name == Attribute::standard_name(ATTR_STD_VOLUME_FLAME)) {
      /* this is in range 0..1, and interpreted by the OpenGL smoke viewer
       * as 1500..3000 K with the first part faded to zero density */
      FluidDomainSettings_flame_grid_get_length(&b_domain.ptr, &length);
      if (length == num_pixels) {
        FluidDomainSettings_flame_grid_get(&b_domain.ptr, pixels);
        return true;
      }
    }
    else if (builtin_name == Attribute::standard_name(ATTR_STD_VOLUME_COLOR)) {
      /* the RGB is "premultiplied" by density for better interpolation results */
      FluidDomainSettings_color_grid_get_length(&b_domain.ptr, &length);
      if (length == num_pixels * 4) {
        FluidDomainSettings_color_grid_get(&b_domain.ptr, pixels);
        return true;
      }
    }
    else if (builtin_name == Attribute::standard_name(ATTR_STD_VOLUME_VELOCITY)) {
      FluidDomainSettings_velocity_grid_get_length(&b_domain.ptr, &length);
      if (length == num_pixels * 3) {
        FluidDomainSettings_velocity_grid_get(&b_domain.ptr, pixels);
        return true;
      }
    }
    else if (builtin_name == Attribute::standard_name(ATTR_STD_VOLUME_HEAT)) {
      FluidDomainSettings_heat_grid_get_length(&b_domain.ptr, &length);
      if (length == num_pixels) {
        FluidDomainSettings_heat_grid_get(&b_domain.ptr, pixels);
        return true;
      }
    }
    else if (builtin_name == Attribute::standard_name(ATTR_STD_VOLUME_TEMPERATURE)) {
      FluidDomainSettings_temperature_grid_get_length(&b_domain.ptr, &length);
      if (length == num_pixels) {
        FluidDomainSettings_temperature_grid_get(&b_domain.ptr, pixels);
        return true;
      }
    }
    else {
      fprintf(
          stderr, "Cycles error: unknown volume attribute %s, skipping\n", builtin_name.c_str());
      pixels[0] = 0.0f;
      return false;
    }
#endif
    fprintf(stderr, "Cycles error: unexpected smoke volume resolution, skipping\n");
  }
  else {
    /* We originally were passing view_layer here but in reality we need a
     * a depsgraph to pass to the RE_point_density_minmax() function.
     */
    /* TODO(sergey): Check we're indeed in shader node tree. */
    PointerRNA ptr;
    RNA_pointer_create(NULL, &RNA_Node, builtin_data, &ptr);
    BL::Node b_node(ptr);
    if (b_node.is_a(&RNA_ShaderNodeTexPointDensity)) {
      BL::ShaderNodeTexPointDensity b_point_density_node(b_node);
      int length;
      b_point_density_node.calc_point_density(b_depsgraph, &length, &pixels);
    }
  }

  return false;
}

void BlenderSession::builtin_images_load()
{
  /* Force builtin images to be loaded along with Blender data sync. This
   * is needed because we may be reading from depsgraph evaluated data which
   * can be freed by Blender before Cycles reads it.
   *
   * TODO: the assumption that no further access to builtin image data will
   * happen is really weak, and likely to break in the future. We should find
   * a better solution to hand over the data directly to the image manager
   * instead of through callbacks whose timing is difficult to control. */
  ImageManager *manager = session->scene->image_manager;
  Device *device = session->device;
  manager->device_load_builtin(device, session->scene, session->progress);
}

=======
>>>>>>> d8098535
void BlenderSession::update_resumable_tile_manager(int num_samples)
{
  const int num_resumable_chunks = BlenderSession::num_resumable_chunks,
            current_resumable_chunk = BlenderSession::current_resumable_chunk;
  if (num_resumable_chunks == 0) {
    return;
  }

  if (num_resumable_chunks > num_samples) {
    fprintf(stderr,
            "Cycles warning: more sample chunks (%d) than samples (%d), "
            "this will cause some samples to be included in multiple chunks.\n",
            num_resumable_chunks,
            num_samples);
  }

  const float num_samples_per_chunk = (float)num_samples / num_resumable_chunks;

  float range_start_sample, range_num_samples;
  if (current_resumable_chunk != 0) {
    /* Single chunk rendering. */
    range_start_sample = num_samples_per_chunk * (current_resumable_chunk - 1);
    range_num_samples = num_samples_per_chunk;
  }
  else {
    /* Ranged-chunks. */
    const int num_chunks = end_resumable_chunk - start_resumable_chunk + 1;
    range_start_sample = num_samples_per_chunk * (start_resumable_chunk - 1);
    range_num_samples = num_chunks * num_samples_per_chunk;
  }

  /* Round after doing the multiplications with num_chunks and num_samples_per_chunk
   * to allow for many small chunks. */
  int rounded_range_start_sample = (int)floorf(range_start_sample + 0.5f);
  int rounded_range_num_samples = max((int)floorf(range_num_samples + 0.5f), 1);

  /* Make sure we don't overshoot. */
  if (rounded_range_start_sample + rounded_range_num_samples > num_samples) {
    rounded_range_num_samples = num_samples - rounded_range_num_samples;
  }

  VLOG(1) << "Samples range start is " << range_start_sample << ", "
          << "number of samples to render is " << range_num_samples;

  scene->integrator->start_sample = rounded_range_start_sample;
  scene->integrator->tag_update(scene);

  session->tile_manager.range_start_sample = rounded_range_start_sample;
  session->tile_manager.range_num_samples = rounded_range_num_samples;
}

void BlenderSession::free_blender_memory_if_possible()
{
  if (!background) {
    /* During interactive render we can not free anything: attempts to save
     * memory would cause things to be allocated and evaluated for every
     * updated sample.
     */
    return;
  }
  b_engine.free_blender_memory();
}

CCL_NAMESPACE_END<|MERGE_RESOLUTION|>--- conflicted
+++ resolved
@@ -1115,407 +1115,6 @@
       session->progress.set_cancel("Cancelled");
 }
 
-<<<<<<< HEAD
-/* builtin image file name is actually an image datablock name with
- * absolute sequence frame number concatenated via '@' character
- *
- * this function splits frame from builtin name
- */
-int BlenderSession::builtin_image_frame(const string &builtin_name)
-{
-  int last = builtin_name.find_last_of('@');
-  return atoi(builtin_name.substr(last + 1, builtin_name.size() - last - 1).c_str());
-}
-
-void BlenderSession::builtin_image_info(const string &builtin_name,
-                                        void *builtin_data,
-                                        ImageMetaData &metadata)
-{
-  /* empty image */
-  metadata.width = 1;
-  metadata.height = 1;
-
-  if (!builtin_data)
-    return;
-
-  /* recover ID pointer */
-  PointerRNA ptr;
-  RNA_id_pointer_create((ID *)builtin_data, &ptr);
-  BL::ID b_id(ptr);
-
-  if (b_id.is_a(&RNA_Image)) {
-    /* image data */
-    BL::Image b_image(b_id);
-
-    metadata.builtin_free_cache = !b_image.has_data();
-    metadata.is_float = b_image.is_float();
-    metadata.width = b_image.size()[0];
-    metadata.height = b_image.size()[1];
-    metadata.depth = 1;
-    metadata.channels = b_image.channels();
-
-    if (metadata.is_float) {
-      /* Float images are already converted on the Blender side,
-       * no need to do anything in Cycles. */
-      metadata.colorspace = u_colorspace_raw;
-    }
-  }
-  else if (b_id.is_a(&RNA_Volume)) {
-    /* Volume datablock. */
-    BL::Volume b_volume(b_id);
-
-    /* Find grid with matching name. */
-    BL::Volume::grids_iterator b_grid_iter;
-    for (b_volume.grids.begin(b_grid_iter); b_grid_iter != b_volume.grids.end(); ++b_grid_iter) {
-      BL::VolumeGrid b_grid = *b_grid_iter;
-
-      if (b_grid.name() == builtin_name) {
-        VolumeGrid *volume_grid = (VolumeGrid *)b_grid.ptr.data;
-
-        /* Skip grid that we can parse as float channels. */
-        if (b_grid.channels() == 0) {
-          return;
-        }
-
-        /* Load grid, and free after reading voxels if it wasn't already loaded. */
-        metadata.builtin_free_cache = !b_grid.is_loaded();
-        b_grid.load();
-
-        /* Compute grid dimensions. */
-        size_t min[3], max[3];
-        if (!BKE_volume_grid_dense_bounds(volume_grid, min, max)) {
-          return;
-        }
-
-        /* Set metadata. */
-        metadata.width = max[0] - min[0];
-        metadata.height = max[1] - min[1];
-        metadata.depth = max[2] - min[2];
-        metadata.is_float = true;
-        metadata.channels = b_grid.channels();
-        return;
-      }
-    }
-  }
-  else if (b_id.is_a(&RNA_Object)) {
-    /* smoke volume data */
-    BL::Object b_ob(b_id);
-    BL::FluidDomainSettings b_domain = object_fluid_domain_find(b_ob);
-
-    metadata.is_float = true;
-    metadata.depth = 1;
-    metadata.channels = 1;
-
-    if (!b_domain)
-      return;
-
-    if (builtin_name == Attribute::standard_name(ATTR_STD_VOLUME_DENSITY) ||
-        builtin_name == Attribute::standard_name(ATTR_STD_VOLUME_FLAME) ||
-        builtin_name == Attribute::standard_name(ATTR_STD_VOLUME_HEAT) ||
-        builtin_name == Attribute::standard_name(ATTR_STD_VOLUME_TEMPERATURE))
-      metadata.channels = 1;
-    else if (builtin_name == Attribute::standard_name(ATTR_STD_VOLUME_COLOR))
-      metadata.channels = 4;
-    else if (builtin_name == Attribute::standard_name(ATTR_STD_VOLUME_VELOCITY))
-      metadata.channels = 3;
-    else
-      return;
-
-    int3 resolution = get_int3(b_domain.domain_resolution());
-    int amplify = (b_domain.use_noise()) ? b_domain.noise_scale() : 1;
-
-    /* Velocity and heat data is always low-resolution. */
-    if (builtin_name == Attribute::standard_name(ATTR_STD_VOLUME_VELOCITY) ||
-        builtin_name == Attribute::standard_name(ATTR_STD_VOLUME_HEAT)) {
-      amplify = 1;
-    }
-
-    metadata.width = resolution.x * amplify;
-    metadata.height = resolution.y * amplify;
-    metadata.depth = resolution.z * amplify;
-  }
-  else {
-    /* TODO(sergey): Check we're indeed in shader node tree. */
-    PointerRNA ptr;
-    RNA_pointer_create(NULL, &RNA_Node, builtin_data, &ptr);
-    BL::Node b_node(ptr);
-    if (b_node.is_a(&RNA_ShaderNodeTexPointDensity)) {
-      BL::ShaderNodeTexPointDensity b_point_density_node(b_node);
-      metadata.channels = 4;
-      metadata.width = b_point_density_node.resolution();
-      metadata.height = metadata.width;
-      metadata.depth = metadata.width;
-      metadata.is_float = true;
-    }
-  }
-}
-
-bool BlenderSession::builtin_image_pixels(const string &builtin_name,
-                                          void *builtin_data,
-                                          int tile,
-                                          unsigned char *pixels,
-                                          const size_t pixels_size,
-                                          const bool associate_alpha,
-                                          const bool free_cache)
-{
-  if (!builtin_data) {
-    return false;
-  }
-
-  const int frame = builtin_image_frame(builtin_name);
-
-  PointerRNA ptr;
-  RNA_id_pointer_create((ID *)builtin_data, &ptr);
-  BL::Image b_image(ptr);
-
-  const int width = b_image.size()[0];
-  const int height = b_image.size()[1];
-  const int channels = b_image.channels();
-
-  unsigned char *image_pixels = image_get_pixels_for_frame(b_image, frame, tile);
-  const size_t num_pixels = ((size_t)width) * height;
-
-  if (image_pixels && num_pixels * channels == pixels_size) {
-    memcpy(pixels, image_pixels, pixels_size * sizeof(unsigned char));
-  }
-  else {
-    if (channels == 1) {
-      memset(pixels, 0, pixels_size * sizeof(unsigned char));
-    }
-    else {
-      const size_t num_pixels_safe = pixels_size / channels;
-      unsigned char *cp = pixels;
-      for (size_t i = 0; i < num_pixels_safe; i++, cp += channels) {
-        cp[0] = 255;
-        cp[1] = 0;
-        cp[2] = 255;
-        if (channels == 4) {
-          cp[3] = 255;
-        }
-      }
-    }
-  }
-
-  if (image_pixels) {
-    MEM_freeN(image_pixels);
-  }
-
-  /* Free image buffers to save memory during render. */
-  if (free_cache) {
-    b_image.buffers_free();
-  }
-
-  if (associate_alpha) {
-    /* Premultiply, byte images are always straight for Blender. */
-    unsigned char *cp = pixels;
-    for (size_t i = 0; i < num_pixels; i++, cp += channels) {
-      cp[0] = (cp[0] * cp[3]) >> 8;
-      cp[1] = (cp[1] * cp[3]) >> 8;
-      cp[2] = (cp[2] * cp[3]) >> 8;
-    }
-  }
-  return true;
-}
-
-bool BlenderSession::builtin_image_float_pixels(const string &builtin_name,
-                                                void *builtin_data,
-                                                int tile,
-                                                float *pixels,
-                                                const size_t pixels_size,
-                                                const bool,
-                                                const bool free_cache)
-{
-  if (!builtin_data) {
-    return false;
-  }
-
-  PointerRNA ptr;
-  RNA_id_pointer_create((ID *)builtin_data, &ptr);
-  BL::ID b_id(ptr);
-
-  if (b_id.is_a(&RNA_Image)) {
-    /* image data */
-    BL::Image b_image(b_id);
-    int frame = builtin_image_frame(builtin_name);
-
-    const int width = b_image.size()[0];
-    const int height = b_image.size()[1];
-    const int channels = b_image.channels();
-
-    float *image_pixels;
-    image_pixels = image_get_float_pixels_for_frame(b_image, frame, tile);
-    const size_t num_pixels = ((size_t)width) * height;
-
-    if (image_pixels && num_pixels * channels == pixels_size) {
-      memcpy(pixels, image_pixels, pixels_size * sizeof(float));
-    }
-    else {
-      if (channels == 1) {
-        memset(pixels, 0, num_pixels * sizeof(float));
-      }
-      else {
-        const size_t num_pixels_safe = pixels_size / channels;
-        float *fp = pixels;
-        for (int i = 0; i < num_pixels_safe; i++, fp += channels) {
-          fp[0] = 1.0f;
-          fp[1] = 0.0f;
-          fp[2] = 1.0f;
-          if (channels == 4) {
-            fp[3] = 1.0f;
-          }
-        }
-      }
-    }
-
-    if (image_pixels) {
-      MEM_freeN(image_pixels);
-    }
-
-    /* Free image buffers to save memory during render. */
-    if (free_cache) {
-      b_image.buffers_free();
-    }
-
-    return true;
-  }
-  else if (b_id.is_a(&RNA_Volume)) {
-    /* Volume datablock. */
-    BL::Volume b_volume(b_id);
-
-    /* Find grid with matching name. */
-    BL::Volume::grids_iterator b_grid_iter;
-    for (b_volume.grids.begin(b_grid_iter); b_grid_iter != b_volume.grids.end(); ++b_grid_iter) {
-      BL::VolumeGrid b_grid = *b_grid_iter;
-
-      if (b_grid.name() == builtin_name) {
-        VolumeGrid *volume_grid = (VolumeGrid *)b_grid.ptr.data;
-
-        /* TODO: don't compute resolution twice */
-        size_t min[3], max[3];
-        if (BKE_volume_grid_dense_bounds(volume_grid, min, max)) {
-          BKE_volume_grid_dense_voxels(volume_grid, min, max, pixels);
-        }
-
-        if (free_cache) {
-          b_grid.unload();
-        }
-
-        return true;
-      }
-    }
-  }
-  else if (b_id.is_a(&RNA_Object)) {
-    /* smoke volume data */
-    BL::Object b_ob(b_id);
-    BL::FluidDomainSettings b_domain = object_fluid_domain_find(b_ob);
-
-    if (!b_domain) {
-      return false;
-    }
-#if WITH_FLUID
-    int3 resolution = get_int3(b_domain.domain_resolution());
-    int length, amplify = (b_domain.use_noise()) ? b_domain.noise_scale() : 1;
-
-    /* Velocity and heat data is always low-resolution. */
-    if (builtin_name == Attribute::standard_name(ATTR_STD_VOLUME_VELOCITY) ||
-        builtin_name == Attribute::standard_name(ATTR_STD_VOLUME_HEAT)) {
-      amplify = 1;
-    }
-
-    const int width = resolution.x * amplify;
-    const int height = resolution.y * amplify;
-    const int depth = resolution.z * amplify;
-    const size_t num_pixels = ((size_t)width) * height * depth;
-
-    if (builtin_name == Attribute::standard_name(ATTR_STD_VOLUME_DENSITY)) {
-      FluidDomainSettings_density_grid_get_length(&b_domain.ptr, &length);
-      if (length == num_pixels) {
-        FluidDomainSettings_density_grid_get(&b_domain.ptr, pixels);
-        return true;
-      }
-    }
-    else if (builtin_name == Attribute::standard_name(ATTR_STD_VOLUME_FLAME)) {
-      /* this is in range 0..1, and interpreted by the OpenGL smoke viewer
-       * as 1500..3000 K with the first part faded to zero density */
-      FluidDomainSettings_flame_grid_get_length(&b_domain.ptr, &length);
-      if (length == num_pixels) {
-        FluidDomainSettings_flame_grid_get(&b_domain.ptr, pixels);
-        return true;
-      }
-    }
-    else if (builtin_name == Attribute::standard_name(ATTR_STD_VOLUME_COLOR)) {
-      /* the RGB is "premultiplied" by density for better interpolation results */
-      FluidDomainSettings_color_grid_get_length(&b_domain.ptr, &length);
-      if (length == num_pixels * 4) {
-        FluidDomainSettings_color_grid_get(&b_domain.ptr, pixels);
-        return true;
-      }
-    }
-    else if (builtin_name == Attribute::standard_name(ATTR_STD_VOLUME_VELOCITY)) {
-      FluidDomainSettings_velocity_grid_get_length(&b_domain.ptr, &length);
-      if (length == num_pixels * 3) {
-        FluidDomainSettings_velocity_grid_get(&b_domain.ptr, pixels);
-        return true;
-      }
-    }
-    else if (builtin_name == Attribute::standard_name(ATTR_STD_VOLUME_HEAT)) {
-      FluidDomainSettings_heat_grid_get_length(&b_domain.ptr, &length);
-      if (length == num_pixels) {
-        FluidDomainSettings_heat_grid_get(&b_domain.ptr, pixels);
-        return true;
-      }
-    }
-    else if (builtin_name == Attribute::standard_name(ATTR_STD_VOLUME_TEMPERATURE)) {
-      FluidDomainSettings_temperature_grid_get_length(&b_domain.ptr, &length);
-      if (length == num_pixels) {
-        FluidDomainSettings_temperature_grid_get(&b_domain.ptr, pixels);
-        return true;
-      }
-    }
-    else {
-      fprintf(
-          stderr, "Cycles error: unknown volume attribute %s, skipping\n", builtin_name.c_str());
-      pixels[0] = 0.0f;
-      return false;
-    }
-#endif
-    fprintf(stderr, "Cycles error: unexpected smoke volume resolution, skipping\n");
-  }
-  else {
-    /* We originally were passing view_layer here but in reality we need a
-     * a depsgraph to pass to the RE_point_density_minmax() function.
-     */
-    /* TODO(sergey): Check we're indeed in shader node tree. */
-    PointerRNA ptr;
-    RNA_pointer_create(NULL, &RNA_Node, builtin_data, &ptr);
-    BL::Node b_node(ptr);
-    if (b_node.is_a(&RNA_ShaderNodeTexPointDensity)) {
-      BL::ShaderNodeTexPointDensity b_point_density_node(b_node);
-      int length;
-      b_point_density_node.calc_point_density(b_depsgraph, &length, &pixels);
-    }
-  }
-
-  return false;
-}
-
-void BlenderSession::builtin_images_load()
-{
-  /* Force builtin images to be loaded along with Blender data sync. This
-   * is needed because we may be reading from depsgraph evaluated data which
-   * can be freed by Blender before Cycles reads it.
-   *
-   * TODO: the assumption that no further access to builtin image data will
-   * happen is really weak, and likely to break in the future. We should find
-   * a better solution to hand over the data directly to the image manager
-   * instead of through callbacks whose timing is difficult to control. */
-  ImageManager *manager = session->scene->image_manager;
-  Device *device = session->device;
-  manager->device_load_builtin(device, session->scene, session->progress);
-}
-
-=======
->>>>>>> d8098535
 void BlenderSession::update_resumable_tile_manager(int num_samples)
 {
   const int num_resumable_chunks = BlenderSession::num_resumable_chunks,
