--- conflicted
+++ resolved
@@ -596,7 +596,6 @@
 			scene->film->use_cryptomatte |= CRYPT_MATERIAL;
 		}
 
-<<<<<<< HEAD
 		if(get_boolean(crp, "use_pass_crypto_asset")) {
 			for(int i = 0; i < crypto_depth; ++i) {
 				string passname = string_printf("uCryptoAsset%02d", i);
@@ -620,9 +619,9 @@
 			b_engine.add_pass(passname.c_str(), is_color ? 3 : 1, is_color ? "RGB" : "X", b_srlay.name().c_str());
 		} RNA_END
 
+		PointerRNA crp = RNA_pointer_get(&b_srlay.ptr, "cycles");
 		if(get_boolean(crp, "denoising_store_passes") &&
-		   get_boolean(crp, "use_denoising") &&
-		   !session_params.progressive_refine) {
+		   get_boolean(crp, "use_denoising")) {
 			b_engine.add_pass("Denoising Normal",          3, "XYZ", b_srlay.name().c_str());
 			b_engine.add_pass("Denoising Normal Variance", 3, "XYZ", b_srlay.name().c_str());
 			b_engine.add_pass("Denoising Albedo",          3, "RGB", b_srlay.name().c_str());
@@ -634,22 +633,6 @@
 			b_engine.add_pass("Denoising Image",           3, "RGB", b_srlay.name().c_str());
 			b_engine.add_pass("Denoising Image Variance",  3, "RGB", b_srlay.name().c_str());
 		}
-=======
-	PointerRNA crp = RNA_pointer_get(&b_srlay.ptr, "cycles");
-	if(get_boolean(crp, "denoising_store_passes") &&
-	   get_boolean(crp, "use_denoising")) {
-		b_engine.add_pass("Denoising Normal",          3, "XYZ", b_srlay.name().c_str());
-		b_engine.add_pass("Denoising Normal Variance", 3, "XYZ", b_srlay.name().c_str());
-		b_engine.add_pass("Denoising Albedo",          3, "RGB", b_srlay.name().c_str());
-		b_engine.add_pass("Denoising Albedo Variance", 3, "RGB", b_srlay.name().c_str());
-		b_engine.add_pass("Denoising Depth",           1, "Z",   b_srlay.name().c_str());
-		b_engine.add_pass("Denoising Depth Variance",  1, "Z",   b_srlay.name().c_str());
-		b_engine.add_pass("Denoising Shadow A",        3, "XYV", b_srlay.name().c_str());
-		b_engine.add_pass("Denoising Shadow B",        3, "XYV", b_srlay.name().c_str());
-		b_engine.add_pass("Denoising Image",           3, "RGB", b_srlay.name().c_str());
-		b_engine.add_pass("Denoising Image Variance",  3, "RGB", b_srlay.name().c_str());
-	}
->>>>>>> 2a87bd89
 #ifdef __KERNEL_DEBUG__
 		if(get_boolean(crp, "pass_debug_bvh_traversed_nodes")) {
 			b_engine.add_pass("Debug BVH Traversed Nodes", 1, "X", b_srlay.name().c_str());
