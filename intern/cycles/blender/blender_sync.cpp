--- conflicted
+++ resolved
@@ -566,25 +566,25 @@
 			if(pass_type != PASS_NONE)
 				passes.add(pass_type);
 		}
-		
+
 		int crypto_depth = std::min(16, get_int(crp, "pass_crypto_depth")) / 2;
 		scene->film->use_cryptomatte = crypto_depth;
 
 		if(get_boolean(crp, "use_pass_crypto_object")) {
 			for(int i = 0; i < crypto_depth; ++i) {
 				string passname = string_printf("uCryptoObject%02d", i);
-				AOV aov = {ustring(passname), 9999, AOV_CRYPTOMATTE};
+				AOV aov = { ustring(passname), 9999, AOV_CRYPTOMATTE };
 				passes.add(aov);
 				passname = "AOV " + passname;
 				b_engine.add_pass(passname.c_str(), 4, "RGBA", b_srlay.name().c_str(), 2);
 			}
 			scene->film->use_cryptomatte |= CRYPT_OBJECT;
 		}
-		
+
 		if(get_boolean(crp, "use_pass_crypto_material")) {
 			for(int i = 0; i < crypto_depth; ++i) {
 				string passname = string_printf("uCryptoMaterial%02d", i);
-				AOV aov = {ustring(passname), 9999, AOV_CRYPTOMATTE};
+				AOV aov = { ustring(passname), 9999, AOV_CRYPTOMATTE };
 				passes.add(aov);
 				passname = "AOV " + passname;
 				b_engine.add_pass(passname.c_str(), 4, "RGBA", b_srlay.name().c_str(), 2);
@@ -595,7 +595,7 @@
 		if(get_boolean(crp, "use_pass_crypto_asset")) {
 			for(int i = 0; i < crypto_depth; ++i) {
 				string passname = string_printf("uCryptoAsset%02d", i);
-				AOV aov = {ustring(passname), 9999, AOV_CRYPTOMATTE};
+				AOV aov = { ustring(passname), 9999, AOV_CRYPTOMATTE };
 				passes.add(aov);
 				passname = "AOV " + passname;
 				b_engine.add_pass(passname.c_str(), 4, "RGBA", b_srlay.name().c_str(), 2);
@@ -606,38 +606,20 @@
 			scene->film->use_cryptomatte |= CRYPT_ACCURATE;
 		}
 
-<<<<<<< HEAD
 		PointerRNA crp = RNA_pointer_get(&b_srlay.ptr, "cycles");
 		if(get_boolean(crp, "denoising_store_passes") &&
-		   get_boolean(crp, "use_denoising")) {
-			b_engine.add_pass("Denoising Normal",          3, "XYZ", b_srlay.name().c_str(), 0);
+			get_boolean(crp, "use_denoising")) {
+			b_engine.add_pass("Denoising Normal", 3, "XYZ", b_srlay.name().c_str(), 0);
 			b_engine.add_pass("Denoising Normal Variance", 3, "XYZ", b_srlay.name().c_str(), 0);
-			b_engine.add_pass("Denoising Albedo",          3, "RGB", b_srlay.name().c_str(), 0);
+			b_engine.add_pass("Denoising Albedo", 3, "RGB", b_srlay.name().c_str(), 0);
 			b_engine.add_pass("Denoising Albedo Variance", 3, "RGB", b_srlay.name().c_str(), 0);
-			b_engine.add_pass("Denoising Depth",           1, "Z",   b_srlay.name().c_str(), 0);
-			b_engine.add_pass("Denoising Depth Variance",  1, "Z",   b_srlay.name().c_str(), 0);
-			b_engine.add_pass("Denoising Shadow A",        3, "XYV", b_srlay.name().c_str(), 0);
-			b_engine.add_pass("Denoising Shadow B",        3, "XYV", b_srlay.name().c_str(), 0);
-			b_engine.add_pass("Denoising Image",           3, "RGB", b_srlay.name().c_str(), 0);
-			b_engine.add_pass("Denoising Image Variance",  3, "RGB", b_srlay.name().c_str(), 0);
-		}
-=======
-	PointerRNA crp = RNA_pointer_get(&b_srlay.ptr, "cycles");
-	if(get_boolean(crp, "denoising_store_passes") &&
-	   get_boolean(crp, "use_denoising"))
-	{
-		b_engine.add_pass("Denoising Normal",          3, "XYZ", b_srlay.name().c_str());
-		b_engine.add_pass("Denoising Normal Variance", 3, "XYZ", b_srlay.name().c_str());
-		b_engine.add_pass("Denoising Albedo",          3, "RGB", b_srlay.name().c_str());
-		b_engine.add_pass("Denoising Albedo Variance", 3, "RGB", b_srlay.name().c_str());
-		b_engine.add_pass("Denoising Depth",           1, "Z",   b_srlay.name().c_str());
-		b_engine.add_pass("Denoising Depth Variance",  1, "Z",   b_srlay.name().c_str());
-		b_engine.add_pass("Denoising Shadow A",        3, "XYV", b_srlay.name().c_str());
-		b_engine.add_pass("Denoising Shadow B",        3, "XYV", b_srlay.name().c_str());
-		b_engine.add_pass("Denoising Image",           3, "RGB", b_srlay.name().c_str());
-		b_engine.add_pass("Denoising Image Variance",  3, "RGB", b_srlay.name().c_str());
-	}
->>>>>>> 6793aeba
+			b_engine.add_pass("Denoising Depth", 1, "Z", b_srlay.name().c_str(), 0);
+			b_engine.add_pass("Denoising Depth Variance", 1, "Z", b_srlay.name().c_str(), 0);
+			b_engine.add_pass("Denoising Shadow A", 3, "XYV", b_srlay.name().c_str(), 0);
+			b_engine.add_pass("Denoising Shadow B", 3, "XYV", b_srlay.name().c_str(), 0);
+			b_engine.add_pass("Denoising Image", 3, "RGB", b_srlay.name().c_str(), 0);
+			b_engine.add_pass("Denoising Image Variance", 3, "RGB", b_srlay.name().c_str(), 0);
+		}
 #ifdef __KERNEL_DEBUG__
 		if(get_boolean(crp, "pass_debug_bvh_traversed_nodes")) {
 			b_engine.add_pass("Debug BVH Traversed Nodes", 1, "X", b_srlay.name().c_str(), 0);
@@ -656,20 +638,18 @@
 			passes.add(PASS_RAY_BOUNCES);
 		}
 #endif
-<<<<<<< HEAD
-=======
+	}
 	if(get_boolean(crp, "pass_debug_render_time")) {
-		b_engine.add_pass("Debug Render Time", 1, "X", b_srlay.name().c_str());
-		Pass::add(PASS_RENDER_TIME, passes);
+		b_engine.add_pass("Debug Render Time", 1, "X", b_srlay.name().c_str(), 0);
+		passes.add(PASS_RENDER_TIME);
 	}
 	if(get_boolean(crp, "use_pass_volume_direct")) {
-		b_engine.add_pass("VolumeDir", 3, "RGB", b_srlay.name().c_str());
-		Pass::add(PASS_VOLUME_DIRECT, passes);
+		b_engine.add_pass("VolumeDir", 3, "RGB", b_srlay.name().c_str(), 0);
+		passes.add(PASS_VOLUME_DIRECT);
 	}
 	if(get_boolean(crp, "use_pass_volume_indirect")) {
-		b_engine.add_pass("VolumeInd", 3, "RGB", b_srlay.name().c_str());
-		Pass::add(PASS_VOLUME_INDIRECT, passes);
->>>>>>> 6793aeba
+		b_engine.add_pass("VolumeInd", 3, "RGB", b_srlay.name().c_str(), 0);
+		passes.add(PASS_VOLUME_INDIRECT);
 	}
 
 	scene->film->denoising_flags = 0;
