/*
 * Adapted from code copyright 2009-2010 NVIDIA Corporation
 * Modifications Copyright 2011, Blender Foundation.
 *
 * Licensed under the Apache License, Version 2.0 (the "License");
 * you may not use this file except in compliance with the License.
 * You may obtain a copy of the License at
 *
 * http://www.apache.org/licenses/LICENSE-2.0
 *
 * Unless required by applicable law or agreed to in writing, software
 * distributed under the License is distributed on an "AS IS" BASIS,
 * WITHOUT WARRANTIES OR CONDITIONS OF ANY KIND, either express or implied.
 * See the License for the specific language governing permissions and
 * limitations under the License.
 */

#include "bvh/bvh.h"

#include "render/mesh.h"
#include "render/object.h"

#include "bvh/bvh2.h"
#include "bvh/bvh4.h"
#include "bvh/bvh_build.h"
#include "bvh/bvh_node.h"

#ifdef WITH_EMBREE
#include "bvh/bvh_embree.h"
#endif

#include "util/util_foreach.h"
#include "util/util_logging.h"
#include "util/util_progress.h"

CCL_NAMESPACE_BEGIN

/* BVH Parameters. */

const char *bvh_layout_name(BVHLayout layout)
{
	switch(layout) {
		case BVH_LAYOUT_BVH2: return "BVH2";
		case BVH_LAYOUT_BVH4: return "BVH4";
		case BVH_LAYOUT_NONE: return "NONE";
		case BVH_LAYOUT_ALL:  return "ALL";
	}
	LOG(DFATAL) << "Unsupported BVH layout was passed.";
	return "";
}

BVHLayout BVHParams::best_bvh_layout(BVHLayout requested_layout,
                                     BVHLayoutMask supported_layouts)
{
	const BVHLayoutMask requested_layout_mask = (BVHLayoutMask)requested_layout;
	/* Check whether requested layout is supported, if so -- no need to do
	 * any extra computation.
	 */
	if(supported_layouts & requested_layout_mask) {
		return requested_layout;
	}
	/* Some bit magic to get widest supported BVH layout. */
	/* This is a mask of supported BVH layouts which are narrower than the
	 * requested one.
	 */
	const BVHLayoutMask allowed_layouts_mask =
	        (supported_layouts & (requested_layout_mask - 1));
	/* We get widest from allowed ones and convert mask to actual layout. */
	const BVHLayoutMask widest_allowed_layout_mask = __bsr(allowed_layouts_mask);
	return (BVHLayout)(1 << widest_allowed_layout_mask);
}

/* Pack Utility */

BVHStackEntry::BVHStackEntry(const BVHNode *n, int i)
    : node(n), idx(i)
{
}

int BVHStackEntry::encodeIdx() const
{
	return (node->is_leaf())? ~idx: idx;
}

/* BVH */

BVH::BVH(const BVHParams& params_, const vector<Object*>& objects_)
: params(params_), objects(objects_)
{
}

BVH *BVH::create(const BVHParams& params, const vector<Object*>& objects)
{
<<<<<<< HEAD
#ifdef WITH_EMBREE
	if(params.use_bvh_embree)
		return new BVHEmbree(params, objects);
#endif
	if(params.use_qbvh)
		return new BVH4(params, objects);
	else
		return new BVH2(params, objects);
=======
	switch(params.bvh_layout) {
		case BVH_LAYOUT_BVH2:
			return new BVH2(params, objects);
		case BVH_LAYOUT_BVH4:
			return new BVH4(params, objects);
		case BVH_LAYOUT_NONE:
		case BVH_LAYOUT_ALL:
			break;
	}
	LOG(DFATAL) << "Requested unsupported BVH layout.";
	return NULL;
>>>>>>> 342a1828
}

/* Building */

void BVH::build(Progress& progress, Stats*)
{
	progress.set_substatus("Building BVH");

	/* build nodes */
	BVHBuild bvh_build(objects,
	                   pack.prim_type,
	                   pack.prim_index,
	                   pack.prim_object,
	                   pack.prim_time,
	                   params,
	                   progress);
	BVHNode *root = bvh_build.run();

	if(progress.get_cancel()) {
		if(root) root->deleteSubtree();
		return;
	}

	/* pack triangles */
	progress.set_substatus("Packing BVH triangles and strands");
	pack_primitives();

	if(progress.get_cancel()) {
		root->deleteSubtree();
		return;
	}

	/* pack nodes */
	progress.set_substatus("Packing BVH nodes");
	pack_nodes(root);

	/* free build nodes */
	root->deleteSubtree();
}

/* Refitting */

void BVH::refit(Progress& progress)
{
	progress.set_substatus("Packing BVH primitives");
	pack_primitives();

	if(progress.get_cancel()) return;

	progress.set_substatus("Refitting BVH nodes");
	refit_nodes();
}

void BVH::refit_primitives(int start, int end, BoundBox& bbox, uint& visibility)
{
	/* Refit range of primitives. */
	for(int prim = start; prim < end; prim++) {
		int pidx = pack.prim_index[prim];
		int tob = pack.prim_object[prim];
		Object *ob = objects[tob];

		if(pidx == -1) {
			/* Object instance. */
			bbox.grow(ob->bounds);
		}
		else {
			/* Primitives. */
			const Mesh *mesh = ob->mesh;

			if(pack.prim_type[prim] & PRIMITIVE_ALL_CURVE) {
				/* Curves. */
				int str_offset = (params.top_level)? mesh->curve_offset: 0;
				Mesh::Curve curve = mesh->get_curve(pidx - str_offset);
				int k = PRIMITIVE_UNPACK_SEGMENT(pack.prim_type[prim]);

				curve.bounds_grow(k, &mesh->curve_keys[0], &mesh->curve_radius[0], bbox);

				visibility |= PATH_RAY_CURVE;

				/* Motion curves. */
				if(mesh->use_motion_blur) {
					Attribute *attr = mesh->curve_attributes.find(ATTR_STD_MOTION_VERTEX_POSITION);

					if(attr) {
						size_t mesh_size = mesh->curve_keys.size();
						size_t steps = mesh->motion_steps - 1;
						float3 *key_steps = attr->data_float3();

						for(size_t i = 0; i < steps; i++)
							curve.bounds_grow(k, key_steps + i*mesh_size, &mesh->curve_radius[0], bbox);
					}
				}
			}
			else {
				/* Triangles. */
				int tri_offset = (params.top_level)? mesh->tri_offset: 0;
				Mesh::Triangle triangle = mesh->get_triangle(pidx - tri_offset);
				const float3 *vpos = &mesh->verts[0];

				triangle.bounds_grow(vpos, bbox);

				/* Motion triangles. */
				if(mesh->use_motion_blur) {
					Attribute *attr = mesh->attributes.find(ATTR_STD_MOTION_VERTEX_POSITION);

					if(attr) {
						size_t mesh_size = mesh->verts.size();
						size_t steps = mesh->motion_steps - 1;
						float3 *vert_steps = attr->data_float3();

						for(size_t i = 0; i < steps; i++)
							triangle.bounds_grow(vert_steps + i*mesh_size, bbox);
					}
				}
			}
		}
		visibility |= ob->visibility_for_tracing();
	}
}

/* Triangles */

void BVH::pack_triangle(int idx, float4 tri_verts[3])
{
	int tob = pack.prim_object[idx];
	assert(tob >= 0 && tob < objects.size());
	const Mesh *mesh = objects[tob]->mesh;

	int tidx = pack.prim_index[idx];
	Mesh::Triangle t = mesh->get_triangle(tidx);
	const float3 *vpos = &mesh->verts[0];
	float3 v0 = vpos[t.v[0]];
	float3 v1 = vpos[t.v[1]];
	float3 v2 = vpos[t.v[2]];

	tri_verts[0] = float3_to_float4(v0);
	tri_verts[1] = float3_to_float4(v1);
	tri_verts[2] = float3_to_float4(v2);
}

void BVH::pack_primitives()
{
	const size_t tidx_size = pack.prim_index.size();
	size_t num_prim_triangles = 0;
	/* Count number of triangles primitives in BVH. */
	for(unsigned int i = 0; i < tidx_size; i++) {
		if((pack.prim_index[i] != -1)) {
			if((pack.prim_type[i] & PRIMITIVE_ALL_TRIANGLE) != 0) {
				++num_prim_triangles;
			}
		}
	}
	/* Reserve size for arrays. */
	pack.prim_tri_index.clear();
	pack.prim_tri_index.resize(tidx_size);
	pack.prim_tri_verts.clear();
	pack.prim_tri_verts.resize(num_prim_triangles * 3);
	pack.prim_visibility.clear();
	pack.prim_visibility.resize(tidx_size);
	/* Fill in all the arrays. */
	size_t prim_triangle_index = 0;
	for(unsigned int i = 0; i < tidx_size; i++) {
		if(pack.prim_index[i] != -1) {
			int tob = pack.prim_object[i];
			Object *ob = objects[tob];
			if((pack.prim_type[i] & PRIMITIVE_ALL_TRIANGLE) != 0) {
				pack_triangle(i, (float4*)&pack.prim_tri_verts[3 * prim_triangle_index]);
				pack.prim_tri_index[i] = 3 * prim_triangle_index;
				++prim_triangle_index;
			}
			else {
				pack.prim_tri_index[i] = -1;
			}
			pack.prim_visibility[i] = ob->visibility_for_tracing();
			if(pack.prim_type[i] & PRIMITIVE_ALL_CURVE) {
				pack.prim_visibility[i] |= PATH_RAY_CURVE;
			}
		}
		else {
			pack.prim_tri_index[i] = -1;
			pack.prim_visibility[i] = 0;
		}
	}
}

/* Pack Instances */

void BVH::pack_instances(size_t nodes_size, size_t leaf_nodes_size)
{
	/* The BVH's for instances are built separately, but for traversal all
	 * BVH's are stored in global arrays. This function merges them into the
	 * top level BVH, adjusting indexes and offsets where appropriate.
	 */
	/* TODO(sergey): This code needs adjustment for wider BVH than 4. */
	const bool use_qbvh = (params.bvh_layout == BVH_LAYOUT_BVH4);

	/* Adjust primitive index to point to the triangle in the global array, for
	 * meshes with transform applied and already in the top level BVH.
	 */
	for(size_t i = 0; i < pack.prim_index.size(); i++)
		if(pack.prim_index[i] != -1) {
			if(pack.prim_type[i] & PRIMITIVE_ALL_CURVE)
				pack.prim_index[i] += objects[pack.prim_object[i]]->mesh->curve_offset;
			else
				pack.prim_index[i] += objects[pack.prim_object[i]]->mesh->tri_offset;
		}

	/* track offsets of instanced BVH data in global array */
	size_t prim_offset = pack.prim_index.size();
	size_t nodes_offset = nodes_size;
	size_t nodes_leaf_offset = leaf_nodes_size;

	/* clear array that gives the node indexes for instanced objects */
	pack.object_node.clear();

	/* reserve */
	size_t prim_index_size = pack.prim_index.size();
	size_t prim_tri_verts_size = pack.prim_tri_verts.size();

	size_t pack_prim_index_offset = prim_index_size;
	size_t pack_prim_tri_verts_offset = prim_tri_verts_size;
	size_t pack_nodes_offset = nodes_size;
	size_t pack_leaf_nodes_offset = leaf_nodes_size;
	size_t object_offset = 0;

	map<Mesh*, int> mesh_map;

	foreach(Object *ob, objects) {
		Mesh *mesh = ob->mesh;
		BVH *bvh = mesh->bvh;

		if(mesh->need_build_bvh()) {
			if(mesh_map.find(mesh) == mesh_map.end()) {
				prim_index_size += bvh->pack.prim_index.size();
				prim_tri_verts_size += bvh->pack.prim_tri_verts.size();
				nodes_size += bvh->pack.nodes.size();
				leaf_nodes_size += bvh->pack.leaf_nodes.size();

				mesh_map[mesh] = 1;
			}
		}
	}

	mesh_map.clear();

	pack.prim_index.resize(prim_index_size);
	pack.prim_type.resize(prim_index_size);
	pack.prim_object.resize(prim_index_size);
	pack.prim_visibility.resize(prim_index_size);
	pack.prim_tri_verts.resize(prim_tri_verts_size);
	pack.prim_tri_index.resize(prim_index_size);
	pack.nodes.resize(nodes_size);
	pack.leaf_nodes.resize(leaf_nodes_size);
	pack.object_node.resize(objects.size());

	if(params.num_motion_curve_steps > 0 || params.num_motion_triangle_steps > 0) {
		pack.prim_time.resize(prim_index_size);
	}

	int *pack_prim_index = (pack.prim_index.size())? &pack.prim_index[0]: NULL;
	int *pack_prim_type = (pack.prim_type.size())? &pack.prim_type[0]: NULL;
	int *pack_prim_object = (pack.prim_object.size())? &pack.prim_object[0]: NULL;
	uint *pack_prim_visibility = (pack.prim_visibility.size())? &pack.prim_visibility[0]: NULL;
	float4 *pack_prim_tri_verts = (pack.prim_tri_verts.size())? &pack.prim_tri_verts[0]: NULL;
	uint *pack_prim_tri_index = (pack.prim_tri_index.size())? &pack.prim_tri_index[0]: NULL;
	int4 *pack_nodes = (pack.nodes.size())? &pack.nodes[0]: NULL;
	int4 *pack_leaf_nodes = (pack.leaf_nodes.size())? &pack.leaf_nodes[0]: NULL;
	float2 *pack_prim_time = (pack.prim_time.size())? &pack.prim_time[0]: NULL;

	/* merge */
	foreach(Object *ob, objects) {
		Mesh *mesh = ob->mesh;

		/* We assume that if mesh doesn't need own BVH it was already included
		 * into a top-level BVH and no packing here is needed.
		 */
		if(!mesh->need_build_bvh()) {
			pack.object_node[object_offset++] = 0;
			continue;
		}

		/* if mesh already added once, don't add it again, but used set
		 * node offset for this object */
		map<Mesh*, int>::iterator it = mesh_map.find(mesh);

		if(mesh_map.find(mesh) != mesh_map.end()) {
			int noffset = it->second;
			pack.object_node[object_offset++] = noffset;
			continue;
		}

		BVH *bvh = mesh->bvh;

		int noffset = nodes_offset;
		int noffset_leaf = nodes_leaf_offset;
		int mesh_tri_offset = mesh->tri_offset;
		int mesh_curve_offset = mesh->curve_offset;

		/* fill in node indexes for instances */
		if(bvh->pack.root_index == -1)
			pack.object_node[object_offset++] = -noffset_leaf-1;
		else
			pack.object_node[object_offset++] = noffset;

		mesh_map[mesh] = pack.object_node[object_offset-1];

		/* merge primitive, object and triangle indexes */
		if(bvh->pack.prim_index.size()) {
			size_t bvh_prim_index_size = bvh->pack.prim_index.size();
			int *bvh_prim_index = &bvh->pack.prim_index[0];
			int *bvh_prim_type = &bvh->pack.prim_type[0];
			uint *bvh_prim_visibility = &bvh->pack.prim_visibility[0];
			uint *bvh_prim_tri_index = &bvh->pack.prim_tri_index[0];
			float2 *bvh_prim_time = bvh->pack.prim_time.size()? &bvh->pack.prim_time[0]: NULL;

			for(size_t i = 0; i < bvh_prim_index_size; i++) {
				if(bvh->pack.prim_type[i] & PRIMITIVE_ALL_CURVE) {
					pack_prim_index[pack_prim_index_offset] = bvh_prim_index[i] + mesh_curve_offset;
					pack_prim_tri_index[pack_prim_index_offset] = -1;
				}
				else {
					pack_prim_index[pack_prim_index_offset] = bvh_prim_index[i] + mesh_tri_offset;
					pack_prim_tri_index[pack_prim_index_offset] =
					        bvh_prim_tri_index[i] + pack_prim_tri_verts_offset;
				}

				pack_prim_type[pack_prim_index_offset] = bvh_prim_type[i];
				pack_prim_visibility[pack_prim_index_offset] = bvh_prim_visibility[i];
				pack_prim_object[pack_prim_index_offset] = 0;  // unused for instances
				if(bvh_prim_time != NULL) {
					pack_prim_time[pack_prim_index_offset] = bvh_prim_time[i];
				}
				pack_prim_index_offset++;
			}
		}

		/* Merge triangle vertices data. */
		if(bvh->pack.prim_tri_verts.size()) {
			const size_t prim_tri_size = bvh->pack.prim_tri_verts.size();
			memcpy(pack_prim_tri_verts + pack_prim_tri_verts_offset,
			       &bvh->pack.prim_tri_verts[0],
			       prim_tri_size*sizeof(float4));
			pack_prim_tri_verts_offset += prim_tri_size;
		}

		/* merge nodes */
		if(bvh->pack.leaf_nodes.size()) {
			int4 *leaf_nodes_offset = &bvh->pack.leaf_nodes[0];
			size_t leaf_nodes_offset_size = bvh->pack.leaf_nodes.size();
			for(size_t i = 0, j = 0;
			    i < leaf_nodes_offset_size;
			    i += BVH_NODE_LEAF_SIZE, j++)
			{
				int4 data = leaf_nodes_offset[i];
				data.x += prim_offset;
				data.y += prim_offset;
				pack_leaf_nodes[pack_leaf_nodes_offset] = data;
				for(int j = 1; j < BVH_NODE_LEAF_SIZE; ++j) {
					pack_leaf_nodes[pack_leaf_nodes_offset + j] = leaf_nodes_offset[i + j];
				}
				pack_leaf_nodes_offset += BVH_NODE_LEAF_SIZE;
			}
		}

		if(bvh->pack.nodes.size()) {
			int4 *bvh_nodes = &bvh->pack.nodes[0];
			size_t bvh_nodes_size = bvh->pack.nodes.size();

			for(size_t i = 0, j = 0; i < bvh_nodes_size; j++) {
				size_t nsize, nsize_bbox;
				if(bvh_nodes[i].x & PATH_RAY_NODE_UNALIGNED) {
					nsize = use_qbvh
					            ? BVH_UNALIGNED_QNODE_SIZE
					            : BVH_UNALIGNED_NODE_SIZE;
					nsize_bbox = (use_qbvh)? 13: 0;
				}
				else {
					nsize = (use_qbvh)? BVH_QNODE_SIZE: BVH_NODE_SIZE;
					nsize_bbox = (use_qbvh)? 7: 0;
				}

				memcpy(pack_nodes + pack_nodes_offset,
				       bvh_nodes + i,
				       nsize_bbox*sizeof(int4));

				/* Modify offsets into arrays */
				int4 data = bvh_nodes[i + nsize_bbox];

				data.z += (data.z < 0)? -noffset_leaf: noffset;
				data.w += (data.w < 0)? -noffset_leaf: noffset;

				if(use_qbvh) {
					data.x += (data.x < 0)? -noffset_leaf: noffset;
					data.y += (data.y < 0)? -noffset_leaf: noffset;
				}

				pack_nodes[pack_nodes_offset + nsize_bbox] = data;

				/* Usually this copies nothing, but we better
				 * be prepared for possible node size extension.
				 */
				memcpy(&pack_nodes[pack_nodes_offset + nsize_bbox+1],
				       &bvh_nodes[i + nsize_bbox+1],
				       sizeof(int4) * (nsize - (nsize_bbox+1)));

				pack_nodes_offset += nsize;
				i += nsize;
			}
		}

		nodes_offset += bvh->pack.nodes.size();
		nodes_leaf_offset += bvh->pack.leaf_nodes.size();
		prim_offset += bvh->pack.prim_index.size();
	}
}

CCL_NAMESPACE_END<|MERGE_RESOLUTION|>--- conflicted
+++ resolved
@@ -44,6 +44,7 @@
 		case BVH_LAYOUT_BVH4: return "BVH4";
 		case BVH_LAYOUT_NONE: return "NONE";
 		case BVH_LAYOUT_ALL:  return "ALL";
+		case BVH_LAYOUT_EMBREE: return "EMBREE";
 	}
 	LOG(DFATAL) << "Unsupported BVH layout was passed.";
 	return "";
@@ -91,28 +92,19 @@
 
 BVH *BVH::create(const BVHParams& params, const vector<Object*>& objects)
 {
-<<<<<<< HEAD
-#ifdef WITH_EMBREE
-	if(params.use_bvh_embree)
-		return new BVHEmbree(params, objects);
-#endif
-	if(params.use_qbvh)
-		return new BVH4(params, objects);
-	else
-		return new BVH2(params, objects);
-=======
 	switch(params.bvh_layout) {
 		case BVH_LAYOUT_BVH2:
 			return new BVH2(params, objects);
 		case BVH_LAYOUT_BVH4:
 			return new BVH4(params, objects);
+		case BVH_LAYOUT_EMBREE:
+			return new BVHEmbree(params, objects);
 		case BVH_LAYOUT_NONE:
 		case BVH_LAYOUT_ALL:
 			break;
 	}
 	LOG(DFATAL) << "Requested unsupported BVH layout.";
 	return NULL;
->>>>>>> 342a1828
 }
 
 /* Building */
