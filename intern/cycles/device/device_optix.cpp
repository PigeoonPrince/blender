/*
 * Copyright 2019, NVIDIA Corporation.
 * Copyright 2019, Blender Foundation.
 *
 * Licensed under the Apache License, Version 2.0 (the "License");
 * you may not use this file except in compliance with the License.
 * You may obtain a copy of the License at
 *
 * http://www.apache.org/licenses/LICENSE-2.0
 *
 * Unless required by applicable law or agreed to in writing, software
 * distributed under the License is distributed on an "AS IS" BASIS,
 * WITHOUT WARRANTIES OR CONDITIONS OF ANY KIND, either express or implied.
 * See the License for the specific language governing permissions and
 * limitations under the License.
 */

#ifdef WITH_OPTIX

#  include "bvh/bvh.h"
#  include "bvh/bvh_optix.h"
#  include "device/cuda/device_cuda.h"
#  include "device/device_denoising.h"
#  include "device/device_intern.h"
#  include "render/buffers.h"
#  include "render/hair.h"
#  include "render/mesh.h"
#  include "render/object.h"
#  include "render/scene.h"
#  include "util/util_debug.h"
#  include "util/util_logging.h"
#  include "util/util_md5.h"
#  include "util/util_path.h"
#  include "util/util_time.h"

#  ifdef WITH_CUDA_DYNLOAD
#    include <cuew.h>
// Do not use CUDA SDK headers when using CUEW
#    define OPTIX_DONT_INCLUDE_CUDA
#  endif
#  include <optix_function_table_definition.h>
#  include <optix_stubs.h>

// TODO(pmours): Disable this once drivers have native support
#  define OPTIX_DENOISER_NO_PIXEL_STRIDE 1

CCL_NAMESPACE_BEGIN

/* Make sure this stays in sync with kernel_globals.h */
struct ShaderParams {
  uint4 *input;
  float4 *output;
  int type;
  int filter;
  int sx;
  int offset;
  int sample;
};
struct KernelParams {
  WorkTile tile;
  KernelData data;
  ShaderParams shader;
#  define KERNEL_TEX(type, name) const type *name;
#  include "kernel/kernel_textures.h"
#  undef KERNEL_TEX
};

#  define check_result_cuda(stmt) \
    { \
      CUresult res = stmt; \
      if (res != CUDA_SUCCESS) { \
        const char *name; \
        cuGetErrorName(res, &name); \
        set_error(string_printf("%s in %s (device_optix.cpp:%d)", name, #stmt, __LINE__)); \
        return; \
      } \
    } \
    (void)0
#  define check_result_cuda_ret(stmt) \
    { \
      CUresult res = stmt; \
      if (res != CUDA_SUCCESS) { \
        const char *name; \
        cuGetErrorName(res, &name); \
        set_error(string_printf("%s in %s (device_optix.cpp:%d)", name, #stmt, __LINE__)); \
        return false; \
      } \
    } \
    (void)0

#  define check_result_optix(stmt) \
    { \
      enum OptixResult res = stmt; \
      if (res != OPTIX_SUCCESS) { \
        const char *name = optixGetErrorName(res); \
        set_error(string_printf("%s in %s (device_optix.cpp:%d)", name, #stmt, __LINE__)); \
        return; \
      } \
    } \
    (void)0
#  define check_result_optix_ret(stmt) \
    { \
      enum OptixResult res = stmt; \
      if (res != OPTIX_SUCCESS) { \
        const char *name = optixGetErrorName(res); \
        set_error(string_printf("%s in %s (device_optix.cpp:%d)", name, #stmt, __LINE__)); \
        return false; \
      } \
    } \
    (void)0

#  define launch_filter_kernel(func_name, w, h, args) \
    { \
      CUfunction func; \
      check_result_cuda_ret(cuModuleGetFunction(&func, cuFilterModule, func_name)); \
      check_result_cuda_ret(cuFuncSetCacheConfig(func, CU_FUNC_CACHE_PREFER_L1)); \
      int threads; \
      check_result_cuda_ret( \
          cuFuncGetAttribute(&threads, CU_FUNC_ATTRIBUTE_MAX_THREADS_PER_BLOCK, func)); \
      threads = (int)sqrt((float)threads); \
      int xblocks = ((w) + threads - 1) / threads; \
      int yblocks = ((h) + threads - 1) / threads; \
      check_result_cuda_ret( \
          cuLaunchKernel(func, xblocks, yblocks, 1, threads, threads, 1, 0, 0, args, 0)); \
    } \
    (void)0

class OptiXDevice : public CUDADevice {

  // List of OptiX program groups
  enum {
    PG_RGEN,
    PG_MISS,
    PG_HITD,  // Default hit group
    PG_HITS,  // __SHADOW_RECORD_ALL__ hit group
    PG_HITL,  // __BVH_LOCAL__ hit group (only used for triangles)
#  if OPTIX_ABI_VERSION >= 36
    PG_HITD_MOTION,
    PG_HITS_MOTION,
#  endif
    PG_BAKE,  // kernel_bake_evaluate
    PG_DISP,  // kernel_displace_evaluate
    PG_BACK,  // kernel_background_evaluate
    NUM_PROGRAM_GROUPS
  };

  // List of OptiX pipelines
  enum { PIP_PATH_TRACE, PIP_SHADER_EVAL, NUM_PIPELINES };

  // A single shader binding table entry
  struct SbtRecord {
    char header[OPTIX_SBT_RECORD_HEADER_SIZE];
  };

  // Information stored about CUDA memory allocations
  struct CUDAMem {
    bool free_map_host = false;
    CUarray array = NULL;
    CUtexObject texobject = 0;
    bool use_mapped_host = false;
  };

  // Helper class to manage current CUDA context
  struct CUDAContextScope {
    CUDAContextScope(CUcontext ctx)
    {
      cuCtxPushCurrent(ctx);
    }
    ~CUDAContextScope()
    {
      cuCtxPopCurrent(NULL);
    }
  };

  // Use a pool with multiple threads to support launches with multiple CUDA streams
  TaskPool task_pool;

  vector<CUstream> cuda_stream;
  OptixDeviceContext context = NULL;

  OptixModule optix_module = NULL;  // All necessary OptiX kernels are in one module
  OptixModule builtin_modules[2] = {};
  OptixPipeline pipelines[NUM_PIPELINES] = {};

  bool motion_blur = false;
  device_vector<SbtRecord> sbt_data;
  device_only_memory<KernelParams> launch_params;
  vector<CUdeviceptr> as_mem;
  OptixTraversableHandle tlas_handle = 0;

  OptixDenoiser denoiser = NULL;
  device_only_memory<unsigned char> denoiser_state;
  int denoiser_input_passes = 0;

 public:
  OptiXDevice(DeviceInfo &info_, Stats &stats_, Profiler &profiler_, bool background_)
      : CUDADevice(info_, stats_, profiler_, background_),
        sbt_data(this, "__sbt", MEM_READ_ONLY),
        launch_params(this, "__params"),
        denoiser_state(this, "__denoiser_state")
  {
    // Store number of CUDA streams in device info
    info.cpu_threads = DebugFlags().optix.cuda_streams;

    // Make the CUDA context current
    if (!cuContext) {
      return;  // Do not initialize if CUDA context creation failed already
    }
    const CUDAContextScope scope(cuContext);

    // Create OptiX context for this device
    OptixDeviceContextOptions options = {};
#  ifdef WITH_CYCLES_LOGGING
    options.logCallbackLevel = 4;  // Fatal = 1, Error = 2, Warning = 3, Print = 4
    options.logCallbackFunction =
        [](unsigned int level, const char *, const char *message, void *) {
          switch (level) {
            case 1:
              LOG_IF(FATAL, VLOG_IS_ON(1)) << message;
              break;
            case 2:
              LOG_IF(ERROR, VLOG_IS_ON(1)) << message;
              break;
            case 3:
              LOG_IF(WARNING, VLOG_IS_ON(1)) << message;
              break;
            case 4:
              LOG_IF(INFO, VLOG_IS_ON(1)) << message;
              break;
          }
        };
#  endif
#  if OPTIX_ABI_VERSION >= 41 && defined(WITH_CYCLES_DEBUG)
    options.validationMode = OPTIX_DEVICE_CONTEXT_VALIDATION_MODE_ALL;
#  endif
    check_result_optix(optixDeviceContextCreate(cuContext, &options, &context));
#  ifdef WITH_CYCLES_LOGGING
    check_result_optix(optixDeviceContextSetLogCallback(
        context, options.logCallbackFunction, options.logCallbackData, options.logCallbackLevel));
#  endif

    // Create launch streams
    cuda_stream.resize(info.cpu_threads);
    for (int i = 0; i < info.cpu_threads; ++i)
      check_result_cuda(cuStreamCreate(&cuda_stream[i], CU_STREAM_NON_BLOCKING));

    // Fix weird compiler bug that assigns wrong size
    launch_params.data_elements = sizeof(KernelParams);
    // Allocate launch parameter buffer memory on device
    launch_params.alloc_to_device(info.cpu_threads);
  }
  ~OptiXDevice()
  {
    // Stop processing any more tasks
    task_pool.cancel();

    // Make CUDA context current
    const CUDAContextScope scope(cuContext);

    // Free all acceleration structures
    for (CUdeviceptr mem : as_mem) {
      cuMemFree(mem);
    }

    sbt_data.free();
    texture_info.free();
    launch_params.free();
    denoiser_state.free();

    // Unload modules
    if (optix_module != NULL)
      optixModuleDestroy(optix_module);
    for (unsigned int i = 0; i < 2; ++i)
      if (builtin_modules[i] != NULL)
        optixModuleDestroy(builtin_modules[i]);
    for (unsigned int i = 0; i < NUM_PIPELINES; ++i)
      if (pipelines[i] != NULL)
        optixPipelineDestroy(pipelines[i]);

    // Destroy launch streams
    for (CUstream stream : cuda_stream)
      cuStreamDestroy(stream);

    if (denoiser != NULL)
      optixDenoiserDestroy(denoiser);

    optixDeviceContextDestroy(context);
  }

 private:
  bool show_samples() const override
  {
    // Only show samples if not rendering multiple tiles in parallel
    return info.cpu_threads == 1;
  }

  BVHLayoutMask get_bvh_layout_mask() const override
  {
    // OptiX has its own internal acceleration structure format
    return BVH_LAYOUT_OPTIX;
  }

  string compile_kernel_get_common_cflags(const DeviceRequestedFeatures &requested_features,
                                          bool filter,
                                          bool /*split*/) override
  {
    // Split kernel is not supported in OptiX
    string common_cflags = CUDADevice::compile_kernel_get_common_cflags(
        requested_features, filter, false);

    // Add OptiX SDK include directory to include paths
    const char *optix_sdk_path = getenv("OPTIX_ROOT_DIR");
    if (optix_sdk_path) {
      common_cflags += string_printf(" -I\"%s/include\"", optix_sdk_path);
    }

    return common_cflags;
  }

  bool load_kernels(const DeviceRequestedFeatures &requested_features) override
  {
    if (have_error()) {
      // Abort early if context creation failed already
      return false;
    }

    // Load CUDA modules because we need some of the utility kernels
    if (!CUDADevice::load_kernels(requested_features)) {
      return false;
    }

    // Disable baking for now, since its kernel is not well-suited for inlining and is very slow
    if (requested_features.use_baking) {
      set_error("OptiX backend does not support baking yet");
      return false;
    }
    // Disable shader raytracing support for now, since continuation callables are slow
    if (requested_features.use_shader_raytrace) {
      set_error("OptiX backend does not support 'Ambient Occlusion' and 'Bevel' shader nodes yet");
      return false;
    }

    const CUDAContextScope scope(cuContext);

    // Unload existing OptiX module and pipelines first
    if (optix_module != NULL) {
      optixModuleDestroy(optix_module);
      optix_module = NULL;
    }
    for (unsigned int i = 0; i < 2; ++i) {
      if (builtin_modules[i] != NULL) {
        optixModuleDestroy(builtin_modules[i]);
        builtin_modules[i] = NULL;
      }
    }
    for (unsigned int i = 0; i < NUM_PIPELINES; ++i) {
      if (pipelines[i] != NULL) {
        optixPipelineDestroy(pipelines[i]);
        pipelines[i] = NULL;
      }
    }

    OptixModuleCompileOptions module_options;
    module_options.maxRegisterCount = 0;  // Do not set an explicit register limit
#  ifdef WITH_CYCLES_DEBUG
    module_options.optLevel = OPTIX_COMPILE_OPTIMIZATION_LEVEL_0;
    module_options.debugLevel = OPTIX_COMPILE_DEBUG_LEVEL_FULL;
#  else
    module_options.optLevel = OPTIX_COMPILE_OPTIMIZATION_LEVEL_3;
    module_options.debugLevel = OPTIX_COMPILE_DEBUG_LEVEL_LINEINFO;
#  endif

#  if OPTIX_ABI_VERSION >= 41
    module_options.boundValues = nullptr;
    module_options.numBoundValues = 0;
#  endif

    OptixPipelineCompileOptions pipeline_options;
    // Default to no motion blur and two-level graph, since it is the fastest option
    pipeline_options.usesMotionBlur = false;
    pipeline_options.traversableGraphFlags =
        OPTIX_TRAVERSABLE_GRAPH_FLAG_ALLOW_SINGLE_LEVEL_INSTANCING;
    pipeline_options.numPayloadValues = 6;
    pipeline_options.numAttributeValues = 2;  // u, v
    pipeline_options.exceptionFlags = OPTIX_EXCEPTION_FLAG_NONE;
    pipeline_options.pipelineLaunchParamsVariableName = "__params";  // See kernel_globals.h

#  if OPTIX_ABI_VERSION >= 36
    pipeline_options.usesPrimitiveTypeFlags = OPTIX_PRIMITIVE_TYPE_FLAGS_TRIANGLE;
    if (requested_features.use_hair) {
      if (DebugFlags().optix.curves_api && requested_features.use_hair_thick) {
        pipeline_options.usesPrimitiveTypeFlags |= OPTIX_PRIMITIVE_TYPE_FLAGS_ROUND_CUBIC_BSPLINE;
      }
      else {
        pipeline_options.usesPrimitiveTypeFlags |= OPTIX_PRIMITIVE_TYPE_FLAGS_CUSTOM;
      }
    }
#  endif

    // Keep track of whether motion blur is enabled, so to enable/disable motion in BVH builds
    // This is necessary since objects may be reported to have motion if the Vector pass is
    // active, but may still need to be rendered without motion blur if that isn't active as well
    motion_blur = requested_features.use_object_motion;

    if (motion_blur) {
      pipeline_options.usesMotionBlur = true;
      // Motion blur can insert motion transforms into the traversal graph
      // It is no longer a two-level graph then, so need to set flags to allow any configuration
      pipeline_options.traversableGraphFlags = OPTIX_TRAVERSABLE_GRAPH_FLAG_ALLOW_ANY;
    }

    {  // Load and compile PTX module with OptiX kernels
      string ptx_data, ptx_filename = path_get("lib/kernel_optix.ptx");
      if (use_adaptive_compilation() || path_file_size(ptx_filename) == -1) {
        if (!getenv("OPTIX_ROOT_DIR")) {
          set_error(
              "Missing OPTIX_ROOT_DIR environment variable (which must be set with the path to "
              "the Optix SDK to be able to compile Optix kernels on demand).");
          return false;
        }
        ptx_filename = compile_kernel(requested_features, "kernel_optix", "optix", true);
      }
      if (ptx_filename.empty() || !path_read_text(ptx_filename, ptx_data)) {
        set_error("Failed to load OptiX kernel from '" + ptx_filename + "'");
        return false;
      }

      check_result_optix_ret(optixModuleCreateFromPTX(context,
                                                      &module_options,
                                                      &pipeline_options,
                                                      ptx_data.data(),
                                                      ptx_data.size(),
                                                      nullptr,
                                                      0,
                                                      &optix_module));
    }

    // Create program groups
    OptixProgramGroup groups[NUM_PROGRAM_GROUPS] = {};
    OptixProgramGroupDesc group_descs[NUM_PROGRAM_GROUPS] = {};
    OptixProgramGroupOptions group_options = {};  // There are no options currently
    group_descs[PG_RGEN].kind = OPTIX_PROGRAM_GROUP_KIND_RAYGEN;
    group_descs[PG_RGEN].raygen.module = optix_module;
    // Ignore branched integrator for now (see "requested_features.use_integrator_branched")
    group_descs[PG_RGEN].raygen.entryFunctionName = "__raygen__kernel_optix_path_trace";
    group_descs[PG_MISS].kind = OPTIX_PROGRAM_GROUP_KIND_MISS;
    group_descs[PG_MISS].miss.module = optix_module;
    group_descs[PG_MISS].miss.entryFunctionName = "__miss__kernel_optix_miss";
    group_descs[PG_HITD].kind = OPTIX_PROGRAM_GROUP_KIND_HITGROUP;
    group_descs[PG_HITD].hitgroup.moduleCH = optix_module;
    group_descs[PG_HITD].hitgroup.entryFunctionNameCH = "__closesthit__kernel_optix_hit";
    group_descs[PG_HITD].hitgroup.moduleAH = optix_module;
    group_descs[PG_HITD].hitgroup.entryFunctionNameAH = "__anyhit__kernel_optix_visibility_test";
    group_descs[PG_HITS].kind = OPTIX_PROGRAM_GROUP_KIND_HITGROUP;
    group_descs[PG_HITS].hitgroup.moduleAH = optix_module;
    group_descs[PG_HITS].hitgroup.entryFunctionNameAH = "__anyhit__kernel_optix_shadow_all_hit";

    if (requested_features.use_hair) {
      group_descs[PG_HITD].hitgroup.moduleIS = optix_module;
      group_descs[PG_HITS].hitgroup.moduleIS = optix_module;

      // Add curve intersection programs
      if (requested_features.use_hair_thick) {
        // Slower programs for thick hair since that also slows down ribbons.
        // Ideally this should not be needed.
        group_descs[PG_HITD].hitgroup.entryFunctionNameIS = "__intersection__curve_all";
        group_descs[PG_HITS].hitgroup.entryFunctionNameIS = "__intersection__curve_all";
      }
      else {
        group_descs[PG_HITD].hitgroup.entryFunctionNameIS = "__intersection__curve_ribbon";
        group_descs[PG_HITS].hitgroup.entryFunctionNameIS = "__intersection__curve_ribbon";
      }

#  if OPTIX_ABI_VERSION >= 36
      if (DebugFlags().optix.curves_api && requested_features.use_hair_thick) {
        OptixBuiltinISOptions builtin_options;
        builtin_options.builtinISModuleType = OPTIX_PRIMITIVE_TYPE_ROUND_CUBIC_BSPLINE;
        builtin_options.usesMotionBlur = false;

        check_result_optix_ret(optixBuiltinISModuleGet(
            context, &module_options, &pipeline_options, &builtin_options, &builtin_modules[0]));

        group_descs[PG_HITD].hitgroup.moduleIS = builtin_modules[0];
        group_descs[PG_HITD].hitgroup.entryFunctionNameIS = nullptr;
        group_descs[PG_HITS].hitgroup.moduleIS = builtin_modules[0];
        group_descs[PG_HITS].hitgroup.entryFunctionNameIS = nullptr;

        if (motion_blur) {
          builtin_options.usesMotionBlur = true;

          check_result_optix_ret(optixBuiltinISModuleGet(
              context, &module_options, &pipeline_options, &builtin_options, &builtin_modules[1]));

          group_descs[PG_HITD_MOTION] = group_descs[PG_HITD];
          group_descs[PG_HITD_MOTION].hitgroup.moduleIS = builtin_modules[1];
          group_descs[PG_HITS_MOTION] = group_descs[PG_HITS];
          group_descs[PG_HITS_MOTION].hitgroup.moduleIS = builtin_modules[1];
        }
      }
#  endif
    }

    if (requested_features.use_subsurface || requested_features.use_shader_raytrace) {
      // Add hit group for local intersections
      group_descs[PG_HITL].kind = OPTIX_PROGRAM_GROUP_KIND_HITGROUP;
      group_descs[PG_HITL].hitgroup.moduleAH = optix_module;
      group_descs[PG_HITL].hitgroup.entryFunctionNameAH = "__anyhit__kernel_optix_local_hit";
    }

    if (requested_features.use_baking) {
      group_descs[PG_BAKE].kind = OPTIX_PROGRAM_GROUP_KIND_RAYGEN;
      group_descs[PG_BAKE].raygen.module = optix_module;
      group_descs[PG_BAKE].raygen.entryFunctionName = "__raygen__kernel_optix_bake";
    }

    if (requested_features.use_true_displacement) {
      group_descs[PG_DISP].kind = OPTIX_PROGRAM_GROUP_KIND_RAYGEN;
      group_descs[PG_DISP].raygen.module = optix_module;
      group_descs[PG_DISP].raygen.entryFunctionName = "__raygen__kernel_optix_displace";
    }

    if (requested_features.use_background_light) {
      group_descs[PG_BACK].kind = OPTIX_PROGRAM_GROUP_KIND_RAYGEN;
      group_descs[PG_BACK].raygen.module = optix_module;
      group_descs[PG_BACK].raygen.entryFunctionName = "__raygen__kernel_optix_background";
    }

    check_result_optix_ret(optixProgramGroupCreate(
        context, group_descs, NUM_PROGRAM_GROUPS, &group_options, nullptr, 0, groups));

    // Get program stack sizes
    OptixStackSizes stack_size[NUM_PROGRAM_GROUPS] = {};
    // Set up SBT, which in this case is used only to select between different programs
    sbt_data.alloc(NUM_PROGRAM_GROUPS);
    memset(sbt_data.host_pointer, 0, sizeof(SbtRecord) * NUM_PROGRAM_GROUPS);
    for (unsigned int i = 0; i < NUM_PROGRAM_GROUPS; ++i) {
      check_result_optix_ret(optixSbtRecordPackHeader(groups[i], &sbt_data[i]));
      check_result_optix_ret(optixProgramGroupGetStackSize(groups[i], &stack_size[i]));
    }
    sbt_data.copy_to_device();  // Upload SBT to device

    // Calculate maximum trace continuation stack size
    unsigned int trace_css = stack_size[PG_HITD].cssCH;
    // This is based on the maximum of closest-hit and any-hit/intersection programs
    trace_css = std::max(trace_css, stack_size[PG_HITD].cssIS + stack_size[PG_HITD].cssAH);
    trace_css = std::max(trace_css, stack_size[PG_HITS].cssIS + stack_size[PG_HITS].cssAH);
    trace_css = std::max(trace_css, stack_size[PG_HITL].cssIS + stack_size[PG_HITL].cssAH);
#  if OPTIX_ABI_VERSION >= 36
    trace_css = std::max(trace_css,
                         stack_size[PG_HITD_MOTION].cssIS + stack_size[PG_HITD_MOTION].cssAH);
    trace_css = std::max(trace_css,
                         stack_size[PG_HITS_MOTION].cssIS + stack_size[PG_HITS_MOTION].cssAH);
#  endif

    OptixPipelineLinkOptions link_options;
    link_options.maxTraceDepth = 1;
#  ifdef WITH_CYCLES_DEBUG
    link_options.debugLevel = OPTIX_COMPILE_DEBUG_LEVEL_FULL;
#  else
    link_options.debugLevel = OPTIX_COMPILE_DEBUG_LEVEL_LINEINFO;
#  endif
#  if OPTIX_ABI_VERSION < 24
    link_options.overrideUsesMotionBlur = motion_blur;
#  endif

    {  // Create path tracing pipeline
      OptixProgramGroup pipeline_groups[] = {
        groups[PG_RGEN],
        groups[PG_MISS],
        groups[PG_HITD],
        groups[PG_HITS],
        groups[PG_HITL],
#  if OPTIX_ABI_VERSION >= 36
        groups[PG_HITD_MOTION],
        groups[PG_HITS_MOTION],
#  endif
      };
      check_result_optix_ret(
          optixPipelineCreate(context,
                              &pipeline_options,
                              &link_options,
                              pipeline_groups,
                              (sizeof(pipeline_groups) / sizeof(pipeline_groups[0])),
                              nullptr,
                              0,
                              &pipelines[PIP_PATH_TRACE]));

      // Combine ray generation and trace continuation stack size
      const unsigned int css = stack_size[PG_RGEN].cssRG + link_options.maxTraceDepth * trace_css;

      // Set stack size depending on pipeline options
      check_result_optix_ret(
          optixPipelineSetStackSize(pipelines[PIP_PATH_TRACE], 0, 0, css, (motion_blur ? 3 : 2)));
    }

    // Only need to create shader evaluation pipeline if one of these features is used:
    const bool use_shader_eval_pipeline = requested_features.use_baking ||
                                          requested_features.use_background_light ||
                                          requested_features.use_true_displacement;

    if (use_shader_eval_pipeline) {  // Create shader evaluation pipeline
      OptixProgramGroup pipeline_groups[] = {
        groups[PG_BAKE],
        groups[PG_DISP],
        groups[PG_BACK],
        groups[PG_MISS],
        groups[PG_HITD],
        groups[PG_HITS],
        groups[PG_HITL],
#  if OPTIX_ABI_VERSION >= 36
        groups[PG_HITD_MOTION],
        groups[PG_HITS_MOTION],
#  endif
      };
      check_result_optix_ret(
          optixPipelineCreate(context,
                              &pipeline_options,
                              &link_options,
                              pipeline_groups,
                              (sizeof(pipeline_groups) / sizeof(pipeline_groups[0])),
                              nullptr,
                              0,
                              &pipelines[PIP_SHADER_EVAL]));

      // Calculate continuation stack size based on the maximum of all ray generation stack sizes
      const unsigned int css = std::max(stack_size[PG_BAKE].cssRG,
                                        std::max(stack_size[PG_DISP].cssRG,
                                                 stack_size[PG_BACK].cssRG)) +
                               link_options.maxTraceDepth * trace_css;

      check_result_optix_ret(optixPipelineSetStackSize(
          pipelines[PIP_SHADER_EVAL], 0, 0, css, (pipeline_options.usesMotionBlur ? 3 : 2)));
    }

    // Clean up program group objects
    for (unsigned int i = 0; i < NUM_PROGRAM_GROUPS; ++i) {
      optixProgramGroupDestroy(groups[i]);
    }

    return true;
  }

  void thread_run(DeviceTask &task, int thread_index)  // Main task entry point
  {
    if (have_error())
      return;  // Abort early if there was an error previously

    if (task.type == DeviceTask::RENDER) {
      if (thread_index != 0) {
        // Only execute denoising in a single thread (see also 'task_add')
        task.tile_types &= ~RenderTile::DENOISE;
      }

      RenderTile tile;
      while (task.acquire_tile(this, tile, task.tile_types)) {
        if (tile.task == RenderTile::PATH_TRACE)
          launch_render(task, tile, thread_index);
        else if (tile.task == RenderTile::DENOISE)
          launch_denoise(task, tile);
        task.release_tile(tile);
        if (task.get_cancel() && !task.need_finish_queue)
          break;  // User requested cancellation
        else if (have_error())
          break;  // Abort rendering when encountering an error
      }
    }
    else if (task.type == DeviceTask::SHADER) {
      launch_shader_eval(task, thread_index);
    }
    else if (task.type == DeviceTask::DENOISE_BUFFER) {
      // Set up a single tile that covers the whole task and denoise it
      RenderTile tile;
      tile.x = task.x;
      tile.y = task.y;
      tile.w = task.w;
      tile.h = task.h;
      tile.buffer = task.buffer;
      tile.num_samples = task.num_samples;
      tile.start_sample = task.sample;
      tile.offset = task.offset;
      tile.stride = task.stride;
      tile.buffers = task.buffers;

      launch_denoise(task, tile);
    }
  }

  void launch_render(DeviceTask &task, RenderTile &rtile, int thread_index)
  {
    assert(thread_index < launch_params.data_size);

    // Keep track of total render time of this tile
    const scoped_timer timer(&rtile.buffers->render_time);

    WorkTile wtile;
    wtile.x = rtile.x;
    wtile.y = rtile.y;
    wtile.w = rtile.w;
    wtile.h = rtile.h;
    wtile.offset = rtile.offset;
    wtile.stride = rtile.stride;
    wtile.buffer = (float *)rtile.buffer;

    const int end_sample = rtile.start_sample + rtile.num_samples;
    // Keep this number reasonable to avoid running into TDRs
    int step_samples = (info.display_device ? 8 : 32);
    if (task.adaptive_sampling.use) {
      step_samples = task.adaptive_sampling.align_static_samples(step_samples);
    }

    // Offset into launch params buffer so that streams use separate data
    device_ptr launch_params_ptr = launch_params.device_pointer +
                                   thread_index * launch_params.data_elements;

    const CUDAContextScope scope(cuContext);

    for (int sample = rtile.start_sample; sample < end_sample; sample += step_samples) {
      // Copy work tile information to device
      wtile.num_samples = min(step_samples, end_sample - sample);
      wtile.start_sample = sample;
      device_ptr d_wtile_ptr = launch_params_ptr + offsetof(KernelParams, tile);
      check_result_cuda(
          cuMemcpyHtoDAsync(d_wtile_ptr, &wtile, sizeof(wtile), cuda_stream[thread_index]));

      OptixShaderBindingTable sbt_params = {};
      sbt_params.raygenRecord = sbt_data.device_pointer + PG_RGEN * sizeof(SbtRecord);
      sbt_params.missRecordBase = sbt_data.device_pointer + PG_MISS * sizeof(SbtRecord);
      sbt_params.missRecordStrideInBytes = sizeof(SbtRecord);
      sbt_params.missRecordCount = 1;
      sbt_params.hitgroupRecordBase = sbt_data.device_pointer + PG_HITD * sizeof(SbtRecord);
      sbt_params.hitgroupRecordStrideInBytes = sizeof(SbtRecord);
#  if OPTIX_ABI_VERSION >= 36
      sbt_params.hitgroupRecordCount = 5;  // PG_HITD(_MOTION), PG_HITS(_MOTION), PG_HITL
#  else
      sbt_params.hitgroupRecordCount = 3;  // PG_HITD, PG_HITS, PG_HITL
#  endif

      // Launch the ray generation program
      check_result_optix(optixLaunch(pipelines[PIP_PATH_TRACE],
                                     cuda_stream[thread_index],
                                     launch_params_ptr,
                                     launch_params.data_elements,
                                     &sbt_params,
                                     // Launch with samples close to each other for better locality
                                     wtile.w * wtile.num_samples,
                                     wtile.h,
                                     1));

      // Run the adaptive sampling kernels at selected samples aligned to step samples.
      uint filter_sample = wtile.start_sample + wtile.num_samples - 1;
      if (task.adaptive_sampling.use && task.adaptive_sampling.need_filter(filter_sample)) {
        adaptive_sampling_filter(filter_sample, &wtile, d_wtile_ptr, cuda_stream[thread_index]);
      }

      // Wait for launch to finish
      check_result_cuda(cuStreamSynchronize(cuda_stream[thread_index]));

      // Update current sample, so it is displayed correctly
      rtile.sample = wtile.start_sample + wtile.num_samples;
      // Update task progress after the kernel completed rendering
      task.update_progress(&rtile, wtile.w * wtile.h * wtile.num_samples);

      if (task.get_cancel() && !task.need_finish_queue)
        return;  // Cancel rendering
    }

    // Finalize adaptive sampling
    if (task.adaptive_sampling.use) {
      device_ptr d_wtile_ptr = launch_params_ptr + offsetof(KernelParams, tile);
      adaptive_sampling_post(rtile, &wtile, d_wtile_ptr, cuda_stream[thread_index]);
      check_result_cuda(cuStreamSynchronize(cuda_stream[thread_index]));
      task.update_progress(&rtile, rtile.w * rtile.h * wtile.num_samples);
    }
  }

  bool launch_denoise(DeviceTask &task, RenderTile &rtile)
  {
    // Update current sample (for display and NLM denoising task)
    rtile.sample = rtile.start_sample + rtile.num_samples;

    // Make CUDA context current now, since it is used for both denoising tasks
    const CUDAContextScope scope(cuContext);

    // Choose between OptiX and NLM denoising
    if (task.denoising.type == DENOISER_OPTIX) {
      // Map neighboring tiles onto this device, indices are as following:
      // Where index 4 is the center tile and index 9 is the target for the result.
      //   0 1 2
      //   3 4 5
      //   6 7 8  9
      RenderTileNeighbors neighbors(rtile);
      task.map_neighbor_tiles(neighbors, this);
      RenderTile &center_tile = neighbors.tiles[RenderTileNeighbors::CENTER];
      RenderTile &target_tile = neighbors.target;
      rtile = center_tile;  // Tile may have been modified by mapping code

      // Calculate size of the tile to denoise (including overlap)
      int4 rect = center_tile.bounds();
      // Overlap between tiles has to be at least 64 pixels
      // TODO(pmours): Query this value from OptiX
      rect = rect_expand(rect, 64);
      int4 clip_rect = neighbors.bounds();
      rect = rect_clip(rect, clip_rect);
      int2 rect_size = make_int2(rect.z - rect.x, rect.w - rect.y);
      int2 overlap_offset = make_int2(rtile.x - rect.x, rtile.y - rect.y);

      // Calculate byte offsets and strides
      int pixel_stride = task.pass_stride * (int)sizeof(float);
      int pixel_offset = (rtile.offset + rtile.x + rtile.y * rtile.stride) * pixel_stride;
      const int pass_offset[3] = {
          (task.pass_denoising_data + DENOISING_PASS_COLOR) * (int)sizeof(float),
          (task.pass_denoising_data + DENOISING_PASS_ALBEDO) * (int)sizeof(float),
          (task.pass_denoising_data + DENOISING_PASS_NORMAL) * (int)sizeof(float)};

      // Start with the current tile pointer offset
      int input_stride = pixel_stride;
      device_ptr input_ptr = rtile.buffer + pixel_offset;

      // Copy tile data into a common buffer if necessary
      device_only_memory<float> input(this, "denoiser input");
      device_vector<TileInfo> tile_info_mem(this, "denoiser tile info", MEM_READ_WRITE);

      bool contiguous_memory = true;
      for (int i = 0; i < RenderTileNeighbors::SIZE; i++) {
        if (neighbors.tiles[i].buffer && neighbors.tiles[i].buffer != rtile.buffer) {
          contiguous_memory = false;
        }
      }

      if (contiguous_memory) {
        // Tiles are in continous memory, so can just subtract overlap offset
        input_ptr -= (overlap_offset.x + overlap_offset.y * rtile.stride) * pixel_stride;
        // Stride covers the whole width of the image and not just a single tile
        input_stride *= rtile.stride;
      }
      else {
        // Adjacent tiles are in separate memory regions, so need to copy them into a single one
        input.alloc_to_device(rect_size.x * rect_size.y * task.pass_stride);
        // Start with the new input buffer
        input_ptr = input.device_pointer;
        // Stride covers the width of the new input buffer, which includes tile width and overlap
        input_stride *= rect_size.x;

        TileInfo *tile_info = tile_info_mem.alloc(1);
        for (int i = 0; i < RenderTileNeighbors::SIZE; i++) {
          tile_info->offsets[i] = neighbors.tiles[i].offset;
          tile_info->strides[i] = neighbors.tiles[i].stride;
          tile_info->buffers[i] = neighbors.tiles[i].buffer;
        }
        tile_info->x[0] = neighbors.tiles[3].x;
        tile_info->x[1] = neighbors.tiles[4].x;
        tile_info->x[2] = neighbors.tiles[5].x;
        tile_info->x[3] = neighbors.tiles[5].x + neighbors.tiles[5].w;
        tile_info->y[0] = neighbors.tiles[1].y;
        tile_info->y[1] = neighbors.tiles[4].y;
        tile_info->y[2] = neighbors.tiles[7].y;
        tile_info->y[3] = neighbors.tiles[7].y + neighbors.tiles[7].h;
        tile_info_mem.copy_to_device();

        void *args[] = {
            &input.device_pointer, &tile_info_mem.device_pointer, &rect.x, &task.pass_stride};
        launch_filter_kernel("kernel_cuda_filter_copy_input", rect_size.x, rect_size.y, args);
      }

#  if OPTIX_DENOISER_NO_PIXEL_STRIDE
      device_only_memory<float> input_rgb(this, "denoiser input rgb");
      input_rgb.alloc_to_device(rect_size.x * rect_size.y * 3 * task.denoising.input_passes);

      void *input_args[] = {&input_rgb.device_pointer,
                            &input_ptr,
                            &rect_size.x,
                            &rect_size.y,
                            &input_stride,
                            &task.pass_stride,
                            const_cast<int *>(pass_offset),
                            &task.denoising.input_passes,
                            &rtile.sample};
      launch_filter_kernel(
          "kernel_cuda_filter_convert_to_rgb", rect_size.x, rect_size.y, input_args);

      input_ptr = input_rgb.device_pointer;
      pixel_stride = 3 * sizeof(float);
      input_stride = rect_size.x * pixel_stride;
#  endif

      const bool recreate_denoiser = (denoiser == NULL) ||
                                     (task.denoising.input_passes != denoiser_input_passes);
      if (recreate_denoiser) {
        // Destroy existing handle before creating new one
        if (denoiser != NULL) {
          optixDenoiserDestroy(denoiser);
        }

        // Create OptiX denoiser handle on demand when it is first used
        OptixDenoiserOptions denoiser_options;
        assert(task.denoising.input_passes >= 1 && task.denoising.input_passes <= 3);
        denoiser_options.inputKind = static_cast<OptixDenoiserInputKind>(
            OPTIX_DENOISER_INPUT_RGB + (task.denoising.input_passes - 1));
#  if OPTIX_ABI_VERSION < 28
        denoiser_options.pixelFormat = OPTIX_PIXEL_FORMAT_FLOAT3;
#  endif
        check_result_optix_ret(optixDenoiserCreate(context, &denoiser_options, &denoiser));
        check_result_optix_ret(
            optixDenoiserSetModel(denoiser, OPTIX_DENOISER_MODEL_KIND_HDR, NULL, 0));

        // OptiX denoiser handle was created with the requested number of input passes
        denoiser_input_passes = task.denoising.input_passes;
      }

      OptixDenoiserSizes sizes = {};
      check_result_optix_ret(
          optixDenoiserComputeMemoryResources(denoiser, rect_size.x, rect_size.y, &sizes));

#  if OPTIX_ABI_VERSION < 28
      const size_t scratch_size = sizes.recommendedScratchSizeInBytes;
#  else
      const size_t scratch_size = sizes.withOverlapScratchSizeInBytes;
#  endif
      const size_t scratch_offset = sizes.stateSizeInBytes;

      // Allocate denoiser state if tile size has changed since last setup
      if (recreate_denoiser || (denoiser_state.data_width != rect_size.x ||
                                denoiser_state.data_height != rect_size.y)) {
        denoiser_state.alloc_to_device(scratch_offset + scratch_size);

        // Initialize denoiser state for the current tile size
        check_result_optix_ret(optixDenoiserSetup(denoiser,
                                                  0,
                                                  rect_size.x,
                                                  rect_size.y,
                                                  denoiser_state.device_pointer,
                                                  scratch_offset,
                                                  denoiser_state.device_pointer + scratch_offset,
                                                  scratch_size));

        denoiser_state.data_width = rect_size.x;
        denoiser_state.data_height = rect_size.y;
      }

      // Set up input and output layer information
      OptixImage2D input_layers[3] = {};
      OptixImage2D output_layers[1] = {};

      for (int i = 0; i < 3; ++i) {
#  if OPTIX_DENOISER_NO_PIXEL_STRIDE
        input_layers[i].data = input_ptr + (rect_size.x * rect_size.y * pixel_stride * i);
#  else
        input_layers[i].data = input_ptr + pass_offset[i];
#  endif
        input_layers[i].width = rect_size.x;
        input_layers[i].height = rect_size.y;
        input_layers[i].rowStrideInBytes = input_stride;
        input_layers[i].pixelStrideInBytes = pixel_stride;
        input_layers[i].format = OPTIX_PIXEL_FORMAT_FLOAT3;
      }

#  if OPTIX_DENOISER_NO_PIXEL_STRIDE
      output_layers[0].data = input_ptr;
      output_layers[0].width = rect_size.x;
      output_layers[0].height = rect_size.y;
      output_layers[0].rowStrideInBytes = input_stride;
      output_layers[0].pixelStrideInBytes = pixel_stride;
      int2 output_offset = overlap_offset;
      overlap_offset = make_int2(0, 0);  // Not supported by denoiser API, so apply manually
#  else
      output_layers[0].data = target_tile.buffer + pixel_offset;
      output_layers[0].width = target_tile.w;
      output_layers[0].height = target_tile.h;
      output_layers[0].rowStrideInBytes = target_tile.stride * pixel_stride;
      output_layers[0].pixelStrideInBytes = pixel_stride;
#  endif
      output_layers[0].format = OPTIX_PIXEL_FORMAT_FLOAT3;

      // Finally run denonising
      OptixDenoiserParams params = {};  // All parameters are disabled/zero
      check_result_optix_ret(optixDenoiserInvoke(denoiser,
                                                 0,
                                                 &params,
                                                 denoiser_state.device_pointer,
                                                 scratch_offset,
                                                 input_layers,
                                                 task.denoising.input_passes,
                                                 overlap_offset.x,
                                                 overlap_offset.y,
                                                 output_layers,
                                                 denoiser_state.device_pointer + scratch_offset,
                                                 scratch_size));

#  if OPTIX_DENOISER_NO_PIXEL_STRIDE
      void *output_args[] = {&input_ptr,
                             &target_tile.buffer,
                             &output_offset.x,
                             &output_offset.y,
                             &rect_size.x,
                             &rect_size.y,
                             &target_tile.x,
                             &target_tile.y,
                             &target_tile.w,
                             &target_tile.h,
                             &target_tile.offset,
                             &target_tile.stride,
                             &task.pass_stride,
                             &rtile.sample};
      launch_filter_kernel(
          "kernel_cuda_filter_convert_from_rgb", target_tile.w, target_tile.h, output_args);
#  endif

      check_result_cuda_ret(cuStreamSynchronize(0));

      task.unmap_neighbor_tiles(neighbors, this);
    }
    else {
      // Run CUDA denoising kernels
      DenoisingTask denoising(this, task);
      CUDADevice::denoise(rtile, denoising);
    }

    // Update task progress after the denoiser completed processing
    task.update_progress(&rtile, rtile.w * rtile.h);

    return true;
  }

  void launch_shader_eval(DeviceTask &task, int thread_index)
  {
    unsigned int rgen_index = PG_BACK;
    if (task.shader_eval_type >= SHADER_EVAL_BAKE)
      rgen_index = PG_BAKE;
    if (task.shader_eval_type == SHADER_EVAL_DISPLACE)
      rgen_index = PG_DISP;

    const CUDAContextScope scope(cuContext);

    device_ptr launch_params_ptr = launch_params.device_pointer +
                                   thread_index * launch_params.data_elements;

    for (int sample = 0; sample < task.num_samples; ++sample) {
      ShaderParams params;
      params.input = (uint4 *)task.shader_input;
      params.output = (float4 *)task.shader_output;
      params.type = task.shader_eval_type;
      params.filter = task.shader_filter;
      params.sx = task.shader_x;
      params.offset = task.offset;
      params.sample = sample;

      check_result_cuda(cuMemcpyHtoDAsync(launch_params_ptr + offsetof(KernelParams, shader),
                                          &params,
                                          sizeof(params),
                                          cuda_stream[thread_index]));

      OptixShaderBindingTable sbt_params = {};
      sbt_params.raygenRecord = sbt_data.device_pointer + rgen_index * sizeof(SbtRecord);
      sbt_params.missRecordBase = sbt_data.device_pointer + PG_MISS * sizeof(SbtRecord);
      sbt_params.missRecordStrideInBytes = sizeof(SbtRecord);
      sbt_params.missRecordCount = 1;
      sbt_params.hitgroupRecordBase = sbt_data.device_pointer + PG_HITD * sizeof(SbtRecord);
      sbt_params.hitgroupRecordStrideInBytes = sizeof(SbtRecord);
#  if OPTIX_ABI_VERSION >= 36
      sbt_params.hitgroupRecordCount = 5;  // PG_HITD(_MOTION), PG_HITS(_MOTION), PG_HITL
#  else
      sbt_params.hitgroupRecordCount = 3;  // PG_HITD, PG_HITS, PG_HITL
#  endif

      check_result_optix(optixLaunch(pipelines[PIP_SHADER_EVAL],
                                     cuda_stream[thread_index],
                                     launch_params_ptr,
                                     launch_params.data_elements,
                                     &sbt_params,
                                     task.shader_w,
                                     1,
                                     1));

      check_result_cuda(cuStreamSynchronize(cuda_stream[thread_index]));

      task.update_progress(NULL);
    }
  }

  bool build_optix_bvh(const OptixBuildInput &build_input,
                       uint16_t num_motion_steps,
                       OptixTraversableHandle &out_handle,
                       CUdeviceptr &out_data,
                       OptixBuildOperation operation)
  {
    const CUDAContextScope scope(cuContext);

    // Compute memory usage
    OptixAccelBufferSizes sizes = {};
    OptixAccelBuildOptions options;
    options.operation = operation;
    if (background) {
      // Prefer best performance and lowest memory consumption in background
      options.buildFlags = OPTIX_BUILD_FLAG_PREFER_FAST_TRACE | OPTIX_BUILD_FLAG_ALLOW_COMPACTION;
    }
    else {
      // Prefer fast updates in viewport
      options.buildFlags = OPTIX_BUILD_FLAG_PREFER_FAST_BUILD | OPTIX_BUILD_FLAG_ALLOW_UPDATE;
    }

    options.motionOptions.numKeys = num_motion_steps;
    options.motionOptions.flags = OPTIX_MOTION_FLAG_START_VANISH | OPTIX_MOTION_FLAG_END_VANISH;
    options.motionOptions.timeBegin = 0.0f;
    options.motionOptions.timeEnd = 1.0f;

    check_result_optix_ret(
        optixAccelComputeMemoryUsage(context, &options, &build_input, 1, &sizes));

    // Allocate required output buffers
    device_only_memory<char> temp_mem(this, "temp_build_mem");
    temp_mem.alloc_to_device(align_up(sizes.tempSizeInBytes, 8) + 8);
    if (!temp_mem.device_pointer)
      return false;  // Make sure temporary memory allocation succeeded

    // Move textures to host memory if there is not enough room
    size_t size = 0, free = 0;
    cuMemGetInfo(&free, &size);
    size = sizes.outputSizeInBytes + device_working_headroom;
    if (size >= free && can_map_host) {
      move_textures_to_host(size - free, false);
    }

    if (operation == OPTIX_BUILD_OPERATION_BUILD) {
      check_result_cuda_ret(cuMemAlloc(&out_data, sizes.outputSizeInBytes));
    }

    as_mem.push_back(out_data);

    // Finally build the acceleration structure
    OptixAccelEmitDesc compacted_size_prop;
    compacted_size_prop.type = OPTIX_PROPERTY_TYPE_COMPACTED_SIZE;
    // A tiny space was allocated for this property at the end of the temporary buffer above
    // Make sure this pointer is 8-byte aligned
    compacted_size_prop.result = align_up(temp_mem.device_pointer + sizes.tempSizeInBytes, 8);

    check_result_optix_ret(optixAccelBuild(context,
                                           NULL,
                                           &options,
                                           &build_input,
                                           1,
                                           temp_mem.device_pointer,
                                           sizes.tempSizeInBytes,
                                           out_data,
                                           sizes.outputSizeInBytes,
                                           &out_handle,
                                           background ? &compacted_size_prop : NULL,
                                           background ? 1 : 0));

    // Wait for all operations to finish
    check_result_cuda_ret(cuStreamSynchronize(NULL));

    // Compact acceleration structure to save memory (do not do this in viewport for faster builds)
    if (background) {
      uint64_t compacted_size = sizes.outputSizeInBytes;
      check_result_cuda_ret(
          cuMemcpyDtoH(&compacted_size, compacted_size_prop.result, sizeof(compacted_size)));

      // Temporary memory is no longer needed, so free it now to make space
      temp_mem.free();

      // There is no point compacting if the size does not change
      if (compacted_size < sizes.outputSizeInBytes) {
        CUdeviceptr compacted_data = 0;
        if (cuMemAlloc(&compacted_data, compacted_size) != CUDA_SUCCESS)
          // Do not compact if memory allocation for compacted acceleration structure fails
          // Can just use the uncompacted one then, so succeed here regardless
          return true;
        as_mem.push_back(compacted_data);

        check_result_optix_ret(optixAccelCompact(
            context, NULL, out_handle, compacted_data, compacted_size, &out_handle));

        // Wait for compaction to finish
        check_result_cuda_ret(cuStreamSynchronize(NULL));

        // Free uncompacted acceleration structure
        cuMemFree(out_data);
        as_mem.erase(as_mem.end() - 2);  // Remove 'out_data' from 'as_mem' array
      }
    }

    return true;
  }

  bool build_optix_bvh(BVH *bvh) override
  {
    assert(bvh->params.top_level);

    unsigned int num_instances = 0;
    unordered_map<Geometry *, OptixTraversableHandle> geometry;
    geometry.reserve(bvh->geometry.size());

    // Free all previous acceleration structures which can not be refit
    std::set<CUdeviceptr> refit_mem;

    for (Geometry *geom : bvh->geometry) {
      if (static_cast<BVHOptiX *>(geom->bvh)->do_refit) {
        refit_mem.insert(static_cast<BVHOptiX *>(geom->bvh)->optix_data_handle);
      }
    }

    for (CUdeviceptr mem : as_mem) {
      if (refit_mem.find(mem) == refit_mem.end()) {
        cuMemFree(mem);
      }
    }

    as_mem.clear();

    // Build bottom level acceleration structures (BLAS)
    // Note: Always keep this logic in sync with bvh_optix.cpp!
    for (Object *ob : bvh->objects) {
      // Skip geometry for which acceleration structure already exists
      Geometry *geom = ob->get_geometry();
      if (geometry.find(geom) != geometry.end())
        continue;

<<<<<<< HEAD
      if (geom->geometry_type == Geometry::HAIR) {
=======
      OptixTraversableHandle handle;
      OptixBuildOperation operation;
      CUdeviceptr out_data;
      // Refit is only possible in viewport for now.
      if (static_cast<BVHOptiX *>(geom->bvh)->do_refit && !background) {
        out_data = static_cast<BVHOptiX *>(geom->bvh)->optix_data_handle;
        handle = static_cast<BVHOptiX *>(geom->bvh)->optix_handle;
        operation = OPTIX_BUILD_OPERATION_UPDATE;
      }
      else {
        out_data = 0;
        handle = 0;
        operation = OPTIX_BUILD_OPERATION_BUILD;
      }

      if (geom->type == Geometry::HAIR) {
>>>>>>> 819a9622
        // Build BLAS for curve primitives
        Hair *const hair = static_cast<Hair *const>(ob->get_geometry());
        if (hair->num_curves() == 0) {
          continue;
        }

        const size_t num_segments = hair->num_segments();

        size_t num_motion_steps = 1;
        Attribute *motion_keys = hair->attributes.find(ATTR_STD_MOTION_VERTEX_POSITION);
        if (motion_blur && hair->get_use_motion_blur() && motion_keys) {
          num_motion_steps = hair->get_motion_steps();
        }

        device_vector<OptixAabb> aabb_data(this, "temp_aabb_data", MEM_READ_ONLY);
#  if OPTIX_ABI_VERSION >= 36
        device_vector<int> index_data(this, "temp_index_data", MEM_READ_ONLY);
        device_vector<float4> vertex_data(this, "temp_vertex_data", MEM_READ_ONLY);
        // Four control points for each curve segment
        const size_t num_vertices = num_segments * 4;
        if (DebugFlags().optix.curves_api && hair->curve_shape == CURVE_THICK) {
          index_data.alloc(num_segments);
          vertex_data.alloc(num_vertices * num_motion_steps);
        }
        else
#  endif
          aabb_data.alloc(num_segments * num_motion_steps);

        // Get AABBs for each motion step
        for (size_t step = 0; step < num_motion_steps; ++step) {
          // The center step for motion vertices is not stored in the attribute
          const float3 *keys = hair->get_curve_keys().data();
          size_t center_step = (num_motion_steps - 1) / 2;
          if (step != center_step) {
            size_t attr_offset = (step > center_step) ? step - 1 : step;
            // Technically this is a float4 array, but sizeof(float3) is the same as sizeof(float4)
            keys = motion_keys->data_float3() + attr_offset * hair->get_curve_keys().size();
          }

          for (size_t j = 0, i = 0; j < hair->num_curves(); ++j) {
            const Hair::Curve curve = hair->get_curve(j);
#  if OPTIX_ABI_VERSION >= 36
            const array<float> &curve_radius = hair->get_curve_radius();
#  endif

            for (int segment = 0; segment < curve.num_segments(); ++segment, ++i) {
#  if OPTIX_ABI_VERSION >= 36
              if (DebugFlags().optix.curves_api && hair->curve_shape == CURVE_THICK) {
                int k0 = curve.first_key + segment;
                int k1 = k0 + 1;
                int ka = max(k0 - 1, curve.first_key);
                int kb = min(k1 + 1, curve.first_key + curve.num_keys - 1);

                const float4 px = make_float4(keys[ka].x, keys[k0].x, keys[k1].x, keys[kb].x);
                const float4 py = make_float4(keys[ka].y, keys[k0].y, keys[k1].y, keys[kb].y);
                const float4 pz = make_float4(keys[ka].z, keys[k0].z, keys[k1].z, keys[kb].z);
                const float4 pw = make_float4(
                    curve_radius[ka], curve_radius[k0], curve_radius[k1], curve_radius[kb]);

                // Convert Catmull-Rom data to Bezier spline
                static const float4 cr2bsp0 = make_float4(+7, -4, +5, -2) / 6.f;
                static const float4 cr2bsp1 = make_float4(-2, 11, -4, +1) / 6.f;
                static const float4 cr2bsp2 = make_float4(+1, -4, 11, -2) / 6.f;
                static const float4 cr2bsp3 = make_float4(-2, +5, -4, +7) / 6.f;

                index_data[i] = i * 4;
                float4 *const v = vertex_data.data() + step * num_vertices + index_data[i];
                v[0] = make_float4(
                    dot(cr2bsp0, px), dot(cr2bsp0, py), dot(cr2bsp0, pz), dot(cr2bsp0, pw));
                v[1] = make_float4(
                    dot(cr2bsp1, px), dot(cr2bsp1, py), dot(cr2bsp1, pz), dot(cr2bsp1, pw));
                v[2] = make_float4(
                    dot(cr2bsp2, px), dot(cr2bsp2, py), dot(cr2bsp2, pz), dot(cr2bsp2, pw));
                v[3] = make_float4(
                    dot(cr2bsp3, px), dot(cr2bsp3, py), dot(cr2bsp3, pz), dot(cr2bsp3, pw));
              }
              else
#  endif
              {
                BoundBox bounds = BoundBox::empty;
                curve.bounds_grow(segment, keys, hair->get_curve_radius().data(), bounds);

                const size_t index = step * num_segments + i;
                aabb_data[index].minX = bounds.min.x;
                aabb_data[index].minY = bounds.min.y;
                aabb_data[index].minZ = bounds.min.z;
                aabb_data[index].maxX = bounds.max.x;
                aabb_data[index].maxY = bounds.max.y;
                aabb_data[index].maxZ = bounds.max.z;
              }
            }
          }
        }

        // Upload AABB data to GPU
        aabb_data.copy_to_device();
#  if OPTIX_ABI_VERSION >= 36
        index_data.copy_to_device();
        vertex_data.copy_to_device();
#  endif

        vector<device_ptr> aabb_ptrs;
        aabb_ptrs.reserve(num_motion_steps);
#  if OPTIX_ABI_VERSION >= 36
        vector<device_ptr> width_ptrs;
        vector<device_ptr> vertex_ptrs;
        width_ptrs.reserve(num_motion_steps);
        vertex_ptrs.reserve(num_motion_steps);
#  endif
        for (size_t step = 0; step < num_motion_steps; ++step) {
          aabb_ptrs.push_back(aabb_data.device_pointer + step * num_segments * sizeof(OptixAabb));
#  if OPTIX_ABI_VERSION >= 36
          const device_ptr base_ptr = vertex_data.device_pointer +
                                      step * num_vertices * sizeof(float4);
          width_ptrs.push_back(base_ptr + 3 * sizeof(float));  // Offset by vertex size
          vertex_ptrs.push_back(base_ptr);
#  endif
        }

        // Force a single any-hit call, so shadow record-all behavior works correctly
        unsigned int build_flags = OPTIX_GEOMETRY_FLAG_REQUIRE_SINGLE_ANYHIT_CALL;
        OptixBuildInput build_input = {};
#  if OPTIX_ABI_VERSION >= 36
        if (DebugFlags().optix.curves_api && hair->curve_shape == CURVE_THICK) {
          build_input.type = OPTIX_BUILD_INPUT_TYPE_CURVES;
          build_input.curveArray.curveType = OPTIX_PRIMITIVE_TYPE_ROUND_CUBIC_BSPLINE;
          build_input.curveArray.numPrimitives = num_segments;
          build_input.curveArray.vertexBuffers = (CUdeviceptr *)vertex_ptrs.data();
          build_input.curveArray.numVertices = num_vertices;
          build_input.curveArray.vertexStrideInBytes = sizeof(float4);
          build_input.curveArray.widthBuffers = (CUdeviceptr *)width_ptrs.data();
          build_input.curveArray.widthStrideInBytes = sizeof(float4);
          build_input.curveArray.indexBuffer = (CUdeviceptr)index_data.device_pointer;
          build_input.curveArray.indexStrideInBytes = sizeof(int);
          build_input.curveArray.flag = build_flags;
          build_input.curveArray.primitiveIndexOffset = hair->optix_prim_offset;
        }
        else
#  endif
        {
          // Disable visibility test any-hit program, since it is already checked during
          // intersection. Those trace calls that require anyhit can force it with a ray flag.
          build_flags |= OPTIX_GEOMETRY_FLAG_DISABLE_ANYHIT;

          build_input.type = OPTIX_BUILD_INPUT_TYPE_CUSTOM_PRIMITIVES;
#  if OPTIX_ABI_VERSION < 23
          build_input.aabbArray.aabbBuffers = (CUdeviceptr *)aabb_ptrs.data();
          build_input.aabbArray.numPrimitives = num_segments;
          build_input.aabbArray.strideInBytes = sizeof(OptixAabb);
          build_input.aabbArray.flags = &build_flags;
          build_input.aabbArray.numSbtRecords = 1;
          build_input.aabbArray.primitiveIndexOffset = hair->optix_prim_offset;
#  else
          build_input.customPrimitiveArray.aabbBuffers = (CUdeviceptr *)aabb_ptrs.data();
          build_input.customPrimitiveArray.numPrimitives = num_segments;
          build_input.customPrimitiveArray.strideInBytes = sizeof(OptixAabb);
          build_input.customPrimitiveArray.flags = &build_flags;
          build_input.customPrimitiveArray.numSbtRecords = 1;
          build_input.customPrimitiveArray.primitiveIndexOffset = hair->optix_prim_offset;
#  endif
        }

        // Allocate memory for new BLAS and build it
<<<<<<< HEAD
        OptixTraversableHandle handle;
        if (build_optix_bvh(build_input, num_motion_steps, handle)) {
          geometry.insert({ob->get_geometry(), handle});
=======
        if (build_optix_bvh(build_input, num_motion_steps, handle, out_data, operation)) {
          geometry.insert({ob->geometry, handle});
          static_cast<BVHOptiX *>(geom->bvh)->optix_data_handle = out_data;
          static_cast<BVHOptiX *>(geom->bvh)->optix_handle = handle;
          static_cast<BVHOptiX *>(geom->bvh)->do_refit = false;
>>>>>>> 819a9622
        }
        else {
          return false;
        }
      }
      else if (geom->geometry_type == Geometry::MESH || geom->geometry_type == Geometry::VOLUME) {
        // Build BLAS for triangle primitives
        Mesh *const mesh = static_cast<Mesh *const>(ob->get_geometry());
        if (mesh->num_triangles() == 0) {
          continue;
        }

        const size_t num_verts = mesh->get_verts().size();

        size_t num_motion_steps = 1;
        Attribute *motion_keys = mesh->attributes.find(ATTR_STD_MOTION_VERTEX_POSITION);
        if (motion_blur && mesh->get_use_motion_blur() && motion_keys) {
          num_motion_steps = mesh->get_motion_steps();
        }

        device_vector<int> index_data(this, "temp_index_data", MEM_READ_ONLY);
        index_data.alloc(mesh->get_triangles().size());
        memcpy(index_data.data(),
               mesh->get_triangles().data(),
               mesh->get_triangles().size() * sizeof(int));
        device_vector<float3> vertex_data(this, "temp_vertex_data", MEM_READ_ONLY);
        vertex_data.alloc(num_verts * num_motion_steps);

        for (size_t step = 0; step < num_motion_steps; ++step) {
          const float3 *verts = mesh->get_verts().data();

          size_t center_step = (num_motion_steps - 1) / 2;
          // The center step for motion vertices is not stored in the attribute
          if (step != center_step) {
            verts = motion_keys->data_float3() +
                    (step > center_step ? step - 1 : step) * num_verts;
          }

          memcpy(vertex_data.data() + num_verts * step, verts, num_verts * sizeof(float3));
        }

        // Upload triangle data to GPU
        index_data.copy_to_device();
        vertex_data.copy_to_device();

        vector<device_ptr> vertex_ptrs;
        vertex_ptrs.reserve(num_motion_steps);
        for (size_t step = 0; step < num_motion_steps; ++step) {
          vertex_ptrs.push_back(vertex_data.device_pointer + num_verts * step * sizeof(float3));
        }

        // Force a single any-hit call, so shadow record-all behavior works correctly
        unsigned int build_flags = OPTIX_GEOMETRY_FLAG_REQUIRE_SINGLE_ANYHIT_CALL;
        OptixBuildInput build_input = {};
        build_input.type = OPTIX_BUILD_INPUT_TYPE_TRIANGLES;
        build_input.triangleArray.vertexBuffers = (CUdeviceptr *)vertex_ptrs.data();
        build_input.triangleArray.numVertices = num_verts;
        build_input.triangleArray.vertexFormat = OPTIX_VERTEX_FORMAT_FLOAT3;
        build_input.triangleArray.vertexStrideInBytes = sizeof(float3);
        build_input.triangleArray.indexBuffer = index_data.device_pointer;
        build_input.triangleArray.numIndexTriplets = mesh->num_triangles();
        build_input.triangleArray.indexFormat = OPTIX_INDICES_FORMAT_UNSIGNED_INT3;
        build_input.triangleArray.indexStrideInBytes = 3 * sizeof(int);
        build_input.triangleArray.flags = &build_flags;
        // The SBT does not store per primitive data since Cycles already allocates separate
        // buffers for that purpose. OptiX does not allow this to be zero though, so just pass in
        // one and rely on that having the same meaning in this case.
        build_input.triangleArray.numSbtRecords = 1;
        build_input.triangleArray.primitiveIndexOffset = mesh->optix_prim_offset;

        // Allocate memory for new BLAS and build it
<<<<<<< HEAD
        OptixTraversableHandle handle;
        if (build_optix_bvh(build_input, num_motion_steps, handle)) {
          geometry.insert({ob->get_geometry(), handle});
=======
        if (build_optix_bvh(build_input, num_motion_steps, handle, out_data, operation)) {
          geometry.insert({ob->geometry, handle});
          static_cast<BVHOptiX *>(geom->bvh)->optix_data_handle = out_data;
          static_cast<BVHOptiX *>(geom->bvh)->optix_handle = handle;
          static_cast<BVHOptiX *>(geom->bvh)->do_refit = false;
>>>>>>> 819a9622
        }
        else {
          return false;
        }
      }
    }

    // Fill instance descriptions
#  if OPTIX_ABI_VERSION < 41
    device_vector<OptixAabb> aabbs(this, "tlas_aabbs", MEM_READ_ONLY);
    aabbs.alloc(bvh->objects.size());
#  endif
    device_vector<OptixInstance> instances(this, "tlas_instances", MEM_READ_ONLY);
    instances.alloc(bvh->objects.size());

    for (Object *ob : bvh->objects) {
      // Skip non-traceable objects
      if (!ob->is_traceable())
        continue;

      // Create separate instance for triangle/curve meshes of an object
      const auto handle_it = geometry.find(ob->get_geometry());
      if (handle_it == geometry.end()) {
        continue;
      }
      OptixTraversableHandle handle = handle_it->second;

#  if OPTIX_ABI_VERSION < 41
      OptixAabb &aabb = aabbs[num_instances];
      aabb.minX = ob->bounds.min.x;
      aabb.minY = ob->bounds.min.y;
      aabb.minZ = ob->bounds.min.z;
      aabb.maxX = ob->bounds.max.x;
      aabb.maxY = ob->bounds.max.y;
      aabb.maxZ = ob->bounds.max.z;
#  endif

      OptixInstance &instance = instances[num_instances++];
      memset(&instance, 0, sizeof(instance));

      // Clear transform to identity matrix
      instance.transform[0] = 1.0f;
      instance.transform[5] = 1.0f;
      instance.transform[10] = 1.0f;

      // Set user instance ID to object index
      instance.instanceId = ob->get_device_index();

      // Have to have at least one bit in the mask, or else instance would always be culled
      instance.visibilityMask = 1;

      if (ob->get_geometry()->has_volume) {
        // Volumes have a special bit set in the visibility mask so a trace can mask only volumes
        instance.visibilityMask |= 2;
      }

      if (ob->get_geometry()->geometry_type == Geometry::HAIR) {
        // Same applies to curves (so they can be skipped in local trace calls)
        instance.visibilityMask |= 4;

#  if OPTIX_ABI_VERSION >= 36
        if (motion_blur && ob->get_geometry()->has_motion_blur() &&
            DebugFlags().optix.curves_api &&
            static_cast<const Hair *>(ob->get_geometry())->curve_shape == CURVE_THICK) {
          // Select between motion blur and non-motion blur built-in intersection module
          instance.sbtOffset = PG_HITD_MOTION - PG_HITD;
        }
#  endif
      }

      // Insert motion traversable if object has motion
      if (motion_blur && ob->use_motion()) {
        size_t motion_keys = max(ob->get_motion().size(), 2) - 2;
        size_t motion_transform_size = sizeof(OptixSRTMotionTransform) +
                                       motion_keys * sizeof(OptixSRTData);

        const CUDAContextScope scope(cuContext);

        CUdeviceptr motion_transform_gpu = 0;
        check_result_cuda_ret(cuMemAlloc(&motion_transform_gpu, motion_transform_size));
        as_mem.push_back(motion_transform_gpu);

        // Allocate host side memory for motion transform and fill it with transform data
        OptixSRTMotionTransform &motion_transform = *reinterpret_cast<OptixSRTMotionTransform *>(
            new uint8_t[motion_transform_size]);
        motion_transform.child = handle;
        motion_transform.motionOptions.numKeys = ob->get_motion().size();
        motion_transform.motionOptions.flags = OPTIX_MOTION_FLAG_NONE;
        motion_transform.motionOptions.timeBegin = 0.0f;
        motion_transform.motionOptions.timeEnd = 1.0f;

        OptixSRTData *const srt_data = motion_transform.srtData;
        array<DecomposedTransform> decomp(ob->get_motion().size());
        transform_motion_decompose(
            decomp.data(), ob->get_motion().data(), ob->get_motion().size());

        for (size_t i = 0; i < ob->get_motion().size(); ++i) {
          // Scale
          srt_data[i].sx = decomp[i].y.w;  // scale.x.x
          srt_data[i].sy = decomp[i].z.w;  // scale.y.y
          srt_data[i].sz = decomp[i].w.w;  // scale.z.z

          // Shear
          srt_data[i].a = decomp[i].z.x;  // scale.x.y
          srt_data[i].b = decomp[i].z.y;  // scale.x.z
          srt_data[i].c = decomp[i].w.x;  // scale.y.z
          assert(decomp[i].z.z == 0.0f);  // scale.y.x
          assert(decomp[i].w.y == 0.0f);  // scale.z.x
          assert(decomp[i].w.z == 0.0f);  // scale.z.y

          // Pivot point
          srt_data[i].pvx = 0.0f;
          srt_data[i].pvy = 0.0f;
          srt_data[i].pvz = 0.0f;

          // Rotation
          srt_data[i].qx = decomp[i].x.x;
          srt_data[i].qy = decomp[i].x.y;
          srt_data[i].qz = decomp[i].x.z;
          srt_data[i].qw = decomp[i].x.w;

          // Translation
          srt_data[i].tx = decomp[i].y.x;
          srt_data[i].ty = decomp[i].y.y;
          srt_data[i].tz = decomp[i].y.z;
        }

        // Upload motion transform to GPU
        cuMemcpyHtoD(motion_transform_gpu, &motion_transform, motion_transform_size);
        delete[] reinterpret_cast<uint8_t *>(&motion_transform);

        // Disable instance transform if object uses motion transform already
        instance.flags = OPTIX_INSTANCE_FLAG_DISABLE_TRANSFORM;

        // Get traversable handle to motion transform
        optixConvertPointerToTraversableHandle(context,
                                               motion_transform_gpu,
                                               OPTIX_TRAVERSABLE_TYPE_SRT_MOTION_TRANSFORM,
                                               &instance.traversableHandle);
      }
      else {
        instance.traversableHandle = handle;

        if (ob->get_geometry()->is_instanced()) {
          // Set transform matrix
          memcpy(instance.transform, &ob->get_tfm(), sizeof(instance.transform));
        }
        else {
          // Disable instance transform if geometry already has it applied to vertex data
          instance.flags = OPTIX_INSTANCE_FLAG_DISABLE_TRANSFORM;
          // Non-instanced objects read ID from prim_object, so
          // distinguish them from instanced objects with high bit set
          instance.instanceId |= 0x800000;
        }
      }
    }

    // Upload instance descriptions
#  if OPTIX_ABI_VERSION < 41
    aabbs.resize(num_instances);
    aabbs.copy_to_device();
#  endif
    instances.resize(num_instances);
    instances.copy_to_device();

    // Build top-level acceleration structure (TLAS)
    OptixBuildInput build_input = {};
    build_input.type = OPTIX_BUILD_INPUT_TYPE_INSTANCES;
#  if OPTIX_ABI_VERSION < 41  // Instance AABBs no longer need to be set since OptiX 7.2
    build_input.instanceArray.aabbs = aabbs.device_pointer;
    build_input.instanceArray.numAabbs = num_instances;
#  endif
    build_input.instanceArray.instances = instances.device_pointer;
    build_input.instanceArray.numInstances = num_instances;

    CUdeviceptr out_data = 0;
    tlas_handle = 0;
    return build_optix_bvh(build_input, 0, tlas_handle, out_data, OPTIX_BUILD_OPERATION_BUILD);
  }

  void const_copy_to(const char *name, void *host, size_t size) override
  {
    // Set constant memory for CUDA module
    // TODO(pmours): This is only used for tonemapping (see 'film_convert').
    //               Could be removed by moving those functions to filter CUDA module.
    CUDADevice::const_copy_to(name, host, size);

    if (strcmp(name, "__data") == 0) {
      assert(size <= sizeof(KernelData));

      // Fix traversable handle on multi devices
      KernelData *const data = (KernelData *)host;
      *(OptixTraversableHandle *)&data->bvh.scene = tlas_handle;

      update_launch_params(offsetof(KernelParams, data), host, size);
      return;
    }

    // Update data storage pointers in launch parameters
#  define KERNEL_TEX(data_type, tex_name) \
    if (strcmp(name, #tex_name) == 0) { \
      update_launch_params(offsetof(KernelParams, tex_name), host, size); \
      return; \
    }
#  include "kernel/kernel_textures.h"
#  undef KERNEL_TEX
  }

  void update_launch_params(size_t offset, void *data, size_t data_size)
  {
    const CUDAContextScope scope(cuContext);

    for (int i = 0; i < info.cpu_threads; ++i)
      check_result_cuda(
          cuMemcpyHtoD(launch_params.device_pointer + i * launch_params.data_elements + offset,
                       data,
                       data_size));
  }

  void task_add(DeviceTask &task) override
  {
    // Upload texture information to device if it has changed since last launch
    load_texture_info();

    if (task.type == DeviceTask::FILM_CONVERT) {
      // Execute in main thread because of OpenGL access
      film_convert(task, task.buffer, task.rgba_byte, task.rgba_half);
      return;
    }

    if (task.type == DeviceTask::DENOISE_BUFFER) {
      // Execute denoising in a single thread (e.g. to avoid race conditions during creation)
      task_pool.push([=] {
        DeviceTask task_copy = task;
        thread_run(task_copy, 0);
      });
      return;
    }

    // Split task into smaller ones
    list<DeviceTask> tasks;
    task.split(tasks, info.cpu_threads);

    // Queue tasks in internal task pool
    int task_index = 0;
    for (DeviceTask &task : tasks) {
      task_pool.push([=] {
        // Using task index parameter instead of thread index, since number of CUDA streams may
        // differ from number of threads
        DeviceTask task_copy = task;
        thread_run(task_copy, task_index);
      });
      task_index++;
    }
  }

  void task_wait() override
  {
    // Wait for all queued tasks to finish
    task_pool.wait_work();
  }

  void task_cancel() override
  {
    // Cancel any remaining tasks in the internal pool
    task_pool.cancel();
  }
};

bool device_optix_init()
{
  if (g_optixFunctionTable.optixDeviceContextCreate != NULL)
    return true;  // Already initialized function table

  // Need to initialize CUDA as well
  if (!device_cuda_init())
    return false;

  const OptixResult result = optixInit();

  if (result == OPTIX_ERROR_UNSUPPORTED_ABI_VERSION) {
    VLOG(1) << "OptiX initialization failed because the installed NVIDIA driver is too old. "
               "Please update to the latest driver first!";
    return false;
  }
  else if (result != OPTIX_SUCCESS) {
    VLOG(1) << "OptiX initialization failed with error code " << (unsigned int)result;
    return false;
  }

  // Loaded OptiX successfully!
  return true;
}

void device_optix_info(const vector<DeviceInfo> &cuda_devices, vector<DeviceInfo> &devices)
{
  devices.reserve(cuda_devices.size());

  // Simply add all supported CUDA devices as OptiX devices again
  for (DeviceInfo info : cuda_devices) {
    assert(info.type == DEVICE_CUDA);

    int major;
    cuDeviceGetAttribute(&major, CU_DEVICE_ATTRIBUTE_COMPUTE_CAPABILITY_MAJOR, info.num);
    if (major < 5) {
      continue;  // Only Maxwell and up are supported by OptiX
    }

    info.type = DEVICE_OPTIX;
    info.id += "_OptiX";
    info.denoisers |= DENOISER_OPTIX;

    devices.push_back(info);
  }
}

Device *device_optix_create(DeviceInfo &info, Stats &stats, Profiler &profiler, bool background)
{
  return new OptiXDevice(info, stats, profiler, background);
}

CCL_NAMESPACE_END

#endif<|MERGE_RESOLUTION|>--- conflicted
+++ resolved
@@ -1215,9 +1215,6 @@
       if (geometry.find(geom) != geometry.end())
         continue;
 
-<<<<<<< HEAD
-      if (geom->geometry_type == Geometry::HAIR) {
-=======
       OptixTraversableHandle handle;
       OptixBuildOperation operation;
       CUdeviceptr out_data;
@@ -1233,8 +1230,7 @@
         operation = OPTIX_BUILD_OPERATION_BUILD;
       }
 
-      if (geom->type == Geometry::HAIR) {
->>>>>>> 819a9622
+	  if (geom->geometry_type == Geometry::HAIR) {
         // Build BLAS for curve primitives
         Hair *const hair = static_cast<Hair *const>(ob->get_geometry());
         if (hair->num_curves() == 0) {
@@ -1398,17 +1394,11 @@
         }
 
         // Allocate memory for new BLAS and build it
-<<<<<<< HEAD
-        OptixTraversableHandle handle;
-        if (build_optix_bvh(build_input, num_motion_steps, handle)) {
-          geometry.insert({ob->get_geometry(), handle});
-=======
         if (build_optix_bvh(build_input, num_motion_steps, handle, out_data, operation)) {
-          geometry.insert({ob->geometry, handle});
+		  geometry.insert({ob->get_geometry(), handle});
           static_cast<BVHOptiX *>(geom->bvh)->optix_data_handle = out_data;
           static_cast<BVHOptiX *>(geom->bvh)->optix_handle = handle;
           static_cast<BVHOptiX *>(geom->bvh)->do_refit = false;
->>>>>>> 819a9622
         }
         else {
           return false;
@@ -1480,17 +1470,11 @@
         build_input.triangleArray.primitiveIndexOffset = mesh->optix_prim_offset;
 
         // Allocate memory for new BLAS and build it
-<<<<<<< HEAD
-        OptixTraversableHandle handle;
-        if (build_optix_bvh(build_input, num_motion_steps, handle)) {
-          geometry.insert({ob->get_geometry(), handle});
-=======
-        if (build_optix_bvh(build_input, num_motion_steps, handle, out_data, operation)) {
-          geometry.insert({ob->geometry, handle});
-          static_cast<BVHOptiX *>(geom->bvh)->optix_data_handle = out_data;
-          static_cast<BVHOptiX *>(geom->bvh)->optix_handle = handle;
-          static_cast<BVHOptiX *>(geom->bvh)->do_refit = false;
->>>>>>> 819a9622
+		if (build_optix_bvh(build_input, num_motion_steps, handle, out_data, operation)) {
+		  geometry.insert({ob->get_geometry(), handle});
+		  static_cast<BVHOptiX *>(geom->bvh)->optix_data_handle = out_data;
+		  static_cast<BVHOptiX *>(geom->bvh)->optix_handle = handle;
+		  static_cast<BVHOptiX *>(geom->bvh)->do_refit = false;
         }
         else {
           return false;
