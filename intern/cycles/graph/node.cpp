/*
 * Copyright 2011-2016 Blender Foundation
 *
 * Licensed under the Apache License, Version 2.0 (the "License");
 * you may not use this file except in compliance with the License.
 * You may obtain a copy of the License at
 *
 * http://www.apache.org/licenses/LICENSE-2.0
 *
 * Unless required by applicable law or agreed to in writing, software
 * distributed under the License is distributed on an "AS IS" BASIS,
 * WITHOUT WARRANTIES OR CONDITIONS OF ANY KIND, either express or implied.
 * See the License for the specific language governing permissions and
 * limitations under the License.
 */

#include "graph/node.h"
#include "graph/node_type.h"

#include "util/util_foreach.h"
#include "util/util_md5.h"
#include "util/util_param.h"
#include "util/util_transform.h"

CCL_NAMESPACE_BEGIN

/* Node Type */

NodeOwner::~NodeOwner()
{
}

Node::Node(const NodeType *type_, ustring name_) : name(name_), type(type_)
{
  assert(type);

  owner = nullptr;
  socket_modified = ~0;

  /* assign non-empty name, convenient for debugging */
  if (name.empty()) {
    name = type->name;
  }

  /* initialize default values */
  foreach (const SocketType &socket, type->inputs) {
    set_default_value(socket);
  }
}

Node::~Node()
{
}

#ifndef NDEBUG
static bool is_socket_float3(const SocketType &socket)
{
  return socket.type == SocketType::COLOR || socket.type == SocketType::POINT ||
         socket.type == SocketType::VECTOR || socket.type == SocketType::NORMAL;
}

static bool is_socket_array_float3(const SocketType &socket)
{
  return socket.type == SocketType::COLOR_ARRAY || socket.type == SocketType::POINT_ARRAY ||
         socket.type == SocketType::VECTOR_ARRAY || socket.type == SocketType::NORMAL_ARRAY;
}
#endif

/* set values */
void Node::set(const SocketType &input, bool value)
{
  assert(input.type == SocketType::BOOLEAN);
  set_if_different(input, value);
}

void Node::set(const SocketType &input, int value)
{
  assert((input.type == SocketType::INT || input.type == SocketType::ENUM));
  set_if_different(input, value);
}

void Node::set(const SocketType &input, uint value)
{
  assert(input.type == SocketType::UINT);
  set_if_different(input, value);
}

void Node::set(const SocketType &input, float value)
{
  assert(input.type == SocketType::FLOAT);
  set_if_different(input, value);
}

void Node::set(const SocketType &input, float2 value)
{
  assert(input.type == SocketType::POINT2);
  set_if_different(input, value);
}

void Node::set(const SocketType &input, float3 value)
{
  assert(is_socket_float3(input));
  set_if_different(input, value);
}

void Node::set(const SocketType &input, const char *value)
{
  set(input, ustring(value));
}

void Node::set(const SocketType &input, ustring value)
{
  if (input.type == SocketType::STRING) {
    set_if_different(input, value);
  }
  else if (input.type == SocketType::ENUM) {
    const NodeEnum &enm = *input.enum_values;
    if (enm.exists(value)) {
      set_if_different(input, enm[value]);
    }
    else {
      assert(0);
    }
  }
  else {
    assert(0);
  }
}

void Node::set(const SocketType &input, const Transform &value)
{
  assert(input.type == SocketType::TRANSFORM);
  set_if_different(input, value);
}

void Node::set(const SocketType &input, Node *value)
{
  assert(input.type == SocketType::NODE);
  set_if_different(input, value);
}

/* set array values */
void Node::set(const SocketType &input, array<bool> &value)
{
  assert(input.type == SocketType::BOOLEAN_ARRAY);
  set_if_different(input, value);
}

void Node::set(const SocketType &input, array<int> &value)
{
  assert(input.type == SocketType::INT_ARRAY);
  set_if_different(input, value);
}

void Node::set(const SocketType &input, array<float> &value)
{
  assert(input.type == SocketType::FLOAT_ARRAY);
  set_if_different(input, value);
}

void Node::set(const SocketType &input, array<float2> &value)
{
  assert(input.type == SocketType::POINT2_ARRAY);
  set_if_different(input, value);
}

void Node::set(const SocketType &input, array<float3> &value)
{
  assert(is_socket_array_float3(input));
  set_if_different(input, value);
}

void Node::set(const SocketType &input, array<ustring> &value)
{
  assert(input.type == SocketType::STRING_ARRAY);
  set_if_different(input, value);
}

void Node::set(const SocketType &input, array<Transform> &value)
{
  assert(input.type == SocketType::TRANSFORM_ARRAY);
  set_if_different(input, value);
}

void Node::set(const SocketType &input, array<Node *> &value)
{
  assert(input.type == SocketType::NODE_ARRAY);
  set_if_different(input, value);
}

/* get values */
bool Node::get_bool(const SocketType &input) const
{
  assert(input.type == SocketType::BOOLEAN);
  return get_socket_value<bool>(this, input);
}

int Node::get_int(const SocketType &input) const
{
  assert(input.type == SocketType::INT || input.type == SocketType::ENUM);
  return get_socket_value<int>(this, input);
}

uint Node::get_uint(const SocketType &input) const
{
  assert(input.type == SocketType::UINT);
  return get_socket_value<uint>(this, input);
}

float Node::get_float(const SocketType &input) const
{
  assert(input.type == SocketType::FLOAT);
  return get_socket_value<float>(this, input);
}

float2 Node::get_float2(const SocketType &input) const
{
  assert(input.type == SocketType::POINT2);
  return get_socket_value<float2>(this, input);
}

float3 Node::get_float3(const SocketType &input) const
{
  assert(is_socket_float3(input));
  return get_socket_value<float3>(this, input);
}

ustring Node::get_string(const SocketType &input) const
{
  if (input.type == SocketType::STRING) {
    return get_socket_value<ustring>(this, input);
  }
  else if (input.type == SocketType::ENUM) {
    const NodeEnum &enm = *input.enum_values;
    int intvalue = get_socket_value<int>(this, input);
    return (enm.exists(intvalue)) ? enm[intvalue] : ustring();
  }
  else {
    assert(0);
    return ustring();
  }
}

Transform Node::get_transform(const SocketType &input) const
{
  assert(input.type == SocketType::TRANSFORM);
  return get_socket_value<Transform>(this, input);
}

Node *Node::get_node(const SocketType &input) const
{
  assert(input.type == SocketType::NODE);
  return get_socket_value<Node *>(this, input);
}

/* get array values */
const array<bool> &Node::get_bool_array(const SocketType &input) const
{
  assert(input.type == SocketType::BOOLEAN_ARRAY);
  return get_socket_value<array<bool>>(this, input);
}

const array<int> &Node::get_int_array(const SocketType &input) const
{
  assert(input.type == SocketType::INT_ARRAY);
  return get_socket_value<array<int>>(this, input);
}

const array<float> &Node::get_float_array(const SocketType &input) const
{
  assert(input.type == SocketType::FLOAT_ARRAY);
  return get_socket_value<array<float>>(this, input);
}

const array<float2> &Node::get_float2_array(const SocketType &input) const
{
  assert(input.type == SocketType::POINT2_ARRAY);
  return get_socket_value<array<float2>>(this, input);
}

const array<float3> &Node::get_float3_array(const SocketType &input) const
{
  assert(is_socket_array_float3(input));
  return get_socket_value<array<float3>>(this, input);
}

const array<ustring> &Node::get_string_array(const SocketType &input) const
{
  assert(input.type == SocketType::STRING_ARRAY);
  return get_socket_value<array<ustring>>(this, input);
}

const array<Transform> &Node::get_transform_array(const SocketType &input) const
{
  assert(input.type == SocketType::TRANSFORM_ARRAY);
  return get_socket_value<array<Transform>>(this, input);
}

const array<Node *> &Node::get_node_array(const SocketType &input) const
{
  assert(input.type == SocketType::NODE_ARRAY);
  return get_socket_value<array<Node *>>(this, input);
}

/* generic value operations */

bool Node::has_default_value(const SocketType &input) const
{
  const void *src = input.default_value;
  void *dst = &get_socket_value<char>(this, input);
  return memcmp(dst, src, input.size()) == 0;
}

void Node::set_default_value(const SocketType &socket)
{
  const void *src = socket.default_value;
  void *dst = ((char *)this) + socket.struct_offset;
  if (socket.size() > 0) {
    memcpy(dst, src, socket.size());
  }
}

template<typename T>
static void copy_array(const Node *node,
                       const SocketType &socket,
                       const Node *other,
                       const SocketType &other_socket)
{
  const array<T> *src = (const array<T> *)(((char *)other) + other_socket.struct_offset);
  array<T> *dst = (array<T> *)(((char *)node) + socket.struct_offset);
  *dst = *src;
}

void Node::copy_value(const SocketType &socket, const Node &other, const SocketType &other_socket)
{
  assert(socket.type == other_socket.type);

  if (socket.is_array()) {
    switch (socket.type) {
      case SocketType::BOOLEAN_ARRAY:
        copy_array<bool>(this, socket, &other, other_socket);
        break;
      case SocketType::FLOAT_ARRAY:
        copy_array<float>(this, socket, &other, other_socket);
        break;
      case SocketType::INT_ARRAY:
        copy_array<int>(this, socket, &other, other_socket);
        break;
      case SocketType::COLOR_ARRAY:
        copy_array<float3>(this, socket, &other, other_socket);
        break;
      case SocketType::VECTOR_ARRAY:
        copy_array<float3>(this, socket, &other, other_socket);
        break;
      case SocketType::POINT_ARRAY:
        copy_array<float3>(this, socket, &other, other_socket);
        break;
      case SocketType::NORMAL_ARRAY:
        copy_array<float3>(this, socket, &other, other_socket);
        break;
      case SocketType::POINT2_ARRAY:
        copy_array<float2>(this, socket, &other, other_socket);
        break;
      case SocketType::STRING_ARRAY:
        copy_array<ustring>(this, socket, &other, other_socket);
        break;
      case SocketType::TRANSFORM_ARRAY:
        copy_array<Transform>(this, socket, &other, other_socket);
        break;
      case SocketType::NODE_ARRAY:
        copy_array<void *>(this, socket, &other, other_socket);
        break;
      default:
        assert(0);
        break;
    }
  }
  else {
    const void *src = ((char *)&other) + other_socket.struct_offset;
    void *dst = ((char *)this) + socket.struct_offset;
    memcpy(dst, src, socket.size());
  }
}

void Node::set_value(const SocketType &socket, const Node &other, const SocketType &other_socket)
{
  assert(socket.type == other_socket.type);
<<<<<<< HEAD
=======
  (void)other_socket;
>>>>>>> c937f9c4

  if (socket.is_array()) {
    switch (socket.type) {
      case SocketType::BOOLEAN_ARRAY:
        set(socket, get_socket_value<array<bool>>(&other, socket));
        break;
      case SocketType::FLOAT_ARRAY:
        set(socket, get_socket_value<array<float>>(&other, socket));
        break;
      case SocketType::INT_ARRAY:
        set(socket, get_socket_value<array<int>>(&other, socket));
        break;
      case SocketType::COLOR_ARRAY:
      case SocketType::VECTOR_ARRAY:
      case SocketType::POINT_ARRAY:
      case SocketType::NORMAL_ARRAY:
        set(socket, get_socket_value<array<float3>>(&other, socket));
        break;
      case SocketType::POINT2_ARRAY:
        set(socket, get_socket_value<array<float2>>(&other, socket));
        break;
      case SocketType::STRING_ARRAY:
        set(socket, get_socket_value<array<ustring>>(&other, socket));
        break;
      case SocketType::TRANSFORM_ARRAY:
        set(socket, get_socket_value<array<Transform>>(&other, socket));
        break;
      case SocketType::NODE_ARRAY:
        set(socket, get_socket_value<array<Node *>>(&other, socket));
        break;
      default:
        assert(0);
        break;
    }
  }
  else {
    switch (socket.type) {
      case SocketType::BOOLEAN:
        set(socket, get_socket_value<bool>(&other, socket));
        break;
      case SocketType::FLOAT:
        set(socket, get_socket_value<float>(&other, socket));
        break;
      case SocketType::INT:
        set(socket, get_socket_value<int>(&other, socket));
        break;
      case SocketType::UINT:
        set(socket, get_socket_value<uint>(&other, socket));
        break;
      case SocketType::COLOR:
      case SocketType::VECTOR:
      case SocketType::POINT:
      case SocketType::NORMAL:
        set(socket, get_socket_value<float3>(&other, socket));
        break;
      case SocketType::POINT2:
        set(socket, get_socket_value<float2>(&other, socket));
        break;
      case SocketType::STRING:
        set(socket, get_socket_value<ustring>(&other, socket));
        break;
      case SocketType::ENUM:
        set(socket, get_socket_value<int>(&other, socket));
        break;
      case SocketType::TRANSFORM:
        set(socket, get_socket_value<Transform>(&other, socket));
        break;
      case SocketType::NODE:
        set(socket, get_socket_value<Node *>(&other, socket));
        break;
      default:
        assert(0);
        break;
    }
  }
}

template<typename T>
static bool is_array_equal(const Node *node, const Node *other, const SocketType &socket)
{
  const array<T> *a = (const array<T> *)(((char *)node) + socket.struct_offset);
  const array<T> *b = (const array<T> *)(((char *)other) + socket.struct_offset);
  return *a == *b;
}

template<typename T>
static bool is_value_equal(const Node *node, const Node *other, const SocketType &socket)
{
  const T *a = (const T *)(((char *)node) + socket.struct_offset);
  const T *b = (const T *)(((char *)other) + socket.struct_offset);
  return *a == *b;
}

bool Node::equals_value(const Node &other, const SocketType &socket) const
{
  switch (socket.type) {
    case SocketType::BOOLEAN:
      return is_value_equal<bool>(this, &other, socket);
    case SocketType::FLOAT:
      return is_value_equal<float>(this, &other, socket);
    case SocketType::INT:
      return is_value_equal<int>(this, &other, socket);
    case SocketType::UINT:
      return is_value_equal<uint>(this, &other, socket);
    case SocketType::COLOR:
      return is_value_equal<float3>(this, &other, socket);
    case SocketType::VECTOR:
      return is_value_equal<float3>(this, &other, socket);
    case SocketType::POINT:
      return is_value_equal<float3>(this, &other, socket);
    case SocketType::NORMAL:
      return is_value_equal<float3>(this, &other, socket);
    case SocketType::POINT2:
      return is_value_equal<float2>(this, &other, socket);
    case SocketType::CLOSURE:
      return true;
    case SocketType::STRING:
      return is_value_equal<ustring>(this, &other, socket);
    case SocketType::ENUM:
      return is_value_equal<int>(this, &other, socket);
    case SocketType::TRANSFORM:
      return is_value_equal<Transform>(this, &other, socket);
    case SocketType::NODE:
      return is_value_equal<void *>(this, &other, socket);

    case SocketType::BOOLEAN_ARRAY:
      return is_array_equal<bool>(this, &other, socket);
    case SocketType::FLOAT_ARRAY:
      return is_array_equal<float>(this, &other, socket);
    case SocketType::INT_ARRAY:
      return is_array_equal<int>(this, &other, socket);
    case SocketType::COLOR_ARRAY:
      return is_array_equal<float3>(this, &other, socket);
    case SocketType::VECTOR_ARRAY:
      return is_array_equal<float3>(this, &other, socket);
    case SocketType::POINT_ARRAY:
      return is_array_equal<float3>(this, &other, socket);
    case SocketType::NORMAL_ARRAY:
      return is_array_equal<float3>(this, &other, socket);
    case SocketType::POINT2_ARRAY:
      return is_array_equal<float2>(this, &other, socket);
    case SocketType::STRING_ARRAY:
      return is_array_equal<ustring>(this, &other, socket);
    case SocketType::TRANSFORM_ARRAY:
      return is_array_equal<Transform>(this, &other, socket);
    case SocketType::NODE_ARRAY:
      return is_array_equal<void *>(this, &other, socket);

    case SocketType::UNDEFINED:
      return true;
  }

  return true;
}

/* equals */

bool Node::equals(const Node &other) const
{
  assert(type == other.type);

  foreach (const SocketType &socket, type->inputs) {
    if (!equals_value(other, socket))
      return false;
  }

  return true;
}

/* Hash */

namespace {

template<typename T> void value_hash(const Node *node, const SocketType &socket, MD5Hash &md5)
{
  md5.append(((uint8_t *)node) + socket.struct_offset, socket.size());
}

void float3_hash(const Node *node, const SocketType &socket, MD5Hash &md5)
{
  /* Don't compare 4th element used for padding. */
  md5.append(((uint8_t *)node) + socket.struct_offset, sizeof(float) * 3);
}

template<typename T> void array_hash(const Node *node, const SocketType &socket, MD5Hash &md5)
{
  const array<T> &a = *(const array<T> *)(((char *)node) + socket.struct_offset);
  for (size_t i = 0; i < a.size(); i++) {
    md5.append((uint8_t *)&a[i], sizeof(T));
  }
}

void float3_array_hash(const Node *node, const SocketType &socket, MD5Hash &md5)
{
  /* Don't compare 4th element used for padding. */
  const array<float3> &a = *(const array<float3> *)(((char *)node) + socket.struct_offset);
  for (size_t i = 0; i < a.size(); i++) {
    md5.append((uint8_t *)&a[i], sizeof(float) * 3);
  }
}

}  // namespace

void Node::hash(MD5Hash &md5)
{
  md5.append(type->name.string());

  foreach (const SocketType &socket, type->inputs) {
    md5.append(socket.name.string());

    switch (socket.type) {
      case SocketType::BOOLEAN:
        value_hash<bool>(this, socket, md5);
        break;
      case SocketType::FLOAT:
        value_hash<float>(this, socket, md5);
        break;
      case SocketType::INT:
        value_hash<int>(this, socket, md5);
        break;
      case SocketType::UINT:
        value_hash<uint>(this, socket, md5);
        break;
      case SocketType::COLOR:
        float3_hash(this, socket, md5);
        break;
      case SocketType::VECTOR:
        float3_hash(this, socket, md5);
        break;
      case SocketType::POINT:
        float3_hash(this, socket, md5);
        break;
      case SocketType::NORMAL:
        float3_hash(this, socket, md5);
        break;
      case SocketType::POINT2:
        value_hash<float2>(this, socket, md5);
        break;
      case SocketType::CLOSURE:
        break;
      case SocketType::STRING:
        value_hash<ustring>(this, socket, md5);
        break;
      case SocketType::ENUM:
        value_hash<int>(this, socket, md5);
        break;
      case SocketType::TRANSFORM:
        value_hash<Transform>(this, socket, md5);
        break;
      case SocketType::NODE:
        value_hash<void *>(this, socket, md5);
        break;

      case SocketType::BOOLEAN_ARRAY:
        array_hash<bool>(this, socket, md5);
        break;
      case SocketType::FLOAT_ARRAY:
        array_hash<float>(this, socket, md5);
        break;
      case SocketType::INT_ARRAY:
        array_hash<int>(this, socket, md5);
        break;
      case SocketType::COLOR_ARRAY:
        float3_array_hash(this, socket, md5);
        break;
      case SocketType::VECTOR_ARRAY:
        float3_array_hash(this, socket, md5);
        break;
      case SocketType::POINT_ARRAY:
        float3_array_hash(this, socket, md5);
        break;
      case SocketType::NORMAL_ARRAY:
        float3_array_hash(this, socket, md5);
        break;
      case SocketType::POINT2_ARRAY:
        array_hash<float2>(this, socket, md5);
        break;
      case SocketType::STRING_ARRAY:
        array_hash<ustring>(this, socket, md5);
        break;
      case SocketType::TRANSFORM_ARRAY:
        array_hash<Transform>(this, socket, md5);
        break;
      case SocketType::NODE_ARRAY:
        array_hash<void *>(this, socket, md5);
        break;

      case SocketType::UNDEFINED:
        break;
    }
  }
}

namespace {

template<typename T> size_t array_size_in_bytes(const Node *node, const SocketType &socket)
{
  const array<T> &a = *(const array<T> *)(((char *)node) + socket.struct_offset);
  return a.size() * sizeof(T);
}

}  // namespace

size_t Node::get_total_size_in_bytes() const
{
  size_t total_size = 0;
  foreach (const SocketType &socket, type->inputs) {
    switch (socket.type) {
      case SocketType::BOOLEAN:
      case SocketType::FLOAT:
      case SocketType::INT:
      case SocketType::UINT:
      case SocketType::COLOR:
      case SocketType::VECTOR:
      case SocketType::POINT:
      case SocketType::NORMAL:
      case SocketType::POINT2:
      case SocketType::CLOSURE:
      case SocketType::STRING:
      case SocketType::ENUM:
      case SocketType::TRANSFORM:
      case SocketType::NODE:
        total_size += socket.size();
        break;

      case SocketType::BOOLEAN_ARRAY:
        total_size += array_size_in_bytes<bool>(this, socket);
        break;
      case SocketType::FLOAT_ARRAY:
        total_size += array_size_in_bytes<float>(this, socket);
        break;
      case SocketType::INT_ARRAY:
        total_size += array_size_in_bytes<int>(this, socket);
        break;
      case SocketType::COLOR_ARRAY:
        total_size += array_size_in_bytes<float3>(this, socket);
        break;
      case SocketType::VECTOR_ARRAY:
        total_size += array_size_in_bytes<float3>(this, socket);
        break;
      case SocketType::POINT_ARRAY:
        total_size += array_size_in_bytes<float3>(this, socket);
        break;
      case SocketType::NORMAL_ARRAY:
        total_size += array_size_in_bytes<float3>(this, socket);
        break;
      case SocketType::POINT2_ARRAY:
        total_size += array_size_in_bytes<float2>(this, socket);
        break;
      case SocketType::STRING_ARRAY:
        total_size += array_size_in_bytes<ustring>(this, socket);
        break;
      case SocketType::TRANSFORM_ARRAY:
        total_size += array_size_in_bytes<Transform>(this, socket);
        break;
      case SocketType::NODE_ARRAY:
        total_size += array_size_in_bytes<void *>(this, socket);
        break;

      case SocketType::UNDEFINED:
        break;
    }
  }
  return total_size;
}

bool Node::is_a(const NodeType *type_)
{
  for (const NodeType *base = type; base; base = base->base) {
    if (base == type_) {
      return true;
    }
  }
  return false;
}

const NodeOwner *Node::get_owner() const
{
  return owner;
}

void Node::set_owner(const NodeOwner *owner_)
{
  assert(owner_);
  owner = owner_;
}

bool Node::socket_is_modified(const SocketType &input) const
{
  return (socket_modified & input.modified_flag_bit) != 0;
}

bool Node::is_modified()
{
  return socket_modified != 0;
}

void Node::tag_modified()
{
  socket_modified = ~0u;
}

void Node::clear_modified()
{
  socket_modified = 0;
}

template<typename T> void Node::set_if_different(const SocketType &input, T value)
{
  if (get_socket_value<T>(this, input) == value) {
    return;
  }

  get_socket_value<T>(this, input) = value;
  socket_modified |= input.modified_flag_bit;
}

template<typename T> void Node::set_if_different(const SocketType &input, array<T> &value)
{
  if (!socket_is_modified(input)) {
    if (get_socket_value<array<T>>(this, input) == value) {
      return;
    }
  }

  get_socket_value<array<T>>(this, input).steal_data(value);
  socket_modified |= input.modified_flag_bit;
}

void Node::print_modified_sockets() const
{
  printf("Node : %s\n", name.c_str());
  for (auto &socket : type->inputs) {
    if (socket_is_modified(socket)) {
      printf("-- socket modified : %s\n", socket.name.c_str());
    }
  }
}

CCL_NAMESPACE_END<|MERGE_RESOLUTION|>--- conflicted
+++ resolved
@@ -385,10 +385,7 @@
 void Node::set_value(const SocketType &socket, const Node &other, const SocketType &other_socket)
 {
   assert(socket.type == other_socket.type);
-<<<<<<< HEAD
-=======
   (void)other_socket;
->>>>>>> c937f9c4
 
   if (socket.is_array()) {
     switch (socket.type) {
