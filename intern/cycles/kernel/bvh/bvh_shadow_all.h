--- conflicted
+++ resolved
@@ -188,22 +188,10 @@
 					while(prim_addr < prim_addr2) {
 						kernel_assert((kernel_tex_fetch(__prim_type, prim_addr) & PRIMITIVE_ALL) == p_type);
 
-<<<<<<< HEAD
                         if (!object_in_shadow_linking(kg,PATH_RAY_ALL_VISIBILITY,object,prim_addr,shadow_linking)) {
                             prim_addr++;
                             continue;
                         }
-=======
-#ifdef __SHADOW_TRICKS__
-						uint tri_object = (object == OBJECT_NONE)
-						        ? kernel_tex_fetch(__prim_object, prim_addr)
-						        : object;
-						if(tri_object == skip_object) {
-							++prim_addr;
-							continue;
-						}
-#endif
->>>>>>> d7f5520f
 
 						bool hit;
 
@@ -410,7 +398,6 @@
 ccl_device_inline bool BVH_FUNCTION_NAME(KernelGlobals *kg,
                                          const Ray *ray,
                                          Intersection *isect_array,
-                                         const int skip_object,
                                          const uint max_hits,
                                          uint *num_hits,
                                          uint shadow_linking)
@@ -420,8 +407,8 @@
 		return BVH_FUNCTION_FULL_NAME(QBVH)(kg,
 		                                    ray,
 		                                    isect_array,
-		                                    skip_object,
 		                                    max_hits,
+											0,
 		                                    num_hits,
                                             shadow_linking);
 	}
@@ -432,7 +419,7 @@
 		return BVH_FUNCTION_FULL_NAME(BVH)(kg,
 		                                   ray,
 		                                   isect_array,
-		                                   skip_object,
+										   0,
 		                                   max_hits,
 		                                   num_hits,
                                            shadow_linking);
