--- conflicted
+++ resolved
@@ -76,13 +76,8 @@
 				eval, omega_in, &domega_in->dx, &domega_in->dy, pdf);
 			break;
 		case CLOSURE_BSDF_REFLECTION_ID:
-<<<<<<< HEAD
-			label = bsdf_reflection_sample(sc, ccl_fetch(sd, Ng), ccl_fetch(sd, I), ccl_fetch(sd, dI).dx, ccl_fetch(sd, dI).dy, randu, randv,
+			label = bsdf_reflection_sample(sc, sd->Ng, sd->I, sd->dI.dx, sd->dI.dy, randu, randv,
 				eval, omega_in, &domega_in->dx, &domega_in->dy, pdf, sd);
-=======
-			label = bsdf_reflection_sample(sc, sd->Ng, sd->I, sd->dI.dx, sd->dI.dy, randu, randv,
-				eval, omega_in, &domega_in->dx, &domega_in->dy, pdf);
->>>>>>> 40d45967
 			break;
 		case CLOSURE_BSDF_REFRACTION_ID:
 			label = bsdf_refraction_sample(sc, sd->Ng, sd->I, sd->dI.dx, sd->dI.dy, randu, randv,
@@ -98,13 +93,8 @@
 		case CLOSURE_BSDF_MICROFACET_GGX_ANISO_ID:
 		case CLOSURE_BSDF_MICROFACET_GGX_ANISO_FRESNEL_ID:
 		case CLOSURE_BSDF_MICROFACET_GGX_REFRACTION_ID:
-<<<<<<< HEAD
-			label = bsdf_microfacet_ggx_sample(kg, sc, ccl_fetch(sd, Ng), ccl_fetch(sd, I), ccl_fetch(sd, dI).dx, ccl_fetch(sd, dI).dy, randu, randv,
+			label = bsdf_microfacet_ggx_sample(kg, sc, sd->Ng, sd->I, sd->dI.dx, sd->dI.dy, randu, randv,
 				eval, omega_in, &domega_in->dx, &domega_in->dy, pdf, sd);
-=======
-			label = bsdf_microfacet_ggx_sample(kg, sc, sd->Ng, sd->I, sd->dI.dx, sd->dI.dy, randu, randv,
-				eval, omega_in, &domega_in->dx, &domega_in->dy, pdf);
->>>>>>> 40d45967
 			break;
 		case CLOSURE_BSDF_MICROFACET_MULTI_GGX_ID:
 		case CLOSURE_BSDF_MICROFACET_MULTI_GGX_FRESNEL_ID:
@@ -119,13 +109,8 @@
 		case CLOSURE_BSDF_MICROFACET_BECKMANN_ID:
 		case CLOSURE_BSDF_MICROFACET_BECKMANN_ANISO_ID:
 		case CLOSURE_BSDF_MICROFACET_BECKMANN_REFRACTION_ID:
-<<<<<<< HEAD
-			label = bsdf_microfacet_beckmann_sample(kg, sc, ccl_fetch(sd, Ng), ccl_fetch(sd, I), ccl_fetch(sd, dI).dx, ccl_fetch(sd, dI).dy, randu, randv,
+			label = bsdf_microfacet_beckmann_sample(kg, sc, sd->Ng, sd->I, sd->dI.dx, sd->dI.dy, randu, randv,
 				eval, omega_in, &domega_in->dx, &domega_in->dy, pdf, sd);
-=======
-			label = bsdf_microfacet_beckmann_sample(kg, sc, sd->Ng, sd->I, sd->dI.dx, sd->dI.dy, randu, randv,
-				eval, omega_in, &domega_in->dx, &domega_in->dy, pdf);
->>>>>>> 40d45967
 			break;
 		case CLOSURE_BSDF_ASHIKHMIN_SHIRLEY_ID:
 		case CLOSURE_BSDF_ASHIKHMIN_SHIRLEY_ANISO_ID:
