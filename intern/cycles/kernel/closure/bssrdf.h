--- conflicted
+++ resolved
@@ -425,7 +425,7 @@
    * may be used if their radius was too small to handle as BSSRDF. */
   xi *= bssrdf->channels;
 
-<<<<<<< HEAD
+  /* TODO(Spectral Cycles): Make sure this works correctly. */
   FOR_EACH_CHANNEL(i)
   {
     if (xi <= i + 1.0f) {
@@ -440,21 +440,6 @@
 
       break;
     }
-=======
-  if (xi < 1.0f) {
-    radius = (bssrdf->radius.x > 0.0f) ?
-                 bssrdf->radius.x :
-                 (bssrdf->radius.y > 0.0f) ? bssrdf->radius.y : bssrdf->radius.z;
-  }
-  else if (xi < 2.0f) {
-    xi -= 1.0f;
-    radius = (bssrdf->radius.x > 0.0f && bssrdf->radius.y > 0.0f) ? bssrdf->radius.y :
-                                                                    bssrdf->radius.z;
-  }
-  else {
-    xi -= 2.0f;
-    radius = bssrdf->radius.z;
->>>>>>> 88970e39
   }
 
   /* Sample BSSRDF. */
