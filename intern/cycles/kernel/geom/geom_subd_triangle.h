--- conflicted
+++ resolved
@@ -97,20 +97,12 @@
 
 /* Reading attributes on various subdivision triangle elements */
 
-<<<<<<< HEAD
-ccl_device float subd_triangle_attribute_float(KernelGlobals *kg, const ShaderData *sd, const AttributeDescriptor *desc, float *dx, float *dy)
-{
-	int patch = subd_triangle_patch(kg, sd);
-
-	if(desc->flags & ATTR_SUBDIVIDED) {
-=======
 ccl_device_noinline float subd_triangle_attribute_float(KernelGlobals *kg, const ShaderData *sd, const AttributeDescriptor desc, float *dx, float *dy)
 {
 	int patch = subd_triangle_patch(kg, sd);
 
 #ifdef __PATCH_EVAL__
 	if(desc.flags & ATTR_SUBDIVIDED) {
->>>>>>> d41dfe36
 		float2 uv[3];
 		subd_triangle_patch_uv(kg, sd, uv);
 
@@ -121,11 +113,7 @@
 		float2 p = dpdu * ccl_fetch(sd, u) + dpdv * ccl_fetch(sd, v) + uv[2];
 
 		float a, dads, dadt;
-<<<<<<< HEAD
-		a = patch_eval_float(kg, sd, desc->offset, patch, p.x, p.y, 0, &dads, &dadt);
-=======
 		a = patch_eval_float(kg, sd, desc.offset, patch, p.x, p.y, 0, &dads, &dadt);
->>>>>>> d41dfe36
 
 #ifdef __RAY_DIFFERENTIALS__
 		if(dx || dy) {
@@ -157,15 +145,6 @@
 
 		return a;
 	}
-<<<<<<< HEAD
-	else if(desc->element == ATTR_ELEMENT_FACE) {
-		if(dx) *dx = 0.0f;
-		if(dy) *dy = 0.0f;
-
-		return kernel_tex_fetch(__attributes_float, desc->offset + subd_triangle_patch_face(kg, patch));
-	}
-	else if(desc->element == ATTR_ELEMENT_VERTEX || desc->element == ATTR_ELEMENT_VERTEX_MOTION) {
-=======
 	else
 #endif /* __PATCH_EVAL__ */
 	if(desc.element == ATTR_ELEMENT_FACE) {
@@ -175,23 +154,15 @@
 		return kernel_tex_fetch(__attributes_float, desc.offset + subd_triangle_patch_face(kg, patch));
 	}
 	else if(desc.element == ATTR_ELEMENT_VERTEX || desc.element == ATTR_ELEMENT_VERTEX_MOTION) {
->>>>>>> d41dfe36
 		float2 uv[3];
 		subd_triangle_patch_uv(kg, sd, uv);
 
 		uint4 v = subd_triangle_patch_indices(kg, patch);
 
-<<<<<<< HEAD
-		float f0 = kernel_tex_fetch(__attributes_float, desc->offset + v.x);
-		float f1 = kernel_tex_fetch(__attributes_float, desc->offset + v.y);
-		float f2 = kernel_tex_fetch(__attributes_float, desc->offset + v.z);
-		float f3 = kernel_tex_fetch(__attributes_float, desc->offset + v.w);
-=======
 		float f0 = kernel_tex_fetch(__attributes_float, desc.offset + v.x);
 		float f1 = kernel_tex_fetch(__attributes_float, desc.offset + v.y);
 		float f2 = kernel_tex_fetch(__attributes_float, desc.offset + v.z);
 		float f3 = kernel_tex_fetch(__attributes_float, desc.offset + v.w);
->>>>>>> d41dfe36
 
 		if(subd_triangle_patch_num_corners(kg, patch) != 4) {
 			f1 = (f1+f0)*0.5f;
@@ -209,28 +180,17 @@
 
 		return ccl_fetch(sd, u)*a + ccl_fetch(sd, v)*b + (1.0f - ccl_fetch(sd, u) - ccl_fetch(sd, v))*c;
 	}
-<<<<<<< HEAD
-	else if(desc->element == ATTR_ELEMENT_CORNER) {
-=======
 	else if(desc.element == ATTR_ELEMENT_CORNER) {
->>>>>>> d41dfe36
 		float2 uv[3];
 		subd_triangle_patch_uv(kg, sd, uv);
 
 		int corners[4];
 		subd_triangle_patch_corners(kg, patch, corners);
 
-<<<<<<< HEAD
-		float f0 = kernel_tex_fetch(__attributes_float, corners[0] + desc->offset);
-		float f1 = kernel_tex_fetch(__attributes_float, corners[1] + desc->offset);
-		float f2 = kernel_tex_fetch(__attributes_float, corners[2] + desc->offset);
-		float f3 = kernel_tex_fetch(__attributes_float, corners[3] + desc->offset);
-=======
 		float f0 = kernel_tex_fetch(__attributes_float, corners[0] + desc.offset);
 		float f1 = kernel_tex_fetch(__attributes_float, corners[1] + desc.offset);
 		float f2 = kernel_tex_fetch(__attributes_float, corners[2] + desc.offset);
 		float f3 = kernel_tex_fetch(__attributes_float, corners[3] + desc.offset);
->>>>>>> d41dfe36
 
 		if(subd_triangle_patch_num_corners(kg, patch) != 4) {
 			f1 = (f1+f0)*0.5f;
@@ -256,20 +216,12 @@
 	}
 }
 
-<<<<<<< HEAD
-ccl_device float3 subd_triangle_attribute_float3(KernelGlobals *kg, const ShaderData *sd, const AttributeDescriptor *desc, float3 *dx, float3 *dy)
-{
-	int patch = subd_triangle_patch(kg, sd);
-
-	if(desc->flags & ATTR_SUBDIVIDED) {
-=======
 ccl_device_noinline float3 subd_triangle_attribute_float3(KernelGlobals *kg, const ShaderData *sd, const AttributeDescriptor desc, float3 *dx, float3 *dy)
 {
 	int patch = subd_triangle_patch(kg, sd);
 
 #ifdef __PATCH_EVAL__
 	if(desc.flags & ATTR_SUBDIVIDED) {
->>>>>>> d41dfe36
 		float2 uv[3];
 		subd_triangle_patch_uv(kg, sd, uv);
 
@@ -281,19 +233,11 @@
 
 		float3 a, dads, dadt;
 
-<<<<<<< HEAD
-		if(desc->element == ATTR_ELEMENT_CORNER_BYTE) {
-			a = patch_eval_uchar4(kg, sd, desc->offset, patch, p.x, p.y, 0, &dads, &dadt);
-		}
-		else {
-			a = patch_eval_float3(kg, sd, desc->offset, patch, p.x, p.y, 0, &dads, &dadt);
-=======
 		if(desc.element == ATTR_ELEMENT_CORNER_BYTE) {
 			a = patch_eval_uchar4(kg, sd, desc.offset, patch, p.x, p.y, 0, &dads, &dadt);
 		}
 		else {
 			a = patch_eval_float3(kg, sd, desc.offset, patch, p.x, p.y, 0, &dads, &dadt);
->>>>>>> d41dfe36
 		}
 
 #ifdef __RAY_DIFFERENTIALS__
@@ -326,15 +270,6 @@
 
 		return a;
 	}
-<<<<<<< HEAD
-	else if(desc->element == ATTR_ELEMENT_FACE) {
-		if(dx) *dx = make_float3(0.0f, 0.0f, 0.0f);
-		if(dy) *dy = make_float3(0.0f, 0.0f, 0.0f);
-
-		return float4_to_float3(kernel_tex_fetch(__attributes_float3, desc->offset + subd_triangle_patch_face(kg, patch)));
-	}
-	else if(desc->element == ATTR_ELEMENT_VERTEX || desc->element == ATTR_ELEMENT_VERTEX_MOTION) {
-=======
 	else
 #endif /* __PATCH_EVAL__ */
 	if(desc.element == ATTR_ELEMENT_FACE) {
@@ -344,23 +279,15 @@
 		return float4_to_float3(kernel_tex_fetch(__attributes_float3, desc.offset + subd_triangle_patch_face(kg, patch)));
 	}
 	else if(desc.element == ATTR_ELEMENT_VERTEX || desc.element == ATTR_ELEMENT_VERTEX_MOTION) {
->>>>>>> d41dfe36
 		float2 uv[3];
 		subd_triangle_patch_uv(kg, sd, uv);
 
 		uint4 v = subd_triangle_patch_indices(kg, patch);
 
-<<<<<<< HEAD
-		float3 f0 = float4_to_float3(kernel_tex_fetch(__attributes_float3, desc->offset + v.x));
-		float3 f1 = float4_to_float3(kernel_tex_fetch(__attributes_float3, desc->offset + v.y));
-		float3 f2 = float4_to_float3(kernel_tex_fetch(__attributes_float3, desc->offset + v.z));
-		float3 f3 = float4_to_float3(kernel_tex_fetch(__attributes_float3, desc->offset + v.w));
-=======
 		float3 f0 = float4_to_float3(kernel_tex_fetch(__attributes_float3, desc.offset + v.x));
 		float3 f1 = float4_to_float3(kernel_tex_fetch(__attributes_float3, desc.offset + v.y));
 		float3 f2 = float4_to_float3(kernel_tex_fetch(__attributes_float3, desc.offset + v.z));
 		float3 f3 = float4_to_float3(kernel_tex_fetch(__attributes_float3, desc.offset + v.w));
->>>>>>> d41dfe36
 
 		if(subd_triangle_patch_num_corners(kg, patch) != 4) {
 			f1 = (f1+f0)*0.5f;
@@ -378,11 +305,7 @@
 
 		return ccl_fetch(sd, u)*a + ccl_fetch(sd, v)*b + (1.0f - ccl_fetch(sd, u) - ccl_fetch(sd, v))*c;
 	}
-<<<<<<< HEAD
-	else if(desc->element == ATTR_ELEMENT_CORNER || desc->element == ATTR_ELEMENT_CORNER_BYTE) {
-=======
 	else if(desc.element == ATTR_ELEMENT_CORNER || desc.element == ATTR_ELEMENT_CORNER_BYTE) {
->>>>>>> d41dfe36
 		float2 uv[3];
 		subd_triangle_patch_uv(kg, sd, uv);
 
@@ -391,19 +314,6 @@
 
 		float3 f0, f1, f2, f3;
 
-<<<<<<< HEAD
-		if(desc->element == ATTR_ELEMENT_CORNER) {
-			f0 = float4_to_float3(kernel_tex_fetch(__attributes_float3, corners[0] + desc->offset));
-			f1 = float4_to_float3(kernel_tex_fetch(__attributes_float3, corners[1] + desc->offset));
-			f2 = float4_to_float3(kernel_tex_fetch(__attributes_float3, corners[2] + desc->offset));
-			f3 = float4_to_float3(kernel_tex_fetch(__attributes_float3, corners[3] + desc->offset));
-		}
-		else {
-			f0 = color_byte_to_float(kernel_tex_fetch(__attributes_uchar4, corners[0] + desc->offset));
-			f1 = color_byte_to_float(kernel_tex_fetch(__attributes_uchar4, corners[1] + desc->offset));
-			f2 = color_byte_to_float(kernel_tex_fetch(__attributes_uchar4, corners[2] + desc->offset));
-			f3 = color_byte_to_float(kernel_tex_fetch(__attributes_uchar4, corners[3] + desc->offset));
-=======
 		if(desc.element == ATTR_ELEMENT_CORNER) {
 			f0 = float4_to_float3(kernel_tex_fetch(__attributes_float3, corners[0] + desc.offset));
 			f1 = float4_to_float3(kernel_tex_fetch(__attributes_float3, corners[1] + desc.offset));
@@ -415,7 +325,6 @@
 			f1 = color_byte_to_float(kernel_tex_fetch(__attributes_uchar4, corners[1] + desc.offset));
 			f2 = color_byte_to_float(kernel_tex_fetch(__attributes_uchar4, corners[2] + desc.offset));
 			f3 = color_byte_to_float(kernel_tex_fetch(__attributes_uchar4, corners[3] + desc.offset));
->>>>>>> d41dfe36
 		}
 
 		if(subd_triangle_patch_num_corners(kg, patch) != 4) {
