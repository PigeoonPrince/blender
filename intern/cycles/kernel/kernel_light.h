--- conflicted
+++ resolved
@@ -930,7 +930,6 @@
 	ls->lamp = LAMP_NONE;
 	ls->shader |= SHADER_USE_MIS;
 	ls->type = LIGHT_TRIANGLE;
-<<<<<<< HEAD
 
 	float distance_to_plane = fabsf(dot(N0, V[0] - P)/dot(N0, N0));
 	
@@ -980,59 +979,6 @@
 
 		const float3 U = safe_normalize(C - dot(C, A) * A);
 
-		const float q = ((v * t - u * s) * cos_alpha - v) / ((v * s + u * t) * sin_alpha);
-		const float temp = max(1.0f - q*q, 0.0f);
-
-=======
-
-	float distance_to_plane = fabsf(dot(N0, V[0] - P)/dot(N0, N0));
-	
-	if(longest_edge_squared > distance_to_plane*distance_to_plane) {
-		/* see James Arvo, "Stratified Sampling of Spherical Triangles"
-		 * http://www.graphics.cornell.edu/pubs/1995/Arv95c.pdf */
-
-		/* project the triangle to the unit sphere
-		 * and calculate its edges and angles */
-		const float3 v0_p = V[0] - P;
-		const float3 v1_p = V[1] - P;
-		const float3 v2_p = V[2] - P;
-
-		const float3 u01 = safe_normalize(cross(v0_p, v1_p));
-		const float3 u02 = safe_normalize(cross(v0_p, v2_p));
-		const float3 u12 = safe_normalize(cross(v1_p, v2_p));
-
-		const float3 A = safe_normalize(v0_p);
-		const float3 B = safe_normalize(v1_p);
-		const float3 C = safe_normalize(v2_p);
-
-		const float cos_alpha = dot(u02, u01);
-		const float cos_beta = -dot(u01, u12);
-		const float cos_gamma = dot(u02, u12);
-
-		/* calculate dihedral angles */
-		const float alpha = fast_acosf(cos_alpha);
-		const float beta = fast_acosf(cos_beta);
-		const float gamma = fast_acosf(cos_gamma);
-		/* the area of the unit spherical triangle = solid angle */
-		const float solid_angle =  alpha + beta + gamma - M_PI_F;
-
-		/* precompute a few things
-		 * these could be re-used to take several samples
-		 * as they are independent of randu/randv */
-		const float cos_c = dot(A, B);
-		const float sin_alpha = fast_sinf(alpha);
-		const float product = sin_alpha * cos_c;
-
-		/* Select a random sub-area of the spherical triangle
-		 * and calculate the third vertex C_ of that new triangle */
-		const float phi = randu * solid_angle - alpha;
-		float s, t;
-		fast_sincosf(phi, &s, &t);
-		const float u = t - cos_alpha;
-		const float v = s + product;
-
-		const float3 U = safe_normalize(C - dot(C, A) * A);
-
 		float q = 1.0f;
 		const float det = ((v * s + u * t) * sin_alpha);
 		if(det != 0.0f) {
@@ -1040,7 +986,6 @@
 		}
 		const float temp = max(1.0f - q*q, 0.0f);
 
->>>>>>> 8762385d
 		const float3 C_ = safe_normalize(q * A + sqrtf(temp) * U);
 
 		/* Finally, select a random point along the edge of the new triangle 
