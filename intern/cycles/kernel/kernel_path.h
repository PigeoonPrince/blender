--- conflicted
+++ resolved
@@ -96,8 +96,7 @@
 #ifdef __LAMP_MIS__
   if (kernel_data.integrator.use_lamp_mis && !(state->flag & PATH_RAY_CAMERA)) {
     /* ray starting from previous non-transparent bounce */
-<<<<<<< HEAD
-    Ray light_ray;
+    Ray light_ray ccl_optional_struct_init;
     float3 N_pick;
     if (state->ray_t == 0.0f) {
       light_ray.P = emission_sd->P_pick;
@@ -108,9 +107,6 @@
       light_ray.P = ray->P - state->ray_t * ray->D;
       N_pick = state->ray_N;
     }
-=======
-    Ray light_ray ccl_optional_struct_init;
->>>>>>> 0e280b96
 
     light_ray.D = ray->D;
     light_ray.t = state->ray_t + isect->t;
@@ -119,13 +115,9 @@
     light_ray.dP = ray->dP;
 
     /* intersect with lamp */
-<<<<<<< HEAD
     float3 emission;
     if (indirect_lamp_emission(kg, emission_sd, state, N_pick, &light_ray, &emission))
       path_radiance_accum_emission(L, state, throughput, emission);
-=======
-    indirect_lamp_emission(kg, emission_sd, state, L, &light_ray, throughput);
->>>>>>> 0e280b96
   }
 #endif /* __LAMP_MIS__ */
 }
@@ -156,13 +148,8 @@
 
 #ifdef __BACKGROUND__
   /* sample background shader */
-<<<<<<< HEAD
-  float3 L_background = indirect_background(kg, sd, sd->N_pick, state, ray);
-  path_radiance_accum_background(L, state, throughput, L_background);
-=======
-  float3 L_background = indirect_background(kg, sd, state, buffer, ray);
+  float3 L_background = indirect_background(kg, sd, sd->N_pick, state, buffer, ray);
   path_radiance_accum_background(kg, L, state, throughput, L_background);
->>>>>>> 0e280b96
 #endif /* __BACKGROUND__ */
 }
 
@@ -297,11 +284,7 @@
 
       float3 bg = make_float3(0.0f, 0.0f, 0.0f);
       if (!kernel_data.background.transparent) {
-<<<<<<< HEAD
-        bg = indirect_background(kg, emission_sd, sd->N_pick, state, ray);
-=======
-        bg = indirect_background(kg, emission_sd, state, NULL, ray);
->>>>>>> 0e280b96
+        bg = indirect_background(kg, emission_sd, sd->N_pick, state, NULL, ray);
       }
       path_radiance_accum_shadowcatcher(L, throughput, bg);
     }
@@ -359,13 +342,8 @@
     float ray_length = state->ray_t + sd->ray_length;
 
     float3 emission = indirect_primitive_emission(
-<<<<<<< HEAD
         kg, sd, ray_length, P_pick, N_pick, state->flag, state->ray_pdf, has_volume);
-    path_radiance_accum_emission(L, state, throughput, emission);
-=======
-        kg, sd, sd->ray_length, state->flag, state->ray_pdf);
     path_radiance_accum_emission(kg, L, state, throughput, emission);
->>>>>>> 0e280b96
   }
 #endif /* __EMISSION__ */
 
@@ -513,12 +491,9 @@
           throughput /= probability;
         }
 
-<<<<<<< HEAD
         kernel_update_light_picking(sd, state);
 
-=======
 #    ifdef __DENOISING_FEATURES__
->>>>>>> 0e280b96
         kernel_update_denoising_features(kg, sd, state, L);
 #    endif
 
@@ -657,12 +632,9 @@
           throughput /= probability;
         }
 
-<<<<<<< HEAD
         kernel_update_light_picking(&sd, state);
 
-=======
 #  ifdef __DENOISING_FEATURES__
->>>>>>> 0e280b96
         kernel_update_denoising_features(kg, &sd, state, L);
 #  endif
 
