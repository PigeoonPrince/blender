/*
 * Copyright 2011-2013 Blender Foundation
 *
 * Licensed under the Apache License, Version 2.0 (the "License");
 * you may not use this file except in compliance with the License.
 * You may obtain a copy of the License at
 *
 * http://www.apache.org/licenses/LICENSE-2.0
 *
 * Unless required by applicable law or agreed to in writing, software
 * distributed under the License is distributed on an "AS IS" BASIS,
 * WITHOUT WARRANTIES OR CONDITIONS OF ANY KIND, either express or implied.
 * See the License for the specific language governing permissions and
 * limitations under the License.
 */

CCL_NAMESPACE_BEGIN

#ifdef __BRANCHED_PATH__

ccl_device_inline void kernel_branched_path_ao(KernelGlobals *kg,
                                               ShaderData *sd,
                                               ShaderData *emission_sd,
                                               PathRadiance *L,
                                               ccl_addr_space PathState *state,
                                               float3 throughput)
{
  int num_samples = kernel_data.integrator.ao_samples;
  float num_samples_inv = 1.0f / num_samples;
  float ao_factor = kernel_data.background.ao_factor;
  float3 ao_N;
  float3 ao_bsdf = shader_bsdf_ao(kg, sd, ao_factor, &ao_N);
  float3 ao_alpha = shader_bsdf_alpha(kg, sd);

  for (int j = 0; j < num_samples; j++) {
    float bsdf_u, bsdf_v;
    path_branched_rng_2D(
        kg, state->rng_hash, state, j, num_samples, PRNG_BSDF_U, &bsdf_u, &bsdf_v);

    float3 ao_D;
    float ao_pdf;

    sample_cos_hemisphere(ao_N, bsdf_u, bsdf_v, &ao_D, &ao_pdf);

    if (dot(sd->Ng, ao_D) > 0.0f && ao_pdf != 0.0f) {
      Ray light_ray;
      float3 ao_shadow;

      light_ray.P = ray_offset(sd->P, sd->Ng);
      light_ray.D = ao_D;
      light_ray.t = kernel_data.background.ao_distance;
      light_ray.time = sd->time;
      light_ray.dP = sd->dP;
      light_ray.dD = differential3_zero();

      if (!shadow_blocked(kg, sd, emission_sd, state, &light_ray, &ao_shadow)) {
        path_radiance_accum_ao(
            L, state, throughput * num_samples_inv, ao_alpha, ao_bsdf, ao_shadow);
      }
      else {
        path_radiance_accum_total_ao(L, state, throughput * num_samples_inv, ao_bsdf);
      }
    }
  }
}

#  ifndef __SPLIT_KERNEL__

#    ifdef __VOLUME__
ccl_device_forceinline void kernel_branched_path_volume(KernelGlobals *kg,
                                                        ShaderData *sd,
                                                        PathState *state,
                                                        Ray *ray,
                                                        float3 *throughput,
                                                        ccl_addr_space Intersection *isect,
                                                        bool hit,
                                                        ShaderData *indirect_sd,
                                                        ShaderData *emission_sd,
                                                        PathRadiance *L)
{
<<<<<<< HEAD
	if(state->volume_stack[0].shader == SHADER_NONE) {
		return;
	}

	/* volume attenuation, emission, scatter */
	Ray volume_ray = *ray;

	bool heterogeneous = volume_stack_is_heterogeneous(kg, state->volume_stack);

#  ifdef __VOLUME_DECOUPLED__
	/* decoupled ray marching only supported on CPU */
	if(kernel_data.integrator.volume_decoupled) {
		/* cache steps along volume for repeated sampling */
		VolumeSegment volume_segment;

		shader_setup_from_volume(kg, sd, &volume_ray);
		kernel_volume_decoupled_record(kg, state,
			&volume_ray, sd, &volume_segment, heterogeneous);

		/* direct light sampling */
		if(volume_segment.closure_flag & SD_SCATTER) {
			volume_segment.sampling_method = volume_stack_sampling_method(kg, state->volume_stack);

			int all = kernel_data.integrator.sample_all_lights_direct;

			kernel_branched_path_volume_connect_light(kg, sd,
				emission_sd, *throughput, state, L, all,
				&volume_ray, &volume_segment);

			/* indirect light sampling */
			int num_samples = kernel_data.integrator.volume_samples;
			float num_samples_inv = 1.0f/num_samples;

			for(int j = 0; j < num_samples; j++) {
				PathState ps = *state;
				Ray pray = *ray;
				float3 tp = *throughput;

				/* branch RNG state */
				path_state_branch(&ps, j, num_samples);

				/* scatter sample. if we use distance sampling and take just one
				 * sample for direct and indirect light, we could share this
				 * computation, but makes code a bit complex */
				float rphase = path_state_rng_1D(kg, &ps, PRNG_PHASE_CHANNEL);
				float rscatter = path_state_rng_1D(kg, &ps, PRNG_SCATTER_DISTANCE);

				VolumeIntegrateResult result = kernel_volume_decoupled_scatter(kg,
					&ps, &pray, sd, &tp, rphase, rscatter, &volume_segment, NULL, false);

				if(result == VOLUME_PATH_SCATTERED &&
				   kernel_path_volume_bounce(kg,
				                             sd,
				                             &tp,
				                             &ps,
				                             &L->state,
				                             &pray))
				{
					kernel_path_indirect(kg,
					                     indirect_sd,
					                     emission_sd,
					                     &pray,
					                     tp*num_samples_inv,
					                     &ps,
					                     L);

					/* for render passes, sum and reset indirect light pass variables
					 * for the next samples */
					path_radiance_sum_indirect(L);
					path_radiance_reset_indirect(L);
				}
			}
		}

		/* emission and transmittance */
		if(volume_segment.closure_flag & SD_EMISSION)
			path_radiance_accum_emission(L, state, *throughput, volume_segment.accum_emission);
		*throughput *= volume_segment.accum_transmittance;

		/* free cached steps */
		kernel_volume_decoupled_free(kg, &volume_segment);
	}
	else
#  endif  /* __VOLUME_DECOUPLED__ */
	{
		/* GPU: no decoupled ray marching, scatter probalistically */
		int num_samples = kernel_data.integrator.volume_samples;
		float num_samples_inv = 1.0f/num_samples;

		/* todo: we should cache the shader evaluations from stepping
		 * through the volume, for now we redo them multiple times */

		for(int j = 0; j < num_samples; j++) {
			PathState ps = *state;
			Ray pray = *ray;
			float3 tp = (*throughput) * num_samples_inv;

			/* branch RNG state */
			path_state_branch(&ps, j, num_samples);

			VolumeIntegrateResult result = kernel_volume_integrate(
				kg, &ps, sd, &volume_ray, L, &tp, heterogeneous);

#  ifdef __VOLUME_SCATTER__
			if(result == VOLUME_PATH_SCATTERED) {
				/* todo: support equiangular, MIS and all light sampling.
				 * alternatively get decoupled ray marching working on the GPU */
				kernel_path_volume_connect_light(kg, sd, emission_sd, tp, state, L);

				if(kernel_path_volume_bounce(kg,
				                             sd,
				                             &tp,
				                             &ps,
				                             &L->state,
				                             &pray))
				{
					kernel_path_indirect(kg,
					                     indirect_sd,
					                     emission_sd,
					                     &pray,
					                     tp,
					                     &ps,
					                     L);

					/* for render passes, sum and reset indirect light pass variables
					 * for the next samples */
					path_radiance_sum_indirect(L);
					path_radiance_reset_indirect(L);
				}
			}
# endif  /* __VOLUME_SCATTER__ */
		}

		/* todo: avoid this calculation using decoupled ray marching */
		kernel_volume_shadow(kg, emission_sd, state, &volume_ray, throughput);
	}
=======
  /* Sanitize volume stack. */
  if (!hit) {
    kernel_volume_clean_stack(kg, state->volume_stack);
  }

  if (state->volume_stack[0].shader == SHADER_NONE) {
    return;
  }

  /* volume attenuation, emission, scatter */
  Ray volume_ray = *ray;
  volume_ray.t = (hit) ? isect->t : FLT_MAX;

  bool heterogeneous = volume_stack_is_heterogeneous(kg, state->volume_stack);

#      ifdef __VOLUME_DECOUPLED__
  /* decoupled ray marching only supported on CPU */
  if (kernel_data.integrator.volume_decoupled) {
    /* cache steps along volume for repeated sampling */
    VolumeSegment volume_segment;

    shader_setup_from_volume(kg, sd, &volume_ray);
    kernel_volume_decoupled_record(kg, state, &volume_ray, sd, &volume_segment, heterogeneous);

    /* direct light sampling */
    if (volume_segment.closure_flag & SD_SCATTER) {
      volume_segment.sampling_method = volume_stack_sampling_method(kg, state->volume_stack);

      int all = kernel_data.integrator.sample_all_lights_direct;

      kernel_branched_path_volume_connect_light(
          kg, sd, emission_sd, *throughput, state, L, all, &volume_ray, &volume_segment);

      /* indirect light sampling */
      int num_samples = kernel_data.integrator.volume_samples;
      float num_samples_inv = 1.0f / num_samples;

      for (int j = 0; j < num_samples; j++) {
        PathState ps = *state;
        Ray pray = *ray;
        float3 tp = *throughput;

        /* branch RNG state */
        path_state_branch(&ps, j, num_samples);

        /* scatter sample. if we use distance sampling and take just one
         * sample for direct and indirect light, we could share this
         * computation, but makes code a bit complex */
        float rphase = path_state_rng_1D(kg, &ps, PRNG_PHASE_CHANNEL);
        float rscatter = path_state_rng_1D(kg, &ps, PRNG_SCATTER_DISTANCE);

        VolumeIntegrateResult result = kernel_volume_decoupled_scatter(
            kg, &ps, &pray, sd, &tp, rphase, rscatter, &volume_segment, NULL, false);

        if (result == VOLUME_PATH_SCATTERED &&
            kernel_path_volume_bounce(kg, sd, &tp, &ps, &L->state, &pray)) {
          kernel_path_indirect(kg, indirect_sd, emission_sd, &pray, tp * num_samples_inv, &ps, L);

          /* for render passes, sum and reset indirect light pass variables
           * for the next samples */
          path_radiance_sum_indirect(L);
          path_radiance_reset_indirect(L);
        }
      }
    }

    /* emission and transmittance */
    if (volume_segment.closure_flag & SD_EMISSION)
      path_radiance_accum_emission(L, state, *throughput, volume_segment.accum_emission);
    *throughput *= volume_segment.accum_transmittance;

    /* free cached steps */
    kernel_volume_decoupled_free(kg, &volume_segment);
  }
  else
#      endif /* __VOLUME_DECOUPLED__ */
  {
    /* GPU: no decoupled ray marching, scatter probalistically */
    int num_samples = kernel_data.integrator.volume_samples;
    float num_samples_inv = 1.0f / num_samples;

    /* todo: we should cache the shader evaluations from stepping
     * through the volume, for now we redo them multiple times */

    for (int j = 0; j < num_samples; j++) {
      PathState ps = *state;
      Ray pray = *ray;
      float3 tp = (*throughput) * num_samples_inv;

      /* branch RNG state */
      path_state_branch(&ps, j, num_samples);

      VolumeIntegrateResult result = kernel_volume_integrate(
          kg, &ps, sd, &volume_ray, L, &tp, heterogeneous);

#      ifdef __VOLUME_SCATTER__
      if (result == VOLUME_PATH_SCATTERED) {
        /* todo: support equiangular, MIS and all light sampling.
         * alternatively get decoupled ray marching working on the GPU */
        kernel_path_volume_connect_light(kg, sd, emission_sd, tp, state, L);

        if (kernel_path_volume_bounce(kg, sd, &tp, &ps, &L->state, &pray)) {
          kernel_path_indirect(kg, indirect_sd, emission_sd, &pray, tp, &ps, L);

          /* for render passes, sum and reset indirect light pass variables
           * for the next samples */
          path_radiance_sum_indirect(L);
          path_radiance_reset_indirect(L);
        }
      }
#      endif /* __VOLUME_SCATTER__ */
    }

    /* todo: avoid this calculation using decoupled ray marching */
    kernel_volume_shadow(kg, emission_sd, state, &volume_ray, throughput);
  }
>>>>>>> 3076d95b
}
#    endif /* __VOLUME__ */

/* bounce off surface and integrate indirect light */
ccl_device_noinline void kernel_branched_path_surface_indirect_light(KernelGlobals *kg,
                                                                     ShaderData *sd,
                                                                     ShaderData *indirect_sd,
                                                                     ShaderData *emission_sd,
                                                                     float3 throughput,
                                                                     float num_samples_adjust,
                                                                     PathState *state,
                                                                     PathRadiance *L)
{
  float sum_sample_weight = 0.0f;
#    ifdef __DENOISING_FEATURES__
  if (state->denoising_feature_weight > 0.0f) {
    for (int i = 0; i < sd->num_closure; i++) {
      const ShaderClosure *sc = &sd->closure[i];

      /* transparency is not handled here, but in outer loop */
      if (!CLOSURE_IS_BSDF(sc->type) || CLOSURE_IS_BSDF_TRANSPARENT(sc->type)) {
        continue;
      }

      sum_sample_weight += sc->sample_weight;
    }
  }
  else {
    sum_sample_weight = 1.0f;
  }
#    endif /* __DENOISING_FEATURES__ */

  for (int i = 0; i < sd->num_closure; i++) {
    const ShaderClosure *sc = &sd->closure[i];

    /* transparency is not handled here, but in outer loop */
    if (!CLOSURE_IS_BSDF(sc->type) || CLOSURE_IS_BSDF_TRANSPARENT(sc->type)) {
      continue;
    }

    int num_samples;

    if (CLOSURE_IS_BSDF_DIFFUSE(sc->type))
      num_samples = kernel_data.integrator.diffuse_samples;
    else if (CLOSURE_IS_BSDF_BSSRDF(sc->type))
      num_samples = 1;
    else if (CLOSURE_IS_BSDF_GLOSSY(sc->type))
      num_samples = kernel_data.integrator.glossy_samples;
    else
      num_samples = kernel_data.integrator.transmission_samples;

    num_samples = ceil_to_int(num_samples_adjust * num_samples);

    float num_samples_inv = num_samples_adjust / num_samples;

    for (int j = 0; j < num_samples; j++) {
      PathState ps = *state;
      float3 tp = throughput;
      Ray bsdf_ray;
#    ifdef __SHADOW_TRICKS__
      float shadow_transparency = L->shadow_transparency;
#    endif

      ps.rng_hash = cmj_hash(state->rng_hash, i);

      if (!kernel_branched_path_surface_bounce(
              kg, sd, sc, j, num_samples, &tp, &ps, &L->state, &bsdf_ray, sum_sample_weight)) {
        continue;
      }

      ps.rng_hash = state->rng_hash;

      kernel_path_indirect(kg, indirect_sd, emission_sd, &bsdf_ray, tp * num_samples_inv, &ps, L);

      /* for render passes, sum and reset indirect light pass variables
       * for the next samples */
      path_radiance_sum_indirect(L);
      path_radiance_reset_indirect(L);

#    ifdef __SHADOW_TRICKS__
      L->shadow_transparency = shadow_transparency;
#    endif
    }
  }
}

#    ifdef __SUBSURFACE__
ccl_device void kernel_branched_path_subsurface_scatter(KernelGlobals *kg,
                                                        ShaderData *sd,
                                                        ShaderData *indirect_sd,
                                                        ShaderData *emission_sd,
                                                        PathRadiance *L,
                                                        PathState *state,
                                                        Ray *ray,
                                                        float3 throughput)
{
  for (int i = 0; i < sd->num_closure; i++) {
    ShaderClosure *sc = &sd->closure[i];

    if (!CLOSURE_IS_BSSRDF(sc->type))
      continue;

    /* set up random number generator */
    uint lcg_state = lcg_state_init(state, 0x68bc21eb);
    int num_samples = kernel_data.integrator.subsurface_samples * 3;
    float num_samples_inv = 1.0f / num_samples;
    uint bssrdf_rng_hash = cmj_hash(state->rng_hash, i);

    /* do subsurface scatter step with copy of shader data, this will
     * replace the BSSRDF with a diffuse BSDF closure */
    for (int j = 0; j < num_samples; j++) {
      PathState hit_state = *state;
      path_state_branch(&hit_state, j, num_samples);
      hit_state.rng_hash = bssrdf_rng_hash;

      LocalIntersection ss_isect;
      float bssrdf_u, bssrdf_v;
      path_state_rng_2D(kg, &hit_state, PRNG_BSDF_U, &bssrdf_u, &bssrdf_v);
      int num_hits = subsurface_scatter_multi_intersect(
          kg, &ss_isect, sd, &hit_state, sc, &lcg_state, bssrdf_u, bssrdf_v, true);

      hit_state.rng_offset += PRNG_BOUNCE_NUM;

#      ifdef __VOLUME__
      Ray volume_ray = *ray;
      bool need_update_volume_stack = kernel_data.integrator.use_volumes &&
                                      sd->object_flag & SD_OBJECT_INTERSECTS_VOLUME;
#      endif /* __VOLUME__ */

      /* compute lighting with the BSDF closure */
      for (int hit = 0; hit < num_hits; hit++) {
        ShaderData bssrdf_sd = *sd;
        Bssrdf *bssrdf = (Bssrdf *)sc;
        ClosureType bssrdf_type = sc->type;
        float bssrdf_roughness = bssrdf->roughness;
        subsurface_scatter_multi_setup(
            kg, &ss_isect, hit, &bssrdf_sd, &hit_state, bssrdf_type, bssrdf_roughness);

#      ifdef __VOLUME__
        if (need_update_volume_stack) {
          /* Setup ray from previous surface point to the new one. */
          float3 P = ray_offset(bssrdf_sd.P, -bssrdf_sd.Ng);
          volume_ray.D = normalize_len(P - volume_ray.P, &volume_ray.t);

          for (int k = 0; k < VOLUME_STACK_SIZE; k++) {
            hit_state.volume_stack[k] = state->volume_stack[k];
          }

          kernel_volume_stack_update_for_subsurface(
              kg, emission_sd, &volume_ray, hit_state.volume_stack);
        }
#      endif /* __VOLUME__ */

#      ifdef __EMISSION__
        /* direct light */
        if (kernel_data.integrator.use_direct_light) {
          int all = (kernel_data.integrator.sample_all_lights_direct) ||
                    (hit_state.flag & PATH_RAY_SHADOW_CATCHER);
          kernel_branched_path_surface_connect_light(
              kg, &bssrdf_sd, emission_sd, &hit_state, throughput, num_samples_inv, L, all);
        }
#      endif /* __EMISSION__ */

        /* indirect light */
        kernel_branched_path_surface_indirect_light(
            kg, &bssrdf_sd, indirect_sd, emission_sd, throughput, num_samples_inv, &hit_state, L);
      }
    }
  }
}
#    endif /* __SUBSURFACE__ */

ccl_device void kernel_branched_path_integrate(KernelGlobals *kg,
                                               uint rng_hash,
                                               int sample,
                                               Ray ray,
                                               ccl_global float *buffer,
                                               PathRadiance *L)
{
<<<<<<< HEAD
	/* initialize */
	float3 throughput = make_float3(1.0f, 1.0f, 1.0f);

	path_radiance_init(L, kernel_data.film.use_light_pass);

	/* shader data memory used for both volumes and surfaces, saves stack space */
	ShaderData sd;
	/* shader data used by emission, shadows, volume stacks, indirect path */
	ShaderDataTinyStorage emission_sd_storage;
	ShaderData *emission_sd = AS_SHADER_DATA(&emission_sd_storage);
	ShaderData indirect_sd;

	PathState state;
	path_state_init(kg, emission_sd, &state, rng_hash, sample, &ray);

	Ray volume_ray = ray;
	int volumes_entered = 0;

	/* is there a heterogenous world shader? */
	if(state.volume_stack[0].shader != SHADER_NONE && volume_stack_is_heterogeneous(kg, state.volume_stack)) {
		++volumes_entered;
	}

	/* Main Loop
	 * Here we only handle transparency intersections from the camera ray.
	 * Indirect bounces are handled in kernel_branched_path_surface_indirect_light().
	 */
	for(;;) {
		/* Find intersection with objects in scene. */
		Intersection isect;
		bool hit = kernel_path_scene_intersect(kg, &state, &ray, &isect, L);

#ifdef __VOLUME__
		/* this determines if we do volume tracing right away or defer until we hit a non-volume surface */
		bool do_volume = false;

		/* Do all homogenous volumes right away. */
		if(state.volume_stack[0].shader != SHADER_NONE && !volume_stack_is_heterogeneous(kg, state.volume_stack)) {
			do_volume = true;
		}

		if(hit) {
			shader_setup_from_ray(kg, &sd, &isect, &ray);
			if(sd.flag & SD_HAS_VOLUME) {
				if(state.volume_stack[0].shader == SHADER_NONE) {
					volume_ray.P = sd.P;
					volume_ray.t = 0.0f;
					volume_ray.D = ray.D;
				}
				else {
					volume_ray.t = len(sd.P - volume_ray.P);
				}
				if(sd.flag & SD_BACKFACING) {
					for(int i = 0; state.volume_stack[i].shader != SHADER_NONE && i < VOLUME_STACK_SIZE; ++i) {
						if(state.volume_stack[i].object == sd.object) {
							state.volume_stack[i].t_exit = volume_ray.t;
							break;
						}
					}
					--volumes_entered;
				}
				else {
					int i = 0;
					while(state.volume_stack[i].shader != SHADER_NONE && i < VOLUME_STACK_SIZE) {
						++i;
					}
					state.volume_stack[i].object = sd.object;
					state.volume_stack[i].shader = sd.shader;
					state.volume_stack[i].t_enter = volume_ray.t;
					state.volume_stack[i].t_exit = FLT_MAX;
					state.volume_stack[i+1].shader = SHADER_NONE;
					++volumes_entered;
				}
			}
		}
		else {
			int i = (kernel_data.background.volume_shader != SHADER_NONE) ? 1 : 0;
			do {
				if(state.volume_stack[i].t_exit == FLT_MAX) {
					kernel_volume_stack_remove(kg, state.volume_stack[i].object, state.volume_stack);
				}
				else {
					++i;
				}
			} while(i < VOLUME_STACK_SIZE && state.volume_stack[i].shader != SHADER_NONE);
		}

		/* Collect heterogenous volume interactions until a non-volume object is intersected
		   or the ray leaves all volumes. Then do one ray march through all collected media.
		*/

		do_volume |= volumes_entered == 0 || (!hit) /* Leaving volumes or scene */
					 || (!(sd.flag & SD_HAS_ONLY_VOLUME)); /* hit a non-volume object */
		
		if(do_volume) {
			float3 save_p = sd.P;
			if(hit && !(sd.flag & SD_HAS_ONLY_VOLUME)) {
				volume_ray.t = len(sd.P - volume_ray.P);
			}
			else if(!hit) {
				if(kernel_data.background.volume_shader != SHADER_NONE) {
					volume_ray.t = FLT_MAX;
				}
			}

			/* Volume integration. */
			kernel_branched_path_volume(kg,
										&sd,
										&state,
										&volume_ray,
										&throughput,
										&isect,
										hit,
										&indirect_sd,
										emission_sd,
										L);

			for(int i = 0; state.volume_stack[i].shader != SHADER_NONE; ++i) {
				if(state.volume_stack[i].t_exit < FLT_MAX) {
					int j = i;
					/* shift back next stack entries */
					do {
						state.volume_stack[j] = state.volume_stack[j+1];
						++j;
					}
					while(state.volume_stack[j].shader != SHADER_NONE);
					--i;
				}
				state.volume_stack[i].t_enter = 0.0f;
			}
			volume_ray.P = save_p;
		}
#endif  /* __VOLUME__ */

		/* Shade background. */
		if(!hit) {
			kernel_path_background(kg, &state, &ray, throughput, &sd, L);
			break;
		}

		/* Setup and evaluate shader. */
		shader_setup_from_ray(kg, &sd, &isect, &ray);

		/* Skip most work for volume bounding surface. */
#ifdef __VOLUME__
		if(!(sd.flag & SD_HAS_ONLY_VOLUME)) {
#endif

		shader_eval_surface(kg, &sd, &state, state.flag);
		shader_merge_closures(&sd);

		/* Apply shadow catcher, holdout, emission. */
		if(!kernel_path_shader_apply(kg,
		                             &sd,
		                             &state,
		                             &ray,
		                             throughput,
		                             emission_sd,
		                             L,
		                             buffer))
		{
			break;
		}

		/* transparency termination */
		if(state.flag & PATH_RAY_TRANSPARENT) {
			/* path termination. this is a strange place to put the termination, it's
			 * mainly due to the mixed in MIS that we use. gives too many unneeded
			 * shader evaluations, only need emission if we are going to terminate */
			float probability = path_state_continuation_probability(kg, &state, throughput);

			if(probability == 0.0f) {
				break;
			}
			else if(probability != 1.0f) {
				float terminate = path_state_rng_1D(kg, &state, PRNG_TERMINATE);

				if(terminate >= probability)
					break;

				throughput /= probability;
			}
		}

		kernel_update_denoising_features(kg, &sd, &state, L);

#ifdef __AO__
		/* ambient occlusion */
		if(kernel_data.integrator.use_ambient_occlusion) {
			kernel_branched_path_ao(kg, &sd, emission_sd, L, &state, throughput);
		}
#endif  /* __AO__ */

#ifdef __SUBSURFACE__
		/* bssrdf scatter to a different location on the same object */
		if(sd.flag & SD_BSSRDF) {
			kernel_branched_path_subsurface_scatter(kg, &sd, &indirect_sd, emission_sd,
			                                        L, &state, &ray, throughput);
		}
#endif  /* __SUBSURFACE__ */

		PathState hit_state = state;

#ifdef __VOLUME__
			for(int i = 0; hit_state.volume_stack[i].shader != SHADER_NONE; ++i) {
				hit_state.volume_stack[i].t_enter = 0.0f;
				hit_state.volume_stack[i].t_exit = FLT_MAX;
			}
#endif  /* __VOLUME__ */

#ifdef __EMISSION__
		/* direct light */
		if(kernel_data.integrator.use_direct_light) {
			int all = (kernel_data.integrator.sample_all_lights_direct) ||
					  (state.flag & PATH_RAY_SHADOW_CATCHER);
			kernel_branched_path_surface_connect_light(kg,
				&sd, emission_sd, &hit_state, throughput, 1.0f, L, all);
		}
#endif  /* __EMISSION__ */

		/* indirect light */
		kernel_branched_path_surface_indirect_light(kg,
			&sd, &indirect_sd, emission_sd, throughput, 1.0f, &hit_state, L);

		/* continue in case of transparency */
		throughput *= shader_bsdf_transparency(kg, &sd);

		if(is_zero(throughput))
			break;

		/* Update Path State */
		path_state_next(kg, &state, LABEL_TRANSPARENT);

#ifdef __VOLUME__
		}
		else {
			if(!path_state_volume_next(kg, &state)) {
				break;
			}
		}
#endif

		ray.P = ray_offset(sd.P, -sd.Ng);
		ray.t -= sd.ray_length; /* clipping works through transparent */

#ifdef __RAY_DIFFERENTIALS__
		ray.dP = sd.dP;
		ray.dD.dx = -sd.dI.dx;
		ray.dD.dy = -sd.dI.dy;
#endif  /* __RAY_DIFFERENTIALS__ */

#ifdef __VOLUME__
		/* enter/exit volume */
//		kernel_volume_stack_enter_exit(kg, &sd, state.volume_stack);
#endif  /* __VOLUME__ */
	}
=======
  /* initialize */
  float3 throughput = make_float3(1.0f, 1.0f, 1.0f);

  path_radiance_init(L, kernel_data.film.use_light_pass);

  /* shader data memory used for both volumes and surfaces, saves stack space */
  ShaderData sd;
  /* shader data used by emission, shadows, volume stacks, indirect path */
  ShaderDataTinyStorage emission_sd_storage;
  ShaderData *emission_sd = AS_SHADER_DATA(&emission_sd_storage);
  ShaderData indirect_sd;

  PathState state;
  path_state_init(kg, emission_sd, &state, rng_hash, sample, &ray);

  /* Main Loop
   * Here we only handle transparency intersections from the camera ray.
   * Indirect bounces are handled in kernel_branched_path_surface_indirect_light().
   */
  for (;;) {
    /* Find intersection with objects in scene. */
    Intersection isect;
    bool hit = kernel_path_scene_intersect(kg, &state, &ray, &isect, L);

#    ifdef __VOLUME__
    /* Volume integration. */
    kernel_branched_path_volume(
        kg, &sd, &state, &ray, &throughput, &isect, hit, &indirect_sd, emission_sd, L);
#    endif /* __VOLUME__ */

    /* Shade background. */
    if (!hit) {
      kernel_path_background(kg, &state, &ray, throughput, &sd, L);
      break;
    }

    /* Setup and evaluate shader. */
    shader_setup_from_ray(kg, &sd, &isect, &ray);

    /* Skip most work for volume bounding surface. */
#    ifdef __VOLUME__
    if (!(sd.flag & SD_HAS_ONLY_VOLUME)) {
#    endif

      shader_eval_surface(kg, &sd, &state, state.flag);
      shader_merge_closures(&sd);

      /* Apply shadow catcher, holdout, emission. */
      if (!kernel_path_shader_apply(kg, &sd, &state, &ray, throughput, emission_sd, L, buffer)) {
        break;
      }

      /* transparency termination */
      if (state.flag & PATH_RAY_TRANSPARENT) {
        /* path termination. this is a strange place to put the termination, it's
       * mainly due to the mixed in MIS that we use. gives too many unneeded
       * shader evaluations, only need emission if we are going to terminate */
        float probability = path_state_continuation_probability(kg, &state, throughput);

        if (probability == 0.0f) {
          break;
        }
        else if (probability != 1.0f) {
          float terminate = path_state_rng_1D(kg, &state, PRNG_TERMINATE);

          if (terminate >= probability)
            break;

          throughput /= probability;
        }
      }

      kernel_update_denoising_features(kg, &sd, &state, L);

#    ifdef __AO__
      /* ambient occlusion */
      if (kernel_data.integrator.use_ambient_occlusion) {
        kernel_branched_path_ao(kg, &sd, emission_sd, L, &state, throughput);
      }
#    endif /* __AO__ */

#    ifdef __SUBSURFACE__
      /* bssrdf scatter to a different location on the same object */
      if (sd.flag & SD_BSSRDF) {
        kernel_branched_path_subsurface_scatter(
            kg, &sd, &indirect_sd, emission_sd, L, &state, &ray, throughput);
      }
#    endif /* __SUBSURFACE__ */

      PathState hit_state = state;

#    ifdef __EMISSION__
      /* direct light */
      if (kernel_data.integrator.use_direct_light) {
        int all = (kernel_data.integrator.sample_all_lights_direct) ||
                  (state.flag & PATH_RAY_SHADOW_CATCHER);
        kernel_branched_path_surface_connect_light(
            kg, &sd, emission_sd, &hit_state, throughput, 1.0f, L, all);
      }
#    endif /* __EMISSION__ */

      /* indirect light */
      kernel_branched_path_surface_indirect_light(
          kg, &sd, &indirect_sd, emission_sd, throughput, 1.0f, &hit_state, L);

      /* continue in case of transparency */
      throughput *= shader_bsdf_transparency(kg, &sd);

      if (is_zero(throughput))
        break;

      /* Update Path State */
      path_state_next(kg, &state, LABEL_TRANSPARENT);

#    ifdef __VOLUME__
    }
    else {
      if (!path_state_volume_next(kg, &state)) {
        break;
      }
    }
#    endif

    ray.P = ray_offset(sd.P, -sd.Ng);
    ray.t -= sd.ray_length; /* clipping works through transparent */

#    ifdef __RAY_DIFFERENTIALS__
    ray.dP = sd.dP;
    ray.dD.dx = -sd.dI.dx;
    ray.dD.dy = -sd.dI.dy;
#    endif /* __RAY_DIFFERENTIALS__ */

#    ifdef __VOLUME__
    /* enter/exit volume */
    kernel_volume_stack_enter_exit(kg, &sd, state.volume_stack);
#    endif /* __VOLUME__ */
  }
>>>>>>> 3076d95b
}

ccl_device void kernel_branched_path_trace(
    KernelGlobals *kg, ccl_global float *buffer, int sample, int x, int y, int offset, int stride)
{
  /* buffer offset */
  int index = offset + x + y * stride;
  int pass_stride = kernel_data.film.pass_stride;

  buffer += index * pass_stride;

  /* initialize random numbers and ray */
  uint rng_hash;
  Ray ray;

  kernel_path_trace_setup(kg, sample, x, y, &rng_hash, &ray);

  /* integrate */
  PathRadiance L;

  if (ray.t != 0.0f) {
    kernel_branched_path_integrate(kg, rng_hash, sample, ray, buffer, &L);
    kernel_write_result(kg, buffer, sample, &L);
  }
}

#  endif /* __SPLIT_KERNEL__ */

#endif /* __BRANCHED_PATH__ */

CCL_NAMESPACE_END<|MERGE_RESOLUTION|>--- conflicted
+++ resolved
@@ -78,156 +78,12 @@
                                                         ShaderData *emission_sd,
                                                         PathRadiance *L)
 {
-<<<<<<< HEAD
-	if(state->volume_stack[0].shader == SHADER_NONE) {
-		return;
-	}
-
-	/* volume attenuation, emission, scatter */
-	Ray volume_ray = *ray;
-
-	bool heterogeneous = volume_stack_is_heterogeneous(kg, state->volume_stack);
-
-#  ifdef __VOLUME_DECOUPLED__
-	/* decoupled ray marching only supported on CPU */
-	if(kernel_data.integrator.volume_decoupled) {
-		/* cache steps along volume for repeated sampling */
-		VolumeSegment volume_segment;
-
-		shader_setup_from_volume(kg, sd, &volume_ray);
-		kernel_volume_decoupled_record(kg, state,
-			&volume_ray, sd, &volume_segment, heterogeneous);
-
-		/* direct light sampling */
-		if(volume_segment.closure_flag & SD_SCATTER) {
-			volume_segment.sampling_method = volume_stack_sampling_method(kg, state->volume_stack);
-
-			int all = kernel_data.integrator.sample_all_lights_direct;
-
-			kernel_branched_path_volume_connect_light(kg, sd,
-				emission_sd, *throughput, state, L, all,
-				&volume_ray, &volume_segment);
-
-			/* indirect light sampling */
-			int num_samples = kernel_data.integrator.volume_samples;
-			float num_samples_inv = 1.0f/num_samples;
-
-			for(int j = 0; j < num_samples; j++) {
-				PathState ps = *state;
-				Ray pray = *ray;
-				float3 tp = *throughput;
-
-				/* branch RNG state */
-				path_state_branch(&ps, j, num_samples);
-
-				/* scatter sample. if we use distance sampling and take just one
-				 * sample for direct and indirect light, we could share this
-				 * computation, but makes code a bit complex */
-				float rphase = path_state_rng_1D(kg, &ps, PRNG_PHASE_CHANNEL);
-				float rscatter = path_state_rng_1D(kg, &ps, PRNG_SCATTER_DISTANCE);
-
-				VolumeIntegrateResult result = kernel_volume_decoupled_scatter(kg,
-					&ps, &pray, sd, &tp, rphase, rscatter, &volume_segment, NULL, false);
-
-				if(result == VOLUME_PATH_SCATTERED &&
-				   kernel_path_volume_bounce(kg,
-				                             sd,
-				                             &tp,
-				                             &ps,
-				                             &L->state,
-				                             &pray))
-				{
-					kernel_path_indirect(kg,
-					                     indirect_sd,
-					                     emission_sd,
-					                     &pray,
-					                     tp*num_samples_inv,
-					                     &ps,
-					                     L);
-
-					/* for render passes, sum and reset indirect light pass variables
-					 * for the next samples */
-					path_radiance_sum_indirect(L);
-					path_radiance_reset_indirect(L);
-				}
-			}
-		}
-
-		/* emission and transmittance */
-		if(volume_segment.closure_flag & SD_EMISSION)
-			path_radiance_accum_emission(L, state, *throughput, volume_segment.accum_emission);
-		*throughput *= volume_segment.accum_transmittance;
-
-		/* free cached steps */
-		kernel_volume_decoupled_free(kg, &volume_segment);
-	}
-	else
-#  endif  /* __VOLUME_DECOUPLED__ */
-	{
-		/* GPU: no decoupled ray marching, scatter probalistically */
-		int num_samples = kernel_data.integrator.volume_samples;
-		float num_samples_inv = 1.0f/num_samples;
-
-		/* todo: we should cache the shader evaluations from stepping
-		 * through the volume, for now we redo them multiple times */
-
-		for(int j = 0; j < num_samples; j++) {
-			PathState ps = *state;
-			Ray pray = *ray;
-			float3 tp = (*throughput) * num_samples_inv;
-
-			/* branch RNG state */
-			path_state_branch(&ps, j, num_samples);
-
-			VolumeIntegrateResult result = kernel_volume_integrate(
-				kg, &ps, sd, &volume_ray, L, &tp, heterogeneous);
-
-#  ifdef __VOLUME_SCATTER__
-			if(result == VOLUME_PATH_SCATTERED) {
-				/* todo: support equiangular, MIS and all light sampling.
-				 * alternatively get decoupled ray marching working on the GPU */
-				kernel_path_volume_connect_light(kg, sd, emission_sd, tp, state, L);
-
-				if(kernel_path_volume_bounce(kg,
-				                             sd,
-				                             &tp,
-				                             &ps,
-				                             &L->state,
-				                             &pray))
-				{
-					kernel_path_indirect(kg,
-					                     indirect_sd,
-					                     emission_sd,
-					                     &pray,
-					                     tp,
-					                     &ps,
-					                     L);
-
-					/* for render passes, sum and reset indirect light pass variables
-					 * for the next samples */
-					path_radiance_sum_indirect(L);
-					path_radiance_reset_indirect(L);
-				}
-			}
-# endif  /* __VOLUME_SCATTER__ */
-		}
-
-		/* todo: avoid this calculation using decoupled ray marching */
-		kernel_volume_shadow(kg, emission_sd, state, &volume_ray, throughput);
-	}
-=======
-  /* Sanitize volume stack. */
-  if (!hit) {
-    kernel_volume_clean_stack(kg, state->volume_stack);
-  }
-
   if (state->volume_stack[0].shader == SHADER_NONE) {
     return;
   }
 
   /* volume attenuation, emission, scatter */
   Ray volume_ray = *ray;
-  volume_ray.t = (hit) ? isect->t : FLT_MAX;
 
   bool heterogeneous = volume_stack_is_heterogeneous(kg, state->volume_stack);
 
@@ -332,7 +188,6 @@
     /* todo: avoid this calculation using decoupled ray marching */
     kernel_volume_shadow(kg, emission_sd, state, &volume_ray, throughput);
   }
->>>>>>> 3076d95b
 }
 #    endif /* __VOLUME__ */
 
@@ -512,264 +367,6 @@
                                                ccl_global float *buffer,
                                                PathRadiance *L)
 {
-<<<<<<< HEAD
-	/* initialize */
-	float3 throughput = make_float3(1.0f, 1.0f, 1.0f);
-
-	path_radiance_init(L, kernel_data.film.use_light_pass);
-
-	/* shader data memory used for both volumes and surfaces, saves stack space */
-	ShaderData sd;
-	/* shader data used by emission, shadows, volume stacks, indirect path */
-	ShaderDataTinyStorage emission_sd_storage;
-	ShaderData *emission_sd = AS_SHADER_DATA(&emission_sd_storage);
-	ShaderData indirect_sd;
-
-	PathState state;
-	path_state_init(kg, emission_sd, &state, rng_hash, sample, &ray);
-
-	Ray volume_ray = ray;
-	int volumes_entered = 0;
-
-	/* is there a heterogenous world shader? */
-	if(state.volume_stack[0].shader != SHADER_NONE && volume_stack_is_heterogeneous(kg, state.volume_stack)) {
-		++volumes_entered;
-	}
-
-	/* Main Loop
-	 * Here we only handle transparency intersections from the camera ray.
-	 * Indirect bounces are handled in kernel_branched_path_surface_indirect_light().
-	 */
-	for(;;) {
-		/* Find intersection with objects in scene. */
-		Intersection isect;
-		bool hit = kernel_path_scene_intersect(kg, &state, &ray, &isect, L);
-
-#ifdef __VOLUME__
-		/* this determines if we do volume tracing right away or defer until we hit a non-volume surface */
-		bool do_volume = false;
-
-		/* Do all homogenous volumes right away. */
-		if(state.volume_stack[0].shader != SHADER_NONE && !volume_stack_is_heterogeneous(kg, state.volume_stack)) {
-			do_volume = true;
-		}
-
-		if(hit) {
-			shader_setup_from_ray(kg, &sd, &isect, &ray);
-			if(sd.flag & SD_HAS_VOLUME) {
-				if(state.volume_stack[0].shader == SHADER_NONE) {
-					volume_ray.P = sd.P;
-					volume_ray.t = 0.0f;
-					volume_ray.D = ray.D;
-				}
-				else {
-					volume_ray.t = len(sd.P - volume_ray.P);
-				}
-				if(sd.flag & SD_BACKFACING) {
-					for(int i = 0; state.volume_stack[i].shader != SHADER_NONE && i < VOLUME_STACK_SIZE; ++i) {
-						if(state.volume_stack[i].object == sd.object) {
-							state.volume_stack[i].t_exit = volume_ray.t;
-							break;
-						}
-					}
-					--volumes_entered;
-				}
-				else {
-					int i = 0;
-					while(state.volume_stack[i].shader != SHADER_NONE && i < VOLUME_STACK_SIZE) {
-						++i;
-					}
-					state.volume_stack[i].object = sd.object;
-					state.volume_stack[i].shader = sd.shader;
-					state.volume_stack[i].t_enter = volume_ray.t;
-					state.volume_stack[i].t_exit = FLT_MAX;
-					state.volume_stack[i+1].shader = SHADER_NONE;
-					++volumes_entered;
-				}
-			}
-		}
-		else {
-			int i = (kernel_data.background.volume_shader != SHADER_NONE) ? 1 : 0;
-			do {
-				if(state.volume_stack[i].t_exit == FLT_MAX) {
-					kernel_volume_stack_remove(kg, state.volume_stack[i].object, state.volume_stack);
-				}
-				else {
-					++i;
-				}
-			} while(i < VOLUME_STACK_SIZE && state.volume_stack[i].shader != SHADER_NONE);
-		}
-
-		/* Collect heterogenous volume interactions until a non-volume object is intersected
-		   or the ray leaves all volumes. Then do one ray march through all collected media.
-		*/
-
-		do_volume |= volumes_entered == 0 || (!hit) /* Leaving volumes or scene */
-					 || (!(sd.flag & SD_HAS_ONLY_VOLUME)); /* hit a non-volume object */
-		
-		if(do_volume) {
-			float3 save_p = sd.P;
-			if(hit && !(sd.flag & SD_HAS_ONLY_VOLUME)) {
-				volume_ray.t = len(sd.P - volume_ray.P);
-			}
-			else if(!hit) {
-				if(kernel_data.background.volume_shader != SHADER_NONE) {
-					volume_ray.t = FLT_MAX;
-				}
-			}
-
-			/* Volume integration. */
-			kernel_branched_path_volume(kg,
-										&sd,
-										&state,
-										&volume_ray,
-										&throughput,
-										&isect,
-										hit,
-										&indirect_sd,
-										emission_sd,
-										L);
-
-			for(int i = 0; state.volume_stack[i].shader != SHADER_NONE; ++i) {
-				if(state.volume_stack[i].t_exit < FLT_MAX) {
-					int j = i;
-					/* shift back next stack entries */
-					do {
-						state.volume_stack[j] = state.volume_stack[j+1];
-						++j;
-					}
-					while(state.volume_stack[j].shader != SHADER_NONE);
-					--i;
-				}
-				state.volume_stack[i].t_enter = 0.0f;
-			}
-			volume_ray.P = save_p;
-		}
-#endif  /* __VOLUME__ */
-
-		/* Shade background. */
-		if(!hit) {
-			kernel_path_background(kg, &state, &ray, throughput, &sd, L);
-			break;
-		}
-
-		/* Setup and evaluate shader. */
-		shader_setup_from_ray(kg, &sd, &isect, &ray);
-
-		/* Skip most work for volume bounding surface. */
-#ifdef __VOLUME__
-		if(!(sd.flag & SD_HAS_ONLY_VOLUME)) {
-#endif
-
-		shader_eval_surface(kg, &sd, &state, state.flag);
-		shader_merge_closures(&sd);
-
-		/* Apply shadow catcher, holdout, emission. */
-		if(!kernel_path_shader_apply(kg,
-		                             &sd,
-		                             &state,
-		                             &ray,
-		                             throughput,
-		                             emission_sd,
-		                             L,
-		                             buffer))
-		{
-			break;
-		}
-
-		/* transparency termination */
-		if(state.flag & PATH_RAY_TRANSPARENT) {
-			/* path termination. this is a strange place to put the termination, it's
-			 * mainly due to the mixed in MIS that we use. gives too many unneeded
-			 * shader evaluations, only need emission if we are going to terminate */
-			float probability = path_state_continuation_probability(kg, &state, throughput);
-
-			if(probability == 0.0f) {
-				break;
-			}
-			else if(probability != 1.0f) {
-				float terminate = path_state_rng_1D(kg, &state, PRNG_TERMINATE);
-
-				if(terminate >= probability)
-					break;
-
-				throughput /= probability;
-			}
-		}
-
-		kernel_update_denoising_features(kg, &sd, &state, L);
-
-#ifdef __AO__
-		/* ambient occlusion */
-		if(kernel_data.integrator.use_ambient_occlusion) {
-			kernel_branched_path_ao(kg, &sd, emission_sd, L, &state, throughput);
-		}
-#endif  /* __AO__ */
-
-#ifdef __SUBSURFACE__
-		/* bssrdf scatter to a different location on the same object */
-		if(sd.flag & SD_BSSRDF) {
-			kernel_branched_path_subsurface_scatter(kg, &sd, &indirect_sd, emission_sd,
-			                                        L, &state, &ray, throughput);
-		}
-#endif  /* __SUBSURFACE__ */
-
-		PathState hit_state = state;
-
-#ifdef __VOLUME__
-			for(int i = 0; hit_state.volume_stack[i].shader != SHADER_NONE; ++i) {
-				hit_state.volume_stack[i].t_enter = 0.0f;
-				hit_state.volume_stack[i].t_exit = FLT_MAX;
-			}
-#endif  /* __VOLUME__ */
-
-#ifdef __EMISSION__
-		/* direct light */
-		if(kernel_data.integrator.use_direct_light) {
-			int all = (kernel_data.integrator.sample_all_lights_direct) ||
-					  (state.flag & PATH_RAY_SHADOW_CATCHER);
-			kernel_branched_path_surface_connect_light(kg,
-				&sd, emission_sd, &hit_state, throughput, 1.0f, L, all);
-		}
-#endif  /* __EMISSION__ */
-
-		/* indirect light */
-		kernel_branched_path_surface_indirect_light(kg,
-			&sd, &indirect_sd, emission_sd, throughput, 1.0f, &hit_state, L);
-
-		/* continue in case of transparency */
-		throughput *= shader_bsdf_transparency(kg, &sd);
-
-		if(is_zero(throughput))
-			break;
-
-		/* Update Path State */
-		path_state_next(kg, &state, LABEL_TRANSPARENT);
-
-#ifdef __VOLUME__
-		}
-		else {
-			if(!path_state_volume_next(kg, &state)) {
-				break;
-			}
-		}
-#endif
-
-		ray.P = ray_offset(sd.P, -sd.Ng);
-		ray.t -= sd.ray_length; /* clipping works through transparent */
-
-#ifdef __RAY_DIFFERENTIALS__
-		ray.dP = sd.dP;
-		ray.dD.dx = -sd.dI.dx;
-		ray.dD.dy = -sd.dI.dy;
-#endif  /* __RAY_DIFFERENTIALS__ */
-
-#ifdef __VOLUME__
-		/* enter/exit volume */
-//		kernel_volume_stack_enter_exit(kg, &sd, state.volume_stack);
-#endif  /* __VOLUME__ */
-	}
-=======
   /* initialize */
   float3 throughput = make_float3(1.0f, 1.0f, 1.0f);
 
@@ -784,6 +381,15 @@
 
   PathState state;
   path_state_init(kg, emission_sd, &state, rng_hash, sample, &ray);
+
+  Ray volume_ray = ray;
+  int volumes_entered = 0;
+
+  /* is there a heterogenous world shader? */
+  if (state.volume_stack[0].shader != SHADER_NONE &&
+      volume_stack_is_heterogeneous(kg, state.volume_stack)) {
+    ++volumes_entered;
+  }
 
   /* Main Loop
    * Here we only handle transparency intersections from the camera ray.
@@ -795,9 +401,98 @@
     bool hit = kernel_path_scene_intersect(kg, &state, &ray, &isect, L);
 
 #    ifdef __VOLUME__
-    /* Volume integration. */
-    kernel_branched_path_volume(
-        kg, &sd, &state, &ray, &throughput, &isect, hit, &indirect_sd, emission_sd, L);
+    /* this determines if we do volume tracing right away or defer until we hit a non-volume surface */
+    bool do_volume = false;
+
+    /* Do all homogenous volumes right away. */
+    if (state.volume_stack[0].shader != SHADER_NONE &&
+        !volume_stack_is_heterogeneous(kg, state.volume_stack)) {
+      do_volume = true;
+    }
+
+    if (hit) {
+      shader_setup_from_ray(kg, &sd, &isect, &ray);
+      if (sd.flag & SD_HAS_VOLUME) {
+        if (state.volume_stack[0].shader == SHADER_NONE) {
+          volume_ray.P = sd.P;
+          volume_ray.t = 0.0f;
+          volume_ray.D = ray.D;
+        }
+        else {
+          volume_ray.t = len(sd.P - volume_ray.P);
+        }
+        if (sd.flag & SD_BACKFACING) {
+          for (int i = 0; state.volume_stack[i].shader != SHADER_NONE && i < VOLUME_STACK_SIZE;
+               ++i) {
+            if (state.volume_stack[i].object == sd.object) {
+              state.volume_stack[i].t_exit = volume_ray.t;
+              break;
+            }
+          }
+          --volumes_entered;
+        }
+        else {
+          int i = 0;
+          while (state.volume_stack[i].shader != SHADER_NONE && i < VOLUME_STACK_SIZE) {
+            ++i;
+          }
+          state.volume_stack[i].object = sd.object;
+          state.volume_stack[i].shader = sd.shader;
+          state.volume_stack[i].t_enter = volume_ray.t;
+          state.volume_stack[i].t_exit = FLT_MAX;
+          state.volume_stack[i + 1].shader = SHADER_NONE;
+          ++volumes_entered;
+        }
+      }
+    }
+    else {
+      int i = (kernel_data.background.volume_shader != SHADER_NONE) ? 1 : 0;
+      do {
+        if (state.volume_stack[i].t_exit == FLT_MAX) {
+          kernel_volume_stack_remove(kg, state.volume_stack[i].object, state.volume_stack);
+        }
+        else {
+          ++i;
+        }
+      } while (i < VOLUME_STACK_SIZE && state.volume_stack[i].shader != SHADER_NONE);
+    }
+
+    /* Collect heterogenous volume interactions until a non-volume object is intersected
+       or the ray leaves all volumes. Then do one ray march through all collected media.
+    */
+
+    do_volume |= volumes_entered == 0 || (!hit)        /* Leaving volumes or scene */
+                 || (!(sd.flag & SD_HAS_ONLY_VOLUME)); /* hit a non-volume object */
+
+    if (do_volume) {
+      float3 save_p = sd.P;
+      if (hit && !(sd.flag & SD_HAS_ONLY_VOLUME)) {
+        volume_ray.t = len(sd.P - volume_ray.P);
+      }
+      else if (!hit) {
+        if (kernel_data.background.volume_shader != SHADER_NONE) {
+          volume_ray.t = FLT_MAX;
+        }
+      }
+
+      /* Volume integration. */
+      kernel_branched_path_volume(
+          kg, &sd, &state, &volume_ray, &throughput, &isect, hit, &indirect_sd, emission_sd, L);
+
+      for (int i = 0; state.volume_stack[i].shader != SHADER_NONE; ++i) {
+        if (state.volume_stack[i].t_exit < FLT_MAX) {
+          int j = i;
+          /* shift back next stack entries */
+          do {
+            state.volume_stack[j] = state.volume_stack[j + 1];
+            ++j;
+          } while (state.volume_stack[j].shader != SHADER_NONE);
+          --i;
+        }
+        state.volume_stack[i].t_enter = 0.0f;
+      }
+      volume_ray.P = save_p;
+    }
 #    endif /* __VOLUME__ */
 
     /* Shade background. */
@@ -860,6 +555,13 @@
 #    endif /* __SUBSURFACE__ */
 
       PathState hit_state = state;
+
+#    ifdef __VOLUME__
+      for (int i = 0; hit_state.volume_stack[i].shader != SHADER_NONE; ++i) {
+        hit_state.volume_stack[i].t_enter = 0.0f;
+        hit_state.volume_stack[i].t_exit = FLT_MAX;
+      }
+#    endif /* __VOLUME__ */
 
 #    ifdef __EMISSION__
       /* direct light */
@@ -904,10 +606,9 @@
 
 #    ifdef __VOLUME__
     /* enter/exit volume */
-    kernel_volume_stack_enter_exit(kg, &sd, state.volume_stack);
+//      kernel_volume_stack_enter_exit(kg, &sd, state.volume_stack);
 #    endif /* __VOLUME__ */
   }
->>>>>>> 3076d95b
 }
 
 ccl_device void kernel_branched_path_trace(
