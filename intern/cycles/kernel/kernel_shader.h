/*
 * Copyright 2011-2013 Blender Foundation
 *
 * Licensed under the Apache License, Version 2.0 (the "License");
 * you may not use this file except in compliance with the License.
 * You may obtain a copy of the License at
 *
 * http://www.apache.org/licenses/LICENSE-2.0
 *
 * Unless required by applicable law or agreed to in writing, software
 * distributed under the License is distributed on an "AS IS" BASIS,
 * WITHOUT WARRANTIES OR CONDITIONS OF ANY KIND, either express or implied.
 * See the License for the specific language governing permissions and
 * limitations under the License.
 */

/*
 * ShaderData, used in four steps:
 *
 * Setup from incoming ray, sampled position and background.
 * Execute for surface, volume or displacement.
 * Evaluate one or more closures.
 * Release.
 *
 */

#include "closure/alloc.h"
#include "closure/bsdf_util.h"
#include "closure/bsdf.h"
#include "closure/emissive.h"

#include "svm/svm.h"

CCL_NAMESPACE_BEGIN

/* ShaderData setup from incoming ray */

#ifdef __OBJECT_MOTION__
ccl_device void shader_setup_object_transforms(KernelGlobals *kg, ShaderData *sd, float time)
{
	if(sd->object_flag & SD_OBJECT_MOTION) {
		sd->ob_tfm = object_fetch_transform_motion(kg, sd->object, time);
		sd->ob_itfm = transform_quick_inverse(sd->ob_tfm);
	}
	else {
		sd->ob_tfm = object_fetch_transform(kg, sd->object, OBJECT_TRANSFORM);
		sd->ob_itfm = object_fetch_transform(kg, sd->object, OBJECT_INVERSE_TRANSFORM);
	}
}
#endif

ccl_device_noinline void shader_setup_from_ray(KernelGlobals *kg,
                                               ShaderData *sd,
                                               const Intersection *isect,
                                               const Ray *ray)
{
#ifdef __INSTANCING__
	sd->object = (isect->object == PRIM_NONE)? kernel_tex_fetch(__prim_object, isect->prim): isect->object;
#endif

	sd->type = isect->type;
	sd->flag = 0;
	sd->object_flag = kernel_tex_fetch(__object_flag,
	                                              sd->object);

	/* matrices and time */
#ifdef __OBJECT_MOTION__
	shader_setup_object_transforms(kg, sd, ray->time);
	sd->time = ray->time;
#endif

	sd->prim = kernel_tex_fetch(__prim_index, isect->prim);
	sd->ray_length = isect->t;

#ifdef __UV__
	sd->u = isect->u;
	sd->v = isect->v;
#endif

#ifdef __HAIR__
	if(sd->type & PRIMITIVE_ALL_CURVE) {
		/* curve */
		float4 curvedata = kernel_tex_fetch(__curves, sd->prim);

		sd->shader = __float_as_int(curvedata.z);
		sd->P = bvh_curve_refine(kg, sd, isect, ray);
	}
	else
#endif
	if(sd->type & PRIMITIVE_TRIANGLE) {
		/* static triangle */
		float3 Ng = triangle_normal(kg, sd);
		sd->shader = kernel_tex_fetch(__tri_shader, sd->prim);

		/* vectors */
		sd->P = triangle_refine(kg, sd, isect, ray);
		sd->Ng = Ng;
		sd->N = Ng;
		
		/* smooth normal */
<<<<<<< HEAD
		if(ccl_fetch(sd, shader) & SHADER_SMOOTH_NORMAL)
			ccl_fetch(sd, N) = triangle_smooth_normal(kg, Ng, ccl_fetch(sd, prim), ccl_fetch(sd, u), ccl_fetch(sd, v));
=======
		if(sd->shader & SHADER_SMOOTH_NORMAL)
			sd->N = triangle_smooth_normal(kg, sd->prim, sd->u, sd->v);
>>>>>>> bcc8c04d

#ifdef __DPDU__
		/* dPdu/dPdv */
		triangle_dPdudv(kg, sd->prim, &sd->dPdu, &sd->dPdv);
#endif
	}
	else {
		/* motion triangle */
		motion_triangle_shader_setup(kg, sd, isect, ray, false);
	}

	sd->I = -ray->D;

	sd->flag |= kernel_tex_fetch(__shader_flag, (sd->shader & SHADER_MASK)*SHADER_SIZE);

#ifdef __INSTANCING__
	if(isect->object != OBJECT_NONE) {
		/* instance transform */
		object_normal_transform_auto(kg, sd, &sd->N);
		object_normal_transform_auto(kg, sd, &sd->Ng);
#  ifdef __DPDU__
		object_dir_transform_auto(kg, sd, &sd->dPdu);
		object_dir_transform_auto(kg, sd, &sd->dPdv);
#  endif
	}
#endif

	/* backfacing test */
	bool backfacing = (dot(sd->Ng, sd->I) < 0.0f);

	if(backfacing) {
		sd->flag |= SD_BACKFACING;
		sd->Ng = -sd->Ng;
		sd->N = -sd->N;
#ifdef __DPDU__
		sd->dPdu = -sd->dPdu;
		sd->dPdv = -sd->dPdv;
#endif
	}

#ifdef __RAY_DIFFERENTIALS__
	/* differentials */
	differential_transfer(&sd->dP, ray->dP, ray->D, ray->dD, sd->Ng, isect->t);
	differential_incoming(&sd->dI, ray->dD);
	differential_dudv(&sd->du, &sd->dv, sd->dPdu, sd->dPdv, sd->dP, sd->Ng);
#endif
}

/* ShaderData setup from BSSRDF scatter */

#ifdef __SUBSURFACE__
#  ifndef __KERNEL_CUDA__
ccl_device
#  else
ccl_device_inline
#  endif
void shader_setup_from_subsurface(
        KernelGlobals *kg,
        ShaderData *sd,
        const Intersection *isect,
        const Ray *ray)
{
	const bool backfacing = sd->flag & SD_BACKFACING;

	/* object, matrices, time, ray_length stay the same */
	sd->flag = 0;
	sd->object_flag = kernel_tex_fetch(__object_flag, sd->object);
	sd->prim = kernel_tex_fetch(__prim_index, isect->prim);
	sd->type = isect->type;

#  ifdef __UV__
	sd->u = isect->u;
	sd->v = isect->v;
#  endif

	/* fetch triangle data */
	if(sd->type == PRIMITIVE_TRIANGLE) {
		float3 Ng = triangle_normal(kg, sd);
		sd->shader = kernel_tex_fetch(__tri_shader, sd->prim);

		/* static triangle */
		sd->P = triangle_refine_subsurface(kg, sd, isect, ray);
		sd->Ng = Ng;
		sd->N = Ng;

		if(sd->shader & SHADER_SMOOTH_NORMAL)
			sd->N = triangle_smooth_normal(kg, Ng, sd->prim, sd->u, sd->v);

#  ifdef __DPDU__
		/* dPdu/dPdv */
		triangle_dPdudv(kg, sd->prim, &sd->dPdu, &sd->dPdv);
#  endif
	}
	else {
		/* motion triangle */
		motion_triangle_shader_setup(kg, sd, isect, ray, true);
	}

	sd->flag |= kernel_tex_fetch(__shader_flag, (sd->shader & SHADER_MASK)*SHADER_SIZE);

#  ifdef __INSTANCING__
	if(isect->object != OBJECT_NONE) {
		/* instance transform */
		object_normal_transform_auto(kg, sd, &sd->N);
		object_normal_transform_auto(kg, sd, &sd->Ng);
#    ifdef __DPDU__
		object_dir_transform_auto(kg, sd, &sd->dPdu);
		object_dir_transform_auto(kg, sd, &sd->dPdv);
#    endif
	}
#  endif

	/* backfacing test */
	if(backfacing) {
		sd->flag |= SD_BACKFACING;
		sd->Ng = -sd->Ng;
		sd->N = -sd->N;
#  ifdef __DPDU__
		sd->dPdu = -sd->dPdu;
		sd->dPdv = -sd->dPdv;
#  endif
	}

	/* should not get used in principle as the shading will only use a diffuse
	 * BSDF, but the shader might still access it */
	sd->I = sd->N;

#  ifdef __RAY_DIFFERENTIALS__
	/* differentials */
	differential_dudv(&sd->du, &sd->dv, sd->dPdu, sd->dPdv, sd->dP, sd->Ng);
	/* don't modify dP and dI */
#  endif
}
#endif

/* ShaderData setup from position sampled on mesh */

ccl_device_inline void shader_setup_from_sample(KernelGlobals *kg,
                                                ShaderData *sd,
                                                const float3 P,
                                                const float3 Ng,
                                                const float3 I,
                                                int shader, int object, int prim,
                                                float u, float v, float t,
                                                float time,
                                                bool object_space,
                                                int lamp)
{
	/* vectors */
	sd->P = P;
	sd->N = Ng;
	sd->Ng = Ng;
	sd->I = I;
	sd->shader = shader;
	if(prim != PRIM_NONE)
		sd->type = PRIMITIVE_TRIANGLE;
	else if(lamp != LAMP_NONE)
		sd->type = PRIMITIVE_LAMP;
	else
		sd->type = PRIMITIVE_NONE;

	/* primitive */
#ifdef __INSTANCING__
	sd->object = object;
#endif
	/* currently no access to bvh prim index for strand sd->prim*/
	sd->prim = prim;
#ifdef __UV__
	sd->u = u;
	sd->v = v;
#endif
	sd->ray_length = t;

	sd->flag = kernel_tex_fetch(__shader_flag, (sd->shader & SHADER_MASK)*SHADER_SIZE);
	sd->object_flag = 0;
	if(sd->object != OBJECT_NONE) {
		sd->object_flag |= kernel_tex_fetch(__object_flag,
		                                               sd->object);

#ifdef __OBJECT_MOTION__
		shader_setup_object_transforms(kg, sd, time);
		sd->time = time;
	}
	else if(lamp != LAMP_NONE) {
		sd->ob_tfm  = lamp_fetch_transform(kg, lamp, false);
		sd->ob_itfm = lamp_fetch_transform(kg, lamp, true);
#endif
	}

	/* transform into world space */
	if(object_space) {
		object_position_transform_auto(kg, sd, &sd->P);
		object_normal_transform_auto(kg, sd, &sd->Ng);
		sd->N = sd->Ng;
		object_dir_transform_auto(kg, sd, &sd->I);
	}

	if(sd->type & PRIMITIVE_TRIANGLE) {
		/* smooth normal */
<<<<<<< HEAD
		if(ccl_fetch(sd, shader) & SHADER_SMOOTH_NORMAL) {
			ccl_fetch(sd, N) = triangle_smooth_normal(kg, Ng, ccl_fetch(sd, prim), ccl_fetch(sd, u), ccl_fetch(sd, v));
=======
		if(sd->shader & SHADER_SMOOTH_NORMAL) {
			sd->N = triangle_smooth_normal(kg, sd->prim, sd->u, sd->v);
>>>>>>> bcc8c04d

#ifdef __INSTANCING__
			if(!(sd->object_flag & SD_OBJECT_TRANSFORM_APPLIED)) {
				object_normal_transform_auto(kg, sd, &sd->N);
			}
#endif
		}

		/* dPdu/dPdv */
#ifdef __DPDU__
		triangle_dPdudv(kg, sd->prim, &sd->dPdu, &sd->dPdv);

#  ifdef __INSTANCING__
		if(!(sd->object_flag & SD_OBJECT_TRANSFORM_APPLIED)) {
			object_dir_transform_auto(kg, sd, &sd->dPdu);
			object_dir_transform_auto(kg, sd, &sd->dPdv);
		}
#  endif
#endif
	}
	else {
#ifdef __DPDU__
		sd->dPdu = make_float3(0.0f, 0.0f, 0.0f);
		sd->dPdv = make_float3(0.0f, 0.0f, 0.0f);
#endif
	}

	/* backfacing test */
	if(sd->prim != PRIM_NONE) {
		bool backfacing = (dot(sd->Ng, sd->I) < 0.0f);

		if(backfacing) {
			sd->flag |= SD_BACKFACING;
			sd->Ng = -sd->Ng;
			sd->N = -sd->N;
#ifdef __DPDU__
			sd->dPdu = -sd->dPdu;
			sd->dPdv = -sd->dPdv;
#endif
		}
	}

#ifdef __RAY_DIFFERENTIALS__
	/* no ray differentials here yet */
	sd->dP = differential3_zero();
	sd->dI = differential3_zero();
	sd->du = differential_zero();
	sd->dv = differential_zero();
#endif
}

/* ShaderData setup for displacement */

ccl_device void shader_setup_from_displace(KernelGlobals *kg, ShaderData *sd,
	int object, int prim, float u, float v)
{
	float3 P, Ng, I = make_float3(0.0f, 0.0f, 0.0f);
	int shader;

	triangle_point_normal(kg, object, prim, u, v, &P, &Ng, &shader);

	/* force smooth shading for displacement */
	shader |= SHADER_SMOOTH_NORMAL;

	shader_setup_from_sample(kg, sd,
	                         P, Ng, I,
	                         shader, object, prim,
	                         u, v, 0.0f, 0.5f,
	                         !(kernel_tex_fetch(__object_flag, object) & SD_OBJECT_TRANSFORM_APPLIED),
	                         LAMP_NONE);
}

/* ShaderData setup from ray into background */

ccl_device_inline void shader_setup_from_background(KernelGlobals *kg, ShaderData *sd, const Ray *ray)
{
	/* vectors */
	sd->P = ray->D;
	sd->N = -ray->D;
	sd->Ng = -ray->D;
	sd->I = -ray->D;
	sd->shader = kernel_data.background.surface_shader;
	sd->flag = kernel_tex_fetch(__shader_flag, (sd->shader & SHADER_MASK)*SHADER_SIZE);
	sd->object_flag = 0;
#ifdef __OBJECT_MOTION__
	sd->time = ray->time;
#endif
	sd->ray_length = 0.0f;

#ifdef __INSTANCING__
	sd->object = PRIM_NONE;
#endif
	sd->prim = PRIM_NONE;
#ifdef __UV__
	sd->u = 0.0f;
	sd->v = 0.0f;
#endif

#ifdef __DPDU__
	/* dPdu/dPdv */
	sd->dPdu = make_float3(0.0f, 0.0f, 0.0f);
	sd->dPdv = make_float3(0.0f, 0.0f, 0.0f);
#endif

#ifdef __RAY_DIFFERENTIALS__
	/* differentials */
	sd->dP = ray->dD;
	differential_incoming(&sd->dI, sd->dP);
	sd->du = differential_zero();
	sd->dv = differential_zero();
#endif
}

/* ShaderData setup from point inside volume */

#ifdef __VOLUME__
ccl_device_inline void shader_setup_from_volume(KernelGlobals *kg, ShaderData *sd, const Ray *ray)
{
	/* vectors */
	sd->P = ray->P;
	sd->N = -ray->D;  
	sd->Ng = -ray->D;
	sd->I = -ray->D;
	sd->shader = SHADER_NONE;
	sd->flag = 0;
	sd->object_flag = 0;
#ifdef __OBJECT_MOTION__
	sd->time = ray->time;
#endif
	sd->ray_length = 0.0f; /* todo: can we set this to some useful value? */

#ifdef __INSTANCING__
	sd->object = PRIM_NONE; /* todo: fill this for texture coordinates */
#endif
	sd->prim = PRIM_NONE;
	sd->type = PRIMITIVE_NONE;

#ifdef __UV__
	sd->u = 0.0f;
	sd->v = 0.0f;
#endif

#ifdef __DPDU__
	/* dPdu/dPdv */
	sd->dPdu = make_float3(0.0f, 0.0f, 0.0f);
	sd->dPdv = make_float3(0.0f, 0.0f, 0.0f);
#endif

#ifdef __RAY_DIFFERENTIALS__
	/* differentials */
	sd->dP = ray->dD;
	differential_incoming(&sd->dI, sd->dP);
	sd->du = differential_zero();
	sd->dv = differential_zero();
#endif

	/* for NDC coordinates */
	sd->ray_P = ray->P;
	sd->ray_dP = ray->dP;
}
#endif

/* Merging */

#if defined(__BRANCHED_PATH__) || defined(__VOLUME__)
ccl_device_inline void shader_merge_closures(ShaderData *sd)
{
	/* merge identical closures, better when we sample a single closure at a time */
	for(int i = 0; i < sd->num_closure; i++) {
		ShaderClosure *sci = &sd->closure[i];

		for(int j = i + 1; j < sd->num_closure; j++) {
			ShaderClosure *scj = &sd->closure[j];

			if(sci->type != scj->type)
				continue;
			if(!bsdf_merge(sci, scj))
				continue;

			sci->weight += scj->weight;
			sci->sample_weight += scj->sample_weight;

			int size = sd->num_closure - (j+1);
			if(size > 0) {
				for(int k = 0; k < size; k++) {
					scj[k] = scj[k+1];
				}
			}

			sd->num_closure--;
			kernel_assert(sd->num_closure >= 0);
			j--;
		}
	}
}
#endif

/* BSDF */

ccl_device_inline void _shader_bsdf_multi_eval(KernelGlobals *kg, ShaderData *sd, const float3 omega_in, float *pdf,
	int skip_bsdf, BsdfEval *result_eval, float sum_pdf, float sum_sample_weight)
{
	/* this is the veach one-sample model with balance heuristic, some pdf
	 * factors drop out when using balance heuristic weighting */
	for(int i = 0; i < sd->num_closure; i++) {
		if(i == skip_bsdf)
			continue;

		const ShaderClosure *sc = &sd->closure[i];

		if(CLOSURE_IS_BSDF(sc->type)) {
			float bsdf_pdf = 0.0f;
			float3 eval = bsdf_eval(kg, sd, sc, omega_in, &bsdf_pdf);

			if(bsdf_pdf != 0.0f) {
				bsdf_eval_accum(result_eval, sc->type, eval*sc->weight, 1.0f);
				sum_pdf += bsdf_pdf*sc->sample_weight;
			}

			sum_sample_weight += sc->sample_weight;
		}
	}

	*pdf = (sum_sample_weight > 0.0f)? sum_pdf/sum_sample_weight: 0.0f;
}

#ifdef __BRANCHED_PATH__
ccl_device_inline void _shader_bsdf_multi_eval_branched(KernelGlobals *kg,
                                                        ShaderData *sd,
                                                        const float3 omega_in,
                                                        BsdfEval *result_eval,
                                                        float light_pdf,
                                                        bool use_mis)
{
	for(int i = 0; i < sd->num_closure; i++) {
		const ShaderClosure *sc = &sd->closure[i];
		if(CLOSURE_IS_BSDF(sc->type)) {
			float bsdf_pdf = 0.0f;
			float3 eval = bsdf_eval(kg, sd, sc, omega_in, &bsdf_pdf);
			if(bsdf_pdf != 0.0f) {
				float mis_weight = use_mis? power_heuristic(light_pdf, bsdf_pdf): 1.0f;
				bsdf_eval_accum(result_eval,
				                sc->type,
				                eval * sc->weight,
				                mis_weight);
			}
		}
	}
}
#endif


#ifndef __KERNEL_CUDA__
ccl_device
#else
ccl_device_inline
#endif
void shader_bsdf_eval(KernelGlobals *kg,
                      ShaderData *sd,
                      const float3 omega_in,
                      BsdfEval *eval,
                      float light_pdf,
                      bool use_mis)
{
	bsdf_eval_init(eval, NBUILTIN_CLOSURES, make_float3(0.0f, 0.0f, 0.0f), kernel_data.film.use_light_pass);

#ifdef __BRANCHED_PATH__
	if(kernel_data.integrator.branched)
		_shader_bsdf_multi_eval_branched(kg, sd, omega_in, eval, light_pdf, use_mis);
	else
#endif
	{
		float pdf;
		_shader_bsdf_multi_eval(kg, sd, omega_in, &pdf, -1, eval, 0.0f, 0.0f);
		if(use_mis) {
			float weight = power_heuristic(light_pdf, pdf);
			bsdf_eval_mis(eval, weight);
		}
	}
}

ccl_device_inline int shader_bsdf_sample(KernelGlobals *kg,
                                         ShaderData *sd,
                                         float randu, float randv,
                                         BsdfEval *bsdf_eval,
                                         float3 *omega_in,
                                         differential3 *domega_in,
                                         float *pdf)
{
	int sampled = 0;

	if(sd->num_closure > 1) {
		/* pick a BSDF closure based on sample weights */
		float sum = 0.0f;

		for(sampled = 0; sampled < sd->num_closure; sampled++) {
			const ShaderClosure *sc = &sd->closure[sampled];
			
			if(CLOSURE_IS_BSDF(sc->type))
				sum += sc->sample_weight;
		}

		float r = sd->randb_closure*sum;
		sum = 0.0f;

		for(sampled = 0; sampled < sd->num_closure; sampled++) {
			const ShaderClosure *sc = &sd->closure[sampled];
			
			if(CLOSURE_IS_BSDF(sc->type)) {
				sum += sc->sample_weight;

				if(r <= sum)
					break;
			}
		}

		if(sampled == sd->num_closure) {
			*pdf = 0.0f;
			return LABEL_NONE;
		}
	}

	const ShaderClosure *sc = &sd->closure[sampled];

	int label;
	float3 eval;

	*pdf = 0.0f;
	label = bsdf_sample(kg, sd, sc, randu, randv, &eval, omega_in, domega_in, pdf);

	if(*pdf != 0.0f) {
		bsdf_eval_init(bsdf_eval, sc->type, eval*sc->weight, kernel_data.film.use_light_pass);

		if(sd->num_closure > 1) {
			float sweight = sc->sample_weight;
			_shader_bsdf_multi_eval(kg, sd, *omega_in, pdf, sampled, bsdf_eval, *pdf*sweight, sweight);
		}
	}

	return label;
}

ccl_device int shader_bsdf_sample_closure(KernelGlobals *kg, ShaderData *sd,
	const ShaderClosure *sc, float randu, float randv, BsdfEval *bsdf_eval,
	float3 *omega_in, differential3 *domega_in, float *pdf)
{
	int label;
	float3 eval;

	*pdf = 0.0f;
	label = bsdf_sample(kg, sd, sc, randu, randv, &eval, omega_in, domega_in, pdf);

	if(*pdf != 0.0f)
		bsdf_eval_init(bsdf_eval, sc->type, eval*sc->weight, kernel_data.film.use_light_pass);

	return label;
}

ccl_device void shader_bsdf_blur(KernelGlobals *kg, ShaderData *sd, float roughness)
{
	for(int i = 0; i < sd->num_closure; i++) {
		ShaderClosure *sc = &sd->closure[i];

		if(CLOSURE_IS_BSDF(sc->type))
			bsdf_blur(kg, sc, roughness);
	}
}

ccl_device float3 shader_bsdf_transparency(KernelGlobals *kg, ShaderData *sd)
{
	if(sd->flag & SD_HAS_ONLY_VOLUME)
		return make_float3(1.0f, 1.0f, 1.0f);

	float3 eval = make_float3(0.0f, 0.0f, 0.0f);

	for(int i = 0; i < sd->num_closure; i++) {
		ShaderClosure *sc = &sd->closure[i];

		if(sc->type == CLOSURE_BSDF_TRANSPARENT_ID) // todo: make this work for osl
			eval += sc->weight;
	}

	return eval;
}

ccl_device void shader_bsdf_disable_transparency(KernelGlobals *kg, ShaderData *sd)
{
	for(int i = 0; i < sd->num_closure; i++) {
		ShaderClosure *sc = &sd->closure[i];

		if(sc->type == CLOSURE_BSDF_TRANSPARENT_ID) {
			sc->sample_weight = 0.0f;
			sc->weight = make_float3(0.0f, 0.0f, 0.0f);
		}
	}
}

ccl_device float3 shader_bsdf_alpha(KernelGlobals *kg, ShaderData *sd)
{
	float3 alpha = make_float3(1.0f, 1.0f, 1.0f) - shader_bsdf_transparency(kg, sd);

	alpha = max(alpha, make_float3(0.0f, 0.0f, 0.0f));
	alpha = min(alpha, make_float3(1.0f, 1.0f, 1.0f));
	
	return alpha;
}

ccl_device float3 shader_bsdf_diffuse(KernelGlobals *kg, ShaderData *sd)
{
	float3 eval = make_float3(0.0f, 0.0f, 0.0f);

	for(int i = 0; i < sd->num_closure; i++) {
		ShaderClosure *sc = &sd->closure[i];

		if(CLOSURE_IS_BSDF_DIFFUSE(sc->type))
			eval += sc->weight;
	}

	return eval;
}

ccl_device float3 shader_bsdf_glossy(KernelGlobals *kg, ShaderData *sd)
{
	float3 eval = make_float3(0.0f, 0.0f, 0.0f);

	for(int i = 0; i < sd->num_closure; i++) {
		ShaderClosure *sc = &sd->closure[i];

		if(CLOSURE_IS_BSDF_GLOSSY(sc->type))
			eval += sc->weight;
	}

	return eval;
}

ccl_device float3 shader_bsdf_transmission(KernelGlobals *kg, ShaderData *sd)
{
	float3 eval = make_float3(0.0f, 0.0f, 0.0f);

	for(int i = 0; i < sd->num_closure; i++) {
		ShaderClosure *sc = &sd->closure[i];

		if(CLOSURE_IS_BSDF_TRANSMISSION(sc->type))
			eval += sc->weight;
	}

	return eval;
}

ccl_device float3 shader_bsdf_subsurface(KernelGlobals *kg, ShaderData *sd)
{
	float3 eval = make_float3(0.0f, 0.0f, 0.0f);

	for(int i = 0; i < sd->num_closure; i++) {
		ShaderClosure *sc = &sd->closure[i];

		if(CLOSURE_IS_BSSRDF(sc->type) || CLOSURE_IS_BSDF_BSSRDF(sc->type))
			eval += sc->weight;
	}

	return eval;
}

ccl_device float3 shader_bsdf_ao(KernelGlobals *kg, ShaderData *sd, float ao_factor, float3 *N_)
{
	float3 eval = make_float3(0.0f, 0.0f, 0.0f);
	float3 N = make_float3(0.0f, 0.0f, 0.0f);

	for(int i = 0; i < sd->num_closure; i++) {
		ShaderClosure *sc = &sd->closure[i];

		if(CLOSURE_IS_BSDF_DIFFUSE(sc->type)) {
			const DiffuseBsdf *bsdf = (const DiffuseBsdf*)sc;
			eval += sc->weight*ao_factor;
			N += bsdf->N*average(sc->weight);
		}
		else if(CLOSURE_IS_AMBIENT_OCCLUSION(sc->type)) {
			eval += sc->weight;
			N += sd->N*average(sc->weight);
		}
	}

	if(is_zero(N))
		N = sd->N;
	else
		N = normalize(N);

	*N_ = N;
	return eval;
}

#ifdef __SUBSURFACE__
ccl_device float3 shader_bssrdf_sum(ShaderData *sd, float3 *N_, float *texture_blur_)
{
	float3 eval = make_float3(0.0f, 0.0f, 0.0f);
	float3 N = make_float3(0.0f, 0.0f, 0.0f);
	float texture_blur = 0.0f, weight_sum = 0.0f;

	for(int i = 0; i < sd->num_closure; i++) {
		ShaderClosure *sc = &sd->closure[i];

		if(CLOSURE_IS_BSSRDF(sc->type)) {
			const Bssrdf *bssrdf = (const Bssrdf*)sc;
			float avg_weight = fabsf(average(sc->weight));

			N += bssrdf->N*avg_weight;
			eval += sc->weight;
			texture_blur += bssrdf->texture_blur*avg_weight;
			weight_sum += avg_weight;
		}
	}

	if(N_)
		*N_ = (is_zero(N))? sd->N: normalize(N);

	if(texture_blur_)
		*texture_blur_ = safe_divide(texture_blur, weight_sum);
	
	return eval;
}
#endif

/* Emission */

ccl_device float3 emissive_eval(KernelGlobals *kg, ShaderData *sd, ShaderClosure *sc)
{
	return emissive_simple_eval(sd->Ng, sd->I);
}

ccl_device float3 shader_emissive_eval(KernelGlobals *kg, ShaderData *sd)
{
	float3 eval;
	eval = make_float3(0.0f, 0.0f, 0.0f);

	for(int i = 0; i < sd->num_closure; i++) {
		ShaderClosure *sc = &sd->closure[i];

		if(CLOSURE_IS_EMISSION(sc->type))
			eval += emissive_eval(kg, sd, sc)*sc->weight;
	}

	return eval;
}

/* Holdout */

ccl_device float3 shader_holdout_eval(KernelGlobals *kg, ShaderData *sd)
{
	float3 weight = make_float3(0.0f, 0.0f, 0.0f);

	for(int i = 0; i < sd->num_closure; i++) {
		ShaderClosure *sc = &sd->closure[i];

		if(CLOSURE_IS_HOLDOUT(sc->type))
			weight += sc->weight;
	}

	return weight;
}

/* Surface Evaluation */

ccl_device void shader_eval_surface(KernelGlobals *kg, ShaderData *sd, ccl_addr_space RNG *rng,
	ccl_addr_space PathState *state, float randb, int path_flag, ShaderContext ctx)
{
	sd->num_closure = 0;
	sd->num_closure_extra = 0;
	sd->randb_closure = randb;

#ifdef __OSL__
	if(kg->osl)
		OSLShader::eval_surface(kg, sd, state, path_flag, ctx);
	else
#endif
	{
#ifdef __SVM__
		svm_eval_nodes(kg, sd, state, SHADER_TYPE_SURFACE, path_flag);
#else
		DiffuseBsdf *bsdf = (DiffuseBsdf*)bsdf_alloc(sd,
		                                             sizeof(DiffuseBsdf),
		                                             make_float3(0.8f, 0.8f, 0.8f));
		bsdf->N = sd->N;
		sd->flag |= bsdf_diffuse_setup(bsdf);
#endif
	}

	if(rng && (sd->flag & SD_BSDF_NEEDS_LCG)) {
		sd->lcg_state = lcg_state_init_addrspace(rng, state, 0xb4bc3953);
	}
}

/* Background Evaluation */

ccl_device float3 shader_eval_background(KernelGlobals *kg, ShaderData *sd,
	ccl_addr_space PathState *state, int path_flag, ShaderContext ctx)
{
	sd->num_closure = 0;
	sd->num_closure_extra = 0;
	sd->randb_closure = 0.0f;

#ifdef __SVM__
#ifdef __OSL__
	if(kg->osl) {
		OSLShader::eval_background(kg, sd, state, path_flag, ctx);
	}
	else
#endif
	{
		svm_eval_nodes(kg, sd, state, SHADER_TYPE_SURFACE, path_flag);
	}

	float3 eval = make_float3(0.0f, 0.0f, 0.0f);

	for(int i = 0; i < sd->num_closure; i++) {
		const ShaderClosure *sc = &sd->closure[i];

		if(CLOSURE_IS_BACKGROUND(sc->type))
			eval += sc->weight;
	}

	return eval;
#else
	return make_float3(0.8f, 0.8f, 0.8f);
#endif
}

/* Volume */

#ifdef __VOLUME__

ccl_device_inline void _shader_volume_phase_multi_eval(const ShaderData *sd, const float3 omega_in, float *pdf,
	int skip_phase, BsdfEval *result_eval, float sum_pdf, float sum_sample_weight)
{
	for(int i = 0; i < sd->num_closure; i++) {
		if(i == skip_phase)
			continue;

		const ShaderClosure *sc = &sd->closure[i];

		if(CLOSURE_IS_PHASE(sc->type)) {
			float phase_pdf = 0.0f;
			float3 eval = volume_phase_eval(sd, sc, omega_in, &phase_pdf);

			if(phase_pdf != 0.0f) {
				bsdf_eval_accum(result_eval, sc->type, eval, 1.0f);
				sum_pdf += phase_pdf*sc->sample_weight;
			}

			sum_sample_weight += sc->sample_weight;
		}
	}

	*pdf = (sum_sample_weight > 0.0f)? sum_pdf/sum_sample_weight: 0.0f;
}

ccl_device void shader_volume_phase_eval(KernelGlobals *kg, const ShaderData *sd,
	const float3 omega_in, BsdfEval *eval, float *pdf)
{
	bsdf_eval_init(eval, NBUILTIN_CLOSURES, make_float3(0.0f, 0.0f, 0.0f), kernel_data.film.use_light_pass);

	_shader_volume_phase_multi_eval(sd, omega_in, pdf, -1, eval, 0.0f, 0.0f);
}

ccl_device int shader_volume_phase_sample(KernelGlobals *kg, const ShaderData *sd,
	float randu, float randv, BsdfEval *phase_eval,
	float3 *omega_in, differential3 *domega_in, float *pdf)
{
	int sampled = 0;

	if(sd->num_closure > 1) {
		/* pick a phase closure based on sample weights */
		float sum = 0.0f;

		for(sampled = 0; sampled < sd->num_closure; sampled++) {
			const ShaderClosure *sc = &sd->closure[sampled];
			
			if(CLOSURE_IS_PHASE(sc->type))
				sum += sc->sample_weight;
		}

		float r = sd->randb_closure*sum;
		sum = 0.0f;

		for(sampled = 0; sampled < sd->num_closure; sampled++) {
			const ShaderClosure *sc = &sd->closure[sampled];
			
			if(CLOSURE_IS_PHASE(sc->type)) {
				sum += sc->sample_weight;

				if(r <= sum)
					break;
			}
		}

		if(sampled == sd->num_closure) {
			*pdf = 0.0f;
			return LABEL_NONE;
		}
	}

	/* todo: this isn't quite correct, we don't weight anisotropy properly
	 * depending on color channels, even if this is perhaps not a common case */
	const ShaderClosure *sc = &sd->closure[sampled];
	int label;
	float3 eval;

	*pdf = 0.0f;
	label = volume_phase_sample(sd, sc, randu, randv, &eval, omega_in, domega_in, pdf);

	if(*pdf != 0.0f) {
		bsdf_eval_init(phase_eval, sc->type, eval, kernel_data.film.use_light_pass);
	}

	return label;
}

ccl_device int shader_phase_sample_closure(KernelGlobals *kg, const ShaderData *sd,
	const ShaderClosure *sc, float randu, float randv, BsdfEval *phase_eval,
	float3 *omega_in, differential3 *domega_in, float *pdf)
{
	int label;
	float3 eval;

	*pdf = 0.0f;
	label = volume_phase_sample(sd, sc, randu, randv, &eval, omega_in, domega_in, pdf);

	if(*pdf != 0.0f)
		bsdf_eval_init(phase_eval, sc->type, eval, kernel_data.film.use_light_pass);

	return label;
}

/* Volume Evaluation */

ccl_device_inline void shader_eval_volume(KernelGlobals *kg,
                                          ShaderData *sd,
                                          ccl_addr_space PathState *state,
                                          ccl_addr_space VolumeStack *stack,
                                          int path_flag,
                                          ShaderContext ctx)
{
	/* reset closures once at the start, we will be accumulating the closures
	 * for all volumes in the stack into a single array of closures */
	sd->num_closure = 0;
	sd->num_closure_extra = 0;
	sd->flag = 0;
	sd->object_flag = 0;

	for(int i = 0; stack[i].shader != SHADER_NONE; i++) {
		/* setup shaderdata from stack. it's mostly setup already in
		 * shader_setup_from_volume, this switching should be quick */
		sd->object = stack[i].object;
		sd->shader = stack[i].shader;

		sd->flag &= ~SD_SHADER_FLAGS;
		sd->flag |= kernel_tex_fetch(__shader_flag, (sd->shader & SHADER_MASK)*SHADER_SIZE);
		sd->object_flag &= ~SD_OBJECT_FLAGS;

		if(sd->object != OBJECT_NONE) {
			sd->object_flag |= kernel_tex_fetch(__object_flag, sd->object);

#ifdef __OBJECT_MOTION__
			/* todo: this is inefficient for motion blur, we should be
			 * caching matrices instead of recomputing them each step */
			shader_setup_object_transforms(kg, sd, sd->time);
#endif
		}

		/* evaluate shader */
#ifdef __SVM__
#  ifdef __OSL__
		if(kg->osl) {
			OSLShader::eval_volume(kg, sd, state, path_flag, ctx);
		}
		else
#  endif
		{
			svm_eval_nodes(kg, sd, state, SHADER_TYPE_VOLUME, path_flag);
		}
#endif

		/* merge closures to avoid exceeding number of closures limit */
		if(i > 0)
			shader_merge_closures(sd);
	}
}

#endif

/* Displacement Evaluation */

ccl_device void shader_eval_displacement(KernelGlobals *kg, ShaderData *sd, ccl_addr_space PathState *state, ShaderContext ctx)
{
	sd->num_closure = 0;
	sd->num_closure_extra = 0;
	sd->randb_closure = 0.0f;

	/* this will modify sd->P */
#ifdef __SVM__
#  ifdef __OSL__
	if(kg->osl)
		OSLShader::eval_displacement(kg, sd, ctx);
	else
#  endif
	{
		svm_eval_nodes(kg, sd, state, SHADER_TYPE_DISPLACEMENT, 0);
	}
#endif
}

/* Transparent Shadows */

#ifdef __TRANSPARENT_SHADOWS__
ccl_device bool shader_transparent_shadow(KernelGlobals *kg, Intersection *isect)
{
	int prim = kernel_tex_fetch(__prim_index, isect->prim);
	int shader = 0;

#ifdef __HAIR__
	if(kernel_tex_fetch(__prim_type, isect->prim) & PRIMITIVE_ALL_TRIANGLE) {
#endif
		shader = kernel_tex_fetch(__tri_shader, prim);
#ifdef __HAIR__
	}
	else {
		float4 str = kernel_tex_fetch(__curves, prim);
		shader = __float_as_int(str.z);
	}
#endif
	int flag = kernel_tex_fetch(__shader_flag, (shader & SHADER_MASK)*SHADER_SIZE);

	return (flag & SD_HAS_TRANSPARENT_SHADOW) != 0;
}
#endif

CCL_NAMESPACE_END
<|MERGE_RESOLUTION|>--- conflicted
+++ resolved
@@ -98,13 +98,8 @@
 		sd->N = Ng;
 		
 		/* smooth normal */
-<<<<<<< HEAD
-		if(ccl_fetch(sd, shader) & SHADER_SMOOTH_NORMAL)
-			ccl_fetch(sd, N) = triangle_smooth_normal(kg, Ng, ccl_fetch(sd, prim), ccl_fetch(sd, u), ccl_fetch(sd, v));
-=======
 		if(sd->shader & SHADER_SMOOTH_NORMAL)
-			sd->N = triangle_smooth_normal(kg, sd->prim, sd->u, sd->v);
->>>>>>> bcc8c04d
+			sd->N = triangle_smooth_normal(kg, Ng, sd->prim, sd->u, sd->v);
 
 #ifdef __DPDU__
 		/* dPdu/dPdv */
@@ -304,13 +299,8 @@
 
 	if(sd->type & PRIMITIVE_TRIANGLE) {
 		/* smooth normal */
-<<<<<<< HEAD
-		if(ccl_fetch(sd, shader) & SHADER_SMOOTH_NORMAL) {
-			ccl_fetch(sd, N) = triangle_smooth_normal(kg, Ng, ccl_fetch(sd, prim), ccl_fetch(sd, u), ccl_fetch(sd, v));
-=======
 		if(sd->shader & SHADER_SMOOTH_NORMAL) {
-			sd->N = triangle_smooth_normal(kg, sd->prim, sd->u, sd->v);
->>>>>>> bcc8c04d
+			sd->N = triangle_smooth_normal(kg, Ng, sd->prim, sd->u, sd->v);
 
 #ifdef __INSTANCING__
 			if(!(sd->object_flag & SD_OBJECT_TRANSFORM_APPLIED)) {
