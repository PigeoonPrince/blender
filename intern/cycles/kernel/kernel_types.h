--- conflicted
+++ resolved
@@ -294,19 +294,10 @@
 
 	PATH_RAY_ALL_VISIBILITY = (1|2|4|8|16|32|64|128|256|512|1024),
 
-<<<<<<< HEAD
 	PATH_RAY_MIS_SKIP            = (1 << 11),
 	PATH_RAY_DIFFUSE_ANCESTOR    = (1 << 12),
 	PATH_RAY_SINGLE_PASS_DONE    = (1 << 13),
 	PATH_RAY_DENOISING_PASS_DONE = (1 << 14),
-
-	/* we need layer member flags to be the 20 upper bits */
-	PATH_RAY_LAYER_SHIFT = (32-20)
-=======
-	PATH_RAY_MIS_SKIP = 2048,
-	PATH_RAY_DIFFUSE_ANCESTOR = 4096,
-	PATH_RAY_SINGLE_PASS_DONE = 8192,
->>>>>>> b27322e7
 };
 
 /* Closure Label */
@@ -683,9 +674,11 @@
 	 */
 	float custom1;
 	float custom2;
+	float custom3;
 
 	/* Used for the denoising heuristics. */
 	float roughness;
+	float pad[3]; /* TODO(lukas): How to get rid of these 12 bytes?? */
 
 #ifdef __OSL__
 	void *prim, *pad4;
