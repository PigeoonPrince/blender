/*
 * Copyright 2011-2013 Blender Foundation
 *
 * Licensed under the Apache License, Version 2.0 (the "License");
 * you may not use this file except in compliance with the License.
 * You may obtain a copy of the License at
 *
 * http://www.apache.org/licenses/LICENSE-2.0
 *
 * Unless required by applicable law or agreed to in writing, software
 * distributed under the License is distributed on an "AS IS" BASIS,
 * WITHOUT WARRANTIES OR CONDITIONS OF ANY KIND, either express or implied.
 * See the License for the specific language governing permissions and
 * limitations under the License.
 */

#ifndef __KERNEL_TYPES_H__
#define __KERNEL_TYPES_H__

#include "kernel/kernel_math.h"
#include "kernel/svm/svm_types.h"
#include "util/util_static_assert.h"

#ifndef __KERNEL_GPU__
#  define __KERNEL_CPU__
#endif

/* TODO(sergey): This is only to make it possible to include this header
 * from outside of the kernel. but this could be done somewhat cleaner?
 */
#ifndef ccl_addr_space
#  define ccl_addr_space
#endif

CCL_NAMESPACE_BEGIN

/* constants */
#define OBJECT_SIZE 		12
#define OBJECT_VECTOR_SIZE	6
#define LIGHT_SIZE		11
#define FILTER_TABLE_SIZE	1024
#define RAMP_TABLE_SIZE		256
#define SHUTTER_TABLE_SIZE		256
#define PARTICLE_SIZE 		5
#define SHADER_SIZE		6
#define ID_SLOT_SIZE	2

#define BSSRDF_MIN_RADIUS			1e-8f
#define BSSRDF_MAX_HITS				4

#define BECKMANN_TABLE_SIZE		256

#define SHADER_NONE				(~0)
#define OBJECT_NONE				(~0)
#define PRIM_NONE				(~0)
#define LAMP_NONE				(~0)
#define ID_NONE					(0.0f)

#define VOLUME_STACK_SIZE		16

#define WORK_POOL_SIZE_GPU 64
#define WORK_POOL_SIZE_CPU 1
#ifdef __KERNEL_GPU__
#  define WORK_POOL_SIZE WORK_POOL_SIZE_GPU
#else
#  define WORK_POOL_SIZE WORK_POOL_SIZE_CPU
#endif


#define SHADER_SORT_BLOCK_SIZE 2048

#ifdef __KERNEL_OPENCL__
#  define SHADER_SORT_LOCAL_SIZE 64
#elif defined(__KERNEL_CUDA__)
#  define SHADER_SORT_LOCAL_SIZE 32
#else
#  define SHADER_SORT_LOCAL_SIZE 1
#endif


/* device capabilities */
#ifdef __KERNEL_CPU__
#  ifdef __KERNEL_SSE2__
#    define __QBVH__
#  endif
#  define __KERNEL_SHADING__
#  define __KERNEL_ADV_SHADING__
#  define __BRANCHED_PATH__
#  ifdef WITH_OSL
#    define __OSL__
#  endif
#  define __PRINCIPLED__
#  define __SUBSURFACE__
#  define __CMJ__
#  define __VOLUME__
#  define __VOLUME_SCATTER__
#  define __SHADOW_RECORD_ALL__
#  define __VOLUME_DECOUPLED__
#  define __VOLUME_RECORD_ALL__
#endif  /* __KERNEL_CPU__ */

#ifdef __KERNEL_CUDA__
#  define __KERNEL_SHADING__
#  define __KERNEL_ADV_SHADING__
#  define __VOLUME__
#  define __VOLUME_SCATTER__
#  define __SUBSURFACE__
#  define __PRINCIPLED__
#  define __SHADOW_RECORD_ALL__
#  define __CMJ__
#  ifndef __SPLIT_KERNEL__
#    define __BRANCHED_PATH__
#  endif
#endif  /* __KERNEL_CUDA__ */

#ifdef __KERNEL_OPENCL__

/* keep __KERNEL_ADV_SHADING__ in sync with opencl_kernel_use_advanced_shading! */

#  ifdef __KERNEL_OPENCL_NVIDIA__
#    define __KERNEL_SHADING__
#    define __KERNEL_ADV_SHADING__
#    define __SUBSURFACE__
#    define __PRINCIPLED__
#    define __VOLUME__
#    define __VOLUME_SCATTER__
#    define __SHADOW_RECORD_ALL__
#    define __CMJ__
#    define __BRANCHED_PATH__
#  endif  /* __KERNEL_OPENCL_NVIDIA__ */

#  ifdef __KERNEL_OPENCL_APPLE__
#    define __KERNEL_SHADING__
#    define __KERNEL_ADV_SHADING__
#    define __CMJ__
/* TODO(sergey): Currently experimental section is ignored here,
 * this is because megakernel in device_opencl does not support
 * custom cflags depending on the scene features.
 */
#  endif  /* __KERNEL_OPENCL_NVIDIA__ */

#  ifdef __KERNEL_OPENCL_AMD__
#    define __CL_USE_NATIVE__
#    define __KERNEL_SHADING__
#    define __KERNEL_ADV_SHADING__
#    define __SUBSURFACE__
#    define __PRINCIPLED__
#    define __VOLUME__
#    define __VOLUME_SCATTER__
#    define __SHADOW_RECORD_ALL__
#    define __CMJ__
#    define __BRANCHED_PATH__
#  endif  /* __KERNEL_OPENCL_AMD__ */

#  ifdef __KERNEL_OPENCL_INTEL_CPU__
#    define __CL_USE_NATIVE__
#    define __KERNEL_SHADING__
#    define __KERNEL_ADV_SHADING__
#    define __CMJ__
#  endif  /* __KERNEL_OPENCL_INTEL_CPU__ */

#endif  /* __KERNEL_OPENCL__ */

/* kernel features */
#define __SOBOL__
#define __INSTANCING__
#define __DPDU__
#define __UV__
#define __BACKGROUND__
#define __CAUSTICS_TRICKS__
#define __VISIBILITY_FLAG__
#define __RAY_DIFFERENTIALS__
#define __CAMERA_CLIPPING__
#define __INTERSECTION_REFINE__
#define __CLAMP_SAMPLE__
#define __PATCH_EVAL__
#define __SHADOW_TRICKS__

#define __DENOISING_FEATURES__

#ifdef __KERNEL_SHADING__
#  define __SVM__
#  define __EMISSION__
#  define __TEXTURES__
#  define __EXTRA_NODES__
#  define __HOLDOUT__
#endif

#ifdef __KERNEL_ADV_SHADING__
#  define __MULTI_CLOSURE__
#  define __TRANSPARENT_SHADOWS__
#  define __PASSES__
#  define __BACKGROUND_MIS__
#  define __LAMP_MIS__
#  define __AO__
#  define __CAMERA_MOTION__
#  define __OBJECT_MOTION__
#  define __HAIR__
#  define __BAKING__
#endif

#ifdef WITH_CYCLES_DEBUG
#  define __KERNEL_DEBUG__
#endif

/* Scene-based selective features compilation. */
#ifdef __NO_CAMERA_MOTION__
#  undef __CAMERA_MOTION__
#endif
#ifdef __NO_OBJECT_MOTION__
#  undef __OBJECT_MOTION__
#endif
#ifdef __NO_HAIR__
#  undef __HAIR__
#endif
#ifdef __NO_VOLUME__
#  undef __VOLUME__
#  undef __VOLUME_SCATTER__
#endif
#ifdef __NO_SUBSURFACE__
#  undef __SUBSURFACE__
#endif
#ifdef __NO_BAKING__
#  undef __BAKING__
#endif
#ifdef __NO_BRANCHED_PATH__
#  undef __BRANCHED_PATH__
#endif
#ifdef __NO_PATCH_EVAL__
#  undef __PATCH_EVAL__
#endif
#ifdef __NO_TRANSPARENT__
#  undef __TRANSPARENT_SHADOWS__
#endif
#ifdef __NO_SHADOW_TRICKS__
#  undef __SHADOW_TRICKS__
#endif
#ifdef __NO_PRINCIPLED__
#  undef __PRINCIPLED__
#endif

/* Random Numbers */

typedef uint RNG;

/* Shader Evaluation */

typedef enum ShaderEvalType {
	SHADER_EVAL_DISPLACE,
	SHADER_EVAL_BACKGROUND,
	/* bake types */
	SHADER_EVAL_BAKE, /* no real shade, it's used in the code to
	                   * differentiate the type of shader eval from the above
	                   */
	/* data passes */
	SHADER_EVAL_NORMAL,
	SHADER_EVAL_UV,
	SHADER_EVAL_DIFFUSE_COLOR,
	SHADER_EVAL_GLOSSY_COLOR,
	SHADER_EVAL_TRANSMISSION_COLOR,
	SHADER_EVAL_SUBSURFACE_COLOR,
	SHADER_EVAL_EMISSION,

	/* light passes */
	SHADER_EVAL_AO,
	SHADER_EVAL_COMBINED,
	SHADER_EVAL_SHADOW,
	SHADER_EVAL_DIFFUSE,
	SHADER_EVAL_GLOSSY,
	SHADER_EVAL_TRANSMISSION,
	SHADER_EVAL_SUBSURFACE,

	/* extra */
	SHADER_EVAL_ENVIRONMENT,
} ShaderEvalType;

/* Path Tracing
 * note we need to keep the u/v pairs at even values */

enum PathTraceDimension {
	PRNG_FILTER_U = 0,
	PRNG_FILTER_V = 1,
	PRNG_LENS_U = 2,
	PRNG_LENS_V = 3,
#ifdef __CAMERA_MOTION__
	PRNG_TIME = 4,
	PRNG_UNUSED_0 = 5,
	PRNG_UNUSED_1 = 6,	/* for some reason (6, 7) is a bad sobol pattern */
	PRNG_UNUSED_2 = 7,  /* with a low number of samples (< 64) */
#endif
	PRNG_BASE_NUM = 8,

	PRNG_BSDF_U = 0,
	PRNG_BSDF_V = 1,
	PRNG_BSDF = 2,
	PRNG_LIGHT = 3,
	PRNG_LIGHT_U = 4,
	PRNG_LIGHT_V = 5,
	PRNG_LIGHT_TERMINATE = 6,
	PRNG_TERMINATE = 7,

#ifdef __VOLUME__
	PRNG_PHASE_U = 8,
	PRNG_PHASE_V = 9,
	PRNG_PHASE = 10,
	PRNG_SCATTER_DISTANCE = 11,
#endif

	PRNG_BOUNCE_NUM = 12,
};

enum SamplingPattern {
	SAMPLING_PATTERN_SOBOL = 0,
	SAMPLING_PATTERN_CMJ = 1,

	SAMPLING_NUM_PATTERNS,
};

/* these flags values correspond to raytypes in osl.cpp, so keep them in sync! */

enum PathRayFlag {
	PATH_RAY_CAMERA              = (1 << 0),
	PATH_RAY_REFLECT             = (1 << 1),
	PATH_RAY_TRANSMIT            = (1 << 2),
	PATH_RAY_DIFFUSE             = (1 << 3),
	PATH_RAY_GLOSSY              = (1 << 4),
	PATH_RAY_SINGULAR            = (1 << 5),
	PATH_RAY_TRANSPARENT         = (1 << 6),

	PATH_RAY_SHADOW_OPAQUE       = (1 << 7),
	PATH_RAY_SHADOW_TRANSPARENT  = (1 << 8),
	PATH_RAY_SHADOW = (PATH_RAY_SHADOW_OPAQUE|PATH_RAY_SHADOW_TRANSPARENT),

	PATH_RAY_CURVE               = (1 << 9), /* visibility flag to define curve segments */
	PATH_RAY_VOLUME_SCATTER      = (1 << 10), /* volume scattering */

	/* Special flag to tag unaligned BVH nodes. */
	PATH_RAY_NODE_UNALIGNED = (1 << 11),

	PATH_RAY_ALL_VISIBILITY = ((1 << 12)-1),

	PATH_RAY_MIS_SKIP            = (1 << 12),
	PATH_RAY_DIFFUSE_ANCESTOR    = (1 << 13),
	PATH_RAY_SINGLE_PASS_DONE    = (1 << 14),
	PATH_RAY_SHADOW_CATCHER      = (1 << 15),
	PATH_RAY_SHADOW_CATCHER_ONLY = (1 << 16),
	PATH_RAY_STORE_SHADOW_INFO   = (1 << 17),
};

/* Closure Label */

typedef enum ClosureLabel {
	LABEL_NONE = 0,
	LABEL_TRANSMIT = 1,
	LABEL_REFLECT = 2,
	LABEL_DIFFUSE = 4,
	LABEL_GLOSSY = 8,
	LABEL_SINGULAR = 16,
	LABEL_TRANSPARENT = 32,
	LABEL_VOLUME_SCATTER = 64,
} ClosureLabel;

/* Render Passes */

typedef enum PassType {
	PASS_NONE = 0,
	PASS_COMBINED = (1 << 0),
	PASS_DEPTH = (1 << 1),
	PASS_NORMAL = (1 << 2),
	PASS_UV = (1 << 3),
	PASS_OBJECT_ID = (1 << 4),
	PASS_MATERIAL_ID = (1 << 5),
	PASS_DIFFUSE_COLOR = (1 << 6),
	PASS_GLOSSY_COLOR = (1 << 7),
	PASS_TRANSMISSION_COLOR = (1 << 8),
	PASS_DIFFUSE_INDIRECT = (1 << 9),
	PASS_GLOSSY_INDIRECT = (1 << 10),
	PASS_TRANSMISSION_INDIRECT = (1 << 11),
	PASS_DIFFUSE_DIRECT = (1 << 12),
	PASS_GLOSSY_DIRECT = (1 << 13),
	PASS_TRANSMISSION_DIRECT = (1 << 14),
	PASS_EMISSION = (1 << 15),
	PASS_BACKGROUND = (1 << 16),
	PASS_AO = (1 << 17),
	PASS_SHADOW = (1 << 18),
	PASS_MOTION = (1 << 19),
	PASS_MOTION_WEIGHT = (1 << 20),
	PASS_MIST = (1 << 21),
	PASS_SUBSURFACE_DIRECT = (1 << 22),
	PASS_SUBSURFACE_INDIRECT = (1 << 23),
	PASS_SUBSURFACE_COLOR = (1 << 24),
	PASS_LIGHT = (1 << 25), /* no real pass, used to force use_light_pass */
#ifdef __KERNEL_DEBUG__
	PASS_BVH_TRAVERSED_NODES = (1 << 26),
	PASS_BVH_TRAVERSED_INSTANCES = (1 << 27),
	PASS_BVH_INTERSECTIONS = (1 << 28),
	PASS_RAY_BOUNCES = (1 << 29),
#endif
	PASS_AOV_COLOR = (1 << 30), /* virtual passes */
	PASS_AOV_VALUE = (1 << 31),
} PassType;

#define PASS_ALL (~0)

<<<<<<< HEAD
typedef enum CryptomatteType {
	CRYPT_NONE = 0,
	CRYPT_OBJECT = (1 << 31),
	CRYPT_MATERIAL = (1 << 30),
} CryptomatteType;
=======
typedef enum DenoisingPassOffsets {
	DENOISING_PASS_NORMAL             = 0,
	DENOISING_PASS_NORMAL_VAR         = 3,
	DENOISING_PASS_ALBEDO             = 6,
	DENOISING_PASS_ALBEDO_VAR         = 9,
	DENOISING_PASS_DEPTH              = 12,
	DENOISING_PASS_DEPTH_VAR          = 13,
	DENOISING_PASS_SHADOW_A           = 14,
	DENOISING_PASS_SHADOW_B           = 17,
	DENOISING_PASS_COLOR              = 20,
	DENOISING_PASS_COLOR_VAR          = 23,

	DENOISING_PASS_SIZE_BASE          = 26,
	DENOISING_PASS_SIZE_CLEAN         = 3,
} DenoisingPassOffsets;
>>>>>>> 2fb56e71

typedef enum BakePassFilter {
	BAKE_FILTER_NONE = 0,
	BAKE_FILTER_DIRECT = (1 << 0),
	BAKE_FILTER_INDIRECT = (1 << 1),
	BAKE_FILTER_COLOR = (1 << 2),
	BAKE_FILTER_DIFFUSE = (1 << 3),
	BAKE_FILTER_GLOSSY = (1 << 4),
	BAKE_FILTER_TRANSMISSION = (1 << 5),
	BAKE_FILTER_SUBSURFACE = (1 << 6),
	BAKE_FILTER_EMISSION = (1 << 7),
	BAKE_FILTER_AO = (1 << 8),
} BakePassFilter;

typedef enum BakePassFilterCombos {
	BAKE_FILTER_COMBINED = (
	    BAKE_FILTER_DIRECT |
	    BAKE_FILTER_INDIRECT |
	    BAKE_FILTER_DIFFUSE |
	    BAKE_FILTER_GLOSSY |
	    BAKE_FILTER_TRANSMISSION |
	    BAKE_FILTER_SUBSURFACE |
	    BAKE_FILTER_EMISSION |
	    BAKE_FILTER_AO),
	BAKE_FILTER_DIFFUSE_DIRECT = (BAKE_FILTER_DIRECT | BAKE_FILTER_DIFFUSE),
	BAKE_FILTER_GLOSSY_DIRECT = (BAKE_FILTER_DIRECT | BAKE_FILTER_GLOSSY),
	BAKE_FILTER_TRANSMISSION_DIRECT = (BAKE_FILTER_DIRECT | BAKE_FILTER_TRANSMISSION),
	BAKE_FILTER_SUBSURFACE_DIRECT = (BAKE_FILTER_DIRECT | BAKE_FILTER_SUBSURFACE),
	BAKE_FILTER_DIFFUSE_INDIRECT = (BAKE_FILTER_INDIRECT | BAKE_FILTER_DIFFUSE),
	BAKE_FILTER_GLOSSY_INDIRECT = (BAKE_FILTER_INDIRECT | BAKE_FILTER_GLOSSY),
	BAKE_FILTER_TRANSMISSION_INDIRECT = (BAKE_FILTER_INDIRECT | BAKE_FILTER_TRANSMISSION),
	BAKE_FILTER_SUBSURFACE_INDIRECT = (BAKE_FILTER_INDIRECT | BAKE_FILTER_SUBSURFACE),
} BakePassFilterCombos;

typedef enum DenoiseFlag {
	DENOISING_CLEAN_DIFFUSE_DIR      = (1 << 0),
	DENOISING_CLEAN_DIFFUSE_IND      = (1 << 1),
	DENOISING_CLEAN_GLOSSY_DIR       = (1 << 2),
	DENOISING_CLEAN_GLOSSY_IND       = (1 << 3),
	DENOISING_CLEAN_TRANSMISSION_DIR = (1 << 4),
	DENOISING_CLEAN_TRANSMISSION_IND = (1 << 5),
	DENOISING_CLEAN_SUBSURFACE_DIR   = (1 << 6),
	DENOISING_CLEAN_SUBSURFACE_IND   = (1 << 7),
	DENOISING_CLEAN_ALL_PASSES       = (1 << 8)-1,
} DenoiseFlag;

typedef ccl_addr_space struct PathRadiance {
#ifdef __PASSES__
	int use_light_pass;
#endif

	float3 emission;
#ifdef __PASSES__
	float3 background;
	float3 ao;

	float3 indirect;
	float3 direct_throughput;
	float3 direct_emission;

	float3 color_diffuse;
	float3 color_glossy;
	float3 color_transmission;
	float3 color_subsurface;
	float3 color_scatter;

	float3 direct_diffuse;
	float3 direct_glossy;
	float3 direct_transmission;
	float3 direct_subsurface;
	float3 direct_scatter;

	float3 indirect_diffuse;
	float3 indirect_glossy;
	float3 indirect_transmission;
	float3 indirect_subsurface;
	float3 indirect_scatter;

	float3 path_diffuse;
	float3 path_glossy;
	float3 path_transmission;
	float3 path_subsurface;
	float3 path_scatter;

	float4 shadow;
	float mist;
#endif

#ifdef __SHADOW_TRICKS__
	/* Total light reachable across the path, ignoring shadow blocked queries. */
	float3 path_total;
	/* Total light reachable across the path with shadow blocked queries
	 * applied here.
	 *
	 * Dividing this figure by path_total will give estimate of shadow pass.
	 */
	float3 path_total_shaded;

	/* Color of the background on which shadow is alpha-overed. */
	float3 shadow_color;
#endif

#ifdef __DENOISING_FEATURES__
	float3 denoising_normal;
	float3 denoising_albedo;
	float denoising_depth;
#endif  /* __DENOISING_FEATURES__ */
} PathRadiance;

typedef struct BsdfEval {
#ifdef __PASSES__
	int use_light_pass;
#endif

	float3 diffuse;
#ifdef __PASSES__
	float3 glossy;
	float3 transmission;
	float3 transparent;
	float3 subsurface;
	float3 scatter;
#endif
#ifdef __SHADOW_TRICKS__
	float3 sum_no_mis;
#endif
} BsdfEval;

/* Shader Flag */

typedef enum ShaderFlag {
	SHADER_SMOOTH_NORMAL = (1 << 31),
	SHADER_CAST_SHADOW = (1 << 30),
	SHADER_AREA_LIGHT = (1 << 29),
	SHADER_USE_MIS = (1 << 28),
	SHADER_EXCLUDE_DIFFUSE = (1 << 27),
	SHADER_EXCLUDE_GLOSSY = (1 << 26),
	SHADER_EXCLUDE_TRANSMIT = (1 << 25),
	SHADER_EXCLUDE_CAMERA = (1 << 24),
	SHADER_EXCLUDE_SCATTER = (1 << 23),
	SHADER_EXCLUDE_ANY = (SHADER_EXCLUDE_DIFFUSE|SHADER_EXCLUDE_GLOSSY|SHADER_EXCLUDE_TRANSMIT|SHADER_EXCLUDE_CAMERA|SHADER_EXCLUDE_SCATTER),

	SHADER_MASK = ~(SHADER_SMOOTH_NORMAL|SHADER_CAST_SHADOW|SHADER_AREA_LIGHT|SHADER_USE_MIS|SHADER_EXCLUDE_ANY)
} ShaderFlag;

/* Light Type */

typedef enum LightType {
	LIGHT_POINT,
	LIGHT_DISTANT,
	LIGHT_BACKGROUND,
	LIGHT_AREA,
	LIGHT_SPOT,
	LIGHT_TRIANGLE
} LightType;

/* Camera Type */

enum CameraType {
	CAMERA_PERSPECTIVE,
	CAMERA_ORTHOGRAPHIC,
	CAMERA_PANORAMA
};

/* Panorama Type */

enum PanoramaType {
	PANORAMA_EQUIRECTANGULAR = 0,
	PANORAMA_FISHEYE_EQUIDISTANT = 1,
	PANORAMA_FISHEYE_EQUISOLID = 2,
	PANORAMA_MIRRORBALL = 3,

	PANORAMA_NUM_TYPES,
};

/* Differential */

typedef struct differential3 {
	float3 dx;
	float3 dy;
} differential3;

typedef struct differential {
	float dx;
	float dy;
} differential;

/* Ray */

typedef struct Ray {
/* TODO(sergey): This is only needed because current AMD
 * compiler has hard time building the kernel with this
 * reshuffle. And at the same time reshuffle will cause
 * less optimal CPU code in certain places.
 *
 * We'll get rid of this nasty exception once AMD compiler
 * is fixed.
 */
#ifndef __KERNEL_OPENCL_AMD__
	float3 P;		/* origin */
	float3 D;		/* direction */

	float t;		/* length of the ray */
	float time;		/* time (for motion blur) */
#else
	float t;		/* length of the ray */
	float time;		/* time (for motion blur) */
	float3 P;		/* origin */
	float3 D;		/* direction */
#endif

#ifdef __RAY_DIFFERENTIALS__
	differential3 dP;
	differential3 dD;
#endif
} Ray;

/* Intersection */

typedef struct Intersection {
	float t, u, v;
	int prim;
	int object;
	int type;

#ifdef __KERNEL_DEBUG__
	int num_traversed_nodes;
	int num_traversed_instances;
	int num_intersections;
#endif
} Intersection;

/* Primitives */

typedef enum PrimitiveType {
	PRIMITIVE_NONE            = 0,
	PRIMITIVE_TRIANGLE        = (1 << 0),
	PRIMITIVE_MOTION_TRIANGLE = (1 << 1),
	PRIMITIVE_CURVE           = (1 << 2),
	PRIMITIVE_MOTION_CURVE    = (1 << 3),
	/* Lamp primitive is not included below on purpose,
	 * since it is no real traceable primitive.
	 */
	PRIMITIVE_LAMP            = (1 << 4),

	PRIMITIVE_ALL_TRIANGLE = (PRIMITIVE_TRIANGLE|PRIMITIVE_MOTION_TRIANGLE),
	PRIMITIVE_ALL_CURVE = (PRIMITIVE_CURVE|PRIMITIVE_MOTION_CURVE),
	PRIMITIVE_ALL_MOTION = (PRIMITIVE_MOTION_TRIANGLE|PRIMITIVE_MOTION_CURVE),
	PRIMITIVE_ALL = (PRIMITIVE_ALL_TRIANGLE|PRIMITIVE_ALL_CURVE),

	/* Total number of different traceable primitives.
	 * NOTE: This is an actual value, not a bitflag.
	 */
	PRIMITIVE_NUM_TOTAL = 4,
} PrimitiveType;

#define PRIMITIVE_PACK_SEGMENT(type, segment) ((segment << PRIMITIVE_NUM_TOTAL) | (type))
#define PRIMITIVE_UNPACK_SEGMENT(type) (type >> PRIMITIVE_NUM_TOTAL)

/* Attributes */

typedef enum AttributePrimitive {
	ATTR_PRIM_TRIANGLE = 0,
	ATTR_PRIM_CURVE,
	ATTR_PRIM_SUBD,

	ATTR_PRIM_TYPES
} AttributePrimitive;

typedef enum AttributeElement {
	ATTR_ELEMENT_NONE,
	ATTR_ELEMENT_OBJECT,
	ATTR_ELEMENT_MESH,
	ATTR_ELEMENT_FACE,
	ATTR_ELEMENT_VERTEX,
	ATTR_ELEMENT_VERTEX_MOTION,
	ATTR_ELEMENT_CORNER,
	ATTR_ELEMENT_CORNER_BYTE,
	ATTR_ELEMENT_CURVE,
	ATTR_ELEMENT_CURVE_KEY,
	ATTR_ELEMENT_CURVE_KEY_MOTION,
	ATTR_ELEMENT_VOXEL
} AttributeElement;

typedef enum AttributeStandard {
	ATTR_STD_NONE = 0,
	ATTR_STD_VERTEX_NORMAL,
	ATTR_STD_FACE_NORMAL,
	ATTR_STD_UV,
	ATTR_STD_UV_TANGENT,
	ATTR_STD_UV_TANGENT_SIGN,
	ATTR_STD_GENERATED,
	ATTR_STD_GENERATED_TRANSFORM,
	ATTR_STD_POSITION_UNDEFORMED,
	ATTR_STD_POSITION_UNDISPLACED,
	ATTR_STD_MOTION_VERTEX_POSITION,
	ATTR_STD_MOTION_VERTEX_NORMAL,
	ATTR_STD_PARTICLE,
	ATTR_STD_CURVE_INTERCEPT,
	ATTR_STD_PTEX_FACE_ID,
	ATTR_STD_PTEX_UV,
	ATTR_STD_VOLUME_DENSITY,
	ATTR_STD_VOLUME_COLOR,
	ATTR_STD_VOLUME_FLAME,
	ATTR_STD_VOLUME_HEAT,
	ATTR_STD_VOLUME_VELOCITY,
	ATTR_STD_POINTINESS,
	ATTR_STD_NUM,

	ATTR_STD_NOT_FOUND = ~0
} AttributeStandard;

typedef enum AttributeFlag {
	ATTR_FINAL_SIZE = (1 << 0),
	ATTR_SUBDIVIDED = (1 << 1),
} AttributeFlag;

typedef struct AttributeDescriptor {
	AttributeElement element;
	NodeAttributeType type;
	uint flags; /* see enum AttributeFlag */
	int offset;
} AttributeDescriptor;

/* Closure data */

#ifdef __MULTI_CLOSURE__
#  ifndef __MAX_CLOSURE__
#     define MAX_CLOSURE 64
#  else
#    define MAX_CLOSURE __MAX_CLOSURE__
#  endif
#else
#  define MAX_CLOSURE 1
#endif

/* This struct is the base class for all closures. The common members are
 * duplicated in all derived classes since we don't have C++ in the kernel
 * yet, and because it lets us lay out the members to minimize padding. The
 * weight member is located at the beginning of the struct for this reason.
 *
 * ShaderClosure has a fixed size, and any extra space must be allocated
 * with closure_alloc_extra().
 *
 * We pad the struct to 80 bytes and ensure it is aligned to 16 bytes, which
 * we assume to be the maximum required alignment for any struct. */

#define SHADER_CLOSURE_BASE \
	float3 weight; \
	ClosureType type; \
	float sample_weight; \
	float3 N

typedef ccl_addr_space struct ccl_align(16) ShaderClosure {
	SHADER_CLOSURE_BASE;

	float data[10]; /* pad to 80 bytes */
} ShaderClosure;

/* Shader Context
 *
 * For OSL we recycle a fixed number of contexts for speed */

typedef enum ShaderContext {
	SHADER_CONTEXT_MAIN = 0,
	SHADER_CONTEXT_INDIRECT = 1,
	SHADER_CONTEXT_EMISSION = 2,
	SHADER_CONTEXT_SHADOW = 3,
	SHADER_CONTEXT_SSS = 4,
	SHADER_CONTEXT_VOLUME = 5,
	SHADER_CONTEXT_NUM = 6
} ShaderContext;

/* Shader Data
 *
 * Main shader state at a point on the surface or in a volume. All coordinates
 * are in world space.
 */

enum ShaderDataFlag {
	/* Runtime flags. */

	/* Set when ray hits backside of surface. */
	SD_BACKFACING      = (1 << 0),
	/* Shader has emissive closure. */
	SD_EMISSION        = (1 << 1),
	/* Shader has BSDF closure. */
	SD_BSDF            = (1 << 2),
	/* Shader has non-singular BSDF closure. */
	SD_BSDF_HAS_EVAL   = (1 << 3),
	/* Shader has BSSRDF closure. */
	SD_BSSRDF          = (1 << 4),
	/* Shader has holdout closure. */
	SD_HOLDOUT         = (1 << 5),
	/* Shader has volume absorption closure. */
	SD_ABSORPTION      = (1 << 6),
	/* Shader has have volume phase (scatter) closure. */
	SD_SCATTER         = (1 << 7),
	/* Shader has AO closure. */
	SD_AO              = (1 << 8),
	/* Shader has transparent closure. */
	SD_TRANSPARENT     = (1 << 9),
	/* BSDF requires LCG for evaluation. */
	SD_BSDF_NEEDS_LCG  = (1 << 10),

	SD_CLOSURE_FLAGS = (SD_EMISSION |
	                    SD_BSDF |
	                    SD_BSDF_HAS_EVAL |
	                    SD_BSSRDF |
	                    SD_HOLDOUT |
	                    SD_ABSORPTION |
	                    SD_SCATTER |
	                    SD_AO |
	                    SD_BSDF_NEEDS_LCG),

	/* Shader flags. */

	/* direct light sample */
	SD_USE_MIS                = (1 << 16),
	/* Has transparent shadow. */
	SD_HAS_TRANSPARENT_SHADOW = (1 << 17),
	/* Has volume shader. */
	SD_HAS_VOLUME             = (1 << 18),
	/* Has only volume shader, no surface. */
	SD_HAS_ONLY_VOLUME        = (1 << 19),
	/* Has heterogeneous volume. */
	SD_HETEROGENEOUS_VOLUME   = (1 << 20),
	/* BSSRDF normal uses bump. */
	SD_HAS_BSSRDF_BUMP        = (1 << 21),
	/* Use equiangular volume sampling */
	SD_VOLUME_EQUIANGULAR     = (1 << 22),
	/* Use multiple importance volume sampling. */
	SD_VOLUME_MIS             = (1 << 23),
	/* Use cubic interpolation for voxels. */
	SD_VOLUME_CUBIC           = (1 << 24),
	/* Has data connected to the displacement input. */
	SD_HAS_BUMP               = (1 << 25),
	/* Has true displacement. */
	SD_HAS_DISPLACEMENT       = (1 << 26),
	/* Has constant emission (value stored in __shader_flag) */
	SD_HAS_CONSTANT_EMISSION  = (1 << 27),

	SD_SHADER_FLAGS = (SD_USE_MIS |
	                   SD_HAS_TRANSPARENT_SHADOW |
	                   SD_HAS_VOLUME |
	                   SD_HAS_ONLY_VOLUME |
	                   SD_HETEROGENEOUS_VOLUME|
	                   SD_HAS_BSSRDF_BUMP |
	                   SD_VOLUME_EQUIANGULAR |
	                   SD_VOLUME_MIS |
	                   SD_VOLUME_CUBIC |
	                   SD_HAS_BUMP |
	                   SD_HAS_DISPLACEMENT |
	                   SD_HAS_CONSTANT_EMISSION)
};

	/* Object flags. */
enum ShaderDataObjectFlag {
	/* Holdout for camera rays. */
	SD_OBJECT_HOLDOUT_MASK           = (1 << 0),
	/* Has object motion blur. */
	SD_OBJECT_MOTION                 = (1 << 1),
	/* Vertices have transform applied. */
	SD_OBJECT_TRANSFORM_APPLIED      = (1 << 2),
	/* Vertices have negative scale applied. */
	SD_OBJECT_NEGATIVE_SCALE_APPLIED = (1 << 3),
	/* Object has a volume shader. */
	SD_OBJECT_HAS_VOLUME             = (1 << 4),
	/* Object intersects AABB of an object with volume shader. */
	SD_OBJECT_INTERSECTS_VOLUME      = (1 << 5),
	/* Has position for motion vertices. */
	SD_OBJECT_HAS_VERTEX_MOTION      = (1 << 6),
	/* object is used to catch shadows */
	SD_OBJECT_SHADOW_CATCHER         = (1 << 7),

	SD_OBJECT_FLAGS = (SD_OBJECT_HOLDOUT_MASK |
	                   SD_OBJECT_MOTION |
	                   SD_OBJECT_TRANSFORM_APPLIED |
	                   SD_OBJECT_NEGATIVE_SCALE_APPLIED |
	                   SD_OBJECT_HAS_VOLUME |
	                   SD_OBJECT_INTERSECTS_VOLUME |
	                   SD_OBJECT_SHADOW_CATCHER)
};

typedef ccl_addr_space struct ShaderData {
	/* position */
	float3 P;
	/* smooth normal for shading */
	float3 N;
	/* true geometric normal */
	float3 Ng;
	/* view/incoming direction */
	float3 I;
	/* shader id */
	int shader;
	/* booleans describing shader, see ShaderDataFlag */
	int flag;
	/* booleans describing object of the shader, see ShaderDataObjectFlag */
	int object_flag;

	/* primitive id if there is one, ~0 otherwise */
	int prim;

	/* combined type and curve segment for hair */
	int type;

	/* parametric coordinates
	 * - barycentric weights for triangles */
	float u;
	float v;
	/* object id if there is one, ~0 otherwise */
	int object;

	/* motion blur sample time */
	float time;

	/* length of the ray being shaded */
	float ray_length;

#ifdef __RAY_DIFFERENTIALS__
	/* differential of P. these are orthogonal to Ng, not N */
	differential3 dP;
	/* differential of I */
	differential3 dI;
	/* differential of u, v */
	differential du;
	differential dv;
#endif
#ifdef __DPDU__
	/* differential of P w.r.t. parametric coordinates. note that dPdu is
	 * not readily suitable as a tangent for shading on triangles. */
	float3 dPdu;
	float3 dPdv;
#endif

#ifdef __OBJECT_MOTION__
	/* object <-> world space transformations, cached to avoid
	 * re-interpolating them constantly for shading */
	Transform ob_tfm;
	Transform ob_itfm;
#endif

	/* Closure data, we store a fixed array of closures */
	struct ShaderClosure closure[MAX_CLOSURE];
	int num_closure;
	int num_closure_extra;
	float randb_closure;
	float3 svm_closure_weight;

	/* LCG state for closures that require additional random numbers. */
	uint lcg_state;

	/* ray start position, only set for backgrounds */
	float3 ray_P;
	differential3 ray_dP;

#ifdef __OSL__
	struct KernelGlobals *osl_globals;
	struct PathState *osl_path_state;
#endif
} ShaderData;

/* Path State */

#ifdef __VOLUME__
typedef struct VolumeStack {
	int object;
	int shader;
} VolumeStack;
#endif

typedef struct PathState {
	/* see enum PathRayFlag */
	int flag;

	/* random number generator state */
	int rng_offset;    		/* dimension offset */
	int sample;        		/* path sample number */
	int num_samples;		/* total number of times this path will be sampled */

	/* bounce counting */
	int bounce;
	int diffuse_bounce;
	int glossy_bounce;
	int transmission_bounce;
	int transparent_bounce;

#ifdef __DENOISING_FEATURES__
	float denoising_feature_weight;
#endif  /* __DENOISING_FEATURES__ */

	/* multiple importance sampling */
	float min_ray_pdf; /* smallest bounce pdf over entire path up to now */
	float ray_pdf;     /* last bounce pdf */
#ifdef __LAMP_MIS__
	float ray_t;       /* accumulated distance through transparent surfaces */
#endif

	int written_aovs;

	float matte_weight;
	
	/* volume rendering */
#ifdef __VOLUME__
	int volume_bounce;
	RNG rng_congruential;
	VolumeStack volume_stack[VOLUME_STACK_SIZE];
#endif

#ifdef __SHADOW_TRICKS__
	int catcher_object;
#endif
} PathState;

/* Subsurface */

/* Struct to gather multiple SSS hits. */
typedef struct SubsurfaceIntersection
{
	Ray ray;
	float3 weight[BSSRDF_MAX_HITS];

	int num_hits;
	struct Intersection hits[BSSRDF_MAX_HITS];
	float3 Ng[BSSRDF_MAX_HITS];
} SubsurfaceIntersection;

/* Struct to gather SSS indirect rays and delay tracing them. */
typedef struct SubsurfaceIndirectRays
{
	bool need_update_volume_stack;
	bool tracing;
	PathState state[BSSRDF_MAX_HITS];
	struct PathRadiance direct_L;

	int num_rays;
	struct Ray rays[BSSRDF_MAX_HITS];
	float3 throughputs[BSSRDF_MAX_HITS];
	struct PathRadiance L[BSSRDF_MAX_HITS];
} SubsurfaceIndirectRays;

/* Constant Kernel Data
 *
 * These structs are passed from CPU to various devices, and the struct layout
 * must match exactly. Structs are padded to ensure 16 byte alignment, and we
 * do not use float3 because its size may not be the same on all devices. */

typedef struct KernelCamera {
	/* type */
	int type;

	/* panorama */
	int panorama_type;
	float fisheye_fov;
	float fisheye_lens;
	float4 equirectangular_range;

	/* stereo */
	float interocular_offset;
	float convergence_distance;
	float pole_merge_angle_from;
	float pole_merge_angle_to;

	/* matrices */
	Transform cameratoworld;
	Transform rastertocamera;

	/* differentials */
	float4 dx;
	float4 dy;

	/* depth of field */
	float aperturesize;
	float blades;
	float bladesrotation;
	float focaldistance;

	/* motion blur */
	float shuttertime;
	int have_motion, have_perspective_motion;

	/* clipping */
	float nearclip;
	float cliplength;

	/* sensor size */
	float sensorwidth;
	float sensorheight;

	/* render size */
	float width, height;
	int resolution;

	/* anamorphic lens bokeh */
	float inv_aperture_ratio;

	int is_inside_volume;

	/* more matrices */
	Transform screentoworld;
	Transform rastertoworld;
	/* work around cuda sm 2.0 crash, this seems to
	 * cross some limit in combination with motion 
	 * Transform ndctoworld; */
	Transform worldtoscreen;
	Transform worldtoraster;
	Transform worldtondc;
	Transform worldtocamera;

	MotionTransform motion;

	/* Denotes changes in the projective matrix, namely in rastertocamera.
	 * Used for camera zoom motion blur,
	 */
	PerspectiveMotionTransform perspective_motion;

	int shutter_table_offset;

	/* Rolling shutter */
	int rolling_shutter_type;
	float rolling_shutter_duration;

	int pad;
} KernelCamera;
static_assert_align(KernelCamera, 16);

typedef struct KernelFilm {
	float exposure;
	int pass_flag;
	int pass_stride;
	int use_light_pass;

	int pass_combined;
	int pass_depth;
	int pass_normal;
	int pass_motion;

	int pass_motion_weight;
	int pass_uv;
	int pass_object_id;
	int pass_material_id;

	int pass_diffuse_color;
	int pass_glossy_color;
	int pass_transmission_color;
	int pass_subsurface_color;
	
	int pass_diffuse_indirect;
	int pass_glossy_indirect;
	int pass_transmission_indirect;
	int pass_subsurface_indirect;
	
	int pass_diffuse_direct;
	int pass_glossy_direct;
	int pass_transmission_direct;
	int pass_subsurface_direct;
	
	int pass_emission;
	int pass_background;
	int pass_ao;
	float pass_alpha_threshold;

	int pass_shadow;
	float pass_shadow_scale;
	int filter_table_offset;
	int use_cryptomatte;

	int pass_mist;
	float mist_start;
	float mist_inv_depth;
	float mist_falloff;

<<<<<<< HEAD
	int pass_aov[32];
	
=======
	int pass_denoising_data;
	int pass_denoising_clean;
	int denoising_flags;
	int pad;

>>>>>>> 2fb56e71
#ifdef __KERNEL_DEBUG__
	int pass_bvh_traversed_nodes;
	int pass_bvh_traversed_instances;
	int pass_bvh_intersections;
	int pass_ray_bounces;
#endif
} KernelFilm;
static_assert_align(KernelFilm, 16);

typedef struct KernelBackground {
	/* only shader index */
	int surface_shader;
	int volume_shader;
	int transparent;
	int pad;

	/* ambient occlusion */
	float ao_factor;
	float ao_distance;
	float ao_pad1, ao_pad2;
} KernelBackground;
static_assert_align(KernelBackground, 16);

typedef struct KernelIntegrator {
	/* emission */
	int use_direct_light;
	int use_ambient_occlusion;
	int num_distribution;
	int num_all_lights;
	float pdf_triangles;
	float pdf_lights;
	float inv_pdf_lights;
	int pdf_background_res;

	/* light portals */
	float portal_pdf;
	int num_portals;
	int portal_offset;

	/* bounces */
	int min_bounce;
	int max_bounce;

	int max_diffuse_bounce;
	int max_glossy_bounce;
	int max_transmission_bounce;
	int max_volume_bounce;

	int ao_bounces;

	/* transparent */
	int transparent_min_bounce;
	int transparent_max_bounce;
	int transparent_shadows;

	/* caustics */
	int caustics_reflective;
	int caustics_refractive;
	float filter_glossy;

	/* seed */
	int seed;

	/* clamp */
	float sample_clamp_direct;
	float sample_clamp_indirect;

	/* branched path */
	int branched;
	int diffuse_samples;
	int glossy_samples;
	int transmission_samples;
	int ao_samples;
	int mesh_light_samples;
	int subsurface_samples;
	int sample_all_lights_direct;
	int sample_all_lights_indirect;

	/* mis */
	int use_lamp_mis;

	/* sampler */
	int sampling_pattern;
	int aa_samples;

	/* volume render */
	int use_volumes;
	int volume_max_steps;
	float volume_step_size;
	int volume_samples;

	float light_inv_rr_threshold;

	int start_sample;
	int pad1, pad2, pad3;
} KernelIntegrator;
static_assert_align(KernelIntegrator, 16);

typedef struct KernelBVH {
	/* root node */
	int root;
	int attributes_map_stride;
	int have_motion;
	int have_curves;
	int have_instancing;
	int use_qbvh;
	int use_bvh_steps;
	int pad1;
} KernelBVH;
static_assert_align(KernelBVH, 16);

typedef enum CurveFlag {
	/* runtime flags */
	CURVE_KN_BACKFACING = 1,				/* backside of cylinder? */
	CURVE_KN_ENCLOSEFILTER = 2,				/* don't consider strands surrounding start point? */
	CURVE_KN_INTERPOLATE = 4,				/* render as a curve? */
	CURVE_KN_ACCURATE = 8,					/* use accurate intersections test? */
	CURVE_KN_INTERSECTCORRECTION = 16,		/* correct for width after determing closest midpoint? */
	CURVE_KN_TRUETANGENTGNORMAL = 32,		/* use tangent normal for geometry? */
	CURVE_KN_RIBBONS = 64,					/* use flat curve ribbons */
} CurveFlag;

typedef struct KernelCurves {
	int curveflags;
	int subdivisions;

	float minimum_width;
	float maximum_width;
} KernelCurves;
static_assert_align(KernelCurves, 16);

typedef struct KernelTables {
	int beckmann_offset;
	int pad1, pad2, pad3;
} KernelTables;
static_assert_align(KernelTables, 16);

typedef struct KernelData {
	KernelCamera cam;
	KernelFilm film;
	KernelBackground background;
	KernelIntegrator integrator;
	KernelBVH bvh;
	KernelCurves curve;
	KernelTables tables;
} KernelData;
static_assert_align(KernelData, 16);

#ifdef __KERNEL_DEBUG__
/* NOTE: This is a runtime-only struct, alignment is not
 * really important here.
 */
typedef ccl_addr_space struct DebugData {
	int num_bvh_traversed_nodes;
	int num_bvh_traversed_instances;
	int num_bvh_intersections;
	int num_ray_bounces;
} DebugData;
#endif

/* Declarations required for split kernel */

/* Macro for queues */
/* Value marking queue's empty slot */
#define QUEUE_EMPTY_SLOT -1

/*
 * Queue 1 - Active rays
 * Queue 2 - Background queue
 * Queue 3 - Shadow ray cast kernel - AO
 * Queeu 4 - Shadow ray cast kernel - direct lighting
 */

/* Queue names */
enum QueueNumber {
	/* All active rays and regenerated rays are enqueued here. */
	QUEUE_ACTIVE_AND_REGENERATED_RAYS = 0,

	/* All
	 * 1. Background-hit rays,
	 * 2. Rays that has exited path-iteration but needs to update output buffer
	 * 3. Rays to be regenerated
	 * are enqueued here.
	 */
	QUEUE_HITBG_BUFF_UPDATE_TOREGEN_RAYS,

	/* All rays for which a shadow ray should be cast to determine radiance
	 * contribution for AO are enqueued here.
	 */
	QUEUE_SHADOW_RAY_CAST_AO_RAYS,

	/* All rays for which a shadow ray should be cast to determine radiance
	 * contributing for direct lighting are enqueued here.
	 */
	QUEUE_SHADOW_RAY_CAST_DL_RAYS,

	/* Rays sorted according to shader->id */
	QUEUE_SHADER_SORTED_RAYS,

#ifdef __BRANCHED_PATH__
	/* All rays moving to next iteration of the indirect loop for light */
	QUEUE_LIGHT_INDIRECT_ITER,
#  ifdef __VOLUME__
	/* All rays moving to next iteration of the indirect loop for volumes */
	QUEUE_VOLUME_INDIRECT_ITER,
#  endif
#  ifdef __SUBSURFACE__
	/* All rays moving to next iteration of the indirect loop for subsurface */
	QUEUE_SUBSURFACE_INDIRECT_ITER,
#  endif
#endif  /* __BRANCHED_PATH__ */

	NUM_QUEUES
};

/* We use RAY_STATE_MASK to get ray_state */
#define RAY_STATE_MASK 0x0F
#define RAY_FLAG_MASK 0xF0
enum RayState {
	RAY_INVALID = 0,
	/* Denotes ray is actively involved in path-iteration. */
	RAY_ACTIVE,
	/* Denotes ray has completed processing all samples and is inactive. */
	RAY_INACTIVE,
	/* Denoted ray has exited path-iteration and needs to update output buffer. */
	RAY_UPDATE_BUFFER,
	/* Donotes ray has hit background */
	RAY_HIT_BACKGROUND,
	/* Denotes ray has to be regenerated */
	RAY_TO_REGENERATE,
	/* Denotes ray has been regenerated */
	RAY_REGENERATED,
	/* Denotes ray is moving to next iteration of the branched indirect loop */
	RAY_LIGHT_INDIRECT_NEXT_ITER,
	RAY_VOLUME_INDIRECT_NEXT_ITER,
	RAY_SUBSURFACE_INDIRECT_NEXT_ITER,

	/* Ray flags */

	/* Flags to denote that the ray is currently evaluating the branched indirect loop */
	RAY_BRANCHED_LIGHT_INDIRECT = (1 << 4),
	RAY_BRANCHED_VOLUME_INDIRECT = (1 << 5),
	RAY_BRANCHED_SUBSURFACE_INDIRECT = (1 << 6),
	RAY_BRANCHED_INDIRECT = (RAY_BRANCHED_LIGHT_INDIRECT | RAY_BRANCHED_VOLUME_INDIRECT | RAY_BRANCHED_SUBSURFACE_INDIRECT),
};

#define ASSIGN_RAY_STATE(ray_state, ray_index, state) (ray_state[ray_index] = ((ray_state[ray_index] & RAY_FLAG_MASK) | state))
#define IS_STATE(ray_state, ray_index, state) ((ray_index) != QUEUE_EMPTY_SLOT && ((ray_state)[(ray_index)] & RAY_STATE_MASK) == (state))
#define ADD_RAY_FLAG(ray_state, ray_index, flag) (ray_state[ray_index] = (ray_state[ray_index] | flag))
#define REMOVE_RAY_FLAG(ray_state, ray_index, flag) (ray_state[ray_index] = (ray_state[ray_index] & (~flag)))
#define IS_FLAG(ray_state, ray_index, flag) (ray_state[ray_index] & flag)

/* Patches */

#define PATCH_MAX_CONTROL_VERTS 16

/* Patch map node flags */

#define PATCH_MAP_NODE_IS_SET (1 << 30)
#define PATCH_MAP_NODE_IS_LEAF (1u << 31)
#define PATCH_MAP_NODE_INDEX_MASK (~(PATCH_MAP_NODE_IS_SET | PATCH_MAP_NODE_IS_LEAF))

CCL_NAMESPACE_END

#endif /*  __KERNEL_TYPES_H__ */
<|MERGE_RESOLUTION|>--- conflicted
+++ resolved
@@ -402,13 +402,12 @@
 
 #define PASS_ALL (~0)
 
-<<<<<<< HEAD
 typedef enum CryptomatteType {
 	CRYPT_NONE = 0,
 	CRYPT_OBJECT = (1 << 31),
 	CRYPT_MATERIAL = (1 << 30),
 } CryptomatteType;
-=======
+
 typedef enum DenoisingPassOffsets {
 	DENOISING_PASS_NORMAL             = 0,
 	DENOISING_PASS_NORMAL_VAR         = 3,
@@ -424,7 +423,6 @@
 	DENOISING_PASS_SIZE_BASE          = 26,
 	DENOISING_PASS_SIZE_CLEAN         = 3,
 } DenoisingPassOffsets;
->>>>>>> 2fb56e71
 
 typedef enum BakePassFilter {
 	BAKE_FILTER_NONE = 0,
@@ -1196,16 +1194,13 @@
 	float mist_inv_depth;
 	float mist_falloff;
 
-<<<<<<< HEAD
 	int pass_aov[32];
 	
-=======
 	int pass_denoising_data;
 	int pass_denoising_clean;
 	int denoising_flags;
 	int pad;
 
->>>>>>> 2fb56e71
 #ifdef __KERNEL_DEBUG__
 	int pass_bvh_traversed_nodes;
 	int pass_bvh_traversed_instances;
