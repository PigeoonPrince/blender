--- conflicted
+++ resolved
@@ -1347,14 +1347,8 @@
 
   int max_closures;
 
-<<<<<<< HEAD
-  int pad1;
-=======
   /* diagnostics */
   int feature_overrides;
-
-  int pad1, pad2;
->>>>>>> 2447d01a
 } KernelIntegrator;
 static_assert_align(KernelIntegrator, 16);
 
