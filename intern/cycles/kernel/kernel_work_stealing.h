--- conflicted
+++ resolved
@@ -23,28 +23,28 @@
  * Utility functions for work stealing
  */
 
- /* Map global work index to tile, pixel X/Y and sample. */
-	ccl_device_inline void get_work_pixel(ccl_global const WorkTile *tile,
-		uint global_work_index,
-		ccl_private uint *x,
-		ccl_private uint *y,
-		ccl_private uint *sample)
+/* Map global work index to tile, pixel X/Y and sample. */
+ccl_device_inline void get_work_pixel(ccl_global const WorkTile *tile,
+                                      uint global_work_index,
+                                      ccl_private uint *x,
+                                      ccl_private uint *y,
+                                      ccl_private uint *sample)
 {
 #ifdef __KERNEL_CUDA__
-	/* Keeping threads for the same pixel together improves performance on CUDA. */
-	uint sample_offset = global_work_index % tile->num_samples;
-	uint pixel_offset = global_work_index / tile->num_samples;
-#else /* __KERNEL_CUDA__ */
-	uint tile_pixels = tile->w * tile->h;
-	uint sample_offset = global_work_index / tile_pixels;
-	uint pixel_offset = global_work_index - sample_offset * tile_pixels;
+  /* Keeping threads for the same pixel together improves performance on CUDA. */
+  uint sample_offset = global_work_index % tile->num_samples;
+  uint pixel_offset = global_work_index / tile->num_samples;
+#else  /* __KERNEL_CUDA__ */
+  uint tile_pixels = tile->w * tile->h;
+  uint sample_offset = global_work_index / tile_pixels;
+  uint pixel_offset = global_work_index - sample_offset * tile_pixels;
 #endif /* __KERNEL_CUDA__ */
-	uint y_offset = pixel_offset / tile->w;
-	uint x_offset = pixel_offset - y_offset * tile->w;
+  uint y_offset = pixel_offset / tile->w;
+  uint x_offset = pixel_offset - y_offset * tile->w;
 
-	*x = tile->x + x_offset;
-	*y = tile->y + y_offset;
-	*sample = tile->start_sample + sample_offset;
+  *x = tile->x + x_offset;
+  *y = tile->y + y_offset;
+  *sample = tile->start_sample + sample_offset;
 }
 
 #ifdef __KERNEL_OPENCL__
@@ -54,10 +54,10 @@
 #ifdef __SPLIT_KERNEL__
 /* Returns true if there is work */
 ccl_device bool get_next_work_item(KernelGlobals *kg,
-                              ccl_global uint *work_pools,
-                              uint total_work_size,
-                              uint ray_index,
-                              ccl_private uint *global_work_index)
+                                   ccl_global uint *work_pools,
+                                   uint total_work_size,
+                                   uint ray_index,
+                                   ccl_private uint *global_work_index)
 {
   /* With a small amount of work there may be more threads than work due to
    * rounding up of global size, stop such threads immediately. */
@@ -87,45 +87,28 @@
                               uint ray_index,
                               ccl_private uint *global_work_index)
 {
-<<<<<<< HEAD
-	bool got_work = false;
-	if(kernel_data.film.pass_adaptive_aux_buffer) {
-		do {
-			got_work = get_next_work_item(kg, work_pools, total_work_size, ray_index, global_work_index);
-			if(got_work) {
-				ccl_global WorkTile *tile = &kernel_split_params.tile;
-				uint x, y, sample;
-				get_work_pixel(tile, *global_work_index, &x, &y, &sample);
-				uint buffer_offset = (tile->offset + x + y * tile->stride) * kernel_data.film.pass_stride;
-				ccl_global float *buffer = kernel_split_params.tile.buffer + buffer_offset;
-				ccl_global float4 *aux = (ccl_global float4*)(buffer + kernel_data.film.pass_adaptive_aux_buffer);
-				if(aux->w == 0.0f) {
-					break;
-				}
-			}
-		} while(got_work);
-	}
-	else {
-		got_work = get_next_work_item(kg, work_pools, total_work_size, ray_index, global_work_index);
-	}
-	return got_work;
-=======
-#ifdef __KERNEL_CUDA__
-  /* Keeping threads for the same pixel together improves performance on CUDA. */
-  uint sample_offset = global_work_index % tile->num_samples;
-  uint pixel_offset = global_work_index / tile->num_samples;
-#else  /* __KERNEL_CUDA__ */
-  uint tile_pixels = tile->w * tile->h;
-  uint sample_offset = global_work_index / tile_pixels;
-  uint pixel_offset = global_work_index - sample_offset * tile_pixels;
-#endif /* __KERNEL_CUDA__ */
-  uint y_offset = pixel_offset / tile->w;
-  uint x_offset = pixel_offset - y_offset * tile->w;
-
-  *x = tile->x + x_offset;
-  *y = tile->y + y_offset;
-  *sample = tile->start_sample + sample_offset;
->>>>>>> 3076d95b
+  bool got_work = false;
+  if (kernel_data.film.pass_adaptive_aux_buffer) {
+    do {
+      got_work = get_next_work_item(kg, work_pools, total_work_size, ray_index, global_work_index);
+      if (got_work) {
+        ccl_global WorkTile *tile = &kernel_split_params.tile;
+        uint x, y, sample;
+        get_work_pixel(tile, *global_work_index, &x, &y, &sample);
+        uint buffer_offset = (tile->offset + x + y * tile->stride) * kernel_data.film.pass_stride;
+        ccl_global float *buffer = kernel_split_params.tile.buffer + buffer_offset;
+        ccl_global float4 *aux = (ccl_global float4 *)(buffer +
+                                                       kernel_data.film.pass_adaptive_aux_buffer);
+        if (aux->w == 0.0f) {
+          break;
+        }
+      }
+    } while (got_work);
+  }
+  else {
+    got_work = get_next_work_item(kg, work_pools, total_work_size, ray_index, global_work_index);
+  }
+  return got_work;
 }
 #endif
 
