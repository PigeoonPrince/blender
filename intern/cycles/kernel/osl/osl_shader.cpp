/*
 * Copyright 2011-2013 Blender Foundation
 *
 * Licensed under the Apache License, Version 2.0 (the "License");
 * you may not use this file except in compliance with the License.
 * You may obtain a copy of the License at
 *
 * http://www.apache.org/licenses/LICENSE-2.0
 *
 * Unless required by applicable law or agreed to in writing, software
 * distributed under the License is distributed on an "AS IS" BASIS,
 * WITHOUT WARRANTIES OR CONDITIONS OF ANY KIND, either express or implied.
 * See the License for the specific language governing permissions and
 * limitations under the License.
 */

#include <OSL/oslexec.h>

#include "kernel_compat_cpu.h"
#include "kernel_montecarlo.h"
#include "kernel_types.h"
#include "kernel_globals.h"

#include "geom/geom_object.h"

<<<<<<< HEAD
#include "closure/bsdf_util.h"
#include "closure/bsdf_diffuse.h"
#include "closure/bsdf_disney_diffuse.h"
#include "closure/bssrdf.h"

#include "osl_bssrdf.h"
=======
>>>>>>> 7065022f
#include "osl_closures.h"
#include "osl_globals.h"
#include "osl_services.h"
#include "osl_shader.h"

#include "util_foreach.h"

#include "attribute.h"


CCL_NAMESPACE_BEGIN

/* Threads */

void OSLShader::thread_init(KernelGlobals *kg, KernelGlobals *kernel_globals, OSLGlobals *osl_globals)
{
	/* no osl used? */
	if(!osl_globals->use) {
		kg->osl = NULL;
		return;
	}

	/* per thread kernel data init*/
	kg->osl = osl_globals;
	kg->osl->services->thread_init(kernel_globals, osl_globals->ts);

	OSL::ShadingSystem *ss = kg->osl->ss;
	OSLThreadData *tdata = new OSLThreadData();

	memset(&tdata->globals, 0, sizeof(OSL::ShaderGlobals));
	tdata->globals.tracedata = &tdata->tracedata;
	tdata->globals.flipHandedness = false;
	tdata->osl_thread_info = ss->create_thread_info();

	for(int i = 0; i < SHADER_CONTEXT_NUM; i++)
		tdata->context[i] = ss->get_context(tdata->osl_thread_info);

	tdata->oiio_thread_info = osl_globals->ts->get_perthread_info();

	kg->osl_ss = (OSLShadingSystem*)ss;
	kg->osl_tdata = tdata;
}

void OSLShader::thread_free(KernelGlobals *kg)
{
	if(!kg->osl)
		return;

	OSL::ShadingSystem *ss = (OSL::ShadingSystem*)kg->osl_ss;
	OSLThreadData *tdata = kg->osl_tdata;

	for(int i = 0; i < SHADER_CONTEXT_NUM; i++)
		ss->release_context(tdata->context[i]);

	ss->destroy_thread_info(tdata->osl_thread_info);

	delete tdata;

	kg->osl = NULL;
	kg->osl_ss = NULL;
	kg->osl_tdata = NULL;
}

/* Globals */

static void shaderdata_to_shaderglobals(KernelGlobals *kg, ShaderData *sd, PathState *state,
                                        int path_flag, OSLThreadData *tdata)
{
	OSL::ShaderGlobals *globals = &tdata->globals;

	/* copy from shader data to shader globals */
	globals->P = TO_VEC3(sd->P);
	globals->dPdx = TO_VEC3(sd->dP.dx);
	globals->dPdy = TO_VEC3(sd->dP.dy);
	globals->I = TO_VEC3(sd->I);
	globals->dIdx = TO_VEC3(sd->dI.dx);
	globals->dIdy = TO_VEC3(sd->dI.dy);
	globals->N = TO_VEC3(sd->N);
	globals->Ng = TO_VEC3(sd->Ng);
	globals->u = sd->u;
	globals->dudx = sd->du.dx;
	globals->dudy = sd->du.dy;
	globals->v = sd->v;
	globals->dvdx = sd->dv.dx;
	globals->dvdy = sd->dv.dy;
	globals->dPdu = TO_VEC3(sd->dPdu);
	globals->dPdv = TO_VEC3(sd->dPdv);
	globals->surfacearea = (sd->object == OBJECT_NONE) ? 1.0f : object_surface_area(kg, sd->object);
	globals->time = sd->time;

	/* booleans */
	globals->raytype = path_flag;
	globals->backfacing = (sd->flag & SD_BACKFACING);

	/* shader data to be used in services callbacks */
	globals->renderstate = sd; 

	/* hacky, we leave it to services to fetch actual object matrix */
	globals->shader2common = sd;
	globals->object2common = sd;

	/* must be set to NULL before execute */
	globals->Ci = NULL;

	/* clear trace data */
	tdata->tracedata.init = false;

	/* used by renderservices */
	sd->osl_globals = kg;
	sd->osl_path_state = state;
}

/* Surface */

static void flatten_surface_closure_tree(ShaderData *sd,
                                         int path_flag,
                                         const OSL::ClosureColor *closure,
                                         float3 weight = make_float3(1.0f, 1.0f, 1.0f))
{
	/* OSL gives us a closure tree, we flatten it into arrays per
	 * closure type, for evaluation, sampling, etc later on. */

	switch(closure->id) {
		case OSL::ClosureColor::MUL: {
			OSL::ClosureMul *mul = (OSL::ClosureMul *)closure;
			flatten_surface_closure_tree(sd, path_flag, mul->closure, TO_FLOAT3(mul->weight) * weight);
			break;
		}
		case OSL::ClosureColor::ADD: {
			OSL::ClosureAdd *add = (OSL::ClosureAdd *)closure;
			flatten_surface_closure_tree(sd, path_flag, add->closureA, weight);
			flatten_surface_closure_tree(sd, path_flag, add->closureB, weight);
			break;
		}
		default: {
			OSL::ClosureComponent *comp = (OSL::ClosureComponent *)closure;
			CClosurePrimitive *prim = (CClosurePrimitive *)comp->data();

			if(prim) {
#ifdef OSL_SUPPORTS_WEIGHTED_CLOSURE_COMPONENTS
				weight = weight*TO_FLOAT3(comp->w);
#endif
<<<<<<< HEAD
				sc.weight = weight;

				prim->setup();

				switch(prim->category) {
					case CClosurePrimitive::BSDF: {
						CBSDFClosure *bsdf = (CBSDFClosure *)prim;
						int scattering = bsdf->scattering();

						/* caustic options */
						if((scattering & LABEL_GLOSSY) && (path_flag & PATH_RAY_DIFFUSE)) {
							KernelGlobals *kg = sd->osl_globals;

							if((!kernel_data.integrator.caustics_reflective && (scattering & LABEL_REFLECT)) ||
							   (!kernel_data.integrator.caustics_refractive && (scattering & LABEL_TRANSMIT)))
							{
								return;
							}
						}

						/* sample weight */
						float sample_weight = fabsf(average(weight));

						sc.sample_weight = sample_weight;

						sc.type = bsdf->sc.type;
						sc.N = bsdf->sc.N;
						sc.T = bsdf->sc.T;
						sc.data0 = bsdf->sc.data0;
						sc.data1 = bsdf->sc.data1;
						sc.data2 = bsdf->sc.data2;
						sc.prim = bsdf->sc.prim;

						/* add */
						if(sc.sample_weight > CLOSURE_WEIGHT_CUTOFF && sd->num_closure < MAX_CLOSURE) {
							sd->closure[sd->num_closure++] = sc;
							sd->flag |= bsdf->shaderdata_flag();
						}
						break;
					}
					case CClosurePrimitive::Emissive: {
						/* sample weight */
						float sample_weight = fabsf(average(weight));

						sc.sample_weight = sample_weight;
						sc.type = CLOSURE_EMISSION_ID;
						sc.data0 = 0.0f;
						sc.data1 = 0.0f;
						sc.data2 = 0.0f;
						sc.prim = NULL;

						/* flag */
						if(sd->num_closure < MAX_CLOSURE) {
							sd->closure[sd->num_closure++] = sc;
							sd->flag |= SD_EMISSION;
						}
						break;
					}
					case CClosurePrimitive::AmbientOcclusion: {
						/* sample weight */
						float sample_weight = fabsf(average(weight));

						sc.sample_weight = sample_weight;
						sc.type = CLOSURE_AMBIENT_OCCLUSION_ID;
						sc.data0 = 0.0f;
						sc.data1 = 0.0f;
						sc.data2 = 0.0f;
						sc.prim = NULL;

						if(sd->num_closure < MAX_CLOSURE) {
							sd->closure[sd->num_closure++] = sc;
							sd->flag |= SD_AO;
						}
						break;
					}
					case CClosurePrimitive::Holdout: {
						sc.sample_weight = 0.0f;
						sc.type = CLOSURE_HOLDOUT_ID;
						sc.data0 = 0.0f;
						sc.data1 = 0.0f;
						sc.data2 = 0.0f;
						sc.prim = NULL;

						if(sd->num_closure < MAX_CLOSURE) {
							sd->closure[sd->num_closure++] = sc;
							sd->flag |= SD_HOLDOUT;
						}
						break;
					}
					case CClosurePrimitive::BSSRDF: {
						CBSSRDFClosure *bssrdf = (CBSSRDFClosure *)prim;
						float sample_weight = fabsf(average(weight));

						if(sample_weight > CLOSURE_WEIGHT_CUTOFF && sd->num_closure+2 < MAX_CLOSURE) {
							sc.sample_weight = sample_weight;

							sc.type = bssrdf->sc.type;
							sc.N = bssrdf->sc.N;
							sc.data1 = bssrdf->sc.data1;
							sc.T.x = bssrdf->sc.T.x;
							sc.prim = NULL;

							/* disable in case of diffuse ancestor, can't see it well then and
							 * adds considerably noise due to probabilities of continuing path
							 * getting lower and lower */
							if(path_flag & PATH_RAY_DIFFUSE_ANCESTOR)
								bssrdf->radius = make_float3(0.0f, 0.0f, 0.0f);

							float3 albedo =
								(bssrdf->sc.type == CLOSURE_BSSRDF_BURLEY_ID || bssrdf->sc.type == CLOSURE_BSSRDF_DISNEY_ID)
							                ? bssrdf->albedo
							                : make_float3(0.0f, 0.0f, 0.0f);

							/* create one closure for each color channel */
							if(fabsf(weight.x) > 0.0f) {
								sc.weight = make_float3(weight.x, 0.0f, 0.0f);
								sc.data0 = bssrdf->radius.x;
								sc.data1 = 0.0f;
								sc.data2 = albedo.x;
								sd->flag |= bssrdf_setup(&sc, sc.type);
								sd->closure[sd->num_closure++] = sc;
							}

							if(fabsf(weight.y) > 0.0f) {
								sc.weight = make_float3(0.0f, weight.y, 0.0f);
								sc.data0 = bssrdf->radius.y;
								sc.data1 = 0.0f;
								sc.data2 = albedo.y;
								sd->flag |= bssrdf_setup(&sc, sc.type);
								sd->closure[sd->num_closure++] = sc;
							}

							if(fabsf(weight.z) > 0.0f) {
								sc.weight = make_float3(0.0f, 0.0f, weight.z);
								sc.data0 = bssrdf->radius.z;
								sc.data1 = 0.0f;
								sc.data2 = albedo.z;
								sd->flag |= bssrdf_setup(&sc, sc.type);
								sd->closure[sd->num_closure++] = sc;
							}
						}
						break;
					}
					case CClosurePrimitive::Background:
					case CClosurePrimitive::Volume:
						break; /* not relevant */
				}
=======
				prim->setup(sd, path_flag, weight);
>>>>>>> 7065022f
			}
			break;
		}
	}
}

void OSLShader::eval_surface(KernelGlobals *kg, ShaderData *sd, PathState *state, int path_flag, ShaderContext ctx)
{
	/* setup shader globals from shader data */
	OSLThreadData *tdata = kg->osl_tdata;
	shaderdata_to_shaderglobals(kg, sd, state, path_flag, tdata);

	/* execute shader for this point */
	OSL::ShadingSystem *ss = (OSL::ShadingSystem*)kg->osl_ss;
	OSL::ShaderGlobals *globals = &tdata->globals;
	OSL::ShadingContext *octx = tdata->context[(int)ctx];
	int shader = sd->shader & SHADER_MASK;

	if(kg->osl->surface_state[shader]) {
		ss->execute(octx, *(kg->osl->surface_state[shader]), *globals);
	}

	/* flatten closure tree */
	if(globals->Ci)
		flatten_surface_closure_tree(sd, path_flag, globals->Ci);
}

/* Background */

static void flatten_background_closure_tree(ShaderData *sd,
                                            const OSL::ClosureColor *closure,
                                            float3 weight = make_float3(1.0f, 1.0f, 1.0f))
{
	/* OSL gives us a closure tree, if we are shading for background there
	 * is only one supported closure type at the moment, which has no evaluation
	 * functions, so we just sum the weights */

	switch(closure->id) {
		case OSL::ClosureColor::MUL: {
			OSL::ClosureMul *mul = (OSL::ClosureMul *)closure;
			flatten_background_closure_tree(sd, mul->closure, weight * TO_FLOAT3(mul->weight));
			break;
		}
		case OSL::ClosureColor::ADD: {
			OSL::ClosureAdd *add = (OSL::ClosureAdd *)closure;

			flatten_background_closure_tree(sd, add->closureA, weight);
			flatten_background_closure_tree(sd, add->closureB, weight);
			break;
		}
		default: {
			OSL::ClosureComponent *comp = (OSL::ClosureComponent *)closure;
			CClosurePrimitive *prim = (CClosurePrimitive *)comp->data();

			if(prim) {
#ifdef OSL_SUPPORTS_WEIGHTED_CLOSURE_COMPONENTS
				weight = weight*TO_FLOAT3(comp->w);
#endif
				prim->setup(sd, 0, weight);
			}
			break;
		}
	}
}

void OSLShader::eval_background(KernelGlobals *kg, ShaderData *sd, PathState *state, int path_flag, ShaderContext ctx)
{
	/* setup shader globals from shader data */
	OSLThreadData *tdata = kg->osl_tdata;
	shaderdata_to_shaderglobals(kg, sd, state, path_flag, tdata);

	/* execute shader for this point */
	OSL::ShadingSystem *ss = (OSL::ShadingSystem*)kg->osl_ss;
	OSL::ShaderGlobals *globals = &tdata->globals;
	OSL::ShadingContext *octx = tdata->context[(int)ctx];

	if(kg->osl->background_state) {
		ss->execute(octx, *(kg->osl->background_state), *globals);
	}

	/* return background color immediately */
	if(globals->Ci)
		flatten_background_closure_tree(sd, globals->Ci);
}

/* Volume */

static void flatten_volume_closure_tree(ShaderData *sd,
                                        const OSL::ClosureColor *closure,
                                        float3 weight = make_float3(1.0f, 1.0f, 1.0f))
{
	/* OSL gives us a closure tree, we flatten it into arrays per
	 * closure type, for evaluation, sampling, etc later on. */

	switch(closure->id) {
		case OSL::ClosureColor::MUL: {
			OSL::ClosureMul *mul = (OSL::ClosureMul *)closure;
			flatten_volume_closure_tree(sd, mul->closure, TO_FLOAT3(mul->weight) * weight);
			break;
		}
		case OSL::ClosureColor::ADD: {
			OSL::ClosureAdd *add = (OSL::ClosureAdd *)closure;
			flatten_volume_closure_tree(sd, add->closureA, weight);
			flatten_volume_closure_tree(sd, add->closureB, weight);
			break;
		}
		default: {
			OSL::ClosureComponent *comp = (OSL::ClosureComponent *)closure;
			CClosurePrimitive *prim = (CClosurePrimitive *)comp->data();

			if(prim) {
#ifdef OSL_SUPPORTS_WEIGHTED_CLOSURE_COMPONENTS
				weight = weight*TO_FLOAT3(comp->w);
#endif
				prim->setup(sd, 0, weight);
			}
		}
	}
}

void OSLShader::eval_volume(KernelGlobals *kg, ShaderData *sd, PathState *state, int path_flag, ShaderContext ctx)
{
	/* setup shader globals from shader data */
	OSLThreadData *tdata = kg->osl_tdata;
	shaderdata_to_shaderglobals(kg, sd, state, path_flag, tdata);

	/* execute shader */
	OSL::ShadingSystem *ss = (OSL::ShadingSystem*)kg->osl_ss;
	OSL::ShaderGlobals *globals = &tdata->globals;
	OSL::ShadingContext *octx = tdata->context[(int)ctx];
	int shader = sd->shader & SHADER_MASK;

	if(kg->osl->volume_state[shader]) {
		ss->execute(octx, *(kg->osl->volume_state[shader]), *globals);
	}
	
	/* flatten closure tree */
	if(globals->Ci)
		flatten_volume_closure_tree(sd, globals->Ci);
}

/* Displacement */

void OSLShader::eval_displacement(KernelGlobals *kg, ShaderData *sd, ShaderContext ctx)
{
	/* setup shader globals from shader data */
	OSLThreadData *tdata = kg->osl_tdata;

	PathState state = {0};

	shaderdata_to_shaderglobals(kg, sd, &state, 0, tdata);

	/* execute shader */
	OSL::ShadingSystem *ss = (OSL::ShadingSystem*)kg->osl_ss;
	OSL::ShaderGlobals *globals = &tdata->globals;
	OSL::ShadingContext *octx = tdata->context[(int)ctx];
	int shader = sd->shader & SHADER_MASK;

	if(kg->osl->displacement_state[shader]) {
		ss->execute(octx, *(kg->osl->displacement_state[shader]), *globals);
	}

	/* get back position */
	sd->P = TO_FLOAT3(globals->P);
}

/* Attributes */

int OSLShader::find_attribute(KernelGlobals *kg, const ShaderData *sd, uint id, AttributeElement *elem)
{
	/* for OSL, a hash map is used to lookup the attribute by name. */
	int object = sd->object*ATTR_PRIM_TYPES;
#ifdef __HAIR__
	if(sd->type & PRIMITIVE_ALL_CURVE) object += ATTR_PRIM_CURVE;
#endif

	OSLGlobals::AttributeMap &attr_map = kg->osl->attribute_map[object];
	ustring stdname(std::string("geom:") + std::string(Attribute::standard_name((AttributeStandard)id)));
	OSLGlobals::AttributeMap::const_iterator it = attr_map.find(stdname);

	if(it != attr_map.end()) {
		const OSLGlobals::Attribute &osl_attr = it->second;
		*elem = osl_attr.elem;

		if(sd->prim == PRIM_NONE && (AttributeElement)osl_attr.elem != ATTR_ELEMENT_MESH)
			return ATTR_STD_NOT_FOUND;

		/* return result */
		return (osl_attr.elem == ATTR_ELEMENT_NONE) ? (int)ATTR_STD_NOT_FOUND : osl_attr.offset;
	}
	else
		return (int)ATTR_STD_NOT_FOUND;
}

CCL_NAMESPACE_END
<|MERGE_RESOLUTION|>--- conflicted
+++ resolved
@@ -23,15 +23,12 @@
 
 #include "geom/geom_object.h"
 
-<<<<<<< HEAD
-#include "closure/bsdf_util.h"
+/*#include "closure/bsdf_util.h"
 #include "closure/bsdf_diffuse.h"
 #include "closure/bsdf_disney_diffuse.h"
 #include "closure/bssrdf.h"
 
-#include "osl_bssrdf.h"
-=======
->>>>>>> 7065022f
+#include "osl_bssrdf.h"*/
 #include "osl_closures.h"
 #include "osl_globals.h"
 #include "osl_services.h"
@@ -170,161 +167,11 @@
 			OSL::ClosureComponent *comp = (OSL::ClosureComponent *)closure;
 			CClosurePrimitive *prim = (CClosurePrimitive *)comp->data();
 
-			if(prim) {
+			if (prim) {
 #ifdef OSL_SUPPORTS_WEIGHTED_CLOSURE_COMPONENTS
 				weight = weight*TO_FLOAT3(comp->w);
 #endif
-<<<<<<< HEAD
-				sc.weight = weight;
-
-				prim->setup();
-
-				switch(prim->category) {
-					case CClosurePrimitive::BSDF: {
-						CBSDFClosure *bsdf = (CBSDFClosure *)prim;
-						int scattering = bsdf->scattering();
-
-						/* caustic options */
-						if((scattering & LABEL_GLOSSY) && (path_flag & PATH_RAY_DIFFUSE)) {
-							KernelGlobals *kg = sd->osl_globals;
-
-							if((!kernel_data.integrator.caustics_reflective && (scattering & LABEL_REFLECT)) ||
-							   (!kernel_data.integrator.caustics_refractive && (scattering & LABEL_TRANSMIT)))
-							{
-								return;
-							}
-						}
-
-						/* sample weight */
-						float sample_weight = fabsf(average(weight));
-
-						sc.sample_weight = sample_weight;
-
-						sc.type = bsdf->sc.type;
-						sc.N = bsdf->sc.N;
-						sc.T = bsdf->sc.T;
-						sc.data0 = bsdf->sc.data0;
-						sc.data1 = bsdf->sc.data1;
-						sc.data2 = bsdf->sc.data2;
-						sc.prim = bsdf->sc.prim;
-
-						/* add */
-						if(sc.sample_weight > CLOSURE_WEIGHT_CUTOFF && sd->num_closure < MAX_CLOSURE) {
-							sd->closure[sd->num_closure++] = sc;
-							sd->flag |= bsdf->shaderdata_flag();
-						}
-						break;
-					}
-					case CClosurePrimitive::Emissive: {
-						/* sample weight */
-						float sample_weight = fabsf(average(weight));
-
-						sc.sample_weight = sample_weight;
-						sc.type = CLOSURE_EMISSION_ID;
-						sc.data0 = 0.0f;
-						sc.data1 = 0.0f;
-						sc.data2 = 0.0f;
-						sc.prim = NULL;
-
-						/* flag */
-						if(sd->num_closure < MAX_CLOSURE) {
-							sd->closure[sd->num_closure++] = sc;
-							sd->flag |= SD_EMISSION;
-						}
-						break;
-					}
-					case CClosurePrimitive::AmbientOcclusion: {
-						/* sample weight */
-						float sample_weight = fabsf(average(weight));
-
-						sc.sample_weight = sample_weight;
-						sc.type = CLOSURE_AMBIENT_OCCLUSION_ID;
-						sc.data0 = 0.0f;
-						sc.data1 = 0.0f;
-						sc.data2 = 0.0f;
-						sc.prim = NULL;
-
-						if(sd->num_closure < MAX_CLOSURE) {
-							sd->closure[sd->num_closure++] = sc;
-							sd->flag |= SD_AO;
-						}
-						break;
-					}
-					case CClosurePrimitive::Holdout: {
-						sc.sample_weight = 0.0f;
-						sc.type = CLOSURE_HOLDOUT_ID;
-						sc.data0 = 0.0f;
-						sc.data1 = 0.0f;
-						sc.data2 = 0.0f;
-						sc.prim = NULL;
-
-						if(sd->num_closure < MAX_CLOSURE) {
-							sd->closure[sd->num_closure++] = sc;
-							sd->flag |= SD_HOLDOUT;
-						}
-						break;
-					}
-					case CClosurePrimitive::BSSRDF: {
-						CBSSRDFClosure *bssrdf = (CBSSRDFClosure *)prim;
-						float sample_weight = fabsf(average(weight));
-
-						if(sample_weight > CLOSURE_WEIGHT_CUTOFF && sd->num_closure+2 < MAX_CLOSURE) {
-							sc.sample_weight = sample_weight;
-
-							sc.type = bssrdf->sc.type;
-							sc.N = bssrdf->sc.N;
-							sc.data1 = bssrdf->sc.data1;
-							sc.T.x = bssrdf->sc.T.x;
-							sc.prim = NULL;
-
-							/* disable in case of diffuse ancestor, can't see it well then and
-							 * adds considerably noise due to probabilities of continuing path
-							 * getting lower and lower */
-							if(path_flag & PATH_RAY_DIFFUSE_ANCESTOR)
-								bssrdf->radius = make_float3(0.0f, 0.0f, 0.0f);
-
-							float3 albedo =
-								(bssrdf->sc.type == CLOSURE_BSSRDF_BURLEY_ID || bssrdf->sc.type == CLOSURE_BSSRDF_DISNEY_ID)
-							                ? bssrdf->albedo
-							                : make_float3(0.0f, 0.0f, 0.0f);
-
-							/* create one closure for each color channel */
-							if(fabsf(weight.x) > 0.0f) {
-								sc.weight = make_float3(weight.x, 0.0f, 0.0f);
-								sc.data0 = bssrdf->radius.x;
-								sc.data1 = 0.0f;
-								sc.data2 = albedo.x;
-								sd->flag |= bssrdf_setup(&sc, sc.type);
-								sd->closure[sd->num_closure++] = sc;
-							}
-
-							if(fabsf(weight.y) > 0.0f) {
-								sc.weight = make_float3(0.0f, weight.y, 0.0f);
-								sc.data0 = bssrdf->radius.y;
-								sc.data1 = 0.0f;
-								sc.data2 = albedo.y;
-								sd->flag |= bssrdf_setup(&sc, sc.type);
-								sd->closure[sd->num_closure++] = sc;
-							}
-
-							if(fabsf(weight.z) > 0.0f) {
-								sc.weight = make_float3(0.0f, 0.0f, weight.z);
-								sc.data0 = bssrdf->radius.z;
-								sc.data1 = 0.0f;
-								sc.data2 = albedo.z;
-								sd->flag |= bssrdf_setup(&sc, sc.type);
-								sd->closure[sd->num_closure++] = sc;
-							}
-						}
-						break;
-					}
-					case CClosurePrimitive::Background:
-					case CClosurePrimitive::Volume:
-						break; /* not relevant */
-				}
-=======
 				prim->setup(sd, path_flag, weight);
->>>>>>> 7065022f
 			}
 			break;
 		}
