/*
 * Copyright 2011-2013 Blender Foundation
 *
 * Licensed under the Apache License, Version 2.0 (the "License");
 * you may not use this file except in compliance with the License.
 * You may obtain a copy of the License at
 *
 * http://www.apache.org/licenses/LICENSE-2.0
 *
 * Unless required by applicable law or agreed to in writing, software
 * distributed under the License is distributed on an "AS IS" BASIS,
 * WITHOUT WARRANTIES OR CONDITIONS OF ANY KIND, either express or implied.
 * See the License for the specific language governing permissions and
 * limitations under the License
 */

#include "kernel_compat_cpu.h"
#include "kernel_montecarlo.h"
#include "kernel_types.h"
#include "kernel_globals.h"
#include "kernel_object.h"

#include "closure/bsdf_diffuse.h"
#include "closure/bssrdf.h"

#include "osl_bssrdf.h"
#include "osl_closures.h"
#include "osl_globals.h"
#include "osl_services.h"
#include "osl_shader.h"

#include "util_foreach.h"

#include "attribute.h"

#include <OSL/oslexec.h>

CCL_NAMESPACE_BEGIN

/* Threads */

void OSLShader::thread_init(KernelGlobals *kg, KernelGlobals *kernel_globals, OSLGlobals *osl_globals)
{
	/* no osl used? */
	if(!osl_globals->use) {
		kg->osl = NULL;
		return;
	}

	/* per thread kernel data init*/
	kg->osl = osl_globals;
	kg->osl->services->thread_init(kernel_globals, osl_globals->ts);

	OSL::ShadingSystem *ss = kg->osl->ss;
	OSLThreadData *tdata = new OSLThreadData();

	memset(&tdata->globals, 0, sizeof(OSL::ShaderGlobals));
	tdata->globals.tracedata = &tdata->tracedata;
	tdata->globals.flipHandedness = false;
	tdata->osl_thread_info = ss->create_thread_info();

	for(int i = 0; i < SHADER_CONTEXT_NUM; i++)
		tdata->context[i] = ss->get_context(tdata->osl_thread_info);

	tdata->oiio_thread_info = osl_globals->ts->get_perthread_info();

	kg->osl_ss = (OSLShadingSystem*)ss;
	kg->osl_tdata = tdata;
}

void OSLShader::thread_free(KernelGlobals *kg)
{
	if(!kg->osl)
		return;

	OSL::ShadingSystem *ss = (OSL::ShadingSystem*)kg->osl_ss;
	OSLThreadData *tdata = kg->osl_tdata;

	for(int i = 0; i < SHADER_CONTEXT_NUM; i++)
		ss->release_context(tdata->context[i]);

	ss->destroy_thread_info(tdata->osl_thread_info);

	delete tdata;

	kg->osl = NULL;
	kg->osl_ss = NULL;
	kg->osl_tdata = NULL;
}

/* Globals */

static void shaderdata_to_shaderglobals(KernelGlobals *kg, ShaderData *sd,
                                        int path_flag, OSLThreadData *tdata)
{
	OSL::ShaderGlobals *globals = &tdata->globals;

	/* copy from shader data to shader globals */
	globals->P = TO_VEC3(sd->P);
	globals->dPdx = TO_VEC3(sd->dP.dx);
	globals->dPdy = TO_VEC3(sd->dP.dy);
	globals->I = TO_VEC3(sd->I);
	globals->dIdx = TO_VEC3(sd->dI.dx);
	globals->dIdy = TO_VEC3(sd->dI.dy);
	globals->N = TO_VEC3(sd->N);
	globals->Ng = TO_VEC3(sd->Ng);
	globals->u = sd->u;
	globals->dudx = sd->du.dx;
	globals->dudy = sd->du.dy;
	globals->v = sd->v;
	globals->dvdx = sd->dv.dx;
	globals->dvdy = sd->dv.dy;
	globals->dPdu = TO_VEC3(sd->dPdu);
	globals->dPdv = TO_VEC3(sd->dPdv);
	globals->surfacearea = (sd->object == ~0) ? 1.0f : object_surface_area(kg, sd->object);
	globals->time = sd->time;

	/* booleans */
	globals->raytype = path_flag;
	globals->backfacing = (sd->flag & SD_BACKFACING);

	/* shader data to be used in services callbacks */
	globals->renderstate = sd; 

	/* hacky, we leave it to services to fetch actual object matrix */
	globals->shader2common = sd;
	globals->object2common = sd;

	/* must be set to NULL before execute */
	globals->Ci = NULL;

	/* clear trace data */
	tdata->tracedata.init = false;

	/* used by renderservices */
	sd->osl_globals = kg;
}

/* Surface */

static void flatten_surface_closure_tree(ShaderData *sd, int path_flag,
                                         const OSL::ClosureColor *closure, float3 weight = make_float3(1.0f, 1.0f, 1.0f))
{
	/* OSL gives us a closure tree, we flatten it into arrays per
	 * closure type, for evaluation, sampling, etc later on. */

	if (closure->type == OSL::ClosureColor::COMPONENT) {
		OSL::ClosureComponent *comp = (OSL::ClosureComponent *)closure;
		CClosurePrimitive *prim = (CClosurePrimitive *)comp->data();

		if (prim) {
			ShaderClosure sc;
#ifdef OSL_SUPPORTS_WEIGHTED_CLOSURE_COMPONENTS
			sc.weight = weight*TO_FLOAT3(comp->w);
#else
			sc.weight = weight;
#endif

			prim->setup();

			switch (prim->category) {
				case CClosurePrimitive::BSDF: {
					CBSDFClosure *bsdf = (CBSDFClosure *)prim;
					int scattering = bsdf->scattering();

					/* no caustics option */
					if(scattering == LABEL_GLOSSY && (path_flag & PATH_RAY_DIFFUSE)) {
						KernelGlobals *kg = sd->osl_globals;
						if(kernel_data.integrator.no_caustics)
							return;
					}

					/* sample weight */
					float sample_weight = fabsf(average(weight));

					sc.sample_weight = sample_weight;

					sc.type = bsdf->sc.type;
					sc.N = bsdf->sc.N;
					sc.T = bsdf->sc.T;
					sc.data0 = bsdf->sc.data0;
					sc.data1 = bsdf->sc.data1;
					sc.prim = bsdf->sc.prim;

#ifdef __HAIR__
					sc.offset = bsdf->sc.offset;
#endif

					/* add */
					if(sc.sample_weight > 1e-5f && sd->num_closure < MAX_CLOSURE) {
						sd->closure[sd->num_closure++] = sc;
						sd->flag |= bsdf->shaderdata_flag();
					}
					break;
				}
				case CClosurePrimitive::Emissive: {
					/* sample weight */
					float sample_weight = fabsf(average(weight));

					sc.sample_weight = sample_weight;
					sc.type = CLOSURE_EMISSION_ID;
					sc.data0 = 0.0f;
					sc.data1 = 0.0f;
					sc.prim = NULL;

					/* flag */
					if(sd->num_closure < MAX_CLOSURE) {
						sd->closure[sd->num_closure++] = sc;
						sd->flag |= SD_EMISSION;
					}
					break;
				}
				case CClosurePrimitive::AmbientOcclusion: {
					/* sample weight */
					float sample_weight = fabsf(average(weight));

					sc.sample_weight = sample_weight;
					sc.type = CLOSURE_AMBIENT_OCCLUSION_ID;
					sc.data0 = 0.0f;
					sc.data1 = 0.0f;
					sc.prim = NULL;

					if(sd->num_closure < MAX_CLOSURE) {
						sd->closure[sd->num_closure++] = sc;
						sd->flag |= SD_AO;
					}
					break;
				}
				case CClosurePrimitive::Holdout: {
					sc.sample_weight = 0.0f;
					sc.type = CLOSURE_HOLDOUT_ID;
					sc.data0 = 0.0f;
					sc.data1 = 0.0f;
					sc.prim = NULL;

					if(sd->num_closure < MAX_CLOSURE) {
						sd->closure[sd->num_closure++] = sc;
						sd->flag |= SD_HOLDOUT;
					}
					break;
				}
				case CClosurePrimitive::BSSRDF: {
					CBSSRDFClosure *bssrdf = (CBSSRDFClosure *)prim;
					float sample_weight = fabsf(average(weight));

					if(sample_weight > 1e-5f && sd->num_closure+2 < MAX_CLOSURE) {
						sc.sample_weight = sample_weight;

						sc.type = bssrdf->sc.type;
						sc.N = bssrdf->sc.N;
						sc.data1 = bssrdf->sc.data1;
						sc.T.x = bssrdf->sc.T.x;
						sc.prim = NULL;

						/* disable in case of diffuse ancestor, can't see it well then and
						 * adds considerably noise due to probabilities of continuing path
						 * getting lower and lower */
						if(path_flag & PATH_RAY_DIFFUSE_ANCESTOR)
							bssrdf->radius = make_float3(0.0f, 0.0f, 0.0f);

						/* create one closure for each color channel */
						if(fabsf(weight.x) > 0.0f) {
							sc.weight = make_float3(weight.x, 0.0f, 0.0f);
							sc.data0 = bssrdf->radius.x;
							sd->flag |= bssrdf_setup(&sc, sc.type);
							sd->closure[sd->num_closure++] = sc;
						}

						if(fabsf(weight.y) > 0.0f) {
							sc.weight = make_float3(0.0f, weight.y, 0.0f);
							sc.data0 = bssrdf->radius.y;
							sd->flag |= bssrdf_setup(&sc, sc.type);
							sd->closure[sd->num_closure++] = sc;
						}

						if(fabsf(weight.z) > 0.0f) {
							sc.weight = make_float3(0.0f, 0.0f, weight.z);
							sc.data0 = bssrdf->radius.z;
							sd->flag |= bssrdf_setup(&sc, sc.type);
							sd->closure[sd->num_closure++] = sc;
						}
					}
					break;
				}
				case CClosurePrimitive::Background:
				case CClosurePrimitive::Volume:
					break; /* not relevant */
			}
		}
	}
	else if (closure->type == OSL::ClosureColor::MUL) {
		OSL::ClosureMul *mul = (OSL::ClosureMul *)closure;
		flatten_surface_closure_tree(sd, path_flag, mul->closure, TO_FLOAT3(mul->weight) * weight);
	}
	else if (closure->type == OSL::ClosureColor::ADD) {
		OSL::ClosureAdd *add = (OSL::ClosureAdd *)closure;
		flatten_surface_closure_tree(sd, path_flag, add->closureA, weight);
		flatten_surface_closure_tree(sd, path_flag, add->closureB, weight);
	}
}

void OSLShader::eval_surface(KernelGlobals *kg, ShaderData *sd, float randb, int path_flag, ShaderContext ctx)
{
	/* setup shader globals from shader data */
	OSLThreadData *tdata = kg->osl_tdata;
	shaderdata_to_shaderglobals(kg, sd, path_flag, tdata);

	/* execute shader for this point */
	OSL::ShadingSystem *ss = (OSL::ShadingSystem*)kg->osl_ss;
	OSL::ShaderGlobals *globals = &tdata->globals;
	OSL::ShadingContext *octx = tdata->context[(int)ctx];
	int shader = sd->shader & SHADER_MASK;

	if (kg->osl->surface_state[shader])
		ss->execute(*octx, *(kg->osl->surface_state[shader]), *globals);

	/* flatten closure tree */
	sd->num_closure = 0;
	sd->randb_closure = randb;

	if (globals->Ci)
		flatten_surface_closure_tree(sd, path_flag, globals->Ci);
}

/* Background */

static float3 flatten_background_closure_tree(const OSL::ClosureColor *closure)
{
	/* OSL gives us a closure tree, if we are shading for background there
	 * is only one supported closure type at the moment, which has no evaluation
	 * functions, so we just sum the weights */

	if (closure->type == OSL::ClosureColor::COMPONENT) {
		OSL::ClosureComponent *comp = (OSL::ClosureComponent *)closure;
		CClosurePrimitive *prim = (CClosurePrimitive *)comp->data();

		if (prim && prim->category == CClosurePrimitive::Background)
#ifdef OSL_SUPPORTS_WEIGHTED_CLOSURE_COMPONENTS
			return TO_FLOAT3(comp->w);
#else
			return make_float3(1.0f, 1.0f, 1.0f);
#endif
	}
	else if (closure->type == OSL::ClosureColor::MUL) {
		OSL::ClosureMul *mul = (OSL::ClosureMul *)closure;

		return TO_FLOAT3(mul->weight) * flatten_background_closure_tree(mul->closure);
	}
	else if (closure->type == OSL::ClosureColor::ADD) {
		OSL::ClosureAdd *add = (OSL::ClosureAdd *)closure;

		return flatten_background_closure_tree(add->closureA) +
		       flatten_background_closure_tree(add->closureB);
	}

	return make_float3(0.0f, 0.0f, 0.0f);
}

float3 OSLShader::eval_background(KernelGlobals *kg, ShaderData *sd, int path_flag, ShaderContext ctx)
{
	/* setup shader globals from shader data */
	OSLThreadData *tdata = kg->osl_tdata;
	shaderdata_to_shaderglobals(kg, sd, path_flag, tdata);

	/* execute shader for this point */
	OSL::ShadingSystem *ss = (OSL::ShadingSystem*)kg->osl_ss;
	OSL::ShaderGlobals *globals = &tdata->globals;
	OSL::ShadingContext *octx = tdata->context[(int)ctx];

	if (kg->osl->background_state)
		ss->execute(*octx, *(kg->osl->background_state), *globals);

	/* return background color immediately */
	if (globals->Ci)
		return flatten_background_closure_tree(globals->Ci);

	return make_float3(0.0f, 0.0f, 0.0f);
}

/* Volume */

static void flatten_volume_closure_tree(ShaderData *sd,
                                        const OSL::ClosureColor *closure, float3 weight = make_float3(1.0f, 1.0f, 1.0f))
{
	/* OSL gives us a closure tree, we flatten it into arrays per
	 * closure type, for evaluation, sampling, etc later on. */

	if (closure->type == OSL::ClosureColor::COMPONENT) {
		OSL::ClosureComponent *comp = (OSL::ClosureComponent *)closure;
		CClosurePrimitive *prim = (CClosurePrimitive *)comp->data();

		if (prim) {
			ShaderClosure sc;
#ifdef OSL_SUPPORTS_WEIGHTED_CLOSURE_COMPONENTS
			sc.weight = weight*TO_FLOAT3(comp->w);
#else
			sc.weight = weight;
#endif

<<<<<<< HEAD
			switch (prim->category()) {
				case OSL::ClosurePrimitive::Volume: {
					CVolumeClosure *volume = (CVolumeClosure *)prim;
=======
			prim->setup();

			switch (prim->category) {
				case CClosurePrimitive::Volume: {
>>>>>>> 28d5f2ab
					/* sample weight */
					float sample_weight = fabsf(average(weight));

					sc.sample_weight = sample_weight;
					sc.type = volume->sc.type;
					sc.N = volume->sc.N;
					sc.T = volume->sc.T;
					sc.data0 = volume->sc.data0;
					sc.data1 = volume->sc.data1;
					sc.prim = volume->sc.prim;

					/* add */
					if(sc.sample_weight > 1e-5f && sd->num_closure < MAX_CLOSURE) {
						sd->closure[sd->num_closure++] = sc;
						sd->flag |= volume->shaderdata_flag();
					}
					break;
				}
				case CClosurePrimitive::Holdout:
					break; /* not implemented */
				case CClosurePrimitive::Background:
				case CClosurePrimitive::BSDF:
				case CClosurePrimitive::Emissive:
				case CClosurePrimitive::BSSRDF:
				case CClosurePrimitive::AmbientOcclusion:
					break; /* not relevant */
			}
		}
	}
	else if (closure->type == OSL::ClosureColor::MUL) {
		OSL::ClosureMul *mul = (OSL::ClosureMul *)closure;
		flatten_volume_closure_tree(sd, mul->closure, TO_FLOAT3(mul->weight) * weight);
	}
	else if (closure->type == OSL::ClosureColor::ADD) {
		OSL::ClosureAdd *add = (OSL::ClosureAdd *)closure;
		flatten_volume_closure_tree(sd, add->closureA, weight);
		flatten_volume_closure_tree(sd, add->closureB, weight);
	}
}

void OSLShader::eval_volume(KernelGlobals *kg, ShaderData *sd, float randb, int path_flag, ShaderContext ctx)
{
	/* setup shader globals from shader data */
	OSLThreadData *tdata = kg->osl_tdata;
	shaderdata_to_shaderglobals(kg, sd, path_flag, tdata);

	/* execute shader */
	OSL::ShadingSystem *ss = (OSL::ShadingSystem*)kg->osl_ss;
	OSL::ShaderGlobals *globals = &tdata->globals;
	OSL::ShadingContext *octx = tdata->context[(int)ctx];
	int shader = sd->shader & SHADER_MASK;

	if (kg->osl->volume_state[shader])
		ss->execute(*octx, *(kg->osl->volume_state[shader]), *globals);
	
	/* flatten closure tree */
	sd->num_closure = 0;
	sd->randb_closure = randb;

	if (globals->Ci)
		flatten_volume_closure_tree(sd, globals->Ci);
}

/* Displacement */

void OSLShader::eval_displacement(KernelGlobals *kg, ShaderData *sd, ShaderContext ctx)
{
	/* setup shader globals from shader data */
	OSLThreadData *tdata = kg->osl_tdata;
	shaderdata_to_shaderglobals(kg, sd, 0, tdata);

	/* execute shader */
	OSL::ShadingSystem *ss = (OSL::ShadingSystem*)kg->osl_ss;
	OSL::ShaderGlobals *globals = &tdata->globals;
	OSL::ShadingContext *octx = tdata->context[(int)ctx];
	int shader = sd->shader & SHADER_MASK;

	if (kg->osl->displacement_state[shader])
		ss->execute(*octx, *(kg->osl->displacement_state[shader]), *globals);

	/* get back position */
	sd->P = TO_FLOAT3(globals->P);
}

/* BSDF Closure */

int OSLShader::bsdf_sample(const ShaderData *sd, const ShaderClosure *sc, float randu, float randv, float3& eval, float3& omega_in, differential3& domega_in, float& pdf)
{
	CBSDFClosure *sample_bsdf = (CBSDFClosure *)sc->prim;

	pdf = 0.0f;

	return sample_bsdf->sample(sd->Ng,
	                           sd->I, sd->dI.dx, sd->dI.dy,
	                           randu, randv,
	                           omega_in, domega_in.dx, domega_in.dy,
	                           pdf, eval);
}

float3 OSLShader::bsdf_eval(const ShaderData *sd, const ShaderClosure *sc, const float3& omega_in, float& pdf)
{
	CBSDFClosure *bsdf = (CBSDFClosure *)sc->prim;
	float3 bsdf_eval;

	if (dot(sd->Ng, omega_in) >= 0.0f)
		bsdf_eval = bsdf->eval_reflect(sd->I, omega_in, pdf);
	else
		bsdf_eval = bsdf->eval_transmit(sd->I, omega_in, pdf);
	
	return bsdf_eval;
}

void OSLShader::bsdf_blur(ShaderClosure *sc, float roughness)
{
	CBSDFClosure *bsdf = (CBSDFClosure *)sc->prim;
	bsdf->blur(roughness);
}

<<<<<<< HEAD
/* Emissive Closure */

float3 OSLShader::emissive_eval(const ShaderData *sd, const ShaderClosure *sc)
{
	OSL::EmissiveClosure *emissive = (OSL::EmissiveClosure *)sc->prim;
	OSL::Color3 emissive_eval = emissive->eval(TO_VEC3(sd->Ng), TO_VEC3(sd->I));

	return TO_FLOAT3(emissive_eval);
}

/* Volume Closure */

float3 OSLShader::volume_eval_phase(const ShaderClosure *sc, const float3 &omega_out, const float3 &omega_in, float &pdf)
{
	CVolumeClosure *volume = (CVolumeClosure *)sc->prim;
	float3 volume_eval = volume->eval_phase(omega_out, omega_in, pdf);
	return volume_eval * sc->weight;
}

=======
>>>>>>> 28d5f2ab
/* Attributes */

int OSLShader::find_attribute(KernelGlobals *kg, const ShaderData *sd, uint id, AttributeElement *elem)
{
	/* for OSL, a hash map is used to lookup the attribute by name. */
	int object = sd->object*ATTR_PRIM_TYPES;
#ifdef __HAIR__
	if(sd->segment != ~0) object += ATTR_PRIM_CURVE;
#endif

	OSLGlobals::AttributeMap &attr_map = kg->osl->attribute_map[object];
	ustring stdname(std::string("geom:") + std::string(Attribute::standard_name((AttributeStandard)id)));
	OSLGlobals::AttributeMap::const_iterator it = attr_map.find(stdname);

	if (it != attr_map.end()) {
		const OSLGlobals::Attribute &osl_attr = it->second;
		*elem = osl_attr.elem;
		/* return result */
		return (osl_attr.elem == ATTR_ELEMENT_NONE) ? (int)ATTR_STD_NOT_FOUND : osl_attr.offset;
	}
	else
		return (int)ATTR_STD_NOT_FOUND;
}

CCL_NAMESPACE_END
<|MERGE_RESOLUTION|>--- conflicted
+++ resolved
@@ -397,16 +397,11 @@
 			sc.weight = weight;
 #endif
 
-<<<<<<< HEAD
-			switch (prim->category()) {
-				case OSL::ClosurePrimitive::Volume: {
-					CVolumeClosure *volume = (CVolumeClosure *)prim;
-=======
 			prim->setup();
 
 			switch (prim->category) {
 				case CClosurePrimitive::Volume: {
->>>>>>> 28d5f2ab
+					CVolumeClosure *volume = (CVolumeClosure *)prim;
 					/* sample weight */
 					float sample_weight = fabsf(average(weight));
 
@@ -525,28 +520,6 @@
 	bsdf->blur(roughness);
 }
 
-<<<<<<< HEAD
-/* Emissive Closure */
-
-float3 OSLShader::emissive_eval(const ShaderData *sd, const ShaderClosure *sc)
-{
-	OSL::EmissiveClosure *emissive = (OSL::EmissiveClosure *)sc->prim;
-	OSL::Color3 emissive_eval = emissive->eval(TO_VEC3(sd->Ng), TO_VEC3(sd->I));
-
-	return TO_FLOAT3(emissive_eval);
-}
-
-/* Volume Closure */
-
-float3 OSLShader::volume_eval_phase(const ShaderClosure *sc, const float3 &omega_out, const float3 &omega_in, float &pdf)
-{
-	CVolumeClosure *volume = (CVolumeClosure *)sc->prim;
-	float3 volume_eval = volume->eval_phase(omega_out, omega_in, pdf);
-	return volume_eval * sc->weight;
-}
-
-=======
->>>>>>> 28d5f2ab
 /* Attributes */
 
 int OSLShader::find_attribute(KernelGlobals *kg, const ShaderData *sd, uint id, AttributeElement *elem)
