/*
 * Copyright 2011-2015 Blender Foundation
 *
 * Licensed under the Apache License, Version 2.0 (the "License");
 * you may not use this file except in compliance with the License.
 * You may obtain a copy of the License at
 *
 * http://www.apache.org/licenses/LICENSE-2.0
 *
 * Unless required by applicable law or agreed to in writing, software
 * distributed under the License is distributed on an "AS IS" BASIS,
 * WITHOUT WARRANTIES OR CONDITIONS OF ANY KIND, either express or implied.
 * See the License for the specific language governing permissions and
 * limitations under the License.
 */

CCL_NAMESPACE_BEGIN

/* This kernel takes care of direct lighting logic.
 * However, the "shadow ray cast" part of direct lighting is handled
 * in the next kernel.
 *
 * This kernels determines the rays for which a shadow_blocked() function
 * associated with direct lighting should be executed. Those rays for which
 * a shadow_blocked() function for direct-lighting must be executed, are
 * marked with flag RAY_SHADOW_RAY_CAST_DL and enqueued into the queue
 * QUEUE_SHADOW_RAY_CAST_DL_RAYS
 *
 * Note on Queues:
 * This kernel only reads from the QUEUE_ACTIVE_AND_REGENERATED_RAYS queue
 * and processes only the rays of state RAY_ACTIVE; If a ray needs to execute
 * the corresponding shadow_blocked part, after direct lighting, the ray is
 * marked with RAY_SHADOW_RAY_CAST_DL flag.
 *
 * State of queues when this kernel is called:
 * - State of queues QUEUE_ACTIVE_AND_REGENERATED_RAYS and
 *   QUEUE_HITBG_BUFF_UPDATE_TOREGEN_RAYS will be same before and after this
 *   kernel call.
 * - QUEUE_SHADOW_RAY_CAST_DL_RAYS queue will be filled with rays for which a
 *   shadow_blocked function must be executed, after this kernel call
 *    Before this kernel call the QUEUE_SHADOW_RAY_CAST_DL_RAYS will be empty.
 */
ccl_device void kernel_direct_lighting(KernelGlobals *kg,
                                       ccl_local_param unsigned int *local_queue_atomics)
{
	if(ccl_local_id(0) == 0 && ccl_local_id(1) == 0) {
		*local_queue_atomics = 0;
	}
	ccl_barrier(CCL_LOCAL_MEM_FENCE);

	char enqueue_flag = 0;
	int ray_index = ccl_global_id(1) * ccl_global_size(0) + ccl_global_id(0);
	ray_index = get_ray_index(kg, ray_index,
	                          QUEUE_ACTIVE_AND_REGENERATED_RAYS,
	                          kernel_split_state.queue_data,
	                          kernel_split_params.queue_size,
	                          0);

	if(IS_STATE(kernel_split_state.ray_state, ray_index, RAY_ACTIVE)) {
		ccl_global PathState *state = &kernel_split_state.path_state[ray_index];
		ShaderData *sd = &kernel_split_state.sd[ray_index];

		/* direct lighting */
#ifdef __EMISSION__
		RNG rng = kernel_split_state.rng[ray_index];

		bool flag = (kernel_data.integrator.use_direct_light &&
		             (sd->flag & SD_BSDF_HAS_EVAL));

#  ifdef __BRANCHED_PATH__
		if(flag && kernel_data.integrator.branched) {
			flag = false;
			enqueue_flag = 1;
		}
#  endif  /* __BRANCHED_PATH__ */

#  ifdef __SHADOW_TRICKS__
		if(flag && state->flag & PATH_RAY_SHADOW_CATCHER) {
			flag = false;
			enqueue_flag = 1;
		}
#  endif  /* __SHADOW_TRICKS__ */

		if(flag) {
			/* Sample illumination from lights to find path contribution. */
			float light_t = path_state_rng_1D(kg, &rng, state, PRNG_LIGHT);
			float light_u, light_v;
<<<<<<< HEAD
			path_state_rng_2D(kg, rng, state, PRNG_LIGHT_U, &light_u, &light_v);
			float terminate = path_state_rng_light_termination(kg, rng, state);
=======
			path_state_rng_2D(kg, &rng, state, PRNG_LIGHT_U, &light_u, &light_v);
			float terminate = path_state_rng_light_termination(kg, &rng, state);
>>>>>>> 5e9132b3

			LightSample ls;
			if(light_sample(kg,
			                light_t, light_u, light_v,
<<<<<<< HEAD
			                ccl_fetch(sd, time),
			                ccl_fetch(sd, P),
=======
			                sd->time,
			                sd->P,
>>>>>>> 5e9132b3
			                state->bounce,
			                &ls)) {

				Ray light_ray;
<<<<<<< HEAD
#ifdef __OBJECT_MOTION__
				light_ray.time = ccl_fetch(sd, time);
#endif

				BsdfEval L_light;
				bool is_lamp;
				if(direct_emission(kg, sd, kg->sd_input, &ls, state, &light_ray, &L_light, &is_lamp, terminate)) {
					/* Write intermediate data to global memory to access from
					 * the next kernel.
					 */
					LightRay_coop[ray_index] = light_ray;
					BSDFEval_coop[ray_index] = L_light;
					ISLamp_coop[ray_index] = is_lamp;
					/* Mark ray state for next shadow kernel. */
					ADD_RAY_FLAG(ray_state, ray_index, RAY_SHADOW_RAY_CAST_DL);
=======
#  ifdef __OBJECT_MOTION__
				light_ray.time = sd->time;
#  endif

				BsdfEval L_light;
				bool is_lamp;
				if(direct_emission(kg, sd, &kernel_split_state.sd_DL_shadow[ray_index], &ls, state, &light_ray, &L_light, &is_lamp, terminate)) {
					/* Write intermediate data to global memory to access from
					 * the next kernel.
					 */
					kernel_split_state.light_ray[ray_index] = light_ray;
					kernel_split_state.bsdf_eval[ray_index] = L_light;
					kernel_split_state.is_lamp[ray_index] = is_lamp;
					/* Mark ray state for next shadow kernel. */
>>>>>>> 5e9132b3
					enqueue_flag = 1;
				}
			}
		}
		kernel_split_state.rng[ray_index] = rng;
#endif  /* __EMISSION__ */
	}

#ifdef __EMISSION__
	/* Enqueue RAY_SHADOW_RAY_CAST_DL rays. */
	enqueue_ray_index_local(ray_index,
	                        QUEUE_SHADOW_RAY_CAST_DL_RAYS,
	                        enqueue_flag,
	                        kernel_split_params.queue_size,
	                        local_queue_atomics,
	                        kernel_split_state.queue_data,
	                        kernel_split_params.queue_index);
#endif

#ifdef __BRANCHED_PATH__
	/* Enqueue RAY_LIGHT_INDIRECT_NEXT_ITER rays
	 * this is the last kernel before next_iteration_setup that uses local atomics so we do this here
	 */
	ccl_barrier(CCL_LOCAL_MEM_FENCE);
	if(ccl_local_id(0) == 0 && ccl_local_id(1) == 0) {
		*local_queue_atomics = 0;
	}
	ccl_barrier(CCL_LOCAL_MEM_FENCE);

	ray_index = ccl_global_id(1) * ccl_global_size(0) + ccl_global_id(0);
	enqueue_ray_index_local(ray_index,
	                        QUEUE_LIGHT_INDIRECT_ITER,
	                        IS_STATE(kernel_split_state.ray_state, ray_index, RAY_LIGHT_INDIRECT_NEXT_ITER),
	                        kernel_split_params.queue_size,
	                        local_queue_atomics,
	                        kernel_split_state.queue_data,
	                        kernel_split_params.queue_index);

#endif  /* __BRANCHED_PATH__ */
}

CCL_NAMESPACE_END<|MERGE_RESOLUTION|>--- conflicted
+++ resolved
@@ -85,45 +85,18 @@
 			/* Sample illumination from lights to find path contribution. */
 			float light_t = path_state_rng_1D(kg, &rng, state, PRNG_LIGHT);
 			float light_u, light_v;
-<<<<<<< HEAD
-			path_state_rng_2D(kg, rng, state, PRNG_LIGHT_U, &light_u, &light_v);
-			float terminate = path_state_rng_light_termination(kg, rng, state);
-=======
 			path_state_rng_2D(kg, &rng, state, PRNG_LIGHT_U, &light_u, &light_v);
 			float terminate = path_state_rng_light_termination(kg, &rng, state);
->>>>>>> 5e9132b3
 
 			LightSample ls;
 			if(light_sample(kg,
 			                light_t, light_u, light_v,
-<<<<<<< HEAD
-			                ccl_fetch(sd, time),
-			                ccl_fetch(sd, P),
-=======
 			                sd->time,
 			                sd->P,
->>>>>>> 5e9132b3
 			                state->bounce,
 			                &ls)) {
 
 				Ray light_ray;
-<<<<<<< HEAD
-#ifdef __OBJECT_MOTION__
-				light_ray.time = ccl_fetch(sd, time);
-#endif
-
-				BsdfEval L_light;
-				bool is_lamp;
-				if(direct_emission(kg, sd, kg->sd_input, &ls, state, &light_ray, &L_light, &is_lamp, terminate)) {
-					/* Write intermediate data to global memory to access from
-					 * the next kernel.
-					 */
-					LightRay_coop[ray_index] = light_ray;
-					BSDFEval_coop[ray_index] = L_light;
-					ISLamp_coop[ray_index] = is_lamp;
-					/* Mark ray state for next shadow kernel. */
-					ADD_RAY_FLAG(ray_state, ray_index, RAY_SHADOW_RAY_CAST_DL);
-=======
 #  ifdef __OBJECT_MOTION__
 				light_ray.time = sd->time;
 #  endif
@@ -138,7 +111,6 @@
 					kernel_split_state.bsdf_eval[ray_index] = L_light;
 					kernel_split_state.is_lamp[ray_index] = is_lamp;
 					/* Mark ray state for next shadow kernel. */
->>>>>>> 5e9132b3
 					enqueue_flag = 1;
 				}
 			}
