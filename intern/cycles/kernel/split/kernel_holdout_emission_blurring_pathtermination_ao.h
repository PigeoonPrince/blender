--- conflicted
+++ resolved
@@ -90,64 +90,6 @@
   if (ray_index != QUEUE_EMPTY_SLOT) {
 #endif
 
-<<<<<<< HEAD
-	ccl_global PathState *state = 0x0;
-	float3 throughput;
-
-	ccl_global char *ray_state = kernel_split_state.ray_state;
-	ShaderData *sd = kernel_split_sd(sd, ray_index);
-
-	if(IS_STATE(ray_state, ray_index, RAY_ACTIVE)) {
-		uint buffer_offset = kernel_split_state.buffer_offset[ray_index];
-		ccl_global float *buffer = kernel_split_params.tile.buffer + buffer_offset;
-
-		ccl_global Ray *ray = &kernel_split_state.ray[ray_index];
-		ShaderData *emission_sd = AS_SHADER_DATA(&kernel_split_state.sd_DL_shadow[ray_index]);
-		PathRadiance *L = &kernel_split_state.path_radiance[ray_index];
-
-		throughput = kernel_split_state.throughput[ray_index];
-		state = &kernel_split_state.path_state[ray_index];
-
-		if(!kernel_path_shader_apply(kg,
-		                             sd,
-		                             state,
-		                             ray,
-		                             throughput,
-		                             emission_sd,
-		                             L,
-		                             buffer,
-		                             false)) // todo: check if starting from volume
-		{
-			kernel_split_path_end(kg, ray_index);
-		}
-	}
-
-	if(IS_STATE(ray_state, ray_index, RAY_ACTIVE)) {
-		/* Path termination. this is a strange place to put the termination, it's
-		 * mainly due to the mixed in MIS that we use. gives too many unneeded
-		 * shader evaluations, only need emission if we are going to terminate.
-		 */
-		float probability = path_state_continuation_probability(kg, state, throughput);
-
-		if(probability == 0.0f) {
-			kernel_split_path_end(kg, ray_index);
-		}
-		else if(probability < 1.0f) {
-			float terminate = path_state_rng_1D(kg, state, PRNG_TERMINATE);
-			if(terminate >= probability) {
-				kernel_split_path_end(kg, ray_index);
-			}
-			else {
-				kernel_split_state.throughput[ray_index] = throughput/probability;
-			}
-		}
-
-		if(IS_STATE(ray_state, ray_index, RAY_ACTIVE)) {
-			PathRadiance *L = &kernel_split_state.path_radiance[ray_index];
-			kernel_update_denoising_features(kg, sd, state, L);
-		}
-	}
-=======
     ccl_global PathState *state = 0x0;
     float3 throughput;
 
@@ -165,7 +107,16 @@
       throughput = kernel_split_state.throughput[ray_index];
       state = &kernel_split_state.path_state[ray_index];
 
-      if (!kernel_path_shader_apply(kg, sd, state, ray, throughput, emission_sd, L, buffer)) {
+      if (!kernel_path_shader_apply(kg,
+                                    sd,
+                                    state,
+                                    ray,
+                                    throughput,
+                                    emission_sd,
+                                    L,
+                                    buffer,
+                                    false))  // todo: check if starting from volume
+      {
         kernel_split_path_end(kg, ray_index);
       }
     }
@@ -195,7 +146,6 @@
         kernel_update_denoising_features(kg, sd, state, L);
       }
     }
->>>>>>> e12c08e8
 
 #ifdef __AO__
     if (IS_STATE(ray_state, ray_index, RAY_ACTIVE)) {
