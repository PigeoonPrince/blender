/*
 * Copyright 2011-2013 Blender Foundation
 *
 * Licensed under the Apache License, Version 2.0 (the "License");
 * you may not use this file except in compliance with the License.
 * You may obtain a copy of the License at
 *
 * http://www.apache.org/licenses/LICENSE-2.0
 *
 * Unless required by applicable law or agreed to in writing, software
 * distributed under the License is distributed on an "AS IS" BASIS,
 * WITHOUT WARRANTIES OR CONDITIONS OF ANY KIND, either express or implied.
 * See the License for the specific language governing permissions and
 * limitations under the License.
 */

#include <stdlib.h>

#include "render/buffers.h"
#include "device/device.h"

#include "util/util_foreach.h"
#include "util/util_hash.h"
#include "util/util_math.h"
#include "util/util_opengl.h"
#include "util/util_time.h"
#include "util/util_types.h"

CCL_NAMESPACE_BEGIN

/* Buffer Params */

BufferParams::BufferParams()
{
  width = 0;
  height = 0;

  full_x = 0;
  full_y = 0;
  full_width = 0;
  full_height = 0;

  denoising_data_pass = false;
  denoising_clean_pass = false;
  denoising_prefiltered_pass = false;

  Pass::add(PASS_COMBINED, passes);
}

void BufferParams::get_offset_stride(int &offset, int &stride)
{
  offset = -(full_x + full_y * width);
  stride = width;
}

bool BufferParams::modified(const BufferParams &params)
{
  return !(full_x == params.full_x && full_y == params.full_y && width == params.width &&
           height == params.height && full_width == params.full_width &&
           full_height == params.full_height && Pass::equals(passes, params.passes));
}

int BufferParams::get_passes_size()
{
  int size = 0;

  for (size_t i = 0; i < passes.size(); i++)
    size += passes[i].components;

  if (denoising_data_pass) {
    size += DENOISING_PASS_SIZE_BASE;
    if (denoising_clean_pass)
      size += DENOISING_PASS_SIZE_CLEAN;
    if (denoising_prefiltered_pass)
      size += DENOISING_PASS_SIZE_PREFILTERED;
  }

  return align_up(size, 4);
}

int BufferParams::get_denoising_offset()
{
  int offset = 0;

  for (size_t i = 0; i < passes.size(); i++)
    offset += passes[i].components;

  return offset;
}

int BufferParams::get_denoising_prefiltered_offset()
{
  assert(denoising_prefiltered_pass);

  int offset = get_denoising_offset();

  offset += DENOISING_PASS_SIZE_BASE;
  if (denoising_clean_pass) {
    offset += DENOISING_PASS_SIZE_CLEAN;
  }

  return offset;
}

/* Render Buffer Task */

RenderTile::RenderTile()
{
  x = 0;
  y = 0;
  w = 0;
  h = 0;

  sample = 0;
  start_sample = 0;
  num_samples = 0;
  resolution = 0;

  offset = 0;
  stride = 0;

  buffer = 0;

  buffers = NULL;
}

/* Render Buffers */

RenderBuffers::RenderBuffers(Device *device)
    : buffer(device, "RenderBuffers", MEM_READ_WRITE),
      map_neighbor_copied(false),
      render_time(0.0f)
{
}

RenderBuffers::~RenderBuffers()
{
  buffer.free();
}

void RenderBuffers::reset(BufferParams &params_)
{
  params = params_;

  /* re-allocate buffer */
  buffer.alloc(params.width * params.height * params.get_passes_size());
  buffer.zero_to_device();
}

void RenderBuffers::zero()
{
  buffer.zero_to_device();
}

bool RenderBuffers::copy_from_device()
{
  if (!buffer.device_pointer)
    return false;

  buffer.copy_from_device(0, params.width * params.get_passes_size(), params.height);

  return true;
}

bool RenderBuffers::get_denoising_pass_rect(
    int type, float exposure, int sample, int components, float *pixels)
{
  if (buffer.data() == NULL) {
    return false;
  }

  float scale = 1.0f;
  float alpha_scale = 1.0f / sample;
  if (type == DENOISING_PASS_PREFILTERED_COLOR || type == DENOISING_PASS_CLEAN ||
      type == DENOISING_PASS_PREFILTERED_INTENSITY) {
    scale *= exposure;
  }
  else if (type == DENOISING_PASS_PREFILTERED_VARIANCE) {
    scale *= exposure * exposure * (sample - 1);
  }

  int offset;
  if (type == DENOISING_PASS_CLEAN) {
    /* The clean pass isn't changed by prefiltering, so we use the original one there. */
    offset = type + params.get_denoising_offset();
    scale /= sample;
  }
  else if (type == DENOISING_PASS_PREFILTERED_COLOR && !params.denoising_prefiltered_pass) {
    /* If we're not saving the prefiltering result, return the original noisy pass. */
    offset = params.get_denoising_offset() + DENOISING_PASS_COLOR;
    scale /= sample;
  }
  else {
    offset = type + params.get_denoising_prefiltered_offset();
  }

  int pass_stride = params.get_passes_size();
  int size = params.width * params.height;

  float *in = buffer.data() + offset;

  if (components == 1) {
    for (int i = 0; i < size; i++, in += pass_stride, pixels++) {
      pixels[0] = in[0] * scale;
    }
  }
  else if (components == 3) {
    for (int i = 0; i < size; i++, in += pass_stride, pixels += 3) {
      pixels[0] = in[0] * scale;
      pixels[1] = in[1] * scale;
      pixels[2] = in[2] * scale;
    }
  }
  else if (components == 4) {
    /* Since the alpha channel is not involved in denoising, output the Combined alpha channel. */
    assert(params.passes[0].type == PASS_COMBINED);
    float *in_combined = buffer.data();

    for (int i = 0; i < size; i++, in += pass_stride, in_combined += pass_stride, pixels += 4) {
      pixels[0] = in[0] * scale;
      pixels[1] = in[1] * scale;
      pixels[2] = in[2] * scale;
      pixels[3] = saturate(in_combined[3] * alpha_scale);
    }
  }
  else {
    return false;
  }

  return true;
}

bool RenderBuffers::get_pass_rect(
    PassType type, float exposure, int sample, int components, float *pixels, const string &name)
{
<<<<<<< HEAD
	if(buffer.data() == NULL) {
		return false;
	}

	float *sample_count = NULL;
	if(type == PassType::PASS_COMBINED) {
		int sample_offset = 0;
		for(size_t j = 0; j < params.passes.size(); j++) {
			Pass& pass = params.passes[j];
			if(pass.type != PASS_SAMPLE_COUNT) {
				sample_offset += pass.components;
				continue;
			}
			else {
				sample_count =  buffer.data() + sample_offset;
				break;
			}
		}
	}

	int pass_offset = 0;

	for(size_t j = 0; j < params.passes.size(); j++) {
		Pass& pass = params.passes[j];

		if(pass.type != type) {
			pass_offset += pass.components;
			continue;
		}

		/* Tell Cryptomatte passes apart by their name. */
		if(pass.type == PASS_CRYPTOMATTE) {
			if(pass.name != name) {
				pass_offset += pass.components;
				continue;
			}
		}

		float *in = buffer.data() + pass_offset;
		int pass_stride = params.get_passes_size();

		float scale = (pass.filter)? 1.0f/(float)sample: 1.0f;
		float scale_exposure = (pass.exposure)? scale*exposure: scale;

		int size = params.width*params.height;

		if(components == 1 && type == PASS_RENDER_TIME) {
			/* Render time is not stored by kernel, but measured per tile. */
			float val = (float) (1000.0 * render_time/(params.width * params.height * sample));
			for(int i = 0; i < size; i++, pixels++) {
				pixels[0] = val;
			}
		}
		else if(components == 1) {
			assert(pass.components == components);

			/* Scalar */
			if(type == PASS_DEPTH) {
				for(int i = 0; i < size; i++, in += pass_stride, pixels++) {
					float f = *in;
					pixels[0] = (f == 0.0f)? 1e10f: f*scale_exposure;
				}
			}
			else if(type == PASS_MIST) {
				for(int i = 0; i < size; i++, in += pass_stride, pixels++) {
					float f = *in;
					pixels[0] = saturate(f*scale_exposure);
				}
			}
=======
  if (buffer.data() == NULL) {
    return false;
  }

  int pass_offset = 0;

  for (size_t j = 0; j < params.passes.size(); j++) {
    Pass &pass = params.passes[j];

    if (pass.type != type) {
      pass_offset += pass.components;
      continue;
    }

    /* Tell Cryptomatte passes apart by their name. */
    if (pass.type == PASS_CRYPTOMATTE) {
      if (pass.name != name) {
        pass_offset += pass.components;
        continue;
      }
    }

    float *in = buffer.data() + pass_offset;
    int pass_stride = params.get_passes_size();

    float scale = (pass.filter) ? 1.0f / (float)sample : 1.0f;
    float scale_exposure = (pass.exposure) ? scale * exposure : scale;

    int size = params.width * params.height;

    if (components == 1 && type == PASS_RENDER_TIME) {
      /* Render time is not stored by kernel, but measured per tile. */
      float val = (float)(1000.0 * render_time / (params.width * params.height * sample));
      for (int i = 0; i < size; i++, pixels++) {
        pixels[0] = val;
      }
    }
    else if (components == 1) {
      assert(pass.components == components);

      /* Scalar */
      if (type == PASS_DEPTH) {
        for (int i = 0; i < size; i++, in += pass_stride, pixels++) {
          float f = *in;
          pixels[0] = (f == 0.0f) ? 1e10f : f * scale_exposure;
        }
      }
      else if (type == PASS_MIST) {
        for (int i = 0; i < size; i++, in += pass_stride, pixels++) {
          float f = *in;
          pixels[0] = saturate(f * scale_exposure);
        }
      }
>>>>>>> 3076d95b
#ifdef WITH_CYCLES_DEBUG
      else if (type == PASS_BVH_TRAVERSED_NODES || type == PASS_BVH_TRAVERSED_INSTANCES ||
               type == PASS_BVH_INTERSECTIONS || type == PASS_RAY_BOUNCES) {
        for (int i = 0; i < size; i++, in += pass_stride, pixels++) {
          float f = *in;
          pixels[0] = f * scale;
        }
      }
#endif
<<<<<<< HEAD
			else {
				for(int i = 0; i < size; i++, in += pass_stride, pixels++) {
					float f = *in;
					pixels[0] = f*scale_exposure;
				}
			}
		}
		else if(components == 3) {
			assert(pass.components == 4);

			/* RGBA */
			if(type == PASS_SHADOW) {
				for(int i = 0; i < size; i++, in += pass_stride, pixels += 3) {
					float4 f = make_float4(in[0], in[1], in[2], in[3]);
					float invw = (f.w > 0.0f)? 1.0f/f.w: 1.0f;

					pixels[0] = f.x*invw;
					pixels[1] = f.y*invw;
					pixels[2] = f.z*invw;
				}
			}
			else if(pass.divide_type != PASS_NONE) {
				/* RGB lighting passes that need to divide out color */
				pass_offset = 0;
				for(size_t k = 0; k < params.passes.size(); k++) {
					Pass& color_pass = params.passes[k];
					if(color_pass.type == pass.divide_type)
						break;
					pass_offset += color_pass.components;
				}

				float *in_divide = buffer.data() + pass_offset;

				for(int i = 0; i < size; i++, in += pass_stride, in_divide += pass_stride, pixels += 3) {
					float3 f = make_float3(in[0], in[1], in[2]);
					float3 f_divide = make_float3(in_divide[0], in_divide[1], in_divide[2]);

					f = safe_divide_even_color(f*exposure, f_divide);

					pixels[0] = f.x;
					pixels[1] = f.y;
					pixels[2] = f.z;
				}
			}
			else {
				/* RGB/vector */
				for(int i = 0; i < size; i++, in += pass_stride, pixels += 3) {
					float3 f = make_float3(in[0], in[1], in[2]);

					pixels[0] = f.x*scale_exposure;
					pixels[1] = f.y*scale_exposure;
					pixels[2] = f.z*scale_exposure;
				}
			}
		}
		else if(components == 4) {
			assert(pass.components == components);

			/* RGBA */
			if(type == PASS_SHADOW) {
				for(int i = 0; i < size; i++, in += pass_stride, pixels += 4) {
					float4 f = make_float4(in[0], in[1], in[2], in[3]);
					float invw = (f.w > 0.0f)? 1.0f/f.w: 1.0f;

					pixels[0] = f.x*invw;
					pixels[1] = f.y*invw;
					pixels[2] = f.z*invw;
					pixels[3] = 1.0f;
				}
			}
			else if(type == PASS_MOTION) {
				/* need to normalize by number of samples accumulated for motion */
				pass_offset = 0;
				for(size_t k = 0; k < params.passes.size(); k++) {
					Pass& color_pass = params.passes[k];
					if(color_pass.type == PASS_MOTION_WEIGHT)
						break;
					pass_offset += color_pass.components;
				}

				float *in_weight = buffer.data() + pass_offset;

				for(int i = 0; i < size; i++, in += pass_stride, in_weight += pass_stride, pixels += 4) {
					float4 f = make_float4(in[0], in[1], in[2], in[3]);
					float w = in_weight[0];
					float invw = (w > 0.0f)? 1.0f/w: 0.0f;

					pixels[0] = f.x*invw;
					pixels[1] = f.y*invw;
					pixels[2] = f.z*invw;
					pixels[3] = f.w*invw;
				}
			}
			else if(type == PASS_CRYPTOMATTE) {
				for(int i = 0; i < size; i++, in += pass_stride, pixels += 4) {
					float4 f = make_float4(in[0], in[1], in[2], in[3]);
					/* x and z contain integer IDs, don't rescale them.
					   y and w contain matte weights, they get scaled. */
					pixels[0] = f.x;
					pixels[1] = f.y * scale;
					pixels[2] = f.z;
					pixels[3] = f.w * scale;
				}
			}
			else {
				for(int i = 0; i < size; i++, in += pass_stride, pixels += 4) {
					if(sample_count && sample_count[i * pass_stride] < 0.0f) {
						scale = (pass.filter) ? -1.0f / (sample_count[i * pass_stride]) : 1.0f;
						scale_exposure = (pass.exposure) ? scale * exposure : scale;
					}

					float4 f = make_float4(in[0], in[1], in[2], in[3]);

					pixels[0] = f.x*scale_exposure;
					pixels[1] = f.y*scale_exposure;
					pixels[2] = f.z*scale_exposure;

					/* clamp since alpha might be > 1.0 due to russian roulette */
					pixels[3] = saturate(f.w*scale);
				}
			}
		}

		return true;
	}

	return false;
=======
      else {
        for (int i = 0; i < size; i++, in += pass_stride, pixels++) {
          float f = *in;
          pixels[0] = f * scale_exposure;
        }
      }
    }
    else if (components == 3) {
      assert(pass.components == 4);

      /* RGBA */
      if (type == PASS_SHADOW) {
        for (int i = 0; i < size; i++, in += pass_stride, pixels += 3) {
          float4 f = make_float4(in[0], in[1], in[2], in[3]);
          float invw = (f.w > 0.0f) ? 1.0f / f.w : 1.0f;

          pixels[0] = f.x * invw;
          pixels[1] = f.y * invw;
          pixels[2] = f.z * invw;
        }
      }
      else if (pass.divide_type != PASS_NONE) {
        /* RGB lighting passes that need to divide out color */
        pass_offset = 0;
        for (size_t k = 0; k < params.passes.size(); k++) {
          Pass &color_pass = params.passes[k];
          if (color_pass.type == pass.divide_type)
            break;
          pass_offset += color_pass.components;
        }

        float *in_divide = buffer.data() + pass_offset;

        for (int i = 0; i < size; i++, in += pass_stride, in_divide += pass_stride, pixels += 3) {
          float3 f = make_float3(in[0], in[1], in[2]);
          float3 f_divide = make_float3(in_divide[0], in_divide[1], in_divide[2]);

          f = safe_divide_even_color(f * exposure, f_divide);

          pixels[0] = f.x;
          pixels[1] = f.y;
          pixels[2] = f.z;
        }
      }
      else {
        /* RGB/vector */
        for (int i = 0; i < size; i++, in += pass_stride, pixels += 3) {
          float3 f = make_float3(in[0], in[1], in[2]);

          pixels[0] = f.x * scale_exposure;
          pixels[1] = f.y * scale_exposure;
          pixels[2] = f.z * scale_exposure;
        }
      }
    }
    else if (components == 4) {
      assert(pass.components == components);

      /* RGBA */
      if (type == PASS_SHADOW) {
        for (int i = 0; i < size; i++, in += pass_stride, pixels += 4) {
          float4 f = make_float4(in[0], in[1], in[2], in[3]);
          float invw = (f.w > 0.0f) ? 1.0f / f.w : 1.0f;

          pixels[0] = f.x * invw;
          pixels[1] = f.y * invw;
          pixels[2] = f.z * invw;
          pixels[3] = 1.0f;
        }
      }
      else if (type == PASS_MOTION) {
        /* need to normalize by number of samples accumulated for motion */
        pass_offset = 0;
        for (size_t k = 0; k < params.passes.size(); k++) {
          Pass &color_pass = params.passes[k];
          if (color_pass.type == PASS_MOTION_WEIGHT)
            break;
          pass_offset += color_pass.components;
        }

        float *in_weight = buffer.data() + pass_offset;

        for (int i = 0; i < size; i++, in += pass_stride, in_weight += pass_stride, pixels += 4) {
          float4 f = make_float4(in[0], in[1], in[2], in[3]);
          float w = in_weight[0];
          float invw = (w > 0.0f) ? 1.0f / w : 0.0f;

          pixels[0] = f.x * invw;
          pixels[1] = f.y * invw;
          pixels[2] = f.z * invw;
          pixels[3] = f.w * invw;
        }
      }
      else if (type == PASS_CRYPTOMATTE) {
        for (int i = 0; i < size; i++, in += pass_stride, pixels += 4) {
          float4 f = make_float4(in[0], in[1], in[2], in[3]);
          /* x and z contain integer IDs, don't rescale them.
             y and w contain matte weights, they get scaled. */
          pixels[0] = f.x;
          pixels[1] = f.y * scale;
          pixels[2] = f.z;
          pixels[3] = f.w * scale;
        }
      }
      else {
        for (int i = 0; i < size; i++, in += pass_stride, pixels += 4) {
          float4 f = make_float4(in[0], in[1], in[2], in[3]);

          pixels[0] = f.x * scale_exposure;
          pixels[1] = f.y * scale_exposure;
          pixels[2] = f.z * scale_exposure;

          /* clamp since alpha might be > 1.0 due to russian roulette */
          pixels[3] = saturate(f.w * scale);
        }
      }
    }

    return true;
  }

  return false;
>>>>>>> 3076d95b
}

/* Display Buffer */

DisplayBuffer::DisplayBuffer(Device *device, bool linear)
    : draw_width(0),
      draw_height(0),
      transparent(true), /* todo: determine from background */
      half_float(linear),
      rgba_byte(device, "display buffer byte"),
      rgba_half(device, "display buffer half")
{
}

DisplayBuffer::~DisplayBuffer()
{
  rgba_byte.free();
  rgba_half.free();
}

void DisplayBuffer::reset(BufferParams &params_)
{
  draw_width = 0;
  draw_height = 0;

  params = params_;

  /* allocate display pixels */
  if (half_float) {
    rgba_half.alloc_to_device(params.width, params.height);
  }
  else {
    rgba_byte.alloc_to_device(params.width, params.height);
  }
}

void DisplayBuffer::draw_set(int width, int height)
{
  assert(width <= params.width && height <= params.height);

  draw_width = width;
  draw_height = height;
}

void DisplayBuffer::draw(Device *device, const DeviceDrawParams &draw_params)
{
  if (draw_width != 0 && draw_height != 0) {
    device_memory &rgba = (half_float) ? (device_memory &)rgba_half : (device_memory &)rgba_byte;

    device->draw_pixels(rgba,
                        0,
                        draw_width,
                        draw_height,
                        params.width,
                        params.height,
                        params.full_x,
                        params.full_y,
                        params.full_width,
                        params.full_height,
                        transparent,
                        draw_params);
  }
}

bool DisplayBuffer::draw_ready()
{
  return (draw_width != 0 && draw_height != 0);
}

CCL_NAMESPACE_END<|MERGE_RESOLUTION|>--- conflicted
+++ resolved
@@ -233,79 +233,24 @@
 bool RenderBuffers::get_pass_rect(
     PassType type, float exposure, int sample, int components, float *pixels, const string &name)
 {
-<<<<<<< HEAD
-	if(buffer.data() == NULL) {
-		return false;
-	}
-
-	float *sample_count = NULL;
-	if(type == PassType::PASS_COMBINED) {
-		int sample_offset = 0;
-		for(size_t j = 0; j < params.passes.size(); j++) {
-			Pass& pass = params.passes[j];
-			if(pass.type != PASS_SAMPLE_COUNT) {
-				sample_offset += pass.components;
-				continue;
-			}
-			else {
-				sample_count =  buffer.data() + sample_offset;
-				break;
-			}
-		}
-	}
-
-	int pass_offset = 0;
-
-	for(size_t j = 0; j < params.passes.size(); j++) {
-		Pass& pass = params.passes[j];
-
-		if(pass.type != type) {
-			pass_offset += pass.components;
-			continue;
-		}
-
-		/* Tell Cryptomatte passes apart by their name. */
-		if(pass.type == PASS_CRYPTOMATTE) {
-			if(pass.name != name) {
-				pass_offset += pass.components;
-				continue;
-			}
-		}
-
-		float *in = buffer.data() + pass_offset;
-		int pass_stride = params.get_passes_size();
-
-		float scale = (pass.filter)? 1.0f/(float)sample: 1.0f;
-		float scale_exposure = (pass.exposure)? scale*exposure: scale;
-
-		int size = params.width*params.height;
-
-		if(components == 1 && type == PASS_RENDER_TIME) {
-			/* Render time is not stored by kernel, but measured per tile. */
-			float val = (float) (1000.0 * render_time/(params.width * params.height * sample));
-			for(int i = 0; i < size; i++, pixels++) {
-				pixels[0] = val;
-			}
-		}
-		else if(components == 1) {
-			assert(pass.components == components);
-
-			/* Scalar */
-			if(type == PASS_DEPTH) {
-				for(int i = 0; i < size; i++, in += pass_stride, pixels++) {
-					float f = *in;
-					pixels[0] = (f == 0.0f)? 1e10f: f*scale_exposure;
-				}
-			}
-			else if(type == PASS_MIST) {
-				for(int i = 0; i < size; i++, in += pass_stride, pixels++) {
-					float f = *in;
-					pixels[0] = saturate(f*scale_exposure);
-				}
-			}
-=======
   if (buffer.data() == NULL) {
     return false;
+  }
+
+  float *sample_count = NULL;
+  if (type == PassType::PASS_COMBINED) {
+    int sample_offset = 0;
+    for (size_t j = 0; j < params.passes.size(); j++) {
+      Pass &pass = params.passes[j];
+      if (pass.type != PASS_SAMPLE_COUNT) {
+        sample_offset += pass.components;
+        continue;
+      }
+      else {
+        sample_count = buffer.data() + sample_offset;
+        break;
+      }
+    }
   }
 
   int pass_offset = 0;
@@ -357,7 +302,6 @@
           pixels[0] = saturate(f * scale_exposure);
         }
       }
->>>>>>> 3076d95b
 #ifdef WITH_CYCLES_DEBUG
       else if (type == PASS_BVH_TRAVERSED_NODES || type == PASS_BVH_TRAVERSED_INSTANCES ||
                type == PASS_BVH_INTERSECTIONS || type == PASS_RAY_BOUNCES) {
@@ -367,135 +311,6 @@
         }
       }
 #endif
-<<<<<<< HEAD
-			else {
-				for(int i = 0; i < size; i++, in += pass_stride, pixels++) {
-					float f = *in;
-					pixels[0] = f*scale_exposure;
-				}
-			}
-		}
-		else if(components == 3) {
-			assert(pass.components == 4);
-
-			/* RGBA */
-			if(type == PASS_SHADOW) {
-				for(int i = 0; i < size; i++, in += pass_stride, pixels += 3) {
-					float4 f = make_float4(in[0], in[1], in[2], in[3]);
-					float invw = (f.w > 0.0f)? 1.0f/f.w: 1.0f;
-
-					pixels[0] = f.x*invw;
-					pixels[1] = f.y*invw;
-					pixels[2] = f.z*invw;
-				}
-			}
-			else if(pass.divide_type != PASS_NONE) {
-				/* RGB lighting passes that need to divide out color */
-				pass_offset = 0;
-				for(size_t k = 0; k < params.passes.size(); k++) {
-					Pass& color_pass = params.passes[k];
-					if(color_pass.type == pass.divide_type)
-						break;
-					pass_offset += color_pass.components;
-				}
-
-				float *in_divide = buffer.data() + pass_offset;
-
-				for(int i = 0; i < size; i++, in += pass_stride, in_divide += pass_stride, pixels += 3) {
-					float3 f = make_float3(in[0], in[1], in[2]);
-					float3 f_divide = make_float3(in_divide[0], in_divide[1], in_divide[2]);
-
-					f = safe_divide_even_color(f*exposure, f_divide);
-
-					pixels[0] = f.x;
-					pixels[1] = f.y;
-					pixels[2] = f.z;
-				}
-			}
-			else {
-				/* RGB/vector */
-				for(int i = 0; i < size; i++, in += pass_stride, pixels += 3) {
-					float3 f = make_float3(in[0], in[1], in[2]);
-
-					pixels[0] = f.x*scale_exposure;
-					pixels[1] = f.y*scale_exposure;
-					pixels[2] = f.z*scale_exposure;
-				}
-			}
-		}
-		else if(components == 4) {
-			assert(pass.components == components);
-
-			/* RGBA */
-			if(type == PASS_SHADOW) {
-				for(int i = 0; i < size; i++, in += pass_stride, pixels += 4) {
-					float4 f = make_float4(in[0], in[1], in[2], in[3]);
-					float invw = (f.w > 0.0f)? 1.0f/f.w: 1.0f;
-
-					pixels[0] = f.x*invw;
-					pixels[1] = f.y*invw;
-					pixels[2] = f.z*invw;
-					pixels[3] = 1.0f;
-				}
-			}
-			else if(type == PASS_MOTION) {
-				/* need to normalize by number of samples accumulated for motion */
-				pass_offset = 0;
-				for(size_t k = 0; k < params.passes.size(); k++) {
-					Pass& color_pass = params.passes[k];
-					if(color_pass.type == PASS_MOTION_WEIGHT)
-						break;
-					pass_offset += color_pass.components;
-				}
-
-				float *in_weight = buffer.data() + pass_offset;
-
-				for(int i = 0; i < size; i++, in += pass_stride, in_weight += pass_stride, pixels += 4) {
-					float4 f = make_float4(in[0], in[1], in[2], in[3]);
-					float w = in_weight[0];
-					float invw = (w > 0.0f)? 1.0f/w: 0.0f;
-
-					pixels[0] = f.x*invw;
-					pixels[1] = f.y*invw;
-					pixels[2] = f.z*invw;
-					pixels[3] = f.w*invw;
-				}
-			}
-			else if(type == PASS_CRYPTOMATTE) {
-				for(int i = 0; i < size; i++, in += pass_stride, pixels += 4) {
-					float4 f = make_float4(in[0], in[1], in[2], in[3]);
-					/* x and z contain integer IDs, don't rescale them.
-					   y and w contain matte weights, they get scaled. */
-					pixels[0] = f.x;
-					pixels[1] = f.y * scale;
-					pixels[2] = f.z;
-					pixels[3] = f.w * scale;
-				}
-			}
-			else {
-				for(int i = 0; i < size; i++, in += pass_stride, pixels += 4) {
-					if(sample_count && sample_count[i * pass_stride] < 0.0f) {
-						scale = (pass.filter) ? -1.0f / (sample_count[i * pass_stride]) : 1.0f;
-						scale_exposure = (pass.exposure) ? scale * exposure : scale;
-					}
-
-					float4 f = make_float4(in[0], in[1], in[2], in[3]);
-
-					pixels[0] = f.x*scale_exposure;
-					pixels[1] = f.y*scale_exposure;
-					pixels[2] = f.z*scale_exposure;
-
-					/* clamp since alpha might be > 1.0 due to russian roulette */
-					pixels[3] = saturate(f.w*scale);
-				}
-			}
-		}
-
-		return true;
-	}
-
-	return false;
-=======
       else {
         for (int i = 0; i < size; i++, in += pass_stride, pixels++) {
           float f = *in;
@@ -602,6 +417,11 @@
       }
       else {
         for (int i = 0; i < size; i++, in += pass_stride, pixels += 4) {
+          if (sample_count && sample_count[i * pass_stride] < 0.0f) {
+            scale = (pass.filter) ? -1.0f / (sample_count[i * pass_stride]) : 1.0f;
+            scale_exposure = (pass.exposure) ? scale * exposure : scale;
+          }
+
           float4 f = make_float4(in[0], in[1], in[2], in[3]);
 
           pixels[0] = f.x * scale_exposure;
@@ -618,7 +438,6 @@
   }
 
   return false;
->>>>>>> 3076d95b
 }
 
 /* Display Buffer */
