--- conflicted
+++ resolved
@@ -104,30 +104,13 @@
 	params = params_;
 
 	/* re-allocate buffer */
-	buffer.alloc(params.width*params.height*params.get_passes_size());
+	buffer.alloc(params.width*params.height*params.passes.get_size());
 	buffer.zero_to_device();
 }
 
 void RenderBuffers::zero()
 {
-<<<<<<< HEAD
-	params = params_;
-
-	/* free existing buffers */
-	device_free();
-	
-	/* allocate buffer */
-	buffer.resize(params.width*params.height*params.passes.get_size());
-	device->mem_alloc("render_buffer", buffer, MEM_READ_WRITE);
-	device->mem_zero(buffer);
-
-	/* allocate rng state */
-	rng_state.resize(params.width, params.height);
-
-	device->mem_alloc("rng_state", rng_state, MEM_READ_WRITE);
-=======
 	buffer.zero_to_device();
->>>>>>> 2a87bd89
 }
 
 bool RenderBuffers::copy_from_device()
@@ -135,15 +118,7 @@
 	if(!buffer.device_pointer)
 		return false;
 
-<<<<<<< HEAD
-	if(!from_device) {
-		from_device = device;
-	}
-
-	from_device->mem_copy_from(buffer, 0, params.width, params.height, params.passes.get_size()*sizeof(float));
-=======
-	buffer.copy_from_device(0, params.width * params.get_passes_size(), params.height);
->>>>>>> 2a87bd89
+	buffer.copy_from_device(0, params.width * params.passes.get_size(), params.height);
 
 	return true;
 }
@@ -164,14 +139,8 @@
 		scale *= exposure*exposure;
 	}
 
-<<<<<<< HEAD
 	offset += params.passes.get_denoising_offset();
-	float *in = (float*)buffer.data_pointer + offset;
 	int pass_stride = params.passes.get_size();
-=======
-	offset += params.get_denoising_offset();
-	int pass_stride = params.get_passes_size();
->>>>>>> 2a87bd89
 	int size = params.width*params.height;
 
 	if(variance) {
@@ -336,7 +305,7 @@
 			for(int i = 0; i < size; i++, in += pass_stride, pixels += 3) {
 				float4 f = make_float4(in[0], in[1], in[2], in[3]);
 				float invw = (f.w > 0.0f)? 1.0f/f.w: 1.0f;
-				
+
 				pixels[0] = f.x*invw;
 				pixels[1] = f.y*invw;
 				pixels[2] = f.z*invw;
@@ -351,9 +320,9 @@
 			for(int i = 0; i < size; i++, in += pass_stride, in_divide += pass_stride, pixels += 3) {
 				float3 f = make_float3(in[0], in[1], in[2]);
 				float3 f_divide = make_float3(in_divide[0], in_divide[1], in_divide[2]);
-				
+
 				f = safe_divide_even_color(f*exposure, f_divide);
-				
+
 				pixels[0] = f.x;
 				pixels[1] = f.y;
 				pixels[2] = f.z;
@@ -363,7 +332,7 @@
 			/* RGB/vector */
 			for(int i = 0; i < size; i++, in += pass_stride, pixels += 3) {
 				float3 f = make_float3(in[0], in[1], in[2]);
-				
+
 				pixels[0] = f.x*scale_exposure;
 				pixels[1] = f.y*scale_exposure;
 				pixels[2] = f.z*scale_exposure;
@@ -378,24 +347,25 @@
 			for(int i = 0; i < size; i++, in += pass_stride, pixels += 4) {
 				float4 f = make_float4(in[0], in[1], in[2], in[3]);
 				float invw = (f.w > 0.0f)? 1.0f/f.w: 1.0f;
-				
+
 				pixels[0] = f.x*invw;
 				pixels[1] = f.y*invw;
 				pixels[2] = f.z*invw;
 				pixels[3] = 1.0f;
 			}
-		}			else if(type == PASS_MOTION) {
+			}
+			else if(type == PASS_MOTION) {
 			/* need to normalize by number of samples accumulated for motion */
 			
 			params.passes.get_pass(PASS_MOTION_WEIGHT, pass_offset);
 			
 			float *in_weight = (float*)buffer.data_pointer + pass_offset;
-			
+
 			for(int i = 0; i < size; i++, in += pass_stride, in_weight += pass_stride, pixels += 4) {
 				float4 f = make_float4(in[0], in[1], in[2], in[3]);
 				float w = in_weight[0];
 				float invw = (w > 0.0f)? 1.0f/w: 0.0f;
-				
+
 				pixels[0] = f.x*invw;
 				pixels[1] = f.y*invw;
 				pixels[2] = f.z*invw;
@@ -405,17 +375,17 @@
 		else {
 			for(int i = 0; i < size; i++, in += pass_stride, pixels += 4) {
 				float4 f = make_float4(in[0], in[1], in[2], in[3]);
-				
+
 				pixels[0] = f.x*scale_exposure;
 				pixels[1] = f.y*scale_exposure;
 				pixels[2] = f.z*scale_exposure;
-				
+
 				/* clamp since alpha might be > 1.0 due to russian roulette */
 				pixels[3] = saturate(f.w*scale);
 			}
 		}
 	}
-	
+
 	return true;
 }
 
