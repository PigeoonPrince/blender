--- conflicted
+++ resolved
@@ -45,283 +45,8 @@
 bool MeshManager::displace(
     Device *device, DeviceScene *dscene, Scene *scene, Mesh *mesh, Progress &progress)
 {
-<<<<<<< HEAD
-	/* verify if we have a displacement shader */
-	if(!mesh->has_true_displacement() || scene->integrator->ignore_displacement) {
-		return false;
-	}
-
-	string msg = string_printf("Computing Displacement %s", mesh->name.c_str());
-	progress.set_status("Updating Mesh", msg);
-
-	/* find object index. todo: is arbitrary */
-	size_t object_index = OBJECT_NONE;
-
-	for(size_t i = 0; i < scene->objects.size(); i++) {
-		if(scene->objects[i]->mesh == mesh) {
-			object_index = i;
-			break;
-		}
-	}
-
-	/* setup input for device task */
-	const size_t num_verts = mesh->verts.size();
-	vector<bool> done(num_verts, false);
-	device_vector<uint4> d_input(device, "displace_input", MEM_READ_ONLY);
-	uint4 *d_input_data = d_input.alloc(num_verts);
-	size_t d_input_size = 0;
-
-	size_t num_triangles = mesh->num_triangles();
-	for(size_t i = 0; i < num_triangles; i++) {
-		Mesh::Triangle t = mesh->get_triangle(i);
-		int shader_index = mesh->shader[i];
-		Shader *shader = (shader_index < mesh->used_shaders.size()) ?
-			mesh->used_shaders[shader_index] : scene->default_surface;
-
-		if(!shader->has_displacement || shader->displacement_method == DISPLACE_BUMP) {
-			continue;
-		}
-
-		for(int j = 0; j < 3; j++) {
-			if(done[t.v[j]])
-				continue;
-
-			done[t.v[j]] = true;
-
-			/* set up object, primitive and barycentric coordinates */
-			int object = object_index;
-			int prim = mesh->tri_offset + i;
-			float u, v;
-
-			switch(j) {
-				case 0:
-					u = 1.0f;
-					v = 0.0f;
-					break;
-				case 1:
-					u = 0.0f;
-					v = 1.0f;
-					break;
-				default:
-					u = 0.0f;
-					v = 0.0f;
-					break;
-			}
-
-			/* back */
-			uint4 in = make_uint4(object, prim, __float_as_int(u), __float_as_int(v));
-			d_input_data[d_input_size++] = in;
-		}
-	}
-
-	if(d_input_size == 0)
-		return false;
-
-	/* run device task */
-	device_vector<float4> d_output(device, "displace_output", MEM_READ_WRITE);
-	d_output.alloc(d_input_size);
-	d_output.zero_to_device();
-	d_input.copy_to_device();
-
-	/* needs to be up to data for attribute access */
-	device->const_copy_to("__data", &dscene->data, sizeof(dscene->data));
-
-	DeviceTask task(DeviceTask::SHADER);
-	task.shader_input = d_input.device_pointer;
-	task.shader_output = d_output.device_pointer;
-	task.shader_eval_type = SHADER_EVAL_DISPLACE;
-	task.shader_x = 0;
-	task.shader_w = d_output.size();
-	task.num_samples = 1;
-	task.get_cancel = function_bind(&Progress::get_cancel, &progress);
-
-	device->task_add(task);
-	device->task_wait();
-
-	if(progress.get_cancel()) {
-		d_input.free();
-		d_output.free();
-		return false;
-	}
-
-	d_output.copy_from_device(0, 1, d_output.size());
-	d_input.free();
-
-	/* read result */
-	done.clear();
-	done.resize(num_verts, false);
-	int k = 0;
-
-	float4 *offset = d_output.data();
-
-	Attribute *attr_mP = mesh->attributes.find(ATTR_STD_MOTION_VERTEX_POSITION);
-	for(size_t i = 0; i < num_triangles; i++) {
-		Mesh::Triangle t = mesh->get_triangle(i);
-		int shader_index = mesh->shader[i];
-		Shader *shader = (shader_index < mesh->used_shaders.size()) ?
-			mesh->used_shaders[shader_index] : scene->default_surface;
-
-		if(!shader->has_displacement || shader->displacement_method == DISPLACE_BUMP) {
-			continue;
-		}
-
-		for(int j = 0; j < 3; j++) {
-			if(!done[t.v[j]]) {
-				done[t.v[j]] = true;
-				float3 off = float4_to_float3(offset[k++]);
-				/* Avoid illegal vertex coordinates. */
-				off = ensure_finite3(off);
-				mesh->verts[t.v[j]] += off;
-				if(attr_mP != NULL) {
-					for(int step = 0; step < mesh->motion_steps - 1; step++) {
-						float3 *mP = attr_mP->data_float3() + step*num_verts;
-						mP[t.v[j]] += off;
-					}
-				}
-			}
-		}
-	}
-
-	d_output.free();
-
-	/* for displacement method both, we only need to recompute the face
-	 * normals, as bump mapping in the shader will already alter the
-	 * vertex normal, so we start from the non-displaced vertex normals
-	 * to avoid applying the perturbation twice. */
-	mesh->attributes.remove(ATTR_STD_FACE_NORMAL);
-	mesh->add_face_normals();
-
-	bool need_recompute_vertex_normals = false;
-
-	foreach(Shader *shader, mesh->used_shaders) {
-		if(shader->has_displacement && shader->displacement_method == DISPLACE_TRUE) {
-			need_recompute_vertex_normals = true;
-			break;
-		}
-	}
-
-	if(need_recompute_vertex_normals) {
-		bool flip = mesh->transform_negative_scaled;
-		vector<bool> tri_has_true_disp(num_triangles, false);
-
-		for(size_t i = 0; i < num_triangles; i++) {
-			int shader_index = mesh->shader[i];
-			Shader *shader = (shader_index < mesh->used_shaders.size()) ?
-				mesh->used_shaders[shader_index] : scene->default_surface;
-
-			tri_has_true_disp[i] = shader->has_displacement && shader->displacement_method == DISPLACE_TRUE;
-		}
-
-		/* static vertex normals */
-
-		/* get attributes */
-		Attribute *attr_fN = mesh->attributes.find(ATTR_STD_FACE_NORMAL);
-		Attribute *attr_vN = mesh->attributes.find(ATTR_STD_VERTEX_NORMAL);
-
-		float3 *fN = attr_fN->data_float3();
-		float3 *vN = attr_vN->data_float3();
-
-		/* compute vertex normals */
-
-		/* zero vertex normals on triangles with true displacement */
-		for(size_t i = 0; i < num_triangles; i++) {
-			if(tri_has_true_disp[i]) {
-				for(size_t j = 0; j < 3; j++) {
-					vN[mesh->get_triangle(i).v[j]] = make_float3(0.0f, 0.0f, 0.0f);
-				}
-			}
-		}
-
-		/* add face normals to vertex normals */
-		for(size_t i = 0; i < num_triangles; i++) {
-			if(tri_has_true_disp[i]) {
-				for(size_t j = 0; j < 3; j++) {
-					vN[mesh->get_triangle(i).v[j]] += fN[i];
-				}
-			}
-		}
-
-		/* normalize vertex normals */
-		done.clear();
-		done.resize(num_verts, false);
-
-		for(size_t i = 0; i < num_triangles; i++) {
-			if(tri_has_true_disp[i]) {
-				for(size_t j = 0; j < 3; j++) {
-					int vert = mesh->get_triangle(i).v[j];
-
-					if(done[vert]) {
-						continue;
-					}
-
-					vN[vert] = normalize(vN[vert]);
-					if(flip)
-						vN[vert] = -vN[vert];
-
-					done[vert] = true;
-				}
-			}
-		}
-
-		/* motion vertex normals */
-		Attribute *attr_mP = mesh->attributes.find(ATTR_STD_MOTION_VERTEX_POSITION);
-		Attribute *attr_mN = mesh->attributes.find(ATTR_STD_MOTION_VERTEX_NORMAL);
-
-		if(mesh->has_motion_blur() && attr_mP && attr_mN) {
-			for(int step = 0; step < mesh->motion_steps - 1; step++) {
-				float3 *mP = attr_mP->data_float3() + step*mesh->verts.size();
-				float3 *mN = attr_mN->data_float3() + step*mesh->verts.size();
-
-				/* compute */
-
-				/* zero vertex normals on triangles with true displacement */
-				for(size_t i = 0; i < num_triangles; i++) {
-					if(tri_has_true_disp[i]) {
-						for(size_t j = 0; j < 3; j++) {
-							mN[mesh->get_triangle(i).v[j]] = make_float3(0.0f, 0.0f, 0.0f);
-						}
-					}
-				}
-
-				/* add face normals to vertex normals */
-				for(size_t i = 0; i < num_triangles; i++) {
-					if(tri_has_true_disp[i]) {
-						for(size_t j = 0; j < 3; j++) {
-							float3 fN = compute_face_normal(mesh->get_triangle(i), mP);
-							mN[mesh->get_triangle(i).v[j]] += fN;
-						}
-					}
-				}
-
-				/* normalize vertex normals */
-				done.clear();
-				done.resize(num_verts, false);
-
-				for(size_t i = 0; i < num_triangles; i++) {
-					if(tri_has_true_disp[i]) {
-						for(size_t j = 0; j < 3; j++) {
-							int vert = mesh->get_triangle(i).v[j];
-
-							if(done[vert]) {
-								continue;
-							}
-
-							mN[vert] = normalize(mN[vert]);
-							if(flip)
-								mN[vert] = -mN[vert];
-
-							done[vert] = true;
-						}
-					}
-				}
-			}
-		}
-	}
-
-	return true;
-=======
   /* verify if we have a displacement shader */
-  if (!mesh->has_true_displacement()) {
+  if (!mesh->has_true_displacement() || scene->integrator->ignore_displacement) {
     return false;
   }
 
@@ -597,7 +322,6 @@
   }
 
   return true;
->>>>>>> 3076d95b
 }
 
 CCL_NAMESPACE_END