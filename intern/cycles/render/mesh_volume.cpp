--- conflicted
+++ resolved
@@ -147,13 +147,8 @@
  *   volume to generate a tight mesh around the volume.
  */
 class VolumeMeshBuilder {
-<<<<<<< HEAD
-  /* Auxiliary volume that is used to check if a node already added. */
-  vector<char> grid;
-=======
   /* Auxilliary volume that is used to check if a node already added. */
   vector<bool> grid;
->>>>>>> 4efc0d98
 
   /* The resolution of the auxiliary volume, set to be equal to 1/CUBE_SIZE
    * of the original volume on each axis. */
