/*
 * Copyright 2011-2013 Blender Foundation
 *
 * Licensed under the Apache License, Version 2.0 (the "License");
 * you may not use this file except in compliance with the License.
 * You may obtain a copy of the License at
 *
 * http://www.apache.org/licenses/LICENSE-2.0
 *
 * Unless required by applicable law or agreed to in writing, software
 * distributed under the License is distributed on an "AS IS" BASIS,
 * WITHOUT WARRANTIES OR CONDITIONS OF ANY KIND, either express or implied.
 * See the License for the specific language governing permissions and
 * limitations under the License.
 */

#include "device/device.h"

#include "render/background.h"
#include "render/colorspace.h"
#include "render/graph.h"
#include "render/light.h"
#include "render/osl.h"
#include "render/scene.h"
#include "render/shader.h"
#include "render/nodes.h"

#ifdef WITH_OSL

#  include "kernel/osl/osl_globals.h"
#  include "kernel/osl/osl_services.h"
#  include "kernel/osl/osl_shader.h"

#  include "util/util_aligned_malloc.h"
#  include "util/util_foreach.h"
#  include "util/util_logging.h"
#  include "util/util_md5.h"
#  include "util/util_path.h"
#  include "util/util_progress.h"
#  include "util/util_projection.h"

#endif

CCL_NAMESPACE_BEGIN

#ifdef WITH_OSL

/* Shared Texture and Shading System */

OSL::TextureSystem *OSLShaderManager::ts_shared = NULL;
int OSLShaderManager::ts_shared_users = 0;
thread_mutex OSLShaderManager::ts_shared_mutex;

OSL::ShadingSystem *OSLShaderManager::ss_shared = NULL;
OSLRenderServices *OSLShaderManager::services_shared = NULL;
int OSLShaderManager::ss_shared_users = 0;
thread_mutex OSLShaderManager::ss_shared_mutex;
thread_mutex OSLShaderManager::ss_mutex;
int OSLCompiler::texture_shared_unique_id = 0;

/* Shader Manager */

OSLShaderManager::OSLShaderManager()
{
  texture_system_init();
  shading_system_init();
}

OSLShaderManager::~OSLShaderManager()
{
  shading_system_free();
  texture_system_free();
}

void OSLShaderManager::free_memory()
{
#  ifdef OSL_HAS_BLENDER_CLEANUP_FIX
  /* There is a problem with llvm+osl: The order global destructors across
   * different compilation units run cannot be guaranteed, on windows this means
   * that the llvm destructors run before the osl destructors, causing a crash
   * when the process exits. the OSL in svn has a special cleanup hack to
   * sidestep this behavior */
  OSL::pvt::LLVM_Util::Cleanup();
#  endif
}

void OSLShaderManager::reset(Scene * /*scene*/)
{
  shading_system_free();
  shading_system_init();
}

void OSLShaderManager::device_update(Device *device,
                                     DeviceScene *dscene,
                                     Scene *scene,
                                     Progress &progress)
{
  if (!need_update)
    return;

  VLOG(1) << "Total " << scene->shaders.size() << " shaders.";

  device_free(device, dscene, scene);

<<<<<<< HEAD
=======
  /* set texture system */
  scene->image_manager->set_osl_texture_system((void *)ts);

>>>>>>> 6c707aad
  /* create shaders */
  OSLGlobals *og = (OSLGlobals *)device->osl_memory();
  Shader *background_shader = scene->background->get_shader(scene);

  foreach (Shader *shader, scene->shaders) {
    assert(shader->graph);

    if (progress.get_cancel())
      return;

    /* we can only compile one shader at the time as the OSL ShadingSytem
     * has a single state, but we put the lock here so different renders can
     * compile shaders alternating */
    thread_scoped_lock lock(ss_mutex);

    OSLCompiler compiler(this, services, ss, scene);
    compiler.background = (shader == background_shader);
    compiler.compile(og, shader);

    if (shader->use_mis && shader->has_surface_emission)
      scene->light_manager->need_update = true;
  }

  /* setup shader engine */
  og->ss = ss;
  og->ts = ts;
  og->services = services;

  int background_id = scene->shader_manager->get_shader_id(background_shader);
  og->background_state = og->surface_state[background_id & SHADER_MASK];
  og->use = true;

  foreach (Shader *shader, scene->shaders)
    shader->need_update = false;

  need_update = false;

  /* add special builtin texture types */
  services->textures.insert(ustring("@ao"), new OSLTextureHandle(OSLTextureHandle::AO));
  services->textures.insert(ustring("@bevel"), new OSLTextureHandle(OSLTextureHandle::BEVEL));

  device_update_common(device, dscene, scene, progress);

  {
    /* Perform greedyjit optimization.
     *
     * This might waste time on optimizing groups which are never actually
     * used, but this prevents OSL from allocating data on TLS at render
     * time.
     *
     * This is much better for us because this way we aren't required to
     * stop task scheduler threads to make sure all TLS is clean and don't
     * have issues with TLS data free accessing freed memory if task scheduler
     * is being freed after the Session is freed.
     */
    thread_scoped_lock lock(ss_shared_mutex);
    ss->optimize_all_groups();
  }
}

void OSLShaderManager::device_free(Device *device, DeviceScene *dscene, Scene *scene)
{
  OSLGlobals *og = (OSLGlobals *)device->osl_memory();

  device_free_common(device, dscene, scene);

  /* clear shader engine */
  og->use = false;
  og->ss = NULL;
  og->ts = NULL;

  og->surface_state.clear();
  og->volume_state.clear();
  og->displacement_state.clear();
  og->bump_state.clear();
  og->background_state.reset();
}

void OSLShaderManager::texture_system_init()
{
  /* create texture system, shared between different renders to reduce memory usage */
  thread_scoped_lock lock(ts_shared_mutex);

  if (ts_shared_users == 0) {
    ts_shared = TextureSystem::create(true);

    ts_shared->attribute("automip", 1);
    ts_shared->attribute("autotile", 64);
    ts_shared->attribute("gray_to_rgb", 1);

    /* effectively unlimited for now, until we support proper mipmap lookups */
    ts_shared->attribute("max_memory_MB", 16384);
  }

  ts = ts_shared;
  ts_shared_users++;
}

void OSLShaderManager::texture_system_free()
{
  /* shared texture system decrease users and destroy if no longer used */
  thread_scoped_lock lock(ts_shared_mutex);
  ts_shared_users--;

  if (ts_shared_users == 0) {
    ts_shared->invalidate_all(true);
    OSL::TextureSystem::destroy(ts_shared);
    ts_shared = NULL;
  }

  ts = NULL;
}

void OSLShaderManager::shading_system_init()
{
  /* create shading system, shared between different renders to reduce memory usage */
  thread_scoped_lock lock(ss_shared_mutex);

  if (ss_shared_users == 0) {
    /* Must use aligned new due to concurrent hash map. */
    services_shared = util_aligned_new<OSLRenderServices>(ts_shared);

    string shader_path = path_get("shader");
#  ifdef _WIN32
    /* Annoying thing, Cycles stores paths in UTF-8 codepage, so it can
     * operate with file paths with any character. This requires to use wide
     * char functions, but OSL uses old fashioned ANSI functions which means:
     *
     * - We have to convert our paths to ANSI before passing to OSL
     * - OSL can't be used when there's a multi-byte character in the path
     *   to the shaders folder.
     */
    shader_path = string_to_ansi(shader_path);
#  endif

    ss_shared = new OSL::ShadingSystem(services_shared, ts_shared, &errhandler);
    ss_shared->attribute("lockgeom", 1);
    ss_shared->attribute("commonspace", "world");
    ss_shared->attribute("searchpath:shader", shader_path);
    ss_shared->attribute("greedyjit", 1);

    VLOG(1) << "Using shader search path: " << shader_path;

    /* our own ray types */
    static const char *raytypes[] = {
        "camera",      /* PATH_RAY_CAMERA */
        "reflection",  /* PATH_RAY_REFLECT */
        "refraction",  /* PATH_RAY_TRANSMIT */
        "diffuse",     /* PATH_RAY_DIFFUSE */
        "glossy",      /* PATH_RAY_GLOSSY */
        "singular",    /* PATH_RAY_SINGULAR */
        "transparent", /* PATH_RAY_TRANSPARENT */

        "shadow", /* PATH_RAY_SHADOW_OPAQUE_NON_CATCHER */
        "shadow", /* PATH_RAY_SHADOW_OPAQUE_CATCHER */
        "shadow", /* PATH_RAY_SHADOW_TRANSPARENT_NON_CATCHER */
        "shadow", /* PATH_RAY_SHADOW_TRANSPARENT_CATCHER */

        "__unused__",  "volume_scatter", /* PATH_RAY_VOLUME_SCATTER */
        "__unused__",

        "__unused__",  "diffuse_ancestor", /* PATH_RAY_DIFFUSE_ANCESTOR */
        "__unused__",  "__unused__",       "__unused__", "__unused__",
        "__unused__",  "__unused__",       "__unused__",
    };

    const int nraytypes = sizeof(raytypes) / sizeof(raytypes[0]);
    ss_shared->attribute("raytypes", TypeDesc(TypeDesc::STRING, nraytypes), raytypes);

    OSLShader::register_closures((OSLShadingSystem *)ss_shared);

    loaded_shaders.clear();
  }

  ss = ss_shared;
  services = services_shared;
  ss_shared_users++;
}

void OSLShaderManager::shading_system_free()
{
  /* shared shading system decrease users and destroy if no longer used */
  thread_scoped_lock lock(ss_shared_mutex);
  ss_shared_users--;

  if (ss_shared_users == 0) {
    delete ss_shared;
    ss_shared = NULL;

    util_aligned_delete(services_shared);
    services_shared = NULL;
  }

  ss = NULL;
  services = NULL;
}

bool OSLShaderManager::osl_compile(const string &inputfile, const string &outputfile)
{
  vector<string> options;
  string stdosl_path;
  string shader_path = path_get("shader");

  /* specify output file name */
  options.push_back("-o");
  options.push_back(outputfile);

  /* specify standard include path */
  string include_path_arg = string("-I") + shader_path;
  options.push_back(include_path_arg);

  stdosl_path = path_get("shader/stdcycles.h");

  /* compile */
  OSL::OSLCompiler *compiler = new OSL::OSLCompiler(&OSL::ErrorHandler::default_handler());
  bool ok = compiler->compile(string_view(inputfile), options, string_view(stdosl_path));
  delete compiler;

  return ok;
}

bool OSLShaderManager::osl_query(OSL::OSLQuery &query, const string &filepath)
{
  string searchpath = path_user_get("shaders");
  return query.open(filepath, searchpath);
}

static string shader_filepath_hash(const string &filepath, uint64_t modified_time)
{
  /* compute a hash from filepath and modified time to detect changes */
  MD5Hash md5;
  md5.append((const uint8_t *)filepath.c_str(), filepath.size());
  md5.append((const uint8_t *)&modified_time, sizeof(modified_time));

  return md5.get_hex();
}

const char *OSLShaderManager::shader_test_loaded(const string &hash)
{
  map<string, OSLShaderInfo>::iterator it = loaded_shaders.find(hash);
  return (it == loaded_shaders.end()) ? NULL : it->first.c_str();
}

OSLShaderInfo *OSLShaderManager::shader_loaded_info(const string &hash)
{
  map<string, OSLShaderInfo>::iterator it = loaded_shaders.find(hash);
  return (it == loaded_shaders.end()) ? NULL : &it->second;
}

const char *OSLShaderManager::shader_load_filepath(string filepath)
{
  size_t len = filepath.size();
  string extension = filepath.substr(len - 4);
  uint64_t modified_time = path_modified_time(filepath);

  if (extension == ".osl") {
    /* .OSL File */
    string osopath = filepath.substr(0, len - 4) + ".oso";
    uint64_t oso_modified_time = path_modified_time(osopath);

    /* test if we have loaded the corresponding .OSO already */
    if (oso_modified_time != 0) {
      const char *hash = shader_test_loaded(shader_filepath_hash(osopath, oso_modified_time));

      if (hash)
        return hash;
    }

    /* autocompile .OSL to .OSO if needed */
    if (oso_modified_time == 0 || (oso_modified_time < modified_time)) {
      OSLShaderManager::osl_compile(filepath, osopath);
      modified_time = path_modified_time(osopath);
    }
    else
      modified_time = oso_modified_time;

    filepath = osopath;
  }
  else {
    if (extension == ".oso") {
      /* .OSO File, nothing to do */
    }
    else if (path_dirname(filepath) == "") {
      /* .OSO File in search path */
      filepath = path_join(path_user_get("shaders"), filepath + ".oso");
    }
    else {
      /* unknown file */
      return NULL;
    }

    /* test if we have loaded this .OSO already */
    const char *hash = shader_test_loaded(shader_filepath_hash(filepath, modified_time));

    if (hash)
      return hash;
  }

  /* read oso bytecode from file */
  string bytecode_hash = shader_filepath_hash(filepath, modified_time);
  string bytecode;

  if (!path_read_text(filepath, bytecode)) {
    fprintf(stderr, "Cycles shader graph: failed to read file %s\n", filepath.c_str());
    OSLShaderInfo info;
    loaded_shaders[bytecode_hash] = info; /* to avoid repeat tries */
    return NULL;
  }

  return shader_load_bytecode(bytecode_hash, bytecode);
}

const char *OSLShaderManager::shader_load_bytecode(const string &hash, const string &bytecode)
{
  ss->LoadMemoryCompiledShader(hash.c_str(), bytecode.c_str());

  OSLShaderInfo info;

  if (!info.query.open_bytecode(bytecode)) {
    fprintf(stderr, "OSL query error: %s\n", info.query.geterror().c_str());
  }

  /* this is a bit weak, but works */
  info.has_surface_emission = (bytecode.find("\"emission\"") != string::npos);
  info.has_surface_transparent = (bytecode.find("\"transparent\"") != string::npos);
  info.has_surface_bssrdf = (bytecode.find("\"bssrdf\"") != string::npos);

  loaded_shaders[hash] = info;

  return loaded_shaders.find(hash)->first.c_str();
}

/* This is a static function to avoid RTTI link errors with only this
 * file being compiled without RTTI to match OSL and LLVM libraries. */
OSLNode *OSLShaderManager::osl_node(ShaderManager *manager,
                                    const std::string &filepath,
                                    const std::string &bytecode_hash,
                                    const std::string &bytecode)
{
  if (!manager->use_osl()) {
    return NULL;
  }

  /* create query */
  OSLShaderManager *osl_manager = static_cast<OSLShaderManager *>(manager);
  const char *hash;

  if (!filepath.empty()) {
    hash = osl_manager->shader_load_filepath(filepath);
  }
  else {
    hash = osl_manager->shader_test_loaded(bytecode_hash);
    if (!hash)
      hash = osl_manager->shader_load_bytecode(bytecode_hash, bytecode);
  }

  if (!hash) {
    return NULL;
  }

  OSLShaderInfo *info = osl_manager->shader_loaded_info(hash);

  /* count number of inputs */
  size_t num_inputs = 0;

  for (int i = 0; i < info->query.nparams(); i++) {
    const OSL::OSLQuery::Parameter *param = info->query.getparam(i);

    /* skip unsupported types */
    if (param->varlenarray || param->isstruct || param->type.arraylen > 1)
      continue;

    if (!param->isoutput)
      num_inputs++;
  }

  /* create node */
  OSLNode *node = OSLNode::create(num_inputs);

  /* add new sockets from parameters */
  set<void *> used_sockets;

  for (int i = 0; i < info->query.nparams(); i++) {
    const OSL::OSLQuery::Parameter *param = info->query.getparam(i);

    /* skip unsupported types */
    if (param->varlenarray || param->isstruct || param->type.arraylen > 1)
      continue;

    SocketType::Type socket_type;

    if (param->isclosure) {
      socket_type = SocketType::CLOSURE;
    }
    else if (param->type.vecsemantics != TypeDesc::NOSEMANTICS) {
      if (param->type.vecsemantics == TypeDesc::COLOR)
        socket_type = SocketType::COLOR;
      else if (param->type.vecsemantics == TypeDesc::POINT)
        socket_type = SocketType::POINT;
      else if (param->type.vecsemantics == TypeDesc::VECTOR)
        socket_type = SocketType::VECTOR;
      else if (param->type.vecsemantics == TypeDesc::NORMAL)
        socket_type = SocketType::NORMAL;
      else
        continue;

      if (!param->isoutput && param->validdefault) {
        float3 *default_value = (float3 *)node->input_default_value();
        default_value->x = param->fdefault[0];
        default_value->y = param->fdefault[1];
        default_value->z = param->fdefault[2];
      }
    }
    else if (param->type.aggregate == TypeDesc::SCALAR) {
      if (param->type.basetype == TypeDesc::INT) {
        socket_type = SocketType::INT;

        if (!param->isoutput && param->validdefault) {
          *(int *)node->input_default_value() = param->idefault[0];
        }
      }
      else if (param->type.basetype == TypeDesc::FLOAT) {
        socket_type = SocketType::FLOAT;

        if (!param->isoutput && param->validdefault) {
          *(float *)node->input_default_value() = param->fdefault[0];
        }
      }
      else if (param->type.basetype == TypeDesc::STRING) {
        socket_type = SocketType::STRING;

        if (!param->isoutput && param->validdefault) {
          *(ustring *)node->input_default_value() = param->sdefault[0];
        }
      }
      else
        continue;
    }
    else
      continue;

    if (param->isoutput) {
      node->add_output(param->name, socket_type);
    }
    else {
      node->add_input(param->name, socket_type);
    }
  }

  /* set bytcode hash or filepath */
  if (!bytecode_hash.empty()) {
    node->bytecode_hash = bytecode_hash;
  }
  else {
    node->filepath = filepath;
  }

  /* Generate inputs and outputs */
  node->create_inputs_outputs(node->type);

  return node;
}

/* Graph Compiler */

OSLCompiler::OSLCompiler(OSLShaderManager *manager,
                         OSLRenderServices *services,
                         OSL::ShadingSystem *ss,
                         Scene *scene)
    : scene(scene), manager(manager), services(services), ss(ss)
{
  current_type = SHADER_TYPE_SURFACE;
  current_shader = NULL;
  background = false;
}

string OSLCompiler::id(ShaderNode *node)
{
  /* assign layer unique name based on pointer address + bump mode */
  stringstream stream;
  stream << "node_" << node->type->name << "_" << node;

  return stream.str();
}

string OSLCompiler::compatible_name(ShaderNode *node, ShaderInput *input)
{
  string sname(input->name().string());
  size_t i;

  /* strip whitespace */
  while ((i = sname.find(" ")) != string::npos)
    sname.replace(i, 1, "");

  /* if output exists with the same name, add "In" suffix */
  foreach (ShaderOutput *output, node->outputs) {
    if (input->name() == output->name()) {
      sname += "In";
      break;
    }
  }

  return sname;
}

string OSLCompiler::compatible_name(ShaderNode *node, ShaderOutput *output)
{
  string sname(output->name().string());
  size_t i;

  /* strip whitespace */
  while ((i = sname.find(" ")) != string::npos)
    sname.replace(i, 1, "");

  /* if input exists with the same name, add "Out" suffix */
  foreach (ShaderInput *input, node->inputs) {
    if (input->name() == output->name()) {
      sname += "Out";
      break;
    }
  }

  return sname;
}

bool OSLCompiler::node_skip_input(ShaderNode *node, ShaderInput *input)
{
  /* exception for output node, only one input is actually used
   * depending on the current shader type */

  if (input->flags() & SocketType::SVM_INTERNAL)
    return true;

  if (node->special_type == SHADER_SPECIAL_TYPE_OUTPUT) {
    if (input->name() == "Surface" && current_type != SHADER_TYPE_SURFACE)
      return true;
    if (input->name() == "Volume" && current_type != SHADER_TYPE_VOLUME)
      return true;
    if (input->name() == "Displacement" && current_type != SHADER_TYPE_DISPLACEMENT)
      return true;
    if (input->name() == "Normal" && current_type != SHADER_TYPE_BUMP)
      return true;
  }
  else if (node->special_type == SHADER_SPECIAL_TYPE_BUMP) {
    if (input->name() == "Height")
      return true;
  }
  else if (current_type == SHADER_TYPE_DISPLACEMENT && input->link &&
           input->link->parent->special_type == SHADER_SPECIAL_TYPE_BUMP)
    return true;

  return false;
}

void OSLCompiler::add(ShaderNode *node, const char *name, bool isfilepath)
{
  /* load filepath */
  if (isfilepath) {
    name = manager->shader_load_filepath(name);

    if (name == NULL)
      return;
  }

  /* pass in fixed parameter values */
  foreach (ShaderInput *input, node->inputs) {
    if (!input->link) {
      /* checks to untangle graphs */
      if (node_skip_input(node, input))
        continue;

      string param_name = compatible_name(node, input);
      const SocketType &socket = input->socket_type;
      switch (input->type()) {
        case SocketType::COLOR:
          parameter_color(param_name.c_str(), node->get_float3(socket));
          break;
        case SocketType::POINT:
          parameter_point(param_name.c_str(), node->get_float3(socket));
          break;
        case SocketType::VECTOR:
          parameter_vector(param_name.c_str(), node->get_float3(socket));
          break;
        case SocketType::NORMAL:
          parameter_normal(param_name.c_str(), node->get_float3(socket));
          break;
        case SocketType::FLOAT:
          parameter(param_name.c_str(), node->get_float(socket));
          break;
        case SocketType::INT:
          parameter(param_name.c_str(), node->get_int(socket));
          break;
        case SocketType::STRING:
          parameter(param_name.c_str(), node->get_string(socket));
          break;
        case SocketType::CLOSURE:
        case SocketType::UNDEFINED:
        default:
          break;
      }
    }
  }

  /* create shader of the appropriate type. OSL only distinguishes between "surface"
   * and "displacement" atm */
  if (current_type == SHADER_TYPE_SURFACE)
    ss->Shader("surface", name, id(node).c_str());
  else if (current_type == SHADER_TYPE_VOLUME)
    ss->Shader("surface", name, id(node).c_str());
  else if (current_type == SHADER_TYPE_DISPLACEMENT)
    ss->Shader("displacement", name, id(node).c_str());
  else if (current_type == SHADER_TYPE_BUMP)
    ss->Shader("displacement", name, id(node).c_str());
  else
    assert(0);

  /* link inputs to other nodes */
  foreach (ShaderInput *input, node->inputs) {
    if (input->link) {
      if (node_skip_input(node, input))
        continue;

      /* connect shaders */
      string id_from = id(input->link->parent);
      string id_to = id(node);
      string param_from = compatible_name(input->link->parent, input->link);
      string param_to = compatible_name(node, input);

      ss->ConnectShaders(id_from.c_str(), param_from.c_str(), id_to.c_str(), param_to.c_str());
    }
  }

  /* test if we shader contains specific closures */
  OSLShaderInfo *info = manager->shader_loaded_info(name);

  if (current_type == SHADER_TYPE_SURFACE) {
    if (info) {
      if (info->has_surface_emission)
        current_shader->has_surface_emission = true;
      if (info->has_surface_transparent)
        current_shader->has_surface_transparent = true;
      if (info->has_surface_bssrdf) {
        current_shader->has_surface_bssrdf = true;
        current_shader->has_bssrdf_bump = true; /* can't detect yet */
      }
      current_shader->has_bump = true; /* can't detect yet */
    }

    if (node->has_spatial_varying()) {
      current_shader->has_surface_spatial_varying = true;
    }
  }
  else if (current_type == SHADER_TYPE_VOLUME) {
    if (node->has_spatial_varying())
      current_shader->has_volume_spatial_varying = true;
  }

  if (node->has_object_dependency()) {
    current_shader->has_object_dependency = true;
  }

  if (node->has_attribute_dependency()) {
    current_shader->has_attribute_dependency = true;
  }

  if (node->has_integrator_dependency()) {
    current_shader->has_integrator_dependency = true;
  }
}

static TypeDesc array_typedesc(TypeDesc typedesc, int arraylength)
{
  return TypeDesc((TypeDesc::BASETYPE)typedesc.basetype,
                  (TypeDesc::AGGREGATE)typedesc.aggregate,
                  (TypeDesc::VECSEMANTICS)typedesc.vecsemantics,
                  arraylength);
}

void OSLCompiler::parameter(ShaderNode *node, const char *name)
{
  ustring uname = ustring(name);
  const SocketType &socket = *(node->type->find_input(uname));

  switch (socket.type) {
    case SocketType::BOOLEAN: {
      int value = node->get_bool(socket);
      ss->Parameter(name, TypeDesc::TypeInt, &value);
      break;
    }
    case SocketType::FLOAT: {
      float value = node->get_float(socket);
      ss->Parameter(uname, TypeDesc::TypeFloat, &value);
      break;
    }
    case SocketType::INT: {
      int value = node->get_int(socket);
      ss->Parameter(uname, TypeDesc::TypeInt, &value);
      break;
    }
    case SocketType::COLOR: {
      float3 value = node->get_float3(socket);
      ss->Parameter(uname, TypeDesc::TypeColor, &value);
      break;
    }
    case SocketType::VECTOR: {
      float3 value = node->get_float3(socket);
      ss->Parameter(uname, TypeDesc::TypeVector, &value);
      break;
    }
    case SocketType::POINT: {
      float3 value = node->get_float3(socket);
      ss->Parameter(uname, TypeDesc::TypePoint, &value);
      break;
    }
    case SocketType::NORMAL: {
      float3 value = node->get_float3(socket);
      ss->Parameter(uname, TypeDesc::TypeNormal, &value);
      break;
    }
    case SocketType::POINT2: {
      float2 value = node->get_float2(socket);
      ss->Parameter(uname, TypeDesc(TypeDesc::FLOAT, TypeDesc::VEC2, TypeDesc::POINT), &value);
      break;
    }
    case SocketType::STRING: {
      ustring value = node->get_string(socket);
      ss->Parameter(uname, TypeDesc::TypeString, &value);
      break;
    }
    case SocketType::ENUM: {
      ustring value = node->get_string(socket);
      ss->Parameter(uname, TypeDesc::TypeString, &value);
      break;
    }
    case SocketType::TRANSFORM: {
      Transform value = node->get_transform(socket);
      ProjectionTransform projection(value);
      projection = projection_transpose(projection);
      ss->Parameter(uname, TypeDesc::TypeMatrix, &projection);
      break;
    }
    case SocketType::BOOLEAN_ARRAY: {
      // OSL does not support booleans, so convert to int
      const array<bool> &value = node->get_bool_array(socket);
      array<int> intvalue(value.size());
      for (size_t i = 0; i < value.size(); i++)
        intvalue[i] = value[i];
      ss->Parameter(uname, array_typedesc(TypeDesc::TypeInt, value.size()), intvalue.data());
      break;
    }
    case SocketType::FLOAT_ARRAY: {
      const array<float> &value = node->get_float_array(socket);
      ss->Parameter(uname, array_typedesc(TypeDesc::TypeFloat, value.size()), value.data());
      break;
    }
    case SocketType::INT_ARRAY: {
      const array<int> &value = node->get_int_array(socket);
      ss->Parameter(uname, array_typedesc(TypeDesc::TypeInt, value.size()), value.data());
      break;
    }
    case SocketType::COLOR_ARRAY:
    case SocketType::VECTOR_ARRAY:
    case SocketType::POINT_ARRAY:
    case SocketType::NORMAL_ARRAY: {
      TypeDesc typedesc;

      switch (socket.type) {
        case SocketType::COLOR_ARRAY:
          typedesc = TypeDesc::TypeColor;
          break;
        case SocketType::VECTOR_ARRAY:
          typedesc = TypeDesc::TypeVector;
          break;
        case SocketType::POINT_ARRAY:
          typedesc = TypeDesc::TypePoint;
          break;
        case SocketType::NORMAL_ARRAY:
          typedesc = TypeDesc::TypeNormal;
          break;
        default:
          assert(0);
          break;
      }

      // convert to tightly packed array since float3 has padding
      const array<float3> &value = node->get_float3_array(socket);
      array<float> fvalue(value.size() * 3);
      for (size_t i = 0, j = 0; i < value.size(); i++) {
        fvalue[j++] = value[i].x;
        fvalue[j++] = value[i].y;
        fvalue[j++] = value[i].z;
      }

      ss->Parameter(uname, array_typedesc(typedesc, value.size()), fvalue.data());
      break;
    }
    case SocketType::POINT2_ARRAY: {
      const array<float2> &value = node->get_float2_array(socket);
      ss->Parameter(
          uname,
          array_typedesc(TypeDesc(TypeDesc::FLOAT, TypeDesc::VEC2, TypeDesc::POINT), value.size()),
          value.data());
      break;
    }
    case SocketType::STRING_ARRAY: {
      const array<ustring> &value = node->get_string_array(socket);
      ss->Parameter(uname, array_typedesc(TypeDesc::TypeString, value.size()), value.data());
      break;
    }
    case SocketType::TRANSFORM_ARRAY: {
      const array<Transform> &value = node->get_transform_array(socket);
      array<ProjectionTransform> fvalue(value.size());
      for (size_t i = 0; i < value.size(); i++) {
        fvalue[i] = projection_transpose(ProjectionTransform(value[i]));
      }
      ss->Parameter(uname, array_typedesc(TypeDesc::TypeMatrix, fvalue.size()), fvalue.data());
      break;
    }
    case SocketType::CLOSURE:
    case SocketType::NODE:
    case SocketType::NODE_ARRAY:
    case SocketType::UNDEFINED:
    case SocketType::UINT: {
      assert(0);
      break;
    }
  }
}

void OSLCompiler::parameter(const char *name, float f)
{
  ss->Parameter(name, TypeDesc::TypeFloat, &f);
}

void OSLCompiler::parameter_color(const char *name, float3 f)
{
  ss->Parameter(name, TypeDesc::TypeColor, &f);
}

void OSLCompiler::parameter_point(const char *name, float3 f)
{
  ss->Parameter(name, TypeDesc::TypePoint, &f);
}

void OSLCompiler::parameter_normal(const char *name, float3 f)
{
  ss->Parameter(name, TypeDesc::TypeNormal, &f);
}

void OSLCompiler::parameter_vector(const char *name, float3 f)
{
  ss->Parameter(name, TypeDesc::TypeVector, &f);
}

void OSLCompiler::parameter(const char *name, int f)
{
  ss->Parameter(name, TypeDesc::TypeInt, &f);
}

void OSLCompiler::parameter(const char *name, const char *s)
{
  ss->Parameter(name, TypeDesc::TypeString, &s);
}

void OSLCompiler::parameter(const char *name, ustring s)
{
  const char *str = s.c_str();
  ss->Parameter(name, TypeDesc::TypeString, &str);
}

void OSLCompiler::parameter(const char *name, const Transform &tfm)
{
  ProjectionTransform projection(tfm);
  projection = projection_transpose(projection);
  ss->Parameter(name, TypeDesc::TypeMatrix, (float *)&projection);
}

void OSLCompiler::parameter_array(const char *name, const float f[], int arraylen)
{
  TypeDesc type = TypeDesc::TypeFloat;
  type.arraylen = arraylen;
  ss->Parameter(name, type, f);
}

void OSLCompiler::parameter_color_array(const char *name, const array<float3> &f)
{
  /* NB: cycles float3 type is actually 4 floats! need to use an explicit array */
  array<float[3]> table(f.size());

  for (int i = 0; i < f.size(); ++i) {
    table[i][0] = f[i].x;
    table[i][1] = f[i].y;
    table[i][2] = f[i].z;
  }

  TypeDesc type = TypeDesc::TypeColor;
  type.arraylen = table.size();
  ss->Parameter(name, type, table.data());
}

void OSLCompiler::parameter_attribute(const char *name, ustring s)
{
  if (Attribute::name_standard(s.c_str()))
    parameter(name, (string("geom:") + s.c_str()).c_str());
  else
    parameter(name, s.c_str());
}

void OSLCompiler::find_dependencies(ShaderNodeSet &dependencies, ShaderInput *input)
{
  ShaderNode *node = (input->link) ? input->link->parent : NULL;

  if (node != NULL && dependencies.find(node) == dependencies.end()) {
    foreach (ShaderInput *in, node->inputs)
      if (!node_skip_input(node, in))
        find_dependencies(dependencies, in);

    dependencies.insert(node);
  }
}

void OSLCompiler::generate_nodes(const ShaderNodeSet &nodes)
{
  ShaderNodeSet done;
  bool nodes_done;

  do {
    nodes_done = true;

    foreach (ShaderNode *node, nodes) {
      if (done.find(node) == done.end()) {
        bool inputs_done = true;

        foreach (ShaderInput *input, node->inputs)
          if (!node_skip_input(node, input))
            if (input->link && done.find(input->link->parent) == done.end())
              inputs_done = false;

        if (inputs_done) {
          node->compile(*this);
          done.insert(node);

          if (current_type == SHADER_TYPE_SURFACE) {
            if (node->has_surface_emission())
              current_shader->has_surface_emission = true;
            if (node->has_surface_transparent())
              current_shader->has_surface_transparent = true;
            if (node->has_spatial_varying())
              current_shader->has_surface_spatial_varying = true;
            if (node->has_surface_bssrdf()) {
              current_shader->has_surface_bssrdf = true;
              if (node->has_bssrdf_bump())
                current_shader->has_bssrdf_bump = true;
            }
            if (node->has_bump()) {
              current_shader->has_bump = true;
            }
          }
          else if (current_type == SHADER_TYPE_VOLUME) {
            if (node->has_spatial_varying())
              current_shader->has_volume_spatial_varying = true;
          }
        }
        else
          nodes_done = false;
      }
    }
  } while (!nodes_done);
}

OSL::ShaderGroupRef OSLCompiler::compile_type(Shader *shader, ShaderGraph *graph, ShaderType type)
{
  current_type = type;

  OSL::ShaderGroupRef group = ss->ShaderGroupBegin(shader->name.c_str());

  ShaderNode *output = graph->output();
  ShaderNodeSet dependencies;

  if (type == SHADER_TYPE_SURFACE) {
    /* generate surface shader */
    find_dependencies(dependencies, output->input("Surface"));
    generate_nodes(dependencies);
    output->compile(*this);
  }
  else if (type == SHADER_TYPE_BUMP) {
    /* generate bump shader */
    find_dependencies(dependencies, output->input("Normal"));
    generate_nodes(dependencies);
    output->compile(*this);
  }
  else if (type == SHADER_TYPE_VOLUME) {
    /* generate volume shader */
    find_dependencies(dependencies, output->input("Volume"));
    generate_nodes(dependencies);
    output->compile(*this);
  }
  else if (type == SHADER_TYPE_DISPLACEMENT) {
    /* generate displacement shader */
    find_dependencies(dependencies, output->input("Displacement"));
    generate_nodes(dependencies);
    output->compile(*this);
  }
  else
    assert(0);

  ss->ShaderGroupEnd();

  return group;
}

void OSLCompiler::compile(OSLGlobals *og, Shader *shader)
{
  if (shader->need_update) {
    ShaderGraph *graph = shader->graph;
    ShaderNode *output = (graph) ? graph->output() : NULL;

    bool has_bump = (shader->displacement_method != DISPLACE_TRUE) &&
                    output->input("Surface")->link && output->input("Displacement")->link;

    /* finalize */
    shader->graph->finalize(scene,
                            has_bump,
                            shader->has_integrator_dependency,
                            shader->displacement_method == DISPLACE_BOTH);

    current_shader = shader;

    shader->has_surface = false;
    shader->has_surface_emission = false;
    shader->has_surface_transparent = false;
    shader->has_surface_bssrdf = false;
    shader->has_bump = has_bump;
    shader->has_bssrdf_bump = has_bump;
    shader->has_volume = false;
    shader->has_displacement = false;
    shader->has_surface_spatial_varying = false;
    shader->has_volume_spatial_varying = false;
    shader->has_object_dependency = false;
    shader->has_attribute_dependency = false;
    shader->has_integrator_dependency = false;

    /* generate surface shader */
    if (shader->used && graph && output->input("Surface")->link) {
      shader->osl_surface_ref = compile_type(shader, shader->graph, SHADER_TYPE_SURFACE);

      if (has_bump)
        shader->osl_surface_bump_ref = compile_type(shader, shader->graph, SHADER_TYPE_BUMP);
      else
        shader->osl_surface_bump_ref = OSL::ShaderGroupRef();

      shader->has_surface = true;
    }
    else {
      shader->osl_surface_ref = OSL::ShaderGroupRef();
      shader->osl_surface_bump_ref = OSL::ShaderGroupRef();
    }

    /* generate volume shader */
    if (shader->used && graph && output->input("Volume")->link) {
      shader->osl_volume_ref = compile_type(shader, shader->graph, SHADER_TYPE_VOLUME);
      shader->has_volume = true;
    }
    else
      shader->osl_volume_ref = OSL::ShaderGroupRef();

    /* generate displacement shader */
    if (shader->used && graph && output->input("Displacement")->link) {
      shader->osl_displacement_ref = compile_type(shader, shader->graph, SHADER_TYPE_DISPLACEMENT);
      shader->has_displacement = true;
    }
    else
      shader->osl_displacement_ref = OSL::ShaderGroupRef();
  }

  /* push state to array for lookup */
  og->surface_state.push_back(shader->osl_surface_ref);
  og->volume_state.push_back(shader->osl_volume_ref);
  og->displacement_state.push_back(shader->osl_displacement_ref);
  og->bump_state.push_back(shader->osl_surface_bump_ref);
}

void OSLCompiler::parameter_texture(const char *name, ustring filename, ustring colorspace)
{
  /* Textured loaded through the OpenImageIO texture cache. For this
   * case we need to do runtime color space conversion. */
  OSLTextureHandle *handle = new OSLTextureHandle(OSLTextureHandle::OIIO);
  handle->processor = ColorSpaceManager::get_processor(colorspace);
  services->textures.insert(filename, handle);
  parameter(name, filename);
}

void OSLCompiler::parameter_texture(const char *name, int svm_slot)
{
  /* Texture loaded through SVM image texture system. We generate a unique
   * name, which ends up being used in OSLRenderServices::get_texture_handle
   * to get handle again. Note that this name must be unique between multiple
   * render sessions as the render services are shared. */
  ustring filename(string_printf("@svm%d", texture_shared_unique_id++).c_str());
  services->textures.insert(filename, new OSLTextureHandle(OSLTextureHandle::SVM, svm_slot));
  parameter(name, filename);
}

void OSLCompiler::parameter_texture_ies(const char *name, int svm_slot)
{
  /* IES light textures stored in SVM. */
  ustring filename(string_printf("@svm%d", texture_shared_unique_id++).c_str());
  services->textures.insert(filename, new OSLTextureHandle(OSLTextureHandle::IES, svm_slot));
  parameter(name, filename);
}

#else

void OSLCompiler::add(ShaderNode * /*node*/, const char * /*name*/, bool /*isfilepath*/)
{
}

void OSLCompiler::parameter(ShaderNode * /*node*/, const char * /*name*/)
{
}

void OSLCompiler::parameter(const char * /*name*/, float /*f*/)
{
}

void OSLCompiler::parameter_color(const char * /*name*/, float3 /*f*/)
{
}

void OSLCompiler::parameter_vector(const char * /*name*/, float3 /*f*/)
{
}

void OSLCompiler::parameter_point(const char * /*name*/, float3 /*f*/)
{
}

void OSLCompiler::parameter_normal(const char * /*name*/, float3 /*f*/)
{
}

void OSLCompiler::parameter(const char * /*name*/, int /*f*/)
{
}

void OSLCompiler::parameter(const char * /*name*/, const char * /*s*/)
{
}

void OSLCompiler::parameter(const char * /*name*/, ustring /*s*/)
{
}

void OSLCompiler::parameter(const char * /*name*/, const Transform & /*tfm*/)
{
}

void OSLCompiler::parameter_array(const char * /*name*/, const float /*f*/[], int /*arraylen*/)
{
}

void OSLCompiler::parameter_color_array(const char * /*name*/, const array<float3> & /*f*/)
{
}

void OSLCompiler::parameter_texture(const char * /* name */,
                                    ustring /* filename */,
                                    ustring /* colorspace */)
{
}

void OSLCompiler::parameter_texture(const char * /* name */, int /* svm_slot */)
{
}

void OSLCompiler::parameter_texture_ies(const char * /* name */, int /* svm_slot */)
{
}

#endif /* WITH_OSL */

CCL_NAMESPACE_END<|MERGE_RESOLUTION|>--- conflicted
+++ resolved
@@ -102,12 +102,9 @@
 
   device_free(device, dscene, scene);
 
-<<<<<<< HEAD
-=======
   /* set texture system */
   scene->image_manager->set_osl_texture_system((void *)ts);
 
->>>>>>> 6c707aad
   /* create shaders */
   OSLGlobals *og = (OSLGlobals *)device->osl_memory();
   Shader *background_shader = scene->background->get_shader(scene);
