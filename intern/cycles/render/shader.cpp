/*
 * Copyright 2011-2013 Blender Foundation
 *
 * Licensed under the Apache License, Version 2.0 (the "License");
 * you may not use this file except in compliance with the License.
 * You may obtain a copy of the License at
 *
 * http://www.apache.org/licenses/LICENSE-2.0
 *
 * Unless required by applicable law or agreed to in writing, software
 * distributed under the License is distributed on an "AS IS" BASIS,
 * WITHOUT WARRANTIES OR CONDITIONS OF ANY KIND, either express or implied.
 * See the License for the specific language governing permissions and
 * limitations under the License.
 */

#include "render/background.h"
#include "render/camera.h"
#include "device/device.h"
#include "render/graph.h"
#include "render/integrator.h"
#include "render/light.h"
#include "render/mesh.h"
#include "render/nodes.h"
#include "render/object.h"
#include "render/osl.h"
#include "render/scene.h"
#include "render/shader.h"
#include "render/svm.h"
#include "render/tables.h"

#include "util/util_foreach.h"
#include "util/util_murmurhash.h"

#ifdef WITH_OCIO
#  include <OpenColorIO/OpenColorIO.h>
namespace OCIO = OCIO_NAMESPACE;
#endif

CCL_NAMESPACE_BEGIN

thread_mutex ShaderManager::lookup_table_mutex;
vector<float> ShaderManager::beckmann_table;
bool ShaderManager::beckmann_table_ready = false;

/* Beckmann sampling precomputed table, see bsdf_microfacet.h */

/* 2D slope distribution (alpha = 1.0) */
static float beckmann_table_P22(const float slope_x, const float slope_y)
{
	return expf(-(slope_x*slope_x + slope_y*slope_y));
}

/* maximal slope amplitude (range that contains 99.99% of the distribution) */
static float beckmann_table_slope_max()
{
	return 6.0;
}


/* MSVC 2015 needs this ugly hack to prevent a codegen bug on x86
 * see T50176 for details
 */
#if defined(_MSC_VER) && (_MSC_VER == 1900)
#  define MSVC_VOLATILE volatile
#else
#  define MSVC_VOLATILE
#endif

/* Paper used: Importance Sampling Microfacet-Based BSDFs with the
 * Distribution of Visible Normals. Supplemental Material 2/2.
 *
 * http://hal.inria.fr/docs/01/00/66/20/ANNEX/supplemental2.pdf
 */
static void beckmann_table_rows(float *table, int row_from, int row_to)
{
	/* allocate temporary data */
	const int DATA_TMP_SIZE = 512;
	vector<double> slope_x(DATA_TMP_SIZE);
	vector<double> CDF_P22_omega_i(DATA_TMP_SIZE);

	/* loop over incident directions */
	for(int index_theta = row_from; index_theta < row_to; index_theta++) {
		/* incident vector */
		const float cos_theta = index_theta / (BECKMANN_TABLE_SIZE - 1.0f);
		const float sin_theta = safe_sqrtf(1.0f - cos_theta*cos_theta);

		/* for a given incident vector
		 * integrate P22_{omega_i}(x_slope, 1, 1), Eq. (10) */
		slope_x[0] = (double)-beckmann_table_slope_max();
		CDF_P22_omega_i[0] = 0;

		for(MSVC_VOLATILE int index_slope_x = 1; index_slope_x < DATA_TMP_SIZE; ++index_slope_x) {
			/* slope_x */
			slope_x[index_slope_x] = (double)(-beckmann_table_slope_max() + 2.0f * beckmann_table_slope_max() * index_slope_x/(DATA_TMP_SIZE - 1.0f));

			/* dot product with incident vector */
			float dot_product = fmaxf(0.0f, -(float)slope_x[index_slope_x]*sin_theta + cos_theta);
			/* marginalize P22_{omega_i}(x_slope, 1, 1), Eq. (10) */
			float P22_omega_i = 0.0f;

			for(int j = 0; j < 100; ++j) {
				float slope_y = -beckmann_table_slope_max() + 2.0f * beckmann_table_slope_max() * j * (1.0f/99.0f);
				P22_omega_i += dot_product * beckmann_table_P22((float)slope_x[index_slope_x], slope_y);
			}

			/* CDF of P22_{omega_i}(x_slope, 1, 1), Eq. (10) */
			CDF_P22_omega_i[index_slope_x] = CDF_P22_omega_i[index_slope_x - 1] + (double)P22_omega_i;
		}

		/* renormalize CDF_P22_omega_i */
		for(int index_slope_x = 1; index_slope_x < DATA_TMP_SIZE; ++index_slope_x)
			CDF_P22_omega_i[index_slope_x] /= CDF_P22_omega_i[DATA_TMP_SIZE - 1];

		/* loop over random number U1 */
		int index_slope_x = 0;

		for(int index_U = 0; index_U < BECKMANN_TABLE_SIZE; ++index_U) {
			const double U = 0.0000001 + 0.9999998 * index_U / (double)(BECKMANN_TABLE_SIZE - 1);

			/* inverse CDF_P22_omega_i, solve Eq.(11) */
			while(CDF_P22_omega_i[index_slope_x] <= U)
				++index_slope_x;

			const double interp =
				(CDF_P22_omega_i[index_slope_x] - U) /
				(CDF_P22_omega_i[index_slope_x] - CDF_P22_omega_i[index_slope_x - 1]);

			/* store value */
			table[index_U + index_theta*BECKMANN_TABLE_SIZE] = (float)(
				interp * slope_x[index_slope_x - 1] +
				    (1.0 - interp) * slope_x[index_slope_x]);
		}
	}
}

#undef MSVC_VOLATILE

static void beckmann_table_build(vector<float>& table)
{
	table.resize(BECKMANN_TABLE_SIZE*BECKMANN_TABLE_SIZE);

	/* multithreaded build */
	TaskPool pool;

	for(int i = 0; i < BECKMANN_TABLE_SIZE; i+=8)
		pool.push(function_bind(&beckmann_table_rows, &table[0], i, i+8));

	pool.wait_work();
}

/* Shader */

NODE_DEFINE(Shader)
{
	NodeType* type = NodeType::add("shader", create);

	SOCKET_BOOLEAN(use_mis, "Use MIS", true);
	SOCKET_BOOLEAN(use_transparent_shadow, "Use Transparent Shadow", true);
	SOCKET_BOOLEAN(heterogeneous_volume, "Heterogeneous Volume", true);

	static NodeEnum volume_sampling_method_enum;
	volume_sampling_method_enum.insert("distance", VOLUME_SAMPLING_DISTANCE);
	volume_sampling_method_enum.insert("equiangular", VOLUME_SAMPLING_EQUIANGULAR);
	volume_sampling_method_enum.insert("multiple_importance", VOLUME_SAMPLING_MULTIPLE_IMPORTANCE);
	SOCKET_ENUM(volume_sampling_method, "Volume Sampling Method", volume_sampling_method_enum, VOLUME_SAMPLING_DISTANCE);

	static NodeEnum volume_interpolation_method_enum;
	volume_interpolation_method_enum.insert("linear", VOLUME_INTERPOLATION_LINEAR);
	volume_interpolation_method_enum.insert("cubic", VOLUME_INTERPOLATION_CUBIC);
	SOCKET_ENUM(volume_interpolation_method, "Volume Interpolation Method", volume_interpolation_method_enum, VOLUME_INTERPOLATION_LINEAR);

	static NodeEnum displacement_method_enum;
	displacement_method_enum.insert("bump", DISPLACE_BUMP);
	displacement_method_enum.insert("true", DISPLACE_TRUE);
	displacement_method_enum.insert("both", DISPLACE_BOTH);
	SOCKET_ENUM(displacement_method, "Displacement Method", displacement_method_enum, DISPLACE_BUMP);

	return type;
}

Shader::Shader()
: Node(node_type)
{
	pass_id = 0;

	graph = NULL;

	has_surface = false;
	has_surface_transparent = false;
	has_surface_emission = false;
	has_surface_bssrdf = false;
	has_volume = false;
	has_displacement = false;
	has_bump = false;
	has_bssrdf_bump = false;
	has_surface_spatial_varying = false;
	has_volume_spatial_varying = false;
	has_object_dependency = false;
	has_attribute_dependency = false;
	has_integrator_dependency = false;
	has_volume_connected = false;

	displacement_method = DISPLACE_BUMP;

	id = -1;
	used = false;

	need_update = true;
	need_update_mesh = true;
}

Shader::~Shader()
{
	delete graph;
}

bool Shader::is_constant_emission(float3 *emission)
{
	ShaderInput *surf = graph->output()->input("Surface");

	if(!surf->link || surf->link->parent->type != EmissionNode::node_type) {
		return false;
	}

	EmissionNode *node = (EmissionNode*) surf->link->parent;

	assert(node->input("Color"));
	assert(node->input("Strength"));

	if(node->input("Color")->link || node->input("Strength")->link) {
		return false;
	}

	*emission = node->color*node->strength;

	return true;
}

void Shader::set_graph(ShaderGraph *graph_)
{
	/* do this here already so that we can detect if mesh or object attributes
	 * are needed, since the node attribute callbacks check if their sockets
	 * are connected but proxy nodes should not count */
	if(graph_) {
		graph_->remove_proxy_nodes();

		if(displacement_method != DISPLACE_BUMP) {
			graph_->compute_displacement_hash();
		}
	}

	/* update geometry if displacement changed */
	if(displacement_method != DISPLACE_BUMP) {
		const char *old_hash = (graph)? graph->displacement_hash.c_str() : "";
		const char *new_hash = (graph_)? graph_->displacement_hash.c_str() : "";

		if(strcmp(old_hash, new_hash) != 0) {
			need_update_mesh = true;
		}
	}

	/* assign graph */
	delete graph;
	graph = graph_;

	/* Store info here before graph optimization to make sure that
	 * nodes that get optimized away still count. */
	has_volume_connected = (graph->output()->input("Volume")->link != NULL);
}

void Shader::tag_update(Scene *scene)
{
	/* update tag */
	need_update = true;
	scene->shader_manager->need_update = true;

	/* if the shader previously was emissive, update light distribution,
	 * if the new shader is emissive, a light manager update tag will be
	 * done in the shader manager device update. */
	if(use_mis && has_surface_emission)
		scene->light_manager->need_update = true;

	/* Special handle of background MIS light for now: for some reason it
	 * has use_mis set to false. We are quite close to release now, so
	 * better to be safe.
	 */
	if(this == scene->default_background &&
	   scene->light_manager->has_background_light(scene))
	{
		scene->light_manager->need_update = true;
	}

	/* quick detection of which kind of shaders we have to avoid loading
	 * e.g. surface attributes when there is only a volume shader. this could
	 * be more fine grained but it's better than nothing */
	OutputNode *output = graph->output();
	bool prev_has_volume = has_volume;
	has_surface = has_surface || output->input("Surface")->link;
	has_volume = has_volume || output->input("Volume")->link;
	has_displacement = has_displacement || output->input("Displacement")->link;

	/* get requested attributes. this could be optimized by pruning unused
	 * nodes here already, but that's the job of the shader manager currently,
	 * and may not be so great for interactive rendering where you temporarily
	 * disconnect a node */

	AttributeRequestSet prev_attributes = attributes;

	attributes.clear();
	foreach(ShaderNode *node, graph->nodes)
		node->attributes(this, &attributes);

	if(has_displacement && displacement_method == DISPLACE_BOTH) {
		attributes.add(ATTR_STD_POSITION_UNDISPLACED);
	}

	/* compare if the attributes changed, mesh manager will check
	 * need_update_mesh, update the relevant meshes and clear it. */
	if(attributes.modified(prev_attributes)) {
		need_update_mesh = true;
		scene->mesh_manager->need_update = true;
	}

	if(has_volume != prev_has_volume) {
		scene->mesh_manager->need_flags_update = true;
		scene->object_manager->need_flags_update = true;
	}
}

void Shader::tag_used(Scene *scene)
{
	/* if an unused shader suddenly gets used somewhere, it needs to be
	 * recompiled because it was skipped for compilation before */
	if(!used) {
		need_update = true;
		scene->shader_manager->need_update = true;
	}
}

/* Shader Manager */

ShaderManager::ShaderManager()
{
	need_update = true;
	beckmann_table_offset = TABLE_OFFSET_INVALID;

	xyz_to_r = make_float3( 3.2404542f, -1.5371385f, -0.4985314f);
	xyz_to_g = make_float3(-0.9692660f,  1.8760108f,  0.0415560f);
	xyz_to_b = make_float3( 0.0556434f, -0.2040259f,  1.0572252f);
	rgb_to_y = make_float3( 0.2126729f,  0.7151522f,  0.0721750f);

#ifdef WITH_OCIO
	OCIO::ConstConfigRcPtr config = OCIO::GetCurrentConfig();
	if(config) {
		if(config->hasRole("XYZ") && config->hasRole("scene_linear")) {
			OCIO::ConstProcessorRcPtr to_rgb_processor = config->getProcessor("XYZ", "scene_linear");
			OCIO::ConstProcessorRcPtr to_xyz_processor = config->getProcessor("scene_linear", "XYZ");
			if(to_rgb_processor && to_xyz_processor) {
				float r[] = {1.0f, 0.0f, 0.0f};
				float g[] = {0.0f, 1.0f, 0.0f};
				float b[] = {0.0f, 0.0f, 1.0f};
				to_xyz_processor->applyRGB(r);
				to_xyz_processor->applyRGB(g);
				to_xyz_processor->applyRGB(b);
				rgb_to_y = make_float3(r[1], g[1], b[1]);

				float x[] = {1.0f, 0.0f, 0.0f};
				float y[] = {0.0f, 1.0f, 0.0f};
				float z[] = {0.0f, 0.0f, 1.0f};
				to_rgb_processor->applyRGB(x);
				to_rgb_processor->applyRGB(y);
				to_rgb_processor->applyRGB(z);
				xyz_to_r = make_float3(x[0], y[0], z[0]);
				xyz_to_g = make_float3(x[1], y[1], z[1]);
				xyz_to_b = make_float3(x[2], y[2], z[2]);
			}
		}
	}
#endif
}

ShaderManager::~ShaderManager()
{
}

ShaderManager *ShaderManager::create(Scene *scene, int shadingsystem)
{
	ShaderManager *manager;

	(void)shadingsystem;  /* Ignored when built without OSL. */

#ifdef WITH_OSL
	if(shadingsystem == SHADINGSYSTEM_OSL) {
		manager = new OSLShaderManager();
	}
	else
#endif
	{
		manager = new SVMShaderManager();
	}

	add_default(scene);

	return manager;
}

uint ShaderManager::get_attribute_id(ustring name)
{
	thread_scoped_spin_lock lock(attribute_lock_);

	/* get a unique id for each name, for SVM attribute lookup */
	AttributeIDMap::iterator it = unique_attribute_id.find(name);

	if(it != unique_attribute_id.end())
		return it->second;

	uint id = (uint)ATTR_STD_NUM + unique_attribute_id.size();
	unique_attribute_id[name] = id;
	return id;
}

uint ShaderManager::get_attribute_id(AttributeStandard std)
{
	return (uint)std;
}

int ShaderManager::get_shader_id(Shader *shader, bool smooth)
{
	/* get a shader id to pass to the kernel */
	int id = shader->id;

	/* smooth flag */
	if(smooth)
		id |= SHADER_SMOOTH_NORMAL;

	/* default flags */
	id |= SHADER_CAST_SHADOW|SHADER_AREA_LIGHT;

	return id;
}

void ShaderManager::device_update_shaders_used(Scene *scene)
{
	/* figure out which shaders are in use, so SVM/OSL can skip compiling them
	 * for speed and avoid loading image textures into memory */
	uint id = 0;
	foreach(Shader *shader, scene->shaders) {
		shader->used = false;
		shader->id = id++;
	}

	scene->default_surface->used = true;
	scene->default_light->used = true;
	scene->default_background->used = true;
	scene->default_empty->used = true;

	if(scene->background->shader)
		scene->background->shader->used = true;

	foreach(Mesh *mesh, scene->meshes)
		foreach(Shader *shader, mesh->used_shaders)
			shader->used = true;

	foreach(Light *light, scene->lights)
		if(light->shader)
			light->shader->used = true;
}

void ShaderManager::device_update_common(Device *device,
                                         DeviceScene *dscene,
                                         Scene *scene,
                                         Progress& /*progress*/)
{
	dscene->shaders.free();

	if(scene->shaders.size() == 0)
		return;

	KernelShader *kshader = dscene->shaders.alloc(scene->shaders.size());
	bool has_volumes = false;
	bool has_transparent_shadow = false;

	foreach(Shader *shader, scene->shaders) {
		uint flag = 0;

		if(shader->use_mis)
			flag |= SD_USE_MIS;
		if(shader->has_surface_transparent && shader->use_transparent_shadow)
			flag |= SD_HAS_TRANSPARENT_SHADOW;
		if(shader->has_volume) {
			flag |= SD_HAS_VOLUME;
			has_volumes = true;

			/* todo: this could check more fine grained, to skip useless volumes
			 * enclosed inside an opaque bsdf.
			 */
			flag |= SD_HAS_TRANSPARENT_SHADOW;
		}
		/* in this case we can assume transparent surface */
		if(shader->has_volume_connected && !shader->has_surface)
			flag |= SD_HAS_ONLY_VOLUME;
		if(shader->heterogeneous_volume && shader->has_volume_spatial_varying)
			flag |= SD_HETEROGENEOUS_VOLUME;
		if(shader->has_attribute_dependency)
			flag |= SD_NEED_ATTRIBUTES;
		if(shader->has_bssrdf_bump)
			flag |= SD_HAS_BSSRDF_BUMP;
		if(device->info.has_volume_decoupled) {
			if(shader->volume_sampling_method == VOLUME_SAMPLING_EQUIANGULAR)
				flag |= SD_VOLUME_EQUIANGULAR;
			if(shader->volume_sampling_method == VOLUME_SAMPLING_MULTIPLE_IMPORTANCE)
				flag |= SD_VOLUME_MIS;
		}
		if(shader->volume_interpolation_method == VOLUME_INTERPOLATION_CUBIC)
			flag |= SD_VOLUME_CUBIC;
		if(shader->has_bump)
			flag |= SD_HAS_BUMP;
		if(shader->displacement_method != DISPLACE_BUMP)
			flag |= SD_HAS_DISPLACEMENT;

		/* constant emission check */
		float3 constant_emission = make_float3(0.0f, 0.0f, 0.0f);
		if(shader->is_constant_emission(&constant_emission))
			flag |= SD_HAS_CONSTANT_EMISSION;
		
		uint32_t cryptomatte_id = 0;
		MurmurHash3_x86_32(shader->name.c_str(), shader->name.length(), 0, &cryptomatte_id);
		
		/* regular shader */
<<<<<<< HEAD
		shader_flag[i++] = flag;
		shader_flag[i++] = shader->pass_id;
		shader_flag[i++] = __float_as_int(constant_emission.x);
		shader_flag[i++] = __float_as_int(constant_emission.y);
		shader_flag[i++] = __float_as_int(constant_emission.z);
		shader_flag[i++] = __float_as_int(hash_to_float(cryptomatte_id));
		
=======
		kshader->flags = flag;
		kshader->pass_id = shader->pass_id;
		kshader->constant_emission[0] = constant_emission.x;
		kshader->constant_emission[1] = constant_emission.y;
		kshader->constant_emission[2] = constant_emission.z;
		kshader++;

>>>>>>> 6793aeba
		has_transparent_shadow |= (flag & SD_HAS_TRANSPARENT_SHADOW) != 0;
	}

	dscene->shaders.copy_to_device();

	/* lookup tables */
	KernelTables *ktables = &dscene->data.tables;

	/* beckmann lookup table */
	if(beckmann_table_offset == TABLE_OFFSET_INVALID) {
		if(!beckmann_table_ready) {
			thread_scoped_lock lock(lookup_table_mutex);
			if(!beckmann_table_ready) {
				beckmann_table_build(beckmann_table);
				beckmann_table_ready = true;
			}
		}
		beckmann_table_offset = scene->lookup_tables->add_table(dscene, beckmann_table);
	}
	ktables->beckmann_offset = (int)beckmann_table_offset;

	/* integrator */
	KernelIntegrator *kintegrator = &dscene->data.integrator;
	kintegrator->use_volumes = has_volumes;
	/* TODO(sergey): De-duplicate with flags set in integrator.cpp. */
	kintegrator->transparent_shadows = has_transparent_shadow;

	/* film */
	KernelFilm *kfilm = &dscene->data.film;
	/* color space, needs to be here because e.g. displacement shaders could depend on it */
	kfilm->xyz_to_r = float3_to_float4(xyz_to_r);
	kfilm->xyz_to_g = float3_to_float4(xyz_to_g);
	kfilm->xyz_to_b = float3_to_float4(xyz_to_b);
	kfilm->rgb_to_y = float3_to_float4(rgb_to_y);
}

void ShaderManager::device_free_common(Device *, DeviceScene *dscene, Scene *scene)
{
	scene->lookup_tables->remove_table(&beckmann_table_offset);

	dscene->shaders.free();
}

void ShaderManager::add_default(Scene *scene)
{
	/* default surface */
	{
		ShaderGraph *graph = new ShaderGraph();

		DiffuseBsdfNode *diffuse = new DiffuseBsdfNode();
		diffuse->color = make_float3(0.8f, 0.8f, 0.8f);
		graph->add(diffuse);

		graph->connect(diffuse->output("BSDF"), graph->output()->input("Surface"));

		Shader *shader = new Shader();
		shader->name = "default_surface";
		shader->graph = graph;
		scene->shaders.push_back(shader);
		scene->default_surface = shader;
	}

	/* default light */
	{
		ShaderGraph *graph = new ShaderGraph();

		EmissionNode *emission = new EmissionNode();
		emission->color = make_float3(0.8f, 0.8f, 0.8f);
		emission->strength = 0.0f;
		graph->add(emission);

		graph->connect(emission->output("Emission"), graph->output()->input("Surface"));

		Shader *shader = new Shader();
		shader->name = "default_light";
		shader->graph = graph;
		scene->shaders.push_back(shader);
		scene->default_light = shader;
	}

	/* default background */
	{
		ShaderGraph *graph = new ShaderGraph();

		Shader *shader = new Shader();
		shader->name = "default_background";
		shader->graph = graph;
		scene->shaders.push_back(shader);
		scene->default_background = shader;
	}

	/* default empty */
	{
		ShaderGraph *graph = new ShaderGraph();

		Shader *shader = new Shader();
		shader->name = "default_empty";
		shader->graph = graph;
		scene->shaders.push_back(shader);
		scene->default_empty = shader;
	}
}

void ShaderManager::get_requested_graph_features(ShaderGraph *graph,
                                                 DeviceRequestedFeatures *requested_features)
{
	foreach(ShaderNode *node, graph->nodes) {
		requested_features->max_nodes_group = max(requested_features->max_nodes_group,
		                                          node->get_group());
		requested_features->nodes_features |= node->get_feature();
		if(node->special_type == SHADER_SPECIAL_TYPE_CLOSURE) {
			BsdfNode *bsdf_node = static_cast<BsdfNode*>(node);
			if(CLOSURE_IS_VOLUME(bsdf_node->closure)) {
				requested_features->nodes_features |= NODE_FEATURE_VOLUME;
			}
			else if(CLOSURE_IS_PRINCIPLED(bsdf_node->closure)) {
				requested_features->use_principled = true;
			}
		}
		if(node->has_surface_bssrdf()) {
			requested_features->use_subsurface = true;
		}
		if(node->has_surface_transparent()) {
			requested_features->use_transparent = true;
		}
		if(node->has_raytrace()) {
			requested_features->use_shader_raytrace = true;
		}
	}
}

void ShaderManager::get_requested_features(Scene *scene,
                                           DeviceRequestedFeatures *requested_features)
{
	requested_features->max_nodes_group = NODE_GROUP_LEVEL_0;
	requested_features->nodes_features = 0;
	for(int i = 0; i < scene->shaders.size(); i++) {
		Shader *shader = scene->shaders[i];
		/* Gather requested features from all the nodes from the graph nodes. */
		get_requested_graph_features(shader->graph, requested_features);
		ShaderNode *output_node = shader->graph->output();
		if(output_node->input("Displacement")->link != NULL) {
			requested_features->nodes_features |= NODE_FEATURE_BUMP;
			if(shader->displacement_method == DISPLACE_BOTH) {
				requested_features->nodes_features |= NODE_FEATURE_BUMP_STATE;
			}
		}
		/* On top of volume nodes, also check if we need volume sampling because
		 * e.g. an Emission node would slip through the NODE_FEATURE_VOLUME check */
		if(shader->has_volume)
			requested_features->use_volume |= true;
	}
}

void ShaderManager::free_memory()
{
	beckmann_table.free_memory();
}

float ShaderManager::linear_rgb_to_gray(float3 c)
{
	return dot(c, rgb_to_y);
}

CCL_NAMESPACE_END<|MERGE_RESOLUTION|>--- conflicted
+++ resolved
@@ -528,23 +528,14 @@
 		MurmurHash3_x86_32(shader->name.c_str(), shader->name.length(), 0, &cryptomatte_id);
 		
 		/* regular shader */
-<<<<<<< HEAD
-		shader_flag[i++] = flag;
-		shader_flag[i++] = shader->pass_id;
-		shader_flag[i++] = __float_as_int(constant_emission.x);
-		shader_flag[i++] = __float_as_int(constant_emission.y);
-		shader_flag[i++] = __float_as_int(constant_emission.z);
-		shader_flag[i++] = __float_as_int(hash_to_float(cryptomatte_id));
-		
-=======
 		kshader->flags = flag;
 		kshader->pass_id = shader->pass_id;
 		kshader->constant_emission[0] = constant_emission.x;
 		kshader->constant_emission[1] = constant_emission.y;
 		kshader->constant_emission[2] = constant_emission.z;
+		kshader->cryptomatte_id = hash_to_float(cryptomatte_id);
 		kshader++;
 
->>>>>>> 6793aeba
 		has_transparent_shadow |= (flag & SD_HAS_TRANSPARENT_SHADOW) != 0;
 	}
 
