--- conflicted
+++ resolved
@@ -1543,11 +1543,7 @@
 						NSPoint mousePos = [event locationInWindow];
 						GHOST_TInt32 x_mouse= mousePos.x;
 						GHOST_TInt32 y_mouse= mousePos.y;
-<<<<<<< HEAD
-						GHOST_TInt32 x_accum, y_accum, x_cur, y_cur;
-=======
 						GHOST_TInt32 x_accum, y_accum, x_cur, y_cur, x, y;
->>>>>>> e1b06048
 						GHOST_Rect bounds, windowBounds, correctedBounds;
 						
 						/* fallback to window bounds */
@@ -1556,11 +1552,7 @@
 						
 						//Switch back to Cocoa coordinates orientation (y=0 at botton,the same as blender internal btw!), and to client coordinates
 						window->getClientBounds(windowBounds);
-<<<<<<< HEAD
-						window->screenToClient(bounds.m_l,bounds.m_b, correctedBounds.m_l, correctedBounds.m_t);
-=======
 						window->screenToClient(bounds.m_l, bounds.m_b, correctedBounds.m_l, correctedBounds.m_t);
->>>>>>> e1b06048
 						window->screenToClient(bounds.m_r, bounds.m_t, correctedBounds.m_r, correctedBounds.m_b);
 						correctedBounds.m_b = (windowBounds.m_b - windowBounds.m_t) - correctedBounds.m_b;
 						correctedBounds.m_t = (windowBounds.m_b - windowBounds.m_t) - correctedBounds.m_t;
