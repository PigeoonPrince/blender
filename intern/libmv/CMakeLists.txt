# ***** BEGIN GPL LICENSE BLOCK *****
#
# This program is free software; you can redistribute it and/or
# modify it under the terms of the GNU General Public License
# as published by the Free Software Foundation; either version 2
# of the License, or (at your option) any later version.
#
# This program is distributed in the hope that it will be useful,
# but WITHOUT ANY WARRANTY; without even the implied warranty of
# MERCHANTABILITY or FITNESS FOR A PARTICULAR PURPOSE.  See the
# GNU General Public License for more details.
#
# You should have received a copy of the GNU General Public License
# along with this program; if not, write to the Free Software Foundation,
# Inc., 51 Franklin Street, Fifth Floor, Boston, MA 02110-1301, USA.
#
# The Original Code is Copyright (C) 2011, Blender Foundation
# All rights reserved.
# ***** END GPL LICENSE BLOCK *****

# NOTE: This file is automatically generated by bundle.sh script
#       If you're doing changes in this file, please update template
#       in that script too

set(INC
  .
)

set(INC_SYS
)

set(SRC
  libmv-capi.h
)

set(LIB

)

if(WITH_LIBMV)
<<<<<<< HEAD
=======
  setup_libdirs()

  if(WIN32)
    add_definitions(-D_USE_MATH_DEFINES)
  endif()
>>>>>>> 0e280b96
  add_definitions(${GFLAGS_DEFINES})
  add_definitions(${GLOG_DEFINES})
  add_definitions(${CERES_DEFINES})
  add_definitions(-DLIBMV_GFLAGS_NAMESPACE=${GFLAGS_NAMESPACE})

  list(APPEND INC
    ${GFLAGS_INCLUDE_DIRS}
    ${GLOG_INCLUDE_DIRS}
    ../../extern/ceres/include
    ../../extern/ceres/config
    ../guardedalloc
  )

  list(APPEND INC_SYS
    ${EIGEN3_INCLUDE_DIRS}
    ${PNG_INCLUDE_DIRS}
    ${ZLIB_INCLUDE_DIRS}
  )

  list(APPEND LIB
    extern_ceres
<<<<<<< HEAD
    extern_glog
=======

    ${GLOG_LIBRARIES}
    ${GFLAGS_LIBRARIES}
    ${PNG_LIBRARIES}
>>>>>>> 0e280b96
  )

  add_definitions(
    -DWITH_LIBMV_GUARDED_ALLOC
    -DLIBMV_NO_FAST_DETECTOR=
  )

  list(APPEND SRC
    intern/autotrack.cc
    intern/camera_intrinsics.cc
    intern/detector.cc
    intern/frame_accessor.cc
    intern/homography.cc
    intern/image.cc
    intern/logging.cc
    intern/reconstruction.cc
    intern/track_region.cc
    intern/tracks.cc
    intern/tracksN.cc
    libmv/autotrack/autotrack.cc
    libmv/autotrack/predict_tracks.cc
    libmv/autotrack/tracks.cc
    libmv/base/aligned_malloc.cc
    libmv/image/array_nd.cc
    libmv/image/convolve.cc
    libmv/multiview/conditioning.cc
    libmv/multiview/euclidean_resection.cc
    libmv/multiview/fundamental.cc
    libmv/multiview/homography.cc
    libmv/multiview/panography.cc
    libmv/multiview/panography_kernel.cc
    libmv/multiview/projection.cc
    libmv/multiview/triangulation.cc
    libmv/numeric/numeric.cc
    libmv/numeric/poly.cc
    libmv/simple_pipeline/bundle.cc
    libmv/simple_pipeline/camera_intrinsics.cc
    libmv/simple_pipeline/detect.cc
    libmv/simple_pipeline/distortion_models.cc
    libmv/simple_pipeline/initialize_reconstruction.cc
    libmv/simple_pipeline/intersect.cc
    libmv/simple_pipeline/keyframe_selection.cc
    libmv/simple_pipeline/modal_solver.cc
    libmv/simple_pipeline/pipeline.cc
    libmv/simple_pipeline/reconstruction.cc
    libmv/simple_pipeline/reconstruction_scale.cc
    libmv/simple_pipeline/resect.cc
    libmv/simple_pipeline/tracks.cc
    libmv/tracking/brute_region_tracker.cc
    libmv/tracking/hybrid_region_tracker.cc
    libmv/tracking/klt_region_tracker.cc
    libmv/tracking/pyramid_region_tracker.cc
    libmv/tracking/retrack_region_tracker.cc
    libmv/tracking/track_region.cc
    libmv/tracking/trklt_region_tracker.cc


    intern/autotrack.h
    intern/camera_intrinsics.h
    intern/detector.h
    intern/frame_accessor.h
    intern/homography.h
    intern/image.h
    intern/logging.h
    intern/reconstruction.h
<<<<<<< HEAD
    intern/track_region.h
    intern/tracks.h
    intern/tracksN.h
=======
    intern/region.h
    intern/track_region.h
    intern/tracks.h
    intern/tracksN.h
    intern/utildefines.h
>>>>>>> 0e280b96
    libmv/autotrack/autotrack.h
    libmv/autotrack/callbacks.h
    libmv/autotrack/frame_accessor.h
    libmv/autotrack/marker.h
    libmv/autotrack/model.h
    libmv/autotrack/predict_tracks.h
    libmv/autotrack/quad.h
    libmv/autotrack/reconstruction.h
    libmv/autotrack/region.h
    libmv/autotrack/tracks.h
    libmv/base/aligned_malloc.h
    libmv/base/id_generator.h
<<<<<<< HEAD
=======
    libmv/base/map.h
>>>>>>> 0e280b96
    libmv/base/scoped_ptr.h
    libmv/base/vector.h
    libmv/base/vector_utils.h
    libmv/image/array_nd.h
    libmv/image/convolve.h
    libmv/image/correlation.h
    libmv/image/image_converter.h
    libmv/image/image_drawing.h
    libmv/image/image.h
    libmv/image/sample.h
    libmv/image/tuple.h
    libmv/logging/logging.h
    libmv/multiview/conditioning.h
    libmv/multiview/euclidean_resection.h
    libmv/multiview/fundamental.h
    libmv/multiview/homography_error.h
    libmv/multiview/homography.h
    libmv/multiview/homography_parameterization.h
    libmv/multiview/nviewtriangulation.h
    libmv/multiview/panography.h
    libmv/multiview/panography_kernel.h
    libmv/multiview/projection.h
    libmv/multiview/resection.h
    libmv/multiview/triangulation.h
    libmv/multiview/two_view_kernel.h
    libmv/numeric/dogleg.h
    libmv/numeric/function_derivative.h
    libmv/numeric/levenberg_marquardt.h
    libmv/numeric/numeric.h
    libmv/numeric/poly.h
    libmv/simple_pipeline/bundle.h
    libmv/simple_pipeline/callbacks.h
    libmv/simple_pipeline/camera_intrinsics.h
    libmv/simple_pipeline/camera_intrinsics_impl.h
    libmv/simple_pipeline/detect.h
    libmv/simple_pipeline/distortion_models.h
    libmv/simple_pipeline/initialize_reconstruction.h
    libmv/simple_pipeline/intersect.h
    libmv/simple_pipeline/keyframe_selection.h
    libmv/simple_pipeline/modal_solver.h
    libmv/simple_pipeline/pipeline.h
    libmv/simple_pipeline/reconstruction.h
    libmv/simple_pipeline/reconstruction_scale.h
    libmv/simple_pipeline/resect.h
    libmv/simple_pipeline/tracks.h
    libmv/tracking/brute_region_tracker.h
    libmv/tracking/hybrid_region_tracker.h
    libmv/tracking/kalman_filter.h
    libmv/tracking/klt_region_tracker.h
    libmv/tracking/pyramid_region_tracker.h
    libmv/tracking/region_tracker.h
    libmv/tracking/retrack_region_tracker.h
    libmv/tracking/track_region.h
    libmv/tracking/trklt_region_tracker.h

    third_party/msinttypes/inttypes.h
    third_party/msinttypes/stdint.h
  )


  if(WITH_GTESTS)
<<<<<<< HEAD
=======
    include(GTestTesting)

>>>>>>> 0e280b96
    blender_add_lib(libmv_test_dataset "./libmv/multiview/test_data_sets.cc" "" "" "")

    BLENDER_SRC_GTEST("libmv_predict_tracks" "./libmv/autotrack/predict_tracks_test.cc" "libmv_test_dataset;bf_intern_libmv;extern_ceres")
    BLENDER_SRC_GTEST("libmv_tracks" "./libmv/autotrack/tracks_test.cc" "libmv_test_dataset;bf_intern_libmv;extern_ceres")
    BLENDER_SRC_GTEST("libmv_scoped_ptr" "./libmv/base/scoped_ptr_test.cc" "libmv_test_dataset;bf_intern_libmv;extern_ceres")
    BLENDER_SRC_GTEST("libmv_vector" "./libmv/base/vector_test.cc" "libmv_test_dataset;bf_intern_libmv;extern_ceres")
    BLENDER_SRC_GTEST("libmv_array_nd" "./libmv/image/array_nd_test.cc" "libmv_test_dataset;bf_intern_libmv;extern_ceres")
    BLENDER_SRC_GTEST("libmv_convolve" "./libmv/image/convolve_test.cc" "libmv_test_dataset;bf_intern_libmv;extern_ceres")
    BLENDER_SRC_GTEST("libmv_image" "./libmv/image/image_test.cc" "libmv_test_dataset;bf_intern_libmv;extern_ceres")
    BLENDER_SRC_GTEST("libmv_sample" "./libmv/image/sample_test.cc" "libmv_test_dataset;bf_intern_libmv;extern_ceres")
    BLENDER_SRC_GTEST("libmv_tuple" "./libmv/image/tuple_test.cc" "libmv_test_dataset;bf_intern_libmv;extern_ceres")
    BLENDER_SRC_GTEST("libmv_euclidean_resection" "./libmv/multiview/euclidean_resection_test.cc" "libmv_test_dataset;bf_intern_libmv;extern_ceres")
    BLENDER_SRC_GTEST("libmv_fundamental" "./libmv/multiview/fundamental_test.cc" "libmv_test_dataset;bf_intern_libmv;extern_ceres")
    BLENDER_SRC_GTEST("libmv_homography" "./libmv/multiview/homography_test.cc" "libmv_test_dataset;bf_intern_libmv;extern_ceres")
    BLENDER_SRC_GTEST("libmv_nviewtriangulation" "./libmv/multiview/nviewtriangulation_test.cc" "libmv_test_dataset;bf_intern_libmv;extern_ceres")
    BLENDER_SRC_GTEST("libmv_panography" "./libmv/multiview/panography_test.cc" "libmv_test_dataset;bf_intern_libmv;extern_ceres")
    BLENDER_SRC_GTEST("libmv_projection" "./libmv/multiview/projection_test.cc" "libmv_test_dataset;bf_intern_libmv;extern_ceres")
    BLENDER_SRC_GTEST("libmv_resection" "./libmv/multiview/resection_test.cc" "libmv_test_dataset;bf_intern_libmv;extern_ceres")
    BLENDER_SRC_GTEST("libmv_triangulation" "./libmv/multiview/triangulation_test.cc" "libmv_test_dataset;bf_intern_libmv;extern_ceres")
    BLENDER_SRC_GTEST("libmv_dogleg" "./libmv/numeric/dogleg_test.cc" "libmv_test_dataset;bf_intern_libmv;extern_ceres")
    BLENDER_SRC_GTEST("libmv_function_derivative" "./libmv/numeric/function_derivative_test.cc" "libmv_test_dataset;bf_intern_libmv;extern_ceres")
    BLENDER_SRC_GTEST("libmv_levenberg_marquardt" "./libmv/numeric/levenberg_marquardt_test.cc" "libmv_test_dataset;bf_intern_libmv;extern_ceres")
    BLENDER_SRC_GTEST("libmv_numeric" "./libmv/numeric/numeric_test.cc" "libmv_test_dataset;bf_intern_libmv;extern_ceres")
    BLENDER_SRC_GTEST("libmv_poly" "./libmv/numeric/poly_test.cc" "libmv_test_dataset;bf_intern_libmv;extern_ceres")
    BLENDER_SRC_GTEST("libmv_camera_intrinsics" "./libmv/simple_pipeline/camera_intrinsics_test.cc" "libmv_test_dataset;bf_intern_libmv;extern_ceres")
    BLENDER_SRC_GTEST("libmv_detect" "./libmv/simple_pipeline/detect_test.cc" "libmv_test_dataset;bf_intern_libmv;extern_ceres")
    BLENDER_SRC_GTEST("libmv_intersect" "./libmv/simple_pipeline/intersect_test.cc" "libmv_test_dataset;bf_intern_libmv;extern_ceres")
    BLENDER_SRC_GTEST("libmv_keyframe_selection" "./libmv/simple_pipeline/keyframe_selection_test.cc" "libmv_test_dataset;bf_intern_libmv;extern_ceres")
    BLENDER_SRC_GTEST("libmv_modal_solver" "./libmv/simple_pipeline/modal_solver_test.cc" "libmv_test_dataset;bf_intern_libmv;extern_ceres")
    BLENDER_SRC_GTEST("libmv_resect" "./libmv/simple_pipeline/resect_test.cc" "libmv_test_dataset;bf_intern_libmv;extern_ceres")
    BLENDER_SRC_GTEST("libmv_brute_region_tracker" "./libmv/tracking/brute_region_tracker_test.cc" "libmv_test_dataset;bf_intern_libmv;extern_ceres")
    BLENDER_SRC_GTEST("libmv_klt_region_tracker" "./libmv/tracking/klt_region_tracker_test.cc" "libmv_test_dataset;bf_intern_libmv;extern_ceres")
    BLENDER_SRC_GTEST("libmv_pyramid_region_tracker" "./libmv/tracking/pyramid_region_tracker_test.cc" "libmv_test_dataset;bf_intern_libmv;extern_ceres")
  endif()
else()
  list(APPEND SRC
    intern/stub.cc
  )
endif()

blender_add_lib(bf_intern_libmv "${SRC}" "${INC}" "${INC_SYS}" "${LIB}")<|MERGE_RESOLUTION|>--- conflicted
+++ resolved
@@ -38,14 +38,11 @@
 )
 
 if(WITH_LIBMV)
-<<<<<<< HEAD
-=======
   setup_libdirs()
 
   if(WIN32)
     add_definitions(-D_USE_MATH_DEFINES)
   endif()
->>>>>>> 0e280b96
   add_definitions(${GFLAGS_DEFINES})
   add_definitions(${GLOG_DEFINES})
   add_definitions(${CERES_DEFINES})
@@ -67,14 +64,10 @@
 
   list(APPEND LIB
     extern_ceres
-<<<<<<< HEAD
-    extern_glog
-=======
 
     ${GLOG_LIBRARIES}
     ${GFLAGS_LIBRARIES}
     ${PNG_LIBRARIES}
->>>>>>> 0e280b96
   )
 
   add_definitions(
@@ -140,17 +133,11 @@
     intern/image.h
     intern/logging.h
     intern/reconstruction.h
-<<<<<<< HEAD
-    intern/track_region.h
-    intern/tracks.h
-    intern/tracksN.h
-=======
     intern/region.h
     intern/track_region.h
     intern/tracks.h
     intern/tracksN.h
     intern/utildefines.h
->>>>>>> 0e280b96
     libmv/autotrack/autotrack.h
     libmv/autotrack/callbacks.h
     libmv/autotrack/frame_accessor.h
@@ -163,10 +150,7 @@
     libmv/autotrack/tracks.h
     libmv/base/aligned_malloc.h
     libmv/base/id_generator.h
-<<<<<<< HEAD
-=======
     libmv/base/map.h
->>>>>>> 0e280b96
     libmv/base/scoped_ptr.h
     libmv/base/vector.h
     libmv/base/vector_utils.h
@@ -228,11 +212,8 @@
 
 
   if(WITH_GTESTS)
-<<<<<<< HEAD
-=======
     include(GTestTesting)
 
->>>>>>> 0e280b96
     blender_add_lib(libmv_test_dataset "./libmv/multiview/test_data_sets.cc" "" "" "")
 
     BLENDER_SRC_GTEST("libmv_predict_tracks" "./libmv/autotrack/predict_tracks_test.cc" "libmv_test_dataset;bf_intern_libmv;extern_ceres")
