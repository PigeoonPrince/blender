--- conflicted
+++ resolved
@@ -183,122 +183,111 @@
   return temp_name;
 }
 
-<<<<<<< HEAD
-bool OpenVDB_import_grid_vector_extern(
-        OpenVDBReader *reader,
-        const openvdb::Name &name,
-        float **data_x, float **data_y, float **data_z,
-        const int res_min[3],
-        const int res_max[3],
-        const int res[3],
-        const int level,
-        short up, short front,
-        float *max_value)
-{
-	using namespace openvdb;
-	float len;
-
-	if (!reader->hasGrid(name)) {
-		std::fprintf(stderr, "OpenVDB grid %s not found in file!\n", name.c_str());
-		memset(*data_x, 0, sizeof(float) * res[0] * res[1] * res[2]);
-		memset(*data_y, 0, sizeof(float) * res[0] * res[1] * res[2]);
-		memset(*data_z, 0, sizeof(float) * res[0] * res[1] * res[2]);
-		return true;
-	}
-
-	GridBase::Ptr vgrid_b = reader->getGrid(name);
-
-	if (!vgrid_b->isType<Vec3SGrid>()) {
-		return false;
-	}
-
-	Vec3SGrid::Ptr vgrid = gridPtrCast<Vec3SGrid>(vgrid_b);
-	Vec3SGrid::ConstAccessor acc = vgrid->getConstAccessor();
-
-	bool inv_z = up >= 3;
-	bool inv_y = front < 3;
-	up %= 3;
-	front %= 3;
-	short right = 3 - (up + front);
-	bool inv_x = !(inv_z == inv_y);
-
-	if (up < front) {
-		inv_x = !inv_x;
-	}
-
-	if (abs(up - front) == 2) {
-		inv_x = !inv_x;
-	}
-
-	*max_value = 0.0f;
-
-	math::Coord xyz;
-	int &x = xyz[right], &y = xyz[front], &z = xyz[up];
-	int index = 0;
-
-	for (z = inv_z ? res_max[2] - 1 : res_min[2];
-	     inv_z ? (z >= res_min[2]) : (z < res_max[2]);
-	     inv_z ? z -= level : z += level)
-	{
-		for (y = inv_y ? res_max[1] - 1 : res_min[1];
-		     inv_y ? (y >= res_min[1]) : (y < res_max[1]);
-		     inv_y ? y -= level : y += level)
-		{
-			for (x = inv_x ? res_max[0] - 1 : res_min[0];
-			     inv_x ? (x >= res_min[0]) : (x < res_max[0]);
-			     inv_x ? x -= level : x += level)
-			{
-				math::Vec3s value = acc.getValue(xyz);
-				(*data_x)[index] = value.x();
-				(*data_y)[index] = value.y();
-				(*data_z)[index] = value.z();
-
-				len = value.lengthSqr();
-
-				if (len > *max_value) {
-					*max_value = len;
-				}
-
-				index++;
-			}
-		}
-	}
-
-	*max_value = sqrt(*max_value);
-
-	return true;
-}
-
-openvdb::CoordBBox OpenVDB_get_grid_bounds(
-        OpenVDBReader *reader,
-        const openvdb::Name &name)
-{
-	using namespace openvdb;
-
-	if (!reader->hasGrid(name)) {
-		return CoordBBox();
-	}
-
-	GridBase::Ptr grid = reader->getGrid(name);
-
-	return grid->evalActiveVoxelBoundingBox();
-}
-
-openvdb::math::Transform::Ptr OpenVDB_get_grid_transform(
-        OpenVDBReader *reader,
-        const openvdb::Name &name)
-{
-	using namespace openvdb;
-
-	if (!reader->hasGrid(name)) {
-		return NULL;
-	}
-
-	GridBase::Ptr grid = reader->getGrid(name);
-	return grid->transformPtr();
-}
-
-}  /* namespace internal */
-=======
-} /* namespace internal */
->>>>>>> 3076d95b
+bool OpenVDB_import_grid_vector_extern(OpenVDBReader *reader,
+                                       const openvdb::Name &name,
+                                       float **data_x,
+                                       float **data_y,
+                                       float **data_z,
+                                       const int res_min[3],
+                                       const int res_max[3],
+                                       const int res[3],
+                                       const int level,
+                                       short up,
+                                       short front,
+                                       float *max_value)
+{
+  using namespace openvdb;
+  float len;
+
+  if (!reader->hasGrid(name)) {
+    std::fprintf(stderr, "OpenVDB grid %s not found in file!\n", name.c_str());
+    memset(*data_x, 0, sizeof(float) * res[0] * res[1] * res[2]);
+    memset(*data_y, 0, sizeof(float) * res[0] * res[1] * res[2]);
+    memset(*data_z, 0, sizeof(float) * res[0] * res[1] * res[2]);
+    return true;
+  }
+
+  GridBase::Ptr vgrid_b = reader->getGrid(name);
+
+  if (!vgrid_b->isType<Vec3SGrid>()) {
+    return false;
+  }
+
+  Vec3SGrid::Ptr vgrid = gridPtrCast<Vec3SGrid>(vgrid_b);
+  Vec3SGrid::ConstAccessor acc = vgrid->getConstAccessor();
+
+  bool inv_z = up >= 3;
+  bool inv_y = front < 3;
+  up %= 3;
+  front %= 3;
+  short right = 3 - (up + front);
+  bool inv_x = !(inv_z == inv_y);
+
+  if (up < front) {
+    inv_x = !inv_x;
+  }
+
+  if (abs(up - front) == 2) {
+    inv_x = !inv_x;
+  }
+
+  *max_value = 0.0f;
+
+  math::Coord xyz;
+  int &x = xyz[right], &y = xyz[front], &z = xyz[up];
+  int index = 0;
+
+  for (z = inv_z ? res_max[2] - 1 : res_min[2]; inv_z ? (z >= res_min[2]) : (z < res_max[2]);
+       inv_z ? z -= level : z += level) {
+    for (y = inv_y ? res_max[1] - 1 : res_min[1]; inv_y ? (y >= res_min[1]) : (y < res_max[1]);
+         inv_y ? y -= level : y += level) {
+      for (x = inv_x ? res_max[0] - 1 : res_min[0]; inv_x ? (x >= res_min[0]) : (x < res_max[0]);
+           inv_x ? x -= level : x += level) {
+        math::Vec3s value = acc.getValue(xyz);
+        (*data_x)[index] = value.x();
+        (*data_y)[index] = value.y();
+        (*data_z)[index] = value.z();
+
+        len = value.lengthSqr();
+
+        if (len > *max_value) {
+          *max_value = len;
+        }
+
+        index++;
+      }
+    }
+  }
+
+  *max_value = sqrt(*max_value);
+
+  return true;
+}
+
+openvdb::CoordBBox OpenVDB_get_grid_bounds(OpenVDBReader *reader, const openvdb::Name &name)
+{
+  using namespace openvdb;
+
+  if (!reader->hasGrid(name)) {
+    return CoordBBox();
+  }
+
+  GridBase::Ptr grid = reader->getGrid(name);
+
+  return grid->evalActiveVoxelBoundingBox();
+}
+
+openvdb::math::Transform::Ptr OpenVDB_get_grid_transform(OpenVDBReader *reader,
+                                                         const openvdb::Name &name)
+{
+  using namespace openvdb;
+
+  if (!reader->hasGrid(name)) {
+    return NULL;
+  }
+
+  GridBase::Ptr grid = reader->getGrid(name);
+  return grid->transformPtr();
+}
+
+} /* namespace internal */