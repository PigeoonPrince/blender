# ##### BEGIN GPL LICENSE BLOCK #####
#
#  This program is free software; you can redistribute it and/or
#  modify it under the terms of the GNU General Public License
#  as published by the Free Software Foundation; either version 2
#  of the License, or (at your option) any later version.
#
#  This program is distributed in the hope that it will be useful,
#  but WITHOUT ANY WARRANTY; without even the implied warranty of
#  MERCHANTABILITY or FITNESS FOR A PARTICULAR PURPOSE.  See the
#  GNU General Public License for more details.
#
#  You should have received a copy of the GNU General Public License
#  along with this program; if not, write to the Free Software Foundation,
#  Inc., 51 Franklin Street, Fifth Floor, Boston, MA 02110-1301, USA.
#
# ##### END GPL LICENSE BLOCK #####


# ------------------------------------------------------------------------------
# Configurable Parameters

class Params:
    __slots__ = (
        "select_mouse",
        "select_mouse_value",
        "select_tweak",
        "action_mouse",
        "action_tweak",
        "tool_mouse",
        "tool_tweak",
        "use_mouse_emulate_3_button",

    )

    def __init__(
            self,
            *,
            use_mouse_emulate_3_button=False,
    ):
        self.tool_mouse = 'LEFTMOUSE'
        self.select_mouse = 'LEFTMOUSE'
        self.select_mouse_value = 'CLICK'
        self.select_tweak = 'EVT_TWEAK_L'
        self.tool_tweak = 'EVT_TWEAK_L'
        self.action_tweak = 'EVT_TWEAK_R'
        self.use_mouse_emulate_3_button = use_mouse_emulate_3_button


# ------------------------------------------------------------------------------
# Constants


# Physical layout.
NUMBERS_1 = ('ONE', 'TWO', 'THREE', 'FOUR', 'FIVE', 'SIX', 'SEVEN', 'EIGHT', 'NINE', 'ZERO')
# Numeric order.
NUMBERS_0 = ('ZERO', 'ONE', 'TWO', 'THREE', 'FOUR', 'FIVE', 'SIX', 'SEVEN', 'EIGHT', 'NINE')


# ------------------------------------------------------------------------------
# Keymap Item Wrappers

def op_menu(menu, kmi_args):
    return ("wm.call_menu", kmi_args, {"properties": [("name", menu)]})


def op_menu_pie(menu, kmi_args):
    return ("wm.call_menu_pie", kmi_args, {"properties": [("name", menu)]})


def op_panel(menu, kmi_args, kmi_data=()):
    return ("wm.call_panel", kmi_args, {"properties": [("name", menu), *kmi_data]})


def op_tool(tool, kmi_args):
    return ("wm.tool_set_by_id", kmi_args, {"properties": [("name", tool)]})


def op_tool_cycle(tool, kmi_args):
    return ("wm.tool_set_by_id", kmi_args, {"properties": [("name", tool), ("cycle", True)]})


# ------------------------------------------------------------------------------
# Keymap Templates

def _template_items_context_menu(menu, key_args_primary):
    return [
        op_menu(menu, kmi_args)
        for kmi_args in (key_args_primary, {"type": 'APP', "value": 'PRESS'})
    ]

def _template_items_context_panel(menu, key_args_primary):
    return [
        op_panel(menu, kmi_args)
        for kmi_args in (key_args_primary, {"type": 'APP', "value": 'PRESS'})
    ]

def _template_items_object_subdivision_set():
    return [
        ("object.subdivision_set",
         {"type": NUMBERS_0[i], "value": 'PRESS', "ctrl": True},
         {"properties": [("level", i), ("relative", False)]})
        for i in range(6)
    ]


def _template_items_animation():
    return [
        ("screen.frame_offset", {"type": 'LEFT_ARROW', "value": 'PRESS'},
         {"properties": [("delta", -1)]}),
        ("screen.frame_offset", {"type": 'RIGHT_ARROW', "value": 'PRESS'},
         {"properties": [("delta", 1)]}),
        ("screen.frame_jump", {"type": 'RIGHT_ARROW', "value": 'PRESS', "ctrl": True},
         {"properties": [("end", True)]}),
        ("screen.frame_jump", {"type": 'LEFT_ARROW', "value": 'PRESS', "ctrl": True},
         {"properties": [("end", False)]}),

    ]


def _template_items_gizmo_tweak_value_drag():
    return [
        ("gizmogroup.gizmo_tweak", {"type": 'EVT_TWEAK_L', "value": 'ANY'}, None),
    ]


# Tool System Templates

def _template_items_basic_tools(*, connected=False):
    return [
        op_tool_cycle("builtin.select_box", {"type": 'Q', "value": 'PRESS'}),
        op_tool_cycle("builtin.move", {"type": 'W', "value": 'PRESS'}),
        op_tool_cycle("builtin.rotate", {"type": 'E', "value": 'PRESS'}),
        op_tool_cycle("builtin.scale", {"type": 'R', "value": 'PRESS'}),
        op_tool_cycle("builtin.transform", {"type": 'T', "value": 'PRESS'}),
        op_tool_cycle("builtin.annotate", {"type": 'D', "value": 'PRESS'}),
        op_tool_cycle("builtin.measure", {"type": 'M', "value": 'PRESS'}),
        op_tool_cycle("builtin.cursor", {"type": 'C', "value": 'PRESS'}),
    ]

def _template_items_tool_select(params, operator, *, extend):
        return [
            (operator, {"type": 'LEFTMOUSE', "value": 'PRESS'},
             {"properties": [("deselect_all", True)]}),
            (operator, {"type": 'LEFTMOUSE', "value": 'PRESS', "shift": True},
             {"properties": [(extend, True)]}),
        ]


def _template_items_tool_select_actions(operator, *, type, value):
    kmi_args = {"type": type, "value": value}
    return [
        (operator, kmi_args, None),
        (operator, {**kmi_args, "shift": True},
         {"properties": [("mode", 'ADD')]}),
        (operator, {**kmi_args, "ctrl": True},
         {"properties": [("mode", 'SUB')]}),
        (operator, {**kmi_args, "shift": True, "ctrl": True},
         {"properties": [("mode", 'AND')]}),
    ]


# This could have a more generic name, for now use for circle select.
def _template_items_tool_select_actions_simple(operator, *, type, value, properties=[]):
    kmi_args = {"type": type, "value": value}
    return [
        # Don't define 'SET' here, take from the tool options.
        (operator, kmi_args,
         {"properties": properties}),
        (operator, {**kmi_args, "shift": True},
         {"properties": [*properties, ("mode", 'ADD')]}),
        (operator, {**kmi_args, "ctrl": True},
         {"properties": [*properties, ("mode", 'SUB')]}),
    ]


def _template_items_editmode_mesh_select_mode(params):
    return [
        (
            "mesh.select_mode",
            {"type": k, "value": 'PRESS', **key_expand, **key_extend},
            {"properties": [*prop_extend, *prop_expand, ("type", e)]}
        )
        for key_expand, prop_expand in (({}, ()), ({"ctrl": True}, (("use_expand", True),)))
        for key_extend, prop_extend in (({}, ()), ({"shift": True}, (("use_extend", True),)))
        for k, e in (('ONE', 'VERT'), ('TWO', 'EDGE'), ('THREE', 'FACE'))
    ]


# ------------------------------------------------------------------------------
# Window, Screen, Areas, Regions

def km_window(params):
    items = []
    keymap = (
        "Window",
        {"space_type": 'EMPTY', "region_type": 'WINDOW'},
        {"items": items},
    )

    items.extend([
        ("wm.batch_rename", {"type": 'RET', "value": 'PRESS', "alt": True}, None),

        # File operations
        ("wm.read_homefile", {"type": 'N', "value": 'PRESS', "ctrl": True}, None),
        op_menu("TOPBAR_MT_file_open_recent", {"type": 'O', "value": 'PRESS', "shift": True, "ctrl": True}),
        ("wm.open_mainfile", {"type": 'O', "value": 'PRESS', "ctrl": True}, None),
        ("wm.save_mainfile", {"type": 'S', "value": 'PRESS', "ctrl": True}, None),
        ("wm.save_as_mainfile", {"type": 'S', "value": 'PRESS', "shift": True, "ctrl": True}, None),
        ("wm.quit_blender", {"type": 'Q', "value": 'PRESS', "ctrl": True}, None),

        # Quick menu and toolbar
        op_menu("SCREEN_MT_user_menu", {"type": 'TAB', "value": 'PRESS', "shift": True}),

        # NDOF settings
        op_panel("USERPREF_PT_ndof_settings", {"type": 'NDOF_BUTTON_MENU', "value": 'PRESS'}),
        ("wm.context_scale_float", {"type": 'NDOF_BUTTON_PLUS', "value": 'PRESS'},
         {"properties": [("data_path", 'preferences.inputs.ndof_sensitivity'), ("value", 1.1)]}),
        ("wm.context_scale_float", {"type": 'NDOF_BUTTON_MINUS', "value": 'PRESS'},
         {"properties": [("data_path", 'preferences.inputs.ndof_sensitivity'), ("value", 1.0 / 1.1)]}),
        ("wm.context_scale_float", {"type": 'NDOF_BUTTON_PLUS', "value": 'PRESS', "shift": True},
         {"properties": [("data_path", 'preferences.inputs.ndof_sensitivity'), ("value", 1.5)]}),
        ("wm.context_scale_float", {"type": 'NDOF_BUTTON_MINUS', "value": 'PRESS', "shift": True},
         {"properties": [("data_path", 'preferences.inputs.ndof_sensitivity'), ("value", 2.0 / 3.0)]}),
        ("info.reports_display_update", {"type": 'TIMER_REPORT', "value": 'ANY', "any": True}, None),
    ])

    return keymap


def km_screen(params):
    items = []
    keymap = (
        "Screen",
        {"space_type": 'EMPTY', "region_type": 'WINDOW'},
        {"items": items},
    )

    items.extend([
        ("screen.repeat_last", {"type": 'G', "value": 'PRESS'}, None),
        # Animation
        ("screen.userpref_show", {"type": 'COMMA', "value": 'PRESS', "ctrl": True}, None),
        ("screen.animation_step", {"type": 'TIMER0', "value": 'ANY', "any": True}, None),
        ("screen.region_blend", {"type": 'TIMERREGION', "value": 'ANY', "any": True}, None),
        # Full screen and cycling
        ("screen.space_context_cycle", {"type": 'TAB', "value": 'PRESS', "ctrl": True},
         {"properties": [("direction", 'NEXT')]}),
        ("screen.space_context_cycle", {"type": 'TAB', "value": 'PRESS', "shift": True, "ctrl": True},
         {"properties": [("direction", 'PREV')]}),
        ("screen.workspace_cycle", {"type": 'PAGE_DOWN', "value": 'PRESS', "ctrl": True},
         {"properties": [("direction", 'NEXT')]}),
        ("screen.workspace_cycle", {"type": 'PAGE_UP', "value": 'PRESS', "ctrl": True},
         {"properties": [("direction", 'PREV')]}),
        # Files
        ("file.execute", {"type": 'RET', "value": 'PRESS'}, None),
        ("file.execute", {"type": 'NUMPAD_ENTER', "value": 'PRESS'}, None),
        ("file.cancel", {"type": 'ESC', "value": 'PRESS'}, None),
        # Undo
        ("ed.undo", {"type": 'Z', "value": 'PRESS', "ctrl": True}, None),
        ("ed.redo", {"type": 'Z', "value": 'PRESS', "shift": True, "ctrl": True}, None),
        ("ed.undo_history", {"type": 'Z', "value": 'PRESS', "alt": True, "ctrl": True}, None),
        # Render
        ("render.view_cancel", {"type": 'ESC', "value": 'PRESS'}, None),
    ])

    return keymap


def km_screen_editing(params):
    items = []
    keymap = ("Screen Editing",
              {"space_type": 'EMPTY', "region_type": 'WINDOW'},
              {"items": items})

    items.extend([
        # Action zones
        ("screen.actionzone", {"type": 'LEFTMOUSE', "value": 'PRESS'},
         {"properties": [("modifier", 0)]}),
        ("screen.actionzone", {"type": 'LEFTMOUSE', "value": 'PRESS', "shift": True},
         {"properties": [("modifier", 1)]}),
        ("screen.actionzone", {"type": 'LEFTMOUSE', "value": 'PRESS', "ctrl": True},
         {"properties": [("modifier", 2)]}),
        # Screen tools
        ("screen.area_split", {"type": 'ACTIONZONE_AREA', "value": 'ANY'}, None),
        ("screen.area_join", {"type": 'ACTIONZONE_AREA', "value": 'ANY'}, None),
        ("screen.area_dupli", {"type": 'ACTIONZONE_AREA', "value": 'ANY', "shift": True}, None),
        ("screen.area_swap", {"type": 'ACTIONZONE_AREA', "value": 'ANY', "ctrl": True}, None),
        ("screen.region_scale", {"type": 'ACTIONZONE_REGION', "value": 'ANY'}, None),
        ("screen.screen_full_area", {"type": 'ACTIONZONE_FULLSCREEN', "value": 'ANY'},
         {"properties": [("use_hide_panels", True)]}),
        # Area move after action zones
        ("screen.area_move", {"type": 'LEFTMOUSE', "value": 'PRESS'}, None),
        ("screen.area_options", {"type": 'RIGHTMOUSE', "value": 'PRESS'}, None),
        # Render
        ("render.render", {"type": 'RET', "value": 'PRESS', "ctrl": True},
         {"properties": [("use_viewport", True)]}),
        ("render.render", {"type": 'RET', "value": 'PRESS', "ctrl": True, "alt": True},
         {"properties": [("animation", True), ("use_viewport", True)]}),
        ("render.view_cancel", {"type": 'ESC', "value": 'PRESS'}, None),
    ])

    return keymap


def km_screen_region_context_menu(_params):
    items = []
    keymap = (
        "Region Context Menu",
        {"space_type": 'EMPTY', "region_type": 'WINDOW'},
        {"items": items},
    )

    items.extend([
        ("screen.region_context_menu", {"type": 'RIGHTMOUSE', "value": 'PRESS'}, None),
    ])

    return keymap


def km_view2d(params):
    items = []
    keymap = (
        "View2D",
        {"space_type": 'EMPTY', "region_type": 'WINDOW'},
        {"items": items},
    )

    items.extend([
        # Scrollbars
        ("view2d.scroller_activate", {"type": 'LEFTMOUSE', "value": 'PRESS'}, None),
        ("view2d.scroller_activate", {"type": 'MIDDLEMOUSE', "value": 'PRESS'}, None),
        # Pan/scroll
        ("view2d.pan", {"type": 'LEFTMOUSE', "value": 'PRESS', "alt": True}, None),
        ("view2d.pan", {"type": 'MIDDLEMOUSE', "value": 'PRESS', "alt": True}, None),
        ("view2d.zoom", {"type": 'RIGHTMOUSE', "value": 'PRESS', "alt": True}, None),
        ("view2d.pan", {"type": 'TRACKPADPAN', "value": 'ANY'}, None),
        ("view2d.scroll_right", {"type": 'WHEELDOWNMOUSE', "value": 'PRESS', "ctrl": True}, None),
        ("view2d.scroll_left", {"type": 'WHEELUPMOUSE', "value": 'PRESS', "ctrl": True}, None),
        ("view2d.scroll_down", {"type": 'WHEELDOWNMOUSE', "value": 'PRESS', "shift": True}, None),
        ("view2d.scroll_up", {"type": 'WHEELUPMOUSE', "value": 'PRESS', "shift": True}, None),
        ("view2d.ndof", {"type": 'NDOF_MOTION', "value": 'ANY'}, None),
        # Zoom with single step
        ("view2d.zoom_out", {"type": 'WHEELOUTMOUSE', "value": 'PRESS'}, None),
        ("view2d.zoom_in", {"type": 'WHEELINMOUSE', "value": 'PRESS'}, None),
        ("view2d.zoom_out", {"type": 'WHEELOUTMOUSE', "value": 'PRESS', "alt": True}, None),
        ("view2d.zoom_in", {"type": 'WHEELINMOUSE', "value": 'PRESS', "alt": True}, None),
        ("view2d.zoom_out", {"type": 'NUMPAD_MINUS', "value": 'PRESS'}, None),
        ("view2d.zoom_in", {"type": 'NUMPAD_PLUS', "value": 'PRESS'}, None),
        ("view2d.zoom", {"type": 'TRACKPADPAN', "value": 'ANY', "ctrl": True}, None),
        ("view2d.smoothview", {"type": 'TIMER1', "value": 'ANY', "any": True}, None),
        # Scroll up/down, only when zoom is not available.
        ("view2d.scroll_down", {"type": 'WHEELDOWNMOUSE', "value": 'PRESS'}, None),
        ("view2d.scroll_up", {"type": 'WHEELUPMOUSE', "value": 'PRESS'}, None),
        ("view2d.scroll_right", {"type": 'WHEELDOWNMOUSE', "value": 'PRESS'}, None),
        ("view2d.scroll_left", {"type": 'WHEELUPMOUSE', "value": 'PRESS'}, None),
        # Zoom with drag and border
        ("view2d.zoom", {"type": 'TRACKPADZOOM', "value": 'ANY'}, None),
        ("view2d.zoom_border", {"type": 'Z', "value": 'PRESS'}, None),
    ])

    return keymap


def km_view2d_buttons_list(params):
    items = []
    keymap = (
        "View2D Buttons List",
        {"space_type": 'EMPTY', "region_type": 'WINDOW'},
        {"items": items},
    )

    items.extend([
        # Scrollbars
        ("view2d.scroller_activate", {"type": 'LEFTMOUSE', "value": 'PRESS'}, None),
        ("view2d.scroller_activate", {"type": 'MIDDLEMOUSE', "value": 'PRESS'}, None),
        # Pan scroll
        ("view2d.pan", {"type": 'LEFTMOUSE', "value": 'PRESS', "alt": True}, None),
        ("view2d.pan", {"type": 'MIDDLEMOUSE', "value": 'PRESS', "alt": True}, None),
        ("view2d.pan", {"type": 'TRACKPADPAN', "value": 'ANY'}, None),
        ("view2d.scroll_down", {"type": 'WHEELDOWNMOUSE', "value": 'PRESS'}, None),
        ("view2d.scroll_up", {"type": 'WHEELUPMOUSE', "value": 'PRESS'}, None),
        ("view2d.scroll_down", {"type": 'PAGE_DOWN', "value": 'PRESS'},
         {"properties": [("page", True)]}),
        ("view2d.scroll_up", {"type": 'PAGE_UP', "value": 'PRESS'},
         {"properties": [("page", True)]}),
        # Zoom
        ("view2d.zoom", {"type": 'RIGHTMOUSE', "value": 'PRESS', "alt": True}, None),
        ("view2d.zoom", {"type": 'TRACKPADZOOM', "value": 'ANY'}, None),
        ("view2d.zoom", {"type": 'TRACKPADPAN', "value": 'ANY', "ctrl": True}, None),
        ("view2d.zoom_out", {"type": 'NUMPAD_MINUS', "value": 'PRESS'}, None),
        ("view2d.zoom_in", {"type": 'NUMPAD_PLUS', "value": 'PRESS'}, None),
        ("view2d.reset", {"type": 'A', "value": 'PRESS'}, None),
    ])

    return keymap


def km_user_interface(params):
    items = []
    keymap = (
        "User Interface",
        {"space_type": 'EMPTY', "region_type": 'WINDOW'},
        {"items": items},
    )

    items.extend([
        # Eyedroppers all have the same event, and pass it through until
        # a suitable eyedropper handles it.
        ("ui.eyedropper_color", {"type": 'I', "value": 'PRESS'}, None),
        ("ui.eyedropper_colorramp", {"type": 'I', "value": 'PRESS'}, None),
        ("ui.eyedropper_colorramp_point", {"type": 'I', "value": 'PRESS', "alt": True}, None),
        ("ui.eyedropper_id", {"type": 'I', "value": 'PRESS'}, None),
        ("ui.eyedropper_depth", {"type": 'I', "value": 'PRESS'}, None),
        # Copy data path
        ("ui.copy_data_path_button", {"type": 'C', "value": 'PRESS', "ctrl": True}, None),
        ("ui.copy_data_path_button", {"type": 'C', "value": 'PRESS', "ctrl": True, "alt": True},
         {"properties": [("full_path", True)]}),
        # Frames and drivers.
        ("anim.keyframe_insert_button", {"type": 'S', "value": 'PRESS'}, None),
        ("anim.keyframe_delete_button", {"type": 'S', "value": 'PRESS', "alt": True}, None),
        ("anim.keyframe_clear_button", {"type": 'S', "value": 'PRESS', "shift": True, "alt": True}, None),
        ("anim.driver_button_add", {"type": 'D', "value": 'PRESS'}, None),
        ("anim.driver_button_remove", {"type": 'D', "value": 'PRESS', "alt": True}, None),
        ("anim.keyingset_button_add", {"type": 'K', "value": 'PRESS'}, None),
        ("anim.keyingset_button_remove", {"type": 'K', "value": 'PRESS', "alt": True}, None),
    ])

    return keymap


# ------------------------------------------------------------------------------
# Editors


def km_property_editor(params):
    items = []
    keymap = (
        "Property Editor",
        {"space_type": 'PROPERTIES', "region_type": 'WINDOW'},
        {"items": items},
    )

    items.extend([
        ("wm.search_menu", {"type": 'TAB', "value": 'PRESS'}, None),
        ("buttons.context_menu", {"type": 'RIGHTMOUSE', "value": 'PRESS'}, None),
        ("screen.space_context_cycle", {"type": 'WHEELUPMOUSE', "value": 'PRESS', "ctrl": True},
         {"properties": [("direction", 'PREV'), ], },),
        ("screen.space_context_cycle", {"type": 'WHEELDOWNMOUSE', "value": 'PRESS', "ctrl": True},
         {"properties": [("direction", 'NEXT'), ], },),
    ])

    return keymap


def km_outliner(params):
    items = []
    keymap = (
        "Outliner",
        {"space_type": 'OUTLINER', "region_type": 'WINDOW'},
        {"items": items},
    )

    items.extend([
        ("outliner.item_rename", {"type": 'LEFTMOUSE', "value": 'DOUBLE_CLICK'}, None),
        ("outliner.item_rename", {"type": 'RET', "value": 'PRESS'}, None),
        ("wm.search_menu", {"type": 'TAB', "value": 'PRESS'}, None),
        ("outliner.highlight_update", {"type": 'MOUSEMOVE', "value": 'ANY', "any": True}, None),
        ("outliner.item_activate", {"type": 'LEFTMOUSE', "value": 'CLICK'},
         {"properties": [("extend", False), ("deselect_all", True)]}),
        ("outliner.item_activate", {"type": 'LEFTMOUSE', "value": 'CLICK', "ctrl": True},
         {"properties": [("extend", True), ("deselect_all", True)]}),
        ("outliner.item_activate", {"type": 'LEFTMOUSE', "value": 'CLICK', "shift": True},
         {"properties": [("extend", False), ("extend_range", True), ("deselect_all", True)]}),
        ("outliner.item_activate", {"type": 'LEFTMOUSE', "value": 'CLICK', "ctrl": True, "shift": True},
         {"properties": [("extend", True), ("extend_range", True), ("deselect_all", True)]}),
        ("outliner.select_box", {"type": 'EVT_TWEAK_L', "value": 'ANY'}, {"properties": [("tweak", True)]}),
        ("outliner.select_box", {"type": 'EVT_TWEAK_L', "value": 'ANY', "shift": True},
         {"properties": [("tweak", True), ("mode", "ADD")]}),
        ("outliner.select_box", {"type": 'EVT_TWEAK_L', "value": 'ANY', "ctrl": True},
         {"properties": [("tweak", True), ("mode", "SUB")]}),
        ("outliner.select_walk", {"type": 'UP_ARROW', "value": 'PRESS'}, {"properties": [("direction", 'UP')]}),
        ("outliner.select_walk", {"type": 'UP_ARROW', "value": 'PRESS', "shift": True},
         {"properties": [("direction", 'UP'), ("extend", True)]}),
        ("outliner.select_walk", {"type": 'DOWN_ARROW', "value": 'PRESS'}, {"properties": [("direction", 'DOWN')]}),
        ("outliner.select_walk", {"type": 'DOWN_ARROW', "value": 'PRESS', "shift": True},
         {"properties": [("direction", 'DOWN'), ("extend", True)]}),
        ("outliner.select_walk", {"type": 'LEFT_ARROW', "value": 'PRESS'}, {"properties": [("direction", 'LEFT')]}),
        ("outliner.select_walk", {"type": 'LEFT_ARROW', "value": 'PRESS', "shift": True},
         {"properties": [("direction", 'LEFT'), ("toggle_all", True)]}),
        ("outliner.select_walk", {"type": 'RIGHT_ARROW', "value": 'PRESS'}, {"properties": [("direction", 'RIGHT')]}),
        ("outliner.select_walk", {"type": 'RIGHT_ARROW', "value": 'PRESS', "shift": True},
         {"properties": [("direction", 'RIGHT'), ("toggle_all", True)]}),
        ("outliner.item_openclose", {"type": 'LEFTMOUSE', "value": 'CLICK'},
         {"properties": [("all", False)]}),
        ("outliner.item_openclose", {"type": 'LEFTMOUSE', "value": 'CLICK', "shift": True},
         {"properties": [("all", True)]}),
        ("outliner.item_openclose", {"type": 'EVT_TWEAK_L', "value": 'ANY'},
         {"properties": [("all", False)]}),
        # Fall through to generic context menu if the item(s) selected have no type specific actions.
        ("outliner.operation", {"type": 'RIGHTMOUSE', "value": 'PRESS'}, None),
        op_menu("OUTLINER_MT_context_menu", {"type": 'RIGHTMOUSE', "value": 'PRESS'}),
        ("outliner.item_drag_drop", {"type": 'EVT_TWEAK_L', "value": 'ANY'}, None),
        ("outliner.item_drag_drop", {"type": 'EVT_TWEAK_L', "value": 'ANY', "shift": True}, None),
        ("outliner.show_hierarchy", {"type": 'A', "value": 'PRESS'}, None),
        ("outliner.show_active", {"type": 'PERIOD', "value": 'PRESS'}, None),
        ("outliner.show_active", {"type": 'F', "value": 'PRESS'}, None),
        ("outliner.scroll_page", {"type": 'PAGE_DOWN', "value": 'PRESS'},
         {"properties": [("up", False)]}),
        ("outliner.scroll_page", {"type": 'PAGE_UP', "value": 'PRESS'},
         {"properties": [("up", True)]}),
        ("outliner.show_one_level", {"type": 'NUMPAD_PLUS', "value": 'PRESS'}, None),
        ("outliner.show_one_level", {"type": 'NUMPAD_MINUS', "value": 'PRESS'},
         {"properties": [("open", False)]}),
        ("outliner.select_all", {"type": 'A', "value": 'PRESS', "ctrl": True}, {"properties": [("action", 'SELECT')]}),
        ("outliner.select_all", {"type": 'A', "value": 'PRESS', "ctrl": True, "shift": True}, {"properties": [("action", 'DESELECT')]}),
        ("outliner.select_all", {"type": 'I', "value": 'PRESS', "ctrl": True}, {"properties": [("action", 'INVERT')]}),
        ("outliner.keyingset_add_selected", {"type": 'K', "value": 'PRESS'}, None),
        ("outliner.keyingset_remove_selected", {"type": 'K', "value": 'PRESS', "alt": True}, None),
        ("anim.keyframe_insert", {"type": 'S', "value": 'PRESS'}, None),
        ("anim.keyframe_delete", {"type": 'S', "value": 'PRESS', "alt": True}, None),
        ("outliner.drivers_add_selected", {"type": 'D', "value": 'PRESS', "ctrl": True}, None),
        ("outliner.drivers_delete_selected", {"type": 'D', "value": 'PRESS', "ctrl": True, "alt": True}, None),
        ("outliner.delete", {"type": 'BACK_SPACE', "value": 'PRESS'}, None),
        ("outliner.delete", {"type": 'DEL', "value": 'PRESS'}, None),
        ("object.move_to_collection", {"type": 'G', "value": 'PRESS', "ctrl": True}, None),
        ("object.link_to_collection", {"type": 'M', "value": 'PRESS', "shift": True, "ctrl": True}, None),
        ("outliner.collection_exclude_set", {"type": 'E', "value": 'PRESS'}, None),
        ("outliner.collection_exclude_clear", {"type": 'E', "value": 'PRESS', "alt": True}, None),
        ("outliner.hide", {"type": 'H', "value": 'PRESS', "ctrl": True}, None),
        ("outliner.unhide_all", {"type": 'H', "value": 'PRESS', "alt": True}, None),
        # Copy/paste.
        ("outliner.id_copy", {"type": 'C', "value": 'PRESS', "ctrl": True}, None),
        ("outliner.id_paste", {"type": 'V', "value": 'PRESS', "ctrl": True}, None),
    ])

    return keymap


def km_uv_editor(params):
    items = []
    keymap = (
        "UV Editor",
        {"space_type": 'EMPTY', "region_type": 'WINDOW'},
        {"items": items},
    )

    items.extend([
        op_panel("TOPBAR_PT_name", {"type": 'RET', "value": 'PRESS'}, [("keep_open", False)]),
        ("wm.search_menu", {"type": 'TAB', "value": 'PRESS'}, None),
        # Selection modes.
        *_template_items_editmode_mesh_select_mode(params),
        ("wm.context_set_enum", {"type": 'ONE', "value": 'PRESS'},
         {"properties": [("data_path", 'tool_settings.uv_select_mode'), ("value", 'VERTEX')]}),
        ("wm.context_set_enum", {"type": 'TWO', "value": 'PRESS'},
         {"properties": [("data_path", 'tool_settings.uv_select_mode'), ("value", 'EDGE')]}),
        ("wm.context_set_enum", {"type": 'THREE', "value": 'PRESS'},
         {"properties": [("data_path", 'tool_settings.uv_select_mode'), ("value", 'FACE')]}),
        ("wm.context_set_enum", {"type": 'FOUR', "value": 'PRESS'},
         {"properties": [("data_path", 'tool_settings.uv_select_mode'), ("value", 'ISLAND')]}),

        ("uv.select", {"type": 'LEFTMOUSE', "value": 'CLICK'},
         {"properties": [("extend", False), ("deselect_all", True)]}),
        ("uv.select", {"type": 'LEFTMOUSE', "value": 'CLICK', "shift": True},
         {"properties": [("extend", True), ("deselect_all", False)]}),

        ("transform.translate", {"type": "EVT_TWEAK_L", "value": 'ANY'}, None),
        ("uv.select_loop", {"type": 'LEFTMOUSE', "value": 'DOUBLE_CLICK', "shift": True},
         {"properties": [("extend", True)]}),
        ("uv.select_loop", {"type": 'LEFTMOUSE', "value": 'DOUBLE_CLICK'},
         {"properties": [("extend", False)]}),
        ("uv.select_linked", {"type": 'RIGHT_BRACKET', "value": 'PRESS'}, None),
        ("uv.select_more", {"type": 'UP_ARROW', "value": 'PRESS'}, None),
        ("uv.select_less", {"type": 'DOWN_ARROW', "value": 'PRESS'}, None),
        ("uv.select_all", {"type": 'A', "value": 'PRESS', "ctrl": True}, {"properties": [("action", 'SELECT')]}),
        ("uv.select_all", {"type": 'A', "value": 'PRESS', "ctrl": True, "shift": True}, {"properties": [("action", 'DESELECT')]}),
        ("uv.select_all", {"type": 'I', "value": 'PRESS', "ctrl": True}, {"properties": [("action", 'INVERT')]}),
        ("uv.hide", {"type": 'H', "value": 'PRESS', "ctrl": True},
         {"properties": [("unselected", False)]}),
        ("uv.hide", {"type": 'H', "value": 'PRESS', "shift": True},
         {"properties": [("unselected", True)]}),
        ("uv.reveal", {"type": 'H', "value": 'PRESS', "alt": True}, None),
        op_menu_pie("IMAGE_MT_uvs_snap_pie", {"type": 'X', "value": 'PRESS', "shift": True}),
        *_template_items_context_menu("IMAGE_MT_uvs_context_menu", {"type": 'RIGHTMOUSE', "value": 'PRESS'}),
        ("wm.context_toggle", {"type": 'B', "value": 'PRESS'},
         {"properties": [("data_path", 'tool_settings.use_proportional_edit')]}),
        ("wm.context_toggle", {"type": 'X', "value": 'PRESS'},
         {"properties": [("data_path", 'tool_settings.use_snap')]}),
        # Tools
        op_tool_cycle("builtin.select_box", {"type": 'Q', "value": 'PRESS'}),
        op_tool_cycle("builtin.move", {"type": 'W', "value": 'PRESS'}),
        op_tool_cycle("builtin.rotate", {"type": 'E', "value": 'PRESS'}),
        op_tool_cycle("builtin.scale", {"type": 'R', "value": 'PRESS'}),
        op_tool_cycle("builtin.transform", {"type": 'T', "value": 'PRESS'}),
        op_tool_cycle("builtin.cursor", {"type": 'C', "value": 'PRESS'}),
        op_tool_cycle("builtin.annotate", {"type": 'D', "value": 'PRESS'}),
    ])

    return keymap


# 3D View: all regions.
def km_view3d_generic(_params):
    items = []
    keymap = (
        "3D View Generic",
        {"space_type": 'VIEW_3D', "region_type": 'WINDOW'},
        {"items": items},
    )

    items.extend([
        ("wm.context_toggle", {"type": 'LEFT_BRACKET', "value": 'PRESS', "ctrl": True},
         {"properties": [("data_path", 'space_data.show_region_toolbar')]}),
        ("wm.context_toggle", {"type": 'RIGHT_BRACKET', "value": 'PRESS', "ctrl": True},
         {"properties": [("data_path", 'space_data.show_region_ui')]}),
    ])

    return keymap

# 3D View: main region.
def km_view3d(params):
    items = []
    keymap = (
        "3D View",
        {"space_type": 'VIEW_3D', "region_type": 'WINDOW'},
        {"items": items},
    )

    items.extend([
        op_panel("TOPBAR_PT_name", {"type": 'RET', "value": 'PRESS'}, [("keep_open", False)]),
        ("wm.search_menu", {"type": 'TAB', "value": 'PRESS'}, None),
        # Visibility.
        ("view3d.localview", {"type": 'I', "value": 'PRESS', "shift": True}, None),
        ("view3d.localview", {"type": 'MOUSESMARTZOOM', "value": 'ANY'}, None),
        op_menu_pie("VIEW3D_MT_view_pie", {"type": 'V', "value": 'PRESS'}),
        # Navigation.
        ("view3d.rotate", {"type": 'LEFTMOUSE', "value": 'PRESS', "alt": True}, None),
        ("view3d.move", {"type": 'MIDDLEMOUSE', "value": 'PRESS', "alt": True}, None),
        ("view3d.zoom", {"type": 'RIGHTMOUSE', "value": 'PRESS', "alt": True}, None),
        ("view3d.view_selected", {"type": 'F', "value": 'PRESS', "shift": True},
         {"properties": [("use_all_regions", True)]}),
        ("view3d.view_selected", {"type": 'F', "value": 'PRESS'},
         {"properties": [("use_all_regions", False)]}),
        ("view3d.smoothview", {"type": 'TIMER1', "value": 'ANY', "any": True}, None),
        # Trackpad
        ("view3d.rotate", {"type": 'TRACKPADPAN', "value": 'ANY'}, None),
        ("view3d.rotate", {"type": 'MOUSEROTATE', "value": 'ANY'}, None),
        ("view3d.move", {"type": 'TRACKPADPAN', "value": 'ANY', "shift": True}, None),
        ("view3d.zoom", {"type": 'TRACKPADZOOM', "value": 'ANY'}, None),
        ("view3d.zoom", {"type": 'TRACKPADPAN', "value": 'ANY', "ctrl": True}, None),
        # Numpad
        ("view3d.zoom", {"type": 'NUMPAD_PLUS', "value": 'PRESS'},
         {"properties": [("delta", 1)]}),
        ("view3d.zoom", {"type": 'NUMPAD_MINUS', "value": 'PRESS'},
         {"properties": [("delta", -1)]}),
        ("view3d.zoom", {"type": 'WHEELINMOUSE', "value": 'PRESS'},
         {"properties": [("delta", 1)]}),
        ("view3d.zoom", {"type": 'WHEELOUTMOUSE', "value": 'PRESS'},
         {"properties": [("delta", -1)]}),
        ("view3d.zoom", {"type": 'WHEELINMOUSE', "value": 'PRESS', "alt": True},
         {"properties": [("delta", 1)]}),
        ("view3d.zoom", {"type": 'WHEELOUTMOUSE', "value": 'PRESS', "alt": True},
         {"properties": [("delta", -1)]}),
        ("view3d.dolly", {"type": 'NUMPAD_PLUS', "value": 'PRESS', "shift": True},
         {"properties": [("delta", 1)]}),
        ("view3d.dolly", {"type": 'NUMPAD_MINUS', "value": 'PRESS', "shift": True},
         {"properties": [("delta", -1)]}),
        ("view3d.view_all", {"type": 'A', "value": 'PRESS'},
         {"properties": [("center", False)]}),
        ("view3d.view_all", {"type": 'A', "value": 'PRESS', "shift": True},
         {"properties": [("use_all_regions", True), ("center", False)]}),
        # Numpad views.
        ("view3d.view_camera", {"type": 'F4', "value": 'PRESS'}, None),
        ("view3d.view_axis", {"type": 'F1', "value": 'PRESS'},
         {"properties": [("type", 'FRONT')]}),
        ("view3d.view_axis", {"type": 'F2', "value": 'PRESS'},
         {"properties": [("type", 'RIGHT')]}),
        ("view3d.view_axis", {"type": 'F3', "value": 'PRESS'},
         {"properties": [("type", 'TOP')]}),
        ("view3d.view_axis", {"type": 'F1', "value": 'PRESS', "ctrl": True},
         {"properties": [("type", 'BACK')]}),
        ("view3d.view_axis", {"type": 'F2', "value": 'PRESS', "ctrl": True},
         {"properties": [("type", 'LEFT')]}),
        ("view3d.view_axis", {"type": 'F3', "value": 'PRESS', "ctrl": True},
         {"properties": [("type", 'BOTTOM')]}),
        ("view3d.view_orbit", {"type": 'F5', "value": 'PRESS'},
         {"properties": [("angle", 3.1415927), ("type", 'ORBITRIGHT')]}),
        # NDOF
        ("view3d.ndof_orbit_zoom", {"type": 'NDOF_MOTION', "value": 'ANY'}, None),
        ("view3d.ndof_orbit", {"type": 'NDOF_MOTION', "value": 'ANY', "ctrl": True}, None),
        ("view3d.ndof_pan", {"type": 'NDOF_MOTION', "value": 'ANY', "shift": True}, None),
        ("view3d.ndof_all", {"type": 'NDOF_MOTION', "value": 'ANY', "shift": True, "ctrl": True}, None),
        ("view3d.view_selected", {"type": 'NDOF_BUTTON_FIT', "value": 'PRESS'},
         {"properties": [("use_all_regions", False)]}),
        ("view3d.view_roll", {"type": 'NDOF_BUTTON_ROLL_CCW', "value": 'PRESS'},
         {"properties": [("type", 'LEFT')]}),
        ("view3d.view_roll", {"type": 'NDOF_BUTTON_ROLL_CCW', "value": 'PRESS'},
         {"properties": [("type", 'RIGHT')]}),
        ("view3d.view_axis", {"type": 'NDOF_BUTTON_FRONT', "value": 'PRESS'},
         {"properties": [("type", 'FRONT')]}),
        ("view3d.view_axis", {"type": 'NDOF_BUTTON_BACK', "value": 'PRESS'},
         {"properties": [("type", 'BACK')]}),
        ("view3d.view_axis", {"type": 'NDOF_BUTTON_LEFT', "value": 'PRESS'},
         {"properties": [("type", 'LEFT')]}),
        ("view3d.view_axis", {"type": 'NDOF_BUTTON_RIGHT', "value": 'PRESS'},
         {"properties": [("type", 'RIGHT')]}),
        ("view3d.view_axis", {"type": 'NDOF_BUTTON_TOP', "value": 'PRESS'},
         {"properties": [("type", 'TOP')]}),
        ("view3d.view_axis", {"type": 'NDOF_BUTTON_BOTTOM', "value": 'PRESS'},
         {"properties": [("type", 'BOTTOM')]}),
        ("view3d.view_axis", {"type": 'NDOF_BUTTON_FRONT', "value": 'PRESS', "shift": True},
         {"properties": [("type", 'FRONT'), ("align_active", True)]}),
        ("view3d.view_axis", {"type": 'NDOF_BUTTON_RIGHT', "value": 'PRESS', "shift": True},
         {"properties": [("type", 'RIGHT'), ("align_active", True)]}),
        ("view3d.view_axis", {"type": 'NDOF_BUTTON_TOP', "value": 'PRESS', "shift": True},
         {"properties": [("type", 'TOP'), ("align_active", True)]}),
        # Selection.
        *((operator,
           {"type": 'LEFTMOUSE', "value": 'CLICK', **{m: True for m in mods}},
           {"properties": [(c, True) for c in props]},
        ) for operator, props, mods in (
            ("view3d.select", ("deselect_all",), ()),
            ("view3d.select", ("toggle",), ("shift",)),
            ("view3d.select", ("center", "object"), ("ctrl",)),
            ("view3d.select", ("extend", "toggle", "center"), ("shift", "ctrl")),
            ("view3d.select", ("toggle", "enumerate"), ("shift", "alt")),
            ("view3d.select", ("toggle", "center", "enumerate"), ("shift", "ctrl", "alt")),
        )),
        ("view3d.zoom_border", {"type": 'Z', "value": 'PRESS'}, None),
        # Copy/paste.
        ("view3d.copybuffer", {"type": 'C', "value": 'PRESS', "ctrl": True}, None),
        ("view3d.pastebuffer", {"type": 'V', "value": 'PRESS', "ctrl": True}, None),
        # Menus.
        op_menu_pie("VIEW3D_MT_snap_pie", {"type": 'X', "value": 'PRESS', "shift": True}),
        # Transform.
        ("transform.translate", {"type": 'EVT_TWEAK_L', "value": 'ANY'}, None),
        op_menu_pie("VIEW3D_MT_pivot_pie", {"type": 'PERIOD', "value": 'PRESS'}),
        op_menu_pie("VIEW3D_MT_orientations_pie", {"type": 'COMMA', "value": 'PRESS'}),
        ("view3d.toggle_xray", {"type": 'X', "value": 'PRESS', "alt": True}, None),
        ("wm.context_toggle", {"type": 'X', "value": 'PRESS'},
         {"properties": [("data_path", 'tool_settings.use_snap')]}),
    ])

    return keymap


def km_mask_editing(params):
    items = []
    keymap = (
        "Mask Editing",
        {"space_type": 'EMPTY', "region_type": 'WINDOW'},
        {"items": items},
    )

    items.extend([
        ("wm.search_menu", {"type": 'TAB', "value": 'PRESS'}, None),
        ("mask.new", {"type": 'N', "value": 'PRESS', "alt": True}, None),
        ("wm.context_toggle", {"type": 'B', "value": 'PRESS'},
         {"properties": [("data_path", 'tool_settings.use_proportional_edit_mask')]}),
        ("mask.add_vertex_slide", {"type": 'LEFTMOUSE', "value": 'PRESS', "ctrl": True}, None),
        ("mask.add_feather_vertex_slide", {"type": 'LEFTMOUSE', "value": 'PRESS', "shift": True, "ctrl": True}, None),
        ("mask.delete", {"type": 'BACK_SPACE', "value": 'PRESS'}, None),
        ("mask.delete", {"type": 'DEL', "value": 'PRESS'}, None),
        ("mask.select", {"type": 'LEFTMOUSE', "value": 'PRESS', "shift": True},
         {"properties": [("extend", False), ("deselect", False), ("toggle", True)]}),
        ("mask.select_all", {"type": 'A', "value": 'PRESS', "ctrl": True}, {"properties": [("action", 'SELECT')]}),
        ("mask.select_all", {"type": 'A', "value": 'PRESS', "ctrl": True, "shift": True}, {"properties": [("action", 'DESELECT')]}),
        ("mask.select_all", {"type": 'I', "value": 'PRESS', "ctrl": True}, {"properties": [("action", 'INVERT')]}),
        ("mask.select_linked", {"type": 'L', "value": 'PRESS', "ctrl": True}, None),
        ("mask.select_linked_pick", {"type": 'L', "value": 'PRESS'},
         {"properties": [("deselect", False)]}),
        ("mask.select_linked_pick", {"type": 'L', "value": 'PRESS', "shift": True},
         {"properties": [("deselect", True)]}),
        ("mask.select_box", {"type": 'Q', "value": 'PRESS'}, None),
        ("mask.select_circle", {"type": 'C', "value": 'PRESS'}, None),
        ("mask.select_lasso", {"type": params.action_tweak, "value": 'ANY', "ctrl": True, "alt": True},
         {"properties": [("mode", 'ADD')]}),
        ("mask.select_lasso", {"type": params.action_tweak, "value": 'ANY', "shift": True, "ctrl": True, "alt": True},
         {"properties": [("mode", 'SUB')]}),
        ("mask.select_more", {"type": 'UP_ARROW', "value": 'PRESS'}, None),
        ("mask.select_less", {"type": 'DOWN_ARROW', "value": 'PRESS'}, None),
        ("mask.hide_view_clear", {"type": 'H', "value": 'PRESS', "alt": True}, None),
        ("mask.hide_view_set", {"type": 'H', "value": 'PRESS', "ctrl": True},
         {"properties": [("unselected", False)]}),
        ("mask.hide_view_set", {"type": 'H', "value": 'PRESS', "shift": True},
         {"properties": [("unselected", True)]}),
        ("clip.select", {"type": 'LEFTMOUSE', "value": 'PRESS', "ctrl": True},
         {"properties": [("extend", False)]}),
        ("mask.cyclic_toggle", {"type": 'C', "value": 'PRESS', "alt": True}, None),
        ("mask.slide_point", {"type": 'LEFTMOUSE', "value": 'PRESS'}, None),
        ("mask.slide_spline_curvature", {"type": 'LEFTMOUSE', "value": 'PRESS'}, None),
        ("mask.handle_type_set", {"type": 'V', "value": 'PRESS'}, None),
        ("mask.parent_set", {"type": 'P', "value": 'PRESS', "ctrl": True}, None),
        ("mask.parent_clear", {"type": 'P', "value": 'PRESS', "shift": True}, None),
        ("mask.shape_key_insert", {"type": 'I', "value": 'PRESS'}, None),
        ("mask.shape_key_clear", {"type": 'I', "value": 'PRESS', "alt": True}, None),
        ("mask.duplicate_move", {"type": 'D', "value": 'PRESS', "ctrl": True}, None),
        ("mask.copy_splines", {"type": 'C', "value": 'PRESS', "ctrl": True}, None),
        ("mask.paste_splines", {"type": 'V', "value": 'PRESS', "ctrl": True}, None),
        ("transform.translate", {"type": 'W', "value": 'PRESS'}, None),
        ("transform.resize", {"type": 'R', "value": 'PRESS'}, None),
        ("transform.rotate", {"type": 'E', "value": 'PRESS'}, None),

    ])

    return keymap


def km_markers(params):
    items = []
    keymap = (
        "Markers",
        {"space_type": 'EMPTY', "region_type": 'WINDOW'},
        {"items": items},
    )

    items.extend([
        ("wm.search_menu", {"type": 'TAB', "value": 'PRESS'}, None),
        ("marker.add", {"type": 'M', "value": 'PRESS'}, None),
        ("marker.move", {"type": 'EVT_TWEAK_L', "value": 'ANY'}, None),
        ("marker.duplicate", {"type": 'D', "value": 'PRESS', "ctrl": True}, None),
        ("marker.select", {"type": 'LEFTMOUSE', "value": 'PRESS'}, None),
        ("marker.select", {"type": 'LEFTMOUSE', "value": 'PRESS', "shift": True},
         {"properties": [("extend", True)]}),
        ("marker.select", {"type": 'LEFTMOUSE', "value": 'PRESS', "ctrl": True},
         {"properties": [("extend", False), ("camera", True)]}),
        ("marker.select", {"type": 'LEFTMOUSE', "value": 'PRESS', "shift": True, "ctrl": True},
         {"properties": [("extend", True), ("camera", True)]}),
        ("marker.select_box", {"type": 'Q', "value": 'PRESS'}, None),
        ("marker.select_all", {"type": 'A', "value": 'PRESS', "ctrl": True}, {"properties": [("action", 'SELECT')]}),
        ("marker.select_all", {"type": 'A', "value": 'PRESS', "ctrl": True, "shift": True}, {"properties": [("action", 'DESELECT')]}),
        ("marker.select_all", {"type": 'I', "value": 'PRESS', "ctrl": True}, {"properties": [("action", 'INVERT')]}),
        ("marker.delete", {"type": 'BACK_SPACE', "value": 'PRESS'}, None),
        ("marker.delete", {"type": 'DEL', "value": 'PRESS'}, None),
        ("marker.rename", {"type": 'RET', "value": 'PRESS'}, None),
        ("marker.move", {"type": 'W', "value": 'PRESS'}, None),
    ])

    return keymap


def km_graph_editor_generic(params):
    items = []
    keymap = (
        "Graph Editor Generic",
        {"space_type": 'GRAPH_EDITOR', "region_type": 'WINDOW'},
        {"items": items},
    )

    items.extend([
        op_panel("TOPBAR_PT_name", {"type": 'RET', "value": 'PRESS'}, [("keep_open", False)]),
        ("anim.channels_find", {"type": 'F', "value": 'PRESS', "ctrl": True}, None),
        ("graph.hide", {"type": 'H', "value": 'PRESS', "ctrl": True},
         {"properties": [("unselected", False)]}),
        ("graph.hide", {"type": 'H', "value": 'PRESS', "shift": True},
         {"properties": [("unselected", True)]}),
        ("graph.reveal", {"type": 'H', "value": 'PRESS', "alt": True}, None),
    ])

    return keymap


def km_graph_editor(params):
    items = []
    keymap = (
        "Graph Editor",
        {"space_type": 'GRAPH_EDITOR', "region_type": 'WINDOW'},
        {"items": items},
    )

    items.extend([
        ("wm.search_menu", {"type": 'TAB', "value": 'PRESS'}, None),
        *_template_items_animation(),
        ("graph.cursor_set", {"type": 'RIGHTMOUSE', "value": 'PRESS', "ctrl": True}, None),
        ("graph.clickselect", {"type": 'LEFTMOUSE', "value": 'PRESS'},
         {"properties": [("extend", False), ("deselect_all", True), ("column", False), ("curves", False)]}),
        ("graph.clickselect", {"type": 'LEFTMOUSE', "value": 'PRESS', "alt": True},
         {"properties": [("extend", False), ("column", True), ("curves", False)]}),
        ("graph.clickselect", {"type": 'LEFTMOUSE', "value": 'PRESS', "shift": True},
         {"properties": [("extend", True), ("column", False), ("curves", False)]}),
        ("graph.clickselect", {"type": 'LEFTMOUSE', "value": 'PRESS', "shift": True, "alt": True},
         {"properties": [("extend", True), ("column", True), ("curves", False)]}),
        ("graph.clickselect", {"type": 'LEFTMOUSE', "value": 'PRESS', "ctrl": True, "alt": True},
         {"properties": [("extend", False), ("column", False), ("curves", True)]}),
        ("graph.clickselect", {"type": 'LEFTMOUSE', "value": 'PRESS', "shift": True, "ctrl": True, "alt": True},
         {"properties": [("extend", True), ("column", False), ("curves", True)]}),
        ("graph.select_leftright", {"type": 'LEFTMOUSE', "value": 'PRESS', "shift": True, "ctrl": True},
         {"properties": [("mode", 'CHECK'), ("extend", True)]}),
        ("graph.select_leftright", {"type": 'LEFT_BRACKET', "value": 'PRESS'},
         {"properties": [("mode", 'LEFT'), ("extend", False)]}),
        ("graph.select_leftright", {"type": 'RIGHT_BRACKET', "value": 'PRESS'},
         {"properties": [("mode", 'RIGHT'), ("extend", False)]}),
        ("graph.select_all", {"type": 'A', "value": 'PRESS', "ctrl": True}, {"properties": [("action", 'SELECT')]}),
        ("graph.select_all", {"type": 'A', "value": 'PRESS', "ctrl": True, "shift": True}, {"properties": [("action", 'DESELECT')]}),
        ("graph.select_all", {"type": 'I', "value": 'PRESS', "ctrl": True}, {"properties": [("action", 'INVERT')]}),
        ("graph.select_box", {"type": 'Q', "value": 'PRESS'},
         {"properties": [("axis_range", False)]}),
        ("graph.select_box", {"type": 'Q', "value": 'PRESS', "alt": True},
         {"properties": [("axis_range", True)]}),
        ("graph.select_box", {"type": 'EVT_TWEAK_L', "value": 'ANY'},
         {"properties":[("tweak", True), ("axis_range", False), ("mode", 'SET')]}),
        ("graph.select_box", {"type": 'EVT_TWEAK_L', "value": 'ANY', "shift": True},
         {"properties":[("tweak", True), ("axis_range", False), ("mode", 'ADD')]}),
        ("graph.select_box", {"type": 'EVT_TWEAK_L', "value": 'ANY', "ctrl": True},
         {"properties":[("tweak", True), ("axis_range", False), ("mode", 'SUB')]}),
        ("graph.select_more", {"type": 'UP_ARROW', "value": 'PRESS'}, None),
        ("graph.select_less", {"type": 'DOWN_ARROW', "value": 'PRESS'}, None),
        ("graph.select_linked", {"type": 'RIGHT_BRACKET', "value": 'PRESS'}, None),
        op_menu("GRAPH_MT_delete", {"type": 'BACK_SPACE', "value": 'PRESS'}),
        op_menu("GRAPH_MT_delete", {"type": 'DEL', "value": 'PRESS'}),
        *_template_items_context_menu("GRAPH_MT_context_menu", {"type": 'RIGHTMOUSE', "value": 'PRESS'}),
        ("graph.duplicate_move", {"type": 'D', "value": 'PRESS', "ctrl": True}, None),
        ("graph.keyframe_insert", {"type": 'S', "value": 'PRESS'}, None),
        ("graph.copy", {"type": 'C', "value": 'PRESS', "ctrl": True}, None),
        ("graph.paste", {"type": 'V', "value": 'PRESS', "ctrl": True}, None),
        ("graph.paste", {"type": 'V', "value": 'PRESS', "shift": True, "ctrl": True},
         {"properties": [("flipped", True)]}),
        ("graph.previewrange_set", {"type": 'P', "value": 'PRESS', "ctrl": True, "alt": True}, None),
        ("graph.view_all", {"type": 'A', "value": 'PRESS'}, None),
        ("graph.view_all", {"type": 'NDOF_BUTTON_FIT', "value": 'PRESS'}, None),
        ("graph.view_selected", {"type": 'F', "value": 'PRESS'}, None),
        ("graph.view_frame", {"type": 'A', "value": 'PRESS', "shift": True}, None),
        ("anim.channels_editable_toggle", {"type": 'LEFTMOUSE', "value": 'DOUBLE_CLICK'}, None),
        ("transform.translate", {"type": 'W', "value": 'PRESS'}, None),
        ("transform.translate", {"type": 'EVT_TWEAK_L', "value": 'ANY'}, None),
        ("transform.translate", {"type": 'EVT_TWEAK_M', "value": 'ANY'}, None),
        ("transform.transform", {"type": 'Y', "value": 'PRESS'},
         {"properties": [("mode", 'TIME_EXTEND')]}),
        ("transform.rotate", {"type": 'E', "value": 'PRESS'}, None),
        ("transform.resize", {"type": 'R', "value": 'PRESS'}, None),
        ("wm.context_toggle", {"type": 'B', "value": 'PRESS'},
         {"properties": [("data_path", 'tool_settings.use_proportional_fcurve')]}),
        ("wm.context_menu_enum", {"type": 'X', "value": 'PRESS'},
         {"properties": [("data_path", 'space_data.auto_snap')]}),
        ("marker.add", {"type": 'M', "value": 'PRESS'}, None),
        ("marker.rename", {"type": 'RET', "value": 'PRESS'}, None),
        op_menu_pie("GRAPH_MT_snap_pie", {"type": 'X', "value": 'PRESS', "shift": True}),
    ])

    return keymap


def km_image_generic(params):
    items = []
    keymap = (
        "Image Generic",
        {"space_type": 'IMAGE_EDITOR', "region_type": 'WINDOW'},
        {"items": items},
    )

    items.extend([
        op_panel("TOPBAR_PT_name", {"type": 'RET', "value": 'PRESS'}, [("keep_open", False)]),
        ("wm.search_menu", {"type": 'TAB', "value": 'PRESS'}, None),
        ("image.new", {"type": 'N', "value": 'PRESS', "alt": True}, None),
        ("image.open", {"type": 'O', "value": 'PRESS', "alt": True}, None),
        ("image.reload", {"type": 'R', "value": 'PRESS', "alt": True}, None),
        ("image.read_viewlayers", {"type": 'R', "value": 'PRESS', "ctrl": True}, None),
        ("image.save", {"type": 'S', "value": 'PRESS', "alt": True}, None),
        ("image.save_as", {"type": 'S', "value": 'PRESS', "shift": True, "alt": True}, None),
    ])

    return keymap


def km_image(params):
    items = []
    keymap = (
        "Image",
        {"space_type": 'IMAGE_EDITOR', "region_type": 'WINDOW'},
        {"items": items},
    )

    items.extend([
        ("image.view_all", {"type": 'A', "value": 'PRESS'}, None),
        ("image.view_selected", {"type": 'F', "value": 'PRESS'}, None),
        ("image.view_pan", {"type": 'MIDDLEMOUSE', "value": 'PRESS', "alt": True}, None),
        ("image.view_pan", {"type": 'LEFTMOUSE', "value": 'PRESS', "alt": True}, None),
        ("image.view_pan", {"type": 'TRACKPADPAN', "value": 'ANY'}, None),
        ("image.view_all", {"type": 'NDOF_BUTTON_FIT', "value": 'PRESS'}, None),
        ("image.view_ndof", {"type": 'NDOF_MOTION', "value": 'ANY'}, None),
        ("image.view_zoom_in", {"type": 'WHEELINMOUSE', "value": 'PRESS'}, None),
        ("image.view_zoom_out", {"type": 'WHEELOUTMOUSE', "value": 'PRESS'}, None),
        ("image.view_zoom_in", {"type": 'WHEELINMOUSE', "value": 'PRESS', "alt": True}, None),
        ("image.view_zoom_out", {"type": 'WHEELOUTMOUSE', "value": 'PRESS', "alt": True}, None),
        ("image.view_zoom_in", {"type": 'NUMPAD_PLUS', "value": 'PRESS'}, None),
        ("image.view_zoom_out", {"type": 'NUMPAD_MINUS', "value": 'PRESS'}, None),
        ("image.view_zoom", {"type": 'RIGHTMOUSE', "value": 'PRESS', "alt": True}, None),
        ("image.view_zoom", {"type": 'TRACKPADZOOM', "value": 'ANY'}, None),
        ("image.view_zoom", {"type": 'TRACKPADPAN', "value": 'ANY', "ctrl": True}, None),
        ("image.view_zoom_border", {"type": 'Z', "value": 'PRESS'}, None),
        ("image.view_zoom_ratio", {"type": 'F4', "value": 'PRESS', "ctrl": True},
         {"properties": [("ratio", 8.0)]}),
        ("image.view_zoom_ratio", {"type": 'F3', "value": 'PRESS', "ctrl": True},
         {"properties": [("ratio", 4.0)]}),
        ("image.view_zoom_ratio", {"type": 'F2', "value": 'PRESS', "ctrl": True},
         {"properties": [("ratio", 2.0)]}),
        ("image.view_zoom_ratio", {"type": 'F4', "value": 'PRESS', "shift": True},
         {"properties": [("ratio", 8.0)]}),
        ("image.view_zoom_ratio", {"type": 'F3', "value": 'PRESS', "shift": True},
         {"properties": [("ratio", 4.0)]}),
        ("image.view_zoom_ratio", {"type": 'F2', "value": 'PRESS', "shift": True},
         {"properties": [("ratio", 2.0)]}),
        ("image.view_zoom_ratio", {"type": 'F1', "value": 'PRESS'},
         {"properties": [("ratio", 1.0)]}),
        ("image.view_zoom_ratio", {"type": 'F2', "value": 'PRESS'},
         {"properties": [("ratio", 0.5)]}),
        ("image.view_zoom_ratio", {"type": 'F3', "value": 'PRESS'},
         {"properties": [("ratio", 0.25)]}),
        ("image.view_zoom_ratio", {"type": 'F4', "value": 'PRESS'},
         {"properties": [("ratio", 0.125)]}),
        ("image.change_frame", {"type": 'LEFTMOUSE', "value": 'PRESS'}, None),
        ("image.sample", {"type": 'LEFTMOUSE', "value": 'PRESS'}, None),
        ("image.curves_point_set", {"type": 'LEFTMOUSE', "value": 'PRESS', "ctrl": True},
         {"properties": [("point", 'BLACK_POINT')]}),
        ("image.curves_point_set", {"type": 'LEFTMOUSE', "value": 'PRESS', "shift": True},
         {"properties": [("point", 'WHITE_POINT')]}),
        op_menu_pie("IMAGE_MT_pivot_pie", {"type": 'PERIOD', "value": 'PRESS'}),
        # Tools
        op_tool_cycle("builtin.select_box", {"type": 'Q', "value": 'PRESS'}),
        op_tool_cycle("builtin.transform", {"type": 'W', "value": 'PRESS'}),
        op_tool_cycle("builtin.transform", {"type": 'E', "value": 'PRESS'}),
        op_tool_cycle("builtin.transform", {"type": 'R', "value": 'PRESS'}),
        op_tool_cycle("builtin.cursor", {"type": 'C', "value": 'PRESS'}),
        op_tool_cycle("builtin.annotate", {"type": 'D', "value": 'PRESS'}),
        op_tool_cycle("builtin.sample", {"type": 'I', "value": 'PRESS'}),

    ])

    return keymap


def km_node_generic(_params):
    items = []
    keymap = (
        "Node Generic",
        {"space_type": 'NODE_EDITOR', "region_type": 'WINDOW'},
        {"items": items},
    )

    items.extend([
        op_panel("TOPBAR_PT_name", {"type": 'RET', "value": 'PRESS'}, [("keep_open", False)]),
        ("node.add_search", {"type": 'TAB', "value": 'PRESS'}, None),
    ])

    return keymap


def km_node_editor(params):
    items = []
    keymap = (
        "Node Editor",
        {"space_type": 'NODE_EDITOR', "region_type": 'WINDOW'},
        {"items": items},
    )

    def node_select_ops(select_mouse):
        return [
            ("node.select", {"type": select_mouse, "value": 'PRESS'},
             {"properties": [("extend", False), ("deselect_all", True)]}),
            ("node.select", {"type": select_mouse, "value": 'PRESS', "ctrl": True},
             {"properties": [("extend", False)]}),
            ("node.select", {"type": select_mouse, "value": 'PRESS', "alt": True},
             {"properties": [("extend", False)]}),
            ("node.select", {"type": select_mouse, "value": 'PRESS', "ctrl": True, "alt": True},
             {"properties": [("extend", False)]}),
            ("node.select", {"type": select_mouse, "value": 'PRESS', "shift": True},
             {"properties": [("extend", True)]}),
            ("node.select", {"type": select_mouse, "value": 'PRESS', "shift": True, "ctrl": True},
             {"properties": [("extend", True)]}),
            ("node.select", {"type": select_mouse, "value": 'PRESS', "shift": True, "alt": True},
             {"properties": [("extend", True)]}),
            ("node.select", {"type": select_mouse, "value": 'PRESS', "shift": True, "ctrl": True, "alt": True},
             {"properties": [("extend", True)]}),
        ]

    # Allow node selection with both for RMB select

    items.extend(node_select_ops('LEFTMOUSE'))

    items.extend([
        ("node.select_box", {"type": 'EVT_TWEAK_L', "value": 'ANY'},
         {"properties": [("tweak", True)]}),
        ("node.select_lasso", {"type": 'EVT_TWEAK_L', "value": 'ANY', "ctrl": True, "alt": True},
         {"properties": [("mode", 'ADD')]}),
        ("node.select_lasso", {"type": 'EVT_TWEAK_L', "value": 'ANY', "shift": True, "ctrl": True, "alt": True},
         {"properties": [("mode", 'SUB')]}),
        ("node.link", {"type": 'EVT_TWEAK_L', "value": 'ANY'},
         {"properties": [("detach", False)]}),
        ("node.link", {"type": 'EVT_TWEAK_L', "value": 'ANY', "ctrl": True},
         {"properties": [("detach", True)]}),
        ("node.resize", {"type": 'EVT_TWEAK_L', "value": 'ANY'}, None),
        ("node.add_reroute", {"type": params.action_tweak, "value": 'ANY', "shift": True}, None),
        ("node.links_cut", {"type": params.action_tweak, "value": 'ANY', "ctrl": True}, None),
        ("node.select_link_viewer", {"type": 'LEFTMOUSE', "value": 'PRESS', "shift": True, "ctrl": True}, None),
        ("node.backimage_fit", {"type": 'A', "value": 'PRESS', "alt": True}, None),
        ("node.backimage_sample", {"type": 'LEFTMOUSE', "value": 'PRESS', "alt": True}, None),
        *_template_items_context_menu("NODE_MT_context_menu", {"type": 'RIGHTMOUSE', "value": 'PRESS'}),
        ("node.link_make", {"type": 'L', "value": 'PRESS'},
         {"properties": [("replace", False)]}),
        ("node.link_make", {"type": 'L', "value": 'PRESS', "shift": True},
         {"properties": [("replace", True)]}),
        ("node.duplicate_move", {"type": 'D', "value": 'PRESS', "ctrl": True}, None),
        ("node.parent_set", {"type": 'P', "value": 'PRESS'}, None),
        ("node.join", {"type": 'J', "value": 'PRESS', "ctrl": True}, None),
        ("node.hide_toggle", {"type": 'H', "value": 'PRESS', "ctrl": True}, None),
        ("node.mute_toggle", {"type": 'M', "value": 'PRESS'}, None),
        ("node.preview_toggle", {"type": 'H', "value": 'PRESS', "shift": True}, None),
        ("node.hide_socket_toggle", {"type": 'H', "value": 'PRESS', "ctrl": True}, None),
        ("node.view_all", {"type": 'A', "value": 'PRESS'}, None),
        ("node.view_all", {"type": 'NDOF_BUTTON_FIT', "value": 'PRESS'}, None),
        ("node.view_selected", {"type": 'F', "value": 'PRESS'}, None),
        ("node.select_box", {"type": 'Q', "value": 'PRESS'},
         {"properties": [("tweak", False)]}),
        ("node.delete", {"type": 'BACK_SPACE', "value": 'PRESS'}, None),
        ("node.delete", {"type": 'DEL', "value": 'PRESS'}, None),
        ("node.delete_reconnect", {"type": 'BACK_SPACE', "value": 'PRESS', "ctrl": True}, None),
        ("node.delete_reconnect", {"type": 'DEL', "value": 'PRESS', "ctrl": True}, None),
        ("node.select_all", {"type": 'A', "value": 'PRESS', "ctrl": True}, {"properties": [("action", 'SELECT')]}),
        ("node.select_all", {"type": 'A', "value": 'PRESS', "ctrl": True, "shift": True}, {"properties": [("action", 'DESELECT')]}),
        ("node.select_all", {"type": 'I', "value": 'PRESS', "ctrl": True}, {"properties": [("action", 'INVERT')]}),
        ("node.select_linked_to", {"type": 'LEFT_BRACKET', "value": 'PRESS', "shift": True}, None),
        ("node.select_linked_from", {"type": 'RIGHT_BRACKET', "value": 'PRESS'}, None),
        ("node.select_same_type_step", {"type": 'RIGHT_BRACKET', "value": 'PRESS', "shift": True},
         {"properties": [("prev", False)]}),
        ("node.select_same_type_step", {"type": 'LEFT_BRACKET', "value": 'PRESS', "shift": True},
         {"properties": [("prev", True)]}),
        ("node.find_node", {"type": 'F', "value": 'PRESS', "ctrl": True}, None),
        ("node.group_make", {"type": 'G', "value": 'PRESS', "ctrl": True}, None),
        ("node.group_ungroup", {"type": 'G', "value": 'PRESS', "ctrl": True, "alt": True}, None),
        ("node.group_edit", {"type": 'LEFTMOUSE', "value": 'DOUBLE_CLICK'},
         {"properties": [("exit", False)]}),
        ("node.group_edit", {"type": 'ESC', "value": 'PRESS'},
         {"properties": [("exit", True)]}),
        ("node.clipboard_copy", {"type": 'C', "value": 'PRESS', "ctrl": True}, None),
        ("node.clipboard_paste", {"type": 'V', "value": 'PRESS', "ctrl": True}, None),
        ("node.viewer_border", {"type": 'Z', "value": 'PRESS'}, None),
        ("node.clear_viewer_border", {"type": 'Z', "value": 'PRESS', "alt": True}, None),
        ("node.translate_attach", {"type": 'W', "value": 'PRESS'}, None),
        ("node.translate_attach", {"type": 'EVT_TWEAK_L', "value": 'ANY'}, None),
        ("node.translate_attach", {"type": 'EVT_TWEAK_M', "value": 'ANY'}, None),
        ("transform.translate", {"type": 'W', "value": 'PRESS'}, None),
        ("transform.translate", {"type": 'EVT_TWEAK_L', "value": 'ANY'},
         {"properties": [("release_confirm", True)]}),
        ("transform.rotate", {"type": 'E', "value": 'PRESS'}, None),
        ("transform.resize", {"type": 'R', "value": 'PRESS'}, None),
        ("node.move_detach_links_release", {"type": params.action_tweak, "value": 'ANY', "alt": True}, None),
        ("node.move_detach_links", {"type": 'EVT_TWEAK_L', "value": 'ANY', "alt": True}, None),
        ("wm.context_toggle", {"type": 'X', "value": 'PRESS'},
         {"properties": [("data_path", 'tool_settings.use_snap')]}),
    ])

    return keymap


def km_info(params):
    items = []
    keymap = (
        "Info",
        {"space_type": 'INFO', "region_type": 'WINDOW'},
        {"items": items},
    )

    items.extend([
        op_panel("TOPBAR_PT_name", {"type": 'RET', "value": 'PRESS'}, [("keep_open", False)]),
        ("wm.search_menu", {"type": 'TAB', "value": 'PRESS'}, None),
        ("info.select_pick", {"type": 'LEFTMOUSE', "value": 'PRESS'}, None),
        ("info.select_pick", {"type": 'LEFTMOUSE', "value": 'PRESS', "shift": True},
         {"properties": [("extend", True)]}),
        ("info.select_box", {"type": 'EVT_TWEAK_L', "value": 'ANY'},
         {"properties": [("wait_for_input", False)]}),
        ("info.select_all", {"type": 'A', "value": 'PRESS', "ctrl": True},
         {"properties": [("action", 'SELECT')]}),
        ("info.select_all", {"type": 'A', "value": 'PRESS', "ctrl": True, "shift": True},
         {"properties": [("action", 'DESELECT')]}),
        ("info.select_all", {"type": 'I', "value": 'PRESS', "ctrl": True},
         {"properties": [("action", 'INVERT')]}),
        ("info.select_box", {"type": 'Q', "value": 'PRESS'}, None),
        ("info.report_replay", {"type": 'R', "value": 'PRESS'}, None),
        ("info.report_delete", {"type": 'BACK_SPACE', "value": 'PRESS'}, None),
        ("info.report_delete", {"type": 'DEL', "value": 'PRESS'}, None),
        ("info.report_copy", {"type": 'C', "value": 'PRESS', "ctrl": True}, None),
        *_template_items_context_menu("INFO_MT_context_menu", {"type": 'RIGHTMOUSE', "value": 'PRESS'}),
    ])

    return keymap


def km_file_browser(params):
    items = []
    keymap = (
        "File Browser",
        {"space_type": 'FILE_BROWSER', "region_type": 'WINDOW'},
        {"items": items},
    )

    items.extend([
        ("file.parent", {"type": 'UP_ARROW', "value": 'PRESS', "alt": True}, None),
        ("file.parent", {"type": 'UP_ARROW', "value": 'PRESS', "ctrl": True}, None),
        ("file.previous", {"type": 'LEFT_ARROW', "value": 'PRESS', "alt": True}, None),
        ("file.previous", {"type": 'LEFT_ARROW', "value": 'PRESS', "ctrl": True}, None),
        ("file.next", {"type": 'RIGHT_ARROW', "value": 'PRESS', "alt": True}, None),
        ("file.next", {"type": 'RIGHT_ARROW', "value": 'PRESS', "ctrl": True}, None),
        ("file.refresh", {"type": 'R', "value": 'PRESS', "ctrl": True}, None),
        ("file.previous", {"type": 'BACK_SPACE', "value": 'PRESS'}, None),
        ("file.next", {"type": 'BACK_SPACE', "value": 'PRESS', "shift": True}, None),
        ("wm.context_toggle", {"type": 'H', "value": 'PRESS'},
         {"properties": [("data_path", 'space_data.params.show_hidden')]}),
        ("file.directory_new", {"type": 'I', "value": 'PRESS'},
         {"properties": [("confirm", False)]}),
        ("file.rename", {"type": 'F2', "value": 'PRESS'}, None),
        ("file.delete", {"type": 'DEL', "value": 'PRESS'}, None),
        ("file.smoothscroll", {"type": 'TIMER1', "value": 'ANY', "any": True}, None),
        ("wm.context_toggle", {"type": 'T', "value": 'PRESS'},
            {"properties": [("data_path", 'space_data.show_region_toolbar')]}),
        ("file.bookmark_add", {"type": 'B', "value": 'PRESS', "ctrl": True}, None),
        ("file.filenum", {"type": 'NUMPAD_PLUS', "value": 'PRESS'},
         {"properties": [("increment", 1)]}),
        ("file.filenum", {"type": 'NUMPAD_PLUS', "value": 'PRESS', "shift": True},
         {"properties": [("increment", 10)]}),
        ("file.filenum", {"type": 'NUMPAD_PLUS', "value": 'PRESS', "ctrl": True},
         {"properties": [("increment", 100)]}),
        ("file.filenum", {"type": 'NUMPAD_MINUS', "value": 'PRESS'},
         {"properties": [("increment", -1)]}),
        ("file.filenum", {"type": 'NUMPAD_MINUS', "value": 'PRESS', "shift": True},
         {"properties": [("increment", -10)]}),
        ("file.filenum", {"type": 'NUMPAD_MINUS', "value": 'PRESS', "ctrl": True},
         {"properties": [("increment", -100)]}),
        *_template_items_context_menu("FILEBROWSER_MT_context_menu", {"type": 'RIGHTMOUSE', "value": 'PRESS'}),
    ])

    return keymap


def km_file_browser_main(params):
    items = []
    keymap = (
        "File Browser Main",
        {"space_type": 'FILE_BROWSER', "region_type": 'WINDOW'},
        {"items": items},
    )

    items.extend([
        ("file.execute", {"type": 'LEFTMOUSE', "value": 'DOUBLE_CLICK'},
         {"properties": [("need_active", True)]}),
        ("file.refresh", {"type": 'R', "value": 'PRESS', "ctrl": True}, None),
        ("file.select", {"type": 'LEFTMOUSE', "value": 'DOUBLE_CLICK'}, None),
        ("file.select", {"type": 'LEFTMOUSE', "value": 'CLICK'},
         {"properties": [("open", False), ("deselect_all", True)]}),
        ("file.select", {"type": 'LEFTMOUSE', "value": 'CLICK', "ctrl": True},
         {"properties": [("extend", True)]}),
        ("file.select", {"type": 'LEFTMOUSE', "value": 'CLICK', "shift": True,},
         {"properties": [("extend", True), ("fill", True), ("open", False)]}),
        ("file.select", {"type": 'RIGHTMOUSE', "value": 'CLICK', "shift": True},
         {"properties": [("extend", True), ("open", False)]}),
        ("file.select", {"type": 'RIGHTMOUSE', "value": 'CLICK', "alt": True},
         {"properties": [("extend", True), ("fill", True), ("open", False)]}),
        ("file.select_walk", {"type": 'UP_ARROW', "value": 'PRESS'},
         {"properties": [("direction", 'UP')]}),
        ("file.select_walk", {"type": 'UP_ARROW', "value": 'PRESS', "shift": True},
         {"properties": [("direction", 'UP'), ("extend", True)]}),
        ("file.select_walk", {"type": 'UP_ARROW', "value": 'PRESS', "shift": True, "ctrl": True},
         {"properties": [("direction", 'UP'), ("extend", True), ("fill", True)]}),
        ("file.select_walk", {"type": 'DOWN_ARROW', "value": 'PRESS'},
         {"properties": [("direction", 'DOWN')]}),
        ("file.select_walk", {"type": 'DOWN_ARROW', "value": 'PRESS', "shift": True},
         {"properties": [("direction", 'DOWN'), ("extend", True)]}),
        ("file.select_walk", {"type": 'DOWN_ARROW', "value": 'PRESS', "shift": True, "ctrl": True},
         {"properties": [("direction", 'DOWN'), ("extend", True), ("fill", True)]}),
        ("file.select_walk", {"type": 'LEFT_ARROW', "value": 'PRESS'},
         {"properties": [("direction", 'LEFT')]}),
        ("file.select_walk", {"type": 'LEFT_ARROW', "value": 'PRESS', "shift": True},
         {"properties": [("direction", 'LEFT'), ("extend", True)]}),
        ("file.select_walk", {"type": 'LEFT_ARROW', "value": 'PRESS', "shift": True, "ctrl": True},
         {"properties": [("direction", 'LEFT'), ("extend", True), ("fill", True)]}),
        ("file.select_walk", {"type": 'RIGHT_ARROW', "value": 'PRESS'},
         {"properties": [("direction", 'RIGHT')]}),
        ("file.select_walk", {"type": 'RIGHT_ARROW', "value": 'PRESS', "shift": True},
         {"properties": [("direction", 'RIGHT'), ("extend", True)]}),
        ("file.select_walk", {"type": 'RIGHT_ARROW', "value": 'PRESS', "shift": True, "ctrl": True},
         {"properties": [("direction", 'RIGHT'), ("extend", True), ("fill", True)]}),
        ("file.previous", {"type": 'BUTTON4MOUSE', "value": 'CLICK'}, None),
        ("file.next", {"type": 'BUTTON5MOUSE', "value": 'CLICK'}, None),
        ("file.select_all", {"type": 'A', "value": 'PRESS', "ctrl": True}, None),
        ("file.select_box", {"type": 'Q', "value": 'PRESS'}, None),
        ("file.select_box", {"type": 'EVT_TWEAK_L', "value": 'ANY'}, None),
        ("file.select_box", {"type": 'EVT_TWEAK_L', "value": 'ANY', "shift": True},
         {"properties": [("mode", 'ADD')]}),
        ("file.highlight", {"type": 'MOUSEMOVE', "value": 'ANY', "any": True}, None),
        ("file.sort_column_ui_context", {"type": 'LEFTMOUSE', "value": 'PRESS', "any": True}, None),
    ])

    return keymap


def km_file_browser_buttons(params):
    items = []
    keymap = (
        "File Browser Buttons",
        {"space_type": 'FILE_BROWSER', "region_type": 'WINDOW'},
        {"items": items},
    )

    items.extend([
        ("file.filenum", {"type": 'NUMPAD_PLUS', "value": 'PRESS'},
         {"properties": [("increment", 1)]}),
        ("file.filenum", {"type": 'NUMPAD_PLUS', "value": 'PRESS', "shift": True},
         {"properties": [("increment", 10)]}),
        ("file.filenum", {"type": 'NUMPAD_PLUS', "value": 'PRESS', "ctrl": True},
         {"properties": [("increment", 100)]}),
        ("file.filenum", {"type": 'NUMPAD_MINUS', "value": 'PRESS'},
         {"properties": [("increment", -1)]}),
        ("file.filenum", {"type": 'NUMPAD_MINUS', "value": 'PRESS', "shift": True},
         {"properties": [("increment", -10)]}),
        ("file.filenum", {"type": 'NUMPAD_MINUS', "value": 'PRESS', "ctrl": True},
         {"properties": [("increment", -100)]}),
    ])

    return keymap


def km_dopesheet_generic(params):
    items = []
    keymap = (
        "Dopesheet Generic",
        {"space_type": 'DOPESHEET_EDITOR', "region_type": 'WINDOW'},
        {"items": items},
    )

    items.extend([
        op_panel("TOPBAR_PT_name", {"type": 'RET', "value": 'PRESS'}, [("keep_open", False)]),
        ("wm.search_menu", {"type": 'TAB', "value": 'PRESS'}, None),
        ("wm.context_toggle", {"type": 'RIGHT_BRACKET', "value": 'PRESS', "ctrl": True},
         {"properties": [("data_path", 'space_data.show_region_ui')]}),
    ])

    return keymap


def km_dopesheet(params):
    items = []
    keymap = (
        "Dopesheet",
        {"space_type": 'DOPESHEET_EDITOR', "region_type": 'WINDOW'},
        {"items": items},
    )

    items.extend([
        *_template_items_animation(),
        ("action.clickselect", {"type": 'LEFTMOUSE', "value": 'PRESS'},
         {"properties": [("extend", False), ("deselect_all", True), ("column", False), ("channel", False)]}),
        ("action.clickselect", {"type": 'LEFTMOUSE', "value": 'PRESS', "alt": True},
         {"properties": [("extend", False), ("column", True), ("channel", False)]}),
        ("action.clickselect", {"type": 'LEFTMOUSE', "value": 'PRESS', "shift": True},
         {"properties": [("extend", True), ("column", False), ("channel", False)]}),
        ("action.clickselect", {"type": 'LEFTMOUSE', "value": 'PRESS', "shift": True, "alt": True},
         {"properties": [("extend", True), ("column", True), ("channel", False)]}),
        ("action.clickselect", {"type": 'LEFTMOUSE', "value": 'PRESS', "ctrl": True, "alt": True},
         {"properties": [("extend", False), ("column", False), ("channel", True)]}),
        ("action.clickselect", {"type": 'LEFTMOUSE', "value": 'PRESS', "shift": True, "ctrl": True, "alt": True},
         {"properties": [("extend", True), ("column", False), ("channel", True)]}),
        ("action.select_leftright", {"type": 'LEFTMOUSE', "value": 'PRESS', "shift": True, "ctrl": True},
         {"properties": [("mode", 'CHECK'), ("extend", True)]}),
        ("action.select_leftright", {"type": 'LEFT_BRACKET', "value": 'PRESS'},
         {"properties": [("mode", 'LEFT'), ("extend", False)]}),
        ("action.select_leftright", {"type": 'RIGHT_BRACKET', "value": 'PRESS'},
         {"properties": [("mode", 'RIGHT'), ("extend", False)]}),
        ("action.select_all", {"type": 'A', "value": 'PRESS', "ctrl": True}, {"properties": [("action", 'SELECT')]}),
        ("action.select_all", {"type": 'A', "value": 'PRESS', "ctrl": True, "shift": True}, {"properties": [("action", 'DESELECT')]}),
        ("action.select_all", {"type": 'I', "value": 'PRESS', "ctrl": True}, {"properties": [("action", 'INVERT')]}),
        ("action.select_box", {"type": 'Q', "value": 'PRESS'},
         {"properties": [("axis_range", False)]}),
        ("action.select_box", {"type": 'Q', "value": 'PRESS', "alt": True},
         {"properties": [("axis_range", True)]}),
        ("action.select_box", {"type": 'EVT_TWEAK_L', "value": 'ANY'},
         {"properties":[("tweak", True), ("axis_range", False), ("wait_for_input", False), ("mode", 'SET')]}),
        ("action.select_box", {"type": 'EVT_TWEAK_L', "value": 'ANY', "shift": True},
         {"properties":[("tweak", True), ("axis_range", False), ("wait_for_input", False), ("mode", 'ADD')]}),
        ("action.select_box", {"type": 'EVT_TWEAK_L', "value": 'ANY', "ctrl": True},
         {"properties":[("tweak", True), ("axis_range", False), ("wait_for_input", False), ("mode", 'SUB')]}),
        ("action.select_column", {"type": 'K', "value": 'PRESS'},
         {"properties": [("mode", 'KEYS')]}),
        ("action.select_column", {"type": 'K', "value": 'PRESS', "ctrl": True},
         {"properties": [("mode", 'CFRA')]}),
        ("action.select_column", {"type": 'K', "value": 'PRESS', "shift": True},
         {"properties": [("mode", 'MARKERS_COLUMN')]}),
        ("action.select_column", {"type": 'K', "value": 'PRESS', "alt": True},
         {"properties": [("mode", 'MARKERS_BETWEEN')]}),
        ("action.select_more", {"type": 'UP_ARROW', "value": 'PRESS', "ctrl": True}, None),
        ("action.select_less", {"type": 'DOWN_ARROW', "value": 'PRESS', "ctrl": True}, None),
        ("action.select_linked", {"type": 'RIGHT_BRACKET', "value": 'PRESS'}, None),
        ("action.frame_jump", {"type": 'G', "value": 'PRESS', "ctrl": True}, None),
        ("wm.context_menu_enum", {"type": 'X', "value": 'PRESS'},
         {"properties": [("data_path", 'space_data.auto_snap')]}),
        op_menu_pie("DOPESHEET_MT_snap_pie", {"type": 'X', "value": 'PRESS', "shift": True}),
        *_template_items_context_menu("DOPESHEET_MT_context_menu", {"type": 'RIGHTMOUSE', "value": 'PRESS'}),
        op_menu("DOPESHEET_MT_delete", {"type": 'BACK_SPACE', "value": 'PRESS'}),
        op_menu("DOPESHEET_MT_delete", {"type": 'DEL', "value": 'PRESS'}),
        ("action.duplicate_move", {"type": 'D', "value": 'PRESS', "ctrl": True}, None),
        ("action.keyframe_insert", {"type": 'S', "value": 'PRESS'}, None),
        ("action.copy", {"type": 'C', "value": 'PRESS', "ctrl": True}, None),
        ("action.paste", {"type": 'V', "value": 'PRESS', "ctrl": True}, None),
        ("action.paste", {"type": 'V', "value": 'PRESS', "shift": True, "ctrl": True},
         {"properties": [("flipped", True)]}),
        ("action.previewrange_set", {"type": 'P', "value": 'PRESS', "ctrl": True, "alt": True}, None),
        ("action.view_all", {"type": 'A', "value": 'PRESS'}, None),
        ("action.view_all", {"type": 'NDOF_BUTTON_FIT', "value": 'PRESS'}, None),
        ("action.view_selected", {"type": 'F', "value": 'PRESS'}, None),
        ("action.view_frame", {"type": 'NUMPAD_0', "value": 'PRESS'}, None),
        ("anim.channels_editable_toggle", {"type": 'LEFTMOUSE', "value": 'DOUBLE_CLICK'}, None),
        ("anim.channels_find", {"type": 'F', "value": 'PRESS', "ctrl": True}, None),
        ("transform.transform", {"type": 'W', "value": 'PRESS'},
         {"properties": [("mode", 'TIME_TRANSLATE')]}),
        ("transform.transform", {"type": 'EVT_TWEAK_L', "value": 'ANY'},
         {"properties": [("mode", 'TIME_TRANSLATE')]}),
        ("transform.transform", {"type": 'EVT_TWEAK_M', "value": 'ANY'},
         {"properties": [("mode", 'TIME_TRANSLATE')]}),
        ("transform.transform", {"type": 'E', "value": 'PRESS'},
         {"properties": [("mode", 'TIME_EXTEND')]}),
        ("transform.transform", {"type": 'R', "value": 'PRESS'},
         {"properties": [("mode", 'TIME_SCALE')]}),
        ("transform.transform", {"type": 'T', "value": 'PRESS', "shift": True},
         {"properties": [("mode", 'TIME_SLIDE')]}),
        ("wm.context_toggle", {"type": 'B', "value": 'PRESS'},
         {"properties": [("data_path", 'tool_settings.use_proportional_action')]}),
        ("marker.add", {"type": 'M', "value": 'PRESS'}, None),
        ("marker.rename", {"type": 'RET', "value": 'PRESS'}, None),
        ("anim.start_frame_set", {"type": 'LEFT_ARROW', "value": 'PRESS', "ctrl": True}, None),
        ("anim.end_frame_set", {"type": 'RIGHT_ARROW', "value": 'PRESS', "ctrl": True}, None),
    ])

    return keymap


def km_nla_generic(params):
    items = []
    keymap = (
        "NLA Generic",
        {"space_type": 'NLA_EDITOR', "region_type": 'WINDOW'},
        {"items": items},
    )

    items.extend([
        op_panel("TOPBAR_PT_name", {"type": 'RET', "value": 'PRESS'}, [("keep_open", False)]),
        ("wm.search_menu", {"type": 'TAB', "value": 'PRESS'}, None),
        *_template_items_animation(),
        ("nla.tweakmode_enter", {"type": 'LEFTMOUSE', "value": 'DOUBLE_CLICK'}, None),
        ("nla.tweakmode_exit", {"type": 'ESC', "value": 'PRESS'}, None),
        ("anim.channels_find", {"type": 'F', "value": 'PRESS', "ctrl": True}, None),
    ])

    return keymap


def km_nla_channels(params):
    items = []
    keymap = (
        "NLA Channels",
        {"space_type": 'NLA_EDITOR', "region_type": 'WINDOW'},
        {"items": items},
    )

    items.extend([
        ("nla.channels_click", {"type": 'LEFTMOUSE', "value": 'PRESS'},
         {"properties": [("extend", False)]}),
        ("nla.channels_click", {"type": 'LEFTMOUSE', "value": 'PRESS', "shift": True},
         {"properties": [("extend", True)]}),
        ("nla.tracks_delete", {"type": 'BACK_SPACE', "value": 'PRESS'}, None),
        ("nla.tracks_delete", {"type": 'DEL', "value": 'PRESS'}, None),
        *_template_items_context_menu("NLA_MT_channel_context_menu", {"type": 'RIGHTMOUSE', "value": 'PRESS'}),
    ])

    return keymap


def km_nla_editor(params):
    items = []
    keymap = (
        "NLA Editor",
        {"space_type": 'NLA_EDITOR', "region_type": 'WINDOW'},
        {"items": items},
    )

    items.extend([
        ("nla.click_select", {"type": 'LEFTMOUSE', "value": 'PRESS'},
         {"properties": [("extend", False), ("deselect_all", True)]}),
        ("nla.click_select", {"type": 'LEFTMOUSE', "value": 'PRESS', "shift": True},
         {"properties": [("extend", True)]}),
        ("nla.select_leftright", {"type": 'LEFTMOUSE', "value": 'PRESS', "shift": True, "ctrl": True},
         {"properties": [("mode", 'CHECK'), ("extend", True)]}),
        ("nla.select_leftright", {"type": 'LEFT_BRACKET', "value": 'PRESS'},
         {"properties": [("mode", 'LEFT'), ("extend", False)]}),
        ("nla.select_leftright", {"type": 'RIGHT_BRACKET', "value": 'PRESS'},
         {"properties": [("mode", 'RIGHT'), ("extend", False)]}),
        ("nla.select_all", {"type": 'A', "value": 'PRESS', "ctrl": True}, {"properties": [("action", 'SELECT')]}),
        ("nla.select_all", {"type": 'A', "value": 'PRESS', "ctrl": True, "shift": True}, {"properties": [("action", 'DESELECT')]}),
        ("nla.select_all", {"type": 'I', "value": 'PRESS', "ctrl": True}, {"properties": [("action", 'INVERT')]}),
        ("nla.select_box", {"type": 'Q', "value": 'PRESS'},
         {"properties": [("axis_range", False)]}),
        ("nla.select_box", {"type": 'Q', "value": 'PRESS', "alt": True},
         {"properties": [("axis_range", True)]}),
        ("nla.select_box", {"type": 'EVT_TWEAK_L', "value": 'ANY'},
         {"properties":[("tweak", True), ("mode", 'SET')]}),
        ("nla.select_box", {"type": 'EVT_TWEAK_L', "value": 'ANY', "shift": True},
         {"properties":[("tweak", True), ("mode", 'ADD')]}),
        ("nla.select_box", {"type": 'EVT_TWEAK_L', "value": 'ANY', "ctrl": True},
         {"properties":[("tweak", True), ("mode", 'SUB')]}),
        ("nla.view_all", {"type": 'A', "value": 'PRESS'}, None),
        ("nla.view_all", {"type": 'NDOF_BUTTON_FIT', "value": 'PRESS'}, None),
        ("nla.view_selected", {"type": 'F', "value": 'PRESS'}, None),
        ("nla.view_frame", {"type": 'NUMPAD_0', "value": 'PRESS'}, None),
        ("nla.meta_add", {"type": 'G', "value": 'PRESS', "ctrl": True}, None),
        ("nla.meta_remove", {"type": 'G', "value": 'PRESS', "ctrl": True, "alt": True}, None),
        ("nla.duplicate", {"type": 'D', "value": 'PRESS', "ctrl": True},
         {"properties": [("linked", False)]}),
        ("nla.duplicate", {"type": 'D', "value": 'PRESS', "ctrl": True, "alt": True},
         {"properties": [("linked", True)]}),
        ("nla.make_single_user", {"type": 'U', "value": 'PRESS'}, None),
        ("nla.delete", {"type": 'BACK_SPACE', "value": 'PRESS'}, None),
        ("nla.delete", {"type": 'DEL', "value": 'PRESS'}, None),
        ("nla.mute_toggle", {"type": 'M', "value": 'PRESS'}, None),
        ("nla.move_up", {"type": 'PAGE_UP', "value": 'PRESS'}, None),
        ("nla.move_down", {"type": 'PAGE_DOWN', "value": 'PRESS'}, None),
        ("transform.transform", {"type": 'W', "value": 'PRESS'},
         {"properties": [("mode", 'TRANSLATION')]}),
        ("transform.transform", {"type": 'EVT_TWEAK_L', "value": 'ANY'},
         {"properties": [("mode", 'TRANSLATION')]}),
        ("transform.transform", {"type": 'EVT_TWEAK_M', "value": 'ANY'},
         {"properties": [("mode", 'TRANSLATION')]}),
        ("transform.transform", {"type": 'E', "value": 'PRESS'},
         {"properties": [("mode", 'TIME_EXTEND')]}),
        ("transform.transform", {"type": 'R', "value": 'PRESS'},
         {"properties": [("mode", 'TIME_SCALE')]}),
        *_template_items_context_menu("NLA_MT_context_menu", {"type": 'RIGHTMOUSE', "value": 'PRESS'}),
        op_menu_pie("NLA_MT_snap_pie", {"type": 'X', "value": 'PRESS', "shift": True}),
        ("marker.add", {"type": 'M', "value": 'PRESS'}, None),
        ("marker.rename", {"type": 'RET', "value": 'PRESS'}, None),
    ])

    return keymap


def km_text_generic(params):
    items = []
    keymap = (
        "Text Generic",
        {"space_type": 'TEXT_EDITOR', "region_type": 'WINDOW'},
        {"items": items},
    )

    items.extend([
        ("text.start_find", {"type": 'F', "value": 'PRESS', "ctrl": True}, None),
        ("text.jump", {"type": 'J', "value": 'PRESS', "ctrl": True}, None),
        ("text.find", {"type": 'G', "value": 'PRESS', "ctrl": True}, None),
        ("text.replace", {"type": 'H', "value": 'PRESS', "ctrl": True}, None),
        ("wm.context_toggle", {"type": 'I', "value": 'PRESS', "ctrl": True},
         {"properties": [("data_path", 'space_data.show_region_ui')]}),
    ])

    return keymap


def km_text(params):
    items = []
    keymap = (
        "Text",
        {"space_type": 'TEXT_EDITOR', "region_type": 'WINDOW'},
        {"items": items},
    )

    items.extend([
        ("text.move", {"type": 'LEFT_ARROW', "value": 'PRESS', "ctrl": True},
         {"properties": [("type", 'LINE_BEGIN')]}),
        ("text.move", {"type": 'RIGHT_ARROW', "value": 'PRESS', "ctrl": True},
         {"properties": [("type", 'LINE_END')]}),
        ("text.move", {"type": 'UP_ARROW', "value": 'PRESS', "ctrl": True},
         {"properties": [("type", 'FILE_TOP')]}),
        ("text.move", {"type": 'DOWN_ARROW', "value": 'PRESS', "ctrl": True},
         {"properties": [("type", 'FILE_BOTTOM')]}),
        ("text.move", {"type": 'LEFT_ARROW', "value": 'PRESS', "alt": True},
         {"properties": [("type", 'PREVIOUS_WORD')]}),
        ("text.move", {"type": 'RIGHT_ARROW', "value": 'PRESS', "alt": True},
         {"properties": [("type", 'NEXT_WORD')]}),
        ("wm.context_cycle_int", {"type": 'WHEELUPMOUSE', "value": 'PRESS', "ctrl": True},
         {"properties": [("data_path", 'space_data.font_size'), ("reverse", False)]}),
        ("wm.context_cycle_int", {"type": 'WHEELDOWNMOUSE', "value": 'PRESS', "ctrl": True},
         {"properties": [("data_path", 'space_data.font_size'), ("reverse", True)]}),
        ("wm.context_cycle_int", {"type": 'NUMPAD_PLUS', "value": 'PRESS', "ctrl": True},
         {"properties": [("data_path", 'space_data.font_size'), ("reverse", False)]}),
        ("wm.context_cycle_int", {"type": 'NUMPAD_MINUS', "value": 'PRESS', "ctrl": True},
         {"properties": [("data_path", 'space_data.font_size'), ("reverse", True)]}),
        ("text.new", {"type": 'N', "value": 'PRESS', "ctrl": True}, None),
    ])

    items.extend([
        ("text.open", {"type": 'O', "value": 'PRESS', "alt": True}, None),
        ("text.reload", {"type": 'R', "value": 'PRESS', "alt": True}, None),
        ("text.save", {"type": 'S', "value": 'PRESS', "alt": True}, None),
        ("text.save_as", {"type": 'S', "value": 'PRESS', "shift": True, "ctrl": True, "alt": True}, None),
        ("text.run_script", {"type": 'P', "value": 'PRESS', "alt": True}, None),
        ("text.cut", {"type": 'X', "value": 'PRESS', "ctrl": True}, None),
        ("text.copy", {"type": 'C', "value": 'PRESS', "ctrl": True}, None),
        ("text.paste", {"type": 'V', "value": 'PRESS', "ctrl": True}, None),
        ("text.cut", {"type": 'DEL', "value": 'PRESS', "shift": True}, None),
        ("text.copy", {"type": 'INSERT', "value": 'PRESS', "ctrl": True}, None),
        ("text.paste", {"type": 'INSERT', "value": 'PRESS', "shift": True}, None),
        ("text.duplicate_line", {"type": 'D', "value": 'PRESS', "ctrl": True}, None),
        ("text.select_all", {"type": 'A', "value": 'PRESS', "ctrl": True}, None),
        ("text.select_line", {"type": 'A', "value": 'PRESS', "shift": True, "ctrl": True}, None),
        ("text.select_word", {"type": 'LEFTMOUSE', "value": 'DOUBLE_CLICK'}, None),
        ("text.move_lines", {"type": 'UP_ARROW', "value": 'PRESS', "shift": True, "ctrl": True},
         {"properties": [("direction", 'UP')]}),
        ("text.move_lines", {"type": 'DOWN_ARROW', "value": 'PRESS', "shift": True, "ctrl": True},
         {"properties": [("direction", 'DOWN')]}),
        ("text.indent_or_autocomplete", {"type": 'TAB', "value": 'PRESS'}, None),
        ("text.unindent", {"type": 'TAB', "value": 'PRESS', "shift": True}, None),
        ("text.uncomment", {"type": 'D', "value": 'PRESS', "shift": True, "ctrl": True}, None),
        ("text.move", {"type": 'HOME', "value": 'PRESS'},
         {"properties": [("type", 'LINE_BEGIN')]}),
        ("text.move", {"type": 'END', "value": 'PRESS'},
         {"properties": [("type", 'LINE_END')]}),
        ("text.move", {"type": 'E', "value": 'PRESS', "ctrl": True},
         {"properties": [("type", 'LINE_END')]}),
        ("text.move", {"type": 'E', "value": 'PRESS', "shift": True, "ctrl": True},
         {"properties": [("type", 'LINE_END')]}),
        ("text.move", {"type": 'LEFT_ARROW', "value": 'PRESS'},
         {"properties": [("type", 'PREVIOUS_CHARACTER')]}),
        ("text.move", {"type": 'RIGHT_ARROW', "value": 'PRESS'},
         {"properties": [("type", 'NEXT_CHARACTER')]}),
        ("text.move", {"type": 'LEFT_ARROW', "value": 'PRESS', "ctrl": True},
         {"properties": [("type", 'PREVIOUS_WORD')]}),
        ("text.move", {"type": 'RIGHT_ARROW', "value": 'PRESS', "ctrl": True},
         {"properties": [("type", 'NEXT_WORD')]}),
        ("text.move", {"type": 'UP_ARROW', "value": 'PRESS'},
         {"properties": [("type", 'PREVIOUS_LINE')]}),
        ("text.move", {"type": 'DOWN_ARROW', "value": 'PRESS'},
         {"properties": [("type", 'NEXT_LINE')]}),
        ("text.move", {"type": 'PAGE_UP', "value": 'PRESS'},
         {"properties": [("type", 'PREVIOUS_PAGE')]}),
        ("text.move", {"type": 'PAGE_DOWN', "value": 'PRESS'},
         {"properties": [("type", 'NEXT_PAGE')]}),
        ("text.move", {"type": 'HOME', "value": 'PRESS', "ctrl": True},
         {"properties": [("type", 'FILE_TOP')]}),
        ("text.move", {"type": 'END', "value": 'PRESS', "ctrl": True},
         {"properties": [("type", 'FILE_BOTTOM')]}),
        ("text.move_select", {"type": 'HOME', "value": 'PRESS', "shift": True},
         {"properties": [("type", 'LINE_BEGIN')]}),
        ("text.move_select", {"type": 'END', "value": 'PRESS', "shift": True},
         {"properties": [("type", 'LINE_END')]}),
        ("text.move_select", {"type": 'LEFT_ARROW', "value": 'PRESS', "shift": True},
         {"properties": [("type", 'PREVIOUS_CHARACTER')]}),
        ("text.move_select", {"type": 'RIGHT_ARROW', "value": 'PRESS', "shift": True},
         {"properties": [("type", 'NEXT_CHARACTER')]}),
        ("text.move_select", {"type": 'LEFT_ARROW', "value": 'PRESS', "shift": True, "ctrl": True},
         {"properties": [("type", 'PREVIOUS_WORD')]}),
        ("text.move_select", {"type": 'RIGHT_ARROW', "value": 'PRESS', "shift": True, "ctrl": True},
         {"properties": [("type", 'NEXT_WORD')]}),
        ("text.move_select", {"type": 'UP_ARROW', "value": 'PRESS', "shift": True},
         {"properties": [("type", 'PREVIOUS_LINE')]}),
        ("text.move_select", {"type": 'DOWN_ARROW', "value": 'PRESS', "shift": True},
         {"properties": [("type", 'NEXT_LINE')]}),
        ("text.move_select", {"type": 'PAGE_UP', "value": 'PRESS', "shift": True},
         {"properties": [("type", 'PREVIOUS_PAGE')]}),
        ("text.move_select", {"type": 'PAGE_DOWN', "value": 'PRESS', "shift": True},
         {"properties": [("type", 'NEXT_PAGE')]}),
        ("text.move_select", {"type": 'HOME', "value": 'PRESS', "shift": True, "ctrl": True},
         {"properties": [("type", 'FILE_TOP')]}),
        ("text.move_select", {"type": 'END', "value": 'PRESS', "shift": True, "ctrl": True},
         {"properties": [("type", 'FILE_BOTTOM')]}),
        ("text.delete", {"type": 'DEL', "value": 'PRESS'},
         {"properties": [("type", 'NEXT_CHARACTER')]}),
        ("text.delete", {"type": 'BACK_SPACE', "value": 'PRESS'},
         {"properties": [("type", 'PREVIOUS_CHARACTER')]}),
        ("text.delete", {"type": 'BACK_SPACE', "value": 'PRESS', "shift": True},
         {"properties": [("type", 'PREVIOUS_CHARACTER')]}),
        ("text.delete", {"type": 'DEL', "value": 'PRESS', "ctrl": True},
         {"properties": [("type", 'NEXT_WORD')]}),
        ("text.delete", {"type": 'BACK_SPACE', "value": 'PRESS', "ctrl": True},
         {"properties": [("type", 'PREVIOUS_WORD')]}),
        ("text.overwrite_toggle", {"type": 'INSERT', "value": 'PRESS'}, None),
        ("text.scroll_bar", {"type": 'LEFTMOUSE', "value": 'PRESS'}, None),
        ("text.scroll_bar", {"type": 'MIDDLEMOUSE', "value": 'PRESS'}, None),
        ("text.scroll", {"type": 'MIDDLEMOUSE', "value": 'PRESS'}, None),
        ("text.scroll", {"type": 'TRACKPADPAN', "value": 'ANY'}, None),
        ("text.selection_set", {"type": 'EVT_TWEAK_L', "value": 'ANY'}, None),
        ("text.cursor_set", {"type": 'LEFTMOUSE', "value": 'PRESS'}, None),
        ("text.selection_set", {"type": 'LEFTMOUSE', "value": 'PRESS', "shift": True}, None),
        ("text.scroll", {"type": 'WHEELUPMOUSE', "value": 'PRESS'},
         {"properties": [("lines", -1)]}),
        ("text.scroll", {"type": 'WHEELDOWNMOUSE', "value": 'PRESS'},
         {"properties": [("lines", 1)]}),
        ("text.line_break", {"type": 'RET', "value": 'PRESS'}, None),
        ("text.line_break", {"type": 'NUMPAD_ENTER', "value": 'PRESS'}, None),
        *_template_items_context_menu("TEXT_MT_context_menu", {"type": 'RIGHTMOUSE', "value": 'PRESS', "any": True}),
        ("text.line_number", {"type": 'TEXTINPUT', "value": 'ANY', "any": True}, None),
        ("text.insert", {"type": 'TEXTINPUT', "value": 'ANY', "any": True}, None),
    ])

    return keymap


def km_sequencercommon(_params):
    items = []
    keymap = (
        "SequencerCommon",
        {"space_type": 'SEQUENCE_EDITOR', "region_type": 'WINDOW'},
        {"items": items},
    )

    items.extend([
        op_panel("TOPBAR_PT_name", {"type": 'RET', "value": 'PRESS'}, [("keep_open", False)]),
        ("wm.context_toggle", {"type": 'RIGHT_BRACKET', "value": 'PRESS', "ctrl": True},
         {"properties": [("data_path", 'space_data.show_region_ui')]}),
    ])

    return keymap


def km_sequencer(params):
    items = []
    keymap = (
        "Sequencer",
        {"space_type": 'SEQUENCE_EDITOR', "region_type": 'WINDOW'},
        {"items": items},
    )

    items.extend([
        ("wm.search_menu", {"type": 'TAB', "value": 'PRESS'}, None),
        *_template_items_animation(),
        ("sequencer.select_all", {"type": 'A', "value": 'PRESS', "ctrl": True}, {"properties": [("action", 'SELECT')]}),
        ("sequencer.select_all", {"type": 'A', "value": 'PRESS', "ctrl": True, "shift": True}, {"properties": [("action", 'DESELECT')]}),
        ("sequencer.select_all", {"type": 'I', "value": 'PRESS', "ctrl": True}, {"properties": [("action", 'INVERT')]}),
        ("sequencer.split", {"type": 'B', "value": 'PRESS', "ctrl": True},
         {"properties": [("type", 'SOFT')]}),
        ("sequencer.mute", {"type": 'M', "value": 'PRESS'},
         {"properties": [("unselected", False)]}),
        ("sequencer.mute", {"type": 'M', "value": 'PRESS', "shift": True},
         {"properties": [("unselected", True)]}),
        ("sequencer.unmute", {"type": 'M', "value": 'PRESS', "alt": True},
         {"properties": [("unselected", False)]}),
        ("sequencer.unmute", {"type": 'M', "value": 'PRESS', "shift": True, "alt": True},
         {"properties": [("unselected", True)]}),
        ("sequencer.lock", {"type": 'L', "value": 'PRESS', "shift": True}, None),
        ("sequencer.unlock", {"type": 'L', "value": 'PRESS', "shift": True, "alt": True}, None),
        ("sequencer.reassign_inputs", {"type": 'R', "value": 'PRESS'}, None),
        ("sequencer.reload", {"type": 'R', "value": 'PRESS', "ctrl": True}, None),
        ("sequencer.reload", {"type": 'R', "value": 'PRESS', "shift": True, "alt": True},
         {"properties": [("adjust_length", True)]}),
        ("sequencer.offset_clear", {"type": 'O', "value": 'PRESS', "alt": True}, None),
        ("sequencer.duplicate_move", {"type": 'D', "value": 'PRESS', "ctrl": True}, None),
        ("sequencer.delete", {"type": 'BACK_SPACE', "value": 'PRESS'}, None),
        ("sequencer.delete", {"type": 'DEL', "value": 'PRESS'}, None),
        ("sequencer.copy", {"type": 'C', "value": 'PRESS', "ctrl": True}, None),
        ("sequencer.paste", {"type": 'V', "value": 'PRESS', "ctrl": True}, None),
        ("sequencer.images_separate", {"type": 'Y', "value": 'PRESS'}, None),
        ("sequencer.meta_toggle", {"type": 'LEFTMOUSE', "value": 'DOUBLE_CLICK'}, None),
        ("sequencer.meta_make", {"type": 'G', "value": 'PRESS', "ctrl": True}, None),
        ("sequencer.meta_separate", {"type": 'G', "value": 'PRESS', "ctrl": True, "alt": True}, None),
        ("sequencer.view_all", {"type": 'A', "value": 'PRESS'}, None),
        ("sequencer.view_all", {"type": 'NDOF_BUTTON_FIT', "value": 'PRESS'}, None),
        ("sequencer.view_selected", {"type": 'F', "value": 'PRESS'}, None),
        ("sequencer.view_frame", {"type": 'NUMPAD_0', "value": 'PRESS'}, None),
        ("sequencer.strip_jump", {"type": 'PAGE_UP', "value": 'PRESS'},
         {"properties": [("next", True), ("center", False)]}),
        ("sequencer.strip_jump", {"type": 'PAGE_DOWN', "value": 'PRESS'},
         {"properties": [("next", False), ("center", False)]}),
        ("sequencer.strip_jump", {"type": 'PAGE_UP', "value": 'PRESS', "alt": True},
         {"properties": [("next", True), ("center", True)]}),
        ("sequencer.strip_jump", {"type": 'PAGE_DOWN', "value": 'PRESS', "alt": True},
         {"properties": [("next", False), ("center", True)]}),
        ("sequencer.swap", {"type": 'LEFT_ARROW', "value": 'PRESS', "alt": True},
         {"properties": [("side", 'LEFT')]}),
        ("sequencer.swap", {"type": 'RIGHT_ARROW', "value": 'PRESS', "alt": True},
         {"properties": [("side", 'RIGHT')]}),
        ("sequencer.gap_remove", {"type": 'BACK_SPACE', "value": 'PRESS'},
         {"properties": [("all", False)]}),
        ("sequencer.gap_remove", {"type": 'BACK_SPACE', "value": 'PRESS', "shift": True},
         {"properties": [("all", True)]}),
        ("sequencer.gap_insert", {"type": 'EQUAL', "value": 'PRESS', "shift": True}, None),
        ("sequencer.snap", {"type": 'X', "value": 'PRESS'}, None),
        ("sequencer.swap_inputs", {"type": 'S', "value": 'PRESS', "alt": True}, None),
        *(
            (("sequencer.split_multicam",
              {"type": NUMBERS_1[i], "value": 'PRESS'},
              {"properties": [("camera", i + 1)]})
             for i in range(10)
             )
        ),
        ("sequencer.select", {"type": 'LEFTMOUSE', "value": 'PRESS'},
         {"properties": [("extend", False), ("deselect_all", True), ("linked_handle", False), ("left_right", 'NONE'), ("linked_time", False)]}),
        ("sequencer.select", {"type": 'LEFTMOUSE', "value": 'PRESS', "shift": True},
         {"properties": [("extend", True), ("linked_handle", False), ("left_right", 'NONE'), ("linked_time", False)]}),
        ("sequencer.select", {"type": 'LEFTMOUSE', "value": 'PRESS', "alt": True},
         {"properties": [("extend", False), ("linked_handle", True), ("left_right", 'NONE'), ("linked_time", False)]}),
        ("sequencer.select", {"type": 'LEFTMOUSE', "value": 'PRESS', "shift": True, "alt": True},
         {"properties": [("extend", True), ("linked_handle", True), ("left_right", 'NONE'), ("linked_time", False)]}),
        ("sequencer.select", {"type": 'LEFTMOUSE', "value": 'PRESS', "ctrl": True},
         {"properties": [("extend", False), ("linked_handle", False), ("left_right", 'MOUSE'), ("linked_time", True)]}),
        ("sequencer.select", {"type": 'LEFTMOUSE', "value": 'PRESS', "shift": True, "ctrl": True},
         {"properties": [("extend", True), ("linked_handle", False), ("left_right", 'NONE'), ("linked_time", True)]}),
        ("sequencer.select_more", {"type": 'UP_ARROW', "value": 'PRESS'}, None),
        ("sequencer.select_less", {"type": 'DOWN_ARROW', "value": 'PRESS'}, None),
        ("sequencer.select_linked_pick", {"type": 'RIGHT_BRACKET', "value": 'PRESS'},
         {"properties": [("extend", False)]}),
        ("sequencer.select_linked_pick", {"type": 'RIGHT_BRACKET', "value": 'PRESS', "shift": True},
         {"properties": [("extend", True)]}),
        ("sequencer.select_linked", {"type": 'RIGHT_BRACKET', "value": 'PRESS', "ctrl": True}, None),
        ("sequencer.select_box", {"type": 'EVT_TWEAK_L', "value": 'ANY'},
         {"properties":[("tweak", True), ("mode", 'SET')]}),
        ("sequencer.select_box", {"type": 'EVT_TWEAK_L', "value": 'ANY', "shift": True},
         {"properties":[("tweak", True), ("mode", 'ADD')]}),
        ("sequencer.select_box", {"type": 'EVT_TWEAK_L', "value": 'ANY', "ctrl": True},
         {"properties":[("tweak", True), ("mode", 'SUB')]}),
        ("sequencer.select_grouped", {"type": 'G', "value": 'PRESS', "shift": True}, None),
        ("sequencer.slip", {"type": 'R', "value": 'PRESS'}, None),
        ("wm.context_set_int", {"type": 'O', "value": 'PRESS'},
         {"properties": [("data_path", 'scene.sequence_editor.overlay_frame'), ("value", 0)]}),
        ("transform.seq_slide", {"type": 'W', "value": 'PRESS'}, None),
        ("transform.seq_slide", {"type": 'EVT_TWEAK_L', "value": 'ANY'}, None),
        ("transform.seq_slide", {"type": 'EVT_TWEAK_M', "value": 'ANY'}, None),
        ("transform.transform", {"type": 'E', "value": 'PRESS'},
         {"properties": [("mode", 'TIME_EXTEND')]}),
        *_template_items_context_menu("SEQUENCER_MT_context_menu", {"type": 'RIGHTMOUSE', "value": 'PRESS'}),
        ("marker.add", {"type": 'M', "value": 'PRESS'}, None),
        ("marker.rename", {"type": 'RET', "value": 'PRESS'}, None),
        # Tools
        op_tool_cycle("builtin.select_box", {"type": 'Q', "value": 'PRESS'}),
        op_tool_cycle("builtin.blade", {"type": 'B', "value": 'PRESS'}),
    ])

    return keymap


def km_sequencerpreview(params):
    items = []
    keymap = (
        "SequencerPreview",
        {"space_type": 'SEQUENCE_EDITOR', "region_type": 'WINDOW'},
        {"items": items},
    )

    items.extend([
        ("wm.search_menu", {"type": 'TAB', "value": 'PRESS'}, None),
        ("sequencer.view_all_preview", {"type": 'A', "value": 'PRESS'}, None),
        ("sequencer.view_all_preview", {"type": 'NDOF_BUTTON_FIT', "value": 'PRESS'}, None),
        ("sequencer.view_ghost_border", {"type": 'O', "value": 'PRESS'}, None),
        ("sequencer.view_zoom_ratio", {"type": 'NUMPAD_1', "value": 'PRESS'},
         {"properties": [("ratio", 1.0)]}),
        ("sequencer.sample", {"type": 'LEFTMOUSE', "value": 'PRESS'}, None),
    ])

    return keymap


def km_console(params):
    items = []
    keymap = (
        "Console",
        {"space_type": 'CONSOLE', "region_type": 'WINDOW'},
        {"items": items},
    )

    items.extend([
        ("console.move", {"type": 'LEFT_ARROW', "value": 'PRESS', "ctrl": True},
         {"properties": [("type", 'PREVIOUS_WORD')]}),
        ("console.move", {"type": 'RIGHT_ARROW', "value": 'PRESS', "ctrl": True},
         {"properties": [("type", 'NEXT_WORD')]}),
        ("console.move", {"type": 'HOME', "value": 'PRESS'},
         {"properties": [("type", 'LINE_BEGIN')]}),
        ("console.move", {"type": 'END', "value": 'PRESS'},
         {"properties": [("type", 'LINE_END')]}),
        ("wm.context_cycle_int", {"type": 'WHEELUPMOUSE', "value": 'PRESS', "ctrl": True},
         {"properties": [("data_path", 'space_data.font_size'), ("reverse", False)]}),
        ("wm.context_cycle_int", {"type": 'WHEELDOWNMOUSE', "value": 'PRESS', "ctrl": True},
         {"properties": [("data_path", 'space_data.font_size'), ("reverse", True)]}),
        ("wm.context_cycle_int", {"type": 'NUMPAD_PLUS', "value": 'PRESS', "ctrl": True},
         {"properties": [("data_path", 'space_data.font_size'), ("reverse", False)]}),
        ("wm.context_cycle_int", {"type": 'NUMPAD_MINUS', "value": 'PRESS', "ctrl": True},
         {"properties": [("data_path", 'space_data.font_size'), ("reverse", True)]}),
        ("console.move", {"type": 'LEFT_ARROW', "value": 'PRESS'},
         {"properties": [("type", 'PREVIOUS_CHARACTER')]}),
        ("console.move", {"type": 'RIGHT_ARROW', "value": 'PRESS'},
         {"properties": [("type", 'NEXT_CHARACTER')]}),
        ("console.history_cycle", {"type": 'UP_ARROW', "value": 'PRESS'},
         {"properties": [("reverse", True)]}),
        ("console.history_cycle", {"type": 'DOWN_ARROW', "value": 'PRESS'},
         {"properties": [("reverse", False)]}),
        ("console.delete", {"type": 'DEL', "value": 'PRESS'},
         {"properties": [("type", 'NEXT_CHARACTER')]}),
        ("console.delete", {"type": 'BACK_SPACE', "value": 'PRESS'},
         {"properties": [("type", 'PREVIOUS_CHARACTER')]}),
        ("console.delete", {"type": 'BACK_SPACE', "value": 'PRESS', "shift": True},
         {"properties": [("type", 'PREVIOUS_CHARACTER')]}),
        ("console.delete", {"type": 'DEL', "value": 'PRESS', "ctrl": True},
         {"properties": [("type", 'NEXT_WORD')]}),
        ("console.delete", {"type": 'BACK_SPACE', "value": 'PRESS', "ctrl": True},
         {"properties": [("type", 'PREVIOUS_WORD')]}),
        ("console.clear_line", {"type": 'RET', "value": 'PRESS', "shift": True}, None),
        ("console.clear_line", {"type": 'NUMPAD_ENTER', "value": 'PRESS', "shift": True}, None),
        ("console.execute", {"type": 'RET', "value": 'PRESS'},
         {"properties": [("interactive", True)]}),
        ("console.execute", {"type": 'NUMPAD_ENTER', "value": 'PRESS'},
         {"properties": [("interactive", True)]}),
        ("console.copy_as_script", {"type": 'C', "value": 'PRESS', "shift": True, "ctrl": True}, None),
        ("console.copy", {"type": 'C', "value": 'PRESS', "ctrl": True}, None),
        ("console.paste", {"type": 'V', "value": 'PRESS', "ctrl": True}, None),
        ("console.select_set", {"type": 'LEFTMOUSE', "value": 'PRESS'}, None),
        ("console.select_word", {"type": 'LEFTMOUSE', "value": 'DOUBLE_CLICK'}, None),
        ("console.insert", {"type": 'TAB', "value": 'PRESS', "ctrl": True},
         {"properties": [("text", '\t')]}),
        ("console.indent_or_autocomplete", {"type": 'TAB', "value": 'PRESS'}, None),
        ("console.unindent", {"type": 'TAB', "value": 'PRESS', "shift": True}, None),
        *_template_items_context_menu("CONSOLE_MT_context_menu", {"type": 'RIGHTMOUSE', "value": 'PRESS'}),
        ("console.insert", {"type": 'TEXTINPUT', "value": 'ANY', "any": True}, None),
    ])

    return keymap


def km_clip(params):
    items = []
    keymap = (
        "Clip",
        {"space_type": 'CLIP_EDITOR', "region_type": 'WINDOW'},
        {"items": items},
    )

    items.extend([
        op_panel("TOPBAR_PT_name", {"type": 'RET', "value": 'PRESS'}, [("keep_open", False)]),
        ("wm.search_menu", {"type": 'TAB', "value": 'PRESS'}, None),
        ("clip.open", {"type": 'O', "value": 'PRESS', "alt": True}, None),
        ("clip.track_markers", {"type": 'LEFT_ARROW', "value": 'PRESS', "alt": True},
         {"properties": [("backwards", True), ("sequence", False)]}),
        ("clip.track_markers", {"type": 'RIGHT_ARROW', "value": 'PRESS', "alt": True},
         {"properties": [("backwards", False), ("sequence", False)]}),
        ("clip.track_markers", {"type": 'T', "value": 'PRESS', "ctrl": True},
         {"properties": [("backwards", False), ("sequence", True)]}),
        ("clip.track_markers", {"type": 'T', "value": 'PRESS', "shift": True, "ctrl": True},
         {"properties": [("backwards", True), ("sequence", True)]}),
        ("wm.context_toggle_enum", {"type": 'TAB', "value": 'PRESS'},
         {"properties": [("data_path", 'space_data.mode'), ("value_1", 'TRACKING'), ("value_2", 'MASK')]}),
        ("clip.solve_camera", {"type": 'S', "value": 'PRESS', "shift": True}, None),
        ("clip.prefetch", {"type": 'P', "value": 'PRESS'}, None),
    ])

    return keymap


def km_clip_editor(params):
    items = []
    keymap = (
        "Clip Editor",
        {"space_type": 'CLIP_EDITOR', "region_type": 'WINDOW'},
        {"items": items},
    )

    items.extend([
        ("wm.search_menu", {"type": 'TAB', "value": 'PRESS'}, None),
        ("clip.view_pan", {"type": 'MIDDLEMOUSE', "value": 'PRESS'}, None),
        ("clip.view_pan", {"type": 'MIDDLEMOUSE', "value": 'PRESS', "shift": True}, None),
        ("clip.view_pan", {"type": 'TRACKPADPAN', "value": 'ANY'}, None),
        ("clip.view_zoom", {"type": 'MIDDLEMOUSE', "value": 'PRESS', "ctrl": True}, None),
        ("clip.view_zoom", {"type": 'TRACKPADZOOM', "value": 'ANY'}, None),
        ("clip.view_zoom", {"type": 'TRACKPADPAN', "value": 'ANY', "ctrl": True}, None),
        ("clip.view_zoom_in", {"type": 'WHEELINMOUSE', "value": 'PRESS'}, None),
        ("clip.view_zoom_out", {"type": 'WHEELOUTMOUSE', "value": 'PRESS'}, None),
        ("clip.view_zoom_in", {"type": 'WHEELINMOUSE', "value": 'PRESS', "alt": True}, None),
        ("clip.view_zoom_out", {"type": 'WHEELOUTMOUSE', "value": 'PRESS', "alt": True}, None),
        ("clip.view_zoom_in", {"type": 'NUMPAD_PLUS', "value": 'PRESS'}, None),
        ("clip.view_zoom_out", {"type": 'NUMPAD_MINUS', "value": 'PRESS'}, None),
        ("clip.view_zoom_ratio", {"type": 'NUMPAD_8', "value": 'PRESS', "ctrl": True},
         {"properties": [("ratio", 8.0)]}),
        ("clip.view_zoom_ratio", {"type": 'NUMPAD_4', "value": 'PRESS', "ctrl": True},
         {"properties": [("ratio", 4.0)]}),
        ("clip.view_zoom_ratio", {"type": 'NUMPAD_2', "value": 'PRESS', "ctrl": True},
         {"properties": [("ratio", 2.0)]}),
        ("clip.view_zoom_ratio", {"type": 'NUMPAD_8', "value": 'PRESS', "shift": True},
         {"properties": [("ratio", 8.0)]}),
        ("clip.view_zoom_ratio", {"type": 'NUMPAD_4', "value": 'PRESS', "shift": True},
         {"properties": [("ratio", 4.0)]}),
        ("clip.view_zoom_ratio", {"type": 'NUMPAD_2', "value": 'PRESS', "shift": True},
         {"properties": [("ratio", 2.0)]}),
        ("clip.view_zoom_ratio", {"type": 'NUMPAD_1', "value": 'PRESS'},
         {"properties": [("ratio", 1.0)]}),
        ("clip.view_zoom_ratio", {"type": 'NUMPAD_2', "value": 'PRESS'},
         {"properties": [("ratio", 0.5)]}),
        ("clip.view_zoom_ratio", {"type": 'NUMPAD_4', "value": 'PRESS'},
         {"properties": [("ratio", 0.25)]}),
        ("clip.view_zoom_ratio", {"type": 'NUMPAD_8', "value": 'PRESS'},
         {"properties": [("ratio", 0.125)]}),
        ("clip.view_all", {"type": 'A', "value": 'PRESS'}, None),
        ("clip.view_selected", {"type": 'F', "value": 'PRESS'}, None),
        ("clip.view_all", {"type": 'NDOF_BUTTON_FIT', "value": 'PRESS'}, None),
        ("clip.view_ndof", {"type": 'NDOF_MOTION', "value": 'ANY'}, None),
        ("clip.frame_jump", {"type": 'LEFT_ARROW', "value": 'PRESS', "shift": True, "ctrl": True},
         {"properties": [("position", 'PATHSTART')]}),
        ("clip.frame_jump", {"type": 'RIGHT_ARROW', "value": 'PRESS', "shift": True, "ctrl": True},
         {"properties": [("position", 'PATHEND')]}),
        ("clip.frame_jump", {"type": 'LEFT_ARROW', "value": 'PRESS', "shift": True, "alt": True},
         {"properties": [("position", 'FAILEDPREV')]}),
        ("clip.frame_jump", {"type": 'RIGHT_ARROW', "value": 'PRESS', "shift": True, "alt": True},
         {"properties": [("position", 'PATHSTART')]}),
        ("clip.change_frame", {"type": 'LEFTMOUSE', "value": 'PRESS'}, None),
        ("clip.select", {"type": 'LEFTMOUSE', "value": 'PRESS'},
         {"properties": [("extend", False), ("deselect_all", True)]}),
        ("clip.select", {"type": 'LEFTMOUSE', "value": 'PRESS', "shift": True},
         {"properties": [("extend", True)]}),
        ("clip.select_box", {"type": 'Q', "value": 'PRESS'}, None),
        ("clip.select_all", {"type": 'A', "value": 'PRESS', "ctrl": True}, {"properties": [("action", 'SELECT')]}),
        ("clip.select_all", {"type": 'A', "value": 'PRESS', "ctrl": True, "shift": True}, {"properties": [("action", 'DESELECT')]}),
        ("clip.select_all", {"type": 'I', "value": 'PRESS', "ctrl": True}, {"properties": [("action", 'INVERT')]}),
        op_menu("CLIP_MT_select_grouped", {"type": 'G', "value": 'PRESS', "shift": True}),
        ("clip.add_marker_slide", {"type": 'LEFTMOUSE', "value": 'PRESS', "ctrl": True}, None),
        ("clip.delete_marker", {"type": 'BACK_SPACE', "value": 'PRESS', "shift": True}, None),
        ("clip.delete_marker", {"type": 'DEL', "value": 'PRESS', "shift": True}, None),
        ("clip.slide_marker", {"type": 'LEFTMOUSE', "value": 'PRESS'}, None),
        ("clip.disable_markers", {"type": 'D', "value": 'PRESS', "shift": True},
         {"properties": [("action", 'TOGGLE')]}),
        ("clip.delete_track", {"type": 'BACK_SPACE', "value": 'PRESS'}, None),
        ("clip.delete_track", {"type": 'DEL', "value": 'PRESS'}, None),
        ("clip.lock_tracks", {"type": 'L', "value": 'PRESS', "ctrl": True},
         {"properties": [("action", 'LOCK')]}),
        ("clip.lock_tracks", {"type": 'L', "value": 'PRESS', "alt": True},
         {"properties": [("action", 'UNLOCK')]}),
        ("clip.hide_tracks", {"type": 'H', "value": 'PRESS', "ctrl": True},
         {"properties": [("unselected", False)]}),
        ("clip.hide_tracks", {"type": 'H', "value": 'PRESS', "shift": True},
         {"properties": [("unselected", True)]}),
        ("clip.hide_tracks_clear", {"type": 'H', "value": 'PRESS', "alt": True}, None),
        ("clip.slide_plane_marker", {"type": 'LEFTMOUSE', "value": 'PRESS'}, None),
        ("clip.keyframe_insert", {"type": 'S', "value": 'PRESS'}, None),
        ("clip.keyframe_delete", {"type": 'S', "value": 'PRESS', "alt": True}, None),
        ("clip.join_tracks", {"type": 'J', "value": 'PRESS', "ctrl": True}, None),
        *_template_items_context_menu("CLIP_MT_tracking_context_menu", {"type": 'RIGHTMOUSE', "value": 'PRESS'}),
        ("wm.context_toggle", {"type": 'L', "value": 'PRESS'},
         {"properties": [("data_path", 'space_data.lock_selection')]}),
        ("wm.context_toggle", {"type": 'D', "value": 'PRESS', "alt": True},
         {"properties": [("data_path", 'space_data.show_disabled')]}),
        ("wm.context_toggle", {"type": 'S', "value": 'PRESS', "alt": True},
         {"properties": [("data_path", 'space_data.show_marker_search')]}),
        ("wm.context_toggle", {"type": 'M', "value": 'PRESS'},
         {"properties": [("data_path", 'space_data.use_mute_footage')]}),
        ("transform.translate", {"type": 'W', "value": 'PRESS'}, None),
        ("transform.translate", {"type": 'EVT_TWEAK_L', "value": 'ANY'}, None),
        ("transform.resize", {"type": 'R', "value": 'PRESS'}, None),
        ("transform.rotate", {"type": 'E', "value": 'PRESS'}, None),
        ("clip.clear_track_path", {"type": 'T', "value": 'PRESS', "alt": True},
         {"properties": [("action", 'REMAINED'), ("clear_active", False)]}),
        ("clip.clear_track_path", {"type": 'T', "value": 'PRESS', "shift": True},
         {"properties": [("action", 'UPTO'), ("clear_active", False)]}),
        ("clip.clear_track_path", {"type": 'T', "value": 'PRESS', "shift": True, "alt": True},
         {"properties": [("action", 'ALL'), ("clear_active", False)]}),
        op_menu_pie("CLIP_MT_pivot_pie", {"type": 'PERIOD', "value": 'PRESS'}),
        ("clip.copy_tracks", {"type": 'C', "value": 'PRESS', "ctrl": True}, None),
        ("clip.paste_tracks", {"type": 'V', "value": 'PRESS', "ctrl": True}, None),
    ])

    return keymap


def km_clip_graph_editor(params):
    items = []
    keymap = (
        "Clip Graph Editor",
        {"space_type": 'CLIP_EDITOR', "region_type": 'WINDOW'},
        {"items": items},
    )

    items.extend([
        op_panel("TOPBAR_PT_name", {"type": 'RET', "value": 'PRESS'}, [("keep_open", False)]),
        ("wm.search_menu", {"type": 'TAB', "value": 'PRESS'}, None),
        ("clip.graph_select", {"type": 'LEFTMOUSE', "value": 'PRESS'},
         {"properties": [("extend", False)]}),
        ("clip.graph_select", {"type": 'LEFTMOUSE', "value": 'PRESS', "shift": True},
         {"properties": [("extend", True)]}),
        ("clip.graph_select_box", {"type": 'Q', "value": 'PRESS'}, None),
        ("clip.graph_select_all", {"type": 'A', "value": 'PRESS', "ctrl": True}, None),
        # ("clip.graph_select_all", {"type": 'A', "value": 'PRESS', "ctrl": True}, {"properties": [("action", 'DESELECT')]}),
        # ("clip.graph_select_all", {"type": 'I', "value": 'PRESS', "ctrl": True}, {"properties": [("action", 'INVERT')]}),
        ("clip.graph_delete_curve", {"type": 'BACK_SPACE', "value": 'PRESS'}, None),
        ("clip.graph_delete_curve", {"type": 'DEL', "value": 'PRESS'}, None),
        ("clip.graph_delete_knot", {"type": 'BACK_SPACE', "value": 'PRESS', "shift": True}, None),
        ("clip.graph_delete_knot", {"type": 'DEL', "value": 'PRESS', "shift": True}, None),
        ("clip.graph_view_all", {"type": 'A', "value": 'PRESS'}, None),
        ("clip.graph_view_all", {"type": 'NDOF_BUTTON_FIT', "value": 'PRESS'}, None),
        ("clip.graph_center_current_frame", {"type": 'NUMPAD_0', "value": 'PRESS'}, None),
        ("wm.context_toggle", {"type": 'L', "value": 'PRESS'},
         {"properties": [("data_path", 'space_data.lock_time_cursor')]}),
        ("clip.clear_track_path", {"type": 'T', "value": 'PRESS', "alt": True},
         {"properties": [("action", 'REMAINED'), ("clear_active", True)]}),
        ("clip.clear_track_path", {"type": 'T', "value": 'PRESS', "shift": True},
         {"properties": [("action", 'UPTO'), ("clear_active", True)]}),
        ("clip.clear_track_path", {"type": 'T', "value": 'PRESS', "shift": True, "alt": True},
         {"properties": [("action", 'ALL'), ("clear_active", True)]}),
        ("clip.graph_disable_markers", {"type": 'D', "value": 'PRESS', "shift": True},
         {"properties": [("action", 'TOGGLE')]}),
        ("transform.translate", {"type": 'W', "value": 'PRESS'}, None),
        ("transform.translate", {"type": 'EVT_TWEAK_L', "value": 'ANY'}, None),
        ("transform.resize", {"type": 'R', "value": 'PRESS'}, None),
        ("transform.rotate", {"type": 'E', "value": 'PRESS'}, None),
    ])

    return keymap


def km_clip_dopesheet_editor(_params):
    items = []
    keymap = (
        "Clip Dopesheet Editor",
        {"space_type": 'CLIP_EDITOR', "region_type": 'WINDOW'},
        {"items": items},
    )

    items.extend([
        ("wm.search_menu", {"type": 'TAB', "value": 'PRESS'}, None),
        ("clip.dopesheet_select_channel", {"type": 'LEFTMOUSE', "value": 'PRESS'},
         {"properties": [("extend", True)]}),
        ("clip.dopesheet_view_all", {"type": 'HOME', "value": 'PRESS'}, None),
        ("clip.dopesheet_view_all", {"type": 'NDOF_BUTTON_FIT', "value": 'PRESS'}, None),
    ])

    return keymap


# ------------------------------------------------------------------------------
# Animation


def km_frames(params):
    items = []
    keymap = (
        "Frames",
        {"space_type": 'EMPTY', "region_type": 'WINDOW'},
        {"items": items},
    )

    items.extend([
        # Frame offsets
        ("screen.frame_jump", {"type": 'MEDIA_LAST', "value": 'PRESS'},
         {"properties": [("end", True)]}),
        ("screen.frame_jump", {"type": 'MEDIA_FIRST', "value": 'PRESS'},
         {"properties": [("end", False)]}),
        ("screen.animation_play", {"type": 'SPACE', "value": 'PRESS'}, None),
        ("screen.animation_cancel", {"type": 'ESC', "value": 'PRESS'}, None),
        ("screen.animation_play", {"type": 'MEDIA_PLAY', "value": 'PRESS'}, None),
        ("screen.animation_cancel", {"type": 'MEDIA_STOP', "value": 'PRESS'}, None),
    ])

    return keymap


def km_animation(params):
    items = []
    keymap = (
        "Animation",
        {"space_type": 'EMPTY', "region_type": 'WINDOW'},
        {"items": items},
    )

    items.extend([
        ("wm.context_toggle", {"type": 'T', "value": 'PRESS', "ctrl": True},
         {"properties": [("data_path", 'space_data.show_seconds')]}),
    ])

    return keymap


def km_animation_channels(params):
    items = []
    keymap = (
        "Animation Channels",
        {"space_type": 'EMPTY', "region_type": 'WINDOW'},
        {"items": items},
    )


    items.extend([
        # Click select.
        ("anim.channels_click", {"type": 'LEFTMOUSE', "value": 'PRESS'}, None),
        ("anim.channels_click", {"type": 'LEFTMOUSE', "value": 'PRESS', "shift": True},
         {"properties": [("extend", True)]}),
        ("anim.channels_click", {"type": 'LEFTMOUSE', "value": 'PRESS', "shift": True, "ctrl": True},
         {"properties": [("children_only", True)]}),
        # Rename.
        ("anim.channels_rename", {"type": 'RET', "value": 'PRESS'}, None),
        ("anim.channels_rename", {"type": 'LEFTMOUSE', "value": 'DOUBLE_CLICK'}, None),
        # Select keys.
        ("anim.channel_select_keys", {"type": 'LEFTMOUSE', "value": 'DOUBLE_CLICK'}, None),
        ("anim.channel_select_keys", {"type": 'LEFTMOUSE', "value": 'DOUBLE_CLICK', "shift": True},
         {"properties": [("extend", True)]}),
        # Find (setting the name filter).
        ("anim.channels_find", {"type": 'F', "value": 'PRESS', "ctrl": True}, None),
        # Selection.
        ("anim.channels_select_all", {"type": 'A', "value": 'PRESS', "ctrl": True}, {"properties": [("action", 'SELECT')]}),
        ("anim.channels_select_all", {"type": 'A', "value": 'PRESS', "ctrl": True, "shift": True}, {"properties": [("action", 'DESELECT')]}),
        ("anim.channels_select_all", {"type": 'I', "value": 'PRESS', "ctrl": True}, {"properties": [("action", 'INVERT')]}),
        ("anim.channels_select_box", {"type": 'EVT_TWEAK_L', "value": 'ANY'}, None),
        ("anim.channels_select_box", {"type": 'EVT_TWEAK_L', "value": 'ANY', "shift": True,},
         {"properties": [("extend", True)]}),
        ("anim.channels_select_box", {"type": 'EVT_TWEAK_L', "value": 'ANY', "ctrl": True,},
         {"properties": [("deselect", True)]}),
        # Delete.
        ("anim.channels_delete", {"type": 'BACK_SPACE', "value": 'PRESS'}, None),
        ("anim.channels_delete", {"type": 'DEL', "value": 'PRESS'}, None),
        # Settings.
        ("anim.channels_setting_toggle", {"type": 'W', "value": 'PRESS', "shift": True}, None),
        ("anim.channels_setting_enable", {"type": 'W', "value": 'PRESS', "shift": True, "ctrl": True}, None),
        ("anim.channels_setting_disable", {"type": 'W', "value": 'PRESS', "alt": True}, None),
        ("anim.channels_editable_toggle", {"type": 'LEFTMOUSE', "value": 'DOUBLE_CLICK'}, None),
        # Expand/collapse.
        ("anim.channels_expand", {"type": 'RIGHT_ARROW', "value": 'PRESS'}, None),
        ("anim.channels_collapse", {"type": 'LEFT_ARROW', "value": 'PRESS'}, None),
        ("anim.channels_expand", {"type": 'NUMPAD_PLUS', "value": 'PRESS', "ctrl": True},
         {"properties": [("all", False)]}),
        ("anim.channels_collapse", {"type": 'NUMPAD_MINUS', "value": 'PRESS', "ctrl": True},
         {"properties": [("all", False)]}),
        # Move.
        ("anim.channels_move", {"type": 'PAGE_UP', "value": 'PRESS'},
         {"properties": [("direction", 'UP')]}),
        ("anim.channels_move", {"type": 'PAGE_DOWN', "value": 'PRESS'},
         {"properties": [("direction", 'DOWN')]}),
        ("anim.channels_move", {"type": 'PAGE_UP', "value": 'PRESS', "shift": True},
         {"properties": [("direction", 'TOP')]}),
        ("anim.channels_move", {"type": 'PAGE_DOWN', "value": 'PRESS', "shift": True},
         {"properties": [("direction", 'BOTTOM')]}),
        # Group.
        ("anim.channels_group", {"type": 'G', "value": 'PRESS', "ctrl": True}, None),
        ("anim.channels_ungroup", {"type": 'G', "value": 'PRESS', "ctrl": True, "alt": True}, None),
        # Menus.
        *_template_items_context_menu("DOPESHEET_MT_channel_context_menu", {"type": 'RIGHTMOUSE', "value": 'PRESS'}),
    ])

    return keymap


# ------------------------------------------------------------------------------
# Modes


def km_grease_pencil(_params):
    items = []
    keymap = (
        "Grease Pencil",
        {"space_type": 'EMPTY', "region_type": 'WINDOW'},
        {"items": items},
    )

    items.extend([
        # This works even when not in edit mode.
        ("gpencil.active_frames_delete_all", {"type": 'BACK_SPACE', "value": 'PRESS', "key_modifier": 'D'}, None),
        ("gpencil.active_frames_delete_all", {"type": 'DEL', "value": 'PRESS', "key_modifier": 'D'}, None),
    ])

    return keymap


def _grease_pencil_selection(params):
    return [
        ("gpencil.select", {"type": 'LEFTMOUSE', "value": 'PRESS', "shift": True},
         {"properties": [("extend", True), ("toggle", True)]}),
        # Select all
        ("gpencil.select_all", {"type": 'A', "value": 'PRESS', "ctrl": True}, {"properties": [("action", 'SELECT')]}),
        ("gpencil.select_all", {"type": 'A', "value": 'PRESS', "ctrl": True, "shift": True}, {"properties": [("action", 'DESELECT')]}),
        ("gpencil.select_all", {"type": 'I', "value": 'PRESS', "ctrl": True}, {"properties": [("action", 'INVERT')]}),
        # Select linked
        ("gpencil.select_linked", {"type": 'RIGHT_BRACKET', "value": 'PRESS'}, None),
        # Select alternate
        ("gpencil.select_alternate", {"type": 'L', "value": 'PRESS', "shift": True}, None),
        # Select grouped
        ("gpencil.select_grouped", {"type": 'G', "value": 'PRESS', "shift": True}, None),
        # Select more/less
        ("gpencil.select_more", {"type": 'UP_ARROW', "value": 'PRESS'}, None),
        ("gpencil.select_less", {"type": 'DOWN_ARROW', "value": 'PRESS'}, None),
    ]


def _grease_pencil_display():
    return [
        ("wm.context_toggle", {"type": 'Q', "value": 'PRESS', "shift": True},
         {"properties": [("data_path", 'space_data.overlay.use_gpencil_edit_lines')]}),
        ("wm.context_toggle", {"type": 'Q', "value": 'PRESS', "shift": True, "alt": True},
         {"properties": [("data_path", 'space_data.overlay.use_gpencil_multiedit_line_only')]}),
    ]


def km_grease_pencil_stroke_edit_mode(params):
    items = []
    keymap = (
        "Grease Pencil Stroke Edit Mode",
        {"space_type": 'EMPTY', "region_type": 'WINDOW'},
        {"items": items},
    )

    items.extend([
        # Normal select
        ("gpencil.select", {"type": 'LEFTMOUSE', "value": 'CLICK'},
         {"properties": [("deselect_all", True)]}),
        # Selection
        *_grease_pencil_selection(params),
        # Duplicate and move selected points
        ("gpencil.duplicate_move", {"type": 'D', "value": 'PRESS', "ctrl": True}, None),
        # Delete
        op_menu("VIEW3D_MT_edit_gpencil_delete", {"type": 'BACK_SPACE', "value": 'PRESS'}),
        op_menu("VIEW3D_MT_edit_gpencil_delete", {"type": 'DEL', "value": 'PRESS'}),
        ("gpencil.dissolve", {"type": 'BACK_SPACE', "value": 'PRESS', "ctrl": True}, None),
        ("gpencil.dissolve", {"type": 'DEL', "value": 'PRESS', "ctrl": True}, None),
        ("gpencil.active_frames_delete_all", {"type": 'BACK_SPACE', "value": 'PRESS', "shift": True}, None),
        ("gpencil.active_frames_delete_all", {"type": 'DEL', "value": 'PRESS', "shift": True}, None),
        # Context menu
        *_template_items_context_menu("VIEW3D_MT_gpencil_edit_context_menu", {"type": 'RIGHTMOUSE', "value": 'PRESS'}),
        # Separate
        op_menu("GPENCIL_MT_separate", {"type": 'P', "value": 'PRESS'}),
        # Split and joint strokes
        ("gpencil.stroke_join", {"type": 'J', "value": 'PRESS', "ctrl": True}, None),
        ("gpencil.stroke_join", {"type": 'J', "value": 'PRESS', "shift": True, "ctrl": True},
         {"properties": [("type", 'JOINCOPY')]}),
        # Copy + paset
        ("gpencil.copy", {"type": 'C', "value": 'PRESS', "ctrl": True}, None),
        ("gpencil.paste", {"type": 'V', "value": 'PRESS', "ctrl": True}, None),
        # Snap
        op_menu("GPENCIL_MT_snap", {"type": 'X', "value": 'PRESS', "shift": True}),
        # Show/hide
        ("gpencil.reveal", {"type": 'H', "value": 'PRESS', "alt": True}, None),
        ("gpencil.hide", {"type": 'H', "value": 'PRESS', "ctrl": True},
         {"properties": [("unselected", False)]}),
        # Isolate layer
        ("gpencil.layer_isolate", {"type": 'NUMPAD_ASTERIX', "value": 'PRESS'}, None),
        # Transform tools
        ("transform.translate", {"type": 'EVT_TWEAK_L', "value": 'ANY'}, None),
        ("wm.context_toggle", {"type": 'B', "value": 'PRESS'},
         {"properties": [("data_path", 'tool_settings.use_proportional_edit')]}),
        # Vertex group menu
        op_menu("GPENCIL_MT_gpencil_vertex_group", {"type": 'G', "value": 'PRESS', "ctrl": True}),
        # Select mode
        ("gpencil.selectmode_toggle", {"type": 'ONE', "value": 'PRESS', "ctrl": True},
         {"properties": [("mode", 0)]}),
        ("gpencil.selectmode_toggle", {"type": 'TWO', "value": 'PRESS', "ctrl": True},
         {"properties": [("mode", 1)]}),
        ("gpencil.selectmode_toggle", {"type": 'THREE', "value": 'PRESS', "ctrl": True},
         {"properties": [("mode", 2)]}),
        # Tools
        *_template_items_basic_tools(),
        op_tool_cycle("builtin.extrude", {"type": 'E', "value": 'PRESS', "ctrl": True}),
        op_tool_cycle("builtin.radius", {"type": 'R', "value": 'PRESS', "ctrl": True}),
        op_tool_cycle("builtin.bend", {"type": 'B', "value": 'PRESS', "ctrl": True}),
    ])


    return keymap


def km_grease_pencil_stroke_paint_mode(params):
    items = []
    keymap = (
        "Grease Pencil Stroke Paint Mode",
        {"space_type": 'EMPTY', "region_type": 'WINDOW'},
        {"items": items},
    )

    items.extend([
        # Brush strength
        ("wm.radial_control", {"type": 'U', "value": 'PRESS'},
         {"properties": [("data_path_primary", 'tool_settings.gpencil_paint.brush.gpencil_settings.pen_strength')]}),
        # Brush size
        ("wm.radial_control", {"type": 'S', "value": 'PRESS'},
         {"properties": [("data_path_primary", 'tool_settings.gpencil_paint.brush.size')]}),
        # Draw context menu
        *_template_items_context_panel("VIEW3D_PT_gpencil_draw_context_menu", {"type": 'RIGHTMOUSE', "value": 'PRESS'}),
        # Draw delete menu
        op_menu("GPENCIL_MT_gpencil_draw_delete", {"type": 'BACK_SPACE', "value": 'PRESS'}),
        op_menu("GPENCIL_MT_gpencil_draw_delete", {"type": 'DEL', "value": 'PRESS'}),
        # Tools
        op_tool_cycle("builtin_brush.Draw", {"type": 'D', "value": 'PRESS'}),
        op_tool_cycle("builtin_brush.Fill", {"type": 'F', "value": 'PRESS'}),
        op_tool_cycle("builtin_brush.Erase", {"type": 'E', "value": 'PRESS'}),
        op_tool_cycle("builtin.cutter", {"type": 'K', "value": 'PRESS'}),
        op_tool_cycle("builtin.cursor", {"type": 'C', "value": 'PRESS'}),
        # Active layer
<<<<<<< HEAD
        op_panel("TOPBAR_PT_gpencil_layers", {"type": 'Y', "value": 'PRESS'}),
=======
        op_menu("GPENCIL_MT_layer_active", {"type": 'Y', "value": 'PRESS'}),
>>>>>>> 6a7e9f2b
        # Keyframe menu
        op_menu("VIEW3D_MT_gpencil_animation", {"type": 'I', "value": 'PRESS'}),
    ])

    return keymap


def km_grease_pencil_stroke_paint_draw_brush(params):
    items = []
    keymap = (
        "Grease Pencil Stroke Paint (Draw brush)",
        {"space_type": 'EMPTY', "region_type": 'WINDOW'},
        {"items": items},
    )

    items.extend([
        # Draw
        ("gpencil.draw", {"type": 'LEFTMOUSE', "value": 'PRESS'},
         {"properties": [("mode", 'DRAW'), ("wait_for_input", False)]}),
        ("gpencil.draw", {"type": 'LEFTMOUSE', "value": 'PRESS', "shift": True},
         {"properties": [("mode", 'DRAW'), ("wait_for_input", False)]}),
        # Draw - straight lines
        ("gpencil.draw", {"type": 'LEFTMOUSE', "value": 'PRESS', "shift": True, "alt": True},
         {"properties": [("mode", 'DRAW_STRAIGHT'), ("wait_for_input", False)]}),
        # Erase
        ("gpencil.draw", {"type": 'LEFTMOUSE', "value": 'PRESS', "ctrl": True},
         {"properties": [("mode", 'ERASER'), ("wait_for_input", False)]}),
        # Constrain Guides Speedlines
        # Freehand
        ("gpencil.draw", {"type": 'O', "value": 'PRESS'}, None),
        ("gpencil.draw", {"type": 'J', "value": 'PRESS'}, None),
        ("gpencil.draw", {"type": 'J', "value": 'PRESS', "alt": True}, None),
        ("gpencil.draw", {"type": 'J', "value": 'PRESS', "shift": True}, None),
        ("gpencil.draw", {"type": 'K', "value": 'PRESS'}, None),
        ("gpencil.draw", {"type": 'K', "value": 'PRESS', "alt": True}, None),
        ("gpencil.draw", {"type": 'K', "value": 'PRESS', "shift": True}, None),
        ("gpencil.draw", {"type": 'L', "value": 'PRESS'}, None),
        ("gpencil.draw", {"type": 'L', "value": 'PRESS', "alt": True}, None),
        ("gpencil.draw", {"type": 'L', "value": 'PRESS', "ctrl": True}, None),
        ("gpencil.draw", {"type": 'B', "value": 'PRESS'}, None),
        # Mode
        ("gpencil.draw", {"type": 'P', "value": 'PRESS'}, None),
        # Set reference point
        ("gpencil.draw", {"type": 'P', "value": 'PRESS', "alt": True}, None),
        # Tablet Mappings for Drawing ------------------ */
        # For now, only support direct drawing using the eraser, as most users using a tablet
        # may still want to use that as their primary pointing device!
        ("gpencil.draw", {"type": 'ERASER', "value": 'PRESS'},
         {"properties": [("mode", 'ERASER'), ("wait_for_input", False)]}),

    ])

    return keymap


def km_grease_pencil_stroke_paint_erase(params):
    items = []
    keymap = (
        "Grease Pencil Stroke Paint (Erase)",
        {"space_type": 'EMPTY', "region_type": 'WINDOW'},
        {"items": items},
    )

    items.extend([
        # Erase
        ("gpencil.draw", {"type": 'LEFTMOUSE', "value": 'PRESS'},
         {"properties": [("mode", 'ERASER'), ("wait_for_input", False)]}),
        ("gpencil.draw", {"type": 'ERASER', "value": 'PRESS'},
         {"properties": [("mode", 'ERASER'), ("wait_for_input", False)]}),
        # Box select (used by eraser)
        ("gpencil.select_box", {"type": 'B', "value": 'PRESS'}, None),
        # Lasso select
        ("gpencil.select_lasso", {"type": params.action_tweak, "value": 'ANY', "ctrl": True, "alt": True}, None),
    ])

    return keymap


def km_grease_pencil_stroke_paint_fill(params):
    items = []
    keymap = (
        "Grease Pencil Stroke Paint (Fill)",
        {"space_type": 'EMPTY', "region_type": 'WINDOW'},
        {"items": items},
    )

    items.extend([
        # Fill
        ("gpencil.fill", {"type": 'LEFTMOUSE', "value": 'PRESS'},
         {"properties": [("on_back", False)]}),
        ("gpencil.fill", {"type": 'LEFTMOUSE', "value": 'PRESS', "shift": True},
         {"properties": [("on_back", True)]}),
        # If press alternate key, the brush now it's for drawing areas
        ("gpencil.draw", {"type": 'LEFTMOUSE', "value": 'PRESS', "ctrl": True},
         {"properties": [("mode", 'DRAW'), ("wait_for_input", False), ("disable_straight", True)]}),
        # If press alternative key, the brush now it's for drawing lines
        ("gpencil.draw", {"type": 'LEFTMOUSE', "value": 'PRESS', "alt": True, "shift": True},
         {"properties": [("mode", 'DRAW'), ("wait_for_input", False), ("disable_straight", True), ("disable_fill", True)]}),
        # Lasso select
        ("gpencil.select_lasso", {"type": params.action_tweak, "value": 'ANY', "ctrl": True, "alt": True}, None),
    ])

    return keymap


def km_grease_pencil_stroke_paint_tint(params):
    items = []
    keymap = (
        "Grease Pencil Stroke Paint (Tint)",
        {"space_type": 'EMPTY', "region_type": 'WINDOW'},
        {"items": items},
    )

    items.extend([
        # Tint
        ("gpencil.vertex_paint", {"type": 'LEFTMOUSE', "value": 'PRESS'},
         {"properties": [("wait_for_input", False)]}),
        ("gpencil.vertex_paint", {"type": 'LEFTMOUSE', "value": 'PRESS', "ctrl": True},
         {"properties": [("wait_for_input", False)]}),
    ])

    return keymap


def km_grease_pencil_stroke_sculpt_mode(params):
    items = []
    keymap = (
        "Grease Pencil Stroke Sculpt Mode",
        {"space_type": 'EMPTY', "region_type": 'WINDOW'},
        {"items": items}
    )

    items.extend([
        # Selection
        *_grease_pencil_selection(params),

        # Brush strength
        ("wm.radial_control", {"type": 'F', "value": 'PRESS', "shift": True},
         {"properties": [("data_path_primary", 'tool_settings.gpencil_sculpt_paint.brush.strength')]}),
        # Brush size
        ("wm.radial_control", {"type": 'F', "value": 'PRESS'},
         {"properties": [("data_path_primary", 'tool_settings.gpencil_sculpt_paint.brush.size')]}),
        # Copy
        ("gpencil.copy", {"type": 'C', "value": 'PRESS', "ctrl": True}, None),
        # Display
        *_grease_pencil_display(),
        # Context menu
        op_panel("VIEW3D_PT_gpencil_sculpt_context_menu", {"type": 'RIGHTMOUSE', "value": 'PRESS'}),
    ])

    return keymap


def km_grease_pencil_stroke_sculpt_smooth(_params):
    items = []
    keymap = (
        "Grease Pencil Stroke Sculpt (Smooth)",
        {"space_type": 'EMPTY', "region_type": 'WINDOW'},
        {"items": items},
    )

    items.extend([
        ("gpencil.sculpt_paint", {"type": 'LEFTMOUSE', "value": 'PRESS'},
         {"properties": [("wait_for_input", False)]}),
        ("gpencil.sculpt_paint", {"type": 'LEFTMOUSE', "value": 'PRESS', "ctrl": True},
         {"properties": [("wait_for_input", False)]}),
        ("gpencil.sculpt_paint", {"type": 'LEFTMOUSE', "value": 'PRESS', "shift": True},
         {"properties": [("wait_for_input", False)]}),
    ])

    return keymap


def km_grease_pencil_stroke_sculpt_thickness(_params):
    items = []
    keymap = (
        "Grease Pencil Stroke Sculpt (Thickness)",
        {"space_type": 'EMPTY', "region_type": 'WINDOW'},
        {"items": items},
    )

    items.extend([
        ("gpencil.sculpt_paint", {"type": 'LEFTMOUSE', "value": 'PRESS'},
         {"properties": [("wait_for_input", False)]}),
        ("gpencil.sculpt_paint", {"type": 'LEFTMOUSE', "value": 'PRESS', "ctrl": True},
         {"properties": [("wait_for_input", False)]}),
        ("gpencil.sculpt_paint", {"type": 'LEFTMOUSE', "value": 'PRESS', "shift": True},
         {"properties": [("wait_for_input", False)]}),
    ])

    return keymap


def km_grease_pencil_stroke_sculpt_strength(_params):
    items = []
    keymap = (
        "Grease Pencil Stroke Sculpt (Strength)",
        {"space_type": 'EMPTY', "region_type": 'WINDOW'},
        {"items": items},
    )

    items.extend([
        ("gpencil.sculpt_paint", {"type": 'LEFTMOUSE', "value": 'PRESS'},
         {"properties": [("wait_for_input", False)]}),
        ("gpencil.sculpt_paint", {"type": 'LEFTMOUSE', "value": 'PRESS', "ctrl": True},
         {"properties": [("wait_for_input", False)]}),
        ("gpencil.sculpt_paint", {"type": 'LEFTMOUSE', "value": 'PRESS', "shift": True},
         {"properties": [("wait_for_input", False)]}),
    ])

    return keymap


def km_grease_pencil_stroke_sculpt_grab(_params):
    items = []
    keymap = (
        "Grease Pencil Stroke Sculpt (Grab)",
        {"space_type": 'EMPTY', "region_type": 'WINDOW'},
        {"items": items},
    )

    items.extend([
        ("gpencil.sculpt_paint", {"type": 'LEFTMOUSE', "value": 'PRESS'},
         {"properties": [("wait_for_input", False)]}),
        ("gpencil.sculpt_paint", {"type": 'LEFTMOUSE', "value": 'PRESS', "ctrl": True},
         {"properties": [("wait_for_input", False)]}),
        ("gpencil.sculpt_paint", {"type": 'LEFTMOUSE', "value": 'PRESS', "shift": True},
         {"properties": [("wait_for_input", False)]}),
    ])

    return keymap


def km_grease_pencil_stroke_sculpt_push(_params):
    items = []
    keymap = (
        "Grease Pencil Stroke Sculpt (Push)",
        {"space_type": 'EMPTY', "region_type": 'WINDOW'},
        {"items": items},
    )

    items.extend([
        ("gpencil.sculpt_paint", {"type": 'LEFTMOUSE', "value": 'PRESS'},
         {"properties": [("wait_for_input", False)]}),
        ("gpencil.sculpt_paint", {"type": 'LEFTMOUSE', "value": 'PRESS', "ctrl": True},
         {"properties": [("wait_for_input", False)]}),
        ("gpencil.sculpt_paint", {"type": 'LEFTMOUSE', "value": 'PRESS', "shift": True},
         {"properties": [("wait_for_input", False)]}),
    ])

    return keymap


def km_grease_pencil_stroke_sculpt_twist(_params):
    items = []
    keymap = (
        "Grease Pencil Stroke Sculpt (Twist)",
        {"space_type": 'EMPTY', "region_type": 'WINDOW'},
        {"items": items},
    )

    items.extend([
        ("gpencil.sculpt_paint", {"type": 'LEFTMOUSE', "value": 'PRESS'},
         {"properties": [("wait_for_input", False)]}),
        ("gpencil.sculpt_paint", {"type": 'LEFTMOUSE', "value": 'PRESS', "ctrl": True},
         {"properties": [("wait_for_input", False)]}),
        ("gpencil.sculpt_paint", {"type": 'LEFTMOUSE', "value": 'PRESS', "shift": True},
         {"properties": [("wait_for_input", False)]}),
    ])

    return keymap


def km_grease_pencil_stroke_sculpt_pinch(_params):
    items = []
    keymap = (
        "Grease Pencil Stroke Sculpt (Pinch)",
        {"space_type": 'EMPTY', "region_type": 'WINDOW'},
        {"items": items},
    )

    items.extend([
        ("gpencil.sculpt_paint", {"type": 'LEFTMOUSE', "value": 'PRESS'},
         {"properties": [("wait_for_input", False)]}),
        ("gpencil.sculpt_paint", {"type": 'LEFTMOUSE', "value": 'PRESS', "ctrl": True},
         {"properties": [("wait_for_input", False)]}),
        ("gpencil.sculpt_paint", {"type": 'LEFTMOUSE', "value": 'PRESS', "shift": True},
         {"properties": [("wait_for_input", False)]}),
    ])

    return keymap


def km_grease_pencil_stroke_sculpt_randomize(_params):
    items = []
    keymap = (
        "Grease Pencil Stroke Sculpt (Randomize)",
        {"space_type": 'EMPTY', "region_type": 'WINDOW'},
        {"items": items},
    )

    items.extend([
        ("gpencil.sculpt_paint", {"type": 'LEFTMOUSE', "value": 'PRESS'},
         {"properties": [("wait_for_input", False)]}),
        ("gpencil.sculpt_paint", {"type": 'LEFTMOUSE', "value": 'PRESS', "ctrl": True},
         {"properties": [("wait_for_input", False)]}),
        ("gpencil.sculpt_paint", {"type": 'LEFTMOUSE', "value": 'PRESS', "shift": True},
         {"properties": [("wait_for_input", False)]}),
    ])

    return keymap


def km_grease_pencil_stroke_sculpt_clone(_params):
    items = []
    keymap = (
        "Grease Pencil Stroke Sculpt (Clone)",
        {"space_type": 'EMPTY', "region_type": 'WINDOW'},
        {"items": items},
    )

    items.extend([
        ("gpencil.sculpt_paint", {"type": 'LEFTMOUSE', "value": 'PRESS'},
         {"properties": [("wait_for_input", False)]}),
        ("gpencil.sculpt_paint", {"type": 'LEFTMOUSE', "value": 'PRESS', "ctrl": True},
         {"properties": [("wait_for_input", False)]}),
        ("gpencil.sculpt_paint", {"type": 'LEFTMOUSE', "value": 'PRESS', "shift": True},
         {"properties": [("wait_for_input", False)]}),
    ])

    return keymap


def km_grease_pencil_stroke_weight_mode(params):
    items = []
    keymap = (
        "Grease Pencil Stroke Weight Mode",
        {"space_type": 'EMPTY', "region_type": 'WINDOW'},
        {"items": items},
    )

    items.extend([
        # Brush strength
        ("wm.radial_control", {"type": 'U', "value": 'PRESS'},
         {"properties": [("data_path_primary", 'tool_settings.gpencil_weight_paint.brush.strength')]}),
        # Brush size
        ("wm.radial_control", {"type": 'S', "value": 'PRESS'},
         {"properties": [("data_path_primary", 'tool_settings.gpencil_weight_paint.brush.size')]}),
        # Context menu
        *_template_items_context_panel("VIEW3D_PT_gpencil_weight_context_menu", {"type": 'RIGHTMOUSE', "value": 'PRESS'}),
    ])

    return keymap


def km_grease_pencil_stroke_weight_draw(_params):
    items = []
    keymap = (
        "Grease Pencil Stroke Weight (Draw)",
        {"space_type": 'EMPTY', "region_type": 'WINDOW'},
        {"items": items},
    )

    items.extend([
        ("gpencil.weight_paint", {"type": 'LEFTMOUSE', "value": 'PRESS'},
         {"properties": [("wait_for_input", False)]}),
    ])

    return keymap


def km_grease_pencil_stroke_vertex_mode(params):
    items = []
    keymap = (
        "Grease Pencil Stroke Vertex Mode",
        {"space_type": 'EMPTY', "region_type": 'WINDOW'},
        {"items": items},
    )

    items.extend([
        # Selection
        *_grease_pencil_selection(params),
        # Brush strength
        ("wm.radial_control", {"type": 'U', "value": 'PRESS'},
         {"properties": [("data_path_primary", 'tool_settings.gpencil_vertex_paint.brush.gpencil_settings.pen_strength')]}),
        # Brush size
        ("wm.radial_control", {"type": 'S', "value": 'PRESS'},
         {"properties": [("data_path_primary", 'tool_settings.gpencil_vertex_paint.brush.size')]}),
        # Display
        *_grease_pencil_display(),
        # Tools
        op_tool("builtin_brush.Draw", {"type": 'D', "value": 'PRESS'}),
        # Vertex Paint context menu
        op_panel("VIEW3D_PT_gpencil_vertex_context_menu", {"type": 'RIGHTMOUSE', "value": 'PRESS'}),
    ])

    return keymap

def km_grease_pencil_stroke_vertex_draw(params):
    items = []
    keymap = (
        "Grease Pencil Stroke Vertex (Draw)",
        {"space_type": 'EMPTY', "region_type": 'WINDOW'},
        {"items": items},
    )

    items.extend([
        # Tint
        ("gpencil.vertex_paint", {"type": 'LEFTMOUSE', "value": 'PRESS'},
         {"properties": [("wait_for_input", False)]}),
        ("gpencil.vertex_paint", {"type": 'LEFTMOUSE', "value": 'PRESS', "ctrl": True},
         {"properties": [("wait_for_input", False)]}),
        # Brush strength
        ("wm.radial_control", {"type": 'F', "value": 'PRESS', "shift": True},
         {"properties": [("data_path_primary", 'tool_settings.gpencil_vertex_paint.brush.gpencil_settings.pen_strength')]}),
        # Brush size
        ("wm.radial_control", {"type": 'F', "value": 'PRESS'},
         {"properties": [("data_path_primary", 'tool_settings.gpencil_vertex_paint.brush.size')]}),
    ])

    return keymap


def km_grease_pencil_stroke_vertex_blur(params):
    items = []
    keymap = (
        "Grease Pencil Stroke Vertex (Blur)",
        {"space_type": 'EMPTY', "region_type": 'WINDOW'},
        {"items": items},
    )

    items.extend([
        # Tint
        ("gpencil.vertex_paint", {"type": 'LEFTMOUSE', "value": 'PRESS'},
         {"properties": [("wait_for_input", False)]}),
        # Brush strength
        ("wm.radial_control", {"type": 'F', "value": 'PRESS', "shift": True},
         {"properties": [("data_path_primary", 'tool_settings.gpencil_vertex_paint.brush.gpencil_settings.pen_strength')]}),
        # Brush size
        ("wm.radial_control", {"type": 'F', "value": 'PRESS'},
         {"properties": [("data_path_primary", 'tool_settings.gpencil_vertex_paint.brush.size')]}),
    ])

    return keymap


def km_grease_pencil_stroke_vertex_average(params):
    items = []
    keymap = (
        "Grease Pencil Stroke Vertex (Average)",
        {"space_type": 'EMPTY', "region_type": 'WINDOW'},
        {"items": items},
    )

    items.extend([
        # Tint
        ("gpencil.vertex_paint", {"type": 'LEFTMOUSE', "value": 'PRESS'},
         {"properties": [("wait_for_input", False)]}),
        ("gpencil.vertex_paint", {"type": 'LEFTMOUSE', "value": 'PRESS', "ctrl": True},
         {"properties": [("wait_for_input", False)]}),
        # Brush strength
        ("wm.radial_control", {"type": 'F', "value": 'PRESS', "shift": True},
         {"properties": [("data_path_primary", 'tool_settings.gpencil_vertex_paint.brush.gpencil_settings.pen_strength')]}),
        # Brush size
        ("wm.radial_control", {"type": 'F', "value": 'PRESS'},
         {"properties": [("data_path_primary", 'tool_settings.gpencil_vertex_paint.brush.size')]}),
    ])

    return keymap


def km_grease_pencil_stroke_vertex_smear(params):
    items = []
    keymap = (
        "Grease Pencil Stroke Vertex (Smear)",
        {"space_type": 'EMPTY', "region_type": 'WINDOW'},
        {"items": items},
    )

    items.extend([
        # Tint
        ("gpencil.vertex_paint", {"type": 'LEFTMOUSE', "value": 'PRESS'},
         {"properties": [("wait_for_input", False)]}),
        # Brush strength
        ("wm.radial_control", {"type": 'U', "value": 'PRESS', "shift": True},
         {"properties": [("data_path_primary", 'tool_settings.gpencil_vertex_paint.brush.gpencil_settings.pen_strength')]}),
        # Brush size
        ("wm.radial_control", {"type": 'S', "value": 'PRESS'},
         {"properties": [("data_path_primary", 'tool_settings.gpencil_vertex_paint.brush.size')]}),
    ])

    return keymap


def km_grease_pencil_stroke_vertex_replace(params):
    items = []
    keymap = (
        "Grease Pencil Stroke Vertex (Replace)",
        {"space_type": 'EMPTY', "region_type": 'WINDOW'},
        {"items": items},
    )

    items.extend([
        # Tint
        ("gpencil.vertex_paint", {"type": 'LEFTMOUSE', "value": 'PRESS'},
         {"properties": [("wait_for_input", False)]}),
        # Brush size
        ("wm.radial_control", {"type": 'F', "value": 'PRESS'},
         {"properties": [("data_path_primary", 'tool_settings.gpencil_vertex_paint.brush.size')]}),
    ])

    return keymap

def km_face_mask(params):
    items = []
    keymap = (
        "Paint Face Mask (Weight, Vertex, Texture)",
        {"space_type": 'EMPTY', "region_type": 'WINDOW'},
        {"items": items},
    )

    items.extend([
        ("paint.face_select_all", {"type": 'A', "value": 'PRESS', "ctrl": True}, {"properties": [("action", 'SELECT')]}),
        ("paint.face_select_all", {"type": 'A', "value": 'PRESS', "ctrl": True, "shift": True}, {"properties": [("action", 'DESELECT')]}),
        ("paint.face_select_all", {"type": 'I', "value": 'PRESS', "ctrl": True}, {"properties": [("action", 'INVERT')]}),
        ("paint.face_select_hide", {"type": 'H', "value": 'PRESS', "ctrl": True},
         {"properties": [("unselected", False)]}),
        ("paint.face_select_hide", {"type": 'H', "value": 'PRESS', "shift": True},
         {"properties": [("unselected", True)]}),
        ("paint.face_select_reveal", {"type": 'H', "value": 'PRESS', "alt": True}, None),
        ("paint.face_select_linked", {"type": 'L', "value": 'PRESS', "ctrl": True}, None),
        ("paint.face_select_linked_pick", {"type": 'L', "value": 'PRESS'},
         {"properties": [("deselect", False)]}),
        ("paint.face_select_linked_pick", {"type": 'L', "value": 'PRESS', "shift": True},
         {"properties": [("deselect", True)]}),
    ])

    return keymap


def km_weight_paint_vertex_selection(params):
    items = []
    keymap = (
        "Paint Vertex Selection (Weight, Vertex)",
        {"space_type": 'EMPTY', "region_type": 'WINDOW'},
        {"items": items},
    )

    items.extend([
        ("paint.vert_select_all", {"type": 'A', "value": 'PRESS', "ctrl": True}, None),
    ])

    return keymap


def km_pose(params):
    items = []
    keymap = (
        "Pose",
        {"space_type": 'EMPTY', "region_type": 'WINDOW'},
        {"items": items},
    )

    items.extend([
        *_template_items_animation(),
        ("object.parent_set", {"type": 'P', "value": 'PRESS'}, None),
        ("pose.hide", {"type": 'H', "value": 'PRESS', "ctrl": True},
         {"properties": [("unselected", False)]}),
        ("pose.hide", {"type": 'H', "value": 'PRESS', "shift": True},
         {"properties": [("unselected", True)]}),
        ("pose.reveal", {"type": 'H', "value": 'PRESS', "alt": True}, None),
        ("pose.rot_clear", {"type": 'E', "value": 'PRESS', "alt": True}, None),
        ("pose.loc_clear", {"type": 'W', "value": 'PRESS', "alt": True}, None),
        ("pose.scale_clear", {"type": 'R', "value": 'PRESS', "alt": True}, None),
        ("pose.copy", {"type": 'C', "value": 'PRESS', "ctrl": True}, None),
        ("pose.paste", {"type": 'V', "value": 'PRESS', "ctrl": True},
         {"properties": [("flipped", False)]}),
        ("pose.paste", {"type": 'V', "value": 'PRESS', "shift": True, "ctrl": True},
         {"properties": [("flipped", True)]}),
        ("pose.select_all", {"type": 'A', "value": 'PRESS', "ctrl": True}, {"properties": [("action", 'SELECT')]}),
        ("pose.select_all", {"type": 'A', "value": 'PRESS', "ctrl": True, "shift": True}, {"properties": [("action", 'DESELECT')]}),
        ("pose.select_all", {"type": 'I', "value": 'PRESS', "ctrl": True}, {"properties": [("action", 'INVERT')]}),
        ("pose.select_parent", {"type": 'UP_ARROW', "value": 'PRESS', "ctrl": True}, None),
        ("pose.select_hierarchy", {"type": 'UP_ARROW', "value": 'PRESS'},
         {"properties": [("direction", 'PARENT'), ("extend", False)]}),
        ("pose.select_hierarchy", {"type": 'UP_ARROW', "value": 'PRESS', "shift": True},
         {"properties": [("direction", 'PARENT'), ("extend", True)]}),
        ("pose.select_hierarchy", {"type": 'DOWN_ARROW', "value": 'PRESS'},
         {"properties": [("direction", 'CHILD'), ("extend", False)]}),
        ("pose.select_hierarchy", {"type": 'DOWN_ARROW', "value": 'PRESS', "shift": True},
         {"properties": [("direction", 'CHILD'), ("extend", True)]}),
        ("pose.select_linked", {"type": 'RIGHT_BRACKET', "value": 'PRESS'}, None),
        ("pose.bone_layers", {"type": 'G', "value": 'PRESS'}, None),
        ("anim.keyframe_insert_menu", {"type": 'S', "value": 'PRESS', "shift": True}, None),
        ("anim.keyframe_insert_by_name", {"type": 'S', "value": 'PRESS'},
         {"properties": [("type", 'LocRotScale')]}),
        ("anim.keyframe_insert_by_name", {"type": 'W', "value": 'PRESS', "shift": True},
         {"properties": [("type", 'Location')]}),
        ("anim.keyframe_insert_by_name", {"type": 'E', "value": 'PRESS', "shift": True},
         {"properties": [("type", 'Rotation')]}),
        ("anim.keyframe_insert_by_name", {"type": 'R', "value": 'PRESS', "shift": True},
         {"properties": [("type", 'Scaling')]}),

        ("anim.keyframe_delete_v3d", {"type": 'S', "value": 'PRESS', "alt": True}, None),
        ("anim.keying_set_active_set", {"type": 'S', "value": 'PRESS', "shift": True, "ctrl": True, "alt": True}, None),
        *_template_items_context_menu("VIEW3D_MT_pose_context_menu", {"type": 'RIGHTMOUSE', "value": 'PRESS'}),
        # Tools
        op_tool_cycle("builtin.select_box", {"type": 'Q', "value": 'PRESS'}),
        op_tool_cycle("builtin.move", {"type": 'W', "value": 'PRESS'}),
        op_tool_cycle("builtin.rotate", {"type": 'E', "value": 'PRESS'}),
        op_tool_cycle("builtin.scale", {"type": 'R', "value": 'PRESS'}),
        op_tool_cycle("builtin.transform", {"type": 'T', "value": 'PRESS'}),
        op_tool_cycle("builtin.measure", {"type": 'M', "value": 'PRESS'}),
    ])


    return keymap


def km_object_mode(params):
    items = []
    keymap = (
        "Object Mode",
        {"space_type": 'EMPTY', "region_type": 'WINDOW'},
        {"items": items},
    )

    items.extend([
        *_template_items_animation(),
        #Selection
        ("object.select_all", {"type": 'A', "value": 'PRESS', "ctrl": True}, {"properties": [("action", 'SELECT')]}),
        ("object.select_all", {"type": 'A', "value": 'PRESS', "ctrl": True, "shift": True}, {"properties": [("action", 'DESELECT')]}),
        ("object.select_all", {"type": 'I', "value": 'PRESS', "ctrl": True}, {"properties": [("action", 'INVERT')]}),
        ("object.select_more", {"type": 'UP_ARROW', "value": 'PRESS'}, None),
        ("object.select_less", {"type": 'DOWN_ARROW', "value": 'PRESS'}, None),
        ("object.select_linked", {"type": 'RIGHT_BRACKET', "value": 'PRESS'}, None),
        ("object.select_hierarchy", {"type": 'LEFT_BRACKET', "value": 'PRESS'},
         {"properties": [("direction", 'PARENT'), ("extend", False)]}),
        ("object.select_hierarchy", {"type": 'LEFT_BRACKET', "value": 'PRESS', "shift": True},
         {"properties": [("direction", 'PARENT'), ("extend", True)]}),
        ("object.select_hierarchy", {"type": 'RIGHT_BRACKET', "value": 'PRESS'},
         {"properties": [("direction", 'CHILD'), ("extend", False)]}),
        ("object.select_hierarchy", {"type": 'RIGHT_BRACKET', "value": 'PRESS', "shift": True},
         {"properties": [("direction", 'CHILD'), ("extend", True)]}),
        ("object.parent_set", {"type": 'P', "value": 'PRESS'}, None),

        ("wm.context_toggle", {"type": 'B', "value": 'PRESS'},
         {"properties": [("data_path", 'tool_settings.use_proportional_edit_objects')]}),
        ("object.parent_clear", {"type": 'P', "value": 'PRESS', "shift": True}, None),
        ("object.location_clear", {"type": 'W', "value": 'PRESS', "alt": True},
         {"properties": [("clear_delta", False)]}),
        ("object.rotation_clear", {"type": 'E', "value": 'PRESS', "alt": True},
         {"properties": [("clear_delta", False)]}),
        ("object.scale_clear", {"type": 'R', "value": 'PRESS', "alt": True},
         {"properties": [("clear_delta", False)]}),
        ("object.delete", {"type": 'BACK_SPACE', "value": 'PRESS'},
         {"properties": [("use_global", False), ("confirm", False)]}),
        ("object.delete", {"type": 'BACK_SPACE', "value": 'PRESS', "shift": True},
         {"properties": [("use_global", True), ("confirm", False)]}),
        ("object.delete", {"type": 'DEL', "value": 'PRESS'},
         {"properties": [("use_global", False), ("confirm", False)]}),
        ("object.delete", {"type": 'DEL', "value": 'PRESS', "shift": True},
         {"properties": [("use_global", True), ("confirm", False)]}),
        ("object.duplicate_move", {"type": 'D', "value": 'PRESS', "ctrl": True}, None),
        # Keyframing
        ("anim.keyframe_insert_menu", {"type": 'S', "value": 'PRESS', "shift": True}, None),
        ("anim.keyframe_insert_by_name", {"type": 'S', "value": 'PRESS'},
         {"properties": [("type", 'LocRotScale')]}),
        ("anim.keyframe_insert_by_name", {"type": 'W', "value": 'PRESS', "shift": True},
         {"properties": [("type", 'Location')]}),
        ("anim.keyframe_insert_by_name", {"type": 'E', "value": 'PRESS', "shift": True},
         {"properties": [("type", 'Rotation')]}),
        ("anim.keyframe_insert_by_name", {"type": 'R', "value": 'PRESS', "shift": True},
         {"properties": [("type", 'Scaling')]}),
        ("anim.keyframe_delete_v3d", {"type": 'S', "value": 'PRESS', "alt": True}, None),
        ("anim.keying_set_active_set", {"type": 'S', "value": 'PRESS', "shift": True, "ctrl": True, "alt": True}, None),
        *_template_items_context_menu("VIEW3D_MT_object_context_menu", {"type": 'RIGHTMOUSE', "value": 'PRESS'}),
        ("object.move_to_collection", {"type": 'G', "value": 'PRESS', "ctrl": True}, None),
        ("object.link_to_collection", {"type": 'G', "value": 'PRESS', "shift": True, "ctrl": True}, None),
        ("object.hide_view_clear", {"type": 'H', "value": 'PRESS', "alt": True}, None),
        ("object.hide_view_set", {"type": 'H', "value": 'PRESS', "ctrl": True},
         {"properties": [("unselected", False)]}),
        ("object.hide_view_set", {"type": 'H', "value": 'PRESS', "shift": True},
         {"properties": [("unselected", True)]}),

        *_template_items_basic_tools(),
    ])

    return keymap


def km_paint_curve(params):
    items = []
    keymap = (
        "Paint Curve",
        {"space_type": 'EMPTY', "region_type": 'WINDOW'},
        {"items": items},
    )

    items.extend([
        ("paintcurve.add_point_slide", {"type": 'LEFTMOUSE', "value": 'PRESS', "ctrl": True}, None),
        ("paintcurve.select", {"type": 'LEFTMOUSE', "value": 'PRESS'},
         {"properties": [("extend", False)]}),
        ("paintcurve.select", {"type": 'LEFTMOUSE', "value": 'PRESS', "shift": True},
         {"properties": [("extend", True)]}),
        ("paintcurve.slide", {"type": 'LEFTMOUSE', "value": 'PRESS'},
         {"properties": [("align", False)]}),
        ("paintcurve.slide", {"type": 'LEFTMOUSE', "value": 'PRESS', "shift": True},
         {"properties": [("align", True)]}),
        ("paintcurve.select", {"type": 'A', "value": 'PRESS'},
         {"properties": [("toggle", True)]}),
        ("paintcurve.cursor", {"type": 'LEFTMOUSE', "value": 'PRESS'}, None),
        ("paintcurve.delete_point", {"type": 'BACK_SPACE', "value": 'PRESS'}, None),
        ("paintcurve.delete_point", {"type": 'DEL', "value": 'PRESS'}, None),
        ("paintcurve.draw", {"type": 'RET', "value": 'PRESS'}, None),
        ("paintcurve.draw", {"type": 'NUMPAD_ENTER', "value": 'PRESS'}, None),
        ("transform.translate", {"type": 'W', "value": 'PRESS'}, None),
        ("transform.translate", {"type": 'EVT_TWEAK_L', "value": 'ANY'}, None),
        ("transform.rotate", {"type": 'E', "value": 'PRESS'}, None),
        ("transform.resize", {"type": 'R', "value": 'PRESS'}, None),
    ])

    return keymap


def km_curve(params):
    items = []
    keymap = (
        "Curve",
        {"space_type": 'EMPTY', "region_type": 'WINDOW'},
        {"items": items},
    )


    items.extend([
        ("curve.select_all", {"type": 'A', "value": 'PRESS', "ctrl": True}, {"properties": [("action", 'SELECT')]}),
        ("curve.select_all", {"type": 'A', "value": 'PRESS', "ctrl": True, "shift": True}, {"properties": [("action", 'DESELECT')]}),
        ("curve.select_all", {"type": 'I', "value": 'PRESS', "ctrl": True}, {"properties": [("action", 'INVERT')]}),
        ("curve.select_row", {"type": 'R', "value": 'PRESS', "shift": True}, None),
        ("curve.select_more", {"type": 'UP_ARROW', "value": 'PRESS'}, None),
        ("curve.select_less", {"type": 'DOWN_ARROW', "value": 'PRESS'}, None),
        ("curve.select_linked", {"type": 'RIGHT_BRACKET', "value": 'PRESS'}, None),
        ("curve.shortest_path_pick", {"type": 'LEFTMOUSE', "value": 'PRESS', "ctrl": True, "shift": True}, None),
        ("curve.duplicate_move", {"type": 'D', "value": 'PRESS', "ctrl": True}, None),
        op_menu("VIEW3D_MT_edit_curve_delete", {"type": 'BACK_SPACE', "value": 'PRESS'}),
        op_menu("VIEW3D_MT_edit_curve_delete", {"type": 'DEL', "value": 'PRESS'}),
        ("curve.dissolve_verts", {"type": 'BACK_SPACE', "value": 'PRESS', "ctrl": True}, None),
        ("curve.dissolve_verts", {"type": 'DEL', "value": 'PRESS', "ctrl": True}, None),
        ("curve.tilt_clear", {"type": 'T', "value": 'PRESS', "alt": True}, None),
        ("curve.reveal", {"type": 'H', "value": 'PRESS', "alt": True}, None),
        ("curve.hide", {"type": 'H', "value": 'PRESS', "ctrl": True},
         {"properties": [("unselected", False)]}),
        ("curve.hide", {"type": 'H', "value": 'PRESS', "shift": True},
         {"properties": [("unselected", True)]}),
        *_template_items_context_menu("VIEW3D_MT_edit_curve_context_menu", {"type": 'RIGHTMOUSE', "value": 'PRESS'}),
        ("wm.context_toggle", {"type": 'B', "value": 'PRESS'},
         {"properties": [("data_path", 'tool_settings.use_proportional_edit')]}),
        # Tools
        *_template_items_basic_tools(),
        op_tool_cycle("builtin.extrude", {"type": 'E', "value": 'PRESS', "ctrl": True}),
        op_tool_cycle("builtin.tilt", {"type": 'Y', "value": 'PRESS'}),
        op_tool_cycle("builtin.radius", {"type": 'U', "value": 'PRESS'}),

    ])

    return keymap

# Radial control setup helpers, this operator has a lot of properties.


def radial_control_properties(paint, prop, secondary_prop, secondary_rotation=False, color=False, zoom=False):
    brush_path = 'tool_settings.' + paint + '.brush'
    unified_path = 'tool_settings.unified_paint_settings'
    rotation = 'mask_texture_slot.angle' if secondary_rotation else 'texture_slot.angle'
    return {
        "properties": [
            ("data_path_primary", brush_path + '.' + prop),
            ("data_path_secondary", unified_path + '.' + prop if secondary_prop else ''),
            ("use_secondary", unified_path + '.' + secondary_prop if secondary_prop else ''),
            ("rotation_path", brush_path + '.' + rotation),
            ("color_path", brush_path + '.cursor_color_add'),
            ("fill_color_path", brush_path + '.color' if color else ''),
            ("fill_color_override_path", unified_path + '.color' if color else ''),
            ("fill_color_override_test_path", unified_path + '.use_unified_color' if color else ''),
            ("zoom_path", 'space_data.zoom' if zoom else ''),
            ("image_id", brush_path + ''),
            ("secondary_tex", secondary_rotation),
        ],
    }

# Radial controls for the paint and sculpt modes.


def _template_paint_radial_control(paint, rotation=False, secondary_rotation=False, color=False, zoom=False):
    items = []

    items.extend([
        ("wm.radial_control", {"type": 'S', "value": 'PRESS'},
         radial_control_properties(paint, 'size', 'use_unified_size', secondary_rotation=secondary_rotation, color=color, zoom=zoom)),
        ("wm.radial_control", {"type": 'U', "value": 'PRESS'},
         radial_control_properties(paint, 'strength', 'use_unified_strength', secondary_rotation=secondary_rotation, color=color)),
    ])

    if rotation:
        items.extend([
            ("wm.radial_control", {"type": 'F', "value": 'PRESS', "ctrl": True},
             radial_control_properties(paint, 'texture_slot.angle', None, color=color)),
        ])

    if secondary_rotation:
        items.extend([
            ("wm.radial_control", {"type": 'F', "value": 'PRESS', "ctrl": True, "alt": True},
             radial_control_properties(paint, 'mask_texture_slot.angle', None, secondary_rotation=secondary_rotation, color=color)),
        ])

    return items


def km_image_paint(params):
    items = []
    keymap = (
        "Image Paint",
        {"space_type": 'EMPTY', "region_type": 'WINDOW'},
        {"items": items},
    )

    items.extend([
        ("paint.image_paint", {"type": 'LEFTMOUSE', "value": 'PRESS'},
         {"properties": [("mode", 'NORMAL')]}),
        ("paint.image_paint", {"type": 'LEFTMOUSE', "value": 'PRESS', "ctrl": True},
         {"properties": [("mode", 'INVERT')]}),
        ("paint.sample_color", {"type": 'I', "value": 'PRESS'}, None),
        ("paint.brush_colors_flip", {"type": 'X', "value": 'PRESS'}, None),
        ("paint.grab_clone", {"type": 'MIDDLEMOUSE', "value": 'PRESS'}, None),
        ("brush.scale_size", {"type": 'LEFT_BRACKET', "value": 'PRESS'},
         {"properties": [("scalar", 0.9)]}),
        ("brush.scale_size", {"type": 'RIGHT_BRACKET', "value": 'PRESS'},
         {"properties": [("scalar", 1.0 / 0.9)]}),
        *_template_paint_radial_control("image_paint", color=True, zoom=True, rotation=True, secondary_rotation=True),
        ("brush.stencil_control", {"type": 'RIGHTMOUSE', "value": 'PRESS'},
         {"properties": [("mode", 'TRANSLATION')]}),
        ("brush.stencil_control", {"type": 'RIGHTMOUSE', "value": 'PRESS', "shift": True},
         {"properties": [("mode", 'SCALE')]}),
        ("brush.stencil_control", {"type": 'RIGHTMOUSE', "value": 'PRESS', "ctrl": True},
         {"properties": [("mode", 'ROTATION')]}),
        ("brush.stencil_control", {"type": 'RIGHTMOUSE', "value": 'PRESS', "alt": True},
         {"properties": [("mode", 'TRANSLATION'), ("texmode", 'SECONDARY')]}),
        ("brush.stencil_control", {"type": 'RIGHTMOUSE', "value": 'PRESS', "shift": True, "alt": True},
         {"properties": [("mode", 'SCALE'), ("texmode", 'SECONDARY')]}),
        ("brush.stencil_control", {"type": 'RIGHTMOUSE', "value": 'PRESS', "ctrl": True, "alt": True},
         {"properties": [("mode", 'ROTATION'), ("texmode", 'SECONDARY')]}),
        ("wm.context_toggle", {"type": 'M', "value": 'PRESS'},
         {"properties": [("data_path", 'image_paint_object.data.use_paint_mask')]}),
        ("wm.context_toggle", {"type": 'S', "value": 'PRESS', "shift": True},
         {"properties": [("data_path", 'tool_settings.image_paint.brush.use_smooth_stroke')]}),
        op_menu("VIEW3D_MT_angle_control", {"type": 'R', "value": 'PRESS'}),
        *_template_items_context_panel("VIEW3D_PT_paint_texture_context_menu", {"type": 'RIGHTMOUSE', "value": 'PRESS'}),
        # Tools
        ("paint.brush_select", {"type": 'D', "value": 'PRESS'},
         {"properties": [("image_tool", 'DRAW')]}),
        ("paint.brush_select", {"type": 'B', "value": 'PRESS'},
         {"properties": [("image_tool", 'SOFTEN')]}),
        ("paint.brush_select", {"type": 'G', "value": 'PRESS'},
         {"properties": [("image_tool", 'FILL')]}),
        op_tool_cycle("builtin.select_box", {"type": 'Q', "value": 'PRESS'}),
    ])

    return keymap


def km_vertex_paint(params):
    items = []
    keymap = (
        "Vertex Paint",
        {"space_type": 'EMPTY', "region_type": 'WINDOW'},
        {"items": items},
    )

    items.extend([
        ("paint.vertex_paint", {"type": 'LEFTMOUSE', "value": 'PRESS'},
         {"properties": [("mode", 'NORMAL')]}),
        ("paint.vertex_paint", {"type": 'LEFTMOUSE', "value": 'PRESS', "ctrl": True},
         {"properties": [("mode", 'INVERT')]}),
        ("paint.brush_colors_flip", {"type": 'X', "value": 'PRESS'}, None),
        ("brush.scale_size", {"type": 'LEFT_BRACKET', "value": 'PRESS'},
         {"properties": [("scalar", 0.9)]}),
        ("brush.scale_size", {"type": 'RIGHT_BRACKET', "value": 'PRESS'},
         {"properties": [("scalar", 1.0 / 0.9)]}),
        *_template_paint_radial_control("vertex_paint", color=True, rotation=True),
        ("brush.stencil_control", {"type": 'RIGHTMOUSE', "value": 'PRESS'},
         {"properties": [("mode", 'TRANSLATION')]}),
        ("brush.stencil_control", {"type": 'RIGHTMOUSE', "value": 'PRESS', "shift": True},
         {"properties": [("mode", 'SCALE')]}),
        ("brush.stencil_control", {"type": 'RIGHTMOUSE', "value": 'PRESS', "ctrl": True},
         {"properties": [("mode", 'ROTATION')]}),
        ("brush.stencil_control", {"type": 'RIGHTMOUSE', "value": 'PRESS', "alt": True},
         {"properties": [("mode", 'TRANSLATION'), ("texmode", 'SECONDARY')]}),
        ("brush.stencil_control", {"type": 'RIGHTMOUSE', "value": 'PRESS', "shift": True, "alt": True},
         {"properties": [("mode", 'SCALE'), ("texmode", 'SECONDARY')]}),
        ("brush.stencil_control", {"type": 'RIGHTMOUSE', "value": 'PRESS', "ctrl": True, "alt": True},
         {"properties": [("mode", 'ROTATION'), ("texmode", 'SECONDARY')]}),
        ("wm.context_toggle", {"type": 'M', "value": 'PRESS'},
         {"properties": [("data_path", 'vertex_paint_object.data.use_paint_mask')]}),
        ("wm.context_toggle", {"type": 'S', "value": 'PRESS', "shift": True},
         {"properties": [("data_path", 'tool_settings.vertex_paint.brush.use_smooth_stroke')]}),
        op_menu("VIEW3D_MT_angle_control", {"type": 'R', "value": 'PRESS'}),
        *_template_items_context_panel("VIEW3D_PT_paint_vertex_context_menu", {"type": 'RIGHTMOUSE', "value": 'PRESS'}),
        # Tools
        ("paint.brush_select", {"type": 'D', "value": 'PRESS'},
         {"properties": [("vertex_tool", 'DRAW')]}),
        ("paint.brush_select", {"type": 'B', "value": 'PRESS'},
         {"properties": [("vertex_tool", 'BLUR')]}),
        op_tool_cycle("builtin.select_box", {"type": 'Q', "value": 'PRESS'}),
    ])

    return keymap


def km_weight_paint(params):
    items = []
    keymap = (
        "Weight Paint",
        {"space_type": 'EMPTY', "region_type": 'WINDOW'},
        {"items": items},
    )

    items.extend([
        ("paint.weight_paint", {"type": 'LEFTMOUSE', "value": 'PRESS'}, None),
        ("paint.weight_sample_group", {"type": 'LEFTMOUSE', "value": 'PRESS', "shift": True}, None),
        ("brush.scale_size", {"type": 'LEFT_BRACKET', "value": 'PRESS'},
         {"properties": [("scalar", 0.9)]}),
        ("brush.scale_size", {"type": 'RIGHT_BRACKET', "value": 'PRESS'},
         {"properties": [("scalar", 1.0 / 0.9)]}),
        *_template_paint_radial_control("weight_paint"),
        ("wm.context_toggle", {"type": 'M', "value": 'PRESS'},
         {"properties": [("data_path", 'weight_paint_object.data.use_paint_mask')]}),
        ("wm.context_toggle", {"type": 'V', "value": 'PRESS'},
         {"properties": [("data_path", 'weight_paint_object.data.use_paint_mask_vertex')]}),
        ("wm.context_toggle", {"type": 'S', "value": 'PRESS', "shift": True},
         {"properties": [("data_path", 'tool_settings.weight_paint.brush.use_smooth_stroke')]}),
        *_template_items_context_panel("VIEW3D_PT_paint_weight_context_menu", {"type": 'RIGHTMOUSE', "value": 'PRESS'}),
        # Bone selection for combined weight paint + pose mode.
        ("view3d.select", {"type": 'LEFTMOUSE', "value": 'PRESS', "ctrl": True}, None),
         # Tools
        ("paint.brush_select", {"type": 'D', "value": 'PRESS'},
         {"properties": [("weight_tool", 'DRAW')]}),
        ("paint.brush_select", {"type": 'B', "value": 'PRESS'},
         {"properties": [("weight_tool", 'BLUR')]}),
        op_tool_cycle("builtin.sample_weight", {"type": 'I', "value": 'PRESS'}),
        op_tool_cycle("builtin.select_box", {"type": 'Q', "value": 'PRESS'}),
    ])

    return keymap


def km_sculpt(params):
    items = []
    keymap = (
        "Sculpt",
        {"space_type": 'EMPTY', "region_type": 'WINDOW'},
        {"items": items},
    )

    items.extend([
        # Brush strokes
        ("sculpt.brush_stroke", {"type": 'LEFTMOUSE', "value": 'PRESS'},
         {"properties": [("mode", 'NORMAL')]}),
        ("sculpt.brush_stroke", {"type": 'LEFTMOUSE', "value": 'PRESS', "ctrl": True},
         {"properties": [("mode", 'INVERT')]}),
        ("sculpt.brush_stroke", {"type": 'LEFTMOUSE', "value": 'PRESS', "shift": True},
         {"properties": [("mode", 'SMOOTH')]}),
        # Partial Visibility Show/hide
        ("paint.hide_show", {"type": 'H', "value": 'PRESS', "shift": True},
         {"properties": [("action", 'SHOW'), ("area", 'INSIDE')]}),
        ("paint.hide_show", {"type": 'H', "value": 'PRESS', "ctrl": True},
         {"properties": [("action", 'HIDE'), ("area", 'INSIDE')]}),
        ("paint.hide_show", {"type": 'H', "value": 'PRESS', "alt": True},
         {"properties": [("action", 'SHOW'), ("area", 'ALL')]}),
        # Subdivision levels
        *_template_items_object_subdivision_set(),
        ("object.subdivision_set", {"type": 'PAGE_UP', "value": 'PRESS'},
         {"properties": [("level", 1), ("relative", True)]}),
        ("object.subdivision_set", {"type": 'PAGE_DOWN', "value": 'PRESS'},
         {"properties": [("level", -1), ("relative", True)]}),
        # Mask
        ("paint.mask_flood_fill", {"type": 'A', "value": 'PRESS', "ctrl": True},
         {"properties": [("mode", 'VALUE'), ("value", 0.0)]}),
        ("paint.mask_flood_fill", {"type": 'A', "value": 'PRESS', "ctrl": True, "shift": True},
         {"properties": [("mode", 'VALUE'), ("value", 1.0)]}),
        ("paint.mask_flood_fill", {"type": 'I', "value": 'PRESS', "ctrl": True},
         {"properties": [("mode", 'INVERT')]}),
        ("paint.mask_lasso_gesture", {"type": 'LEFTMOUSE', "value": 'PRESS', "shift": True, "ctrl": True}, None),
        ("wm.context_toggle", {"type": 'M', "value": 'PRESS', "ctrl": True},
         {"properties": [("data_path", 'scene.tool_settings.sculpt.show_mask')]}),
        # Dynamic topology
        ("sculpt.dynamic_topology_toggle", {"type": 'D', "value": 'PRESS', "ctrl": True}, None),
        ("sculpt.set_detail_size", {"type": 'D', "value": 'PRESS', "shift": True}, None),
        # Remesh
        ("object.voxel_remesh", {"type": 'R', "value": 'PRESS', "ctrl": True}, None),
        ("object.quadriflow_remesh", {"type": 'R', "value": 'PRESS', "ctrl": True, "alt": True}, None),
        # Remesh
        ("object.voxel_remesh", {"type": 'R', "value": 'PRESS', "ctrl": True}, None),
        ("object.voxel_size_edit", {"type": 'R', "value": 'PRESS', "shift": True}, None),
        ("object.quadriflow_remesh", {"type": 'R', "value": 'PRESS', "ctrl": True, "alt": True}, None),
        # Brush properties
        ("brush.scale_size", {"type": 'LEFT_BRACKET', "value": 'PRESS'},
         {"properties": [("scalar", 0.9)]}),
        ("brush.scale_size", {"type": 'RIGHT_BRACKET', "value": 'PRESS'},
         {"properties": [("scalar", 1.0 / 0.9)]}),
        *_template_paint_radial_control("sculpt", rotation=True),
        # Stencil
        ("brush.stencil_control", {"type": 'RIGHTMOUSE', "value": 'PRESS'},
         {"properties": [("mode", 'TRANSLATION')]}),
        ("brush.stencil_control", {"type": 'RIGHTMOUSE', "value": 'PRESS', "shift": True},
         {"properties": [("mode", 'SCALE')]}),
        ("brush.stencil_control", {"type": 'RIGHTMOUSE', "value": 'PRESS', "ctrl": True},
         {"properties": [("mode", 'ROTATION')]}),
        ("brush.stencil_control", {"type": 'RIGHTMOUSE', "value": 'PRESS', "alt": True},
         {"properties": [("mode", 'TRANSLATION'), ("texmode", 'SECONDARY')]}),
        ("brush.stencil_control", {"type": 'RIGHTMOUSE', "value": 'PRESS', "shift": True, "alt": True},
         {"properties": [("mode", 'SCALE'), ("texmode", 'SECONDARY')]}),
        ("brush.stencil_control", {"type": 'RIGHTMOUSE', "value": 'PRESS', "ctrl": True, "alt": True},
         {"properties": [("mode", 'ROTATION'), ("texmode", 'SECONDARY')]}),
        # Tools
        ("paint.brush_select", {"type": 'S', "value": 'PRESS'},
         {"properties": [("sculpt_tool", 'SMOOTH')]}),
        ("paint.brush_select", {"type": 'P', "value": 'PRESS'},
         {"properties": [("sculpt_tool", 'PINCH')]}),
        ("paint.brush_select", {"type": 'I', "value": 'PRESS'},
         {"properties": [("sculpt_tool", 'INFLATE')]}),
        ("paint.brush_select", {"type": 'G', "value": 'PRESS'},
         {"properties": [("sculpt_tool", 'GRAB')]}),
        ("paint.brush_select", {"type": 'L', "value": 'PRESS'},
         {"properties": [("sculpt_tool", 'LAYER')]}),
        ("paint.brush_select", {"type": 'T', "value": 'PRESS', "shift": True},
         {"properties": [("sculpt_tool", 'FLATTEN')]}),
        ("paint.brush_select", {"type": 'C', "value": 'PRESS'},
         {"properties": [("sculpt_tool", 'CLAY')]}),
        ("paint.brush_select", {"type": 'C', "value": 'PRESS', "shift": True},
         {"properties": [("sculpt_tool", 'CREASE')]}),
        ("paint.brush_select", {"type": 'M', "value": 'PRESS'},
         {"properties": [("sculpt_tool", 'MASK'), ("toggle", True), ("create_missing", True)]}),
        ("paint.brush_select", {"type": 'R', "value": 'PRESS'},
         {"properties": [("sculpt_tool", 'ROTATE')]}),
        ("paint.brush_select", {"type": 'N', "value": 'PRESS'},
         {"properties": [("sculpt_tool", 'NUDGE')]}),
        ("paint.brush_select", {"type": 'T', "value": 'PRESS'},
         {"properties": [("sculpt_tool", 'THUMB')]}),
        ("paint.brush_select", {"type": 'H', "value": 'PRESS'},
         {"properties": [("sculpt_tool", 'SNAKE_HOOK')]}),
        ("paint.brush_select", {"type": 'B', "value": 'PRESS'},
         {"properties": [("sculpt_tool", 'BLOB')]}),
        ("paint.brush_select", {"type": 'D', "value": 'PRESS'},
         {"properties": [("sculpt_tool", 'DRAW')]}),

        # Menus
        *_template_items_context_panel("VIEW3D_PT_sculpt_context_menu", {"type": 'RIGHTMOUSE', "value": 'PRESS'}),
    ])

    return keymap


# Mesh edit mode.
def km_mesh(params):
    items = []
    keymap = (
        "Mesh",
        {"space_type": 'EMPTY', "region_type": 'WINDOW'},
        {"items": items},
    )

    items.extend([
        # Selection
        ("mesh.loop_select", {"type": 'LEFTMOUSE', "value": 'DOUBLE_CLICK'},
         {"properties": [("extend", False), ("deselect", False), ("toggle", False), ("ring", False)]}),
        ("mesh.loop_select", {"type": 'LEFTMOUSE', "value": 'DOUBLE_CLICK', "shift": True},
         {"properties": [("extend", True), ("deselect", False), ("toggle", False), ("ring", False)]}),
        ("mesh.loop_select", {"type": 'LEFTMOUSE', "value": 'DOUBLE_CLICK', "ctrl": True},
         {"properties": [("extend", False), ("deselect", True), ("toggle", False), ("ring", False)]}),

        ("mesh.loop_select", {"type": 'LEFTMOUSE', "value": 'DOUBLE_CLICK', "alt": True},
         {"properties": [("extend", False), ("deselect", False), ("toggle", False), ("ring", True)]}),
        ("mesh.loop_select", {"type": 'LEFTMOUSE', "value": 'DOUBLE_CLICK', "alt": True, "shift": True},
         {"properties": [("extend", True), ("deselect", False), ("toggle", False), ("ring", True)]}),
        ("mesh.loop_select", {"type": 'LEFTMOUSE', "value": 'DOUBLE_CLICK', "alt": True, "ctrl": True},
         {"properties": [("extend", False), ("deselect", True), ("toggle", False), ("ring", True)]}),

        ("mesh.shortest_path_pick", {"type": 'LEFTMOUSE', "value": 'PRESS', "shift": True, "ctrl": True},
         {"properties": [("use_fill", False)]}),

        ("mesh.select_all", {"type": 'A', "value": 'PRESS', "ctrl": True}, {"properties": [("action", 'SELECT')]}),
        ("mesh.select_all", {"type": 'A', "value": 'PRESS', "ctrl": True, "shift": True}, {"properties": [("action", 'DESELECT')]}),
        ("mesh.select_all", {"type": 'I', "value": 'PRESS', "ctrl": True}, {"properties": [("action", 'INVERT')]}),
        ("mesh.select_more", {"type": 'UP_ARROW', "value": 'PRESS'}, None),
        ("mesh.select_less", {"type": 'DOWN_ARROW', "value": 'PRESS'}, None),
        ("mesh.select_linked", {"type": 'RIGHT_BRACKET', "value": 'PRESS'}, None),

        *_template_items_editmode_mesh_select_mode(params),

        # Hide/reveal.
        ("mesh.hide", {"type": 'H', "value": 'PRESS', "ctrl": True},
         {"properties": [("unselected", False)]}),
        ("mesh.hide", {"type": 'H', "value": 'PRESS', "shift": True},
         {"properties": [("unselected", True)]}),
        ("mesh.reveal", {"type": 'H', "value": 'PRESS', "alt": True}, None),
        # Tools.
        ("mesh.duplicate_move", {"type": 'D', "value": 'PRESS', "ctrl": True}, None),
        op_menu("VIEW3D_MT_edit_mesh_delete", {"type": 'BACK_SPACE', "value": 'PRESS'}),
        op_menu("VIEW3D_MT_edit_mesh_delete", {"type": 'DEL', "value": 'PRESS'}),
        ("mesh.dissolve_mode", {"type": 'BACK_SPACE', "value": 'PRESS', "ctrl": True}, None),
        ("mesh.dissolve_mode", {"type": 'DEL', "value": 'PRESS', "ctrl": True}, None),
        ("wm.context_toggle", {"type": 'B', "value": 'PRESS'},
         {"properties": [("data_path", 'tool_settings.use_proportional_edit')]}),
        # Menus.
        *_template_items_context_menu("VIEW3D_MT_edit_mesh_context_menu", {"type": 'RIGHTMOUSE', "value": 'PRESS'}),
        #Tools
        *_template_items_basic_tools(),
        op_tool_cycle("builtin.bevel", {"type": 'B', "value": 'PRESS', "ctrl": True}),
        op_tool_cycle("builtin.inset_faces", {"type": 'I', "value": 'PRESS'}),
        op_tool_cycle("builtin.extrude_region", {"type": 'E', "value": 'PRESS', "ctrl": True}),
        op_tool_cycle("builtin.knife", {"type": 'K', "value": 'PRESS'}),
        op_tool_cycle("builtin.loop_cut", {"type": 'C', "value": 'PRESS', "alt": True}),

    ])

    return keymap


# Armature edit mode
def km_armature(params):
    items = []
    keymap = (
        "Armature",
        {"space_type": 'EMPTY', "region_type": 'WINDOW'},
        {"items": items},
    )

    items.extend([
        # Hide/reveal.
        ("armature.hide", {"type": 'H', "value": 'PRESS', "ctrl": True},
         {"properties": [("unselected", False)]}),
        ("armature.hide", {"type": 'H', "value": 'PRESS', "shift": True},
         {"properties": [("unselected", True)]}),
        ("armature.reveal", {"type": 'H', "value": 'PRESS', "alt": True}, None),
        # Parenting.
        ("armature.parent_set", {"type": 'P', "value": 'PRESS'}, None),
        ("armature.parent_clear", {"type": 'P', "value": 'PRESS', "shift": True}, None),
        # Selection.
        ("armature.select_all", {"type": 'A', "value": 'PRESS', "ctrl": True}, {"properties": [("action", 'SELECT')]}),
        ("armature.select_all", {"type": 'A', "value": 'PRESS', "ctrl": True, "shift": True}, {"properties": [("action", 'DESELECT')]}),
        ("armature.select_all", {"type": 'I', "value": 'PRESS', "ctrl": True}, {"properties": [("action", 'INVERT')]}),

        ("armature.select_hierarchy", {"type": 'LEFT_BRACKET', "value": 'PRESS'},
         {"properties": [("direction", 'PARENT'), ("extend", False)]}),
        ("armature.select_hierarchy", {"type": 'LEFT_BRACKET', "value": 'PRESS', "shift": True},
         {"properties": [("direction", 'PARENT'), ("extend", True)]}),
        ("armature.select_hierarchy", {"type": 'RIGHT_BRACKET', "value": 'PRESS'},
         {"properties": [("direction", 'CHILD'), ("extend", False)]}),
        ("armature.select_hierarchy", {"type": 'RIGHT_BRACKET', "value": 'PRESS', "shift": True},
         {"properties": [("direction", 'CHILD'), ("extend", True)]}),

        ("armature.select_more", {"type": 'UP_ARROW', "value": 'PRESS'}, None),
        ("armature.select_less", {"type": 'DOWN_ARROW', "value": 'PRESS'}, None),

        ("armature.select_similar", {"type": 'G', "value": 'PRESS', "shift": True}, None),
        ("armature.select_linked_pick", {"type": 'RIGHT_BRACKET', "value": 'PRESS'},
         {"properties": [("deselect", False)]}),

        ("armature.shortest_path_pick", {"type": 'LEFTMOUSE', "value": 'PRESS', "ctrl": True, "shift": True}, None),

        # Editing.
        op_menu("VIEW3D_MT_edit_armature_delete", {"type": 'DEL', "value": 'PRESS'}),
        op_menu("VIEW3D_MT_edit_armature_delete", {"type": 'BACK_SPACE', "value": 'PRESS'}),
        ("armature.duplicate_move", {"type": 'D', "value": 'PRESS', "ctrl": True}, None),
        ("armature.dissolve", {"type": 'BACK_SPACE', "value": 'PRESS', "ctrl": True}, None),
        ("armature.dissolve", {"type": 'DEL', "value": 'PRESS', "ctrl": True}, None),
        # Menus.
        *_template_items_context_menu("VIEW3D_MT_armature_context_menu", {"type": 'RIGHTMOUSE', "value": 'PRESS'}),
        # Tools.
        *_template_items_basic_tools(),
        op_tool_cycle("builtin.roll", {"type": 'Y', "value": 'PRESS'}),
        op_tool_cycle("builtin.extrude", {"type": 'E', "value": 'PRESS', "ctrl": True}),

    ])

    return keymap


# Metaball edit mode.
def km_metaball(params):
    items = []
    keymap = (
        "Metaball",
        {"space_type": 'EMPTY', "region_type": 'WINDOW'},
        {"items": items},
    )


    items.extend([
        ("mball.reveal_metaelems", {"type": 'H', "value": 'PRESS', "alt": True}, None),
        ("mball.hide_metaelems", {"type": 'H', "value": 'PRESS', "ctrl": True},
         {"properties": [("unselected", False)]}),
        ("mball.hide_metaelems", {"type": 'H', "value": 'PRESS', "shift": True},
         {"properties": [("unselected", True)]}),
        ("mball.delete_metaelems", {"type": 'BACK_SPACE', "value": 'PRESS'}, None),
        ("mball.delete_metaelems", {"type": 'DEL', "value": 'PRESS'}, None),
        ("mball.duplicate_move", {"type": 'D', "value": 'PRESS', "ctrl": True}, None),
        ("mball.select_all", {"type": 'A', "value": 'PRESS', "ctrl": True}, {"properties": [("action", 'SELECT')]}),
        ("mball.select_all", {"type": 'A', "value": 'PRESS', "ctrl": True, "shift": True}, {"properties": [("action", 'DESELECT')]}),
        ("mball.select_all", {"type": 'I', "value": 'PRESS', "ctrl": True}, {"properties": [("action", 'INVERT')]}),
        ("mball.select_similar", {"type": 'G', "value": 'PRESS', "shift": True}, None),
        *_template_items_context_menu("VIEW3D_MT_edit_metaball_context_menu", {"type": 'RIGHTMOUSE', "value": 'PRESS'}),
        ("wm.context_toggle", {"type": 'B', "value": 'PRESS'},
         {"properties": [("data_path", 'tool_settings.use_proportional_edit')]}),
        # Tools
        *_template_items_basic_tools(),
    ])

    return keymap


# Lattice edit mode.
def km_lattice(params):
    items = []
    keymap = (
        "Lattice",
        {"space_type": 'EMPTY', "region_type": 'WINDOW'},
        {"items": items},
    )

    items.extend([
        ("lattice.select_all", {"type": 'A', "value": 'PRESS', "ctrl": True}, {"properties": [("action", 'SELECT')]}),
        ("lattice.select_all", {"type": 'A', "value": 'PRESS', "ctrl": True, "shift": True}, {"properties": [("action", 'DESELECT')]}),
        ("lattice.select_all", {"type": 'I', "value": 'PRESS', "ctrl": True}, {"properties": [("action", 'INVERT')]}),
        ("lattice.select_more", {"type": 'UP_ARROW', "value": 'PRESS'}, None),
        ("lattice.select_less", {"type": 'DOWN_ARROW', "value": 'PRESS'}, None),
        ("object.vertex_parent_set", {"type": 'P', "value": 'PRESS', "ctrl": True}, None),
        *_template_items_context_menu("VIEW3D_MT_edit_lattice_context_menu", {"type": 'RIGHTMOUSE', "value": 'PRESS'}),
        ("wm.context_toggle", {"type": 'B', "value": 'PRESS'},
         {"properties": [("data_path", 'tool_settings.use_proportional_edit')]}),
            # Tools
        op_tool_cycle("builtin.select_box", {"type": 'Q', "value": 'PRESS'}),
        op_tool_cycle("builtin.move", {"type": 'W', "value": 'PRESS'}),
        op_tool_cycle("builtin.rotate", {"type": 'E', "value": 'PRESS'}),
        op_tool_cycle("builtin.scale", {"type": 'R', "value": 'PRESS'}),
        op_tool_cycle("builtin.transform", {"type": 'T', "value": 'PRESS'}),
        op_tool_cycle("builtin.measure", {"type": 'M', "value": 'PRESS'}),
    ])

    return keymap


# Particle edit mode.
def km_particle(params):
    items = []
    keymap = (
        "Particle",
        {"space_type": 'EMPTY', "region_type": 'WINDOW'},
        {"items": items},
    )

    items.extend([
        ("particle.select_all", {"type": 'A', "value": 'PRESS', "ctrl": True}, {"properties": [("action", 'SELECT')]}),
        ("particle.select_all", {"type": 'A', "value": 'PRESS', "ctrl": True, "shift": True}, {"properties": [("action", 'DESELECT')]}),
        ("particle.select_all", {"type": 'I', "value": 'PRESS', "ctrl": True}, {"properties": [("action", 'INVERT')]}),
        ("particle.select_more", {"type": 'UP_ARROW', "value": 'PRESS'}, None),
        ("particle.select_less", {"type": 'DOWN_ARROW', "value": 'PRESS'}, None),
        ("particle.select_linked_pick", {"type": 'RIGHT_BRACKET', "value": 'PRESS'},
         {"properties": [("deselect", False)]}),
        ("particle.select_linked_pick", {"type": 'RIGHT_BRACKET', "value": 'PRESS', "shift": True},
         {"properties": [("deselect", True)]}),
        ("particle.select_linked", {"type": 'RIGHT_BRACKET', "value": 'PRESS', "ctrl": True}, None),
        ("particle.delete", {"type": 'BACK_SPACE', "value": 'PRESS'}, None),
        ("particle.delete", {"type": 'DEL', "value": 'PRESS'}, None),
        ("particle.reveal", {"type": 'H', "value": 'PRESS', "alt": True}, None),
        ("particle.hide", {"type": 'H', "value": 'PRESS', "ctrl": True},
         {"properties": [("unselected", False)]}),
        ("particle.hide", {"type": 'H', "value": 'PRESS', "shift": True},
         {"properties": [("unselected", True)]}),
        ("particle.brush_edit", {"type": 'LEFTMOUSE', "value": 'PRESS'}, None),
        ("particle.brush_edit", {"type": 'LEFTMOUSE', "value": 'PRESS', "shift": True}, None),
        ("wm.radial_control", {"type": 'S', "value": 'PRESS'},
         {"properties": [("data_path_primary", 'tool_settings.particle_edit.brush.size')]}),
        ("wm.radial_control", {"type": 'U', "value": 'PRESS', "shift": True},
         {"properties": [("data_path_primary", 'tool_settings.particle_edit.brush.strength')]}),
        ("wm.context_toggle", {"type": 'B', "value": 'PRESS'},
         {"properties": [("data_path", 'tool_settings.use_proportional_edit')]}),
        *_template_items_context_menu("VIEW3D_MT_particle_context_menu", {"type": 'RIGHTMOUSE', "value": 'PRESS'}),
    ])

    return keymap


# Text edit mode.
def km_font(params):
    items = []
    keymap = (
        "Font",
        {"space_type": 'EMPTY', "region_type": 'WINDOW'},
        {"items": items},
    )

    items.extend([
        ("font.style_toggle", {"type": 'B', "value": 'PRESS', "ctrl": True},
         {"properties": [("style", 'BOLD')]}),
        ("font.style_toggle", {"type": 'I', "value": 'PRESS', "ctrl": True},
         {"properties": [("style", 'ITALIC')]}),
        ("font.style_toggle", {"type": 'U', "value": 'PRESS', "ctrl": True},
         {"properties": [("style", 'UNDERLINE')]}),
        ("font.style_toggle", {"type": 'P', "value": 'PRESS', "ctrl": True},
         {"properties": [("style", 'SMALL_CAPS')]}),
        ("font.delete", {"type": 'DEL', "value": 'PRESS'},
         {"properties": [("type", 'NEXT_OR_SELECTION')]}),
        ("font.delete", {"type": 'DEL', "value": 'PRESS', "ctrl": True},
         {"properties": [("type", 'NEXT_WORD')]}),
        ("font.delete", {"type": 'BACK_SPACE', "value": 'PRESS'},
         {"properties": [("type", 'PREVIOUS_OR_SELECTION')]}),
        ("font.delete", {"type": 'BACK_SPACE', "value": 'PRESS', "shift": True},
         {"properties": [("type", 'PREVIOUS_OR_SELECTION')]}),
        ("font.delete", {"type": 'BACK_SPACE', "value": 'PRESS', "ctrl": True},
         {"properties": [("type", 'PREVIOUS_WORD')]}),
        ("font.move", {"type": 'HOME', "value": 'PRESS'},
         {"properties": [("type", 'LINE_BEGIN')]}),
        ("font.move", {"type": 'END', "value": 'PRESS'},
         {"properties": [("type", 'LINE_END')]}),
        ("font.move", {"type": 'LEFT_ARROW', "value": 'PRESS'},
         {"properties": [("type", 'PREVIOUS_CHARACTER')]}),
        ("font.move", {"type": 'RIGHT_ARROW', "value": 'PRESS'},
         {"properties": [("type", 'NEXT_CHARACTER')]}),
        ("font.move", {"type": 'LEFT_ARROW', "value": 'PRESS', "ctrl": True},
         {"properties": [("type", 'PREVIOUS_WORD')]}),
        ("font.move", {"type": 'RIGHT_ARROW', "value": 'PRESS', "ctrl": True},
         {"properties": [("type", 'NEXT_WORD')]}),
        ("font.move", {"type": 'UP_ARROW', "value": 'PRESS'},
         {"properties": [("type", 'PREVIOUS_LINE')]}),
        ("font.move", {"type": 'DOWN_ARROW', "value": 'PRESS'},
         {"properties": [("type", 'NEXT_LINE')]}),
        ("font.move", {"type": 'PAGE_UP', "value": 'PRESS'},
         {"properties": [("type", 'PREVIOUS_PAGE')]}),
        ("font.move", {"type": 'PAGE_DOWN', "value": 'PRESS'},
         {"properties": [("type", 'NEXT_PAGE')]}),
        ("font.move_select", {"type": 'HOME', "value": 'PRESS', "shift": True},
         {"properties": [("type", 'LINE_BEGIN')]}),
        ("font.move_select", {"type": 'END', "value": 'PRESS', "shift": True},
         {"properties": [("type", 'LINE_END')]}),
        ("font.move_select", {"type": 'LEFT_ARROW', "value": 'PRESS', "shift": True},
         {"properties": [("type", 'PREVIOUS_CHARACTER')]}),
        ("font.move_select", {"type": 'RIGHT_ARROW', "value": 'PRESS', "shift": True},
         {"properties": [("type", 'NEXT_CHARACTER')]}),
        ("font.move_select", {"type": 'LEFT_ARROW', "value": 'PRESS', "shift": True, "ctrl": True},
         {"properties": [("type", 'PREVIOUS_WORD')]}),
        ("font.move_select", {"type": 'RIGHT_ARROW', "value": 'PRESS', "shift": True, "ctrl": True},
         {"properties": [("type", 'NEXT_WORD')]}),
        ("font.move_select", {"type": 'UP_ARROW', "value": 'PRESS', "shift": True},
         {"properties": [("type", 'PREVIOUS_LINE')]}),
        ("font.move_select", {"type": 'DOWN_ARROW', "value": 'PRESS', "shift": True},
         {"properties": [("type", 'NEXT_LINE')]}),
        ("font.move_select", {"type": 'PAGE_UP', "value": 'PRESS', "shift": True},
         {"properties": [("type", 'PREVIOUS_PAGE')]}),
        ("font.move_select", {"type": 'PAGE_DOWN', "value": 'PRESS', "shift": True},
         {"properties": [("type", 'NEXT_PAGE')]}),
        ("font.change_spacing", {"type": 'LEFT_ARROW', "value": 'PRESS', "alt": True},
         {"properties": [("delta", -1)]}),
        ("font.change_spacing", {"type": 'RIGHT_ARROW', "value": 'PRESS', "alt": True},
         {"properties": [("delta", 1)]}),
        ("font.change_character", {"type": 'UP_ARROW', "value": 'PRESS', "alt": True},
         {"properties": [("delta", 1)]}),
        ("font.change_character", {"type": 'DOWN_ARROW', "value": 'PRESS', "alt": True},
         {"properties": [("delta", -1)]}),
        ("font.select_all", {"type": 'A', "value": 'PRESS', "ctrl": True}, None),
        ("font.text_copy", {"type": 'C', "value": 'PRESS', "ctrl": True}, None),
        ("font.text_cut", {"type": 'X', "value": 'PRESS', "ctrl": True}, None),
        ("font.text_paste", {"type": 'V', "value": 'PRESS', "ctrl": True}, None),
        ("font.line_break", {"type": 'RET', "value": 'PRESS'}, None),
        ("font.text_insert", {"type": 'TEXTINPUT', "value": 'ANY', "any": True}, None),
        ("font.text_insert", {"type": 'BACK_SPACE', "value": 'PRESS', "alt": True},
         {"properties": [("accent", True)]}),
        *_template_items_context_menu("VIEW3D_MT_edit_font_context_menu", {"type": 'RIGHTMOUSE', "value": 'PRESS'}),
    ])


    return keymap


def km_object_non_modal(params):
    items = []
    keymap = (
        "Object Non-modal",
        {"space_type": 'EMPTY', "region_type": 'WINDOW'},
        {"items": items},
    )

    items.extend([
        ("object.mode_set",{"type": 'THREE', "value": 'PRESS'},
         {"properties": [("mode", 'POSE')]}),
        ("object.mode_set_with_submode",{"type": 'ONE', "value": 'PRESS'},
         {"properties": [("mode", 'EDIT'), ("mesh_select_mode", {'VERT'})]}),
        ("object.mode_set_with_submode",{"type": 'TWO', "value": 'PRESS'},
         {"properties": [("mode", 'EDIT'), ("mesh_select_mode", {'EDGE'})]}),
        ("object.mode_set_with_submode",{"type": 'THREE', "value": 'PRESS'},
         {"properties": [("mode", 'EDIT'), ("mesh_select_mode", {'FACE'})]}),
        ("object.mode_set",{"type": 'ONE', "value": 'PRESS'},
         {"properties": [("mode", 'EDIT')]}),
        ("object.mode_set",{"type": 'FOUR', "value": 'PRESS'},
         {"properties": [("mode", 'OBJECT')]}),
        ("object.mode_set",{"type": 'FIVE', "value": 'PRESS'},
         {"properties": [("mode", 'SCULPT')]}),
        ("object.mode_set",{"type": 'SIX', "value": 'PRESS'},
         {"properties": [("mode", 'VERTEX_PAINT')]}),
        ("object.mode_set",{"type": 'SEVEN', "value": 'PRESS'},
         {"properties": [("mode", 'WEIGHT_PAINT')]}),
        ("object.mode_set",{"type": 'EIGHT', "value": 'PRESS'},
         {"properties": [("mode", 'TEXTURE_PAINT')]}),
        ("object.mode_set",{"type": 'TWO', "value": 'PRESS'},
         {"properties": [("mode", 'EDIT_GPENCIL')]}),
        ("object.mode_set",{"type": 'THREE', "value": 'PRESS'},
         {"properties": [("mode", 'SCULPT_GPENCIL')]}),
        ("object.mode_set",{"type": 'FOUR', "value": 'PRESS'},
         {"properties": [("mode", 'PAINT_GPENCIL')]}),
        ("object.mode_set",{"type": 'FIVE', "value": 'PRESS'},
         {"properties": [("mode", 'WEIGHT_GPENCIL')]}),

    ])

    return keymap


# ------------------------------------------------------------------------------
# Modal Maps


def km_knife_tool_modal_map(_params):
    items = []
    keymap = (
        "Knife Tool Modal Map",
        {"space_type": 'EMPTY', "region_type": 'WINDOW', "modal": True},
        {"items": items},
    )

    items.extend([
        ("CANCEL", {"type": 'ESC', "value": 'PRESS', "any": True}, None),
        ("PANNING", {"type": 'LEFTMOUSE', "value": 'PRESS', "alt": True}, None),
        ("CONFIRM", {"type": 'RET', "value": 'PRESS', "any": True}, None),
        ("CONFIRM", {"type": 'NUMPAD_ENTER', "value": 'PRESS', "any": True}, None),
        ("ADD_CUT_CLOSED", {"type": 'LEFTMOUSE', "value": 'DOUBLE_CLICK', "any": True}, None),
        ("ADD_CUT", {"type": 'LEFTMOUSE', "value": 'ANY', "any": True}, None),
        ("NEW_CUT", {"type": 'E', "value": 'PRESS'}, None),
        ("SNAP_MIDPOINTS_ON", {"type": 'LEFT_CTRL', "value": 'PRESS', "any": False}, None),
        ("SNAP_MIDPOINTS_OFF", {"type": 'LEFT_CTRL', "value": 'RELEASE', "any": False}, None),
        ("SNAP_MIDPOINTS_ON", {"type": 'RIGHT_CTRL', "value": 'PRESS', "any": False}, None),
        ("SNAP_MIDPOINTS_OFF", {"type": 'RIGHT_CTRL', "value": 'RELEASE', "any": False}, None),
        ("IGNORE_SNAP_ON", {"type": 'LEFT_SHIFT', "value": 'PRESS', "any": True}, None),
        ("IGNORE_SNAP_OFF", {"type": 'LEFT_SHIFT', "value": 'RELEASE', "any": True}, None),
        ("IGNORE_SNAP_ON", {"type": 'RIGHT_SHIFT', "value": 'PRESS', "any": True}, None),
        ("IGNORE_SNAP_OFF", {"type": 'RIGHT_SHIFT', "value": 'RELEASE', "any": True}, None),
        ("ANGLE_SNAP_TOGGLE", {"type": 'C', "value": 'PRESS'}, None),
        ("CUT_THROUGH_TOGGLE", {"type": 'X', "value": 'PRESS'}, None),
        ("PANNING", {"type": 'MIDDLEMOUSE', "value": 'PRESS', "alt": True}, None),
        ("PANNING", {"type": 'RIGHTMOUSE', "value": 'PRESS', "alt": True}, None),
        ("CONFIRM", {"type": 'RIGHTMOUSE', "value": 'PRESS'}, None),
    ])

    return keymap


def km_eyedropper_modal_map(_params):
    items = []
    keymap = (
        "Eyedropper Modal Map",
        {"space_type": 'EMPTY', "region_type": 'WINDOW', "modal": True},
        {"items": items},
    )

    items.extend([
        ("CANCEL", {"type": 'ESC', "value": 'PRESS', "any": True}, None),
        ("CANCEL", {"type": 'RIGHTMOUSE', "value": 'PRESS', "any": True}, None),
        ("SAMPLE_CONFIRM", {"type": 'RET', "value": 'RELEASE', "any": True}, None),
        ("SAMPLE_CONFIRM", {"type": 'NUMPAD_ENTER', "value": 'RELEASE', "any": True}, None),
        ("SAMPLE_CONFIRM", {"type": 'LEFTMOUSE', "value": 'RELEASE', "any": True}, None),
        ("SAMPLE_BEGIN", {"type": 'LEFTMOUSE', "value": 'PRESS', "any": True}, None),
        ("SAMPLE_RESET", {"type": 'SPACE', "value": 'RELEASE', "any": True}, None),
    ])

    return keymap


def km_eyedropper_colorramp_pointsampling_map(_params):
    items = []
    keymap = (
        "Eyedropper ColorRamp PointSampling Map",
        {"space_type": 'EMPTY', "region_type": 'WINDOW', "modal": True},
        {"items": items},
    )

    items.extend([
        ("CANCEL", {"type": 'ESC', "value": 'PRESS', "any": True}, None),
        ("CANCEL", {"type": 'BACK_SPACE', "value": 'PRESS', "any": True}, None),
        ("SAMPLE_CONFIRM", {"type": 'RIGHTMOUSE', "value": 'PRESS', "any": True}, None),
        ("SAMPLE_CONFIRM", {"type": 'RET', "value": 'RELEASE', "any": True}, None),
        ("SAMPLE_CONFIRM", {"type": 'NUMPAD_ENTER', "value": 'RELEASE', "any": True}, None),
        ("SAMPLE_SAMPLE", {"type": 'LEFTMOUSE', "value": 'PRESS', "any": True}, None),
        ("SAMPLE_RESET", {"type": 'SPACE', "value": 'RELEASE', "any": True}, None),
    ])

    return keymap


def km_transform_modal_map(_params):
    items = []
    keymap = (
        "Transform Modal Map",
        {"space_type": 'EMPTY', "region_type": 'WINDOW', "modal": True},
        {"items": items},
    )

    items.extend([
        ("CONFIRM", {"type": 'LEFTMOUSE', "value": 'PRESS', "any": True}, None),
        ("CONFIRM", {"type": 'RET', "value": 'PRESS', "any": True}, None),
        ("CONFIRM", {"type": 'NUMPAD_ENTER', "value": 'PRESS', "any": True}, None),
        ("CANCEL", {"type": 'RIGHTMOUSE', "value": 'PRESS', "any": True}, None),
        ("CANCEL", {"type": 'ESC', "value": 'PRESS', "any": True}, None),
        ("AXIS_X", {"type": 'X', "value": 'PRESS'}, None),
        ("AXIS_Y", {"type": 'Y', "value": 'PRESS'}, None),
        ("AXIS_Z", {"type": 'Z', "value": 'PRESS'}, None),
        ("PLANE_X", {"type": 'X', "value": 'PRESS', "shift": True}, None),
        ("PLANE_Y", {"type": 'Y', "value": 'PRESS', "shift": True}, None),
        ("PLANE_Z", {"type": 'Z', "value": 'PRESS', "shift": True}, None),
        ("CONS_OFF", {"type": 'C', "value": 'PRESS'}, None),
        ("TRANSLATE", {"type": 'G', "value": 'PRESS'}, None),
        ("ROTATE", {"type": 'R', "value": 'PRESS'}, None),
        ("RESIZE", {"type": 'S', "value": 'PRESS'}, None),
        ("SNAP_TOGGLE", {"type": 'TAB', "value": 'PRESS', "shift": True}, None),
        ("SNAP_INV_ON", {"type": 'LEFT_CTRL', "value": 'PRESS', "any": True}, None),
        ("SNAP_INV_OFF", {"type": 'LEFT_CTRL', "value": 'RELEASE', "any": True}, None),
        ("SNAP_INV_ON", {"type": 'RIGHT_CTRL', "value": 'PRESS', "any": True}, None),
        ("SNAP_INV_OFF", {"type": 'RIGHT_CTRL', "value": 'RELEASE', "any": True}, None),
        ("ADD_SNAP", {"type": 'A', "value": 'PRESS'}, None),
        ("REMOVE_SNAP", {"type": 'A', "value": 'PRESS', "alt": True}, None),
        ("PROPORTIONAL_SIZE_UP", {"type": 'PAGE_UP', "value": 'PRESS'}, None),
        ("PROPORTIONAL_SIZE_DOWN", {"type": 'PAGE_DOWN', "value": 'PRESS'}, None),
        ("PROPORTIONAL_SIZE_UP", {"type": 'PAGE_UP', "value": 'PRESS', "shift": True}, None),
        ("PROPORTIONAL_SIZE_DOWN", {"type": 'PAGE_DOWN', "value": 'PRESS', "shift": True}, None),
        ("PROPORTIONAL_SIZE_UP", {"type": 'WHEELDOWNMOUSE', "value": 'PRESS'}, None),
        ("PROPORTIONAL_SIZE_DOWN", {"type": 'WHEELUPMOUSE', "value": 'PRESS'}, None),
        ("PROPORTIONAL_SIZE_UP", {"type": 'WHEELDOWNMOUSE', "value": 'PRESS', "shift": True}, None),
        ("PROPORTIONAL_SIZE_DOWN", {"type": 'WHEELUPMOUSE', "value": 'PRESS', "shift": True}, None),
        ("PROPORTIONAL_SIZE", {"type": 'TRACKPADPAN', "value": 'ANY'}, None),
        ("EDGESLIDE_EDGE_NEXT", {"type": 'WHEELDOWNMOUSE', "value": 'PRESS', "alt": True}, None),
        ("EDGESLIDE_PREV_NEXT", {"type": 'WHEELUPMOUSE', "value": 'PRESS', "alt": True}, None),
        ("AUTOIK_CHAIN_LEN_UP", {"type": 'PAGE_UP', "value": 'PRESS', "shift": True}, None),
        ("AUTOIK_CHAIN_LEN_DOWN", {"type": 'PAGE_DOWN', "value": 'PRESS', "shift": True}, None),
        ("AUTOIK_CHAIN_LEN_UP", {"type": 'WHEELDOWNMOUSE', "value": 'PRESS', "shift": True}, None),
        ("AUTOIK_CHAIN_LEN_DOWN", {"type": 'WHEELUPMOUSE', "value": 'PRESS', "shift": True}, None),
        ("INSERTOFS_TOGGLE_DIR", {"type": 'T', "value": 'PRESS'}, None),
    ])

    return keymap


# ------------------------------------------------------------------------------
# Tool System Keymaps
#
# Named are auto-generated based on the tool name and it's toolbar.


def km_3d_view_tool_select(params):
    return (
        "3D View Tool: Tweak",
        {"space_type": 'VIEW_3D', "region_type": 'WINDOW'},
        {"items": _template_items_tool_select(params, "view3d.select", extend="toggle")},
    )


def km_image_editor_tool_uv_select(params):
    return (
        "Image Editor Tool: Uv, Tweak",
        {"space_type": 'IMAGE_EDITOR', "region_type": 'WINDOW'},
        {"items": _template_items_tool_select(params, "uv.select", extend="extend")},
    )


def km_3d_view_tool_edit_gpencil_select(params):
    return (
        "3D View Tool: Edit Gpencil, Tweak",
        {"space_type": 'VIEW_3D', "region_type": 'WINDOW'},
        {"items": _template_items_tool_select(params, "gpencil.select", extend="toggle")},
    )


# Fallback for gizmos that don't have custom a custom key-map.


def km_generic_gizmo_drag(_params):
    keymap = (
        "Generic Gizmo Drag",
        {"space_type": 'EMPTY', "region_type": 'WINDOW'},
        {"items": _template_items_gizmo_tweak_value_drag()},
    )

    return keymap


def km_generic_gizmo_maybe_drag(params):
    keymap = (
        "Generic Gizmo Maybe Drag",
        {"space_type": 'EMPTY', "region_type": 'WINDOW'},
        {"items":
         _template_items_gizmo_tweak_value_drag()
        },
    )

    return keymap


# ------------------------------------------------------------------------------
# Full Configuration

def generate_keymaps_impl(params=None):
    if params is None:
        params = Params()
    return [
        # Window, screen, area, region.
        km_window(params),
        km_screen(params),
        km_screen_editing(params),
        km_screen_region_context_menu(params),
        km_view2d(params),
        km_view2d_buttons_list(params),
        km_user_interface(params),
        km_property_editor(params),

        # Editors.
        km_outliner(params),
        km_uv_editor(params),
        km_view3d_generic(params),
        km_view3d(params),
        km_mask_editing(params),
        km_markers(params),
        km_graph_editor_generic(params),
        km_graph_editor(params),
        km_image_generic(params),
        km_image(params),
        km_node_generic(params),
        km_node_editor(params),
        km_info(params),
        km_file_browser(params),
        km_file_browser_main(params),
        km_file_browser_buttons(params),
        km_dopesheet_generic(params),
        km_dopesheet(params),
        km_nla_generic(params),
        km_nla_channels(params),
        km_nla_editor(params),
        km_text_generic(params),
        km_text(params),
        km_sequencercommon(params),
        km_sequencer(params),
        km_sequencerpreview(params),
        km_console(params),
        km_clip(params),
        km_clip_editor(params),
        km_clip_graph_editor(params),
        km_clip_dopesheet_editor(params),

        # Animation.
        km_frames(params),
        km_animation(params),
        km_animation_channels(params),

        # Modes.
        km_grease_pencil(params),
        km_grease_pencil_stroke_edit_mode(params),
        km_grease_pencil_stroke_paint_mode(params),
        km_grease_pencil_stroke_paint_draw_brush(params),
        km_grease_pencil_stroke_paint_erase(params),
        km_grease_pencil_stroke_paint_fill(params),
        km_grease_pencil_stroke_paint_tint(params),
        km_grease_pencil_stroke_sculpt_mode(params),
        km_grease_pencil_stroke_sculpt_smooth(params),
        km_grease_pencil_stroke_sculpt_thickness(params),
        km_grease_pencil_stroke_sculpt_strength(params),
        km_grease_pencil_stroke_sculpt_grab(params),
        km_grease_pencil_stroke_sculpt_push(params),
        km_grease_pencil_stroke_sculpt_twist(params),
        km_grease_pencil_stroke_sculpt_pinch(params),
        km_grease_pencil_stroke_sculpt_randomize(params),
        km_grease_pencil_stroke_sculpt_clone(params),
        km_grease_pencil_stroke_weight_mode(params),
        km_grease_pencil_stroke_weight_draw(params),
        km_grease_pencil_stroke_vertex_mode(params),
        km_grease_pencil_stroke_vertex_draw(params),
        km_grease_pencil_stroke_vertex_blur(params),
        km_grease_pencil_stroke_vertex_average(params),
        km_grease_pencil_stroke_vertex_smear(params),
        km_grease_pencil_stroke_vertex_replace(params),
        km_face_mask(params),
        km_weight_paint_vertex_selection(params),
        km_pose(params),
        km_object_mode(params),
        km_paint_curve(params),
        km_curve(params),
        km_image_paint(params),
        km_vertex_paint(params),
        km_weight_paint(params),
        km_sculpt(params),
        km_mesh(params),
        km_armature(params),
        km_metaball(params),
        km_lattice(params),
        km_particle(params),
        km_font(params),
        km_object_non_modal(params),

        # Modal maps.
        km_knife_tool_modal_map(params),
        km_eyedropper_modal_map(params),
        km_eyedropper_colorramp_pointsampling_map(params),
        km_transform_modal_map(params),

        # Gizmos.
        km_generic_gizmo_drag(params),
        km_generic_gizmo_maybe_drag(params),

        # Tool System.
        km_3d_view_tool_select(params),
        km_image_editor_tool_uv_select(params),
        km_3d_view_tool_edit_gpencil_select(params),
    ]


def keymap_transform_tool_mmb(keymap):
    import re
    # Any tool besides fallback tools.
    re_fallback_tool = re.compile(
        r".*\bTool:\s(?!"
        r".*\bSelect Box$|"
        r".*\bSelect Circle$|"
        r".*\bSelect Lasso$|"
        r".*\bTweak$)",
    )
    for km_name, km_args, km_content in keymap:
        if re_fallback_tool.match(km_name):
            km_items = km_content["items"]
            km_items_new = []
            for kmi in km_items:
                ty = kmi[1]["type"]
                if ty == 'LEFTMOUSE':
                    kmi = (kmi[0], kmi[1].copy(), kmi[2])
                    kmi[1]["type"] = 'MIDDLEMOUSE'
                    km_items_new.append(kmi)
                elif ty == 'EVT_TWEAK_L':
                    kmi = (kmi[0], kmi[1].copy(), kmi[2])
                    if kmi[1]["value"] == 'ANY':
                        kmi[1]["type"] = 'MIDDLEMOUSE'
                        kmi[1]["value"] = 'PRESS'
                    else:
                        # Directional tweaking can't be replaced by middle-mouse.
                        kmi[1]["type"] = 'EVT_TWEAK_M'

                    km_items_new.append(kmi)
            km_items.extend(km_items_new)


def generate_keymaps(params=None):
    import os
    from bpy.utils import execfile
    keymap = generate_keymaps_impl(params)

    # Combine the key-map to support manipulating it, so we don't need to manually
    # define key-map here just to manipulate them.
    blender_default = execfile(
        os.path.join(os.path.dirname(__file__), "blender_default.py"),
    ).generate_keymaps()

    keymap_existing_names = {km[0] for km in keymap}
    keymap.extend([km for km in blender_default if km[0] not in keymap_existing_names])

    # Manipulate the key-map.
    keymap_transform_tool_mmb(keymap)

    return keymap<|MERGE_RESOLUTION|>--- conflicted
+++ resolved
@@ -2374,11 +2374,7 @@
         op_tool_cycle("builtin.cutter", {"type": 'K', "value": 'PRESS'}),
         op_tool_cycle("builtin.cursor", {"type": 'C', "value": 'PRESS'}),
         # Active layer
-<<<<<<< HEAD
-        op_panel("TOPBAR_PT_gpencil_layers", {"type": 'Y', "value": 'PRESS'}),
-=======
         op_menu("GPENCIL_MT_layer_active", {"type": 'Y', "value": 'PRESS'}),
->>>>>>> 6a7e9f2b
         # Keyframe menu
         op_menu("VIEW3D_MT_gpencil_animation", {"type": 'I', "value": 'PRESS'}),
     ])
