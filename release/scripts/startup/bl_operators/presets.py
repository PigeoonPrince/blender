--- conflicted
+++ resolved
@@ -29,6 +29,7 @@
     default="New Preset"
 )
 
+
 class AddPresetBase:
     """Base preset class, only for subclassing
     subclasses must define
@@ -41,23 +42,15 @@
     bl_options = {'REGISTER', 'INTERNAL'}
 
     name = StringProperty(
-<<<<<<< HEAD
-            name="Name",
-            description="Name of the preset, used to make the path name",
-            maxlen=64,
-            options={'SKIP_SAVE'},
-            )
-    remove_name = BoolProperty(
-            default=False,
-            options={'HIDDEN', 'SKIP_SAVE'},
-            )
-=======
         name="Name",
         description="Name of the preset, used to make the path name",
         maxlen=64,
         options={'SKIP_SAVE'},
     )
->>>>>>> 532c8ac5
+    remove_name = BoolProperty(
+        default=False,
+        options={'HIDDEN', 'SKIP_SAVE'},
+    )
     remove_active = BoolProperty(
         default=False,
         options={'HIDDEN', 'SKIP_SAVE'},
@@ -276,22 +269,26 @@
     @classmethod
     def draw_panel_header(cls, layout):
         layout.emboss = 'NONE'
-        layout.popover(cls.bl_space_type,
-                       cls.bl_region_type,
-                       cls.__name__,
-                       icon='PRESET',
-                       text='')
+        layout.popover(
+            cls.bl_space_type,
+            cls.bl_region_type,
+            cls.__name__,
+            icon='PRESET',
+            text="",
+        )
 
     @classmethod
     def draw_menu(cls, layout, text=None):
-        if text == None:
+        if text is None:
             text = cls.bl_label
 
-        layout.popover(cls.bl_space_type,
-                       cls.bl_region_type,
-                       cls.__name__,
-                       icon='PRESET',
-                       text=text)
+        layout.popover(
+            cls.bl_space_type,
+            cls.bl_region_type,
+            cls.__name__,
+            icon='PRESET',
+            text=text,
+        )
 
     def draw(self, context):
         layout = self.layout
