--- conflicted
+++ resolved
@@ -185,10 +185,6 @@
 class SCENE_PT_keyframing_settings(SceneButtonsPanel, SceneKeyingSetsPanel, Panel):
     bl_label = "Keyframing Settings"
     bl_parent_id = "SCENE_PT_keying_sets"
-<<<<<<< HEAD
-    COMPAT_ENGINES = {'BLENDER_RENDER', 'BLENDER_EEVEE', "BLENDER_LANPR"}
-=======
->>>>>>> c384b5dd
 
     @classmethod
     def poll(cls, context):
