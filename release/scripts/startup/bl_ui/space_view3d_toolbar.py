--- conflicted
+++ resolved
@@ -35,7 +35,6 @@
         bl_context = mode
         bl_label = "History"
 
-<<<<<<< HEAD
         def draw(self, context):
                 layout = self.layout 
                 # col = layout.column(align=True, button_height=1.5)
@@ -44,14 +43,9 @@
                 col = layout.column(align=True)
                 col.operator("screen.repeat_last")
                 col.operator("screen.repeat_history", text="History...")
-=======
-# History/Repeat tools
-def draw_repeat_tools(context, layout):
-    col = layout.column(align=True)
-    col.label(text="Repeat:")
-    col.operator("screen.repeat_last")
-    col.operator("screen.repeat_history", text="History...")
-
+
+    cls.__name__ = "VIEW3D_PT_tools_%s_history" % mode
+    return cls
 
 # Keyframing tools
 def draw_keyframing_tools(context, layout):
@@ -60,30 +54,6 @@
     row = col.row(align=True)
     row.operator("anim.keyframe_insert_menu", text="Insert")
     row.operator("anim.keyframe_delete_v3d", text="Remove")
-
-
-# Grease Pencil tools
-def draw_gpencil_tools(context, layout):
-    col = layout.column(align=True)
-
-    col.label(text="Grease Pencil:")
-
-    row = col.row(align=True)
-    row.operator("gpencil.draw", text="Draw").mode = 'DRAW'
-    row.operator("gpencil.draw", text="Line").mode = 'DRAW_STRAIGHT'
-
-    row = col.row(align=True)
-    row.operator("gpencil.draw", text="Poly").mode = 'DRAW_POLY'
-    row.operator("gpencil.draw", text="Erase").mode = 'ERASER'
-
-    row = col.row(align=True)
-    row.prop(context.tool_settings, "use_grease_pencil_sessions")
-
-    col.operator("view3d.ruler")
->>>>>>> 107e6afd
-
-    cls.__name__ = "VIEW3D_PT_tools_%s_history" % mode
-    return cls
 
 # ********** default tools for object-mode ****************
 
@@ -149,14 +119,8 @@
         row.operator("anim.keyframe_insert_menu", text="", single_unit=False, shortcut=False, icon='KEY_HLT')
         row.operator("anim.keyframe_delete_v3d", text="", single_unit=False, shortcut=False, icon='KEY_DEHLT')
 
-<<<<<<< HEAD
-        col = layout.column(align=True)
         col.operator("object.paths_calculate", text="Calculate motion")
         col.operator("object.paths_clear", text="Clear motion")
-=======
-        draw_gpencil_tools(context, layout)
-
->>>>>>> 107e6afd
 
 class VIEW3D_PT_tools_rigidbody(View3DPanel, Panel):
     bl_context = "objectmode"
@@ -210,21 +174,9 @@
         col = layout.column(align=True)
         col.operator("mesh.vertices_smooth", text="Smooth vertices")
 
-<<<<<<< HEAD
 class VIEW3D_PT_tools_editmode_add(View3DPanel, Panel):
     bl_context = "mesh_edit"
     bl_label = "Add & Delete"
-=======
-        col.menu("VIEW3D_MT_edit_mesh_extrude")
-        col.operator("view3d.edit_mesh_extrude_move_normal", text="Extrude Region")
-        col.operator("view3d.edit_mesh_extrude_individual_move", text="Extrude Individual")
-        col.operator("mesh.subdivide")
-        col.operator("mesh.loopcut_slide")
-        col.operator("mesh.duplicate_move", text="Duplicate")
-        row = col.row(align=True)
-        row.operator("mesh.spin")
-        row.operator("mesh.screw")
->>>>>>> 107e6afd
 
     def draw(self, context):
         layout = self.layout
@@ -264,13 +216,10 @@
         props.only_selected = True
         
         col.operator("mesh.knife_project")
-<<<<<<< HEAD
         col.operator("mesh.subdivide")
         col.operator("mesh.spin")
         col.operator("mesh.screw")
-=======
-        col.operator("mesh.bisect")
->>>>>>> 107e6afd
+        col.operator("mesh.bisect") # NOTE: new op?
 
         col = layout.column(align=True)
         col.operator("mesh.remove_doubles")
@@ -703,10 +652,6 @@
 
             # use_original_normal and sculpt_plane
             if capabilities.has_sculpt_plane:
-<<<<<<< HEAD
-=======
-                col.separator()
->>>>>>> 107e6afd
                 row = col.row(align=True)
 
                 if brush.use_original_normal:
@@ -770,24 +715,12 @@
                     col.operator("sculpt.set_persistent_base")
 
             col = layout.column(align=True)
-<<<<<<< HEAD
             
-            row = col.row()
+            row = col.row(align=True)
             row.prop(brush, "use_cursor_overlay", toggle=True, text="",
                 icon=('RESTRICT_VIEW_OFF' if brush.use_cursor_overlay else 'RESTRICT_VIEW_ON'))
             
-            sub = row.row()
-=======
-            col.label(text="Overlay:")
-
-            row = col.row(align=True)
-            if brush.use_cursor_overlay:
-                row.prop(brush, "use_cursor_overlay", toggle=True, text="", icon='RESTRICT_VIEW_OFF')
-            else:
-                row.prop(brush, "use_cursor_overlay", toggle=True, text="", icon='RESTRICT_VIEW_ON')
-
             sub = row.row(align=True)
->>>>>>> 107e6afd
             sub.prop(brush, "cursor_overlay_alpha", text="Alpha")
             sub.prop(brush, "use_cursor_overlay_override", toggle=True, text="", icon='BRUSH_DATA')
 
@@ -810,13 +743,7 @@
             self.prop_unified_strength(row, context, brush, "strength", text="Strength")
             self.prop_unified_strength(row, context, brush, "use_pressure_strength")
 
-<<<<<<< HEAD
-            row = col.row(align=True)
-
             col.prop(brush, "blend", text="")
-=======
-            col.prop(brush, "blend", text="Blend")
->>>>>>> 107e6afd
 
             col = layout.column()
             col.active = (brush.blend not in {'ERASE_ALPHA', 'ADD_ALPHA'})
@@ -824,23 +751,12 @@
 
             col = layout.column(align=True)
 
-<<<<<<< HEAD
-            row = col.row()
+            row = col.row(align=True)
             row.prop(brush, "use_cursor_overlay", toggle=True, text="",
                 icon=('RESTRICT_VIEW_OFF' if brush.use_cursor_overlay else 'RESTRICT_VIEW_ON'))
             
-            sub = row.row()
+            sub = row.row(align=True)
             sub.prop(brush, "cursor_overlay_alpha", text="Overlay")
-=======
-            row = col.row(align=True)
-            if brush.use_cursor_overlay:
-                row.prop(brush, "use_cursor_overlay", toggle=True, text="", icon='RESTRICT_VIEW_OFF')
-            else:
-                row.prop(brush, "use_cursor_overlay", toggle=True, text="", icon='RESTRICT_VIEW_ON')
-
-            sub = row.row(align=True)
-            sub.prop(brush, "cursor_overlay_alpha", text="Alpha")
->>>>>>> 107e6afd
             sub.prop(brush, "use_cursor_overlay_override", toggle=True, text="", icon='BRUSH_DATA')
 
         # Weight Paint Mode #
@@ -859,13 +775,7 @@
             self.prop_unified_strength(row, context, brush, "strength", text="Strength")
             self.prop_unified_strength(row, context, brush, "use_pressure_strength")
 
-<<<<<<< HEAD
-            row = col.row(align=True)
-
             col.prop(brush, "vertex_tool", text="")
-=======
-            col.prop(brush, "vertex_tool", text="Blend")
->>>>>>> 107e6afd
 
             col = layout.column(align=True)
             col.prop(toolsettings, "use_auto_normalize", text="Auto Normalize")
@@ -896,23 +806,12 @@
             col = layout.column(align=True)
             # col.label(text="Overlay:")
 
-<<<<<<< HEAD
-            row = col.row()
+            row = col.row(align=True)
             row.prop(brush, "use_cursor_overlay", toggle=True, text="",
                 icon=('RESTRICT_VIEW_OFF' if brush.use_cursor_overlay else 'RESTRICT_VIEW_ON'))
             
-            sub = row.row()
+            sub = row.row(align=True)
             sub.prop(brush, "cursor_overlay_alpha", text="Overlay")
-=======
-            row = col.row(align=True)
-            if brush.use_cursor_overlay:
-                row.prop(brush, "use_cursor_overlay", toggle=True, text="", icon='RESTRICT_VIEW_OFF')
-            else:
-                row.prop(brush, "use_cursor_overlay", toggle=True, text="", icon='RESTRICT_VIEW_ON')
-
-            sub = row.row(align=True)
-            sub.prop(brush, "cursor_overlay_alpha", text="Alpha")
->>>>>>> 107e6afd
             sub.prop(brush, "use_cursor_overlay_override", toggle=True, text="", icon='BRUSH_DATA')
 
 class VIEW3D_PT_tools_brush_texture(Panel, View3DPaintPanel):
@@ -943,69 +842,18 @@
         # use_texture_overlay and texture_overlay_alpha
         col = layout.column(align=True)
         col.active = brush.brush_capabilities.has_overlay
-<<<<<<< HEAD
         
-        row = col.row()
-=======
-        col.label(text="Overlay:")
-
         row = col.row(align=True)
->>>>>>> 107e6afd
         if tex_slot.map_mode != 'STENCIL':
             row.prop(brush, "use_primary_overlay", toggle=True, text="", 
                 icon='RESTRICT_VIEW_OFF' if brush.use_primary_overlay else 'RESTRICT_VIEW_ON')
         
 
-<<<<<<< HEAD
-        sub = row.row()
+        sub = row.row(align=True)
         sub.prop(brush, "texture_overlay_alpha", text="Overlay")
         sub.prop(brush, "use_primary_overlay_override", toggle=True, text="", icon='BRUSH_DATA')
 
-=======
-        sub = row.row(align=True)
-        sub.prop(brush, "texture_overlay_alpha", text="Alpha")
-        sub.prop(brush, "use_primary_overlay_override", toggle=True, text="", icon='BRUSH_DATA')
-
-
-class VIEW3D_PT_tools_mask_texture(View3DPanel, Panel):
-    bl_context = "imagepaint"
-    bl_label = "Texture Mask"
-    bl_options = {'DEFAULT_CLOSED'}
-
-    @classmethod
-    def poll(cls, context):
-        brush = context.tool_settings.image_paint.brush
-        return (context.image_paint_object and brush)
-
-    def draw(self, context):
-        layout = self.layout
-
-        brush = context.tool_settings.image_paint.brush
-        tex_slot_alpha = brush.mask_texture_slot
-
-        col = layout.column()
-
-        col.template_ID_preview(brush, "mask_texture", new="texture.new", rows=3, cols=8)
-
-        brush_mask_texture_settings(col, brush)
-
-        col = layout.column(align=True)
-        col.active = brush.brush_capabilities.has_overlay
-        col.label(text="Overlay:")
-
-        row = col.row(align=True)
-        if tex_slot_alpha.map_mode != 'STENCIL':
-            if brush.use_secondary_overlay:
-                row.prop(brush, "use_secondary_overlay", toggle=True, text="", icon='RESTRICT_VIEW_OFF')
-            else:
-                row.prop(brush, "use_secondary_overlay", toggle=True, text="", icon='RESTRICT_VIEW_ON')
-
-        sub = row.row(align=True)
-        sub.prop(brush, "mask_overlay_alpha", text="Alpha")
-        sub.prop(brush, "use_secondary_overlay_override", toggle=True, text="", icon='BRUSH_DATA')
-
-
->>>>>>> 107e6afd
+
 class VIEW3D_PT_tools_brush_stroke(Panel, View3DPaintPanel):
     bl_label = "Stroke"
     bl_options = {'DEFAULT_CLOSED'}
@@ -1293,14 +1141,7 @@
     def draw(self, context):
         layout = self.layout
 
-<<<<<<< HEAD
-        ob = context.active_object
-
-        col = layout.column(align=True)
-        col.active = ob.vertex_groups.active is not None
-=======
-        col = layout.column()
->>>>>>> 107e6afd
+        col = layout.column(align=True)
         col.operator("object.vertex_group_normalize_all", text="Normalize All")
         col.operator("object.vertex_group_normalize", text="Normalize")
         col.operator("object.vertex_group_mirror", text="Mirror")
