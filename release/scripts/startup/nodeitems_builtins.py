# ##### BEGIN GPL LICENSE BLOCK #####
#
#  This program is free software; you can redistribute it and/or
#  modify it under the terms of the GNU General Public License
#  as published by the Free Software Foundation; either version 2
#  of the License, or (at your option) any later version.
#
#  This program is distributed in the hope that it will be useful,
#  but WITHOUT ANY WARRANTY; without even the implied warranty of
#  MERCHANTABILITY or FITNESS FOR A PARTICULAR PURPOSE.  See the
#  GNU General Public License for more details.
#
#  You should have received a copy of the GNU General Public License
#  along with this program; if not, write to the Free Software Foundation,
#  Inc., 51 Franklin Street, Fifth Floor, Boston, MA 02110-1301, USA.
#
# ##### END GPL LICENSE BLOCK #####

# <pep8 compliant>
import bpy
import nodeitems_utils
from nodeitems_utils import (
    NodeCategory,
    NodeItem,
    NodeItemCustom,
)


# Subclasses for standard node types

class SortedNodeCategory(NodeCategory):
    def __init__(self, identifier, name, description="", items=None):
        # for builtin nodes the convention is to sort by name
        if isinstance(items, list):
            items = sorted(items, key=lambda item: item.label.lower())

        super().__init__(identifier, name, description, items)


class CompositorNodeCategory(SortedNodeCategory):
    @classmethod
    def poll(cls, context):
        return (context.space_data.tree_type == 'CompositorNodeTree')


class ShaderNewNodeCategory(SortedNodeCategory):
    @classmethod
    def poll(cls, context):
        return (context.space_data.tree_type == 'ShaderNodeTree' and
                context.scene.render.use_shading_nodes)


class ShaderOldNodeCategory(SortedNodeCategory):
    @classmethod
    def poll(cls, context):
        return (context.space_data.tree_type == 'ShaderNodeTree' and
                not context.scene.render.use_shading_nodes)


class TextureNodeCategory(SortedNodeCategory):
    @classmethod
    def poll(cls, context):
        return context.space_data.tree_type == 'TextureNodeTree'


# menu entry for node group tools
def group_tools_draw(self, layout, context):
    layout.operator("node.group_make")
    layout.operator("node.group_ungroup")
    layout.separator()


# maps node tree type to group node type
node_tree_group_type = {
    'CompositorNodeTree': 'CompositorNodeGroup',
    'ShaderNodeTree': 'ShaderNodeGroup',
    'TextureNodeTree': 'TextureNodeGroup',
}


# generic node group items generator for shader, compositor and texture node groups
def node_group_items(context):
    if context is None:
        return
    space = context.space_data
    if not space:
        return
    ntree = space.edit_tree
    if not ntree:
        return

    yield NodeItemCustom(draw=group_tools_draw)

    def contains_group(nodetree, group):
        if nodetree == group:
            return True
        else:
            for node in nodetree.nodes:
                if node.bl_idname in node_tree_group_type.values() and node.node_tree is not None:
                    if contains_group(node.node_tree, group):
                        return True
        return False

    for group in context.blend_data.node_groups:
        if group.bl_idname != ntree.bl_idname:
            continue
        # filter out recursive groups
        if contains_group(group, ntree):
            continue

        yield NodeItem(node_tree_group_type[group.bl_idname],
                       group.name,
                       {"node_tree": "bpy.data.node_groups[%r]" % group.name})


# only show input/output nodes inside node groups
def group_input_output_item_poll(context):
    space = context.space_data
    if space.edit_tree in bpy.data.node_groups.values():
        return True
    return False


# only show input/output nodes when editing line style node trees
def line_style_shader_nodes_poll(context):
    snode = context.space_data
    return (snode.tree_type == 'ShaderNodeTree' and
            snode.shader_type == 'LINESTYLE')


# only show nodes working in world node trees
def world_shader_nodes_poll(context):
    snode = context.space_data
    return (snode.tree_type == 'ShaderNodeTree' and
            snode.shader_type == 'WORLD')


# only show nodes working in object node trees
def object_shader_nodes_poll(context):
    snode = context.space_data
    return (snode.tree_type == 'ShaderNodeTree' and
            snode.shader_type == 'OBJECT')


# All standard node categories currently used in nodes.

shader_node_categories = [
    # Shader Nodes
    ShaderOldNodeCategory("SH_INPUT", "Input", items=[
        NodeItem("ShaderNodeMaterial"),
        NodeItem("ShaderNodeCameraData"),
        NodeItem("ShaderNodeFresnel"),
        NodeItem("ShaderNodeLayerWeight"),
        NodeItem("ShaderNodeLampData"),
        NodeItem("ShaderNodeValue"),
        NodeItem("ShaderNodeRGB"),
        NodeItem("ShaderNodeTexture"),
        NodeItem("ShaderNodeGeometry"),
        NodeItem("ShaderNodeExtendedMaterial"),
        NodeItem("ShaderNodeParticleInfo"),
        NodeItem("ShaderNodeObjectInfo"),
        NodeItem("NodeGroupInput", poll=group_input_output_item_poll),
    ]),
    ShaderOldNodeCategory("SH_OUTPUT", "Output", items=[
        NodeItem("ShaderNodeOutput"),
        NodeItem("NodeGroupOutput", poll=group_input_output_item_poll),
    ]),
    ShaderOldNodeCategory("SH_OP_COLOR", "Color", items=[
        NodeItem("ShaderNodeMixRGB"),
        NodeItem("ShaderNodeRGBCurve"),
        NodeItem("ShaderNodeInvert"),
        NodeItem("ShaderNodeHueSaturation"),
        NodeItem("ShaderNodeGamma"),
    ]),
    ShaderOldNodeCategory("SH_OP_VECTOR", "Vector", items=[
        NodeItem("ShaderNodeNormal"),
        NodeItem("ShaderNodeMapping"),
        NodeItem("ShaderNodeVectorCurve"),
        NodeItem("ShaderNodeVectorTransform"),
        NodeItem("ShaderNodeNormalMap"),
    ]),
    ShaderOldNodeCategory("SH_CONVERTOR", "Converter", items=[
        NodeItem("ShaderNodeValToRGB"),
        NodeItem("ShaderNodeRGBToBW"),
        NodeItem("ShaderNodeMath"),
        NodeItem("ShaderNodeVectorMath"),
        NodeItem("ShaderNodeSqueeze"),
        NodeItem("ShaderNodeSeparateRGB"),
        NodeItem("ShaderNodeCombineRGB"),
        NodeItem("ShaderNodeSeparateHSV"),
        NodeItem("ShaderNodeCombineHSV"),
    ]),
    ShaderOldNodeCategory("SH_GROUP", "Group", items=node_group_items),
    ShaderOldNodeCategory("SH_LAYOUT", "Layout", items=[
        NodeItem("NodeFrame"),
        NodeItem("NodeReroute"),
    ]),

    # New Shader Nodes (Cycles)
    ShaderNewNodeCategory("SH_NEW_INPUT", "Input", items=[
        NodeItem("ShaderNodeTexCoord"),
        NodeItem("ShaderNodeAttribute"),
        NodeItem("ShaderNodeLightPath"),
        NodeItem("ShaderNodeFresnel"),
        NodeItem("ShaderNodeLayerWeight"),
        NodeItem("ShaderNodeRGB"),
        NodeItem("ShaderNodeValue"),
        NodeItem("ShaderNodeTangent"),
        NodeItem("ShaderNodeNewGeometry"),
        NodeItem("ShaderNodeWireframe"),
        NodeItem("ShaderNodeBevel"),
        NodeItem("ShaderNodeAmbientOcclusion"),
        NodeItem("ShaderNodeObjectInfo"),
        NodeItem("ShaderNodeHairInfo"),
        NodeItem("ShaderNodeParticleInfo"),
        NodeItem("ShaderNodeCameraData"),
        NodeItem("ShaderNodeUVMap"),
        NodeItem("ShaderNodeUVAlongStroke", poll=line_style_shader_nodes_poll),
        NodeItem("NodeGroupInput", poll=group_input_output_item_poll),
    ]),
    ShaderNewNodeCategory("SH_NEW_OUTPUT", "Output", items=[
        NodeItem("ShaderNodeOutputMaterial", poll=object_shader_nodes_poll),
        NodeItem("ShaderNodeOutputLamp", poll=object_shader_nodes_poll),
        NodeItem("ShaderNodeAOVOutput", poll=object_shader_nodes_poll),
        NodeItem("ShaderNodeOutputWorld", poll=world_shader_nodes_poll),
        NodeItem("ShaderNodeOutputLineStyle", poll=line_style_shader_nodes_poll),
        NodeItem("NodeGroupOutput", poll=group_input_output_item_poll),
    ]),
    ShaderNewNodeCategory("SH_NEW_SHADER", "Shader", items=[
        NodeItem("ShaderNodeMixShader"),
        NodeItem("ShaderNodeAddShader"),
        NodeItem("ShaderNodeBsdfDiffuse", poll=object_shader_nodes_poll),
        NodeItem("ShaderNodeBsdfPrincipled", poll=object_shader_nodes_poll),
        NodeItem("ShaderNodeBsdfGlossy", poll=object_shader_nodes_poll),
        NodeItem("ShaderNodeBsdfTransparent", poll=object_shader_nodes_poll),
        NodeItem("ShaderNodeBsdfRefraction", poll=object_shader_nodes_poll),
        NodeItem("ShaderNodeBsdfGlass", poll=object_shader_nodes_poll),
        NodeItem("ShaderNodeBsdfTranslucent", poll=object_shader_nodes_poll),
        NodeItem("ShaderNodeBsdfAnisotropic", poll=object_shader_nodes_poll),
        NodeItem("ShaderNodeBsdfVelvet", poll=object_shader_nodes_poll),
        NodeItem("ShaderNodeBsdfToon", poll=object_shader_nodes_poll),
        NodeItem("ShaderNodeSubsurfaceScattering", poll=object_shader_nodes_poll),
        NodeItem("ShaderNodeEmission", poll=object_shader_nodes_poll),
        NodeItem("ShaderNodeBsdfHair", poll=object_shader_nodes_poll),
        NodeItem("ShaderNodeBackground", poll=world_shader_nodes_poll),
        NodeItem("ShaderNodeHoldout", poll=object_shader_nodes_poll),
        NodeItem("ShaderNodeVolumeAbsorption"),
        NodeItem("ShaderNodeVolumeScatter"),
        NodeItem("ShaderNodeVolumePrincipled"),
    ]),
    ShaderNewNodeCategory("SH_NEW_TEXTURE", "Texture", items=[
        NodeItem("ShaderNodeTexImage"),
        NodeItem("ShaderNodeTexEnvironment"),
        NodeItem("ShaderNodeTexSky"),
        NodeItem("ShaderNodeTexNoise"),
        NodeItem("ShaderNodeTexWave"),
        NodeItem("ShaderNodeTexVoronoi"),
        NodeItem("ShaderNodeTexMusgrave"),
        NodeItem("ShaderNodeTexGradient"),
        NodeItem("ShaderNodeTexMagic"),
        NodeItem("ShaderNodeTexChecker"),
        NodeItem("ShaderNodeTexBrick"),
        NodeItem("ShaderNodeTexPointDensity"),
        NodeItem("ShaderNodeTexIES"),
    ]),
    ShaderNewNodeCategory("SH_NEW_OP_COLOR", "Color", items=[
        NodeItem("ShaderNodeMixRGB"),
        NodeItem("ShaderNodeRGBCurve"),
        NodeItem("ShaderNodeInvert"),
        NodeItem("ShaderNodeLightFalloff"),
        NodeItem("ShaderNodeHueSaturation"),
        NodeItem("ShaderNodeGamma"),
        NodeItem("ShaderNodeBrightContrast"),
    ]),
    ShaderNewNodeCategory("SH_NEW_OP_VECTOR", "Vector", items=[
        NodeItem("ShaderNodeMapping"),
        NodeItem("ShaderNodeBump"),
        NodeItem("ShaderNodeDisplacement"),
        NodeItem("ShaderNodeVectorDisplacement"),
        NodeItem("ShaderNodeNormalMap"),
        NodeItem("ShaderNodeNormal"),
        NodeItem("ShaderNodeVectorCurve"),
        NodeItem("ShaderNodeVectorTransform"),
    ]),
    ShaderNewNodeCategory("SH_NEW_CONVERTOR", "Converter", items=[
        NodeItem("ShaderNodeMath"),
        NodeItem("ShaderNodeValToRGB"),
        NodeItem("ShaderNodeRGBToBW"),
        NodeItem("ShaderNodeVectorMath"),
        NodeItem("ShaderNodeSeparateRGB"),
        NodeItem("ShaderNodeCombineRGB"),
        NodeItem("ShaderNodeSeparateXYZ"),
        NodeItem("ShaderNodeCombineXYZ"),
        NodeItem("ShaderNodeSeparateHSV"),
        NodeItem("ShaderNodeCombineHSV"),
        NodeItem("ShaderNodeWavelength"),
        NodeItem("ShaderNodeBlackbody"),
    ]),
    ShaderNewNodeCategory("SH_NEW_SCRIPT", "Script", items=[
        NodeItem("ShaderNodeScript"),
    ]),
    ShaderNewNodeCategory("SH_NEW_GROUP", "Group", items=node_group_items),
    ShaderNewNodeCategory("SH_NEW_LAYOUT", "Layout", items=[
        NodeItem("NodeFrame"),
        NodeItem("NodeReroute"),
    ]),
]

compositor_node_categories = [
    # Compositor Nodes
    CompositorNodeCategory("CMP_INPUT", "Input", items=[
        NodeItem("CompositorNodeRLayers"),
        NodeItem("CompositorNodeImage"),
        NodeItem("CompositorNodeMovieClip"),
        NodeItem("CompositorNodeMask"),
        NodeItem("CompositorNodeRGB"),
        NodeItem("CompositorNodeValue"),
        NodeItem("CompositorNodeTexture"),
        NodeItem("CompositorNodeBokehImage"),
        NodeItem("CompositorNodeTime"),
        NodeItem("CompositorNodeTrackPos"),
        NodeItem("NodeGroupInput", poll=group_input_output_item_poll),
    ]),
    CompositorNodeCategory("CMP_OUTPUT", "Output", items=[
        NodeItem("CompositorNodeComposite"),
        NodeItem("CompositorNodeViewer"),
        NodeItem("CompositorNodeSplitViewer"),
        NodeItem("CompositorNodeOutputFile"),
        NodeItem("CompositorNodeLevels"),
        NodeItem("NodeGroupOutput", poll=group_input_output_item_poll),
    ]),
    CompositorNodeCategory("CMP_OP_COLOR", "Color", items=[
        NodeItem("CompositorNodeMixRGB"),
        NodeItem("CompositorNodeAlphaOver"),
        NodeItem("CompositorNodeInvert"),
        NodeItem("CompositorNodeCurveRGB"),
        NodeItem("CompositorNodeHueSat"),
        NodeItem("CompositorNodeColorBalance"),
        NodeItem("CompositorNodeHueCorrect"),
        NodeItem("CompositorNodeBrightContrast"),
        NodeItem("CompositorNodeGamma"),
        NodeItem("CompositorNodeColorCorrection"),
        NodeItem("CompositorNodeTonemap"),
        NodeItem("CompositorNodeZcombine"),
    ]),
    CompositorNodeCategory("CMP_CONVERTOR", "Converter", items=[
        NodeItem("CompositorNodeMath"),
        NodeItem("CompositorNodeValToRGB"),
        NodeItem("CompositorNodeSetAlpha"),
        NodeItem("CompositorNodePremulKey"),
        NodeItem("CompositorNodeIDMask"),
        NodeItem("CompositorNodeRGBToBW"),
        NodeItem("CompositorNodeSepRGBA"),
        NodeItem("CompositorNodeCombRGBA"),
        NodeItem("CompositorNodeSepHSVA"),
        NodeItem("CompositorNodeCombHSVA"),
        NodeItem("CompositorNodeSepYUVA"),
        NodeItem("CompositorNodeCombYUVA"),
        NodeItem("CompositorNodeSepYCCA"),
        NodeItem("CompositorNodeCombYCCA"),
        NodeItem("CompositorNodeSwitchView"),
    ]),
    CompositorNodeCategory("CMP_OP_FILTER", "Filter", items=[
        NodeItem("CompositorNodeBlur"),
        NodeItem("CompositorNodeBilateralblur"),
        NodeItem("CompositorNodeDilateErode"),
        NodeItem("CompositorNodeDespeckle"),
        NodeItem("CompositorNodeFilter"),
        NodeItem("CompositorNodeBokehBlur"),
        NodeItem("CompositorNodeVecBlur"),
        NodeItem("CompositorNodeDefocus"),
        NodeItem("CompositorNodeGlare"),
        NodeItem("CompositorNodeInpaint"),
        NodeItem("CompositorNodeDBlur"),
        NodeItem("CompositorNodePixelate"),
        NodeItem("CompositorNodeSunBeams"),
    ]),
    CompositorNodeCategory("CMP_OP_VECTOR", "Vector", items=[
        NodeItem("CompositorNodeNormal"),
        NodeItem("CompositorNodeMapValue"),
        NodeItem("CompositorNodeMapRange"),
        NodeItem("CompositorNodeNormalize"),
        NodeItem("CompositorNodeCurveVec"),
    ]),
    CompositorNodeCategory("CMP_MATTE", "Matte", items=[
        NodeItem("CompositorNodeKeying"),
        NodeItem("CompositorNodeKeyingScreen"),
        NodeItem("CompositorNodeChannelMatte"),
        NodeItem("CompositorNodeColorSpill"),
        NodeItem("CompositorNodeBoxMask"),
        NodeItem("CompositorNodeEllipseMask"),
        NodeItem("CompositorNodeLumaMatte"),
        NodeItem("CompositorNodeDiffMatte"),
        NodeItem("CompositorNodeDistanceMatte"),
        NodeItem("CompositorNodeChromaMatte"),
        NodeItem("CompositorNodeColorMatte"),
        NodeItem("CompositorNodeDoubleEdgeMask"),
<<<<<<< HEAD
        NodeItem("CompositorNodeCryptomatte"),
        ]),
=======
    ]),
>>>>>>> 6793aeba
    CompositorNodeCategory("CMP_DISTORT", "Distort", items=[
        NodeItem("CompositorNodeScale"),
        NodeItem("CompositorNodeLensdist"),
        NodeItem("CompositorNodeMovieDistortion"),
        NodeItem("CompositorNodeTranslate"),
        NodeItem("CompositorNodeRotate"),
        NodeItem("CompositorNodeFlip"),
        NodeItem("CompositorNodeCrop"),
        NodeItem("CompositorNodeDisplace"),
        NodeItem("CompositorNodeMapUV"),
        NodeItem("CompositorNodeTransform"),
        NodeItem("CompositorNodeStabilize"),
        NodeItem("CompositorNodePlaneTrackDeform"),
        NodeItem("CompositorNodeCornerPin"),
    ]),
    CompositorNodeCategory("CMP_GROUP", "Group", items=node_group_items),
    CompositorNodeCategory("CMP_LAYOUT", "Layout", items=[
        NodeItem("NodeFrame"),
        NodeItem("NodeReroute"),
        NodeItem("CompositorNodeSwitch"),
    ]),
]

texture_node_categories = [
    # Texture Nodes
    TextureNodeCategory("TEX_INPUT", "Input", items=[
        NodeItem("TextureNodeCurveTime"),
        NodeItem("TextureNodeCoordinates"),
        NodeItem("TextureNodeTexture"),
        NodeItem("TextureNodeImage"),
        NodeItem("NodeGroupInput", poll=group_input_output_item_poll),
    ]),
    TextureNodeCategory("TEX_OUTPUT", "Output", items=[
        NodeItem("TextureNodeOutput"),
        NodeItem("TextureNodeViewer"),
        NodeItem("NodeGroupOutput", poll=group_input_output_item_poll),
    ]),
    TextureNodeCategory("TEX_OP_COLOR", "Color", items=[
        NodeItem("TextureNodeMixRGB"),
        NodeItem("TextureNodeCurveRGB"),
        NodeItem("TextureNodeInvert"),
        NodeItem("TextureNodeHueSaturation"),
        NodeItem("TextureNodeCompose"),
        NodeItem("TextureNodeDecompose"),
    ]),
    TextureNodeCategory("TEX_PATTERN", "Pattern", items=[
        NodeItem("TextureNodeChecker"),
        NodeItem("TextureNodeBricks"),
    ]),
    TextureNodeCategory("TEX_TEXTURE", "Textures", items=[
        NodeItem("TextureNodeTexNoise"),
        NodeItem("TextureNodeTexDistNoise"),
        NodeItem("TextureNodeTexClouds"),
        NodeItem("TextureNodeTexBlend"),
        NodeItem("TextureNodeTexVoronoi"),
        NodeItem("TextureNodeTexMagic"),
        NodeItem("TextureNodeTexMarble"),
        NodeItem("TextureNodeTexWood"),
        NodeItem("TextureNodeTexMusgrave"),
        NodeItem("TextureNodeTexStucci"),
    ]),
    TextureNodeCategory("TEX_CONVERTOR", "Converter", items=[
        NodeItem("TextureNodeMath"),
        NodeItem("TextureNodeValToRGB"),
        NodeItem("TextureNodeRGBToBW"),
        NodeItem("TextureNodeValToNor"),
        NodeItem("TextureNodeDistance"),
    ]),
    TextureNodeCategory("TEX_DISTORT", "Distort", items=[
        NodeItem("TextureNodeScale"),
        NodeItem("TextureNodeTranslate"),
        NodeItem("TextureNodeRotate"),
        NodeItem("TextureNodeAt"),
    ]),
    TextureNodeCategory("TEX_GROUP", "Group", items=node_group_items),
    TextureNodeCategory("TEX_LAYOUT", "Layout", items=[
        NodeItem("NodeFrame"),
        NodeItem("NodeReroute"),
    ]),
]


def register():
    nodeitems_utils.register_node_categories('SHADER', shader_node_categories)
    nodeitems_utils.register_node_categories('COMPOSITING', compositor_node_categories)
    nodeitems_utils.register_node_categories('TEXTURE', texture_node_categories)


def unregister():
    nodeitems_utils.unregister_node_categories('SHADER')
    nodeitems_utils.unregister_node_categories('COMPOSITING')
    nodeitems_utils.unregister_node_categories('TEXTURE')


if __name__ == "__main__":
    register()<|MERGE_RESOLUTION|>--- conflicted
+++ resolved
@@ -395,12 +395,8 @@
         NodeItem("CompositorNodeChromaMatte"),
         NodeItem("CompositorNodeColorMatte"),
         NodeItem("CompositorNodeDoubleEdgeMask"),
-<<<<<<< HEAD
         NodeItem("CompositorNodeCryptomatte"),
-        ]),
-=======
-    ]),
->>>>>>> 6793aeba
+    ]),
     CompositorNodeCategory("CMP_DISTORT", "Distort", items=[
         NodeItem("CompositorNodeScale"),
         NodeItem("CompositorNodeLensdist"),
