# ##### BEGIN GPL LICENSE BLOCK #####
#
#  This program is free software; you can redistribute it and/or
#  modify it under the terms of the GNU General Public License
#  as published by the Free Software Foundation; either version 2
#  of the License, or (at your option) any later version.
#
#  This program is distributed in the hope that it will be useful,
#  but WITHOUT ANY WARRANTY; without even the implied warranty of
#  MERCHANTABILITY or FITNESS FOR A PARTICULAR PURPOSE.  See the
#  GNU General Public License for more details.
#
#  You should have received a copy of the GNU General Public License
#  along with this program; if not, write to the Free Software Foundation,
#  Inc., 51 Franklin Street, Fifth Floor, Boston, MA 02110-1301, USA.
#
# ##### END GPL LICENSE BLOCK #####

# <pep8 compliant>
import bpy


from properties_physics_common import point_cache_ui
from properties_physics_common import effector_weights_ui


class PhysicButtonsPanel():
    bl_space_type = 'PROPERTIES'
    bl_region_type = 'WINDOW'
    bl_context = "physics"

    @classmethod
    def poll(cls, context):
        ob = context.object
        rd = context.scene.render
        return (ob and ob.type == 'MESH') and (not rd.use_game_engine)


class PHYSICS_PT_smoke(PhysicButtonsPanel, bpy.types.Panel):
    bl_label = "Smoke"

    def draw(self, context):
        layout = self.layout

        md = context.smoke
        ob = context.object

        split = layout.split()

        if md:
            # remove modifier + settings
            split.context_pointer_set("modifier", md)
            split.operator("object.modifier_remove", text="Remove")

            row = split.row(align=True)
            row.prop(md, "show_render", text="")
            row.prop(md, "show_viewport", text="")

        else:
            # add modifier
            split.operator("object.modifier_add", text="Add").type = 'SMOKE'
                split.label()

        if md:
                layout.prop(md, "smoke_type", expand=True)

            if md.smoke_type == 'DOMAIN':
                domain = md.domain_settings

                split = layout.split()

                col = split.column()
                col.label(text="Resolution:")
                col.prop(domain, "resolution_max", text="Divisions")
                col.label(text="Time:")
                col.prop(domain, "time_scale", text="Scale")
                col.label(text="Border Collisions:")
                col.prop(domain, "collision_extents", text="")

                    col = split.column()
                col.label(text="Behavior:")
                col.prop(domain, "alpha")
                col.prop(domain, "beta")
                col.prop(domain, "vorticity")
                col.prop(domain, "use_dissolve_smoke", text="Dissolve")
                sub = col.column()
                sub.active = domain.use_dissolve_smoke
                sub.prop(domain, "dissolve_speed", text="Time")
                sub.prop(domain, "use_dissolve_smoke_log", text="Slow")

            elif md.smoke_type == 'FLOW':

                flow = md.flow_settings

                split = layout.split()

                col = split.column()
                col.prop(flow, "use_outflow")
                col.label(text="Particle System:")
                col.prop_search(flow, "particle_system", ob, "particle_systems", text="")

                sub = col.column()
                sub.active = not md.flow_settings.use_outflow

                sub.prop(flow, "initial_velocity", text="Initial Velocity")
                sub = sub.column()
                sub.active = flow.initial_velocity
                sub.prop(flow, "velocity_factor", text="Multiplier")

<<<<<<< HEAD
                    sub = split.column()
                sub.active = not md.flow_settings.outflow
=======
                sub = split.column()
                sub.active = not md.flow_settings.use_outflow
>>>>>>> 36c273b1
                sub.label(text="Behavior:")
                sub.prop(flow, "temperature")
                sub.prop(flow, "density")
                sub.prop(flow, "use_absolute")

            #elif md.smoke_type == 'COLLISION':
            #	layout.separator()


class PHYSICS_PT_smoke_groups(PhysicButtonsPanel, bpy.types.Panel):
    bl_label = "Smoke Groups"
    bl_options = {'DEFAULT_CLOSED'}

    @classmethod
    def poll(cls, context):
        md = context.smoke
        return md and (md.smoke_type == 'DOMAIN')

    def draw(self, context):
        layout = self.layout

        group = context.smoke.domain_settings

        split = layout.split()

        col = split.column()
        col.label(text="Flow Group:")
        col.prop(group, "fluid_group", text="")

        #col.label(text="Effector Group:")
        #col.prop(group, "effector_group", text="")

            col = split.column()
        col.label(text="Collision Group:")
        col.prop(group, "collision_group", text="")


class PHYSICS_PT_smoke_cache(PhysicButtonsPanel, bpy.types.Panel):
    bl_label = "Smoke Cache"
    bl_options = {'DEFAULT_CLOSED'}

    @classmethod
    def poll(cls, context):
        md = context.smoke
        return md and (md.smoke_type == 'DOMAIN')

    def draw(self, context):
        layout = self.layout

        md = context.smoke.domain_settings
        cache = md.point_cache_low

        layout.label(text="Compression:")
        layout.prop(md, "point_cache_compress_type", expand=True)

        point_cache_ui(self, context, cache, (cache.is_baked is False), 'SMOKE')


class PHYSICS_PT_smoke_highres(PhysicButtonsPanel, bpy.types.Panel):
    bl_label = "Smoke High Resolution"
    bl_options = {'DEFAULT_CLOSED'}

    @classmethod
    def poll(cls, context):
        md = context.smoke
        return md and (md.smoke_type == 'DOMAIN')

    def draw_header(self, context):
        md = context.smoke.domain_settings

        self.layout.prop(md, "use_high_resolution", text="")

    def draw(self, context):
        layout = self.layout

        md = context.smoke.domain_settings

        layout.active = md.use_high_resolution

        split = layout.split()

        col = split.column()
        col.label(text="Resolution:")
        col.prop(md, "amplify", text="Divisions")
        col.prop(md, "smooth_emitter")
        col.prop(md, "show_high_resolution")

            col = split.column()
        col.label(text="Noise Method:")
        col.row().prop(md, "noise_type", text="")
        col.prop(md, "strength")


class PHYSICS_PT_smoke_cache_highres(PhysicButtonsPanel, bpy.types.Panel):
    bl_label = "Smoke High Resolution Cache"
    bl_options = {'DEFAULT_CLOSED'}

    @classmethod
    def poll(cls, context):
        md = context.smoke
        return md and (md.smoke_type == 'DOMAIN') and md.domain_settings.use_high_resolution

    def draw(self, context):
        layout = self.layout

        md = context.smoke.domain_settings
        cache = md.point_cache_high

        layout.label(text="Compression:")
        layout.prop(md, "point_cache_compress_high_type", expand=True)

        point_cache_ui(self, context, cache, (cache.is_baked is False), 'SMOKE')


class PHYSICS_PT_smoke_field_weights(PhysicButtonsPanel, bpy.types.Panel):
    bl_label = "Smoke Field Weights"
    bl_options = {'DEFAULT_CLOSED'}

    @classmethod
    def poll(cls, context):
        smoke = context.smoke
        return (smoke and smoke.smoke_type == 'DOMAIN')

    def draw(self, context):
        domain = context.smoke.domain_settings
        effector_weights_ui(self, context, domain.effector_weights)


def register():
    pass


def unregister():
    pass

if __name__ == "__main__":
    register()<|MERGE_RESOLUTION|>--- conflicted
+++ resolved
@@ -89,7 +89,7 @@
                 sub.prop(domain, "use_dissolve_smoke_log", text="Slow")
 
             elif md.smoke_type == 'FLOW':
-
+    
                 flow = md.flow_settings
 
                 split = layout.split()
@@ -107,13 +107,8 @@
                 sub.active = flow.initial_velocity
                 sub.prop(flow, "velocity_factor", text="Multiplier")
 
-<<<<<<< HEAD
                     sub = split.column()
-                sub.active = not md.flow_settings.outflow
-=======
-                sub = split.column()
                 sub.active = not md.flow_settings.use_outflow
->>>>>>> 36c273b1
                 sub.label(text="Behavior:")
                 sub.prop(flow, "temperature")
                 sub.prop(flow, "density")
