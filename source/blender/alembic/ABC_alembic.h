/*
 * This program is free software; you can redistribute it and/or
 * modify it under the terms of the GNU General Public License
 * as published by the Free Software Foundation; either version 2
 * of the License, or (at your option) any later version.
 *
 * This program is distributed in the hope that it will be useful,
 * but WITHOUT ANY WARRANTY; without even the implied warranty of
 * MERCHANTABILITY or FITNESS FOR A PARTICULAR PURPOSE.  See the
 * GNU General Public License for more details.
 *
 * You should have received a copy of the GNU General Public License
 * along with this program; if not, write to the Free Software Foundation,
 * Inc., 51 Franklin Street, Fifth Floor, Boston, MA 02110-1301, USA.
 */

/** \file
 * \ingroup balembic
 */

#ifndef __ABC_ALEMBIC_H__
#define __ABC_ALEMBIC_H__

#ifdef __cplusplus
extern "C" {
#endif

struct CacheReader;
struct ListBase;
struct Mesh;
struct Object;
struct Scene;
struct bContext;

typedef struct AbcArchiveHandle AbcArchiveHandle;

enum {
  ABC_ARCHIVE_OGAWA = 0,
  ABC_ARCHIVE_HDF5 = 1,
};

int ABC_get_version(void);

struct AlembicExportParams {
  double frame_start;
  double frame_end;

  unsigned int frame_samples_xform;
  unsigned int frame_samples_shape;

  double shutter_open;
  double shutter_close;

  bool selected_only;
  bool uvs;
  bool normals;
  bool vcolors;
  bool apply_subdiv;
  bool curves_as_mesh;
  bool flatten_hierarchy;
  bool visible_layers_only;
  bool renderable_only;
  bool face_sets;
  bool use_subdiv_schema;
  bool packuv;
  bool triangulate;
  bool export_hair;
  bool export_particles;

  unsigned int compression_type : 1;

  /* See MOD_TRIANGULATE_NGON_xxx and MOD_TRIANGULATE_QUAD_xxx
   * in DNA_modifier_types.h */
  int quad_method;
  int ngon_method;

  float global_scale;
};

/* The ABC_export and ABC_import functions both take a as_background_job
 * parameter, and return a boolean.
 *
 * When as_background_job=true, returns false immediately after scheduling
 * a background job.
 *
 * When as_background_job=false, performs the export synchronously, and returns
 * true when the export was ok, and false if there were any errors.
 */

bool ABC_export(struct Scene *scene,
                struct bContext *C,
                const char *filepath,
                const struct AlembicExportParams *params,
                bool as_background_job);

bool ABC_import(struct bContext *C,
                const char *filepath,
                float scale,
                bool is_sequence,
                bool set_frame_range,
                bool import_attrs,
                const char *attrs_require_coord_convert_str,
                bool import_vels,
                int sequence_len,
                int offset,
                bool validate_meshes,
                bool as_background_job);

AbcArchiveHandle *ABC_create_handle(const char *filename, struct ListBase *object_paths);

void ABC_free_handle(AbcArchiveHandle *handle);

void ABC_get_transform(struct CacheReader *reader, float r_mat[4][4], float time, float scale);

/* Either modifies current_mesh in-place or constructs a new mesh. */
struct Mesh *ABC_read_mesh(struct CacheReader *reader,
                           struct Object *ob,
                           struct Mesh *current_mesh,
                           const float time,
                           const char **err_str,
                           int flags,
                           float vel_fac,
                           const char *attrs_require_coord_convert_str);
<<<<<<< HEAD

bool ABC_mesh_topology_changed(struct CacheReader *reader,
                               struct Object *ob,
                               struct Mesh *existing_mesh,
                               const float time,
                               const char **err_str);
=======
>>>>>>> 9d6b5e23

void CacheReader_incref(struct CacheReader *reader);
void CacheReader_free(struct CacheReader *reader);

struct CacheReader *CacheReader_open_alembic_object(struct AbcArchiveHandle *handle,
                                                    struct CacheReader *reader,
                                                    struct Object *object,
                                                    const char *object_path);

#ifdef __cplusplus
}
#endif

#endif /* __ABC_ALEMBIC_H__ */<|MERGE_RESOLUTION|>--- conflicted
+++ resolved
@@ -121,15 +121,12 @@
                            int flags,
                            float vel_fac,
                            const char *attrs_require_coord_convert_str);
-<<<<<<< HEAD
 
 bool ABC_mesh_topology_changed(struct CacheReader *reader,
                                struct Object *ob,
                                struct Mesh *existing_mesh,
                                const float time,
                                const char **err_str);
-=======
->>>>>>> 9d6b5e23
 
 void CacheReader_incref(struct CacheReader *reader);
 void CacheReader_free(struct CacheReader *reader);
