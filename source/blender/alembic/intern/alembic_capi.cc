/*
 * This program is free software; you can redistribute it and/or
 * modify it under the terms of the GNU General Public License
 * as published by the Free Software Foundation; either version 2
 * of the License, or (at your option) any later version.
 *
 * This program is distributed in the hope that it will be useful,
 * but WITHOUT ANY WARRANTY; without even the implied warranty of
 * MERCHANTABILITY or FITNESS FOR A PARTICULAR PURPOSE.  See the
 * GNU General Public License for more details.
 *
 * You should have received a copy of the GNU General Public License
 * along with this program; if not, write to the Free Software Foundation,
 * Inc., 51 Franklin Street, Fifth Floor, Boston, MA 02110-1301, USA.
 */

/** \file
 * \ingroup balembic
 */

#include "../ABC_alembic.h"

#include <Alembic/AbcMaterial/IMaterial.h>

#include "abc_archive.h"
#include "abc_camera.h"
#include "abc_curves.h"
#include "abc_hair.h"
#include "abc_mesh.h"
#include "abc_nurbs.h"
#include "abc_points.h"
#include "abc_transform.h"
#include "abc_util.h"

extern "C" {
#include "MEM_guardedalloc.h"

#include "DNA_cachefile_types.h"
#include "DNA_curve_types.h"
#include "DNA_modifier_types.h"
#include "DNA_object_types.h"
#include "DNA_scene_types.h"

#include "BKE_cachefile.h"
#include "BKE_cdderivedmesh.h"
#include "BKE_context.h"
#include "BKE_curve.h"
#include "BKE_global.h"
#include "BKE_layer.h"
#include "BKE_library.h"
#include "BKE_scene.h"

#include "DEG_depsgraph.h"
#include "DEG_depsgraph_build.h"

/* SpaceType struct has a member called 'new' which obviously conflicts with C++
 * so temporarily redefining the new keyword to make it compile. */
#define new extern_new
#include "BKE_screen.h"
#undef new

#include "BLI_fileops.h"
#include "BLI_ghash.h"
#include "BLI_listbase.h"
#include "BLI_math.h"
#include "BLI_path_util.h"
#include "BLI_string.h"

#include "WM_api.h"
#include "WM_types.h"
}

using Alembic::Abc::Int32ArraySamplePtr;
using Alembic::Abc::ObjectHeader;

using Alembic::AbcGeom::kWrapExisting;
using Alembic::AbcGeom::MetaData;
using Alembic::AbcGeom::P3fArraySamplePtr;

using Alembic::AbcGeom::ICamera;
using Alembic::AbcGeom::ICompoundProperty;
using Alembic::AbcGeom::ICurves;
using Alembic::AbcGeom::ICurvesSchema;
using Alembic::AbcGeom::IFaceSet;
using Alembic::AbcGeom::ILight;
using Alembic::AbcGeom::IN3fArrayProperty;
using Alembic::AbcGeom::IN3fGeomParam;
using Alembic::AbcGeom::INuPatch;
using Alembic::AbcGeom::IObject;
using Alembic::AbcGeom::IPoints;
using Alembic::AbcGeom::IPointsSchema;
using Alembic::AbcGeom::IPolyMesh;
using Alembic::AbcGeom::IPolyMeshSchema;
using Alembic::AbcGeom::ISampleSelector;
using Alembic::AbcGeom::ISubD;
using Alembic::AbcGeom::IV2fGeomParam;
using Alembic::AbcGeom::IXform;
using Alembic::AbcGeom::IXformSchema;
using Alembic::AbcGeom::N3fArraySamplePtr;
using Alembic::AbcGeom::V3fArraySamplePtr;
using Alembic::AbcGeom::XformSample;

using Alembic::AbcMaterial::IMaterial;

struct AbcArchiveHandle {
  int unused;
};

ABC_INLINE ArchiveReader *archive_from_handle(AbcArchiveHandle *handle)
{
  return reinterpret_cast<ArchiveReader *>(handle);
}

ABC_INLINE AbcArchiveHandle *handle_from_archive(ArchiveReader *archive)
{
  return reinterpret_cast<AbcArchiveHandle *>(archive);
}

//#define USE_NURBS

/* NOTE: this function is similar to visit_objects below, need to keep them in
 * sync. */
static bool gather_objects_paths(const IObject &object, ListBase *object_paths)
{
  if (!object.valid()) {
    return false;
  }

  size_t children_claiming_this_object = 0;
  size_t num_children = object.getNumChildren();

  for (size_t i = 0; i < num_children; ++i) {
    bool child_claims_this_object = gather_objects_paths(object.getChild(i), object_paths);
    children_claiming_this_object += child_claims_this_object ? 1 : 0;
  }

  const MetaData &md = object.getMetaData();
  bool get_path = false;
  bool parent_is_part_of_this_object = false;

  if (!object.getParent()) {
    /* The root itself is not an object we should import. */
  }
  else if (IXform::matches(md)) {
    if (has_property(object.getProperties(), "locator")) {
      get_path = true;
    }
    else {
      get_path = children_claiming_this_object == 0;
    }

    /* Transforms are never "data" for their parent. */
    parent_is_part_of_this_object = false;
  }
  else {
    /* These types are "data" for their parent. */
    get_path = IPolyMesh::matches(md) || ISubD::matches(md) ||
#ifdef USE_NURBS
               INuPatch::matches(md) ||
#endif
               ICamera::matches(md) || IPoints::matches(md) || ICurves::matches(md);
    parent_is_part_of_this_object = get_path;
  }

  if (get_path) {
    void *abc_path_void = MEM_callocN(sizeof(AlembicObjectPath), "AlembicObjectPath");
    AlembicObjectPath *abc_path = static_cast<AlembicObjectPath *>(abc_path_void);

    BLI_strncpy(abc_path->path, object.getFullName().c_str(), sizeof(abc_path->path));
    BLI_addtail(object_paths, abc_path);
  }

  return parent_is_part_of_this_object;
}

AbcArchiveHandle *ABC_create_handle(const char *filename, ListBase *object_paths)
{
  ArchiveReader *archive = new ArchiveReader(filename);

  if (!archive->valid()) {
    delete archive;
    return NULL;
  }

  if (object_paths) {
    gather_objects_paths(archive->getTop(), object_paths);
  }

  return handle_from_archive(archive);
}

void ABC_free_handle(AbcArchiveHandle *handle)
{
  delete archive_from_handle(handle);
}

int ABC_get_version()
{
  return ALEMBIC_LIBRARY_VERSION;
}

static void find_iobject(const IObject &object, IObject &ret, const std::string &path)
{
  if (!object.valid()) {
    return;
  }

  std::vector<std::string> tokens;
  split(path, '/', tokens);

  IObject tmp = object;

  std::vector<std::string>::iterator iter;
  for (iter = tokens.begin(); iter != tokens.end(); ++iter) {
    IObject child = tmp.getChild(*iter);
    tmp = child;
  }

  ret = tmp;
}

struct ExportJobData {
  ViewLayer *view_layer;
  Main *bmain;

  char filename[1024];
  ExportSettings settings;

  short *stop;
  short *do_update;
  float *progress;

  bool was_canceled;
  bool export_ok;
};

static void export_startjob(void *customdata, short *stop, short *do_update, float *progress)
{
  ExportJobData *data = static_cast<ExportJobData *>(customdata);

  data->stop = stop;
  data->do_update = do_update;
  data->progress = progress;

  /* XXX annoying hack: needed to prevent data corruption when changing
   * scene frame in separate threads
   */
  G.is_rendering = true;
  BKE_spacedata_draw_locks(true);

  G.is_break = false;

  DEG_graph_build_from_view_layer(
      data->settings.depsgraph, data->bmain, data->settings.scene, data->view_layer);
  BKE_scene_graph_update_tagged(data->settings.depsgraph, data->bmain);

  try {
    AbcExporter exporter(data->bmain, data->filename, data->settings);

    Scene *scene = data->settings.scene; /* for the CFRA macro */
    const int orig_frame = CFRA;

    data->was_canceled = false;
    exporter(*data->progress, data->was_canceled);

    if (CFRA != orig_frame) {
      CFRA = orig_frame;

      BKE_scene_graph_update_for_newframe(data->settings.depsgraph, data->bmain);
    }

    data->export_ok = !data->was_canceled;
  }
  catch (const std::exception &e) {
    ABC_LOG(data->settings.logger) << "Abc Export error: " << e.what() << '\n';
  }
  catch (...) {
    ABC_LOG(data->settings.logger) << "Abc Export: unknown error...\n";
  }
}

static void export_endjob(void *customdata)
{
  ExportJobData *data = static_cast<ExportJobData *>(customdata);

  DEG_graph_free(data->settings.depsgraph);

  if (data->was_canceled && BLI_exists(data->filename)) {
    BLI_delete(data->filename, false, false);
  }

  std::string log = data->settings.logger.str();
  if (!log.empty()) {
    std::cerr << log;
    WM_report(RPT_ERROR, "Errors occurred during the export, look in the console to know more...");
  }

  G.is_rendering = false;
  BKE_spacedata_draw_locks(false);
}

bool ABC_export(Scene *scene,
                bContext *C,
                const char *filepath,
                const struct AlembicExportParams *params,
                bool as_background_job)
{
  ExportJobData *job = static_cast<ExportJobData *>(
      MEM_mallocN(sizeof(ExportJobData), "ExportJobData"));

  job->view_layer = CTX_data_view_layer(C);
  job->bmain = CTX_data_main(C);
  job->export_ok = false;
  BLI_strncpy(job->filename, filepath, 1024);

  /* Alright, alright, alright....
   *
   * ExportJobData contains an ExportSettings containing a SimpleLogger.
   *
   * Since ExportJobData is a C-style struct dynamically allocated with
   * MEM_mallocN (see above), its constructor is never called, therefore the
   * ExportSettings constructor is not called which implies that the
   * SimpleLogger one is not called either. SimpleLogger in turn does not call
   * the constructor of its data members which ultimately means that its
   * std::ostringstream member has a NULL pointer. To be able to properly use
   * the stream's operator<<, the pointer needs to be set, therefore we have
   * to properly construct everything. And this is done using the placement
   * new operator as here below. It seems hackish, but I'm too lazy to
   * do bigger refactor and maybe there is a better way which does not involve
   * hardcore refactoring. */
  new (&job->settings) ExportSettings();
  job->settings.scene = scene;
  job->settings.depsgraph = DEG_graph_new(scene, job->view_layer, DAG_EVAL_RENDER);

  /* TODO(Sybren): for now we only export the active scene layer.
   * Later in the 2.8 development process this may be replaced by using
   * a specific collection for Alembic I/O, which can then be toggled
   * between "real" objects and cached Alembic files. */
  job->settings.view_layer = job->view_layer;

  job->settings.frame_start = params->frame_start;
  job->settings.frame_end = params->frame_end;
  job->settings.frame_samples_xform = params->frame_samples_xform;
  job->settings.frame_samples_shape = params->frame_samples_shape;
  job->settings.shutter_open = params->shutter_open;
  job->settings.shutter_close = params->shutter_close;

  /* TODO(Sybren): For now this is ignored, until we can get selection
   * detection working through Base pointers (instead of ob->flags). */
  job->settings.selected_only = params->selected_only;

  job->settings.export_face_sets = params->face_sets;
  job->settings.export_normals = params->normals;
  job->settings.export_uvs = params->uvs;
  job->settings.export_vcols = params->vcolors;
  job->settings.export_hair = params->export_hair;
  job->settings.export_particles = params->export_particles;
  job->settings.apply_subdiv = params->apply_subdiv;
  job->settings.curves_as_mesh = params->curves_as_mesh;
  job->settings.flatten_hierarchy = params->flatten_hierarchy;

  /* TODO(Sybren): visible_layer & renderable only is ignored for now,
   * to be replaced with collections later in the 2.8 dev process
   * (also see note above). */
  job->settings.visible_layers_only = params->visible_layers_only;
  job->settings.renderable_only = params->renderable_only;

  job->settings.use_subdiv_schema = params->use_subdiv_schema;
  job->settings.export_ogawa = (params->compression_type == ABC_ARCHIVE_OGAWA);
  job->settings.pack_uv = params->packuv;
  job->settings.global_scale = params->global_scale;
  job->settings.triangulate = params->triangulate;
  job->settings.quad_method = params->quad_method;
  job->settings.ngon_method = params->ngon_method;

  if (job->settings.frame_start > job->settings.frame_end) {
    std::swap(job->settings.frame_start, job->settings.frame_end);
  }

  bool export_ok = false;
  if (as_background_job) {
    wmJob *wm_job = WM_jobs_get(CTX_wm_manager(C),
                                CTX_wm_window(C),
                                job->settings.scene,
                                "Alembic Export",
                                WM_JOB_PROGRESS,
                                WM_JOB_TYPE_ALEMBIC);

    /* setup job */
    WM_jobs_customdata_set(wm_job, job, MEM_freeN);
    WM_jobs_timer(wm_job, 0.1, NC_SCENE | ND_FRAME, NC_SCENE | ND_FRAME);
    WM_jobs_callbacks(wm_job, export_startjob, NULL, NULL, export_endjob);

    WM_jobs_start(CTX_wm_manager(C), wm_job);
  }
  else {
    /* Fake a job context, so that we don't need NULL pointer checks while exporting. */
    short stop = 0, do_update = 0;
    float progress = 0.f;

    export_startjob(job, &stop, &do_update, &progress);
    export_endjob(job);
    export_ok = job->export_ok;

    MEM_freeN(job);
  }

  return export_ok;
}

/* ********************** Import file ********************** */

/**
 * Generates an AbcObjectReader for this Alembic object and its children.
 *
 * \param object: The Alembic IObject to visit.
 * \param readers: The created AbcObjectReader * will be appended to this vector.
 * \param settings: Import settings, not used directly but passed to the
 *                 AbcObjectReader subclass constructors.
 * \param r_assign_as_parent: Return parameter, contains a list of reader
 *                 pointers, whose parent pointer should still be set.
 *                 This is filled when this call to visit_object() didn't create
 *                 a reader that should be the parent.
 * \return A pair of boolean and reader pointer. The boolean indicates whether
 *         this IObject claims its parent as part of the same object
 *         (for example an IPolyMesh object would claim its parent, as the mesh
 *         is interpreted as the object's data, and the parent IXform as its
 *         Blender object). The pointer is the AbcObjectReader that represents
 *         the IObject parameter.
 *
 * NOTE: this function is similar to gather_object_paths above, need to keep
 * them in sync. */
static std::pair<bool, AbcObjectReader *> visit_object(
    const IObject &object,
    AbcObjectReader::ptr_vector &readers,
    ImportSettings &settings,
    AbcObjectReader::ptr_vector &r_assign_as_parent)
{
  const std::string &full_name = object.getFullName();

  if (!object.valid()) {
    std::cerr << "  - " << full_name << ": object is invalid, skipping it and all its children.\n";
    return std::make_pair(false, static_cast<AbcObjectReader *>(NULL));
  }

  /* The interpretation of data by the children determine the role of this
   * object. This is especially important for Xform objects, as they can be
   * either part of a Blender object or a Blender object (Empty) themselves.
   */
  size_t children_claiming_this_object = 0;
  size_t num_children = object.getNumChildren();
  AbcObjectReader::ptr_vector claiming_child_readers;
  AbcObjectReader::ptr_vector nonclaiming_child_readers;
  AbcObjectReader::ptr_vector assign_as_parent;
  for (size_t i = 0; i < num_children; ++i) {
    const IObject ichild = object.getChild(i);

    /* TODO: When we only support C++11, use std::tie() instead. */
    std::pair<bool, AbcObjectReader *> child_result;
    child_result = visit_object(ichild, readers, settings, assign_as_parent);

    bool child_claims_this_object = child_result.first;
    AbcObjectReader *child_reader = child_result.second;

    if (child_reader == NULL) {
      BLI_assert(!child_claims_this_object);
    }
    else {
      if (child_claims_this_object) {
        claiming_child_readers.push_back(child_reader);
      }
      else {
        nonclaiming_child_readers.push_back(child_reader);
      }
    }

    children_claiming_this_object += child_claims_this_object ? 1 : 0;
  }
  BLI_assert(children_claiming_this_object == claiming_child_readers.size());

  AbcObjectReader *reader = NULL;
  const MetaData &md = object.getMetaData();
  bool parent_is_part_of_this_object = false;

  if (!object.getParent()) {
    /* The root itself is not an object we should import. */
  }
  else if (IXform::matches(md)) {
    bool create_empty;

    /* An xform can either be a Blender Object (if it contains a mesh, for
     * example), but it can also be an Empty. Its correct translation to
     * Blender's data model depends on its children. */

    /* Check whether or not this object is a Maya locator, which is
     * similar to empties used as parent object in Blender. */
    if (has_property(object.getProperties(), "locator")) {
      create_empty = true;
    }
    else {
      create_empty = claiming_child_readers.empty();
    }

    if (create_empty) {
      reader = new AbcEmptyReader(object, settings);
    }
  }
  else if (IPolyMesh::matches(md)) {
    reader = new AbcMeshReader(object, settings);
    parent_is_part_of_this_object = true;
  }
  else if (ISubD::matches(md)) {
    reader = new AbcSubDReader(object, settings);
    parent_is_part_of_this_object = true;
  }
  else if (INuPatch::matches(md)) {
#ifdef USE_NURBS
    /* TODO(kevin): importing cyclic NURBS from other software crashes
     * at the moment. This is due to the fact that NURBS in other
     * software have duplicated points which causes buffer overflows in
     * Blender. Need to figure out exactly how these points are
     * duplicated, in all cases (cyclic U, cyclic V, and cyclic UV).
     * Until this is fixed, disabling NURBS reading. */
    reader = new AbcNurbsReader(object, settings);
    parent_is_part_of_this_object = true;
#endif
  }
  else if (ICamera::matches(md)) {
    reader = new AbcCameraReader(object, settings);
    parent_is_part_of_this_object = true;
  }
  else if (IPoints::matches(md)) {
    reader = new AbcPointsReader(object, settings);
    parent_is_part_of_this_object = true;
  }
  else if (IMaterial::matches(md)) {
    /* Pass for now. */
  }
  else if (ILight::matches(md)) {
    /* Pass for now. */
  }
  else if (IFaceSet::matches(md)) {
    /* Pass, those are handled in the mesh reader. */
  }
  else if (ICurves::matches(md)) {
    reader = new AbcCurveReader(object, settings);
    parent_is_part_of_this_object = true;
  }
  else {
    std::cerr << "Alembic object " << full_name << " is of unsupported schema type '"
              << object.getMetaData().get("schemaObjTitle") << "'" << std::endl;
  }

  if (reader) {
    /* We have created a reader, which should imply that this object is
     * not claimed as part of any child Alembic object. */
    BLI_assert(claiming_child_readers.empty());

    readers.push_back(reader);
    reader->incref();

    AlembicObjectPath *abc_path = static_cast<AlembicObjectPath *>(
        MEM_callocN(sizeof(AlembicObjectPath), "AlembicObjectPath"));
    BLI_strncpy(abc_path->path, full_name.c_str(), sizeof(abc_path->path));
    BLI_addtail(&settings.cache_file->object_paths, abc_path);

    /* We can now assign this reader as parent for our children. */
    if (nonclaiming_child_readers.size() + assign_as_parent.size() > 0) {
      for (AbcObjectReader *child_reader : nonclaiming_child_readers) {
        child_reader->parent_reader = reader;
      }
      for (AbcObjectReader *child_reader : assign_as_parent) {
        child_reader->parent_reader = reader;
      }
    }
  }
  else if (object.getParent()) {
    if (claiming_child_readers.size() > 0) {
      /* The first claiming child will serve just fine as parent to
       * our non-claiming children. Since all claiming children share
       * the same XForm, it doesn't really matter which one we pick. */
      AbcObjectReader *claiming_child = claiming_child_readers[0];
      for (AbcObjectReader *child_reader : nonclaiming_child_readers) {
        child_reader->parent_reader = claiming_child;
      }
      for (AbcObjectReader *child_reader : assign_as_parent) {
        child_reader->parent_reader = claiming_child;
      }
      /* Claiming children should have our parent set as their parent. */
      for (AbcObjectReader *child_reader : claiming_child_readers) {
        r_assign_as_parent.push_back(child_reader);
      }
    }
    else {
      /* This object isn't claimed by any child, and didn't produce
       * a reader. Odd situation, could be the top Alembic object, or
       * an unsupported Alembic schema. Delegate to our parent. */
      for (AbcObjectReader *child_reader : claiming_child_readers) {
        r_assign_as_parent.push_back(child_reader);
      }
      for (AbcObjectReader *child_reader : nonclaiming_child_readers) {
        r_assign_as_parent.push_back(child_reader);
      }
      for (AbcObjectReader *child_reader : assign_as_parent) {
        r_assign_as_parent.push_back(child_reader);
      }
    }
  }

  return std::make_pair(parent_is_part_of_this_object, reader);
}

enum {
  ABC_NO_ERROR = 0,
  ABC_ARCHIVE_FAIL,
  ABC_UNSUPPORTED_HDF5,
  ABC_DEGENERATE,
};

struct ImportJobData {
  Main *bmain;
  Scene *scene;
  ViewLayer *view_layer;
  wmWindowManager *wm;

  char filename[1024];
  ImportSettings settings;

  ArchiveReader *archive;
  std::vector<AbcObjectReader *> readers;

  short *stop;
  short *do_update;
  float *progress;

  char error_code;
  bool was_cancelled;
  bool import_ok;
};

static void import_startjob(void *user_data, short *stop, short *do_update, float *progress)
{
  SCOPE_TIMER("Alembic import, objects reading and creation");

  ImportJobData *data = static_cast<ImportJobData *>(user_data);

  data->stop = stop;
  data->do_update = do_update;
  data->progress = progress;

  WM_set_locked_interface(data->wm, true);

  ArchiveReader *archive = new ArchiveReader(data->filename);

  if (!archive->valid()) {
#ifndef WITH_ALEMBIC_HDF5
    data->error_code = archive->is_hdf5() ? ABC_UNSUPPORTED_HDF5 : ABC_ARCHIVE_FAIL;
#else
    data->error_code = ABC_ARCHIVE_FAIL;
#endif
    delete archive;
    return;
  }

  CacheFile *cache_file = static_cast<CacheFile *>(
      BKE_cachefile_add(data->bmain, BLI_path_basename(data->filename)));

  /* Decrement the ID ref-count because it is going to be incremented for each
   * modifier and constraint that it will be attached to, so since currently
   * it is not used by anyone, its use count will off by one. */
  id_us_min(&cache_file->id);

  cache_file->is_sequence = data->settings.is_sequence;
  cache_file->scale = data->settings.scale;
  STRNCPY(cache_file->filepath, data->filename);

  cache_file->import_attrs = data->settings.import_attrs;
  std::ostringstream oss;
  std::copy(data->settings.attrs_require_coord_convert_vec.begin(), data->settings.attrs_require_coord_convert_vec.end(),
          std::ostream_iterator<std::string>(oss, ","));
  if (oss.str().length() > 0) { 
    STRNCPY(cache_file->attrs_require_coord_convert_str, oss.str().substr(0, oss.str().size()-1).c_str());
  }

  data->archive = archive;
  data->settings.cache_file = cache_file;

  *data->do_update = true;
  *data->progress = 0.05f;

  /* Parse Alembic Archive. */
  AbcObjectReader::ptr_vector assign_as_parent;
  visit_object(archive->getTop(), data->readers, data->settings, assign_as_parent);

  /* There shouldn't be any orphans. */
  BLI_assert(assign_as_parent.size() == 0);

  if (G.is_break) {
    data->was_cancelled = true;
    return;
  }

  *data->do_update = true;
  *data->progress = 0.1f;

  /* Create objects and set scene frame range. */

  const float size = static_cast<float>(data->readers.size());
  size_t i = 0;

  chrono_t min_time = std::numeric_limits<chrono_t>::max();
  chrono_t max_time = std::numeric_limits<chrono_t>::min();

  ISampleSelector sample_sel(0.0f);
  std::vector<AbcObjectReader *>::iterator iter;
  for (iter = data->readers.begin(); iter != data->readers.end(); ++iter) {
    AbcObjectReader *reader = *iter;

    if (reader->valid()) {
      reader->readObjectData(data->bmain, sample_sel);

      min_time = std::min(min_time, reader->minTime());
      max_time = std::max(max_time, reader->maxTime());
    }
    else {
      std::cerr << "Object " << reader->name() << " in Alembic file " << data->filename
                << " is invalid.\n";
    }

    *data->progress = 0.1f + 0.3f * (++i / size);
    *data->do_update = true;

    if (G.is_break) {
      data->was_cancelled = true;
      return;
    }
  }

  if (data->settings.set_frame_range) {
    Scene *scene = data->scene;

    if (data->settings.is_sequence) {
      SFRA = data->settings.sequence_offset;
      EFRA = SFRA + (data->settings.sequence_len - 1);
      CFRA = SFRA;
    }
    else if (min_time < max_time) {
      SFRA = static_cast<int>(round(min_time * FPS));
      EFRA = static_cast<int>(round(max_time * FPS));
      CFRA = SFRA;
    }
  }

  /* Setup parenthood. */
  for (iter = data->readers.begin(); iter != data->readers.end(); ++iter) {
    const AbcObjectReader *reader = *iter;
    const AbcObjectReader *parent_reader = reader->parent_reader;
    Object *ob = reader->object();

    if (!ob) {
      data->error_code = ABC_DEGENERATE;
      return;
    }

    if (parent_reader == NULL || !reader->inherits_xform()) {
      ob->parent = NULL;
    }
    else {
      ob->parent = parent_reader->object();
    }
  }

  /* Setup transformations and constraints. */
  i = 0;
  for (iter = data->readers.begin(); iter != data->readers.end(); ++iter) {
    AbcObjectReader *reader = *iter;
    reader->setupObjectTransform(0.0f);

    *data->progress = 0.7f + 0.3f * (++i / size);
    *data->do_update = true;

    if (G.is_break) {
      data->was_cancelled = true;
      return;
    }
  }
}

static void import_endjob(void *user_data)
{
  SCOPE_TIMER("Alembic import, cleanup");

  ImportJobData *data = static_cast<ImportJobData *>(user_data);

  std::vector<AbcObjectReader *>::iterator iter;

<<<<<<< HEAD
  /* Delete objects on cancellation. */
  if (data->was_cancelled) {
=======
  /* Delete objects on cancelation. */
  if (data->was_cancelled || data->error_code == ABC_DEGENERATE) {
>>>>>>> 9d6b5e23
    for (iter = data->readers.begin(); iter != data->readers.end(); ++iter) {
      Object *ob = (*iter)->object();

      /* It's possible that cancellation occurred between the creation of
       * the reader and the creation of the Blender object. */
      if (ob == NULL) {
        continue;
      }

      BKE_id_free_us(data->bmain, ob);
    }
  }
  else {
    /* Add object to scene. */
    Base *base;
    LayerCollection *lc;
    ViewLayer *view_layer = data->view_layer;

    BKE_view_layer_base_deselect_all(view_layer);

    lc = BKE_layer_collection_get_active(view_layer);

    for (iter = data->readers.begin(); iter != data->readers.end(); ++iter) {
      Object *ob = (*iter)->object();

      BKE_collection_object_add(data->bmain, lc->collection, ob);

      base = BKE_view_layer_base_find(view_layer, ob);
      /* TODO: is setting active needed? */
      BKE_view_layer_base_select_and_set_active(view_layer, base);

      DEG_id_tag_update(&lc->collection->id, ID_RECALC_COPY_ON_WRITE);
      DEG_id_tag_update_ex(data->bmain,
                           &ob->id,
                           ID_RECALC_TRANSFORM | ID_RECALC_GEOMETRY | ID_RECALC_ANIMATION |
                               ID_RECALC_BASE_FLAGS);
    }

    DEG_id_tag_update(&data->scene->id, ID_RECALC_BASE_FLAGS);
    DEG_relations_tag_update(data->bmain);
  }

  for (iter = data->readers.begin(); iter != data->readers.end(); ++iter) {
    AbcObjectReader *reader = *iter;
    reader->decref();

    if (reader->refcount() == 0) {
      delete reader;
    }
  }

  WM_set_locked_interface(data->wm, false);

  switch (data->error_code) {
    default:
    case ABC_NO_ERROR:
      data->import_ok = !data->was_cancelled;
      break;
    case ABC_ARCHIVE_FAIL:
      WM_report(RPT_ERROR, "Could not open Alembic archive for reading! See console for detail.");
      break;
    case ABC_UNSUPPORTED_HDF5:
      WM_report(RPT_ERROR, "Alembic archive in obsolete HDF5 format is not supported.");
      break;
    case ABC_DEGENERATE:
      WM_report(RPT_ERROR, "Archive contains degenerate geometry, reading failed.");
      break;
  }

  WM_main_add_notifier(NC_SCENE | ND_FRAME, data->scene);
}

static void import_freejob(void *user_data)
{
  ImportJobData *data = static_cast<ImportJobData *>(user_data);
  delete data->archive;
  delete data;
}

bool ABC_import(bContext *C,
                const char *filepath,
                float scale,
                bool is_sequence,
                bool set_frame_range,
                bool import_attrs,
                const char *attrs_require_coord_convert_str,
                bool import_vels,
                int sequence_len,
                int offset,
                bool validate_meshes,
                bool as_background_job)
{
  /* Using new here since MEM_* funcs do not call ctor to properly initialize
   * data. */
  ImportJobData *job = new ImportJobData();
  job->bmain = CTX_data_main(C);
  job->scene = CTX_data_scene(C);
  job->view_layer = CTX_data_view_layer(C);
  job->wm = CTX_wm_manager(C);
  job->import_ok = false;
  BLI_strncpy(job->filename, filepath, 1024);

  job->settings.scale = scale;
  job->settings.is_sequence = is_sequence;
  job->settings.set_frame_range = set_frame_range;
  job->settings.sequence_len = sequence_len;
  job->settings.sequence_offset = offset;
  job->settings.validate_meshes = validate_meshes;
  job->settings.vel_fac = 1.0f;
  job->error_code = ABC_NO_ERROR;
  job->was_cancelled = false;
  job->archive = NULL;

  job->settings.import_attrs = import_attrs;
  split(std::string(attrs_require_coord_convert_str), ',', job->settings.attrs_require_coord_convert_vec);
  if (job->settings.import_attrs) {
    job->settings.read_flag |= MOD_MESHSEQ_READ_ATTR;
  }
  
  if (import_vels) {
    job->settings.read_flag |= MOD_MESHSEQ_READ_VELS;
  }

  G.is_break = false;

  bool import_ok = false;
  if (as_background_job) {
    wmJob *wm_job = WM_jobs_get(CTX_wm_manager(C),
                                CTX_wm_window(C),
                                job->scene,
                                "Alembic Import",
                                WM_JOB_PROGRESS,
                                WM_JOB_TYPE_ALEMBIC);

    /* setup job */
    WM_jobs_customdata_set(wm_job, job, import_freejob);
    WM_jobs_timer(wm_job, 0.1, 0, NC_SCENE | ND_FRAME);
    WM_jobs_callbacks(wm_job, import_startjob, NULL, NULL, import_endjob);

    WM_jobs_start(CTX_wm_manager(C), wm_job);
  }
  else {
    /* Fake a job context, so that we don't need NULL pointer checks while importing. */
    short stop = 0, do_update = 0;
    float progress = 0.f;

    import_startjob(job, &stop, &do_update, &progress);
    import_endjob(job);
    import_ok = job->import_ok;

    import_freejob(job);
  }

  return import_ok;
}

/* ************************************************************************** */

void ABC_get_transform(CacheReader *reader, float r_mat[4][4], float time, float scale)
{
  if (!reader) {
    return;
  }

  AbcObjectReader *abc_reader = reinterpret_cast<AbcObjectReader *>(reader);

  bool is_constant = false;
  abc_reader->read_matrix(r_mat, time, scale, is_constant);
}

/* ************************************************************************** */

<<<<<<< HEAD
static AbcObjectReader *get_abc_reader(CacheReader *reader, Object *ob, const char **err_str)
=======
Mesh *ABC_read_mesh(CacheReader *reader,
                    Object *ob,
                    Mesh *existing_mesh,
                    const float time,
                    const char **err_str,
                    int read_flag,
                    float vel_fac,
                    const char *attrs_require_coord_convert_str)
>>>>>>> 9d6b5e23
{
  AbcObjectReader *abc_reader = reinterpret_cast<AbcObjectReader *>(reader);
  IObject iobject = abc_reader->iobject();

  if (!iobject.valid()) {
    *err_str = "Invalid object: verify object path";
    return NULL;
  }

  const ObjectHeader &header = iobject.getHeader();
  if (!abc_reader->accepts_object_type(header, ob, err_str)) {
    /* err_str is set by acceptsObjectType() */
    return NULL;
  }

  return abc_reader;
}

static ISampleSelector sample_selector_for_time(float time)
{
  /* kFloorIndex is used to be compatible with non-interpolating
   * properties; they use the floor. */
<<<<<<< HEAD
  return ISampleSelector(time, ISampleSelector::kFloorIndex);
}

Mesh *ABC_read_mesh(CacheReader *reader,
                    Object *ob,
                    Mesh *existing_mesh,
                    const float time,
                    const char **err_str,
                    int read_flag,
                    float vel_fac,
                    const char *attrs_require_coord_convert_str)
{
  AbcObjectReader *abc_reader = get_abc_reader(reader, ob, err_str);
  if (abc_reader == NULL) {
    return NULL;
  }

  ISampleSelector sample_sel = sample_selector_for_time(time);
=======
  ISampleSelector sample_sel(time, ISampleSelector::kFloorIndex);
>>>>>>> 9d6b5e23

  std::vector<std::string> attrs_require_coord_convert_vec;
  split(std::string(attrs_require_coord_convert_str), ',', attrs_require_coord_convert_vec);

  return abc_reader->read_mesh(existing_mesh, sample_sel, read_flag, vel_fac, err_str, attrs_require_coord_convert_vec);
<<<<<<< HEAD
}

bool ABC_mesh_topology_changed(
    CacheReader *reader, Object *ob, Mesh *existing_mesh, const float time, const char **err_str)
{
  AbcObjectReader *abc_reader = get_abc_reader(reader, ob, err_str);
  if (abc_reader == NULL) {
    return NULL;
  }

  ISampleSelector sample_sel = sample_selector_for_time(time);
  return abc_reader->topology_changed(existing_mesh, sample_sel);
=======
>>>>>>> 9d6b5e23
}

/* ************************************************************************** */

void CacheReader_free(CacheReader *reader)
{
  AbcObjectReader *abc_reader = reinterpret_cast<AbcObjectReader *>(reader);
  abc_reader->decref();

  if (abc_reader->refcount() == 0) {
    delete abc_reader;
  }
}

void CacheReader_incref(CacheReader *reader)
{
  AbcObjectReader *abc_reader = reinterpret_cast<AbcObjectReader *>(reader);
  abc_reader->incref();
}

CacheReader *CacheReader_open_alembic_object(AbcArchiveHandle *handle,
                                             CacheReader *reader,
                                             Object *object,
                                             const char *object_path)
{
  if (object_path[0] == '\0') {
    return reader;
  }

  ArchiveReader *archive = archive_from_handle(handle);

  if (!archive || !archive->valid()) {
    return reader;
  }

  IObject iobject;
  find_iobject(archive->getTop(), iobject, object_path);

  if (reader) {
    CacheReader_free(reader);
  }

  ImportSettings settings;
  AbcObjectReader *abc_reader = create_reader(iobject, settings);
  if (abc_reader == NULL) {
    /* This object is not supported */
    return NULL;
  }
  abc_reader->object(object);
  abc_reader->incref();

  return reinterpret_cast<CacheReader *>(abc_reader);
}<|MERGE_RESOLUTION|>--- conflicted
+++ resolved
@@ -794,13 +794,8 @@
 
   std::vector<AbcObjectReader *>::iterator iter;
 
-<<<<<<< HEAD
   /* Delete objects on cancellation. */
   if (data->was_cancelled) {
-=======
-  /* Delete objects on cancelation. */
-  if (data->was_cancelled || data->error_code == ABC_DEGENERATE) {
->>>>>>> 9d6b5e23
     for (iter = data->readers.begin(); iter != data->readers.end(); ++iter) {
       Object *ob = (*iter)->object();
 
@@ -973,9 +968,32 @@
 
 /* ************************************************************************** */
 
-<<<<<<< HEAD
 static AbcObjectReader *get_abc_reader(CacheReader *reader, Object *ob, const char **err_str)
-=======
+{
+  AbcObjectReader *abc_reader = reinterpret_cast<AbcObjectReader *>(reader);
+  IObject iobject = abc_reader->iobject();
+
+  if (!iobject.valid()) {
+    *err_str = "Invalid object: verify object path";
+    return NULL;
+  }
+
+  const ObjectHeader &header = iobject.getHeader();
+  if (!abc_reader->accepts_object_type(header, ob, err_str)) {
+    /* err_str is set by acceptsObjectType() */
+    return NULL;
+  }
+
+  return abc_reader;
+}
+
+static ISampleSelector sample_selector_for_time(float time)
+{
+  /* kFloorIndex is used to be compatible with non-interpolating
+   * properties; they use the floor. */
+  return ISampleSelector(time, ISampleSelector::kFloorIndex);
+}
+
 Mesh *ABC_read_mesh(CacheReader *reader,
                     Object *ob,
                     Mesh *existing_mesh,
@@ -984,41 +1002,6 @@
                     int read_flag,
                     float vel_fac,
                     const char *attrs_require_coord_convert_str)
->>>>>>> 9d6b5e23
-{
-  AbcObjectReader *abc_reader = reinterpret_cast<AbcObjectReader *>(reader);
-  IObject iobject = abc_reader->iobject();
-
-  if (!iobject.valid()) {
-    *err_str = "Invalid object: verify object path";
-    return NULL;
-  }
-
-  const ObjectHeader &header = iobject.getHeader();
-  if (!abc_reader->accepts_object_type(header, ob, err_str)) {
-    /* err_str is set by acceptsObjectType() */
-    return NULL;
-  }
-
-  return abc_reader;
-}
-
-static ISampleSelector sample_selector_for_time(float time)
-{
-  /* kFloorIndex is used to be compatible with non-interpolating
-   * properties; they use the floor. */
-<<<<<<< HEAD
-  return ISampleSelector(time, ISampleSelector::kFloorIndex);
-}
-
-Mesh *ABC_read_mesh(CacheReader *reader,
-                    Object *ob,
-                    Mesh *existing_mesh,
-                    const float time,
-                    const char **err_str,
-                    int read_flag,
-                    float vel_fac,
-                    const char *attrs_require_coord_convert_str)
 {
   AbcObjectReader *abc_reader = get_abc_reader(reader, ob, err_str);
   if (abc_reader == NULL) {
@@ -1026,15 +1009,11 @@
   }
 
   ISampleSelector sample_sel = sample_selector_for_time(time);
-=======
-  ISampleSelector sample_sel(time, ISampleSelector::kFloorIndex);
->>>>>>> 9d6b5e23
 
   std::vector<std::string> attrs_require_coord_convert_vec;
   split(std::string(attrs_require_coord_convert_str), ',', attrs_require_coord_convert_vec);
 
   return abc_reader->read_mesh(existing_mesh, sample_sel, read_flag, vel_fac, err_str, attrs_require_coord_convert_vec);
-<<<<<<< HEAD
 }
 
 bool ABC_mesh_topology_changed(
@@ -1047,8 +1026,6 @@
 
   ISampleSelector sample_sel = sample_selector_for_time(time);
   return abc_reader->topology_changed(existing_mesh, sample_sel);
-=======
->>>>>>> 9d6b5e23
 }
 
 /* ************************************************************************** */
