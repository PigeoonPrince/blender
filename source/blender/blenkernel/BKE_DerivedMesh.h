--- conflicted
+++ resolved
@@ -174,7 +174,7 @@
 
 typedef enum DerivedMeshType {
 	DM_TYPE_CDDM,
-	DM_TYPE_EDITMESH,
+	DM_TYPE_EDITBMESH,
 	DM_TYPE_CCGDM
 } DerivedMeshType;
 
@@ -448,25 +448,16 @@
  * of vertices, edges and faces (doesn't allocate memory for them, just
  * sets up the custom data layers)
  */
-<<<<<<< HEAD
-void DM_init(DerivedMesh *dm, int numVerts, int numEdges, int numFaces,
-	     int numLoops, int numPolys);
-=======
-void DM_init(DerivedMesh *dm, DerivedMeshType type,
-             int numVerts, int numEdges, int numFaces);
->>>>>>> 3b1585b1
+void DM_init(DerivedMesh *dm, DerivedMeshType type, int numVerts, int numEdges, 
+	     int numFaces, int numLoops, int numPolys);
 
 /* utility function to initialise a DerivedMesh for the desired number
  * of vertices, edges and faces, with a layer setup copied from source
  */
 void DM_from_template(DerivedMesh *dm, DerivedMesh *source,
-<<<<<<< HEAD
+                      DerivedMeshType type,
                       int numVerts, int numEdges, int numFaces,
 		      int numLoops, int numPolys);
-=======
-                      DerivedMeshType type,
-                      int numVerts, int numEdges, int numFaces);
->>>>>>> 3b1585b1
 
 /* utility function to release a DerivedMesh's layers
  * returns 1 if DerivedMesh has to be released by the backend, 0 otherwise
