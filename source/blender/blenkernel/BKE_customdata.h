/*
 * ***** BEGIN GPL LICENSE BLOCK *****
 *
 * This program is free software; you can redistribute it and/or
 * modify it under the terms of the GNU General Public License
 * as published by the Free Software Foundation; either version 2
 * of the License, or (at your option) any later version.
 *
 * This program is distributed in the hope that it will be useful,
 * but WITHOUT ANY WARRANTY; without even the implied warranty of
 * MERCHANTABILITY or FITNESS FOR A PARTICULAR PURPOSE.  See the
 * GNU General Public License for more details.
 *
 * You should have received a copy of the GNU General Public License
 * along with this program; if not, write to the Free Software  Foundation,
 * Inc., 51 Franklin Street, Fifth Floor, Boston, MA 02110-1301, USA.
 *
 * The Original Code is Copyright (C) 2006 Blender Foundation.
 * All rights reserved.
 *
 * The Original Code is: all of this file.
 *
 * Contributor(s): Ben Batt <benbatt@gmail.com>
 *
 * ***** END GPL LICENSE BLOCK *****
 */

/** \file BKE_customdata.h
 *  \ingroup bke
 *  \author Ben Batt
 *  \brief CustomData interface, see also DNA_customdata_types.h.
 */

#ifndef __BKE_CUSTOMDATA_H__
#define __BKE_CUSTOMDATA_H__

#ifdef __cplusplus
extern "C" {
#endif

#include "BLI_sys_types.h"
#include "BLI_utildefines.h"

#include "DNA_customdata_types.h"

struct BMesh;
struct ID;
struct CustomData;
typedef uint64_t CustomDataMask;

/*a data type large enough to hold 1 element from any customdata layer type*/
typedef struct {unsigned char data[64]; } CDBlockBytes;

extern const CustomDataMask CD_MASK_BAREMESH;
extern const CustomDataMask CD_MASK_MESH;
extern const CustomDataMask CD_MASK_EDITMESH;
extern const CustomDataMask CD_MASK_DERIVEDMESH;
extern const CustomDataMask CD_MASK_BMESH;
extern const CustomDataMask CD_MASK_FACECORNERS;
extern const CustomDataMask CD_MASK_EVERYTHING;

/* for ORIGINDEX layer type, indicates no original index for this element */
#define ORIGINDEX_NONE -1

/* initializes a CustomData object with the same layer setup as source and
 * memory space for totelem elements. mask must be an array of length
 * CD_NUMTYPES elements, that indicate if a layer can be copied. */

/* add/copy/merge allocation types */
typedef enum eCDAllocType {
	CD_ASSIGN    = 0,  /* use the data pointer */
	CD_CALLOC    = 1,  /* allocate blank memory */
	CD_DEFAULT   = 2,  /* allocate and set to default */
	CD_REFERENCE = 3,  /* use data pointers, set layer flag NOFREE */
	CD_DUPLICATE = 4,  /* do a full copy of all layers, only allowed if source
	                    * has same number of elements */
} eCDAllocType;

#define CD_TYPE_AS_MASK(_type) (CustomDataMask)((CustomDataMask)1 << (CustomDataMask)(_type))

void customData_mask_layers__print(CustomDataMask mask);

typedef void (*cd_interp)(const void **sources, const float *weights, const float *sub_weights, int count, void *dest);
typedef void (*cd_copy)(const void *source, void *dest, int count);

/**
 * Checks if the layer at physical offset \a layer_n (in data->layers) support math
 * the below operations.
 */
bool CustomData_layer_has_math(const struct CustomData *data, int layer_n);
bool CustomData_layer_has_interp(const struct CustomData *data, int layer_n);

/**
 * Checks if any of the customdata layers has math.
 */
bool CustomData_has_math(const struct CustomData *data);
bool CustomData_has_interp(const struct CustomData *data);
bool CustomData_bmesh_has_free(const struct CustomData *data);

/**
 * Checks if any of the customdata layers is referenced.
 */
bool CustomData_has_referenced(const struct CustomData *data);

/* copies the "value" (e.g. mloopuv uv or mloopcol colors) from one block to
 * another, while not overwriting anything else (e.g. flags).  probably only
 * implemented for mloopuv/mloopcol, for now.*/
void CustomData_data_copy_value(int type, const void *source, void *dest);

/* Same as above, but doing advanced mixing. Only available for a few types of data (like colors...). */
void CustomData_data_mix_value(int type, const void *source, void *dest, const int mixmode, const float mixfactor);

/* compares if data1 is equal to data2.  type is a valid CustomData type
 * enum (e.g. CD_MLOOPUV). the layer type's equal function is used to compare
 * the data, if it exists, otherwise memcmp is used.*/
bool CustomData_data_equals(int type, const void *data1, const void *data2);
void CustomData_data_initminmax(int type, void *min, void *max);
void CustomData_data_dominmax(int type, const void *data, void *min, void *max);
void CustomData_data_multiply(int type, void *data, float fac);
void CustomData_data_add(int type, void *data1, const void *data2);

/* initializes a CustomData object with the same layer setup as source.
 * mask is a bitfield where (mask & (1 << (layer type))) indicates
 * if a layer should be copied or not. alloctype must be one of the above. */
void CustomData_copy(
        const struct CustomData *source, struct CustomData *dest,
        CustomDataMask mask, eCDAllocType alloctype, int totelem);

/* BMESH_TODO, not really a public function but readfile.c needs it */
void CustomData_update_typemap(struct CustomData *data);

/* same as the above, except that this will preserve existing layers, and only
 * add the layers that were not there yet */
bool CustomData_merge(
        const struct CustomData *source, struct CustomData *dest,
        CustomDataMask mask, eCDAllocType alloctype, int totelem);

/* Reallocate custom data to a new element count.
 * Only affects on data layers which are owned by the CustomData itself,
 * referenced data is kept unchanged,
 *
 * NOTE: Take care of referenced layers by yourself!
 */
void CustomData_realloc(struct CustomData *data, int totelem);

/* bmesh version of CustomData_merge; merges the layouts of source and dest,
 * then goes through the mesh and makes sure all the customdata blocks are
 * consistent with the new layout.*/
bool CustomData_bmesh_merge(
        const struct CustomData *source, struct CustomData *dest,
        CustomDataMask mask, eCDAllocType alloctype, struct BMesh *bm, const char htype);

/** NULL's all members and resets the typemap. */
void CustomData_reset(struct CustomData *data);

/** frees data associated with a CustomData object (doesn't free the object
 * itself, though)
 */
void CustomData_free(struct CustomData *data, int totelem);

/* same as above, but only frees layers which matches the given mask. */
void CustomData_free_typemask(struct CustomData *data, int totelem, CustomDataMask mask);

/* frees all layers with CD_FLAG_TEMPORARY */
void CustomData_free_temporary(struct CustomData *data, int totelem);

/* adds a data layer of the given type to the CustomData object, optionally
 * backed by an external data array. the different allocation types are
 * defined above. returns the data of the layer.
 */
void *CustomData_add_layer(
        struct CustomData *data, int type, eCDAllocType alloctype,
        void *layer, int totelem);
/*same as above but accepts a name */
void *CustomData_add_layer_named(
        struct CustomData *data, int type, eCDAllocType alloctype,
        void *layer, int totelem, const char *name);

/* frees the active or first data layer with the give type.
 * returns 1 on success, 0 if no layer with the given type is found
 *
 * in editmode, use EDBM_data_layer_free instead of this function
 */
bool CustomData_free_layer(struct CustomData *data, int type, int totelem, int index);

/* frees the layer index with the give type.
 * returns 1 on success, 0 if no layer with the given type is found
 *
 * in editmode, use EDBM_data_layer_free instead of this function
 */
bool CustomData_free_layer_active(struct CustomData *data, int type, int totelem);

/* same as above, but free all layers with type */
void CustomData_free_layers(struct CustomData *data, int type, int totelem);

/* returns 1 if a layer with the specified type exists */
bool CustomData_has_layer(const struct CustomData *data, int type);

/* returns the number of layers with this type */
int CustomData_number_of_layers(const struct CustomData *data, int type);
int CustomData_number_of_layers_typemask(const struct CustomData *data, CustomDataMask mask);

/* duplicate data of a layer with flag NOFREE, and remove that flag.
 * returns the layer data */
void *CustomData_duplicate_referenced_layer(struct CustomData *data, const int type, const int totelem);
void *CustomData_duplicate_referenced_layer_n(struct CustomData *data, const int type, const int n, const int totelem);
void *CustomData_duplicate_referenced_layer_named(struct CustomData *data,
                                                  const int type, const char *name, const int totelem);
bool CustomData_is_referenced_layer(struct CustomData *data, int type);

/* set the CD_FLAG_NOCOPY flag in custom data layers where the mask is
 * zero for the layer type, so only layer types specified by the mask
 * will be copied
 */
void CustomData_set_only_copy(const struct CustomData *data,
                              CustomDataMask mask);

/* copies data from one CustomData object to another
 * objects need not be compatible, each source layer is copied to the
 * first dest layer of correct type (if there is none, the layer is skipped)
 * return 1 on success, 0 on failure
 */
void CustomData_copy_data(const struct CustomData *source,
                          struct CustomData *dest, int source_index,
                          int dest_index, int count);
void CustomData_copy_data_named(const struct CustomData *source,
                                struct CustomData *dest, int source_index,
                                int dest_index, int count);
void CustomData_copy_elements(int type, void *src_data_ofs, void *dst_data_ofs, int count);
void CustomData_bmesh_copy_data(const struct CustomData *source,
                                struct CustomData *dest, void *src_block,
                                void **dest_block);

<<<<<<< HEAD
/* need this function exposed to deal with customdata in Fracture Modifier properly */
void CustomData_copy_data_layer(
        const CustomData *source, CustomData *dest,
        int src_i, int dst_i,
        int src_index, int dst_index, int count);
=======
/* Copies data of a single layer of a given type. */
void CustomData_copy_layer_type_data(const struct CustomData *source,
                                     struct CustomData *destination,
                                     int type,
                                     int source_index, int destination_index,
                                     int count);
>>>>>>> 9879ea8a

/* frees data in a CustomData object
 * return 1 on success, 0 on failure
 */
void CustomData_free_elem(struct CustomData *data, int index, int count);

/* interpolates data from one CustomData object to another
 * objects need not be compatible, each source layer is interpolated to the
 * first dest layer of correct type (if there is none, the layer is skipped)
 * if weights == NULL or sub_weights == NULL, they default to all 1's
 *
 * src_indices gives the source elements to interpolate from
 * weights gives the weight for each source element
 * sub_weights is an array of matrices of weights for sub-elements (matrices
 *     should be source->subElems * source->subElems in size)
 * count gives the number of source elements to interpolate from
 * dest_index gives the dest element to write the interpolated value to
 */
void CustomData_interp(
        const struct CustomData *source, struct CustomData *dest,
        const int *src_indices, const float *weights, const float *sub_weights,
        int count, int dest_index);
void CustomData_bmesh_interp_n(
        struct CustomData *data, const void **src_blocks, const float *weights,
        const float *sub_weights, int count, void *dst_block_ofs, int n);
void CustomData_bmesh_interp(
        struct CustomData *data, const void **src_blocks,
        const float *weights, const float *sub_weights, int count,
        void *dst_block);


/* swaps the data in the element corners, to new corners with indices as
 * specified in corner_indices. for edges this is an array of length 2, for
 * faces an array of length 4 */
void CustomData_swap_corners(struct CustomData *data, int index, const int *corner_indices);

void CustomData_swap(struct CustomData *data, const int index_a, const int index_b);

/* gets a pointer to the data element at index from the first layer of type
 * returns NULL if there is no layer of type
 */
void *CustomData_get(const struct CustomData *data, int index, int type);
void *CustomData_get_n(const struct CustomData *data, int type, int index, int n);
void *CustomData_bmesh_get(const struct CustomData *data, void *block, int type);
void *CustomData_bmesh_get_n(const struct CustomData *data, void *block, int type, int n);
void *CustomData_bmesh_get_named(const CustomData *data, void *block, int type, const char *name);

/* gets the layer at physical index n, with no type checking.
 */
void *CustomData_bmesh_get_layer_n(const struct CustomData *data, void *block, int n);

bool CustomData_set_layer_name(const struct CustomData *data, int type, int n, const char *name);
const char *CustomData_get_layer_name(const struct CustomData *data, int type, int n);

/* gets a pointer to the active or first layer of type
 * returns NULL if there is no layer of type
 */
void *CustomData_get_layer(const struct CustomData *data, int type);
void *CustomData_get_layer_n(const struct CustomData *data, int type, int n);
void *CustomData_get_layer_named(const struct CustomData *data, int type,
                                 const char *name);
int CustomData_get_offset(const struct CustomData *data, int type);
int CustomData_get_n_offset(const struct CustomData *data, int type, int n);

int CustomData_get_layer_index(const struct CustomData *data, int type);
int CustomData_get_layer_index_n(const struct CustomData *data, int type, int n);
int CustomData_get_named_layer_index(const struct CustomData *data, int type, const char *name);
int CustomData_get_active_layer_index(const struct CustomData *data, int type);
int CustomData_get_render_layer_index(const struct CustomData *data, int type);
int CustomData_get_clone_layer_index(const struct CustomData *data, int type);
int CustomData_get_stencil_layer_index(const struct CustomData *data, int type);
int CustomData_get_named_layer(const struct CustomData *data, int type, const char *name);
int CustomData_get_active_layer(const struct CustomData *data, int type);
int CustomData_get_render_layer(const struct CustomData *data, int type);
int CustomData_get_clone_layer(const struct CustomData *data, int type);
int CustomData_get_stencil_layer(const struct CustomData *data, int type);

/* copies the data from source to the data element at index in the first
 * layer of type
 * no effect if there is no layer of type
 */
void CustomData_set(
        const struct CustomData *data, int index, int type,
        const void *source);

void CustomData_bmesh_set(
        const struct CustomData *data, void *block, int type,
        const void *source);

void CustomData_bmesh_set_n(
        struct CustomData *data, void *block, int type, int n,
        const void *source);
/* sets the data of the block at physical layer n.  no real type checking
 * is performed.
 */
void CustomData_bmesh_set_layer_n(
        struct CustomData *data, void *block, int n,
        const void *source);

/* set the pointer of to the first layer of type. the old data is not freed.
 * returns the value of ptr if the layer is found, NULL otherwise
 */
void *CustomData_set_layer(const struct CustomData *data, int type, void *ptr);
void *CustomData_set_layer_n(const struct CustomData *data, int type, int n, void *ptr);

/* sets the nth layer of type as active */
void CustomData_set_layer_active(struct CustomData *data, int type, int n);
void CustomData_set_layer_render(struct CustomData *data, int type, int n);
void CustomData_set_layer_clone(struct CustomData *data, int type, int n);
void CustomData_set_layer_stencil(struct CustomData *data, int type, int n);

/* same as above but works with an index from CustomData_get_layer_index */
void CustomData_set_layer_active_index(struct CustomData *data, int type, int n);
void CustomData_set_layer_render_index(struct CustomData *data, int type, int n);
void CustomData_set_layer_clone_index(struct CustomData *data, int type, int n);
void CustomData_set_layer_stencil_index(struct CustomData *data, int type, int n);

/* adds flag to the layer flags */
void CustomData_set_layer_flag(struct CustomData *data, int type, int flag);

void CustomData_bmesh_set_default(struct CustomData *data, void **block);
void CustomData_bmesh_free_block(struct CustomData *data, void **block);
void CustomData_bmesh_free_block_data(struct CustomData *data, void *block);

/* copy custom data to/from layers as in mesh/derivedmesh, to editmesh
 * blocks of data. the CustomData's must not be compatible */
void CustomData_to_bmesh_block(const struct CustomData *source,
                               struct CustomData *dest, int src_index, void **dest_block, bool use_default_init);
void CustomData_from_bmesh_block(const struct CustomData *source,
                                 struct CustomData *dest, void *src_block, int dest_index);

void CustomData_file_write_prepare(
        struct CustomData *data,
        struct CustomDataLayer **r_write_layers, struct CustomDataLayer *write_layers_buff, size_t write_layers_size);

/* query info over types */
void CustomData_file_write_info(int type, const char **r_struct_name, int *r_struct_num);
int CustomData_sizeof(int type);

/* get the name of a layer type */
const char *CustomData_layertype_name(int type);
bool        CustomData_layertype_is_singleton(int type);
int         CustomData_layertype_layers_max(const int type);

/* make sure the name of layer at index is unique */
void CustomData_set_layer_unique_name(struct CustomData *data, int index);

void CustomData_validate_layer_name(const struct CustomData *data, int type, const char *name, char *outname);

/* for file reading compatibility, returns false if the layer was freed,
 * only after this test passes, layer->data should be assigned */
bool CustomData_verify_versions(struct CustomData *data, int index);

/*BMesh specific customdata stuff*/
void CustomData_to_bmeshpoly(struct CustomData *fdata, struct CustomData *ldata, int totloop);
void CustomData_from_bmeshpoly(struct CustomData *fdata, struct CustomData *ldata, int total);
void CustomData_bmesh_update_active_layers(struct CustomData *fdata, struct CustomData *ldata);
void CustomData_bmesh_do_versions_update_active_layers(struct CustomData *fdata, struct CustomData *ldata);
void CustomData_bmesh_init_pool(struct CustomData *data, int totelem, const char htype);

#ifndef NDEBUG
bool CustomData_from_bmeshpoly_test(CustomData *fdata, CustomData *ldata, bool fallback);
#endif

/* External file storage */

void CustomData_external_add(struct CustomData *data,
                             struct ID *id, int type, int totelem, const char *filename);
void CustomData_external_remove(struct CustomData *data,
                                struct ID *id, int type, int totelem);
bool CustomData_external_test(struct CustomData *data, int type);

void CustomData_external_write(struct CustomData *data,
                               struct ID *id, CustomDataMask mask, int totelem, int free);
void CustomData_external_read(struct CustomData *data,
                              struct ID *id, CustomDataMask mask, int totelem);
void CustomData_external_reload(struct CustomData *data,
                                struct ID *id, CustomDataMask mask, int totelem);

/* Mesh-to-mesh transfer data. */

struct MeshPairRemap;
struct CustomDataTransferLayerMap;

typedef void (*cd_datatransfer_interp)(
        const struct CustomDataTransferLayerMap *laymap, void *dest,
        const void **sources, const float *weights, const int count, const float mix_factor);

/**
 * Fake CD_LAYERS (those are actually 'real' data stored directly into elements' structs, or otherwise not (directly)
 * accessible to usual CDLayer system). */
enum {
	CD_FAKE             = 1 << 8,

	/* Vertices. */
	CD_FAKE_MDEFORMVERT = CD_FAKE | CD_MDEFORMVERT,  /* *sigh* due to how vgroups are stored :( . */
	CD_FAKE_SHAPEKEY    = CD_FAKE | CD_SHAPEKEY,  /* Not available as real CD layer in non-bmesh context. */

	/* Edges. */
	CD_FAKE_SEAM        = CD_FAKE | 100,  /* UV seam flag for edges. */
	CD_FAKE_CREASE      = CD_FAKE | CD_CREASE,  /* *sigh*. */

	/* Multiple types of mesh elements... */
	CD_FAKE_BWEIGHT     = CD_FAKE | CD_BWEIGHT,  /* *sigh*. */
	CD_FAKE_UV          = CD_FAKE | CD_MLOOPUV,  /* UV flag, because we handle both loop's UVs and poly's textures. */

	CD_FAKE_LNOR        = CD_FAKE | CD_CUSTOMLOOPNORMAL,  /* Because we play with clnor and temp lnor layers here. */

	CD_FAKE_SHARP       = CD_FAKE | 200,  /* Sharp flag for edges, smooth flag for faces. */
};

enum {
	ME_VERT = 1 << 0,
	ME_EDGE = 1 << 1,
	ME_POLY = 1 << 2,
	ME_LOOP = 1 << 3,
};

/**
 * How to filter out some elements (to leave untouched).
 * Note those options are highly dependent on type of transferred data! */
enum {
	CDT_MIX_NOMIX                   = -1,  /* Special case, only used because we abuse 'copy' CD callback. */
	CDT_MIX_TRANSFER                = 0,
	CDT_MIX_REPLACE_ABOVE_THRESHOLD = 1,
	CDT_MIX_REPLACE_BELOW_THRESHOLD = 2,
	CDT_MIX_MIX                     = 16,
	CDT_MIX_ADD                     = 17,
	CDT_MIX_SUB                     = 18,
	CDT_MIX_MUL                     = 19,
	/* etc. etc. */
};

typedef struct CustomDataTransferLayerMap {
	struct CustomDataTransferLayerMap *next, *prev;

	int data_type;
	int mix_mode;
	float mix_factor;
	const float *mix_weights;  /* If non-NULL, array of weights, one for each dest item, replaces mix_factor. */

	const void *data_src;  /* Data source array (can be regular CD data, vertices/edges/etc., keyblocks...). */
	void *data_dst;      /* Data dest array (same type as dat_src). */
	int   data_src_n;    /* Index to affect in data_src (used e.g. for vgroups). */
	int   data_dst_n;    /* Index to affect in data_dst (used e.g. for vgroups). */
	size_t elem_size;    /* Size of one element of data_src/data_dst. */

	size_t data_size;    /* Size of actual data we transfer. */
	size_t data_offset;  /* Offset of actual data we transfer (in element contained in data_src/dst). */
	uint64_t data_flag;  /* For bitflag transfer, flag(s) to affect in transferred data. */

	void *interp_data;   /* Opaque pointer, to be used by specific interp callback (e.g. transformspace for normals). */

	cd_datatransfer_interp interp;
} CustomDataTransferLayerMap;

/* Those functions assume src_n and dst_n layers of given type exist in resp. src and dst. */
void CustomData_data_transfer(const struct MeshPairRemap *me_remap, const CustomDataTransferLayerMap *laymap);

#ifdef __cplusplus
}
#endif

#endif<|MERGE_RESOLUTION|>--- conflicted
+++ resolved
@@ -231,20 +231,17 @@
                                 struct CustomData *dest, void *src_block,
                                 void **dest_block);
 
-<<<<<<< HEAD
-/* need this function exposed to deal with customdata in Fracture Modifier properly */
-void CustomData_copy_data_layer(
-        const CustomData *source, CustomData *dest,
-        int src_i, int dst_i,
-        int src_index, int dst_index, int count);
-=======
 /* Copies data of a single layer of a given type. */
 void CustomData_copy_layer_type_data(const struct CustomData *source,
                                      struct CustomData *destination,
                                      int type,
                                      int source_index, int destination_index,
                                      int count);
->>>>>>> 9879ea8a
+
+/* put here so fracture code can access it */
+void CustomData_copy_data_layer(const CustomData *source, CustomData *dest,
+                                int src_i, int dst_i,
+                                int src_index, int dst_index, int count);
 
 /* frees data in a CustomData object
  * return 1 on success, 0 on failure
@@ -304,8 +301,7 @@
  */
 void *CustomData_get_layer(const struct CustomData *data, int type);
 void *CustomData_get_layer_n(const struct CustomData *data, int type, int n);
-void *CustomData_get_layer_named(const struct CustomData *data, int type,
-                                 const char *name);
+void *CustomData_get_layer_named(const struct CustomData *data, int type, const char *name);
 int CustomData_get_offset(const struct CustomData *data, int type);
 int CustomData_get_n_offset(const struct CustomData *data, int type, int n);
 
