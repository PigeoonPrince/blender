--- conflicted
+++ resolved
@@ -229,7 +229,6 @@
 void BKE_id_ordered_list(struct ListBase *ordered_lb, const struct ListBase *lb);
 void BKE_id_reorder(const struct ListBase *lb, struct ID *id, struct ID *relative, bool after);
 
-<<<<<<< HEAD
 void BKE_library_asset_repository_init(struct Library *lib, const struct AssetEngineType *aet, const char *repo_root);
 void BKE_library_asset_repository_clear(struct Library *lib);
 void BKE_library_asset_repository_free(struct Library *lib);
@@ -245,11 +244,6 @@
 struct AssetRef *BKE_libraries_asset_repository_uuid_find(struct Main *bmain, const struct AssetUUID *uuid);
 struct Library *BKE_library_asset_virtual_ensure(struct Main *bmain, const struct AssetEngineType *aet);
 
-/* use when "" is given to new_id() */
-#define ID_FALLBACK_NAME N_("Untitled")
-
-=======
->>>>>>> b29790a9
 #define IS_TAGGED(_id) ((_id) && (((ID *)_id)->tag & LIB_TAG_DOIT))
 
 #ifdef __cplusplus
