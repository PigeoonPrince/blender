--- conflicted
+++ resolved
@@ -1093,21 +1093,6 @@
 #define CMP_NODE_SUNBEAMS 304
 
 #define CMP_NODE_COLORCORRECTION 312
-<<<<<<< HEAD
-#define CMP_NODE_MASK_BOX       313
-#define CMP_NODE_MASK_ELLIPSE   314
-#define CMP_NODE_BOKEHIMAGE     315
-#define CMP_NODE_BOKEHBLUR      316
-#define CMP_NODE_SWITCH         317
-#define CMP_NODE_PIXELATE       318
-
-#define CMP_NODE_MAP_RANGE	319
-#define CMP_NODE_PLANETRACKDEFORM	320
-#define CMP_NODE_CORNERPIN          321
-#define CMP_NODE_SWITCH_VIEW    322
-#define CMP_NODE_CRYPTOMATTE	323
-#define CMP_NODE_DENOISE		324
-=======
 #define CMP_NODE_MASK_BOX 313
 #define CMP_NODE_MASK_ELLIPSE 314
 #define CMP_NODE_BOKEHIMAGE 315
@@ -1120,7 +1105,7 @@
 #define CMP_NODE_CORNERPIN 321
 #define CMP_NODE_SWITCH_VIEW 322
 #define CMP_NODE_CRYPTOMATTE 323
->>>>>>> 3076d95b
+#define CMP_NODE_DENOISE 324
 
 /* channel toggles */
 #define CMP_CHAN_RGB 1
