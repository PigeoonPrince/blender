--- conflicted
+++ resolved
@@ -116,19 +116,14 @@
 #define PTCACHE_VEL_PER_SEC 1
 
 enum {
-<<<<<<< HEAD
-	PTCACHE_FILE_PTCACHE = 0,
-	PTCACHE_FILE_OPENVDB = 1,
-	PTCACHE_FILE_OPENVDB_EXTERN = 2,
-};
-
-enum {
-	PTCACHE_VDB_TYPE_GENERIC = 0,
-	PTCACHE_VDB_TYPE_FUMEFX = 1,
-=======
   PTCACHE_FILE_PTCACHE = 0,
   PTCACHE_FILE_OPENVDB = 1,
->>>>>>> 3076d95b
+  PTCACHE_FILE_OPENVDB_EXTERN = 2,
+};
+
+enum {
+  PTCACHE_VDB_TYPE_GENERIC = 0,
+  PTCACHE_VDB_TYPE_FUMEFX = 1,
 };
 
 typedef struct PTCacheID {
