--- conflicted
+++ resolved
@@ -40,21 +40,14 @@
 struct ReportList;
 struct Scene;
 
-<<<<<<< HEAD
-int BKE_frameserver_start(void *context_v, struct Scene *scene, struct RenderData *rd, int rectx, int recty, const char *suffix, struct ReportList *reports);
+int BKE_frameserver_start(void *context_v, struct Scene *scene, struct RenderData *rd, int rectx, int recty,
+                          struct ReportList *reports, bool preview, const char *suffix);
 void BKE_frameserver_end(void *context_v);
 int BKE_frameserver_append(void *context_v, struct RenderData *rd, int start_frame, int frame, int *pixels,
                            int rectx, int recty, const char*suffix, struct ReportList *reports);
 int BKE_frameserver_loop(void *context_v, struct RenderData *rd, struct ReportList *reports);
 void *BKE_frameserver_context_create(void);
 void BKE_frameserver_context_free(void *context_v);
-=======
-int BKE_frameserver_start(struct Scene *scene, struct RenderData *rd, int rectx, int recty, struct ReportList *reports, bool preview);
-void BKE_frameserver_end(void);
-int BKE_frameserver_append(struct RenderData *rd, int start_frame, int frame, int *pixels,
-                           int rectx, int recty, struct ReportList *reports);
-int BKE_frameserver_loop(struct RenderData *rd, struct ReportList *reports);
->>>>>>> 660173ed
 
 #ifdef __cplusplus
 }
