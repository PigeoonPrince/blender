--- conflicted
+++ resolved
@@ -434,100 +434,6 @@
 void BKE_bpath_traverse_id(
     Main *bmain, ID *id, BPathVisitor visit_cb, const int flag, void *bpath_user_data)
 {
-<<<<<<< HEAD
-	const char *absbase = (flag & BKE_BPATH_TRAVERSE_ABS) ? ID_BLEND_PATH(bmain, id) : NULL;
-
-	if ((flag & BKE_BPATH_TRAVERSE_SKIP_LIBRARY) && ID_IS_LINKED(id)) {
-		return;
-	}
-
-	switch (GS(id->name)) {
-		case ID_IM:
-		{
-			Image *ima;
-			ima = (Image *)id;
-			if (BKE_image_has_packedfile(ima) == false || (flag & BKE_BPATH_TRAVERSE_SKIP_PACKED) == 0) {
-				if (ELEM(ima->source, IMA_SRC_FILE, IMA_SRC_MOVIE, IMA_SRC_SEQUENCE)) {
-					if (rewrite_path_fixed(ima->name, visit_cb, absbase, bpath_user_data)) {
-						if (flag & BKE_BPATH_TRAVERSE_RELOAD_EDITED) {
-							if (!BKE_image_has_packedfile(ima) &&
-							    /* image may have been painted onto (and not saved, T44543) */
-							    !BKE_image_is_dirty(ima))
-							{
-								BKE_image_signal(bmain, ima, NULL, IMA_SIGNAL_RELOAD);
-							}
-						}
-					}
-				}
-			}
-			break;
-		}
-		case ID_BR:
-		{
-			Brush *brush = (Brush *)id;
-			if (brush->icon_filepath[0]) {
-				rewrite_path_fixed(brush->icon_filepath, visit_cb, absbase, bpath_user_data);
-			}
-			break;
-		}
-		case ID_OB:
-		{
-			Object *ob = (Object *)id;
-			ModifierData *md;
-			ParticleSystem *psys;
-
-#define BPATH_TRAVERSE_POINTCACHE(ptcaches)                                    \
-	{                                                                          \
-		PointCache *cache;                                                     \
-		for (cache = (ptcaches).first; cache; cache = cache->next) {           \
-			if (cache->flag & PTCACHE_DISK_CACHE) {                            \
-				rewrite_path_fixed(cache->path,                                \
-				                   visit_cb,                                   \
-				                   absbase,                                    \
-				                   bpath_user_data);                           \
-			}                                                                  \
-		}                                                                      \
-	} (void)0
-
-			for (md = ob->modifiers.first; md; md = md->next) {
-				if (md->type == eModifierType_Fluidsim) {
-					FluidsimModifierData *fluidmd = (FluidsimModifierData *)md;
-					if (fluidmd->fss) {
-						rewrite_path_fixed(fluidmd->fss->surfdataPath, visit_cb, absbase, bpath_user_data);
-					}
-				}
-				else if (md->type == eModifierType_Smoke) {
-					SmokeModifierData *smd = (SmokeModifierData *)md;
-					if (smd->type & MOD_SMOKE_TYPE_DOMAIN) {
-						BPATH_TRAVERSE_POINTCACHE(smd->domain->ptcaches[0]);
-					}
-				}
-				else if (md->type == eModifierType_Cloth) {
-					ClothModifierData *clmd = (ClothModifierData *) md;
-					BPATH_TRAVERSE_POINTCACHE(clmd->ptcaches);
-				}
-				else if (md->type == eModifierType_Ocean) {
-					OceanModifierData *omd = (OceanModifierData *) md;
-					rewrite_path_fixed(omd->cachepath, visit_cb, absbase, bpath_user_data);
-				}
-				else if (md->type == eModifierType_MeshCache) {
-					MeshCacheModifierData *mcmd = (MeshCacheModifierData *) md;
-					rewrite_path_fixed(mcmd->filepath, visit_cb, absbase, bpath_user_data);
-				}
-				else if (md->type == eModifierType_OpenVDB) {
-					OpenVDBModifierData *vdbmd = (OpenVDBModifierData *) md;
-					rewrite_path_fixed(vdbmd->filepath, visit_cb, absbase, bpath_user_data);
-				}
-			}
-
-			if (ob->soft) {
-				BPATH_TRAVERSE_POINTCACHE(ob->soft->shared->ptcaches);
-			}
-
-			for (psys = ob->particlesystem.first; psys; psys = psys->next) {
-				BPATH_TRAVERSE_POINTCACHE(psys->ptcaches);
-			}
-=======
   const char *absbase = (flag & BKE_BPATH_TRAVERSE_ABS) ? ID_BLEND_PATH(bmain, id) : NULL;
 
   if ((flag & BKE_BPATH_TRAVERSE_SKIP_LIBRARY) && ID_IS_LINKED(id)) {
@@ -601,6 +507,10 @@
           MeshCacheModifierData *mcmd = (MeshCacheModifierData *)md;
           rewrite_path_fixed(mcmd->filepath, visit_cb, absbase, bpath_user_data);
         }
+        else if (md->type == eModifierType_OpenVDB) {
+          OpenVDBModifierData *vdbmd = (OpenVDBModifierData *)md;
+          rewrite_path_fixed(vdbmd->filepath, visit_cb, absbase, bpath_user_data);
+        }
       }
 
       if (ob->soft) {
@@ -610,7 +520,6 @@
       for (psys = ob->particlesystem.first; psys; psys = psys->next) {
         BPATH_TRAVERSE_POINTCACHE(psys->ptcaches);
       }
->>>>>>> 3076d95b
 
 #undef BPATH_TRAVERSE_POINTCACHE
 
