/*
 * ***** BEGIN GPL LICENSE BLOCK *****
 *
 * This program is free software; you can redistribute it and/or
 * modify it under the terms of the GNU General Public License
 * as published by the Free Software Foundation; either version 2
 * of the License, or (at your option) any later version.
 *
 * This program is distributed in the hope that it will be useful,
 * but WITHOUT ANY WARRANTY; without even the implied warranty of
 * MERCHANTABILITY or FITNESS FOR A PARTICULAR PURPOSE.  See the
 * GNU General Public License for more details.
 *
 * You should have received a copy of the GNU General Public License
 * along with this program; if not, write to the Free Software  Foundation,
 * Inc., 51 Franklin Street, Fifth Floor, Boston, MA 02110-1301, USA.
 *
 * The Original Code is Copyright (C) 2006 Blender Foundation.
 * All rights reserved.
 *
 * The Original Code is: all of this file.
 *
 * Contributor(s): Ben Batt <benbatt@gmail.com>
 *
 * ***** END GPL LICENSE BLOCK *****
 *
 * Implementation of CDDerivedMesh.
 *
 * BKE_cdderivedmesh.h contains the function prototypes for this file.
 *
 */

/** \file blender/blenkernel/intern/cdderivedmesh.c
 *  \ingroup bke
 */

#include "BLI_math.h"
#include "BLI_edgehash.h"
#include "BLI_utildefines.h"
#include "BLI_stackdefines.h"

#include "BKE_pbvh.h"
#include "BKE_cdderivedmesh.h"
#include "BKE_global.h"
#include "BKE_mesh.h"
#include "BKE_mesh_mapping.h"
#include "BKE_paint.h"
#include "BKE_editmesh.h"
#include "BKE_curve.h"

#include "DNA_mesh_types.h"
#include "DNA_meshdata_types.h"
#include "DNA_object_types.h"
#include "DNA_curve_types.h" /* for Curve */

#include "MEM_guardedalloc.h"

#include "GPU_buffers.h"
#include "GPU_draw.h"
#include "GPU_glew.h"
#include "GPU_shader.h"
#include "GPU_basic_shader.h"

#include "WM_api.h"

#include <string.h>
#include <limits.h>
#include <math.h>

typedef struct {
	DerivedMesh dm;

	/* these point to data in the DerivedMesh custom data layers,
	 * they are only here for efficiency and convenience **/
	MVert *mvert;
	MEdge *medge;
	MFace *mface;
	MLoop *mloop;
	MPoly *mpoly;

	/* Cached */
	struct PBVH *pbvh;
	bool pbvh_draw;

	/* Mesh connectivity */
	MeshElemMap *pmap;
	int *pmap_mem;
} CDDerivedMesh;

/**************** DerivedMesh interface functions ****************/
static int cdDM_getNumVerts(DerivedMesh *dm)
{
	return dm->numVertData;
}

static int cdDM_getNumEdges(DerivedMesh *dm)
{
	return dm->numEdgeData;
}

static int cdDM_getNumTessFaces(DerivedMesh *dm)
{
	/* uncomment and add a breakpoint on the printf()
	 * to help debug tessfaces issues since BMESH merge. */
#if 0
	if (dm->numTessFaceData == 0 && dm->numPolyData != 0) {
		printf("%s: has no faces!, call DM_ensure_tessface() if you need them\n");
	}
#endif
	return dm->numTessFaceData;
}

static int cdDM_getNumLoops(DerivedMesh *dm)
{
	return dm->numLoopData;
}

static int cdDM_getNumPolys(DerivedMesh *dm)
{
	return dm->numPolyData;
}

static void cdDM_getVert(DerivedMesh *dm, int index, MVert *r_vert)
{
	CDDerivedMesh *cddm = (CDDerivedMesh *)dm;
	*r_vert = cddm->mvert[index];
}

static void cdDM_getEdge(DerivedMesh *dm, int index, MEdge *r_edge)
{
	CDDerivedMesh *cddm = (CDDerivedMesh *)dm;
	*r_edge = cddm->medge[index];
}

static void cdDM_getTessFace(DerivedMesh *dm, int index, MFace *r_face)
{
	CDDerivedMesh *cddm = (CDDerivedMesh *)dm;
	*r_face = cddm->mface[index];
}

static void cdDM_copyVertArray(DerivedMesh *dm, MVert *r_vert)
{
	CDDerivedMesh *cddm = (CDDerivedMesh *)dm;
	memcpy(r_vert, cddm->mvert, sizeof(*r_vert) * dm->numVertData);
}

static void cdDM_copyEdgeArray(DerivedMesh *dm, MEdge *r_edge)
{
	CDDerivedMesh *cddm = (CDDerivedMesh *)dm;
	memcpy(r_edge, cddm->medge, sizeof(*r_edge) * dm->numEdgeData);
}

static void cdDM_copyTessFaceArray(DerivedMesh *dm, MFace *r_face)
{
	CDDerivedMesh *cddm = (CDDerivedMesh *)dm;
	memcpy(r_face, cddm->mface, sizeof(*r_face) * dm->numTessFaceData);
}

static void cdDM_copyLoopArray(DerivedMesh *dm, MLoop *r_loop)
{
	CDDerivedMesh *cddm = (CDDerivedMesh *)dm;
	memcpy(r_loop, cddm->mloop, sizeof(*r_loop) * dm->numLoopData);
}

static void cdDM_copyPolyArray(DerivedMesh *dm, MPoly *r_poly)
{
	CDDerivedMesh *cddm = (CDDerivedMesh *)dm;
	memcpy(r_poly, cddm->mpoly, sizeof(*r_poly) * dm->numPolyData);
}

static void cdDM_getMinMax(DerivedMesh *dm, float r_min[3], float r_max[3])
{
	CDDerivedMesh *cddm = (CDDerivedMesh *) dm;
	int i;

	if (dm->numVertData) {
		for (i = 0; i < dm->numVertData; i++) {
			minmax_v3v3_v3(r_min, r_max, cddm->mvert[i].co);
		}
	}
	else {
		zero_v3(r_min);
		zero_v3(r_max);
	}
}

static void cdDM_getVertCo(DerivedMesh *dm, int index, float r_co[3])
{
	CDDerivedMesh *cddm = (CDDerivedMesh *) dm;

	copy_v3_v3(r_co, cddm->mvert[index].co);
}

static void cdDM_getVertCos(DerivedMesh *dm, float (*r_cos)[3])
{
	MVert *mv = CDDM_get_verts(dm);
	int i;

	for (i = 0; i < dm->numVertData; i++, mv++)
		copy_v3_v3(r_cos[i], mv->co);
}

static void cdDM_getVertNo(DerivedMesh *dm, int index, float r_no[3])
{
	CDDerivedMesh *cddm = (CDDerivedMesh *) dm;
	normal_short_to_float_v3(r_no, cddm->mvert[index].no);
}

static const MeshElemMap *cdDM_getPolyMap(Object *ob, DerivedMesh *dm)
{
	CDDerivedMesh *cddm = (CDDerivedMesh *) dm;

	if (!cddm->pmap && ob->type == OB_MESH) {
		Mesh *me = ob->data;

		BKE_mesh_vert_poly_map_create(
		        &cddm->pmap, &cddm->pmap_mem,
		        me->mpoly, me->mloop,
		        me->totvert, me->totpoly, me->totloop);
	}

	return cddm->pmap;
}

static bool check_sculpt_object_deformed(Object *object, bool for_construction)
{
	bool deformed = false;

	/* Active modifiers means extra deformation, which can't be handled correct
	 * on birth of PBVH and sculpt "layer" levels, so use PBVH only for internal brush
	 * stuff and show final DerivedMesh so user would see actual object shape.
	 */
	deformed |= object->sculpt->modifiers_active;

	if (for_construction) {
		deformed |= object->sculpt->kb != NULL;
	}
	else {
		/* As in case with modifiers, we can't synchronize deformation made against
		 * PBVH and non-locked keyblock, so also use PBVH only for brushes and
		 * final DM to give final result to user.
		 */
		deformed |= object->sculpt->kb && (object->shapeflag & OB_SHAPE_LOCK) == 0;
	}

	return deformed;
}

static bool can_pbvh_draw(Object *ob, DerivedMesh *dm)
{
	CDDerivedMesh *cddm = (CDDerivedMesh *) dm;
	Mesh *me = ob->data;
	bool deformed = check_sculpt_object_deformed(ob, false);

	if (deformed) {
		return false;
	}

	return cddm->mvert == me->mvert || ob->sculpt->kb;
}

static PBVH *cdDM_getPBVH(Object *ob, DerivedMesh *dm)
{
	CDDerivedMesh *cddm = (CDDerivedMesh *) dm;

	if (!ob) {
		cddm->pbvh = NULL;
		return NULL;
	}

	if (!ob->sculpt)
		return NULL;

	if (ob->sculpt->pbvh) {
		cddm->pbvh = ob->sculpt->pbvh;
		cddm->pbvh_draw = can_pbvh_draw(ob, dm);
	}

	/* Sculpting on a BMesh (dynamic-topology) gets a special PBVH */
	if (!cddm->pbvh && ob->sculpt->bm) {
		cddm->pbvh = BKE_pbvh_new();
		cddm->pbvh_draw = true;

		BKE_pbvh_build_bmesh(cddm->pbvh, ob->sculpt->bm,
		                     ob->sculpt->bm_smooth_shading,
		                     ob->sculpt->bm_log, ob->sculpt->cd_vert_node_offset,
		                     ob->sculpt->cd_face_node_offset);

		pbvh_show_diffuse_color_set(cddm->pbvh, ob->sculpt->show_diffuse_color);
	}
		

	/* always build pbvh from original mesh, and only use it for drawing if
	 * this derivedmesh is just original mesh. it's the multires subsurf dm
	 * that this is actually for, to support a pbvh on a modified mesh */
	if (!cddm->pbvh && ob->type == OB_MESH) {
		Mesh *me = ob->data;
		const int looptris_num = poly_to_tri_count(me->totpoly, me->totloop);
		MLoopTri *looptri;
		bool deformed;

		cddm->pbvh = BKE_pbvh_new();
		cddm->pbvh_draw = can_pbvh_draw(ob, dm);

		looptri = MEM_mallocN(sizeof(*looptri) * looptris_num, __func__);

		BKE_mesh_recalc_looptri(
		        me->mloop, me->mpoly,
		        me->mvert,
		        me->totloop, me->totpoly,
		        looptri);
		
		BKE_pbvh_build_mesh(
		        cddm->pbvh,
		        me->mpoly, me->mloop,
		        me->mvert, me->totvert, &me->vdata,
		        looptri, looptris_num);

		pbvh_show_diffuse_color_set(cddm->pbvh, ob->sculpt->show_diffuse_color);

		deformed = check_sculpt_object_deformed(ob, true);

		if (deformed && ob->derivedDeform) {
			DerivedMesh *deformdm = ob->derivedDeform;
			float (*vertCos)[3];
			int totvert;

			totvert = deformdm->getNumVerts(deformdm);
			vertCos = MEM_mallocN(totvert * sizeof(float[3]), "cdDM_getPBVH vertCos");
			deformdm->getVertCos(deformdm, vertCos);
			BKE_pbvh_apply_vertCos(cddm->pbvh, vertCos);
			MEM_freeN(vertCos);
		}
	}

	return cddm->pbvh;
}

/* update vertex normals so that drawing smooth faces works during sculpt
 * TODO: proper fix is to support the pbvh in all drawing modes */
static void cdDM_update_normals_from_pbvh(DerivedMesh *dm)
{
	CDDerivedMesh *cddm = (CDDerivedMesh *) dm;
	float (*face_nors)[3];

	/* Some callbacks do not use optimal PBVH draw, so needs all the
	 * possible data (like normals) to be copied from PBVH back to DM.
	 *
	 * This is safe to do if PBVH and DM are representing the same mesh,
	 * which could be wrong when modifiers are enabled for sculpt.
	 * So here we only doing update when there's no modifiers applied
	 * during sculpt.
	 *
	 * It's safe to do nothing if there are modifiers, because in this
	 * case modifier stack is re-constructed from scratch on every
	 * update.
	 */
	if (!cddm->pbvh_draw) {
		return;
	}

	face_nors = CustomData_get_layer(&dm->polyData, CD_NORMAL);

	BKE_pbvh_update(cddm->pbvh, PBVH_UpdateNormals, face_nors);
}

static void cdDM_drawVerts(DerivedMesh *dm)
{
	GPU_vertex_setup(dm);
	if (dm->drawObject->tot_loop_verts)
		glDrawArrays(GL_POINTS, 0, dm->drawObject->tot_loop_verts);
	else
		glDrawArrays(GL_POINTS, 0, dm->drawObject->tot_loose_point);
	GPU_buffers_unbind();
}

static void cdDM_drawUVEdges(DerivedMesh *dm)
{
	CDDerivedMesh *cddm = (CDDerivedMesh *) dm;
	const MPoly *mpoly = cddm->mpoly;
	int totpoly = dm->getNumPolys(dm);
	int prevstart = 0;
	bool prevdraw = true;
	int curpos = 0;
	int i;

	GPU_uvedge_setup(dm);
	for (i = 0; i < totpoly; i++, mpoly++) {
		const bool draw = (mpoly->flag & ME_HIDE) == 0;

		if (prevdraw != draw) {
			if (prevdraw && (curpos != prevstart)) {
				glDrawArrays(GL_LINES, prevstart, curpos - prevstart);
			}
			prevstart = curpos;
		}

		curpos += 2 * mpoly->totloop;
		prevdraw = draw;
	}
	if (prevdraw && (curpos != prevstart)) {
		glDrawArrays(GL_LINES, prevstart, curpos - prevstart);
	}
	GPU_buffers_unbind();
}

static void cdDM_drawEdges(DerivedMesh *dm, bool drawLooseEdges, bool drawAllEdges)
{
	CDDerivedMesh *cddm = (CDDerivedMesh *) dm;
	GPUDrawObject *gdo;
	if (cddm->pbvh && cddm->pbvh_draw &&
	    BKE_pbvh_type(cddm->pbvh) == PBVH_BMESH)
	{
		BKE_pbvh_draw(cddm->pbvh, NULL, NULL, NULL, true, false);

		return;
	}
	
	GPU_edge_setup(dm);
	gdo = dm->drawObject;
	if (gdo->edges && gdo->points) {
		if (drawAllEdges && drawLooseEdges) {
			GPU_buffer_draw_elements(gdo->edges, GL_LINES, 0, gdo->totedge * 2);
		}
		else if (drawAllEdges) {
			GPU_buffer_draw_elements(gdo->edges, GL_LINES, 0, gdo->loose_edge_offset * 2);
		}
		else {
			GPU_buffer_draw_elements(gdo->edges, GL_LINES, 0, gdo->tot_edge_drawn * 2);
			GPU_buffer_draw_elements(gdo->edges, GL_LINES, gdo->loose_edge_offset * 2, dm->drawObject->tot_loose_edge_drawn * 2);
		}
	}
	GPU_buffers_unbind();
}

static void cdDM_drawLooseEdges(DerivedMesh *dm)
{
	int start;
	int count;

	GPU_edge_setup(dm);

	start = (dm->drawObject->loose_edge_offset * 2);
	count = (dm->drawObject->totedge - dm->drawObject->loose_edge_offset) * 2;

	if (count) {
		GPU_buffer_draw_elements(dm->drawObject->edges, GL_LINES, start, count);
	}

	GPU_buffers_unbind();
}

static void cdDM_drawFacesSolid(
        DerivedMesh *dm,
        float (*partial_redraw_planes)[4],
        bool UNUSED(fast), DMSetMaterial setMaterial)
{
	CDDerivedMesh *cddm = (CDDerivedMesh *) dm;
	int a;

	if (cddm->pbvh) {
		if (cddm->pbvh_draw && BKE_pbvh_has_faces(cddm->pbvh)) {
			float (*face_nors)[3] = CustomData_get_layer(&dm->polyData, CD_NORMAL);

			BKE_pbvh_draw(cddm->pbvh, partial_redraw_planes, face_nors,
			              setMaterial, false, false);
			glShadeModel(GL_FLAT);
			return;
		}
	}
	
	GPU_vertex_setup(dm);
	GPU_normal_setup(dm);
	GPU_triangle_setup(dm);
	glShadeModel(GL_SMOOTH);
	for (a = 0; a < dm->drawObject->totmaterial; a++) {
		if (!setMaterial || setMaterial(dm->drawObject->materials[a].mat_nr + 1, NULL)) {
			GPU_buffer_draw_elements(
			            dm->drawObject->triangles, GL_TRIANGLES,
			            dm->drawObject->materials[a].start, dm->drawObject->materials[a].totelements);
		}
	}
	GPU_buffers_unbind();

	glShadeModel(GL_FLAT);
}

static void cdDM_drawFacesTex_common(
        DerivedMesh *dm,
        DMSetDrawOptionsTex drawParams,
        DMSetDrawOptionsMappedTex drawParamsMapped,
        DMCompareDrawOptions compareDrawOptions,
        void *userData, DMDrawFlag flag)
{
	CDDerivedMesh *cddm = (CDDerivedMesh *) dm;
	const MPoly *mpoly = cddm->mpoly;
	MTexPoly *mtexpoly = DM_get_poly_data_layer(dm, CD_MTEXPOLY);
	const  MLoopCol *mloopcol;
	int i;
	int colType, start_element, tot_drawn;
	const bool use_hide = (flag & DM_DRAW_SKIP_HIDDEN) != 0;
	const bool use_tface = (flag & DM_DRAW_USE_ACTIVE_UV) != 0;
	int totpoly;
	int next_actualFace;
	int mat_index;
	int tot_element;

	/* double lookup */
	const int *index_mp_to_orig  = dm->getPolyDataArray(dm, CD_ORIGINDEX);

	/* TODO: not entirely correct, but currently dynamic topology will
	 *       destroy UVs anyway, so textured display wouldn't work anyway
	 *
	 *       this will do more like solid view with lights set up for
	 *       textured view, but object itself will be displayed gray
	 *       (the same as it'll display without UV maps in textured view)
	 */
	if (cddm->pbvh) {
		if (cddm->pbvh_draw &&
		    BKE_pbvh_type(cddm->pbvh) == PBVH_BMESH &&
		    BKE_pbvh_has_faces(cddm->pbvh))
		{
			GPU_set_tpage(NULL, false, false);
			BKE_pbvh_draw(cddm->pbvh, NULL, NULL, NULL, false, false);
			return;
		}
		else {
			cdDM_update_normals_from_pbvh(dm);
		}
	}

	colType = CD_TEXTURE_MLOOPCOL;
	mloopcol = dm->getLoopDataArray(dm, colType);
	if (!mloopcol) {
		colType = CD_PREVIEW_MLOOPCOL;
		mloopcol = dm->getLoopDataArray(dm, colType);
	}
	if (!mloopcol) {
		colType = CD_MLOOPCOL;
		mloopcol = dm->getLoopDataArray(dm, colType);
	}

	GPU_vertex_setup(dm);
	GPU_normal_setup(dm);
	GPU_triangle_setup(dm);
	if (flag & DM_DRAW_USE_TEXPAINT_UV)
		GPU_texpaint_uv_setup(dm);
	else
		GPU_uv_setup(dm);
	if (mloopcol) {
		GPU_color_setup(dm, colType);
	}
		
	glShadeModel(GL_SMOOTH);
	/* lastFlag = 0; */ /* UNUSED */
	for (mat_index = 0; mat_index < dm->drawObject->totmaterial; mat_index++) {
		GPUBufferMaterial *bufmat = dm->drawObject->materials + mat_index;
		next_actualFace = bufmat->polys[0];
		totpoly = bufmat->totpolys;

		tot_element = 0;
		tot_drawn = 0;
		start_element = 0;

		for (i = 0; i < totpoly; i++) {
			int actualFace = bufmat->polys[i];
			DMDrawOption draw_option = DM_DRAW_OPTION_NORMAL;
			int flush = 0;
			int tot_tri_verts;

			if (i != totpoly - 1)
				next_actualFace = bufmat->polys[i + 1];

			if (use_hide && (mpoly[actualFace].flag & ME_HIDE)) {
				draw_option = DM_DRAW_OPTION_SKIP;
			}
			else if (drawParams) {
				MTexPoly *tp = use_tface && mtexpoly ? &mtexpoly[actualFace] : NULL;
				draw_option = drawParams(tp, (mloopcol != NULL), mpoly[actualFace].mat_nr);
			}
			else {
				if (index_mp_to_orig) {
					const int orig = index_mp_to_orig[actualFace];
					if (orig == ORIGINDEX_NONE) {
						/* XXX, this is not really correct
						 * it will draw the previous faces context for this one when we don't know its settings.
						 * but better then skipping it altogether. - campbell */
						draw_option = DM_DRAW_OPTION_NORMAL;
					}
					else if (drawParamsMapped) {
						draw_option = drawParamsMapped(userData, orig, mpoly[actualFace].mat_nr);
					}
				}
				else if (drawParamsMapped) {
					draw_option = drawParamsMapped(userData, actualFace, mpoly[actualFace].mat_nr);
				}
			}

			/* flush buffer if current triangle isn't drawable or it's last triangle */
			flush = (draw_option == DM_DRAW_OPTION_SKIP) || (i == totpoly - 1);

			if (!flush && compareDrawOptions) {
				/* also compare draw options and flush buffer if they're different
				 * need for face selection highlight in edit mode */
				flush |= compareDrawOptions(userData, actualFace, next_actualFace) == 0;
			}

			tot_tri_verts = ME_POLY_TRI_TOT(&mpoly[actualFace]) * 3;
			tot_element += tot_tri_verts;

			if (flush) {
				if (draw_option != DM_DRAW_OPTION_SKIP)
					tot_drawn += tot_tri_verts;

				if (tot_drawn) {
					if (mloopcol && draw_option != DM_DRAW_OPTION_NO_MCOL)
						GPU_color_switch(1);
					else
						GPU_color_switch(0);

					GPU_buffer_draw_elements(dm->drawObject->triangles, GL_TRIANGLES, bufmat->start + start_element, tot_drawn);
					tot_drawn = 0;
				}
				start_element = tot_element;
			}
			else {
				tot_drawn += tot_tri_verts;
			}
		}
	}

	GPU_buffers_unbind();
	glShadeModel(GL_FLAT);
	
}

static void cdDM_drawFacesTex(
        DerivedMesh *dm,
        DMSetDrawOptionsTex setDrawOptions,
        DMCompareDrawOptions compareDrawOptions,
        void *userData, DMDrawFlag flag)
{
	cdDM_drawFacesTex_common(dm, setDrawOptions, NULL, compareDrawOptions, userData, flag);
}

static void cdDM_drawMappedFaces(
        DerivedMesh *dm,
        DMSetDrawOptions setDrawOptions,
        DMSetMaterial setMaterial,
        DMCompareDrawOptions compareDrawOptions,
        void *userData, DMDrawFlag flag)
{
	CDDerivedMesh *cddm = (CDDerivedMesh *) dm;
	const MPoly *mpoly = cddm->mpoly;
	const MLoopCol *mloopcol = NULL;
	const bool use_colors = (flag & DM_DRAW_USE_COLORS) != 0;
	const bool use_hide = (flag & DM_DRAW_SKIP_HIDDEN) != 0;
	int colType;
	int i, j;
	int start_element = 0, tot_element, tot_drawn;
	int totpoly;
	int tot_tri_elem;
	int mat_index;
	GPUBuffer *findex_buffer = NULL;

	const int *index_mp_to_orig  = dm->getPolyDataArray(dm, CD_ORIGINDEX);

	/* fist, setup common buffers */
	GPU_vertex_setup(dm);
	GPU_triangle_setup(dm);

	totpoly = dm->getNumPolys(dm);

	/* if we do selection, fill the selection buffer color */
	if (G.f & G_BACKBUFSEL) {
		if (!(flag & DM_DRAW_SKIP_SELECT)) {
			Mesh *me = NULL;
			BMesh *bm = NULL;
			unsigned int *fi_map;

			if (flag & DM_DRAW_SELECT_USE_EDITMODE)
				bm = userData;
			else
				me = userData;

			findex_buffer = GPU_buffer_alloc(dm->drawObject->tot_loop_verts * sizeof(int));
			fi_map = GPU_buffer_lock(findex_buffer, GPU_BINDING_ARRAY);

			if (fi_map) {
				for (i = 0; i < totpoly; i++, mpoly++) {
					int selcol = 0xFFFFFFFF;
					const int orig = (index_mp_to_orig) ? index_mp_to_orig[i] : i;
					bool is_hidden;

					if (use_hide) {
						if (flag & DM_DRAW_SELECT_USE_EDITMODE) {
							BMFace *efa = BM_face_at_index(bm, orig);
							is_hidden = BM_elem_flag_test(efa, BM_ELEM_HIDDEN) != 0;
						}
						else {
							is_hidden = (me->mpoly[orig].flag & ME_HIDE) != 0;
						}

						if ((orig != ORIGINDEX_NONE) && !is_hidden)
							WM_framebuffer_index_get(orig + 1, &selcol);
					}
					else if (orig != ORIGINDEX_NONE)
						WM_framebuffer_index_get(orig + 1, &selcol);

					for (j = 0; j < mpoly->totloop; j++)
						fi_map[start_element++] = selcol;
				}

				start_element = 0;
				mpoly = cddm->mpoly;

				GPU_buffer_unlock(findex_buffer, GPU_BINDING_ARRAY);
				GPU_buffer_bind_as_color(findex_buffer);
			}
		}
	}
	else {
		GPU_normal_setup(dm);

		if (use_colors) {
			colType = CD_TEXTURE_MLOOPCOL;
			mloopcol = DM_get_loop_data_layer(dm, colType);
			if (!mloopcol) {
				colType = CD_PREVIEW_MLOOPCOL;
				mloopcol = DM_get_loop_data_layer(dm, colType);
			}
			if (!mloopcol) {
				colType = CD_MLOOPCOL;
				mloopcol = DM_get_loop_data_layer(dm, colType);
			}

			if (use_colors && mloopcol) {
				GPU_color_setup(dm, colType);
			}
		}
	}
		

	glShadeModel(GL_SMOOTH);

	tot_tri_elem = dm->drawObject->tot_triangle_point;

	if (tot_tri_elem == 0) {
		/* avoid buffer problems in following code */
	}
	else if (setDrawOptions == NULL) {
		/* just draw the entire face array */
		GPU_buffer_draw_elements(dm->drawObject->triangles, GL_TRIANGLES, 0, tot_tri_elem);
	}
	else {
		for (mat_index = 0; mat_index < dm->drawObject->totmaterial; mat_index++) {
			GPUBufferMaterial *bufmat = dm->drawObject->materials + mat_index;
			DMDrawOption draw_option = DM_DRAW_OPTION_NORMAL;
			int next_actualFace = bufmat->polys[0];
			totpoly = use_hide ? bufmat->totvisiblepolys : bufmat->totpolys;

			tot_element = 0;
			start_element = 0;
			tot_drawn = 0;

			if (setMaterial)
				draw_option = setMaterial(bufmat->mat_nr + 1, NULL);

			if (draw_option != DM_DRAW_OPTION_SKIP) {
				DMDrawOption last_draw_option = DM_DRAW_OPTION_NORMAL;

				for (i = 0; i < totpoly; i++) {
					int actualFace = next_actualFace;
					int flush = 0;
					int tot_tri_verts;

					draw_option = DM_DRAW_OPTION_NORMAL;

					if (i != totpoly - 1)
						next_actualFace = bufmat->polys[i + 1];

					if (setDrawOptions) {
						const int orig = (index_mp_to_orig) ? index_mp_to_orig[actualFace] : actualFace;

						if (orig != ORIGINDEX_NONE) {
							draw_option = setDrawOptions(userData, orig);
						}
					}

					/* Goal is to draw as long of a contiguous triangle
					 * array as possible, so draw when we hit either an
					 * invisible triangle or at the end of the array */

					/* flush buffer if current triangle isn't drawable or it's last triangle... */
					flush = (draw_option != last_draw_option) || (i == totpoly - 1);

					if (!flush && compareDrawOptions) {
						flush |= compareDrawOptions(userData, actualFace, next_actualFace) == 0;
					}

					tot_tri_verts = ME_POLY_TRI_TOT(&mpoly[actualFace]) * 3;
					tot_element += tot_tri_verts;

					if (flush) {
						if (draw_option != DM_DRAW_OPTION_SKIP) {
							tot_drawn += tot_tri_verts;

							if (last_draw_option != draw_option) {
								if (draw_option == DM_DRAW_OPTION_STIPPLE) {
									GPU_basic_shader_bind(GPU_SHADER_STIPPLE | GPU_SHADER_USE_COLOR);
									GPU_basic_shader_stipple(GPU_SHADER_STIPPLE_QUARTTONE);
								}
								else {
									GPU_basic_shader_bind(GPU_SHADER_USE_COLOR);
								}
							}
						}

						if (tot_drawn) {
							GPU_buffer_draw_elements(dm->drawObject->triangles, GL_TRIANGLES, bufmat->start + start_element, tot_drawn);
							tot_drawn = 0;
						}

						last_draw_option = draw_option;
						start_element = tot_element;
					}
					else {
						if (draw_option != DM_DRAW_OPTION_SKIP) {
							tot_drawn += tot_tri_verts;
						}
						else {
							start_element = tot_element;
						}
					}
				}
			}
		}
	}

	GPU_basic_shader_bind(GPU_SHADER_USE_COLOR);
	glShadeModel(GL_FLAT);

	GPU_buffers_unbind();

	if (findex_buffer)
		GPU_buffer_free(findex_buffer);

}

static void cdDM_drawMappedFacesTex(
        DerivedMesh *dm,
        DMSetDrawOptionsMappedTex setDrawOptions,
        DMCompareDrawOptions compareDrawOptions,
        void *userData, DMDrawFlag flag)
{
	cdDM_drawFacesTex_common(dm, NULL, setDrawOptions, compareDrawOptions, userData, flag);
}

static void cddm_draw_attrib_vertex(
        DMVertexAttribs *attribs, const MVert *mvert, int a, int index, int loop, int vert,
        const float *lnor, const bool smoothnormal)
{
	DM_draw_attrib_vertex(attribs, a, index, vert, loop);

	/* vertex normal */
	if (lnor) {
		glNormal3fv(lnor);
	}
	else if (smoothnormal) {
		glNormal3sv(mvert[index].no);
	}

	/* vertex coordinate */
	glVertex3fv(mvert[index].co);
}

typedef struct {
	DMVertexAttribs attribs;
	int numdata;

	GPUAttrib datatypes[GPU_MAX_ATTRIB]; /* TODO, messing up when switching materials many times - [#21056]*/
} GPUMaterialConv;

static void cdDM_drawMappedFacesGLSL(
        DerivedMesh *dm,
        DMSetMaterial setMaterial,
        DMSetDrawOptions setDrawOptions,
        void *userData)
{
	CDDerivedMesh *cddm = (CDDerivedMesh *) dm;
	GPUVertexAttribs gattribs;
	const MVert *mvert = cddm->mvert;
	const MPoly *mpoly = cddm->mpoly;
	const MLoop *mloop = cddm->mloop;
	const MLoopTri *lt = dm->getLoopTriArray(dm);
	const int tottri = dm->getNumLoopTri(dm);
	/* MTFace *tf = dm->getTessFaceDataArray(dm, CD_MTFACE); */ /* UNUSED */
	const float (*nors)[3] = dm->getPolyDataArray(dm, CD_NORMAL);
	const float (*lnors)[3] = dm->getLoopDataArray(dm, CD_NORMAL);
	const int totpoly = dm->getNumPolys(dm);
	const short dm_totmat = dm->totmat;
	int a, b, matnr, new_matnr;
	bool do_draw;
	int orig;

	const int *index_mp_to_orig  = dm->getPolyDataArray(dm, CD_ORIGINDEX);

	/* TODO: same as for solid draw, not entirely correct, but works fine for now,
	 *       will skip using textures (dyntopo currently destroys UV anyway) and
	 *       works fine for matcap
	 */
	if (cddm->pbvh) {
		if (cddm->pbvh_draw &&
		    BKE_pbvh_type(cddm->pbvh) == PBVH_BMESH &&
		    BKE_pbvh_has_faces(cddm->pbvh))
		{
			setMaterial(1, &gattribs);
			BKE_pbvh_draw(cddm->pbvh, NULL, NULL, NULL, false, false);
			return;
		}
		else {
			cdDM_update_normals_from_pbvh(dm);
		}
	}

	matnr = -1;
	do_draw = false;

	glShadeModel(GL_SMOOTH);

	if (setDrawOptions != NULL) {
		DMVertexAttribs attribs;
		DEBUG_VBO("Using legacy code. cdDM_drawMappedFacesGLSL\n");
		memset(&attribs, 0, sizeof(attribs));

		glBegin(GL_TRIANGLES);

		for (a = 0; a < tottri; a++, lt++) {
			const MPoly *mp = &mpoly[lt->poly];
			const unsigned int  vtri[3] = {mloop[lt->tri[0]].v, mloop[lt->tri[1]].v, mloop[lt->tri[2]].v};
			const unsigned int *ltri = lt->tri;
			const float *ln1 = NULL, *ln2 = NULL, *ln3 = NULL;
			const bool smoothnormal = lnors || (mp->flag & ME_SMOOTH);
			new_matnr = mp->mat_nr;

			if (new_matnr != matnr) {
				glEnd();

				matnr = new_matnr;
				do_draw = setMaterial(matnr + 1, &gattribs);
				if (do_draw)
					DM_vertex_attributes_from_gpu(dm, &gattribs, &attribs);

				glBegin(GL_TRIANGLES);
			}

			if (!do_draw) {
				continue;
			}
			else /* if (setDrawOptions) */ {
				orig = (index_mp_to_orig) ? index_mp_to_orig[lt->poly] : lt->poly;

				if (orig == ORIGINDEX_NONE) {
					/* since the material is set by setMaterial(), faces with no
					 * origin can be assumed to be generated by a modifier */ 
					
					/* continue */
				}
				else if (setDrawOptions(userData, orig) == DM_DRAW_OPTION_SKIP)
					continue;
			}

			if (!smoothnormal) {
				if (nors) {
					glNormal3fv(nors[lt->poly]);
				}
				else {
					/* TODO ideally a normal layer should always be available */
					float nor[3];
					normal_tri_v3(nor, mvert[vtri[0]].co, mvert[vtri[1]].co, mvert[vtri[2]].co);
					glNormal3fv(nor);
				}
			}
			else if (lnors) {
				ln1 = lnors[ltri[0]];
				ln2 = lnors[ltri[1]];
				ln3 = lnors[ltri[2]];
			}
			
			cddm_draw_attrib_vertex(&attribs, mvert, a, vtri[0], ltri[0], 0, ln1, smoothnormal);
			cddm_draw_attrib_vertex(&attribs, mvert, a, vtri[1], ltri[1], 1, ln2, smoothnormal);
			cddm_draw_attrib_vertex(&attribs, mvert, a, vtri[2], ltri[2], 2, ln3, smoothnormal);
		}
		glEnd();
	}
	else {
		GPUMaterialConv *matconv;
		int offset;
		int *mat_orig_to_new;
		int tot_active_mat;
		GPUBuffer *buffer = NULL;
		unsigned char *varray;
		size_t max_element_size = 0;
		int tot_loops = 0;

		GPU_vertex_setup(dm);
		GPU_normal_setup(dm);
		GPU_triangle_setup(dm);

		tot_active_mat = dm->drawObject->totmaterial;

		matconv = MEM_callocN(sizeof(*matconv) * tot_active_mat,
		                      "cdDM_drawMappedFacesGLSL.matconv");
		mat_orig_to_new = MEM_mallocN(sizeof(*mat_orig_to_new) * dm->totmat,
		                              "cdDM_drawMappedFacesGLSL.mat_orig_to_new");

		/* part one, check what attributes are needed per material */
		for (a = 0; a < tot_active_mat; a++) {
			new_matnr = dm->drawObject->materials[a].mat_nr;

			/* map from original material index to new
			 * GPUBufferMaterial index */
			mat_orig_to_new[new_matnr] = a;
			do_draw = setMaterial(new_matnr + 1, &gattribs);

			if (do_draw) {
				int numdata = 0;
				DM_vertex_attributes_from_gpu(dm, &gattribs, &matconv[a].attribs);

				if (matconv[a].attribs.totorco && matconv[a].attribs.orco.array) {
					matconv[a].datatypes[numdata].index = matconv[a].attribs.orco.gl_index;
					matconv[a].datatypes[numdata].size = 3;
					matconv[a].datatypes[numdata].type = GL_FLOAT;
					numdata++;
				}
				for (b = 0; b < matconv[a].attribs.tottface; b++) {
					if (matconv[a].attribs.tface[b].array) {
						matconv[a].datatypes[numdata].index = matconv[a].attribs.tface[b].gl_index;
						matconv[a].datatypes[numdata].size = 2;
						matconv[a].datatypes[numdata].type = GL_FLOAT;
						numdata++;
					}
				}
				for (b = 0; b < matconv[a].attribs.totmcol; b++) {
					if (matconv[a].attribs.mcol[b].array) {
						matconv[a].datatypes[numdata].index = matconv[a].attribs.mcol[b].gl_index;
						matconv[a].datatypes[numdata].size = 4;
						matconv[a].datatypes[numdata].type = GL_UNSIGNED_BYTE;
						numdata++;
					}
				}
				if (matconv[a].attribs.tottang && matconv[a].attribs.tang.array) {
					matconv[a].datatypes[numdata].index = matconv[a].attribs.tang.gl_index;
					matconv[a].datatypes[numdata].size = 4;
					matconv[a].datatypes[numdata].type = GL_FLOAT;
					numdata++;
				}
				if (numdata != 0) {
					matconv[a].numdata = numdata;
					max_element_size = max_ii(GPU_attrib_element_size(matconv[a].datatypes, numdata), max_element_size);
				}
			}
		}

		/* part two, generate and fill the arrays with the data */
		if (max_element_size > 0) {
			buffer = GPU_buffer_alloc(max_element_size * dm->drawObject->tot_loop_verts);

			varray = GPU_buffer_lock_stream(buffer, GPU_BINDING_ARRAY);
			if (varray == NULL) {
				GPU_buffers_unbind();
				GPU_buffer_free(buffer);
				MEM_freeN(mat_orig_to_new);
				MEM_freeN(matconv);
				fprintf(stderr, "Out of memory, can't draw object\n");
				return;
			}

			for (a = 0; a < totpoly; a++, mpoly++) {
				const short mat_nr = ME_MAT_NR_TEST(mpoly->mat_nr, dm_totmat);
				int j;
				int i = mat_orig_to_new[mat_nr];
				offset = tot_loops * max_element_size;

				if (matconv[i].numdata != 0) {
					if (matconv[i].attribs.totorco && matconv[i].attribs.orco.array) {
						for (j = 0; j < mpoly->totloop; j++)
							copy_v3_v3((float *)&varray[offset + j * max_element_size],
							           (float *)matconv[i].attribs.orco.array[mloop[mpoly->loopstart + j].v]);
						offset += sizeof(float) * 3;
					}
					for (b = 0; b < matconv[i].attribs.tottface; b++) {
						if (matconv[i].attribs.tface[b].array) {
							const MLoopUV *mloopuv = matconv[i].attribs.tface[b].array;
							for (j = 0; j < mpoly->totloop; j++)
								copy_v2_v2((float *)&varray[offset + j * max_element_size], mloopuv[mpoly->loopstart + j].uv);
							offset += sizeof(float) * 2;
						}
					}
					for (b = 0; b < matconv[i].attribs.totmcol; b++) {
						if (matconv[i].attribs.mcol[b].array) {
							const MLoopCol *mloopcol = matconv[i].attribs.mcol[b].array;
							for (j = 0; j < mpoly->totloop; j++)
<<<<<<< HEAD
								copy_v4_v4_char((char *)&varray[offset + j * max_element_size], (char *)&mloopcol[mpoly->loopstart + j].r);
=======
								copy_v4_v4_uchar(&varray[offset + j * max_element_size], &mloopcol[mpoly->loopstart + j].r);
>>>>>>> f6c11062
							offset += sizeof(unsigned char) * 4;
						}
					}
					if (matconv[i].attribs.tottang && matconv[i].attribs.tang.array) {
						const float (*looptang)[4] = (const float (*)[4])matconv[i].attribs.tang.array;
						for (j = 0; j < mpoly->totloop; j++)
							copy_v4_v4((float *)&varray[offset + j * max_element_size], looptang[mpoly->loopstart + j]);
						offset += sizeof(float) * 4;
					}
				}

				tot_loops += mpoly->totloop;
			}
			GPU_buffer_unlock(buffer, GPU_BINDING_ARRAY);
		}

		for (a = 0; a < tot_active_mat; a++) {
			new_matnr = dm->drawObject->materials[a].mat_nr;

			do_draw = setMaterial(new_matnr + 1, &gattribs);

			if (do_draw) {
				if (matconv[a].numdata) {
					GPU_interleaved_attrib_setup(buffer, matconv[a].datatypes, matconv[a].numdata, max_element_size);
				}
				GPU_buffer_draw_elements(dm->drawObject->triangles, GL_TRIANGLES,
				                         dm->drawObject->materials[a].start, dm->drawObject->materials[a].totelements);
				if (matconv[a].numdata) {
					GPU_interleaved_attrib_unbind();
				}
			}
		}

		GPU_buffers_unbind();
		if (buffer)
			GPU_buffer_free(buffer);

		MEM_freeN(mat_orig_to_new);
		MEM_freeN(matconv);
	}
	
	glShadeModel(GL_FLAT);
}

static void cdDM_drawFacesGLSL(DerivedMesh *dm, DMSetMaterial setMaterial)
{
	dm->drawMappedFacesGLSL(dm, setMaterial, NULL, NULL);
}

static void cdDM_drawMappedFacesMat(
        DerivedMesh *dm,
        void (*setMaterial)(void *userData, int matnr, void *attribs),
        bool (*setFace)(void *userData, int index), void *userData)
{
	CDDerivedMesh *cddm = (CDDerivedMesh *) dm;
	GPUVertexAttribs gattribs;
	DMVertexAttribs attribs;
	MVert *mvert = cddm->mvert;
	const MPoly *mpoly = cddm->mpoly;
	const MLoop *mloop = cddm->mloop;
	const MLoopTri *lt = dm->getLoopTriArray(dm);
	const int tottri = dm->getNumLoopTri(dm);
	const float (*nors)[3] = dm->getPolyDataArray(dm, CD_NORMAL);
	const float (*lnors)[3] = dm->getLoopDataArray(dm, CD_NORMAL);
	int a, matnr, new_matnr;
	int orig;

	const int *index_mp_to_orig  = dm->getPolyDataArray(dm, CD_ORIGINDEX);

	/* TODO: same as for solid draw, not entirely correct, but works fine for now,
	 *       will skip using textures (dyntopo currently destroys UV anyway) and
	 *       works fine for matcap
	 */

	if (cddm->pbvh) {
		if (cddm->pbvh_draw &&
		    BKE_pbvh_type(cddm->pbvh) == PBVH_BMESH &&
		    BKE_pbvh_has_faces(cddm->pbvh))
		{
			setMaterial(userData, 1, &gattribs);
			BKE_pbvh_draw(cddm->pbvh, NULL, NULL, NULL, false, false);
			return;
		}
		else {
			cdDM_update_normals_from_pbvh(dm);
		}
	}

	matnr = -1;

	glShadeModel(GL_SMOOTH);

	memset(&attribs, 0, sizeof(attribs));

	glBegin(GL_TRIANGLES);

	for (a = 0; a < tottri; a++, lt++) {
		const MPoly *mp = &mpoly[lt->poly];
		const unsigned int  vtri[3] = {mloop[lt->tri[0]].v, mloop[lt->tri[1]].v, mloop[lt->tri[2]].v};
		const unsigned int *ltri = lt->tri;
		const bool smoothnormal = lnors || (mp->flag & ME_SMOOTH);
		const float *ln1 = NULL, *ln2 = NULL, *ln3 = NULL;

		/* material */
		new_matnr = mp->mat_nr + 1;

		if (new_matnr != matnr) {
			glEnd();

			setMaterial(userData, matnr = new_matnr, &gattribs);
			DM_vertex_attributes_from_gpu(dm, &gattribs, &attribs);

			glBegin(GL_TRIANGLES);
		}

		/* skipping faces */
		if (setFace) {
			orig = (index_mp_to_orig) ? index_mp_to_orig[lt->poly] : lt->poly;

			if (orig != ORIGINDEX_NONE && !setFace(userData, orig))
				continue;
		}

		/* smooth normal */
		if (!smoothnormal) {
			if (nors) {
				glNormal3fv(nors[lt->poly]);
			}
			else {
				/* TODO ideally a normal layer should always be available */
				float nor[3];
				normal_tri_v3(nor, mvert[vtri[0]].co, mvert[vtri[1]].co, mvert[vtri[2]].co);
				glNormal3fv(nor);
			}
		}
		else if (lnors) {
			ln1 = lnors[ltri[0]];
			ln2 = lnors[ltri[1]];
			ln3 = lnors[ltri[2]];
		}

		/* vertices */
		cddm_draw_attrib_vertex(&attribs, mvert, a, vtri[0], ltri[0], 0, ln1, smoothnormal);
		cddm_draw_attrib_vertex(&attribs, mvert, a, vtri[1], ltri[1], 1, ln2, smoothnormal);
		cddm_draw_attrib_vertex(&attribs, mvert, a, vtri[2], ltri[2], 2, ln3, smoothnormal);
	}
	glEnd();

	glShadeModel(GL_FLAT);
}

static void cdDM_drawMappedEdges(DerivedMesh *dm, DMSetDrawOptions setDrawOptions, void *userData)
{
	CDDerivedMesh *cddm = (CDDerivedMesh *) dm;
	MVert *vert = cddm->mvert;
	MEdge *edge = cddm->medge;
	int i, orig, *index = DM_get_edge_data_layer(dm, CD_ORIGINDEX);

	glBegin(GL_LINES);
	for (i = 0; i < dm->numEdgeData; i++, edge++) {
		if (index) {
			orig = *index++;
			if (setDrawOptions && orig == ORIGINDEX_NONE) continue;
		}
		else
			orig = i;

		if (!setDrawOptions || (setDrawOptions(userData, orig) != DM_DRAW_OPTION_SKIP)) {
			glVertex3fv(vert[edge->v1].co);
			glVertex3fv(vert[edge->v2].co);
		}
	}
	glEnd();
}

typedef struct FaceCount {
	unsigned int i_visible;
	unsigned int i_hidden;
	unsigned int i_tri_visible;
	unsigned int i_tri_hidden;
} FaceCount;

static void cdDM_buffer_copy_triangles(
        DerivedMesh *dm, unsigned int *varray,
        const int *mat_orig_to_new)
{
	GPUBufferMaterial *gpumat, *gpumaterials = dm->drawObject->materials;
	int i, j, start;

	const int gpu_totmat = dm->drawObject->totmaterial;
	const short dm_totmat = dm->totmat;
	const MPoly *mpoly = dm->getPolyArray(dm);
	const MLoopTri *lt = dm->getLoopTriArray(dm);
	const int totpoly = dm->getNumPolys(dm);

	FaceCount *fc = MEM_mallocN(sizeof(*fc) * gpu_totmat, "gpumaterial.facecount");

	for (i = 0; i < gpu_totmat; i++) {
		fc[i].i_visible = 0;
		fc[i].i_tri_visible = 0;
		fc[i].i_hidden = gpumaterials[i].totpolys - 1;
		fc[i].i_tri_hidden = gpumaterials[i].totelements - 1;
	}

	for (i = 0; i < totpoly; i++) {
		const short mat_nr = ME_MAT_NR_TEST(mpoly[i].mat_nr, dm_totmat);
		int tottri = ME_POLY_TRI_TOT(&mpoly[i]);
		int mati = mat_orig_to_new[mat_nr];
		gpumat = gpumaterials + mati;

		if (mpoly[i].flag & ME_HIDE) {
			for (j = 0; j < tottri; j++, lt++) {
				start = gpumat->start + fc[mati].i_tri_hidden;
				/* v1 v2 v3 */
				varray[start--] = lt->tri[2];
				varray[start--] = lt->tri[1];
				varray[start--] = lt->tri[0];
				fc[mati].i_tri_hidden -= 3;
			}
			gpumat->polys[fc[mati].i_hidden--] = i;
		}
		else {
			for (j = 0; j < tottri; j++, lt++) {
				start = gpumat->start + fc[mati].i_tri_visible;
				/* v1 v2 v3 */
				varray[start++] = lt->tri[0];
				varray[start++] = lt->tri[1];
				varray[start++] = lt->tri[2];
				fc[mati].i_tri_visible += 3;
			}
			gpumat->polys[fc[mati].i_visible++] = i;
		}
	}

	/* set the visible polygons */
	for (i = 0; i < gpu_totmat; i++) {
		gpumaterials[i].totvisiblepolys = fc[i].i_visible;
	}

	MEM_freeN(fc);
}

static void cdDM_buffer_copy_vertex(
        DerivedMesh *dm, float *varray)
{
	const MVert *mvert;
	const MPoly *mpoly;
	const MLoop *mloop;

	int i, j, start, totpoly;

	mvert = dm->getVertArray(dm);
	mpoly = dm->getPolyArray(dm);
	mloop = dm->getLoopArray(dm);
	totpoly = dm->getNumPolys(dm);

	start = 0;

	for (i = 0; i < totpoly; i++, mpoly++) {
		for (j = 0; j < mpoly->totloop; j++) {
			copy_v3_v3(&varray[start], mvert[mloop[mpoly->loopstart + j].v].co);
			start += 3;
		}
	}

	/* copy loose points */
	j = dm->drawObject->tot_loop_verts * 3;
	for (i = 0; i < dm->drawObject->totvert; i++) {
		if (dm->drawObject->vert_points[i].point_index >= dm->drawObject->tot_loop_verts) {
			copy_v3_v3(&varray[j], mvert[i].co);
			j += 3;
		}
	}
}

static void cdDM_buffer_copy_normal(
        DerivedMesh *dm, short *varray)
{
	CDDerivedMesh *cddm = (CDDerivedMesh *)dm;
	int i, j, totpoly;
	int start;

	const float (*nors)[3] = dm->getPolyDataArray(dm, CD_NORMAL);
	const float (*lnors)[3] = dm->getLoopDataArray(dm, CD_NORMAL);

	const MVert *mvert;
	const MPoly *mpoly;
	const MLoop *mloop;

	mvert = dm->getVertArray(dm);
	mpoly = dm->getPolyArray(dm);
	mloop = dm->getLoopArray(dm);
	totpoly = dm->getNumPolys(dm);

	/* we are in sculpt mode, disable loop normals (since they won't get updated) */
	if (cddm->pbvh)
		lnors = NULL;

	start = 0;
	for (i = 0; i < totpoly; i++, mpoly++) {
		const bool smoothnormal = (mpoly->flag & ME_SMOOTH) != 0;

		if (lnors) {
			/* Copy loop normals */
			for (j = 0; j < mpoly->totloop; j++, start += 4) {
				normal_float_to_short_v3(&varray[start], lnors[mpoly->loopstart + j]);
			}
		}
		else if (smoothnormal) {
			/* Copy vertex normal */
			for (j = 0; j < mpoly->totloop; j++, start += 4) {
				copy_v3_v3_short(&varray[start], mvert[mloop[mpoly->loopstart + j].v].no);
			}
		}
		else {
			/* Copy cached OR calculated face normal */
			short f_no_s[3];

			if (nors) {
				normal_float_to_short_v3(f_no_s, nors[i]);
			}
			else {
				float f_no[3];
				BKE_mesh_calc_poly_normal(mpoly, &mloop[mpoly->loopstart], mvert, f_no);
				normal_float_to_short_v3(f_no_s, f_no);
			}

			for (j = 0; j < mpoly->totloop; j++, start += 4) {
				copy_v3_v3_short(&varray[start], f_no_s);
			}
		}
	}
}

static void cdDM_buffer_copy_uv(
        DerivedMesh *dm, float *varray)
{
	int i, j, totpoly;
	int start;

	const MPoly *mpoly;
	const MLoopUV *mloopuv;

	if ((mloopuv = DM_get_loop_data_layer(dm, CD_MLOOPUV)) == NULL) {
		return;
	}

	mpoly = dm->getPolyArray(dm);
	totpoly = dm->getNumPolys(dm);

	start = 0;
	for (i = 0; i < totpoly; i++, mpoly++) {
		for (j = 0; j < mpoly->totloop; j++) {
			copy_v2_v2(&varray[start], mloopuv[mpoly->loopstart + j].uv);
			start += 2;
		}
	}
}

static void cdDM_buffer_copy_uv_texpaint(
        DerivedMesh *dm, float *varray)
{
	int i, j, totpoly;
	int start;

	const MPoly *mpoly;

	int totmaterial = dm->totmat;
	const MLoopUV **uv_base;
	const MLoopUV  *uv_stencil_base;
	int stencil;

	totpoly = dm->getNumPolys(dm);

	/* should have been checked for before, reassert */
	BLI_assert(DM_get_loop_data_layer(dm, CD_MLOOPUV));
	uv_base = MEM_mallocN(totmaterial * sizeof(*uv_base), "texslots");

	for (i = 0; i < totmaterial; i++) {
		uv_base[i] = DM_paint_uvlayer_active_get(dm, i);
	}

	stencil = CustomData_get_stencil_layer(&dm->loopData, CD_MLOOPUV);
	uv_stencil_base = CustomData_get_layer_n(&dm->loopData, CD_MLOOPUV, stencil);

	mpoly = dm->getPolyArray(dm);
	start = 0;

	for (i = 0; i < totpoly; i++, mpoly++) {
		int mat_i = mpoly->mat_nr;

		for (j = 0; j < mpoly->totloop; j++) {
			copy_v2_v2(&varray[start], uv_base[mat_i][mpoly->loopstart + j].uv);
			copy_v2_v2(&varray[start + 2], uv_stencil_base[mpoly->loopstart + j].uv);
			start += 4;
		}
	}

	MEM_freeN((void*)uv_base);
}

/* treat varray_ as an array of MCol, four MCol's per face */
static void cdDM_buffer_copy_mcol(
        DerivedMesh *dm, unsigned char *varray,
        const void *user_data)
{
	int i, j, totpoly;
	int start;

	const MLoopCol *mloopcol = user_data;
	const MPoly *mpoly = dm->getPolyArray(dm);

	totpoly = dm->getNumPolys(dm);

	start = 0;

	for (i = 0; i < totpoly; i++, mpoly++) {
		for (j = 0; j < mpoly->totloop; j++) {
<<<<<<< HEAD
			copy_v3_v3_char((char *)&varray[start], (char *)&mloopcol[mpoly->loopstart + j].r);
=======
			copy_v3_v3_uchar(&varray[start], &mloopcol[mpoly->loopstart + j].r);
>>>>>>> f6c11062
			start += 3;
		}
	}
}

static void cdDM_buffer_copy_edge(
        DerivedMesh *dm, unsigned int *varray)
{
	MEdge *medge, *medge_base;
	int i, totedge, iloose, inorm, iloosehidden, inormhidden;
	int tot_loose_hidden = 0, tot_loose = 0;
	int tot_hidden = 0, tot = 0;

	medge_base = medge = dm->getEdgeArray(dm);
	totedge = dm->getNumEdges(dm);

	for (i = 0; i < totedge; i++, medge++) {
		if (medge->flag & ME_EDGEDRAW) {
			if (medge->flag & ME_LOOSEEDGE) tot_loose++;
			else tot++;
		}
		else {
			if (medge->flag & ME_LOOSEEDGE) tot_loose_hidden++;
			else tot_hidden++;
		}
	}

	inorm = 0;
	inormhidden = tot;
	iloose = tot + tot_hidden;
	iloosehidden = iloose + tot_loose;

	medge = medge_base;
	for (i = 0; i < totedge; i++, medge++) {
		if (medge->flag & ME_EDGEDRAW) {
			if (medge->flag & ME_LOOSEEDGE) {
				varray[iloose * 2] = dm->drawObject->vert_points[medge->v1].point_index;
				varray[iloose * 2 + 1] = dm->drawObject->vert_points[medge->v2].point_index;
				iloose++;
			}
			else {
				varray[inorm * 2] = dm->drawObject->vert_points[medge->v1].point_index;
				varray[inorm * 2 + 1] = dm->drawObject->vert_points[medge->v2].point_index;
				inorm++;
			}
		}
		else {
			if (medge->flag & ME_LOOSEEDGE) {
				varray[iloosehidden * 2] = dm->drawObject->vert_points[medge->v1].point_index;
				varray[iloosehidden * 2 + 1] = dm->drawObject->vert_points[medge->v2].point_index;
				iloosehidden++;
			}
			else {
				varray[inormhidden * 2] = dm->drawObject->vert_points[medge->v1].point_index;
				varray[inormhidden * 2 + 1] = dm->drawObject->vert_points[medge->v2].point_index;
				inormhidden++;
			}
		}
	}

	dm->drawObject->tot_loose_edge_drawn = tot_loose;
	dm->drawObject->loose_edge_offset = tot + tot_hidden;
	dm->drawObject->tot_edge_drawn = tot;
}

static void cdDM_buffer_copy_uvedge(
        DerivedMesh *dm, float *varray)
{
	int i, j, totpoly;
	int start;
	const MLoopUV *mloopuv;
	const MPoly *mpoly = dm->getPolyArray(dm);

	if ((mloopuv = DM_get_loop_data_layer(dm, CD_MLOOPUV)) == NULL) {
		return;
	}

	totpoly = dm->getNumPolys(dm);
	start = 0;

	for (i = 0; i < totpoly; i++, mpoly++) {
		for (j = 0; j < mpoly->totloop; j++) {
			copy_v2_v2(&varray[start], mloopuv[mpoly->loopstart + j].uv);
			copy_v2_v2(&varray[start + 2], mloopuv[mpoly->loopstart + (j + 1) % mpoly->totloop].uv);
			start += 4;
		}
	}
}

static void cdDM_copy_gpu_data(
        DerivedMesh *dm, int type, void *varray_p,
        const int *mat_orig_to_new, const void *user_data)
{
	/* 'varray_p' cast is redundant but include for self-documentation */
	switch (type) {
		case GPU_BUFFER_VERTEX:
			cdDM_buffer_copy_vertex(dm, (float *)varray_p);
			break;
		case GPU_BUFFER_NORMAL:
			cdDM_buffer_copy_normal(dm, (short *)varray_p);
			break;
		case GPU_BUFFER_COLOR:
			cdDM_buffer_copy_mcol(dm, (unsigned char *)varray_p, user_data);
			break;
		case GPU_BUFFER_UV:
			cdDM_buffer_copy_uv(dm, (float *)varray_p);
			break;
		case GPU_BUFFER_UV_TEXPAINT:
			cdDM_buffer_copy_uv_texpaint(dm, (float *)varray_p);
			break;
		case GPU_BUFFER_EDGE:
			cdDM_buffer_copy_edge(dm, (unsigned int *)varray_p);
			break;
		case GPU_BUFFER_UVEDGE:
			cdDM_buffer_copy_uvedge(dm, (float *)varray_p);
			break;
		case GPU_BUFFER_TRIANGLES:
			cdDM_buffer_copy_triangles(dm, (unsigned int *)varray_p, mat_orig_to_new);
			break;
		default:
			break;
	}
}

/* add a new point to the list of points related to a particular
 * vertex */
#ifdef USE_GPU_POINT_LINK

static void cdDM_drawobject_add_vert_point(GPUDrawObject *gdo, int vert_index, int point_index)
{
	GPUVertPointLink *lnk;

	lnk = &gdo->vert_points[vert_index];

	/* if first link is in use, add a new link at the end */
	if (lnk->point_index != -1) {
		/* get last link */
		for (; lnk->next; lnk = lnk->next) ;

		/* add a new link from the pool */
		lnk = lnk->next = &gdo->vert_points_mem[gdo->vert_points_usage];
		gdo->vert_points_usage++;
	}

	lnk->point_index = point_index;
}

#else

static void cdDM_drawobject_add_vert_point(GPUDrawObject *gdo, int vert_index, int point_index)
{
	GPUVertPointLink *lnk;
	lnk = &gdo->vert_points[vert_index];
	if (lnk->point_index == -1) {
		lnk->point_index = point_index;
	}
}

#endif  /* USE_GPU_POINT_LINK */

/* for each vertex, build a list of points related to it; these lists
 * are stored in an array sized to the number of vertices */
static void cdDM_drawobject_init_vert_points(
        GPUDrawObject *gdo,
        const MPoly *mpoly, const MLoop *mloop,
        int tot_poly)
{
	int i;
	int tot_loops = 0;

	/* allocate the array and space for links */
	gdo->vert_points = MEM_mallocN(sizeof(GPUVertPointLink) * gdo->totvert,
	                               "GPUDrawObject.vert_points");
#ifdef USE_GPU_POINT_LINK
	gdo->vert_points_mem = MEM_callocN(sizeof(GPUVertPointLink) * gdo->totvert,
	                                   "GPUDrawObject.vert_points_mem");
	gdo->vert_points_usage = 0;
#endif

	/* -1 indicates the link is not yet used */
	for (i = 0; i < gdo->totvert; i++) {
#ifdef USE_GPU_POINT_LINK
		gdo->vert_points[i].link = NULL;
#endif
		gdo->vert_points[i].point_index = -1;
	}

	for (i = 0; i < tot_poly; i++) {
		int j;
		const MPoly *mp = &mpoly[i];

		/* assign unique indices to vertices of the mesh */
		for (j = 0; j < mp->totloop; j++) {
			cdDM_drawobject_add_vert_point(gdo, mloop[mp->loopstart + j].v, tot_loops + j);
		}
		tot_loops += mp->totloop;
	}

	/* map any unused vertices to loose points */
	for (i = 0; i < gdo->totvert; i++) {
		if (gdo->vert_points[i].point_index == -1) {
			gdo->vert_points[i].point_index = gdo->tot_loop_verts + gdo->tot_loose_point;
			gdo->tot_loose_point++;
		}
	}
}

/* see GPUDrawObject's structure definition for a description of the
 * data being initialized here */
static GPUDrawObject *cdDM_GPUobject_new(DerivedMesh *dm)
{
	GPUDrawObject *gdo;
	const MPoly *mpoly;
	const MLoop *mloop;
	const short dm_totmat = dm->totmat;
	GPUBufferMaterial *mat_info;
	int i, totloops, totpolys;

	/* object contains at least one material (default included) so zero means uninitialized dm */
	BLI_assert(dm_totmat != 0);

	mpoly = dm->getPolyArray(dm);
	mloop = dm->getLoopArray(dm);

	totpolys = dm->getNumPolys(dm);
	totloops = dm->getNumLoops(dm);

	/* get the number of points used by each material, treating
	 * each quad as two triangles */
	mat_info = MEM_callocN(sizeof(*mat_info) * dm_totmat, "GPU_drawobject_new.mat_orig_to_new");

	for (i = 0; i < totpolys; i++) {
		const short mat_nr = ME_MAT_NR_TEST(mpoly[i].mat_nr, dm_totmat);
		mat_info[mat_nr].totpolys++;
		mat_info[mat_nr].totelements += 3 * ME_POLY_TRI_TOT(&mpoly[i]);
		mat_info[mat_nr].totloops += mpoly[i].totloop;
	}
	/* create the GPUDrawObject */
	gdo = MEM_callocN(sizeof(GPUDrawObject), "GPUDrawObject");
	gdo->totvert = dm->getNumVerts(dm);
	gdo->totedge = dm->getNumEdges(dm);

	GPU_buffer_material_finalize(gdo, mat_info, dm_totmat);

	gdo->tot_loop_verts = totloops;

	/* store total number of points used for triangles */
	gdo->tot_triangle_point = poly_to_tri_count(totpolys, totloops) * 3;

	cdDM_drawobject_init_vert_points(gdo, mpoly, mloop, totpolys);

	return gdo;
}

static void cdDM_foreachMappedVert(
        DerivedMesh *dm,
        void (*func)(void *userData, int index, const float co[3], const float no_f[3], const short no_s[3]),
        void *userData,
        DMForeachFlag flag)
{
	MVert *mv = CDDM_get_verts(dm);
	const int *index = DM_get_vert_data_layer(dm, CD_ORIGINDEX);
	int i;

	if (index) {
		for (i = 0; i < dm->numVertData; i++, mv++) {
			const short *no = (flag & DM_FOREACH_USE_NORMAL) ? mv->no : NULL;
			const int orig = *index++;
			if (orig == ORIGINDEX_NONE) continue;
			func(userData, orig, mv->co, NULL, no);
		}
	}
	else {
		for (i = 0; i < dm->numVertData; i++, mv++) {
			const short *no = (flag & DM_FOREACH_USE_NORMAL) ? mv->no : NULL;
			func(userData, i, mv->co, NULL, no);
		}
	}
}

static void cdDM_foreachMappedEdge(
        DerivedMesh *dm,
        void (*func)(void *userData, int index, const float v0co[3], const float v1co[3]),
        void *userData)
{
	CDDerivedMesh *cddm = (CDDerivedMesh *) dm;
	MVert *mv = cddm->mvert;
	MEdge *med = cddm->medge;
	int i, orig, *index = DM_get_edge_data_layer(dm, CD_ORIGINDEX);

	for (i = 0; i < dm->numEdgeData; i++, med++) {
		if (index) {
			orig = *index++;
			if (orig == ORIGINDEX_NONE) continue;
			func(userData, orig, mv[med->v1].co, mv[med->v2].co);
		}
		else
			func(userData, i, mv[med->v1].co, mv[med->v2].co);
	}
}

static void cdDM_foreachMappedLoop(
        DerivedMesh *dm,
        void (*func)(void *userData, int vertex_index, int face_index, const float co[3], const float no[3]),
        void *userData,
        DMForeachFlag flag)
{
	/* We can't use dm->getLoopDataLayout(dm) here, we want to always access dm->loopData, EditDerivedBMesh would
	 * return loop data from bmesh itself. */
	const float (*lnors)[3] = (flag & DM_FOREACH_USE_NORMAL) ? DM_get_loop_data_layer(dm, CD_NORMAL) : NULL;

	const MVert *mv = CDDM_get_verts(dm);
	const MLoop *ml = CDDM_get_loops(dm);
	const MPoly *mp = CDDM_get_polys(dm);
	const int *v_index = DM_get_vert_data_layer(dm, CD_ORIGINDEX);
	const int *f_index = DM_get_poly_data_layer(dm, CD_ORIGINDEX);
	int p_idx, i;

	for (p_idx = 0; p_idx < dm->numPolyData; ++p_idx, ++mp) {
		for (i = 0; i < mp->totloop; ++i, ++ml) {
			const int v_idx = v_index ? v_index[ml->v] : ml->v;
			const int f_idx = f_index ? f_index[p_idx] : p_idx;
			const float *no = lnors ? *lnors++ : NULL;
			if (!ELEM(ORIGINDEX_NONE, v_idx, f_idx)) {
				func(userData, v_idx, f_idx, mv[ml->v].co, no);
			}
		}
	}
}

static void cdDM_foreachMappedFaceCenter(
        DerivedMesh *dm,
        void (*func)(void *userData, int index, const float cent[3], const float no[3]),
        void *userData,
        DMForeachFlag flag)
{
	CDDerivedMesh *cddm = (CDDerivedMesh *)dm;
	MVert *mvert = cddm->mvert;
	MPoly *mp;
	MLoop *ml;
	int i, orig, *index;

	index = CustomData_get_layer(&dm->polyData, CD_ORIGINDEX);
	mp = cddm->mpoly;
	for (i = 0; i < dm->numPolyData; i++, mp++) {
		float cent[3];
		float *no, _no[3];

		if (index) {
			orig = *index++;
			if (orig == ORIGINDEX_NONE) continue;
		}
		else {
			orig = i;
		}
		
		ml = &cddm->mloop[mp->loopstart];
		BKE_mesh_calc_poly_center(mp, ml, mvert, cent);

		if (flag & DM_FOREACH_USE_NORMAL) {
			BKE_mesh_calc_poly_normal(mp, ml, mvert, (no = _no));
		}
		else {
			no = NULL;
		}

		func(userData, orig, cent, no);
	}

}

void CDDM_recalc_tessellation_ex(DerivedMesh *dm, const bool do_face_nor_cpy)
{
	CDDerivedMesh *cddm = (CDDerivedMesh *)dm;

	dm->numTessFaceData = BKE_mesh_recalc_tessellation(
	        &dm->faceData, &dm->loopData, &dm->polyData,
	        cddm->mvert,
	        dm->numTessFaceData, dm->numLoopData, dm->numPolyData,
	        do_face_nor_cpy);

	cddm->mface = CustomData_get_layer(&dm->faceData, CD_MFACE);

	/* Tessellation recreated faceData, and the active layer indices need to get re-propagated
	 * from loops and polys to faces */
	CustomData_bmesh_update_active_layers(&dm->faceData, &dm->polyData, &dm->loopData);
}

void CDDM_recalc_tessellation(DerivedMesh *dm)
{
	CDDM_recalc_tessellation_ex(dm, true);
}

void CDDM_recalc_looptri(DerivedMesh *dm)
{
	CDDerivedMesh *cddm = (CDDerivedMesh *)dm;
	const unsigned int totpoly = dm->numPolyData;
	const unsigned int totloop = dm->numLoopData;

	DM_ensure_looptri_data(dm);

	BKE_mesh_recalc_looptri(
	        cddm->mloop, cddm->mpoly,
	        cddm->mvert,
	        totloop, totpoly,
	        cddm->dm.looptris.array);
}

static const MLoopTri *cdDM_getLoopTriArray(DerivedMesh *dm)
{
	if (dm->looptris.array) {
		BLI_assert(poly_to_tri_count(dm->numPolyData, dm->numLoopData) == dm->looptris.num);
	}
	else {
		dm->recalcLoopTri(dm);

		/* ccdm is an exception here, that recalcLoopTri will fill in the array too  */
	}
	return dm->looptris.array;
}

static void cdDM_free_internal(CDDerivedMesh *cddm)
{
	if (cddm->pmap) MEM_freeN(cddm->pmap);
	if (cddm->pmap_mem) MEM_freeN(cddm->pmap_mem);
}

static void cdDM_release(DerivedMesh *dm)
{
	CDDerivedMesh *cddm = (CDDerivedMesh *)dm;

	if (DM_release(dm)) {
		cdDM_free_internal(cddm);
		MEM_freeN(cddm);
	}
}

/**************** CDDM interface functions ****************/
static CDDerivedMesh *cdDM_create(const char *desc)
{
	CDDerivedMesh *cddm;
	DerivedMesh *dm;

	cddm = MEM_callocN(sizeof(*cddm), desc);
	dm = &cddm->dm;

	dm->getMinMax = cdDM_getMinMax;

	dm->getNumVerts = cdDM_getNumVerts;
	dm->getNumEdges = cdDM_getNumEdges;
	dm->getNumTessFaces = cdDM_getNumTessFaces;
	dm->getNumLoops = cdDM_getNumLoops;
	dm->getNumPolys = cdDM_getNumPolys;

	dm->getVert = cdDM_getVert;
	dm->getEdge = cdDM_getEdge;
	dm->getTessFace = cdDM_getTessFace;

	dm->copyVertArray = cdDM_copyVertArray;
	dm->copyEdgeArray = cdDM_copyEdgeArray;
	dm->copyTessFaceArray = cdDM_copyTessFaceArray;
	dm->copyLoopArray = cdDM_copyLoopArray;
	dm->copyPolyArray = cdDM_copyPolyArray;

	dm->getVertData = DM_get_vert_data;
	dm->getEdgeData = DM_get_edge_data;
	dm->getTessFaceData = DM_get_tessface_data;
	dm->getVertDataArray = DM_get_vert_data_layer;
	dm->getEdgeDataArray = DM_get_edge_data_layer;
	dm->getTessFaceDataArray = DM_get_tessface_data_layer;

	dm->getLoopTriArray = cdDM_getLoopTriArray;

	dm->calcNormals = CDDM_calc_normals;
	dm->calcLoopNormals = CDDM_calc_loop_normals;
	dm->calcLoopNormalsSpaceArray = CDDM_calc_loop_normals_spacearr;
	dm->calcLoopTangents = DM_calc_loop_tangents;
	dm->recalcTessellation = CDDM_recalc_tessellation;
	dm->recalcLoopTri = CDDM_recalc_looptri;

	dm->getVertCos = cdDM_getVertCos;
	dm->getVertCo = cdDM_getVertCo;
	dm->getVertNo = cdDM_getVertNo;

	dm->getPBVH = cdDM_getPBVH;
	dm->getPolyMap = cdDM_getPolyMap;

	dm->drawVerts = cdDM_drawVerts;

	dm->drawUVEdges = cdDM_drawUVEdges;
	dm->drawEdges = cdDM_drawEdges;
	dm->drawLooseEdges = cdDM_drawLooseEdges;
	dm->drawMappedEdges = cdDM_drawMappedEdges;

	dm->drawFacesSolid = cdDM_drawFacesSolid;
	dm->drawFacesTex = cdDM_drawFacesTex;
	dm->drawFacesGLSL = cdDM_drawFacesGLSL;
	dm->drawMappedFaces = cdDM_drawMappedFaces;
	dm->drawMappedFacesTex = cdDM_drawMappedFacesTex;
	dm->drawMappedFacesGLSL = cdDM_drawMappedFacesGLSL;
	dm->drawMappedFacesMat = cdDM_drawMappedFacesMat;

	dm->gpuObjectNew = cdDM_GPUobject_new;
	dm->copy_gpu_data = cdDM_copy_gpu_data;

	dm->foreachMappedVert = cdDM_foreachMappedVert;
	dm->foreachMappedEdge = cdDM_foreachMappedEdge;
	dm->foreachMappedLoop = cdDM_foreachMappedLoop;
	dm->foreachMappedFaceCenter = cdDM_foreachMappedFaceCenter;

	dm->release = cdDM_release;

	return cddm;
}

DerivedMesh *CDDM_new(int numVerts, int numEdges, int numTessFaces, int numLoops, int numPolys)
{
	CDDerivedMesh *cddm = cdDM_create("CDDM_new dm");
	DerivedMesh *dm = &cddm->dm;

	DM_init(dm, DM_TYPE_CDDM, numVerts, numEdges, numTessFaces, numLoops, numPolys);

	CustomData_add_layer(&dm->vertData, CD_ORIGINDEX, CD_CALLOC, NULL, numVerts);
	CustomData_add_layer(&dm->edgeData, CD_ORIGINDEX, CD_CALLOC, NULL, numEdges);
	CustomData_add_layer(&dm->faceData, CD_ORIGINDEX, CD_CALLOC, NULL, numTessFaces);
	CustomData_add_layer(&dm->polyData, CD_ORIGINDEX, CD_CALLOC, NULL, numPolys);

	CustomData_add_layer(&dm->vertData, CD_MVERT, CD_CALLOC, NULL, numVerts);
	CustomData_add_layer(&dm->edgeData, CD_MEDGE, CD_CALLOC, NULL, numEdges);
	CustomData_add_layer(&dm->faceData, CD_MFACE, CD_CALLOC, NULL, numTessFaces);
	CustomData_add_layer(&dm->loopData, CD_MLOOP, CD_CALLOC, NULL, numLoops);
	CustomData_add_layer(&dm->polyData, CD_MPOLY, CD_CALLOC, NULL, numPolys);

	cddm->mvert = CustomData_get_layer(&dm->vertData, CD_MVERT);
	cddm->medge = CustomData_get_layer(&dm->edgeData, CD_MEDGE);
	cddm->mface = CustomData_get_layer(&dm->faceData, CD_MFACE);
	cddm->mloop = CustomData_get_layer(&dm->loopData, CD_MLOOP);
	cddm->mpoly = CustomData_get_layer(&dm->polyData, CD_MPOLY);

	return dm;
}

DerivedMesh *CDDM_from_mesh(Mesh *mesh)
{
	CDDerivedMesh *cddm = cdDM_create(__func__);
	DerivedMesh *dm = &cddm->dm;
	CustomDataMask mask = CD_MASK_MESH & (~CD_MASK_MDISPS);
	int alloctype;

	/* this does a referenced copy, with an exception for fluidsim */

	DM_init(dm, DM_TYPE_CDDM, mesh->totvert, mesh->totedge, 0 /* mesh->totface */,
	        mesh->totloop, mesh->totpoly);

	dm->deformedOnly = 1;
	dm->cd_flag = mesh->cd_flag;

	alloctype = CD_REFERENCE;

	CustomData_merge(&mesh->vdata, &dm->vertData, mask, alloctype,
	                 mesh->totvert);
	CustomData_merge(&mesh->edata, &dm->edgeData, mask, alloctype,
	                 mesh->totedge);
	CustomData_merge(&mesh->fdata, &dm->faceData, mask | CD_MASK_ORIGINDEX, alloctype,
	                 0 /* mesh->totface */);
	CustomData_merge(&mesh->ldata, &dm->loopData, mask, alloctype,
	                 mesh->totloop);
	CustomData_merge(&mesh->pdata, &dm->polyData, mask, alloctype,
	                 mesh->totpoly);

	cddm->mvert = CustomData_get_layer(&dm->vertData, CD_MVERT);
	cddm->medge = CustomData_get_layer(&dm->edgeData, CD_MEDGE);
	cddm->mloop = CustomData_get_layer(&dm->loopData, CD_MLOOP);
	cddm->mpoly = CustomData_get_layer(&dm->polyData, CD_MPOLY);
#if 0
	cddm->mface = CustomData_get_layer(&dm->faceData, CD_MFACE);
#else
	cddm->mface = NULL;
#endif

	/* commented since even when CD_ORIGINDEX was first added this line fails
	 * on the default cube, (after editmode toggle too) - campbell */
#if 0
	BLI_assert(CustomData_has_layer(&cddm->dm.faceData, CD_ORIGINDEX));
#endif

	return dm;
}

DerivedMesh *CDDM_from_curve(Object *ob)
{
	ListBase disp = {NULL, NULL};

	if (ob->curve_cache) {
		disp = ob->curve_cache->disp;
	}

	return CDDM_from_curve_displist(ob, &disp);
}

DerivedMesh *CDDM_from_curve_displist(Object *ob, ListBase *dispbase)
{
	Curve *cu = (Curve *) ob->data;
	DerivedMesh *dm;
	CDDerivedMesh *cddm;
	MVert *allvert;
	MEdge *alledge;
	MLoop *allloop;
	MPoly *allpoly;
	MLoopUV *alluv = NULL;
	int totvert, totedge, totloop, totpoly;
	bool use_orco_uv = (cu->flag & CU_UV_ORCO) != 0;

	if (BKE_mesh_nurbs_displist_to_mdata(
	        ob, dispbase, &allvert, &totvert, &alledge,
	        &totedge, &allloop, &allpoly, (use_orco_uv) ? &alluv : NULL,
	        &totloop, &totpoly) != 0)
	{
		/* Error initializing mdata. This often happens when curve is empty */
		return CDDM_new(0, 0, 0, 0, 0);
	}

	dm = CDDM_new(totvert, totedge, 0, totloop, totpoly);
	dm->deformedOnly = 1;
	dm->dirty |= DM_DIRTY_NORMALS;

	cddm = (CDDerivedMesh *)dm;

	memcpy(cddm->mvert, allvert, totvert * sizeof(MVert));
	memcpy(cddm->medge, alledge, totedge * sizeof(MEdge));
	memcpy(cddm->mloop, allloop, totloop * sizeof(MLoop));
	memcpy(cddm->mpoly, allpoly, totpoly * sizeof(MPoly));

	if (alluv) {
		const char *uvname = "Orco";
		CustomData_add_layer_named(&cddm->dm.polyData, CD_MTEXPOLY, CD_DEFAULT, NULL, totpoly, uvname);
		CustomData_add_layer_named(&cddm->dm.loopData, CD_MLOOPUV, CD_ASSIGN, alluv, totloop, uvname);
	}

	MEM_freeN(allvert);
	MEM_freeN(alledge);
	MEM_freeN(allloop);
	MEM_freeN(allpoly);

	return dm;
}

static void loops_to_customdata_corners(
        BMesh *bm, CustomData *facedata,
        int cdindex, const BMLoop *l3[3],
        int numCol, int numTex)
{
	const BMLoop *l;
	BMFace *f = l3[0]->f;
	MTFace *texface;
	MTexPoly *texpoly;
	MCol *mcol;
	MLoopCol *mloopcol;
	MLoopUV *mloopuv;
	int i, j, hasPCol = CustomData_has_layer(&bm->ldata, CD_PREVIEW_MLOOPCOL);

	for (i = 0; i < numTex; i++) {
		texface = CustomData_get_n(facedata, CD_MTFACE, cdindex, i);
		texpoly = CustomData_bmesh_get_n(&bm->pdata, f->head.data, CD_MTEXPOLY, i);
		
		ME_MTEXFACE_CPY(texface, texpoly);
	
		for (j = 0; j < 3; j++) {
			l = l3[j];
			mloopuv = CustomData_bmesh_get_n(&bm->ldata, l->head.data, CD_MLOOPUV, i);
			copy_v2_v2(texface->uv[j], mloopuv->uv);
		}
	}

	for (i = 0; i < numCol; i++) {
		mcol = CustomData_get_n(facedata, CD_MCOL, cdindex, i);
		
		for (j = 0; j < 3; j++) {
			l = l3[j];
			mloopcol = CustomData_bmesh_get_n(&bm->ldata, l->head.data, CD_MLOOPCOL, i);
			MESH_MLOOPCOL_TO_MCOL(mloopcol, &mcol[j]);
		}
	}

	if (hasPCol) {
		mcol = CustomData_get(facedata, cdindex, CD_PREVIEW_MCOL);

		for (j = 0; j < 3; j++) {
			l = l3[j];
			mloopcol = CustomData_bmesh_get(&bm->ldata, l->head.data, CD_PREVIEW_MLOOPCOL);
			MESH_MLOOPCOL_TO_MCOL(mloopcol, &mcol[j]);
		}
	}
}

/* used for both editbmesh and bmesh */
static DerivedMesh *cddm_from_bmesh_ex(
        struct BMesh *bm, const bool use_mdisps,
        /* EditBMesh vars for use_tessface */
        const bool use_tessface,
        const int em_tottri, const BMLoop *(*em_looptris)[3])
{
	DerivedMesh *dm = CDDM_new(bm->totvert,
	                           bm->totedge,
	                           use_tessface ? em_tottri : 0,
	                           bm->totloop,
	                           bm->totface);

	CDDerivedMesh *cddm = (CDDerivedMesh *)dm;
	BMIter iter;
	BMVert *eve;
	BMEdge *eed;
	BMFace *efa;
	MVert *mvert = cddm->mvert;
	MEdge *medge = cddm->medge;
	MFace *mface = cddm->mface;
	MLoop *mloop = cddm->mloop;
	MPoly *mpoly = cddm->mpoly;
	int numCol = CustomData_number_of_layers(&bm->ldata, CD_MLOOPCOL);
	int numTex = CustomData_number_of_layers(&bm->pdata, CD_MTEXPOLY);
	int *index, add_orig;
	CustomDataMask mask;
	unsigned int i, j;
	
	const int cd_vert_bweight_offset = CustomData_get_offset(&bm->vdata, CD_BWEIGHT);
	const int cd_edge_bweight_offset = CustomData_get_offset(&bm->edata, CD_BWEIGHT);
	const int cd_edge_crease_offset  = CustomData_get_offset(&bm->edata, CD_CREASE);
	
	dm->deformedOnly = 1;
	
	/* don't add origindex layer if one already exists */
	add_orig = !CustomData_has_layer(&bm->pdata, CD_ORIGINDEX);

	mask = use_mdisps ? CD_MASK_DERIVEDMESH | CD_MASK_MDISPS : CD_MASK_DERIVEDMESH;
	
	/* don't process shapekeys, we only feed them through the modifier stack as needed,
	 * e.g. for applying modifiers or the like*/
	mask &= ~CD_MASK_SHAPEKEY;
	CustomData_merge(&bm->vdata, &dm->vertData, mask,
	                 CD_CALLOC, dm->numVertData);
	CustomData_merge(&bm->edata, &dm->edgeData, mask,
	                 CD_CALLOC, dm->numEdgeData);
	CustomData_merge(&bm->ldata, &dm->loopData, mask,
	                 CD_CALLOC, dm->numLoopData);
	CustomData_merge(&bm->pdata, &dm->polyData, mask,
	                 CD_CALLOC, dm->numPolyData);

	/* add tessellation mface layers */
	if (use_tessface) {
		CustomData_from_bmeshpoly(&dm->faceData, &dm->polyData, &dm->loopData, em_tottri);
	}

	index = dm->getVertDataArray(dm, CD_ORIGINDEX);

	BM_ITER_MESH_INDEX (eve, &iter, bm, BM_VERTS_OF_MESH, i) {
		MVert *mv = &mvert[i];

		copy_v3_v3(mv->co, eve->co);

		BM_elem_index_set(eve, i); /* set_inline */

		normal_float_to_short_v3(mv->no, eve->no);

		mv->flag = BM_vert_flag_to_mflag(eve);

		if (cd_vert_bweight_offset != -1) mv->bweight = BM_ELEM_CD_GET_FLOAT_AS_UCHAR(eve, cd_vert_bweight_offset);

		if (add_orig) *index++ = i;

		CustomData_from_bmesh_block(&bm->vdata, &dm->vertData, eve->head.data, i);
	}
	bm->elem_index_dirty &= ~BM_VERT;

	index = dm->getEdgeDataArray(dm, CD_ORIGINDEX);
	BM_ITER_MESH_INDEX (eed, &iter, bm, BM_EDGES_OF_MESH, i) {
		MEdge *med = &medge[i];

		BM_elem_index_set(eed, i); /* set_inline */

		med->v1 = BM_elem_index_get(eed->v1);
		med->v2 = BM_elem_index_get(eed->v2);

		med->flag = BM_edge_flag_to_mflag(eed);

		/* handle this differently to editmode switching,
		 * only enable draw for single user edges rather then calculating angle */
		if ((med->flag & ME_EDGEDRAW) == 0) {
			if (eed->l && eed->l == eed->l->radial_next) {
				med->flag |= ME_EDGEDRAW;
			}
		}

		if (cd_edge_crease_offset  != -1) med->crease  = BM_ELEM_CD_GET_FLOAT_AS_UCHAR(eed, cd_edge_crease_offset);
		if (cd_edge_bweight_offset != -1) med->bweight = BM_ELEM_CD_GET_FLOAT_AS_UCHAR(eed, cd_edge_bweight_offset);

		CustomData_from_bmesh_block(&bm->edata, &dm->edgeData, eed->head.data, i);
		if (add_orig) *index++ = i;
	}
	bm->elem_index_dirty &= ~BM_EDGE;

	/* avoid this where possiblem, takes extra memory */
	if (use_tessface) {

		BM_mesh_elem_index_ensure(bm, BM_FACE);

		index = dm->getTessFaceDataArray(dm, CD_ORIGINDEX);
		for (i = 0; i < dm->numTessFaceData; i++) {
			MFace *mf = &mface[i];
			const BMLoop **l = em_looptris[i];
			efa = l[0]->f;

			mf->v1 = BM_elem_index_get(l[0]->v);
			mf->v2 = BM_elem_index_get(l[1]->v);
			mf->v3 = BM_elem_index_get(l[2]->v);
			mf->v4 = 0;
			mf->mat_nr = efa->mat_nr;
			mf->flag = BM_face_flag_to_mflag(efa);

			/* map mfaces to polygons in the same cddm intentionally */
			*index++ = BM_elem_index_get(efa);

			loops_to_customdata_corners(bm, &dm->faceData, i, l, numCol, numTex);
			test_index_face(mf, &dm->faceData, i, 3);
		}
	}
	
	index = CustomData_get_layer(&dm->polyData, CD_ORIGINDEX);
	j = 0;
	BM_ITER_MESH_INDEX (efa, &iter, bm, BM_FACES_OF_MESH, i) {
		BMLoop *l_iter;
		BMLoop *l_first;
		MPoly *mp = &mpoly[i];

		BM_elem_index_set(efa, i); /* set_inline */

		mp->totloop = efa->len;
		mp->flag = BM_face_flag_to_mflag(efa);
		mp->loopstart = j;
		mp->mat_nr = efa->mat_nr;

		l_iter = l_first = BM_FACE_FIRST_LOOP(efa);
		do {
			mloop->v = BM_elem_index_get(l_iter->v);
			mloop->e = BM_elem_index_get(l_iter->e);
			CustomData_from_bmesh_block(&bm->ldata, &dm->loopData, l_iter->head.data, j);

			BM_elem_index_set(l_iter, j); /* set_inline */

			j++;
			mloop++;
		} while ((l_iter = l_iter->next) != l_first);

		CustomData_from_bmesh_block(&bm->pdata, &dm->polyData, efa->head.data, i);

		if (add_orig) *index++ = i;
	}
	bm->elem_index_dirty &= ~(BM_FACE | BM_LOOP);

	dm->cd_flag = BM_mesh_cd_flag_from_bmesh(bm);

	return dm;
}

struct DerivedMesh *CDDM_from_bmesh(struct BMesh *bm, const bool use_mdisps)
{
	return cddm_from_bmesh_ex(
	        bm, use_mdisps, false,
	        /* these vars are for editmesh only */
	        0, NULL);
}

DerivedMesh *CDDM_from_editbmesh(BMEditMesh *em, const bool use_mdisps, const bool use_tessface)
{
	return cddm_from_bmesh_ex(
	        em->bm, use_mdisps,
	        /* editmesh */
	        use_tessface, em->tottri, (const BMLoop *(*)[3])em->looptris);
}

static DerivedMesh *cddm_copy_ex(DerivedMesh *source, int faces_from_tessfaces)
{
	CDDerivedMesh *cddm = cdDM_create("CDDM_copy cddm");
	DerivedMesh *dm = &cddm->dm;
	int numVerts = source->numVertData;
	int numEdges = source->numEdgeData;
	int numTessFaces = source->numTessFaceData;
	int numLoops = source->numLoopData;
	int numPolys = source->numPolyData;

	/* ensure these are created if they are made on demand */
	source->getVertDataArray(source, CD_ORIGINDEX);
	source->getEdgeDataArray(source, CD_ORIGINDEX);
	source->getTessFaceDataArray(source, CD_ORIGINDEX);
	source->getPolyDataArray(source, CD_ORIGINDEX);

	/* this initializes dm, and copies all non mvert/medge/mface layers */
	DM_from_template(dm, source, DM_TYPE_CDDM, numVerts, numEdges, numTessFaces,
	                 numLoops, numPolys);
	dm->deformedOnly = source->deformedOnly;
	dm->cd_flag = source->cd_flag;
	dm->dirty = source->dirty;

	CustomData_copy_data(&source->vertData, &dm->vertData, 0, 0, numVerts);
	CustomData_copy_data(&source->edgeData, &dm->edgeData, 0, 0, numEdges);
	CustomData_copy_data(&source->faceData, &dm->faceData, 0, 0, numTessFaces);

	/* now add mvert/medge/mface layers */
	cddm->mvert = source->dupVertArray(source);
	cddm->medge = source->dupEdgeArray(source);
	cddm->mface = source->dupTessFaceArray(source);

	CustomData_add_layer(&dm->vertData, CD_MVERT, CD_ASSIGN, cddm->mvert, numVerts);
	CustomData_add_layer(&dm->edgeData, CD_MEDGE, CD_ASSIGN, cddm->medge, numEdges);
	CustomData_add_layer(&dm->faceData, CD_MFACE, CD_ASSIGN, cddm->mface, numTessFaces);
	
	if (!faces_from_tessfaces)
		DM_DupPolys(source, dm);
	else
		CDDM_tessfaces_to_faces(dm);

	cddm->mloop = CustomData_get_layer(&dm->loopData, CD_MLOOP);
	cddm->mpoly = CustomData_get_layer(&dm->polyData, CD_MPOLY);

	return dm;
}

DerivedMesh *CDDM_copy(DerivedMesh *source)
{
	return cddm_copy_ex(source, 0);
}

DerivedMesh *CDDM_copy_from_tessface(DerivedMesh *source)
{
	return cddm_copy_ex(source, 1);
}

/* note, the CD_ORIGINDEX layers are all 0, so if there is a direct
 * relationship between mesh data this needs to be set by the caller. */
DerivedMesh *CDDM_from_template_ex(
        DerivedMesh *source,
        int numVerts, int numEdges, int numTessFaces,
        int numLoops, int numPolys,
        CustomDataMask mask)
{
	CDDerivedMesh *cddm = cdDM_create("CDDM_from_template dest");
	DerivedMesh *dm = &cddm->dm;

	/* ensure these are created if they are made on demand */
	source->getVertDataArray(source, CD_ORIGINDEX);
	source->getEdgeDataArray(source, CD_ORIGINDEX);
	source->getTessFaceDataArray(source, CD_ORIGINDEX);
	source->getPolyDataArray(source, CD_ORIGINDEX);

	/* this does a copy of all non mvert/medge/mface layers */
	DM_from_template_ex(
	        dm, source, DM_TYPE_CDDM,
	        numVerts, numEdges, numTessFaces,
	        numLoops, numPolys,
	        mask);

	/* now add mvert/medge/mface layers */
	CustomData_add_layer(&dm->vertData, CD_MVERT, CD_CALLOC, NULL, numVerts);
	CustomData_add_layer(&dm->edgeData, CD_MEDGE, CD_CALLOC, NULL, numEdges);
	CustomData_add_layer(&dm->faceData, CD_MFACE, CD_CALLOC, NULL, numTessFaces);
	CustomData_add_layer(&dm->loopData, CD_MLOOP, CD_CALLOC, NULL, numLoops);
	CustomData_add_layer(&dm->polyData, CD_MPOLY, CD_CALLOC, NULL, numPolys);

	if (!CustomData_get_layer(&dm->vertData, CD_ORIGINDEX))
		CustomData_add_layer(&dm->vertData, CD_ORIGINDEX, CD_CALLOC, NULL, numVerts);
	if (!CustomData_get_layer(&dm->edgeData, CD_ORIGINDEX))
		CustomData_add_layer(&dm->edgeData, CD_ORIGINDEX, CD_CALLOC, NULL, numEdges);
	if (!CustomData_get_layer(&dm->faceData, CD_ORIGINDEX))
		CustomData_add_layer(&dm->faceData, CD_ORIGINDEX, CD_CALLOC, NULL, numTessFaces);

	cddm->mvert = CustomData_get_layer(&dm->vertData, CD_MVERT);
	cddm->medge = CustomData_get_layer(&dm->edgeData, CD_MEDGE);
	cddm->mface = CustomData_get_layer(&dm->faceData, CD_MFACE);
	cddm->mloop = CustomData_get_layer(&dm->loopData, CD_MLOOP);
	cddm->mpoly = CustomData_get_layer(&dm->polyData, CD_MPOLY);

	return dm;
}
DerivedMesh *CDDM_from_template(
        DerivedMesh *source,
        int numVerts, int numEdges, int numTessFaces,
        int numLoops, int numPolys)
{
	return CDDM_from_template_ex(
	        source, numVerts, numEdges, numTessFaces,
	        numLoops, numPolys,
	        CD_MASK_DERIVEDMESH);
}

void CDDM_apply_vert_coords(DerivedMesh *dm, float (*vertCoords)[3])
{
	CDDerivedMesh *cddm = (CDDerivedMesh *)dm;
	MVert *vert;
	int i;

	/* this will just return the pointer if it wasn't a referenced layer */
	vert = CustomData_duplicate_referenced_layer(&dm->vertData, CD_MVERT, dm->numVertData);
	cddm->mvert = vert;

	for (i = 0; i < dm->numVertData; ++i, ++vert)
		copy_v3_v3(vert->co, vertCoords[i]);

	cddm->dm.dirty |= DM_DIRTY_NORMALS;
}

void CDDM_apply_vert_normals(DerivedMesh *dm, short (*vertNormals)[3])
{
	CDDerivedMesh *cddm = (CDDerivedMesh *)dm;
	MVert *vert;
	int i;

	/* this will just return the pointer if it wasn't a referenced layer */
	vert = CustomData_duplicate_referenced_layer(&dm->vertData, CD_MVERT, dm->numVertData);
	cddm->mvert = vert;

	for (i = 0; i < dm->numVertData; ++i, ++vert)
		copy_v3_v3_short(vert->no, vertNormals[i]);

	cddm->dm.dirty &= ~DM_DIRTY_NORMALS;
}

void CDDM_calc_normals_mapping_ex(DerivedMesh *dm, const bool only_face_normals)
{
	CDDerivedMesh *cddm = (CDDerivedMesh *)dm;
	float (*face_nors)[3] = NULL;

	if (dm->numVertData == 0) {
		cddm->dm.dirty &= ~DM_DIRTY_NORMALS;
		return;
	}

	/* now we skip calculating vertex normals for referenced layer,
	 * no need to duplicate verts.
	 * WATCH THIS, bmesh only change!,
	 * need to take care of the side effects here - campbell */
#if 0
	/* we don't want to overwrite any referenced layers */
	cddm->mvert = CustomData_duplicate_referenced_layer(&dm->vertData, CD_MVERT, dm->numVertData);
#endif

#if 0
	if (dm->numTessFaceData == 0) {
		/* No tessellation on this mesh yet, need to calculate one.
		 *
		 * Important not to update face normals from polys since it
		 * interferes with assigning the new normal layer in the following code.
		 */
		CDDM_recalc_tessellation_ex(dm, false);
	}
	else {
		/* A tessellation already exists, it should always have a CD_ORIGINDEX */
		BLI_assert(CustomData_has_layer(&dm->faceData, CD_ORIGINDEX));
		CustomData_free_layers(&dm->faceData, CD_NORMAL, dm->numTessFaceData);
	}
#endif

	face_nors = MEM_mallocN(sizeof(*face_nors) * dm->numPolyData, "face_nors");

	/* calculate face normals */
	BKE_mesh_calc_normals_poly(
	        cddm->mvert, NULL, dm->numVertData, CDDM_get_loops(dm), CDDM_get_polys(dm),
	        dm->numLoopData, dm->numPolyData, face_nors,
	        only_face_normals);

	CustomData_add_layer(&dm->polyData, CD_NORMAL, CD_ASSIGN, face_nors, dm->numPolyData);

	cddm->dm.dirty &= ~DM_DIRTY_NORMALS;
}

void CDDM_calc_normals_mapping(DerivedMesh *dm)
{
	/* use this to skip calculating normals on original vert's, this may need to be changed */
	const bool only_face_normals = CustomData_is_referenced_layer(&dm->vertData, CD_MVERT);

	CDDM_calc_normals_mapping_ex(dm, only_face_normals);
}

#if 0
/* bmesh note: this matches what we have in trunk */
void CDDM_calc_normals(DerivedMesh *dm)
{
	CDDerivedMesh *cddm = (CDDerivedMesh *)dm;
	float (*poly_nors)[3];

	if (dm->numVertData == 0) return;

	/* we don't want to overwrite any referenced layers */
	cddm->mvert = CustomData_duplicate_referenced_layer(&dm->vertData, CD_MVERT, dm->numVertData);

	/* fill in if it exists */
	poly_nors = CustomData_get_layer(&dm->polyData, CD_NORMAL);
	if (!poly_nors) {
		poly_nors = CustomData_add_layer(&dm->polyData, CD_NORMAL, CD_CALLOC, NULL, dm->numPolyData);
	}

	BKE_mesh_calc_normals_poly(cddm->mvert, dm->numVertData, CDDM_get_loops(dm), CDDM_get_polys(dm),
	                               dm->numLoopData, dm->numPolyData, poly_nors, false);

	cddm->dm.dirty &= ~DM_DIRTY_NORMALS;
}
#else

/* poly normal layer is now only for final display */
void CDDM_calc_normals(DerivedMesh *dm)
{
	CDDerivedMesh *cddm = (CDDerivedMesh *)dm;

	/* we don't want to overwrite any referenced layers */
	cddm->mvert = CustomData_duplicate_referenced_layer(&dm->vertData, CD_MVERT, dm->numVertData);

	BKE_mesh_calc_normals_poly(cddm->mvert, NULL, dm->numVertData, CDDM_get_loops(dm), CDDM_get_polys(dm),
	                           dm->numLoopData, dm->numPolyData, NULL, false);

	cddm->dm.dirty &= ~DM_DIRTY_NORMALS;
}

#endif

void CDDM_calc_loop_normals(DerivedMesh *dm, const bool use_split_normals, const float split_angle)
{
	CDDM_calc_loop_normals_spacearr(dm, use_split_normals, split_angle, NULL);
}

/* #define DEBUG_CLNORS */

void CDDM_calc_loop_normals_spacearr(
        DerivedMesh *dm, const bool use_split_normals, const float split_angle, MLoopNorSpaceArray *r_lnors_spacearr)
{
	MVert *mverts = dm->getVertArray(dm);
	MEdge *medges = dm->getEdgeArray(dm);
	MLoop *mloops = dm->getLoopArray(dm);
	MPoly *mpolys = dm->getPolyArray(dm);

	CustomData *ldata, *pdata;

	float (*lnors)[3];
	short (*clnor_data)[2];
	float (*pnors)[3];

	const int numVerts = dm->getNumVerts(dm);
	const int numEdges = dm->getNumEdges(dm);
	const int numLoops = dm->getNumLoops(dm);
	const int numPolys = dm->getNumPolys(dm);

	ldata = dm->getLoopDataLayout(dm);
	if (CustomData_has_layer(ldata, CD_NORMAL)) {
		lnors = CustomData_get_layer(ldata, CD_NORMAL);
	}
	else {
		lnors = CustomData_add_layer(ldata, CD_NORMAL, CD_CALLOC, NULL, numLoops);
	}

	/* Compute poly (always needed) and vert normals. */
	/* Note we can't use DM_ensure_normals, since it won't keep computed poly nors... */
	pdata = dm->getPolyDataLayout(dm);
	pnors = CustomData_get_layer(pdata, CD_NORMAL);
	if (!pnors) {
		pnors = CustomData_add_layer(pdata, CD_NORMAL, CD_CALLOC, NULL, numPolys);
	}
	BKE_mesh_calc_normals_poly(mverts, NULL, numVerts, mloops, mpolys, numLoops, numPolys, pnors,
	                           (dm->dirty & DM_DIRTY_NORMALS) ? false : true);

	dm->dirty &= ~DM_DIRTY_NORMALS;

	clnor_data = CustomData_get_layer(ldata, CD_CUSTOMLOOPNORMAL);

	BKE_mesh_normals_loop_split(mverts, numVerts, medges, numEdges, mloops, lnors, numLoops,
	                            mpolys, (const float (*)[3])pnors, numPolys,
	                            use_split_normals, split_angle,
	                            r_lnors_spacearr, clnor_data, NULL);
#ifdef DEBUG_CLNORS
	if (r_lnors_spacearr) {
		int i;
		for (i = 0; i < numLoops; i++) {
			if (r_lnors_spacearr->lspacearr[i]->ref_alpha != 0.0f) {
				LinkNode *loops = r_lnors_spacearr->lspacearr[i]->loops;
				printf("Loop %d uses lnor space %p:\n", i, r_lnors_spacearr->lspacearr[i]);
				print_v3("\tfinal lnor", lnors[i]);
				print_v3("\tauto lnor", r_lnors_spacearr->lspacearr[i]->vec_lnor);
				print_v3("\tref_vec", r_lnors_spacearr->lspacearr[i]->vec_ref);
				printf("\talpha: %f\n\tbeta: %f\n\tloops: %p\n", r_lnors_spacearr->lspacearr[i]->ref_alpha,
				       r_lnors_spacearr->lspacearr[i]->ref_beta, r_lnors_spacearr->lspacearr[i]->loops);
				printf("\t\t(shared with loops");
				while (loops) {
					printf(" %d", GET_INT_FROM_POINTER(loops->link));
					loops = loops->next;
				}
				printf(")\n");
			}
			else {
				printf("Loop %d has no lnor space\n", i);
			}
		}
	}
#endif
}


void CDDM_calc_normals_tessface(DerivedMesh *dm)
{
	CDDerivedMesh *cddm = (CDDerivedMesh *)dm;
	float (*face_nors)[3];

	if (dm->numVertData == 0) return;

	/* we don't want to overwrite any referenced layers */
	cddm->mvert = CustomData_duplicate_referenced_layer(&dm->vertData, CD_MVERT, dm->numVertData);

	/* fill in if it exists */
	face_nors = CustomData_get_layer(&dm->faceData, CD_NORMAL);
	if (!face_nors) {
		face_nors = CustomData_add_layer(&dm->faceData, CD_NORMAL, CD_CALLOC, NULL, dm->numTessFaceData);
	}

	BKE_mesh_calc_normals_tessface(cddm->mvert, dm->numVertData,
	                               cddm->mface, dm->numTessFaceData, face_nors);

	cddm->dm.dirty &= ~DM_DIRTY_NORMALS;
}

#if 1

/**
 * Poly compare with vtargetmap
 * Function used by #CDDM_merge_verts.
 * The function compares poly_source after applying vtargetmap, with poly_target.
 * The two polys are identical if they share the same vertices in the same order, or in reverse order,
 * but starting position loopstart may be different.
 * The function is called with direct_reverse=1 for same order (i.e. same normal),
 * and may be called again with direct_reverse=-1 for reverse order.
 * \return 1 if polys are identical,  0 if polys are different.
 */
static int cddm_poly_compare(
        MLoop *mloop_array,
        MPoly *mpoly_source, MPoly *mpoly_target,
        const int *vtargetmap, const int direct_reverse)
{
	int vert_source, first_vert_source, vert_target;
	int i_loop_source;
	int i_loop_target, i_loop_target_start, i_loop_target_offset, i_loop_target_adjusted;
	bool compare_completed = false;
	bool same_loops = false;

	MLoop *mloop_source, *mloop_target;

	BLI_assert(direct_reverse == 1 || direct_reverse == -1);

	i_loop_source = 0;
	mloop_source = mloop_array + mpoly_source->loopstart;
	vert_source = mloop_source->v;

	if (vtargetmap[vert_source] != -1) {
		vert_source = vtargetmap[vert_source];
	}
	else {
		/* All source loop vertices should be mapped */
		BLI_assert(false);
	}

	/* Find same vertex within mpoly_target's loops */
	mloop_target = mloop_array + mpoly_target->loopstart;
	for (i_loop_target = 0; i_loop_target < mpoly_target->totloop; i_loop_target++, mloop_target++) {
		if (mloop_target->v == vert_source) {
			break;
		}
	}

	/* If same vertex not found, then polys cannot be equal */
	if (i_loop_target >= mpoly_target->totloop) {
		return false;
	}

	/* Now mloop_source and m_loop_target have one identical vertex */
	/* mloop_source is at position 0, while m_loop_target has advanced to find identical vertex */
	/* Go around the loop and check that all vertices match in same order */
	/* Skipping source loops when consecutive source vertices are mapped to same target vertex */

	i_loop_target_start = i_loop_target;
	i_loop_target_offset = 0;
	first_vert_source = vert_source;

	compare_completed = false;
	same_loops = false;

	while (!compare_completed) {

		vert_target = mloop_target->v;

		/* First advance i_loop_source, until it points to different vertex, after mapping applied */
		do {
			i_loop_source++;

			if (i_loop_source == mpoly_source->totloop) {
				/* End of loops for source, must match end of loop for target.  */
				if (i_loop_target_offset == mpoly_target->totloop - 1) {
					compare_completed = true;
					same_loops = true;
					break;  /* Polys are identical */
				}
				else {
					compare_completed = true;
					same_loops = false;
					break;  /* Polys are different */
				}
			}

			mloop_source++;
			vert_source = mloop_source->v;

			if (vtargetmap[vert_source] != -1) {
				vert_source = vtargetmap[vert_source];
			}
			else {
				/* All source loop vertices should be mapped */
				BLI_assert(false);
			}

		} while (vert_source == vert_target);

		if (compare_completed) {
			break;
		}

		/* Now advance i_loop_target as well */
		i_loop_target_offset++;

		if (i_loop_target_offset == mpoly_target->totloop) {
			/* End of loops for target only, that means no match */
			/* except if all remaining source vertices are mapped to first target */
			for (; i_loop_source < mpoly_source->totloop; i_loop_source++, mloop_source++) {
				vert_source = vtargetmap[mloop_source->v];
				if (vert_source != first_vert_source) {
					compare_completed = true;
					same_loops = false;
					break;
				}
			}
			if (!compare_completed) {
				same_loops = true;
			}
			break;
		}

		/* Adjust i_loop_target for cycling around and for direct/reverse order defined by delta = +1 or -1 */
		i_loop_target_adjusted = (i_loop_target_start + direct_reverse * i_loop_target_offset) % mpoly_target->totloop;
		if (i_loop_target_adjusted < 0) {
			i_loop_target_adjusted += mpoly_target->totloop;
		}
		mloop_target = mloop_array + mpoly_target->loopstart + i_loop_target_adjusted;
		vert_target = mloop_target->v;

		if (vert_target != vert_source) {
			same_loops = false;  /* Polys are different */
			break;
		}
	}
	return same_loops;
}

/* Utility stuff for using GHash with polys */

typedef struct PolyKey {
	int poly_index;   /* index of the MPoly within the derived mesh */
	int totloops;     /* number of loops in the poly */
	unsigned int hash_sum;  /* Sum of all vertices indices */
	unsigned int hash_xor;  /* Xor of all vertices indices */
} PolyKey;


static unsigned int poly_gset_hash_fn(const void *key)
{
	const PolyKey *pk = key;
	return pk->hash_sum;
}

static bool poly_gset_compare_fn(const void *k1, const void *k2)
{
	const PolyKey *pk1 = k1;
	const PolyKey *pk2 = k2;
	if ((pk1->hash_sum == pk2->hash_sum) &&
	    (pk1->hash_xor == pk2->hash_xor) &&
	    (pk1->totloops == pk2->totloops))
	{
		/* Equality - note that this does not mean equality of polys */
		return false;
	}
	else {
		return true;
	}
}

/**
 * Merge Verts
 *
 * This frees dm, and returns a new one.
 *
 * \param vtargetmap  The table that maps vertices to target vertices.  a value of -1
 * indicates a vertex is a target, and is to be kept.
 * This array is aligned with 'dm->numVertData'
 * \warning \a vtergatmap must **not** contain any chained mapping (v1 -> v2 -> v3 etc.), this is not supported
 * and will likely generate corrupted geometry.
 *
 * \param tot_vtargetmap  The number of non '-1' values in vtargetmap. (not the size)
 *
 * \param merge_mode enum with two modes.
 * - #CDDM_MERGE_VERTS_DUMP_IF_MAPPED
 * When called by the Mirror Modifier,
 * In this mode it skips any faces that have all vertices merged (to avoid creating pairs
 * of faces sharing the same set of vertices)
 * - #CDDM_MERGE_VERTS_DUMP_IF_EQUAL
 * When called by the Array Modifier,
 * In this mode, faces where all vertices are merged are double-checked,
 * to see whether all target vertices actually make up a poly already.
 * Indeed it could be that all of a poly's vertices are merged,
 * but merged to vertices that do not make up a single poly,
 * in which case the original poly should not be dumped.
 * Actually this later behavior could apply to the Mirror Modifier as well, but the additional checks are
 * costly and not necessary in the case of mirror, because each vertex is only merged to its own mirror.
 *
 * \note #CDDM_recalc_tessellation has to run on the returned DM if you want to access tessfaces.
 */
DerivedMesh *CDDM_merge_verts(DerivedMesh *dm, const int *vtargetmap, const int tot_vtargetmap, const int merge_mode)
{
// #define USE_LOOPS
	CDDerivedMesh *cddm = (CDDerivedMesh *)dm;
	CDDerivedMesh *cddm2 = NULL;

	const int totvert = dm->numVertData;
	const int totedge = dm->numEdgeData;
	const int totloop = dm->numLoopData;
	const int totpoly = dm->numPolyData;

	const int totvert_final = totvert - tot_vtargetmap;

	MVert *mv, *mvert = MEM_mallocN(sizeof(*mvert) * totvert_final, __func__);
	int *oldv         = MEM_mallocN(sizeof(*oldv)  * totvert_final, __func__);
	int *newv         = MEM_mallocN(sizeof(*newv)  * totvert, __func__);
	STACK_DECLARE(mvert);
	STACK_DECLARE(oldv);

	MEdge *med, *medge = MEM_mallocN(sizeof(*medge) * totedge, __func__);
	int *olde          = MEM_mallocN(sizeof(*olde)  * totedge, __func__);
	int *newe          = MEM_mallocN(sizeof(*newe)  * totedge, __func__);
	STACK_DECLARE(medge);
	STACK_DECLARE(olde);

	MLoop *ml, *mloop = MEM_mallocN(sizeof(*mloop) * totloop, __func__);
	int *oldl         = MEM_mallocN(sizeof(*oldl)  * totloop, __func__);
#ifdef USE_LOOPS
	int newl          = MEM_mallocN(sizeof(*newl)  * totloop, __func__);
#endif
	STACK_DECLARE(mloop);
	STACK_DECLARE(oldl);

	MPoly *mp, *mpoly = MEM_mallocN(sizeof(*medge) * totpoly, __func__);
	int *oldp         = MEM_mallocN(sizeof(*oldp)  * totpoly, __func__);
	STACK_DECLARE(mpoly);
	STACK_DECLARE(oldp);

	EdgeHash *ehash = BLI_edgehash_new_ex(__func__, totedge);

	int i, j, c;

	PolyKey *poly_keys;
	GSet *poly_gset = NULL;

	STACK_INIT(oldv, totvert_final);
	STACK_INIT(olde, totedge);
	STACK_INIT(oldl, totloop);
	STACK_INIT(oldp, totpoly);

	STACK_INIT(mvert, totvert_final);
	STACK_INIT(medge, totedge);
	STACK_INIT(mloop, totloop);
	STACK_INIT(mpoly, totpoly);

	/* fill newl with destination vertex indices */
	mv = cddm->mvert;
	c = 0;
	for (i = 0; i < totvert; i++, mv++) {
		if (vtargetmap[i] == -1) {
			STACK_PUSH(oldv, i);
			STACK_PUSH(mvert, *mv);
			newv[i] = c++;
		}
		else {
			/* dummy value */
			newv[i] = 0;
		}
	}
	
	/* now link target vertices to destination indices */
	for (i = 0; i < totvert; i++) {
		if (vtargetmap[i] != -1) {
			newv[i] = newv[vtargetmap[i]];
		}
	}

	/* Don't remap vertices in cddm->mloop, because we need to know the original
	 * indices in order to skip faces with all vertices merged.
	 * The "update loop indices..." section further down remaps vertices in mloop.
	 */

	/* now go through and fix edges and faces */
	med = cddm->medge;
	c = 0;
	for (i = 0; i < totedge; i++, med++) {
		const unsigned int v1 = (vtargetmap[med->v1] != -1) ? vtargetmap[med->v1] : med->v1;
		const unsigned int v2 = (vtargetmap[med->v2] != -1) ? vtargetmap[med->v2] : med->v2;
		if (LIKELY(v1 != v2)) {
			void **val_p;

			if (BLI_edgehash_ensure_p(ehash, v1, v2, &val_p)) {
				newe[i] = GET_INT_FROM_POINTER(*val_p);
			}
			else {
				STACK_PUSH(olde, i);
				STACK_PUSH(medge, *med);
				newe[i] = c;
				*val_p = SET_INT_IN_POINTER(c);
				c++;
			}
		}
		else {
			newe[i] = -1;
		}
	}
	
	if (merge_mode == CDDM_MERGE_VERTS_DUMP_IF_EQUAL) {
		/* In this mode, we need to determine,  whenever a poly' vertices are all mapped */
		/* if the targets already make up a poly, in which case the new poly is dropped */
		/* This poly equality check is rather complex.   We use a BLI_ghash to speed it up with a first level check */
		PolyKey *mpgh;
		poly_keys = MEM_mallocN(sizeof(PolyKey) * totpoly, __func__);
		poly_gset = BLI_gset_new_ex(poly_gset_hash_fn, poly_gset_compare_fn, __func__, totpoly);
		/* Duplicates allowed because our compare function is not pure equality */
		BLI_gset_flag_set(poly_gset, GHASH_FLAG_ALLOW_DUPES);

		mp = cddm->mpoly;
		mpgh = poly_keys;
		for (i = 0; i < totpoly; i++, mp++, mpgh++) {
			mpgh->poly_index = i;
			mpgh->totloops = mp->totloop;
			ml = cddm->mloop + mp->loopstart;
			mpgh->hash_sum = mpgh->hash_xor = 0;
			for (j = 0; j < mp->totloop; j++, ml++) {
				mpgh->hash_sum += ml->v;
				mpgh->hash_xor ^= ml->v;
			}
			BLI_gset_insert(poly_gset, mpgh);
		}

		if (cddm->pmap) {
			MEM_freeN(cddm->pmap);
			MEM_freeN(cddm->pmap_mem);
		}
		/* Can we optimise by reusing an old pmap ?  How do we know an old pmap is stale ?  */
		/* When called by MOD_array.c, the cddm has just been created, so it has no valid pmap.   */
		BKE_mesh_vert_poly_map_create(&cddm->pmap, &cddm->pmap_mem,
		                              cddm->mpoly, cddm->mloop,
		                              totvert, totpoly, totloop);
	}  /* done preparing for fast poly compare */


	mp = cddm->mpoly;
	for (i = 0; i < totpoly; i++, mp++) {
		MPoly *mp_new;
		
		ml = cddm->mloop + mp->loopstart;

		/* check faces with all vertices merged */
		{
			bool all_vertices_merged = true;

			for (j = 0; j < mp->totloop; j++, ml++) {
				if (vtargetmap[ml->v] == -1) {
					all_vertices_merged = false;
					break;
				}
			}

			if (UNLIKELY(all_vertices_merged)) {
				if (merge_mode == CDDM_MERGE_VERTS_DUMP_IF_MAPPED) {
					/* In this mode, all vertices merged is enough to dump face */
					continue;
				}
				else if (merge_mode == CDDM_MERGE_VERTS_DUMP_IF_EQUAL) {
					/* Additional condition for face dump:  target vertices must make up an identical face */
					/* The test has 2 steps:  (1) first step is fast ghash lookup, but not failproof       */
					/*                        (2) second step is thorough but more costly poly compare     */
					int i_poly, v_target, v_prev;
					bool found = false;
					PolyKey pkey;

					/* Use poly_gset for fast (although not 100% certain) identification of same poly */
					/* First, make up a poly_summary structure */
					ml = cddm->mloop + mp->loopstart;
					pkey.hash_sum = pkey.hash_xor = 0;
					pkey.totloops = 0;
					v_prev = vtargetmap[(ml + mp->totloop -1)->v];  /* since it loops around, the prev of first is the last */
					for (j = 0; j < mp->totloop; j++, ml++) {
						v_target = vtargetmap[ml->v];   /* Cannot be -1, they are all mapped */
						if (v_target == v_prev) {
							/* consecutive vertices in loop map to the same target:  discard */
							/* but what about last to first ? */
							continue;
						}
						pkey.hash_sum += v_target;
						pkey.hash_xor ^= v_target;
						pkey.totloops++;
						v_prev = v_target;
					}
					if (BLI_gset_haskey(poly_gset, &pkey)) {

						/* There might be a poly that matches this one.
						 * We could just leave it there and say there is, and do a "continue".
						 * ... but we are checking whether there is an exact poly match.
						 * It's not so costly in terms of CPU since it's very rare, just a lot of complex code.
						 */

						/* Consider current loop again */
						ml = cddm->mloop + mp->loopstart;
						/* Consider the target of the loop's first vert */
						v_target = vtargetmap[ml->v];
						/* Now see if v_target belongs to a poly that shares all vertices with source poly,
						 * in same order, or reverse order */

						for (i_poly = 0; i_poly < cddm->pmap[v_target].count; i_poly++) {
							MPoly *target_poly = cddm->mpoly + *(cddm->pmap[v_target].indices + i_poly);

							if (cddm_poly_compare(cddm->mloop, mp, target_poly, vtargetmap, +1) ||
							    cddm_poly_compare(cddm->mloop, mp, target_poly, vtargetmap, -1))
							{
								found = true;
								break;
							}
						}
						if (found) {
							/* Current poly's vertices are mapped to a poly that is strictly identical */
							/* Current poly is dumped */
							continue;
						}
					}
				}
			}
		}


		/* Here either the poly's vertices were not all merged
		 * or they were all merged, but targets do not make up an identical poly,
		 * the poly is retained.
		 */
		ml = cddm->mloop + mp->loopstart;

		c = 0;
		for (j = 0; j < mp->totloop; j++, ml++) {
			unsigned int v1, v2;

			med = cddm->medge + ml->e;
			v1 = (vtargetmap[med->v1] != -1) ? vtargetmap[med->v1] : med->v1;
			v2 = (vtargetmap[med->v2] != -1) ? vtargetmap[med->v2] : med->v2;
			if (LIKELY(v1 != v2)) {
#ifdef USE_LOOPS
				newl[j + mp->loopstart] = STACK_SIZE(mloop);
#endif
				STACK_PUSH(oldl, j + mp->loopstart);
				STACK_PUSH(mloop, *ml);
				c++;
			}
		}

		if (UNLIKELY(c == 0)) {
			continue;
		}
		else if (UNLIKELY(c < 3)) {
			STACK_DISCARD(oldl, c);
			STACK_DISCARD(mloop, c);
			continue;
		}


		mp_new = STACK_PUSH_RET_PTR(mpoly);
		*mp_new = *mp;
		mp_new->totloop = c;
		BLI_assert(mp_new->totloop >= 3);
		mp_new->loopstart = STACK_SIZE(mloop) - c;
		
		STACK_PUSH(oldp, i);
	}  /* end of the loop that tests polys   */


	if (poly_gset) {
		// printf("hash quality %.6f\n", BLI_gset_calc_quality(poly_gset));

		BLI_gset_free(poly_gset, NULL);
		MEM_freeN(poly_keys);
	}
	
	/*create new cddm*/
	cddm2 = (CDDerivedMesh *)CDDM_from_template(
	        (DerivedMesh *)cddm, STACK_SIZE(mvert), STACK_SIZE(medge), 0, STACK_SIZE(mloop), STACK_SIZE(mpoly));
	
	/*update edge indices and copy customdata*/
	med = medge;
	for (i = 0; i < cddm2->dm.numEdgeData; i++, med++) {
		if (newv[med->v1] != -1)
			med->v1 = newv[med->v1];
		if (newv[med->v2] != -1)
			med->v2 = newv[med->v2];

		/* Can happen in case vtargetmap contains some double chains, we do not support that. */
		BLI_assert(med->v1 != med->v2);

		CustomData_copy_data(&dm->edgeData, &cddm2->dm.edgeData, olde[i], i, 1);
	}
	
	/*update loop indices and copy customdata*/
	ml = mloop;
	for (i = 0; i < cddm2->dm.numLoopData; i++, ml++) {
		if (newe[ml->e] != -1)
			ml->e = newe[ml->e];
		if (newv[ml->v] != -1)
			ml->v = newv[ml->v];
			
		CustomData_copy_data(&dm->loopData, &cddm2->dm.loopData, oldl[i], i, 1);
	}
	
	/*copy vertex customdata*/
	mv = mvert;
	for (i = 0; i < cddm2->dm.numVertData; i++, mv++) {
		CustomData_copy_data(&dm->vertData, &cddm2->dm.vertData, oldv[i], i, 1);
	}
	
	/*copy poly customdata*/
	mp = mpoly;
	for (i = 0; i < cddm2->dm.numPolyData; i++, mp++) {
		CustomData_copy_data(&dm->polyData, &cddm2->dm.polyData, oldp[i], i, 1);
	}
	
	/*copy over data.  CustomData_add_layer can do this, need to look it up.*/
	memcpy(cddm2->mvert, mvert, sizeof(MVert) * STACK_SIZE(mvert));
	memcpy(cddm2->medge, medge, sizeof(MEdge) * STACK_SIZE(medge));
	memcpy(cddm2->mloop, mloop, sizeof(MLoop) * STACK_SIZE(mloop));
	memcpy(cddm2->mpoly, mpoly, sizeof(MPoly) * STACK_SIZE(mpoly));

	MEM_freeN(mvert);
	MEM_freeN(medge);
	MEM_freeN(mloop);
	MEM_freeN(mpoly);

	MEM_freeN(newv);
	MEM_freeN(newe);
#ifdef USE_LOOPS
	MEM_freeN(newl);
#endif

	MEM_freeN(oldv);
	MEM_freeN(olde);
	MEM_freeN(oldl);
	MEM_freeN(oldp);

	BLI_edgehash_free(ehash, NULL);

	/*free old derivedmesh*/
	dm->needsFree = 1;
	dm->release(dm);
	
	return (DerivedMesh *)cddm2;
}
#endif

void CDDM_calc_edges_tessface(DerivedMesh *dm)
{
	CDDerivedMesh *cddm = (CDDerivedMesh *)dm;
	CustomData edgeData;
	EdgeSetIterator *ehi;
	MFace *mf = cddm->mface;
	MEdge *med;
	EdgeSet *eh;
	int i, *index, numEdges, numFaces = dm->numTessFaceData;

	eh = BLI_edgeset_new_ex(__func__, BLI_EDGEHASH_SIZE_GUESS_FROM_POLYS(numFaces));

	for (i = 0; i < numFaces; i++, mf++) {
		BLI_edgeset_add(eh, mf->v1, mf->v2);
		BLI_edgeset_add(eh, mf->v2, mf->v3);
		
		if (mf->v4) {
			BLI_edgeset_add(eh, mf->v3, mf->v4);
			BLI_edgeset_add(eh, mf->v4, mf->v1);
		}
		else {
			BLI_edgeset_add(eh, mf->v3, mf->v1);
		}
	}

	numEdges = BLI_edgeset_size(eh);

	/* write new edges into a temporary CustomData */
	CustomData_reset(&edgeData);
	CustomData_add_layer(&edgeData, CD_MEDGE, CD_CALLOC, NULL, numEdges);
	CustomData_add_layer(&edgeData, CD_ORIGINDEX, CD_CALLOC, NULL, numEdges);

	med = CustomData_get_layer(&edgeData, CD_MEDGE);
	index = CustomData_get_layer(&edgeData, CD_ORIGINDEX);

	for (ehi = BLI_edgesetIterator_new(eh), i = 0;
	     BLI_edgesetIterator_isDone(ehi) == false;
	     BLI_edgesetIterator_step(ehi), i++, med++, index++)
	{
		BLI_edgesetIterator_getKey(ehi, &med->v1, &med->v2);

		med->flag = ME_EDGEDRAW | ME_EDGERENDER;
		*index = ORIGINDEX_NONE;
	}
	BLI_edgesetIterator_free(ehi);

	/* free old CustomData and assign new one */
	CustomData_free(&dm->edgeData, dm->numEdgeData);
	dm->edgeData = edgeData;
	dm->numEdgeData = numEdges;

	cddm->medge = CustomData_get_layer(&dm->edgeData, CD_MEDGE);

	BLI_edgeset_free(eh);
}

/* warning, this uses existing edges but CDDM_calc_edges_tessface() doesn't */
void CDDM_calc_edges(DerivedMesh *dm)
{
	CDDerivedMesh *cddm = (CDDerivedMesh *)dm;
	CustomData edgeData;
	EdgeHashIterator *ehi;
	MPoly *mp = cddm->mpoly;
	MLoop *ml;
	MEdge *med, *origmed;
	EdgeHash *eh;
	unsigned int eh_reserve;
	int v1, v2;
	const int *eindex;
	int i, j, *index;
	const int numFaces = dm->numPolyData;
	const int numLoops = dm->numLoopData;
	int numEdges = dm->numEdgeData;

	eindex = DM_get_edge_data_layer(dm, CD_ORIGINDEX);
	med = cddm->medge;

	eh_reserve = max_ii(med ? numEdges : 0, BLI_EDGEHASH_SIZE_GUESS_FROM_LOOPS(numLoops));
	eh = BLI_edgehash_new_ex(__func__, eh_reserve);
	if (med) {
		for (i = 0; i < numEdges; i++, med++) {
			BLI_edgehash_insert(eh, med->v1, med->v2, SET_INT_IN_POINTER(i + 1));
		}
	}

	for (i = 0; i < numFaces; i++, mp++) {
		ml = cddm->mloop + mp->loopstart;
		for (j = 0; j < mp->totloop; j++, ml++) {
			v1 = ml->v;
			v2 = ME_POLY_LOOP_NEXT(cddm->mloop, mp, j)->v;
			BLI_edgehash_reinsert(eh, v1, v2, NULL);
		}
	}

	numEdges = BLI_edgehash_size(eh);

	/* write new edges into a temporary CustomData */
	CustomData_reset(&edgeData);
	CustomData_add_layer(&edgeData, CD_MEDGE, CD_CALLOC, NULL, numEdges);
	CustomData_add_layer(&edgeData, CD_ORIGINDEX, CD_CALLOC, NULL, numEdges);

	origmed = cddm->medge;
	med = CustomData_get_layer(&edgeData, CD_MEDGE);
	index = CustomData_get_layer(&edgeData, CD_ORIGINDEX);

	for (ehi = BLI_edgehashIterator_new(eh), i = 0;
	     BLI_edgehashIterator_isDone(ehi) == false;
	     BLI_edgehashIterator_step(ehi), ++i, ++med, ++index)
	{
		BLI_edgehashIterator_getKey(ehi, &med->v1, &med->v2);
		j = GET_INT_FROM_POINTER(BLI_edgehashIterator_getValue(ehi));

		if (j == 0) {
			med->flag = ME_EDGEDRAW | ME_EDGERENDER;
			*index = ORIGINDEX_NONE;
		}
		else {
			med->flag = ME_EDGEDRAW | ME_EDGERENDER | origmed[j - 1].flag;
			*index = eindex[j - 1];
		}

		BLI_edgehashIterator_setValue(ehi, SET_INT_IN_POINTER(i));
	}
	BLI_edgehashIterator_free(ehi);

	/* free old CustomData and assign new one */
	CustomData_free(&dm->edgeData, dm->numEdgeData);
	dm->edgeData = edgeData;
	dm->numEdgeData = numEdges;

	cddm->medge = CustomData_get_layer(&dm->edgeData, CD_MEDGE);

	mp = cddm->mpoly;
	for (i = 0; i < numFaces; i++, mp++) {
		ml = cddm->mloop + mp->loopstart;
		for (j = 0; j < mp->totloop; j++, ml++) {
			v1 = ml->v;
			v2 = ME_POLY_LOOP_NEXT(cddm->mloop, mp, j)->v;
			ml->e = GET_INT_FROM_POINTER(BLI_edgehash_lookup(eh, v1, v2));
		}
	}

	BLI_edgehash_free(eh, NULL);
}

void CDDM_lower_num_verts(DerivedMesh *dm, int numVerts)
{
	BLI_assert(numVerts >= 0);
	if (numVerts < dm->numVertData)
		CustomData_free_elem(&dm->vertData, numVerts, dm->numVertData - numVerts);

	dm->numVertData = numVerts;
}

void CDDM_lower_num_edges(DerivedMesh *dm, int numEdges)
{
	BLI_assert(numEdges >= 0);
	if (numEdges < dm->numEdgeData)
		CustomData_free_elem(&dm->edgeData, numEdges, dm->numEdgeData - numEdges);

	dm->numEdgeData = numEdges;
}

void CDDM_lower_num_tessfaces(DerivedMesh *dm, int numTessFaces)
{
	BLI_assert(numTessFaces >= 0);
	if (numTessFaces < dm->numTessFaceData)
		CustomData_free_elem(&dm->faceData, numTessFaces, dm->numTessFaceData - numTessFaces);

	dm->numTessFaceData = numTessFaces;
}

void CDDM_lower_num_loops(DerivedMesh *dm, int numLoops)
{
	BLI_assert(numLoops >= 0);
	if (numLoops < dm->numLoopData)
		CustomData_free_elem(&dm->loopData, numLoops, dm->numLoopData - numLoops);

	dm->numLoopData = numLoops;
}

void CDDM_lower_num_polys(DerivedMesh *dm, int numPolys)
{
	BLI_assert(numPolys >= 0);
	if (numPolys < dm->numPolyData)
		CustomData_free_elem(&dm->polyData, numPolys, dm->numPolyData - numPolys);

	dm->numPolyData = numPolys;
}

/* mesh element access functions */

MVert *CDDM_get_vert(DerivedMesh *dm, int index)
{
	return &((CDDerivedMesh *)dm)->mvert[index];
}

MEdge *CDDM_get_edge(DerivedMesh *dm, int index)
{
	return &((CDDerivedMesh *)dm)->medge[index];
}

MFace *CDDM_get_tessface(DerivedMesh *dm, int index)
{
	return &((CDDerivedMesh *)dm)->mface[index];
}

MLoop *CDDM_get_loop(DerivedMesh *dm, int index)
{
	return &((CDDerivedMesh *)dm)->mloop[index];
}

MPoly *CDDM_get_poly(DerivedMesh *dm, int index)
{
	return &((CDDerivedMesh *)dm)->mpoly[index];
}

/* array access functions */

MVert *CDDM_get_verts(DerivedMesh *dm)
{
	return ((CDDerivedMesh *)dm)->mvert;
}

MEdge *CDDM_get_edges(DerivedMesh *dm)
{
	return ((CDDerivedMesh *)dm)->medge;
}

MFace *CDDM_get_tessfaces(DerivedMesh *dm)
{
	return ((CDDerivedMesh *)dm)->mface;
}

MLoop *CDDM_get_loops(DerivedMesh *dm)
{
	return ((CDDerivedMesh *)dm)->mloop;
}

MPoly *CDDM_get_polys(DerivedMesh *dm)
{
	return ((CDDerivedMesh *)dm)->mpoly;
}

void CDDM_tessfaces_to_faces(DerivedMesh *dm)
{
	/* converts mfaces to mpolys/mloops */
	CDDerivedMesh *cddm = (CDDerivedMesh *)dm;

	BKE_mesh_convert_mfaces_to_mpolys_ex(
	        NULL, &cddm->dm.faceData, &cddm->dm.loopData, &cddm->dm.polyData,
	        cddm->dm.numEdgeData, cddm->dm.numTessFaceData,
	        cddm->dm.numLoopData, cddm->dm.numPolyData,
	        cddm->medge, cddm->mface,
	        &cddm->dm.numLoopData, &cddm->dm.numPolyData,
	        &cddm->mloop, &cddm->mpoly);
}

void CDDM_set_mvert(DerivedMesh *dm, MVert *mvert)
{
	CDDerivedMesh *cddm = (CDDerivedMesh *)dm;
	
	if (!CustomData_has_layer(&dm->vertData, CD_MVERT))
		CustomData_add_layer(&dm->vertData, CD_MVERT, CD_ASSIGN, mvert, dm->numVertData);

	cddm->mvert = mvert;
}

void CDDM_set_medge(DerivedMesh *dm, MEdge *medge)
{
	CDDerivedMesh *cddm = (CDDerivedMesh *)dm;

	if (!CustomData_has_layer(&dm->edgeData, CD_MEDGE))
		CustomData_add_layer(&dm->edgeData, CD_MEDGE, CD_ASSIGN, medge, dm->numEdgeData);

	cddm->medge = medge;
}

void CDDM_set_mface(DerivedMesh *dm, MFace *mface)
{
	CDDerivedMesh *cddm = (CDDerivedMesh *)dm;

	if (!CustomData_has_layer(&dm->faceData, CD_MFACE))
		CustomData_add_layer(&dm->faceData, CD_MFACE, CD_ASSIGN, mface, dm->numTessFaceData);

	cddm->mface = mface;
}

void CDDM_set_mloop(DerivedMesh *dm, MLoop *mloop)
{
	CDDerivedMesh *cddm = (CDDerivedMesh *)dm;

	if (!CustomData_has_layer(&dm->loopData, CD_MLOOP))
		CustomData_add_layer(&dm->loopData, CD_MLOOP, CD_ASSIGN, mloop, dm->numLoopData);

	cddm->mloop = mloop;
}

void CDDM_set_mpoly(DerivedMesh *dm, MPoly *mpoly)
{
	CDDerivedMesh *cddm = (CDDerivedMesh *)dm;

	if (!CustomData_has_layer(&dm->polyData, CD_MPOLY))
		CustomData_add_layer(&dm->polyData, CD_MPOLY, CD_ASSIGN, mpoly, dm->numPolyData);

	cddm->mpoly = mpoly;
}<|MERGE_RESOLUTION|>--- conflicted
+++ resolved
@@ -1101,11 +1101,7 @@
 						if (matconv[i].attribs.mcol[b].array) {
 							const MLoopCol *mloopcol = matconv[i].attribs.mcol[b].array;
 							for (j = 0; j < mpoly->totloop; j++)
-<<<<<<< HEAD
-								copy_v4_v4_char((char *)&varray[offset + j * max_element_size], (char *)&mloopcol[mpoly->loopstart + j].r);
-=======
 								copy_v4_v4_uchar(&varray[offset + j * max_element_size], &mloopcol[mpoly->loopstart + j].r);
->>>>>>> f6c11062
 							offset += sizeof(unsigned char) * 4;
 						}
 					}
@@ -1524,11 +1520,7 @@
 
 	for (i = 0; i < totpoly; i++, mpoly++) {
 		for (j = 0; j < mpoly->totloop; j++) {
-<<<<<<< HEAD
-			copy_v3_v3_char((char *)&varray[start], (char *)&mloopcol[mpoly->loopstart + j].r);
-=======
 			copy_v3_v3_uchar(&varray[start], &mloopcol[mpoly->loopstart + j].r);
->>>>>>> f6c11062
 			start += 3;
 		}
 	}
