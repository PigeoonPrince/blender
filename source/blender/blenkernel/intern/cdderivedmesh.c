--- conflicted
+++ resolved
@@ -1752,15 +1752,17 @@
 	MVert *allvert;
 	MEdge *alledge;
 	MFace *allface;
-	int totvert, totedge, totface;
+	MLoop *allloop;
+	MPoly *allpoly;
+	int totvert, totedge, totface, totloop, totpoly;
 
 	if (nurbs_to_mdata_customdb(ob, dispbase, &allvert, &totvert, &alledge,
-		&totedge, &allface, &totface) != 0) {
+		&totedge, &allface, &allloop, &allpoly, &totface, &totloop, &totpoly) != 0) {
 		/* Error initializing mdata. This often happens when curve is empty */
 		return CDDM_new(0, 0, 0, 0, 0);
 	}
 
-	dm = CDDM_new(totvert, totedge, totface, totface*4, totface);
+	dm = CDDM_new(totvert, totedge, totface, totloop, totpoly);
 	dm->deformedOnly = 1;
 
 	cddm = (CDDerivedMesh*)dm;
@@ -1768,10 +1770,14 @@
 	memcpy(cddm->mvert, allvert, totvert*sizeof(MVert));
 	memcpy(cddm->medge, alledge, totedge*sizeof(MEdge));
 	memcpy(cddm->mface, allface, totface*sizeof(MFace));
+	memcpy(cddm->mloop, allloop, totloop*sizeof(MLoop));
+	memcpy(cddm->mpoly, allpoly, totpoly*sizeof(MPoly));
 
 	MEM_freeN(allvert);
 	MEM_freeN(alledge);
 	MEM_freeN(allface);
+	MEM_freeN(allloop);
+	MEM_freeN(allpoly);
 
 	return dm;
 }
@@ -2230,81 +2236,27 @@
 void CDDM_calc_normals(DerivedMesh *dm)
 {
 	CDDerivedMesh *cddm = (CDDerivedMesh*)dm;
-	float (*face_nors)[3];
-<<<<<<< HEAD
-	float (*vert_nors)[3];
-	int i, j, *origIndex;
-	int numVerts = dm->numVertData;
-	int numFaces = dm->numFaceData;
-	MFace *mf;
-	MPoly *mp;
-	MVert *mv;
-	MLoop *ml;
-
-	if(numVerts == 0) return;
-
-	if (CustomData_has_layer(&dm->faceData, CD_NORMAL))
-		CustomData_free_layer(&dm->faceData, CD_NORMAL, dm->numFaceData, 0);
-
-	/*recalc tesselation to ensure we have valid origindex values
-	  for mface->mpoly lookups.*/
-	cdDM_recalcTesselation2(dm);
-=======
-
+	float (*face_nors)[3] = NULL;
+	
 	if(dm->numVertData == 0) return;
 
 	/* we don't want to overwrite any referenced layers */
 	cddm->mvert = CustomData_duplicate_referenced_layer(&dm->vertData, CD_MVERT);
->>>>>>> fa63c297
-
-	numFaces = dm->numFaceData;
-
-<<<<<<< HEAD
-	/*first go through and calculate normals for all the polys*/
-	temp_nors = MEM_callocN(sizeof(float)*3*dm->numPolyData, "temp_nors cdderivedmesh.c");
-	vert_nors = MEM_callocN(sizeof(float)*3*dm->numVertData, "vert_nors cdderivedmesh.c");
-	
-	mp = cddm->mpoly;
-	for (i=0; i<dm->numPolyData; i++, mp++) {
-		mesh_calc_poly_normal(mp, cddm->mloop+mp->loopstart, cddm->mvert, temp_nors[i]);
-
-		ml = cddm->mloop + mp->loopstart;
-		for (j=0; j<mp->totloop; j++, ml++) {
-			VECADD(vert_nors[ml->v], vert_nors[ml->v], temp_nors[i]);
-		}
-	}
-
-	face_nors = MEM_callocN(sizeof(float)*3*dm->numFaceData, "face_nors cdderivedmesh.c");
-	origIndex = CustomData_get_layer(&dm->faceData, CD_ORIGINDEX);
-
-	mf = cddm->mface;
-	for (i=0; i<dm->numFaceData; i++, mf++, origIndex++) {
-		VECCOPY(face_nors[i], temp_nors[*origIndex]);
-	}
-
-	mv = cddm->mvert;
-	for (i=0; i<dm->numVertData; i++, mv++) {
-		float *no = vert_nors[i];
-		
-		if (normalize_v3(no) == 0.0) {
-			VECCOPY(no, mv->co);
-			if (normalize_v3(no) == 0.0) {
-				no[0] = 0.0f;
-				no[1] = 0.0f;
-				no[2] = 1.0f;
-			}
-		}
-
-		normal_float_to_short_v3(mv->no, no);
-	}
-
-	MEM_freeN(temp_nors);
-	MEM_freeN(vert_nors);
-
-	/*this restores original poly origindex -> tessface origindex mapping,
-	  instead of the poly index -> tessface origindex one we generated
-	  with cdDM_recalcTesselation2*/
+	
+	/*set tesselation origindex values to map to poly indices, rather then poly
+	  poly origindex values*/
+	cdDM_recalcTesselation2(dm);
+	
+	face_nors = MEM_mallocN(sizeof(float)*3*dm->numFaceData, "face_nors");
+	
+	/* calculate face normals */
+	mesh_calc_normals(cddm->mvert, dm->numVertData, CDDM_get_loops(dm), CDDM_get_polys(dm), 
+					  dm->numLoopData, dm->numPolyData, NULL, cddm->mface, dm->numFaceData, 
+					  CustomData_get_layer(&dm->faceData, CD_ORIGINDEX), face_nors);
+	
+	/*restore tesselation origindex indices to poly origindex indices*/
 	cdDM_recalcTesselation(dm);
+
 	CustomData_add_layer(&dm->faceData, CD_NORMAL, CD_ASSIGN, 
 		face_nors, dm->numFaceData);
 }
@@ -2444,7 +2396,7 @@
 	}
 	
 	/*create new cddm*/	
-	cddm2 = (CDDerivedMesh*) CDDM_from_template(cddm, BLI_array_count(mvert), BLI_array_count(medge), 0, BLI_array_count(mloop), BLI_array_count(mpoly));
+	cddm2 = (CDDerivedMesh*) CDDM_from_template((DerivedMesh*)cddm, BLI_array_count(mvert), BLI_array_count(medge), 0, BLI_array_count(mloop), BLI_array_count(mpoly));
 	
 	/*update edge indices and copy customdata*/
 	me = medge;
@@ -2487,7 +2439,7 @@
 	memcpy(cddm2->mpoly, mpoly, sizeof(MPoly)*BLI_array_count(mpoly));
 	BLI_array_free(mvert); BLI_array_free(medge); BLI_array_free(mloop); BLI_array_free(mpoly);
 
-	CDDM_recalc_tesselation(cddm2, 1);
+	CDDM_recalc_tesselation((DerivedMesh*)cddm2, 1);
 	
 	if (newv) 
 		MEM_freeN(newv); 
@@ -2511,10 +2463,6 @@
 	dm->release(dm);
 	
 	return (DerivedMesh*)cddm2;
-=======
-	/* calculate face normals */
-	mesh_calc_normals(cddm->mvert, dm->numVertData, CDDM_get_faces(dm), dm->numFaceData, face_nors);
->>>>>>> fa63c297
 }
 #endif
 
