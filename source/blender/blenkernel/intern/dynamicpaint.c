--- conflicted
+++ resolved
@@ -1709,28 +1709,7 @@
 						if (0 && surface->flags & MOD_DPAINT_PREVIEW) {
 							/* Save preview results to weight layer to be
 							*   able to share same drawing methods */
-<<<<<<< HEAD
-							int i;
-							MLoopCol *col = CustomData_get_layer(&dm->loopData, CD_WEIGHT_MLOOPCOL);
-							if (!col) col = CustomData_add_layer(&dm->loopData, CD_WEIGHT_MLOOPCOL, CD_CALLOC, NULL, totloop);
-
-							if (col) {
-								printf("doint weight preview\n");
-								#pragma omp parallel for schedule(static)
-								for (i=0; i<totloop; i++) {
-									float temp_color[3];
-									weight_to_rgb(temp_color, weight[mloop[i].v]);
-
-									col[i].a = 255;
-									col[i].r = FTOCHAR(temp_color[2]);
-									col[i].g = FTOCHAR(temp_color[1]);
-									col[i].b = FTOCHAR(temp_color[0]);
-								}
-								pmd->canvas->flags |= MOD_DPAINT_PREVIEW_READY;
-							}
-=======
 							DM_update_weight_mcol(ob, result, 0, weight, 0, NULL);
->>>>>>> 1a93d883
 						}
 
 						/* apply weights into a vertex group, if doesnt exists add a new layer */
