--- conflicted
+++ resolved
@@ -645,11 +645,7 @@
 	DM_ensure_looptri_data(dm);
 	mlooptri = dm->looptris.array_wip;
 
-<<<<<<< HEAD
 	BLI_assert(tottri == 0 || mlooptri != NULL);
-=======
-	BLI_assert(mlooptri != NULL);
->>>>>>> 9a21afd1
 	BLI_assert(poly_to_tri_count(dm->numPolyData, dm->numLoopData) == dm->looptris.num);
 	BLI_assert(tottri == dm->looptris.num);
 
@@ -668,12 +664,8 @@
 	}
 
 	BLI_assert(dm->looptris.array == NULL);
-<<<<<<< HEAD
 	atomic_cas_ptr((void **)&dm->looptris.array, dm->looptris.array, dm->looptris.array_wip);
 	dm->looptris.array_wip = NULL;
-=======
-	SWAP(MLoopTri *, dm->looptris.array, dm->looptris.array_wip);
->>>>>>> 9a21afd1
 }
 
 static void emDM_foreachMappedVert(
@@ -1395,7 +1387,7 @@
 					glVertex3fv(ltri[1]->v->co);
 
 					glTexCoord2fv(luv[2]->uv);
-					if (has_vcol_any) glColor4ubv((const GLubyte *)&(lcol[2]->r));
+					if (has_vcol_any) glColor3ubv((const GLubyte *)&(lcol[2]->r));
 					if (lnors) glNormal3fv(lnors[BM_elem_index_get(ltri[2])]);
 					else glNormal3fv(ltri[2]->v->no);
 					glVertex3fv(ltri[2]->v->co);
