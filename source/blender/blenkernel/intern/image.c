--- conflicted
+++ resolved
@@ -753,16 +753,10 @@
 			BLI_path_abs(strtest, ID_BLEND_PATH(G.main, &ima->id));
 
 			if (BLI_path_cmp(strtest, str) == 0) {
-<<<<<<< HEAD
 				if ((BKE_image_has_anim(ima) == false) ||
 				    (ima->id.us == 0))
 				{
-					BLI_strncpy(ima->name, filepath, sizeof(ima->name));    /* for stringcode */
-					ima->id.us++;                                       /* officially should not, it doesn't link here! */
-=======
-				if (ima->anim == NULL || ima->id.us == 0) {
 					ima->id.us++;  /* officially should not, it doesn't link here! */
->>>>>>> f7a2a36b
 					if (ima->ok == 0)
 						ima->ok = IMA_OK;
 					if (r_exists)
