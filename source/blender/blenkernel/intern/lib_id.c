/*
 * This program is free software; you can redistribute it and/or
 * modify it under the terms of the GNU General Public License
 * as published by the Free Software Foundation; either version 2
 * of the License, or (at your option) any later version.
 *
 * This program is distributed in the hope that it will be useful,
 * but WITHOUT ANY WARRANTY; without even the implied warranty of
 * MERCHANTABILITY or FITNESS FOR A PARTICULAR PURPOSE.  See the
 * GNU General Public License for more details.
 *
 * You should have received a copy of the GNU General Public License
 * along with this program; if not, write to the Free Software Foundation,
 * Inc., 51 Franklin Street, Fifth Floor, Boston, MA 02110-1301, USA.
 *
 * The Original Code is Copyright (C) 2001-2002 by NaN Holding BV.
 * All rights reserved.
 */

/** \file
 * \ingroup bke
 *
 * Contains management of ID's and libraries
 * allocate and free of all library data
 */

#include <stdio.h>
#include <ctype.h>
#include <string.h>
#include <stdlib.h>
#include <stddef.h>
#include <assert.h>

#include "CLG_log.h"

#include "MEM_guardedalloc.h"

/* all types are needed here, in order to do memory operations */
#include "DNA_anim_types.h"
#include "DNA_armature_types.h"
#include "DNA_brush_types.h"
#include "DNA_cachefile_types.h"
#include "DNA_camera_types.h"
#include "DNA_collection_types.h"
#include "DNA_gpencil_types.h"
#include "DNA_ipo_types.h"
#include "DNA_key_types.h"
#include "DNA_light_types.h"
#include "DNA_lattice_types.h"
#include "DNA_linestyle_types.h"
#include "DNA_material_types.h"
#include "DNA_mesh_types.h"
#include "DNA_meta_types.h"
#include "DNA_movieclip_types.h"
#include "DNA_mask_types.h"
#include "DNA_node_types.h"
#include "DNA_object_types.h"
#include "DNA_lightprobe_types.h"
#include "DNA_scene_types.h"
#include "DNA_screen_types.h"
#include "DNA_speaker_types.h"
#include "DNA_sound_types.h"
#include "DNA_text_types.h"
#include "DNA_vfont_types.h"
#include "DNA_windowmanager_types.h"
#include "DNA_world_types.h"
#include "DNA_workspace_types.h"

#include "BLI_utildefines.h"

#include "BLI_blenlib.h"
#include "BLI_ghash.h"
#include "BLI_linklist.h"
#include "BLI_memarena.h"
#include "BLI_string_utils.h"

#include "BLT_translation.h"

#include "BKE_action.h"
#include "BKE_animsys.h"
#include "BKE_armature.h"
#include "BKE_bpath.h"
#include "BKE_brush.h"
#include "BKE_camera.h"
#include "BKE_cachefile.h"
#include "BKE_collection.h"
#include "BKE_context.h"
#include "BKE_curve.h"
#include "BKE_font.h"
#include "BKE_global.h"
#include "BKE_gpencil.h"
#include "BKE_idcode.h"
#include "BKE_idprop.h"
#include "BKE_idtype.h"
#include "BKE_image.h"
#include "BKE_key.h"
#include "BKE_light.h"
#include "BKE_lattice.h"
#include "BKE_lib_id.h"
#include "BKE_lib_query.h"
#include "BKE_lib_remap.h"
#include "BKE_linestyle.h"
#include "BKE_mesh.h"
#include "BKE_material.h"
#include "BKE_main.h"
#include "BKE_mball.h"
#include "BKE_mask.h"
#include "BKE_movieclip.h"
#include "BKE_node.h"
#include "BKE_object.h"
#include "BKE_paint.h"
#include "BKE_particle.h"
#include "BKE_lightprobe.h"
#include "BKE_rigidbody.h"
#include "BKE_sound.h"
#include "BKE_speaker.h"
#include "BKE_scene.h"
#include "BKE_text.h"
#include "BKE_texture.h"
#include "BKE_world.h"

#include "DEG_depsgraph.h"

#include "RNA_access.h"

#include "atomic_ops.h"

//#define DEBUG_TIME

#ifdef DEBUG_TIME
#  include "PIL_time_utildefines.h"
#endif

static CLG_LogRef LOG = {.identifier = "bke.lib_id"};

/* GS reads the memory pointed at in a specific ordering.
 * only use this definition, makes little and big endian systems
 * work fine, in conjunction with MAKE_ID */

/* ************* general ************************ */

/**
 * This has to be called from each make_local_* func, we could call from BKE_lib_id_make_local()
 * but then the make local functions would not be self contained.
 * Also note that the id _must_ have a library - campbell */
static void lib_id_library_local_paths(Main *bmain, Library *lib, ID *id)
{
  const char *bpath_user_data[2] = {BKE_main_blendfile_path(bmain), lib->filepath};

  BKE_bpath_traverse_id(bmain,
                        id,
                        BKE_bpath_relocate_visitor,
                        BKE_BPATH_TRAVERSE_SKIP_MULTIFILE,
                        (void *)bpath_user_data);
}

/**
 * Pull an ID out of a library (make it local). Only call this for IDs that
 * don't have other library users.
 */
static void lib_id_clear_library_data_ex(Main *bmain, ID *id)
{
  bNodeTree *ntree = NULL;
  Key *key = NULL;
  const bool id_in_mainlist = (id->tag & LIB_TAG_NO_MAIN) == 0;

  lib_id_library_local_paths(bmain, id->lib, id);

  id_fake_user_clear(id);

  id->lib = NULL;
  id->tag &= ~(LIB_TAG_INDIRECT | LIB_TAG_EXTERN);
  id->flag &= ~LIB_INDIRECT_WEAK_LINK;
  if (id_in_mainlist) {
    if (BKE_id_new_name_validate(which_libbase(bmain, GS(id->name)), id, NULL)) {
      bmain->is_memfile_undo_written = false;
    }
  }

  /* Internal bNodeTree blocks inside data-blocks also stores id->lib,
   * make sure this stays in sync. */
  if ((ntree = ntreeFromID(id))) {
    lib_id_clear_library_data_ex(bmain, &ntree->id);
  }

  /* Same goes for shapekeys. */
  if ((key = BKE_key_from_id(id))) {
    lib_id_clear_library_data_ex(bmain, &key->id);
  }
}

void BKE_lib_id_clear_library_data(Main *bmain, ID *id)
{
  lib_id_clear_library_data_ex(bmain, id);
}

void id_lib_extern(ID *id)
{
  if (id && ID_IS_LINKED(id)) {
    BLI_assert(BKE_idcode_is_linkable(GS(id->name)));
    if (id->tag & LIB_TAG_INDIRECT) {
      id->tag &= ~LIB_TAG_INDIRECT;
      id->flag &= ~LIB_INDIRECT_WEAK_LINK;
      id->tag |= LIB_TAG_EXTERN;
      id->lib->parent = NULL;
    }
  }
}

void id_lib_indirect_weak_link(ID *id)
{
  if (id && ID_IS_LINKED(id)) {
    BLI_assert(BKE_idcode_is_linkable(GS(id->name)));
    if (id->tag & LIB_TAG_INDIRECT) {
      id->flag |= LIB_INDIRECT_WEAK_LINK;
    }
  }
}

/**
 * Ensure we have a real user
 *
 * \note Now that we have flags, we could get rid of the 'fake_user' special case,
 * flags are enough to ensure we always have a real user.
 * However, #ID_REAL_USERS is used in several places outside of core lib.c,
 * so think we can wait later to make this change.
 */
void id_us_ensure_real(ID *id)
{
  if (id) {
    const int limit = ID_FAKE_USERS(id);
    id->tag |= LIB_TAG_EXTRAUSER;
    if (id->us <= limit) {
      if (id->us < limit || ((id->us == limit) && (id->tag & LIB_TAG_EXTRAUSER_SET))) {
        CLOG_ERROR(&LOG,
                   "ID user count error: %s (from '%s')",
                   id->name,
                   id->lib ? id->lib->filepath : "[Main]");
        BLI_assert(0);
      }
      id->us = limit + 1;
      id->tag |= LIB_TAG_EXTRAUSER_SET;
    }
  }
}

void id_us_clear_real(ID *id)
{
  if (id && (id->tag & LIB_TAG_EXTRAUSER)) {
    if (id->tag & LIB_TAG_EXTRAUSER_SET) {
      id->us--;
      BLI_assert(id->us >= ID_FAKE_USERS(id));
    }
    id->tag &= ~(LIB_TAG_EXTRAUSER | LIB_TAG_EXTRAUSER_SET);
  }
}

/**
 * Same as \a id_us_plus, but does not handle lib indirect -> extern.
 * Only used by readfile.c so far, but simpler/safer to keep it here nonetheless.
 */
void id_us_plus_no_lib(ID *id)
{
  if (id) {
    if ((id->tag & LIB_TAG_EXTRAUSER) && (id->tag & LIB_TAG_EXTRAUSER_SET)) {
      BLI_assert(id->us >= 1);
      /* No need to increase count, just tag extra user as no more set.
       * Avoids annoying & inconsistent +1 in user count. */
      id->tag &= ~LIB_TAG_EXTRAUSER_SET;
    }
    else {
      BLI_assert(id->us >= 0);
      id->us++;
    }
  }
}

void id_us_plus(ID *id)
{
  if (id) {
    id_us_plus_no_lib(id);
    id_lib_extern(id);
  }
}

/* decrements the user count for *id. */
void id_us_min(ID *id)
{
  if (id) {
    const int limit = ID_FAKE_USERS(id);

    if (id->us <= limit) {
      CLOG_ERROR(&LOG,
                 "ID user decrement error: %s (from '%s'): %d <= %d",
                 id->name,
                 id->lib ? id->lib->filepath : "[Main]",
                 id->us,
                 limit);
      BLI_assert(0);
      id->us = limit;
    }
    else {
      id->us--;
    }

    if ((id->us == limit) && (id->tag & LIB_TAG_EXTRAUSER)) {
      /* We need an extra user here, but never actually incremented user count for it so far,
       * do it now. */
      id_us_ensure_real(id);
    }
  }
}

void id_fake_user_set(ID *id)
{
  if (id && !(id->flag & LIB_FAKEUSER)) {
    id->flag |= LIB_FAKEUSER;
    id_us_plus(id);
  }
}

void id_fake_user_clear(ID *id)
{
  if (id && (id->flag & LIB_FAKEUSER)) {
    id->flag &= ~LIB_FAKEUSER;
    id_us_min(id);
  }
}

void BKE_id_clear_newpoin(ID *id)
{
  if (id->newid) {
    id->newid->tag &= ~LIB_TAG_NEW;
  }
  id->newid = NULL;
}

static int lib_id_expand_local_cb(LibraryIDLinkCallbackData *cb_data)
{
  ID *id_self = cb_data->id_self;
  ID **id_pointer = cb_data->id_pointer;
  int const cb_flag = cb_data->cb_flag;
  if (cb_flag & IDWALK_CB_PRIVATE) {
    return IDWALK_RET_NOP;
  }

  /* Can happen that we get un-linkable ID here, e.g. with shape-key referring to itself
   * (through drivers)...
   * Just skip it, shape key can only be either indirectly linked, or fully local, period.
   * And let's curse one more time that stupid useless shapekey ID type! */
  if (*id_pointer && *id_pointer != id_self && BKE_idcode_is_linkable(GS((*id_pointer)->name))) {
    id_lib_extern(*id_pointer);
  }

  return IDWALK_RET_NOP;
}

/**
 * Expand ID usages of given id as 'extern' (and no more indirect) linked data.
 * Used by ID copy/make_local functions.
 */
void BKE_lib_id_expand_local(Main *bmain, ID *id)
{
  BKE_library_foreach_ID_link(bmain, id, lib_id_expand_local_cb, NULL, IDWALK_READONLY);
}

/**
 * Ensure new (copied) ID is fully made local.
 */
static void lib_id_copy_ensure_local(Main *bmain, const ID *old_id, ID *new_id)
{
  if (ID_IS_LINKED(old_id)) {
    BKE_lib_id_expand_local(bmain, new_id);
    lib_id_library_local_paths(bmain, old_id->lib, new_id);
  }
}

/**
 * Generic 'make local' function, works for most of data-block types...
 */
void BKE_lib_id_make_local_generic(Main *bmain, ID *id, const int flags)
{
  const bool lib_local = (flags & LIB_ID_MAKELOCAL_FULL_LIBRARY) != 0;
  bool is_local = false, is_lib = false;

  /* - only lib users: do nothing (unless force_local is set)
   * - only local users: set flag
   * - mixed: make copy
   * In case we make a whole lib's content local,
   * we always want to localize, and we skip remapping (done later).
   */

  if (!ID_IS_LINKED(id)) {
    return;
  }

  BKE_library_ID_test_usages(bmain, id, &is_local, &is_lib);

  if (lib_local || is_local) {
    if (!is_lib) {
      lib_id_clear_library_data_ex(bmain, id);
      BKE_lib_id_expand_local(bmain, id);
    }
    else {
      ID *id_new;

      /* Should not fail in expected use cases,
       * but a few ID types cannot be copied (LIB, WM, SCR...). */
      if (BKE_id_copy(bmain, id, &id_new)) {
        id_new->us = 0;

        /* setting newid is mandatory for complex make_lib_local logic... */
        ID_NEW_SET(id, id_new);
        Key *key = BKE_key_from_id(id), *key_new = BKE_key_from_id(id);
        if (key && key_new) {
          ID_NEW_SET(key, key_new);
        }
        bNodeTree *ntree = ntreeFromID(id), *ntree_new = ntreeFromID(id_new);
        if (ntree && ntree_new) {
          ID_NEW_SET(ntree, ntree_new);
        }

        if (!lib_local) {
          BKE_libblock_remap(bmain, id, id_new, ID_REMAP_SKIP_INDIRECT_USAGE);
        }
      }
    }
  }
}

/**
 * Calls the appropriate make_local method for the block, unless test is set.
 *
 * \note Always set ID->newid pointer in case it gets duplicated...
 *
 * \param lib_local: Special flag used when making a whole library's content local,
 * it needs specific handling.
 *
 * \return true if the block can be made local.
 */
bool BKE_lib_id_make_local(Main *bmain, ID *id, const bool test, const int flags)
{
  const bool lib_local = (flags & LIB_ID_MAKELOCAL_FULL_LIBRARY) != 0;

  /* We don't care whether ID is directly or indirectly linked
   * in case we are making a whole lib local... */
  if (!lib_local && (id->tag & LIB_TAG_INDIRECT)) {
    return false;
  }

  const IDTypeInfo *idtype_info = BKE_idtype_get_info_from_id(id);

  if (idtype_info != NULL) {
    if ((idtype_info->flags & IDTYPE_FLAGS_NO_MAKELOCAL) == 0) {
      if (!test) {
        if (idtype_info->make_local != NULL) {
          idtype_info->make_local(bmain, id, flags);
        }
        else {
          BKE_lib_id_make_local_generic(bmain, id, flags);
        }
      }
      return true;
    }
    return false;
  }

  switch ((ID_Type)GS(id->name)) {
    case ID_SCE:
      if (!test) {
        BKE_scene_make_local(bmain, (Scene *)id, flags);
      }
      return true;
    case ID_OB:
      if (!test) {
        BKE_object_make_local(bmain, (Object *)id, flags);
      }
      return true;
    case ID_ME:
      if (!test) {
        BKE_mesh_make_local(bmain, (Mesh *)id, flags);
      }
      return true;
    case ID_CU:
      if (!test) {
        BKE_curve_make_local(bmain, (Curve *)id, flags);
      }
      return true;
    case ID_MB:
      if (!test) {
        BKE_mball_make_local(bmain, (MetaBall *)id, flags);
      }
      return true;
    case ID_MA:
      if (!test) {
        BKE_material_make_local(bmain, (Material *)id, flags);
      }
      return true;
    case ID_TE:
      if (!test) {
        BKE_texture_make_local(bmain, (Tex *)id, flags);
      }
      return true;
    case ID_IM:
      if (!test) {
        BKE_image_make_local(bmain, (Image *)id, flags);
      }
      return true;
    case ID_LT:
      if (!test) {
        BKE_lattice_make_local(bmain, (Lattice *)id, flags);
      }
      return true;
    case ID_LA:
      if (!test) {
        BKE_light_make_local(bmain, (Light *)id, flags);
      }
      return true;
    case ID_CA:
      if (!test) {
        BKE_camera_make_local(bmain, (Camera *)id, flags);
      }
      return true;
    case ID_SPK:
      if (!test) {
        BKE_speaker_make_local(bmain, (Speaker *)id, flags);
      }
      return true;
    case ID_LP:
      if (!test) {
        BKE_lightprobe_make_local(bmain, (LightProbe *)id, flags);
      }
      return true;
    case ID_WO:
      if (!test) {
        BKE_world_make_local(bmain, (World *)id, flags);
      }
      return true;
    case ID_VF:
      if (!test) {
        BKE_vfont_make_local(bmain, (VFont *)id, flags);
      }
      return true;
    case ID_TXT:
      if (!test) {
        BKE_text_make_local(bmain, (Text *)id, flags);
      }
      return true;
    case ID_SO:
      if (!test) {
        BKE_sound_make_local(bmain, (bSound *)id, flags);
      }
      return true;
    case ID_GR:
      if (!test) {
        BKE_collection_make_local(bmain, (Collection *)id, flags);
      }
      return true;
    case ID_AR:
      if (!test) {
        BKE_armature_make_local(bmain, (bArmature *)id, flags);
      }
      return true;
    case ID_AC:
      if (!test) {
        BKE_action_make_local(bmain, (bAction *)id, flags);
      }
      return true;
    case ID_NT:
      if (!test) {
        ntreeMakeLocal(bmain, (bNodeTree *)id, flags);
      }
      return true;
    case ID_BR:
      if (!test) {
        BKE_brush_make_local(bmain, (Brush *)id, flags);
      }
      return true;
    case ID_PA:
      if (!test) {
        BKE_particlesettings_make_local(bmain, (ParticleSettings *)id, flags);
      }
      return true;
    case ID_GD:
      if (!test) {
        BKE_gpencil_make_local(bmain, (bGPdata *)id, flags);
      }
      return true;
    case ID_MC:
      if (!test) {
        BKE_movieclip_make_local(bmain, (MovieClip *)id, flags);
      }
      return true;
    case ID_MSK:
      if (!test) {
        BKE_mask_make_local(bmain, (Mask *)id, flags);
      }
      return true;
    case ID_LS:
      if (!test) {
        BKE_linestyle_make_local(bmain, (FreestyleLineStyle *)id, flags);
      }
      return true;
    case ID_PAL:
      if (!test) {
        BKE_palette_make_local(bmain, (Palette *)id, flags);
      }
      return true;
    case ID_PC:
      if (!test) {
        BKE_paint_curve_make_local(bmain, (PaintCurve *)id, flags);
      }
      return true;
    case ID_CF:
      if (!test) {
        BKE_cachefile_make_local(bmain, (CacheFile *)id, flags);
      }
      return true;
    case ID_WS:
    case ID_SCR:
      /* A bit special: can be appended but not linked. Return false
       * since supporting make-local doesn't make much sense. */
      return false;
    case ID_LI:
    case ID_KE:
    case ID_WM:
      return false; /* can't be linked */
    case ID_IP:
      return false; /* deprecated */
  }

  return false;
}

struct IDCopyLibManagementData {
  const ID *id_src;
  ID *id_dst;
  int flag;
};

/* Increases usercount as required, and remap self ID pointers. */
static int id_copy_libmanagement_cb(LibraryIDLinkCallbackData *cb_data)
{
  ID **id_pointer = cb_data->id_pointer;
  ID *id = *id_pointer;
  const int cb_flag = cb_data->cb_flag;
  struct IDCopyLibManagementData *data = cb_data->user_data;

  /* Remap self-references to new copied ID. */
  if (id == data->id_src) {
    /* We cannot use id_self here, it is not *always* id_dst (thanks to $£!+@#&/? nodetrees). */
    id = *id_pointer = data->id_dst;
  }

  /* Increase used IDs refcount if needed and required. */
  if ((data->flag & LIB_ID_CREATE_NO_USER_REFCOUNT) == 0 && (cb_flag & IDWALK_CB_USER)) {
    id_us_plus(id);
  }

  return IDWALK_RET_NOP;
}

bool BKE_id_copy_is_allowed(const ID *id)
{
#define LIB_ID_TYPES_NOCOPY \
  ID_LI, ID_SCR, ID_WM, ID_WS, /* Not supported */ \
      ID_IP                    /* Deprecated */

  return !ELEM(GS(id->name), LIB_ID_TYPES_NOCOPY);

#undef LIB_ID_TYPES_NOCOPY
}

/**
 * Generic entry point for copying a data-block (new API).
 *
 * \note Copy is only affecting given data-block
 * (no ID used by copied one will be affected, besides usercount).
 * There is only one exception, if #LIB_ID_COPY_ACTIONS is defined,
 * actions used by animdata will be duplicated.
 *
 * \note Usercount of new copy is always set to 1.
 *
 * \param bmain: Main database, may be NULL only if LIB_ID_CREATE_NO_MAIN is specified.
 * \param id: Source data-block.
 * \param r_newid: Pointer to new (copied) ID pointer.
 * \param flag: Set of copy options, see DNA_ID.h enum for details
 * (leave to zero for default, full copy).
 * \return False when copying that ID type is not supported, true otherwise.
 */
bool BKE_id_copy_ex(Main *bmain, const ID *id, ID **r_newid, const int flag)
{
  BLI_assert(r_newid != NULL);
  /* Make sure destination pointer is all good. */
  if ((flag & LIB_ID_CREATE_NO_ALLOCATE) == 0) {
    *r_newid = NULL;
  }
  else {
    if (*r_newid != NULL) {
      /* Allow some garbage non-initialized memory to go in, and clean it up here. */
      const size_t size = BKE_libblock_get_alloc_info(GS(id->name), NULL);
      memset(*r_newid, 0, size);
    }
  }

  /* Early output is source is NULL. */
  if (id == NULL) {
    return false;
  }

  const IDTypeInfo *idtype_info = BKE_idtype_get_info_from_id(id);

  if (idtype_info != NULL) {
    if ((idtype_info->flags & IDTYPE_FLAGS_NO_COPY) != 0) {
      return false;
    }

    BKE_libblock_copy_ex(bmain, id, r_newid, flag);

    if (idtype_info->copy_data != NULL) {
      idtype_info->copy_data(bmain, *r_newid, id, flag);
    }
  }
  else {
    if (!BKE_id_copy_is_allowed(id)) {
      return false;
    }

    BKE_libblock_copy_ex(bmain, id, r_newid, flag);

    switch ((ID_Type)GS(id->name)) {
      case ID_SCE:
        BKE_scene_copy_data(bmain, (Scene *)*r_newid, (Scene *)id, flag);
        break;
      case ID_OB:
        BKE_object_copy_data(bmain, (Object *)*r_newid, (Object *)id, flag);
        break;
      case ID_ME:
        BKE_mesh_copy_data(bmain, (Mesh *)*r_newid, (Mesh *)id, flag);
        break;
      case ID_CU:
        BKE_curve_copy_data(bmain, (Curve *)*r_newid, (Curve *)id, flag);
        break;
      case ID_MB:
        BKE_mball_copy_data(bmain, (MetaBall *)*r_newid, (MetaBall *)id, flag);
        break;
      case ID_MA:
        BKE_material_copy_data(bmain, (Material *)*r_newid, (Material *)id, flag);
        break;
      case ID_TE:
        BKE_texture_copy_data(bmain, (Tex *)*r_newid, (Tex *)id, flag);
        break;
      case ID_IM:
        BKE_image_copy_data(bmain, (Image *)*r_newid, (Image *)id, flag);
        break;
      case ID_LT:
        BKE_lattice_copy_data(bmain, (Lattice *)*r_newid, (Lattice *)id, flag);
        break;
      case ID_LA:
        BKE_light_copy_data(bmain, (Light *)*r_newid, (Light *)id, flag);
        break;
      case ID_SPK:
        BKE_speaker_copy_data(bmain, (Speaker *)*r_newid, (Speaker *)id, flag);
        break;
      case ID_LP:
        BKE_lightprobe_copy_data(bmain, (LightProbe *)*r_newid, (LightProbe *)id, flag);
        break;
      case ID_CA:
        BKE_camera_copy_data(bmain, (Camera *)*r_newid, (Camera *)id, flag);
        break;
      case ID_KE:
        BKE_key_copy_data(bmain, (Key *)*r_newid, (Key *)id, flag);
        break;
      case ID_WO:
        BKE_world_copy_data(bmain, (World *)*r_newid, (World *)id, flag);
        break;
      case ID_TXT:
        BKE_text_copy_data(bmain, (Text *)*r_newid, (Text *)id, flag);
        break;
      case ID_GR:
        BKE_collection_copy_data(bmain, (Collection *)*r_newid, (Collection *)id, flag);
        break;
      case ID_AR:
        BKE_armature_copy_data(bmain, (bArmature *)*r_newid, (bArmature *)id, flag);
        break;
      case ID_AC:
        BKE_action_copy_data(bmain, (bAction *)*r_newid, (bAction *)id, flag);
        break;
      case ID_NT:
        BKE_node_tree_copy_data(bmain, (bNodeTree *)*r_newid, (bNodeTree *)id, flag);
        break;
      case ID_BR:
        BKE_brush_copy_data(bmain, (Brush *)*r_newid, (Brush *)id, flag);
        break;
      case ID_PA:
        BKE_particlesettings_copy_data(
            bmain, (ParticleSettings *)*r_newid, (ParticleSettings *)id, flag);
        break;
      case ID_GD:
        BKE_gpencil_copy_data((bGPdata *)*r_newid, (bGPdata *)id, flag);
        break;
      case ID_MC:
        BKE_movieclip_copy_data(bmain, (MovieClip *)*r_newid, (MovieClip *)id, flag);
        break;
      case ID_MSK:
        BKE_mask_copy_data(bmain, (Mask *)*r_newid, (Mask *)id, flag);
        break;
      case ID_LS:
        BKE_linestyle_copy_data(
            bmain, (FreestyleLineStyle *)*r_newid, (FreestyleLineStyle *)id, flag);
        break;
      case ID_PAL:
        BKE_palette_copy_data(bmain, (Palette *)*r_newid, (Palette *)id, flag);
        break;
      case ID_PC:
        BKE_paint_curve_copy_data(bmain, (PaintCurve *)*r_newid, (PaintCurve *)id, flag);
        break;
      case ID_CF:
        BKE_cachefile_copy_data(bmain, (CacheFile *)*r_newid, (CacheFile *)id, flag);
        break;
      case ID_SO:
        BKE_sound_copy_data(bmain, (bSound *)*r_newid, (bSound *)id, flag);
        break;
      case ID_VF:
        BKE_vfont_copy_data(bmain, (VFont *)*r_newid, (VFont *)id, flag);
        break;
      case ID_LI:
      case ID_SCR:
      case ID_WM:
      case ID_WS:
      case ID_IP:
        BLI_assert(0); /* Should have been rejected at start of function! */
        break;
    }
  }

  /* Update ID refcount, remap pointers to self in new ID. */
  struct IDCopyLibManagementData data = {
      .id_src = id,
      .id_dst = *r_newid,
      .flag = flag,
  };
  BKE_library_foreach_ID_link(bmain, *r_newid, id_copy_libmanagement_cb, &data, IDWALK_NOP);

  /* Do not make new copy local in case we are copying outside of main...
   * XXX TODO: is this behavior OK, or should we need own flag to control that? */
  if ((flag & LIB_ID_CREATE_NO_MAIN) == 0) {
    BLI_assert((flag & LIB_ID_COPY_KEEP_LIB) == 0);
    lib_id_copy_ensure_local(bmain, id, *r_newid);
  }
  else {
    (*r_newid)->lib = id->lib;
  }

  return true;
}

/**
 * Invokes the appropriate copy method for the block and returns the result in
 * newid, unless test. Returns true if the block can be copied.
 */
bool BKE_id_copy(Main *bmain, const ID *id, ID **newid)
{
  return BKE_id_copy_ex(bmain, id, newid, LIB_ID_COPY_DEFAULT);
}

/**
 * Does a mere memory swap over the whole IDs data (including type-specific memory).
 * \note Most internal ID data itself is not swapped (only IDProperties are).
 */
void BKE_id_swap(Main *bmain, ID *id_a, ID *id_b)
{
  BLI_assert(GS(id_a->name) == GS(id_b->name));

  const ID id_a_back = *id_a;
  const ID id_b_back = *id_b;

#define CASE_SWAP(_gs, _type) \
  case _gs: \
    SWAP(_type, *(_type *)id_a, *(_type *)id_b); \
    break

  switch ((ID_Type)GS(id_a->name)) {
    CASE_SWAP(ID_SCE, Scene);
    CASE_SWAP(ID_LI, Library);
    CASE_SWAP(ID_OB, Object);
    CASE_SWAP(ID_ME, Mesh);
    CASE_SWAP(ID_CU, Curve);
    CASE_SWAP(ID_MB, MetaBall);
    CASE_SWAP(ID_MA, Material);
    CASE_SWAP(ID_TE, Tex);
    CASE_SWAP(ID_IM, Image);
    CASE_SWAP(ID_LT, Lattice);
    CASE_SWAP(ID_LA, Light);
    CASE_SWAP(ID_LP, LightProbe);
    CASE_SWAP(ID_CA, Camera);
    CASE_SWAP(ID_KE, Key);
    CASE_SWAP(ID_WO, World);
    CASE_SWAP(ID_SCR, bScreen);
    CASE_SWAP(ID_VF, VFont);
    CASE_SWAP(ID_TXT, Text);
    CASE_SWAP(ID_SPK, Speaker);
    CASE_SWAP(ID_SO, bSound);
    CASE_SWAP(ID_GR, Collection);
    CASE_SWAP(ID_AR, bArmature);
    CASE_SWAP(ID_AC, bAction);
    CASE_SWAP(ID_NT, bNodeTree);
    CASE_SWAP(ID_BR, Brush);
    CASE_SWAP(ID_PA, ParticleSettings);
    CASE_SWAP(ID_WM, wmWindowManager);
    CASE_SWAP(ID_WS, WorkSpace);
    CASE_SWAP(ID_GD, bGPdata);
    CASE_SWAP(ID_MC, MovieClip);
    CASE_SWAP(ID_MSK, Mask);
    CASE_SWAP(ID_LS, FreestyleLineStyle);
    CASE_SWAP(ID_PAL, Palette);
    CASE_SWAP(ID_PC, PaintCurve);
    CASE_SWAP(ID_CF, CacheFile);
    case ID_IP:
      break; /* Deprecated. */
  }

#undef CASE_SWAP

  /* Restore original ID's internal data. */
  *id_a = id_a_back;
  *id_b = id_b_back;

  /* Exception: IDProperties. */
  id_a->properties = id_b_back.properties;
  id_b->properties = id_a_back.properties;

  /* Swap will have broken internal references to itself, restore them. */
  BKE_libblock_relink_ex(bmain, id_a, id_b, id_a, ID_REMAP_SKIP_NEVER_NULL_USAGE);
  BKE_libblock_relink_ex(bmain, id_b, id_a, id_b, ID_REMAP_SKIP_NEVER_NULL_USAGE);
}

/** Does *not* set ID->newid pointer. */
bool id_single_user(bContext *C, ID *id, PointerRNA *ptr, PropertyRNA *prop)
{
  ID *newid = NULL;
  PointerRNA idptr;

  if (id) {
    /* If property isn't editable,
     * we're going to have an extra block hanging around until we save. */
    if (RNA_property_editable(ptr, prop)) {
      Main *bmain = CTX_data_main(C);
      /* copy animation actions too */
      if (BKE_id_copy_ex(bmain, id, &newid, LIB_ID_COPY_DEFAULT | LIB_ID_COPY_ACTIONS) && newid) {
        /* us is 1 by convention with new IDs, but RNA_property_pointer_set
         * will also increment it, decrement it here. */
        id_us_min(newid);

        /* assign copy */
        RNA_id_pointer_create(newid, &idptr);
        RNA_property_pointer_set(ptr, prop, idptr, NULL);
        RNA_property_update(C, ptr, prop);

        /* tag grease pencil data-block and disable onion */
        if (GS(id->name) == ID_GD) {
          DEG_id_tag_update(id, ID_RECALC_TRANSFORM | ID_RECALC_GEOMETRY);
          DEG_id_tag_update(newid, ID_RECALC_TRANSFORM | ID_RECALC_GEOMETRY);
          bGPdata *gpd = (bGPdata *)newid;
          gpd->flag &= ~GP_DATA_SHOW_ONIONSKINS;
        }

        return true;
      }
    }
  }

  return false;
}

static int libblock_management_us_plus(LibraryIDLinkCallbackData *cb_data)
{
  ID **id_pointer = cb_data->id_pointer;
  const int cb_flag = cb_data->cb_flag;
  if (cb_flag & IDWALK_CB_USER) {
    id_us_plus(*id_pointer);
  }
  if (cb_flag & IDWALK_CB_USER_ONE) {
    id_us_ensure_real(*id_pointer);
  }

  return IDWALK_RET_NOP;
}

static int libblock_management_us_min(LibraryIDLinkCallbackData *cb_data)
{
  ID **id_pointer = cb_data->id_pointer;
  const int cb_flag = cb_data->cb_flag;
  if (cb_flag & IDWALK_CB_USER) {
    id_us_min(*id_pointer);
  }
  /* We can do nothing in IDWALK_CB_USER_ONE case! */

  return IDWALK_RET_NOP;
}

/** Add a 'NO_MAIN' data-block to given main (also sets usercounts of its IDs if needed). */
void BKE_libblock_management_main_add(Main *bmain, void *idv)
{
  ID *id = idv;

  BLI_assert(bmain != NULL);
  if ((id->tag & LIB_TAG_NO_MAIN) == 0) {
    return;
  }

  if ((id->tag & LIB_TAG_NOT_ALLOCATED) != 0) {
    /* We cannot add non-allocated ID to Main! */
    return;
  }

  /* We cannot allow non-userrefcounting IDs in Main database! */
  if ((id->tag & LIB_TAG_NO_USER_REFCOUNT) != 0) {
    BKE_library_foreach_ID_link(bmain, id, libblock_management_us_plus, NULL, IDWALK_NOP);
  }

  ListBase *lb = which_libbase(bmain, GS(id->name));
  BKE_main_lock(bmain);
  BLI_addtail(lb, id);
  BKE_id_new_name_validate(lb, id, NULL);
  /* alphabetic insertion: is in new_id */
  id->tag &= ~(LIB_TAG_NO_MAIN | LIB_TAG_NO_USER_REFCOUNT);
  bmain->is_memfile_undo_written = false;
  BKE_main_unlock(bmain);

  BKE_lib_libblock_session_uuid_ensure(id);
}

/** Remove a data-block from given main (set it to 'NO_MAIN' status). */
void BKE_libblock_management_main_remove(Main *bmain, void *idv)
{
  ID *id = idv;

  BLI_assert(bmain != NULL);
  if ((id->tag & LIB_TAG_NO_MAIN) != 0) {
    return;
  }

  /* For now, allow userrefcounting IDs to get out of Main - can be handy in some cases... */

  ListBase *lb = which_libbase(bmain, GS(id->name));
  BKE_main_lock(bmain);
  BLI_remlink(lb, id);
  id->tag |= LIB_TAG_NO_MAIN;
  bmain->is_memfile_undo_written = false;
  BKE_main_unlock(bmain);
}

void BKE_libblock_management_usercounts_set(Main *bmain, void *idv)
{
  ID *id = idv;

  if ((id->tag & LIB_TAG_NO_USER_REFCOUNT) == 0) {
    return;
  }

  BKE_library_foreach_ID_link(bmain, id, libblock_management_us_plus, NULL, IDWALK_NOP);
  id->tag &= ~LIB_TAG_NO_USER_REFCOUNT;
}

void BKE_libblock_management_usercounts_clear(Main *bmain, void *idv)
{
  ID *id = idv;

  /* We do not allow IDs in Main database to not be userrefcounting. */
  if ((id->tag & LIB_TAG_NO_USER_REFCOUNT) != 0 || (id->tag & LIB_TAG_NO_MAIN) != 0) {
    return;
  }

  BKE_library_foreach_ID_link(bmain, id, libblock_management_us_min, NULL, IDWALK_NOP);
  id->tag |= LIB_TAG_NO_USER_REFCOUNT;
}

/**
 * Clear or set given tags for all ids in listbase (runtime tags).
 */
void BKE_main_id_tag_listbase(ListBase *lb, const int tag, const bool value)
{
  ID *id;
  if (value) {
    for (id = lb->first; id; id = id->next) {
      id->tag |= tag;
    }
  }
  else {
    const int ntag = ~tag;
    for (id = lb->first; id; id = id->next) {
      id->tag &= ntag;
    }
  }
}

/**
 * Clear or set given tags for all ids of given type in bmain (runtime tags).
 */
void BKE_main_id_tag_idcode(struct Main *mainvar,
                            const short type,
                            const int tag,
                            const bool value)
{
  ListBase *lb = which_libbase(mainvar, type);

  BKE_main_id_tag_listbase(lb, tag, value);
}

/**
 * Clear or set given tags for all ids in bmain (runtime tags).
 */
void BKE_main_id_tag_all(struct Main *mainvar, const int tag, const bool value)
{
  ListBase *lbarray[MAX_LIBARRAY];
  int a;

  a = set_listbasepointers(mainvar, lbarray);
  while (a--) {
    BKE_main_id_tag_listbase(lbarray[a], tag, value);
  }
}

/**
 * Clear or set given flags for all ids in listbase (persistent flags).
 */
void BKE_main_id_flag_listbase(ListBase *lb, const int flag, const bool value)
{
  ID *id;
  if (value) {
    for (id = lb->first; id; id = id->next) {
      id->tag |= flag;
    }
  }
  else {
    const int nflag = ~flag;
    for (id = lb->first; id; id = id->next) {
      id->tag &= nflag;
    }
  }
}

/**
 * Clear or set given flags for all ids in bmain (persistent flags).
 */
void BKE_main_id_flag_all(Main *bmain, const int flag, const bool value)
{
  ListBase *lbarray[MAX_LIBARRAY];
  int a;
  a = set_listbasepointers(bmain, lbarray);
  while (a--) {
    BKE_main_id_flag_listbase(lbarray[a], flag, value);
  }
}

void BKE_main_id_repair_duplicate_names_listbase(ListBase *lb)
{
  int lb_len = 0;
  for (ID *id = lb->first; id; id = id->next) {
    if (id->lib == NULL) {
      lb_len += 1;
    }
  }
  if (lb_len <= 1) {
    return;
  }

  /* Fill an array because renaming sorts. */
  ID **id_array = MEM_mallocN(sizeof(*id_array) * lb_len, __func__);
  GSet *gset = BLI_gset_str_new_ex(__func__, lb_len);
  int i = 0;
  for (ID *id = lb->first; id; id = id->next) {
    if (id->lib == NULL) {
      id_array[i] = id;
      i++;
    }
  }
  for (i = 0; i < lb_len; i++) {
    if (!BLI_gset_add(gset, id_array[i]->name + 2)) {
      BKE_id_new_name_validate(lb, id_array[i], NULL);
    }
  }
  BLI_gset_free(gset, NULL);
  MEM_freeN(id_array);
}

void BKE_main_lib_objects_recalc_all(Main *bmain)
{
  Object *ob;

  /* flag for full recalc */
  for (ob = bmain->objects.first; ob; ob = ob->id.next) {
    if (ID_IS_LINKED(ob)) {
      DEG_id_tag_update(&ob->id, ID_RECALC_TRANSFORM | ID_RECALC_GEOMETRY | ID_RECALC_ANIMATION);
    }
  }

  DEG_id_type_tag(bmain, ID_OB);
}

/* *********** ALLOC AND FREE *****************
 *
 * BKE_libblock_free(ListBase *lb, ID *id )
 * provide a list-basis and data-block, but only ID is read
 *
 * void *BKE_libblock_alloc(ListBase *lb, type, name)
 * inserts in list and returns a new ID
 *
 * **************************** */

/**
 * Get allocation size of a given data-block type and optionally allocation name.
 */
size_t BKE_libblock_get_alloc_info(short type, const char **name)
{
#define CASE_RETURN(id_code, type) \
  case id_code: \
    do { \
      if (name != NULL) { \
        *name = #type; \
      } \
      return sizeof(type); \
    } while (0)

  switch ((ID_Type)type) {
    CASE_RETURN(ID_SCE, Scene);
    CASE_RETURN(ID_LI, Library);
    CASE_RETURN(ID_OB, Object);
    CASE_RETURN(ID_ME, Mesh);
    CASE_RETURN(ID_CU, Curve);
    CASE_RETURN(ID_MB, MetaBall);
    CASE_RETURN(ID_MA, Material);
    CASE_RETURN(ID_TE, Tex);
    CASE_RETURN(ID_IM, Image);
    CASE_RETURN(ID_LT, Lattice);
    CASE_RETURN(ID_LA, Light);
    CASE_RETURN(ID_CA, Camera);
    CASE_RETURN(ID_IP, Ipo);
    CASE_RETURN(ID_KE, Key);
    CASE_RETURN(ID_WO, World);
    CASE_RETURN(ID_SCR, bScreen);
    CASE_RETURN(ID_VF, VFont);
    CASE_RETURN(ID_TXT, Text);
    CASE_RETURN(ID_SPK, Speaker);
    CASE_RETURN(ID_LP, LightProbe);
    CASE_RETURN(ID_SO, bSound);
    CASE_RETURN(ID_GR, Collection);
    CASE_RETURN(ID_AR, bArmature);
    CASE_RETURN(ID_AC, bAction);
    CASE_RETURN(ID_NT, bNodeTree);
    CASE_RETURN(ID_BR, Brush);
    CASE_RETURN(ID_PA, ParticleSettings);
    CASE_RETURN(ID_WM, wmWindowManager);
    CASE_RETURN(ID_GD, bGPdata);
    CASE_RETURN(ID_MC, MovieClip);
    CASE_RETURN(ID_MSK, Mask);
    CASE_RETURN(ID_LS, FreestyleLineStyle);
    CASE_RETURN(ID_PAL, Palette);
    CASE_RETURN(ID_PC, PaintCurve);
    CASE_RETURN(ID_CF, CacheFile);
    CASE_RETURN(ID_WS, WorkSpace);
  }
  return 0;
#undef CASE_RETURN
}

/**
 * Allocates and returns memory of the right size for the specified block type,
 * initialized to zero.
 */
void *BKE_libblock_alloc_notest(short type)
{
  const char *name;
  size_t size = BKE_libblock_get_alloc_info(type, &name);
  if (size != 0) {
    return MEM_callocN(size, name);
  }
  BLI_assert(!"Request to allocate unknown data type");
  return NULL;
}

/**
 * Allocates and returns a block of the specified type, with the specified name
 * (adjusted as necessary to ensure uniqueness), and appended to the specified list.
 * The user count is set to 1, all other content (apart from name and links) being
 * initialized to zero.
 */
void *BKE_libblock_alloc(Main *bmain, short type, const char *name, const int flag)
{
  BLI_assert((flag & LIB_ID_CREATE_NO_ALLOCATE) == 0);

  ID *id = BKE_libblock_alloc_notest(type);

  if (id) {
    if ((flag & LIB_ID_CREATE_NO_MAIN) != 0) {
      id->tag |= LIB_TAG_NO_MAIN;
    }
    if ((flag & LIB_ID_CREATE_NO_USER_REFCOUNT) != 0) {
      id->tag |= LIB_TAG_NO_USER_REFCOUNT;
    }

    id->icon_id = 0;
    *((short *)id->name) = type;
    if ((flag & LIB_ID_CREATE_NO_USER_REFCOUNT) == 0) {
      id->us = 1;
    }
    if ((flag & LIB_ID_CREATE_NO_MAIN) == 0) {
      ListBase *lb = which_libbase(bmain, type);

      BKE_main_lock(bmain);
      BLI_addtail(lb, id);
      BKE_id_new_name_validate(lb, id, name);
      bmain->is_memfile_undo_written = false;
      /* alphabetic insertion: is in new_id */
      BKE_main_unlock(bmain);

      BKE_lib_libblock_session_uuid_ensure(id);

      /* TODO to be removed from here! */
      if ((flag & LIB_ID_CREATE_NO_DEG_TAG) == 0) {
        DEG_id_type_tag(bmain, type);
      }
    }
    else {
      BLI_strncpy(id->name + 2, name, sizeof(id->name) - 2);
    }
  }

  return id;
}

/**
 * Initialize an ID of given type, such that it has valid 'empty' data.
 * ID is assumed to be just calloc'ed.
 */
void BKE_libblock_init_empty(ID *id)
{
  const IDTypeInfo *idtype_info = BKE_idtype_get_info_from_id(id);

  if (idtype_info != NULL) {
    if (idtype_info->init_data != NULL) {
      idtype_info->init_data(id);
    }
    return;
  }

  /* Note that only ID types that are not valid when filled of zero should have a callback here. */
  switch ((ID_Type)GS(id->name)) {
    case ID_SCE:
      BKE_scene_init((Scene *)id);
      break;
    case ID_LI:
      /* Nothing to do. */
      break;
    case ID_OB: {
      Object *ob = (Object *)id;
      BKE_object_init(ob, OB_EMPTY);
      break;
    }
    case ID_ME:
      BKE_mesh_init((Mesh *)id);
      break;
    case ID_CU:
      BKE_curve_init((Curve *)id, 0);
      break;
    case ID_MB:
      BKE_mball_init((MetaBall *)id);
      break;
    case ID_MA:
      BKE_material_init((Material *)id);
      break;
    case ID_TE:
      BKE_texture_default((Tex *)id);
      break;
    case ID_IM:
      BKE_image_init((Image *)id);
      break;
    case ID_LT:
      BKE_lattice_init((Lattice *)id);
      break;
    case ID_LA:
      BKE_light_init((Light *)id);
      break;
    case ID_SPK:
      BKE_speaker_init((Speaker *)id);
      break;
    case ID_LP:
      BKE_lightprobe_init((LightProbe *)id);
      break;
    case ID_CA:
      BKE_camera_init((Camera *)id);
      break;
    case ID_WO:
      BKE_world_init((World *)id);
      break;
    case ID_SCR:
      /* Nothing to do. */
      break;
    case ID_VF:
      BKE_vfont_init((VFont *)id);
      break;
    case ID_TXT:
      BKE_text_init((Text *)id);
      break;
    case ID_SO:
      /* Another fuzzy case, think NULLified content is OK here... */
      break;
    case ID_GR:
      /* Nothing to do. */
      break;
    case ID_AR:
      /* Nothing to do. */
      break;
    case ID_AC:
      /* Nothing to do. */
      break;
    case ID_NT:
      ntreeInitDefault((bNodeTree *)id);
      break;
    case ID_BR:
      BKE_brush_init((Brush *)id);
      break;
    case ID_PA:
      /* Nothing to do. */
      break;
    case ID_PC:
      /* Nothing to do. */
      break;
    case ID_GD:
      /* Nothing to do. */
      break;
    case ID_MSK:
      /* Nothing to do. */
      break;
    case ID_LS:
      BKE_linestyle_init((FreestyleLineStyle *)id);
      break;
    case ID_CF:
      BKE_cachefile_init((CacheFile *)id);
      break;
    case ID_KE:
      /* Shapekeys are a complex topic too - they depend on their 'user' data type...
       * They are not linkable, though, so it should never reach here anyway. */
      BLI_assert(0);
      break;
    case ID_WM:
      /* We should never reach this. */
      BLI_assert(0);
      break;
    case ID_IP:
      /* Should not be needed - animation from lib pre-2.5 is broken anyway. */
      BLI_assert(0);
      break;
    case ID_PAL:
      BKE_palette_init((Palette *)id);
      break;
    default:
      BLI_assert(0); /* Should never reach this point... */
  }
}

/* ********** ID session-wise UUID management. ********** */
static uint global_session_uuid = 0;

/** Reset the session-wise uuid counter (used when reading a new file e.g.). */
void BKE_lib_libblock_session_uuid_reset()
{
<<<<<<< HEAD
  printf("Reset session-wise UUID counter\n");
=======
>>>>>>> c43725e1
  global_session_uuid = 0;
}

/**
 * Generate a session-wise uuid for the given \a id.
 *
 * \note "session-wise" here means while editing a given .blend file. Once a new .blend file is
 * loaded or created, undo history is cleared/reset, and so is the uuid counter.
 */
void BKE_lib_libblock_session_uuid_ensure(ID *id)
{
  if (id->session_uuid == MAIN_ID_SESSION_UUID_UNSET) {
    id->session_uuid = atomic_add_and_fetch_uint32(&global_session_uuid, 1);
    /* In case overflow happens, still assign a valid ID. This way opening files many times works
     * correctly. */
    if (UNLIKELY(id->session_uuid == MAIN_ID_SESSION_UUID_UNSET)) {
      id->session_uuid = atomic_add_and_fetch_uint32(&global_session_uuid, 1);
    }
<<<<<<< HEAD
    printf("\tassigned uuid %u to %s\n", id->session_uuid, id->name);
=======
>>>>>>> c43725e1
  }
}

/**
 * Generic helper to create a new empty data-block of given type in given \a bmain database.
 *
 * \param name: can be NULL, in which case we get default name for this ID type.
 */
void *BKE_id_new(Main *bmain, const short type, const char *name)
{
  BLI_assert(bmain != NULL);

  if (name == NULL) {
    name = DATA_(BKE_idcode_to_name(type));
  }

  ID *id = BKE_libblock_alloc(bmain, type, name, 0);
  BKE_libblock_init_empty(id);

  return id;
}

/**
 * Generic helper to create a new temporary empty data-block of given type,
 * *outside* of any Main database.
 *
 * \param name: can be NULL, in which case we get default name for this ID type. */
void *BKE_id_new_nomain(const short type, const char *name)
{
  if (name == NULL) {
    name = DATA_(BKE_idcode_to_name(type));
  }

  ID *id = BKE_libblock_alloc(NULL,
                              type,
                              name,
                              LIB_ID_CREATE_NO_MAIN | LIB_ID_CREATE_NO_USER_REFCOUNT |
                                  LIB_ID_CREATE_NO_DEG_TAG);
  BKE_libblock_init_empty(id);

  return id;
}

void BKE_libblock_copy_ex(Main *bmain, const ID *id, ID **r_newid, const int orig_flag)
{
  ID *new_id = *r_newid;
  int flag = orig_flag;

  const bool is_private_id_data = (id->flag & LIB_PRIVATE_DATA) != 0;

  BLI_assert((flag & LIB_ID_CREATE_NO_MAIN) != 0 || bmain != NULL);
  BLI_assert((flag & LIB_ID_CREATE_NO_MAIN) != 0 || (flag & LIB_ID_CREATE_NO_ALLOCATE) == 0);
  if (!is_private_id_data) {
    /* When we are handling private ID data, we might still want to manage usercounts, even though
     * that ID data-block is actually outside of Main... */
    BLI_assert((flag & LIB_ID_CREATE_NO_MAIN) == 0 ||
               (flag & LIB_ID_CREATE_NO_USER_REFCOUNT) != 0);
  }
  /* Never implicitly copy shapekeys when generating temp data outside of Main database. */
  BLI_assert((flag & LIB_ID_CREATE_NO_MAIN) == 0 || (flag & LIB_ID_COPY_SHAPEKEY) == 0);

  /* 'Private ID' data handling. */
  if ((bmain != NULL) && is_private_id_data) {
    flag |= LIB_ID_CREATE_NO_MAIN;
  }

  /* The id->flag bits to copy over. */
  const int copy_idflag_mask = LIB_PRIVATE_DATA;

  if ((flag & LIB_ID_CREATE_NO_ALLOCATE) != 0) {
    /* r_newid already contains pointer to allocated memory. */
    /* TODO do we want to memset(0) whole mem before filling it? */
    BLI_strncpy(new_id->name, id->name, sizeof(new_id->name));
    new_id->us = 0;
    new_id->tag |= LIB_TAG_NOT_ALLOCATED | LIB_TAG_NO_MAIN | LIB_TAG_NO_USER_REFCOUNT;
    /* TODO Do we want/need to copy more from ID struct itself? */
  }
  else {
    new_id = BKE_libblock_alloc(bmain, GS(id->name), id->name + 2, flag);
  }
  BLI_assert(new_id != NULL);

  const size_t id_len = BKE_libblock_get_alloc_info(GS(new_id->name), NULL);
  const size_t id_offset = sizeof(ID);
  if ((int)id_len - (int)id_offset > 0) { /* signed to allow neg result */ /* XXX ????? */
    const char *cp = (const char *)id;
    char *cpn = (char *)new_id;

    memcpy(cpn + id_offset, cp + id_offset, id_len - id_offset);
  }

  new_id->flag = (new_id->flag & ~copy_idflag_mask) | (id->flag & copy_idflag_mask);

  /* We do not want any handling of usercount in code duplicating the data here, we do that all
   * at once in id_copy_libmanagement_cb() at the end. */
  const int copy_data_flag = orig_flag | LIB_ID_CREATE_NO_USER_REFCOUNT;

  if (id->properties) {
    new_id->properties = IDP_CopyProperty_ex(id->properties, copy_data_flag);
  }

  /* XXX Again... We need a way to control what we copy in a much more refined way.
   * We cannot always copy this, some internal copying will die on it! */
  /* For now, upper level code will have to do that itself when required. */
#if 0
  if (id->override != NULL) {
    BKE_override_copy(new_id, id);
  }
#endif

  if (id_can_have_animdata(new_id)) {
    IdAdtTemplate *iat = (IdAdtTemplate *)new_id;

    /* the duplicate should get a copy of the animdata */
    if ((flag & LIB_ID_COPY_NO_ANIMDATA) == 0) {
      /* Note that even though horrors like root nodetrees are not in bmain, the actions they use
       * in their anim data *are* in bmain... super-mega-hooray. */
      BLI_assert((copy_data_flag & LIB_ID_COPY_ACTIONS) == 0 ||
                 (copy_data_flag & LIB_ID_CREATE_NO_MAIN) == 0);
      iat->adt = BKE_animdata_copy(bmain, iat->adt, copy_data_flag);
    }
    else {
      iat->adt = NULL;
    }
  }

  if ((flag & LIB_ID_CREATE_NO_DEG_TAG) == 0 && (flag & LIB_ID_CREATE_NO_MAIN) == 0) {
    DEG_id_type_tag(bmain, GS(new_id->name));
  }

  *r_newid = new_id;
}

/* used everywhere in blenkernel */
void *BKE_libblock_copy(Main *bmain, const ID *id)
{
  ID *idn;

  BKE_libblock_copy_ex(bmain, id, &idn, 0);

  return idn;
}

/* XXX TODO: get rid of this useless wrapper at some point... */
void *BKE_libblock_copy_for_localize(const ID *id)
{
  ID *idn;
  BKE_libblock_copy_ex(NULL, id, &idn, LIB_ID_COPY_LOCALIZE | LIB_ID_COPY_NO_ANIMDATA);
  return idn;
}

/* ***************** ID ************************ */
ID *BKE_libblock_find_name(struct Main *bmain, const short type, const char *name)
{
  ListBase *lb = which_libbase(bmain, type);
  BLI_assert(lb != NULL);
  return BLI_findstring(lb, name, offsetof(ID, name) + 2);
}

/**
 * Sort given \a id into given \a lb list, using case-insensitive comparison of the id names.
 *
 * \note All other IDs beside given one are assumed already properly sorted in the list.
 *
 * \param id_sorting_hint Ignored if NULL. Otherwise, used to check if we can insert \a id
 * immediately before or after that pointer. It must always be into given \a lb list.
 */
void id_sort_by_name(ListBase *lb, ID *id, ID *id_sorting_hint)
{
#define ID_SORT_STEP_SIZE 512

  ID *idtest;

  /* insert alphabetically */
  if (lb->first == lb->last) {
    return;
  }

  BLI_remlink(lb, id);

  /* Check if we can actually insert id before or after id_sorting_hint, if given. */
  if (id_sorting_hint != NULL && id_sorting_hint != id) {
    BLI_assert(BLI_findindex(lb, id_sorting_hint) >= 0);

    ID *id_sorting_hint_next = id_sorting_hint->next;
    if (BLI_strcasecmp(id_sorting_hint->name, id->name) < 0 &&
        (id_sorting_hint_next == NULL ||
         BLI_strcasecmp(id_sorting_hint_next->name, id->name) > 0)) {
      BLI_insertlinkafter(lb, id_sorting_hint, id);
      return;
    }

    ID *id_sorting_hint_prev = id_sorting_hint->prev;
    if (BLI_strcasecmp(id_sorting_hint->name, id->name) > 0 &&
        (id_sorting_hint_prev == NULL ||
         BLI_strcasecmp(id_sorting_hint_prev->name, id->name) < 0)) {
      BLI_insertlinkbefore(lb, id_sorting_hint, id);
      return;
    }
  }

  void *item_array[ID_SORT_STEP_SIZE];
  int item_array_index;

  /* Step one: We go backward over a whole chunk of items at once, until we find a limit item
   * that is lower than, or equal (should never happen!) to the one we want to insert. */
  /* Note: We start from the end, because in typical 'heavy' case (insertion of lots of IDs at
   * once using the same base name), newly inserted items will generally be towards the end
   * (higher extension numbers). */
  for (idtest = lb->last, item_array_index = ID_SORT_STEP_SIZE - 1; idtest != NULL;
       idtest = idtest->prev, item_array_index--) {
    item_array[item_array_index] = idtest;
    if (item_array_index == 0) {
      if ((idtest->lib == NULL && id->lib != NULL) ||
          BLI_strcasecmp(idtest->name, id->name) <= 0) {
        break;
      }
      item_array_index = ID_SORT_STEP_SIZE;
    }
  }

  /* Step two: we go forward in the selected chunk of items and check all of them, as we know
   * that our target is in there. */

  /* If we reached start of the list, current item_array_index is off-by-one.
   * Otherwise, we already know that it points to an item lower-or-equal-than the one we want to
   * insert, no need to redo the check for that one.
   * So we can increment that index in any case. */
  for (item_array_index++; item_array_index < ID_SORT_STEP_SIZE; item_array_index++) {
    idtest = item_array[item_array_index];
    if ((idtest->lib != NULL && id->lib == NULL) || BLI_strcasecmp(idtest->name, id->name) > 0) {
      BLI_insertlinkbefore(lb, idtest, id);
      break;
    }
  }
  if (item_array_index == ID_SORT_STEP_SIZE) {
    if (idtest == NULL) {
      /* If idtest is NULL here, it means that in the first loop, the last comparison was
       * performed exactly on the first item of the list, and that it also failed. In other
       * words, all items in the list are greater than inserted one, so we can put it at the
       * start of the list. */
      /* Note that BLI_insertlinkafter() would have same behavior in that case, but better be
       * explicit here. */
      BLI_addhead(lb, id);
    }
    else {
      BLI_insertlinkafter(lb, idtest, id);
    }
  }

#undef ID_SORT_STEP_SIZE
}

/* Note: this code assumes and ensures that the suffix number can never go beyond 1 billion. */
#define MAX_NUMBER 1000000000
/* We do not want to get "name.000", so minimal number is 1. */
#define MIN_NUMBER 1
/* The maximum value up to which we search for the actual smallest unused number. Beyond that
 * value, we will only use the first biggest unused number, without trying to 'fill the gaps'
 * in-between already used numbers... */
#define MAX_NUMBERS_IN_USE 1024

/**
 * Helper building final ID name from given base_name and number.
 *
 * If everything goes well and we do generate a valid final ID name in given name, we return true.
 * In case the final name would overflow the allowed ID name length, or given number is bigger than
 * maximum allowed value, we truncate further the base_name (and given name, which is assumed to
 * have the same 'base_name' part), and return false.
 */
static bool id_name_final_build(char *name, char *base_name, size_t base_name_len, int number)
{
  char number_str[11]; /* Dot + nine digits + NULL terminator. */
  size_t number_str_len = BLI_snprintf_rlen(number_str, ARRAY_SIZE(number_str), ".%.3d", number);

  /* If the number would lead to an overflow of the maximum ID name length, we need to truncate
   * the base name part and do all the number checks again. */
  if (base_name_len + number_str_len >= MAX_ID_NAME - 2 || number >= MAX_NUMBER) {
    if (base_name_len + number_str_len >= MAX_ID_NAME - 2) {
      base_name_len = MAX_ID_NAME - 2 - number_str_len - 1;
    }
    else {
      base_name_len--;
    }
    base_name[base_name_len] = '\0';

    /* Code above may have generated invalid utf-8 string, due to raw truncation.
     * Ensure we get a valid one now. */
    base_name_len -= (size_t)BLI_utf8_invalid_strip(base_name, base_name_len);

    /* Also truncate orig name, and start the whole check again. */
    name[base_name_len] = '\0';
    return false;
  }

  /* We have our final number, we can put it in name and exit the function. */
  BLI_strncpy(name + base_name_len, number_str, number_str_len + 1);
  return true;
}

/**
 * Check to see if an ID name is already used, and find a new one if so.
 * Return true if a new name was created (returned in name).
 *
 * Normally the ID that's being checked is already in the ListBase, so ID *id points at the new
 * entry. The Python Library module needs to know what the name of a data-block will be before it
 * is appended, in this case ID *id is NULL.
 */
static bool check_for_dupid(ListBase *lb, ID *id, char *name, ID **r_id_sorting_hint)
{
  BLI_assert(strlen(name) < MAX_ID_NAME - 2);

  *r_id_sorting_hint = NULL;

  ID *id_test = lb->first;
  bool is_name_changed = false;

  if (id_test == NULL) {
    return is_name_changed;
  }

  const short id_type = (short)GS(id_test->name);

  /* Static storage of previous handled ID/name info, used to perform a quicker test and optimize
   * creation of huge number of IDs using the same given base name. */
  static char prev_orig_base_name[MAX_ID_NAME - 2] = {0};
  static char prev_final_base_name[MAX_ID_NAME - 2] = {0};
  static short prev_id_type = ID_LINK_PLACEHOLDER; /* Should never exist in actual ID list. */
  static int prev_number = MIN_NUMBER - 1;

  /* Initial test to check whether we can 'shortcut' the more complex loop of the main code below.
   * Note that we do not do that for low numbers, as that would prevent using actual smallest
   * available number in some cases, and benefits of this special case handling mostly show up with
   * high numbers anyway. */
  if (id_type == prev_id_type && prev_number >= MAX_NUMBERS_IN_USE &&
      prev_number < MAX_NUMBER - 1 && name[0] == prev_final_base_name[0]) {

    /* Get the name and number parts ("name.number"). */
    char base_name[MAX_ID_NAME - 2];
    int number = MIN_NUMBER;
    size_t base_name_len = BLI_split_name_num(base_name, &number, name, '.');
    size_t prev_final_base_name_len = strlen(prev_final_base_name);
    size_t prev_orig_base_name_len = strlen(prev_orig_base_name);

    if (base_name_len == prev_orig_base_name_len &&
        STREQLEN(base_name, prev_orig_base_name, prev_orig_base_name_len)) {
      /* Once we have ensured given base_name and original previous one are the same, we can check
       * that previously used number is actually used, and that next one is free. */
      /* Note that from now on, we only used previous final base name, as it might have been
       * truncated from original one due to number suffix length. */
      char final_name[MAX_ID_NAME - 2];
      char prev_final_name[MAX_ID_NAME - 2];
      BLI_strncpy(final_name, prev_final_base_name, prev_final_base_name_len + 1);
      BLI_strncpy(prev_final_name, prev_final_base_name, prev_final_base_name_len + 1);

      if (id_name_final_build(final_name, base_name, prev_final_base_name_len, prev_number + 1) &&
          id_name_final_build(prev_final_name, base_name, prev_final_base_name_len, prev_number)) {
        /* We successfully built valid final names of previous and current iterations,
         * now we have to ensure that previous final name is indeed used in current ID list,
         * and that current one is not. */
        bool is_valid = false;
        for (id_test = lb->first; id_test; id_test = id_test->next) {
          if (id != id_test && !ID_IS_LINKED(id_test)) {
            if (id_test->name[2] == final_name[0] && STREQ(final_name, id_test->name + 2)) {
              /* We expect final_name to not be already used, so this is a failure. */
              is_valid = false;
              break;
            }
            /* Previous final name should only be found once in the list, so if it was found
             * already, no need to do a string comparison again. */
            if (!is_valid && id_test->name[2] == prev_final_name[0] &&
                STREQ(prev_final_name, id_test->name + 2)) {
              is_valid = true;
              *r_id_sorting_hint = id_test;
            }
          }
        }

        if (is_valid) {
          /* Only the number changed, prev_orig_base_name, prev_final_base_name and prev_id_type
           * remain the same. */
          prev_number++;

          strcpy(name, final_name);
          return true;
        }
      }
    }
  }

  /* To speed up finding smallest unused number within [0 .. MAX_NUMBERS_IN_USE - 1].
   * We do not bother beyond that point. */
  ID *ids_in_use[MAX_NUMBERS_IN_USE] = {NULL};

  bool is_first_run = true;
  while (true) {
    /* Get the name and number parts ("name.number"). */
    char base_name[MAX_ID_NAME - 2];
    int number = MIN_NUMBER;
    size_t base_name_len = BLI_split_name_num(base_name, &number, name, '.');

    /* Store previous original given base name now, as we might alter it later in code below. */
    if (is_first_run) {
      strcpy(prev_orig_base_name, base_name);
      is_first_run = false;
    }

    /* In case we get an insane initial number suffix in given name. */
    /* Note: BLI_split_name_num() cannot return negative numbers, so we do not have to check for
     * that here. */
    if (number >= MAX_NUMBER || number < MIN_NUMBER) {
      number = MIN_NUMBER;
    }

    bool is_orig_name_used = false;
    for (id_test = lb->first; id_test; id_test = id_test->next) {
      char base_name_test[MAX_ID_NAME - 2];
      int number_test;
      if ((id != id_test) && !ID_IS_LINKED(id_test) && (name[0] == id_test->name[2]) &&
          (id_test->name[base_name_len + 2] == '.' || id_test->name[base_name_len + 2] == '\0') &&
          STREQLEN(name, id_test->name + 2, base_name_len) &&
          (BLI_split_name_num(base_name_test, &number_test, id_test->name + 2, '.') ==
           base_name_len)) {
        /* If we did not yet encounter exact same name as the given one, check the remaining parts
         * of the strings. */
        if (!is_orig_name_used) {
          is_orig_name_used = STREQ(name + base_name_len, id_test->name + 2 + base_name_len);
        }
        /* Mark number of current id_test name as used, if possible. */
        if (number_test < MAX_NUMBERS_IN_USE) {
          ids_in_use[number_test] = id_test;
        }
        /* Keep track of first largest unused number. */
        if (number <= number_test) {
          *r_id_sorting_hint = id_test;
          number = number_test + 1;
        }
      }
    }

    /* If there is no double, we are done.
     * Note however that name might have been changed (truncated) in a previous iteration already.
     */
    if (!is_orig_name_used) {
      /* Don't bother updating prev_ static variables here, this case is not supposed to happen
       * that often, and is not straight-forward here, so just ignore and reset them to default. */
      prev_id_type = ID_LINK_PLACEHOLDER;
      prev_final_base_name[0] = '\0';
      prev_number = MIN_NUMBER - 1;

      /* Value set previously is meaningless in that case. */
      *r_id_sorting_hint = NULL;

      return is_name_changed;
    }

    /* Decide which value of number to use, either the smallest unused one if possible, or default
     * to the first largest unused one we got from previous loop. */
    for (int i = MIN_NUMBER; i < MAX_NUMBERS_IN_USE; i++) {
      if (ids_in_use[i] == NULL) {
        number = i;
        if (i > 0) {
          *r_id_sorting_hint = ids_in_use[i - 1];
        }
        break;
      }
    }
    /* At this point, number is either the lowest unused number within
     * [MIN_NUMBER .. MAX_NUMBERS_IN_USE - 1], or 1 greater than the largest used number if all
     * those low ones are taken.
     * We can't be bothered to look for the lowest unused number beyond
     * (MAX_NUMBERS_IN_USE - 1).
     */
    /* We know for wure that name will be changed. */
    is_name_changed = true;

    /* If id_name_final_build helper returns false, it had to truncate further given name, hence we
     * have to go over the whole check again. */
    if (!id_name_final_build(name, base_name, base_name_len, number)) {
      /* We have to clear our list of small used numbers before we do the whole check again. */
      memset(ids_in_use, 0, sizeof(ids_in_use));

      continue;
    }

    /* Update prev_ static variables, in case next call is for the same type of IDs and with the
     * same initial base name, we can skip a lot of above process. */
    prev_id_type = id_type;
    strcpy(prev_final_base_name, base_name);
    prev_number = number;

    return is_name_changed;
  }

#undef MAX_NUMBERS_IN_USE
}

#undef MIN_NUMBER
#undef MAX_NUMBER

/**
 * Ensures given ID has a unique name in given listbase.
 *
 * Only for local IDs (linked ones already have a unique ID in their library).
 *
 * \return true if a new name had to be created.
 */
bool BKE_id_new_name_validate(ListBase *lb, ID *id, const char *tname)
{
  bool result;
  char name[MAX_ID_NAME - 2];

  /* if library, don't rename */
  if (ID_IS_LINKED(id)) {
    return false;
  }

  /* if no name given, use name of current ID
   * else make a copy (tname args can be const) */
  if (tname == NULL) {
    tname = id->name + 2;
  }

  BLI_strncpy(name, tname, sizeof(name));

  if (name[0] == '\0') {
    /* Disallow empty names. */
    BLI_strncpy(name, DATA_(BKE_idcode_to_name(GS(id->name))), sizeof(name));
  }
  else {
    /* disallow non utf8 chars,
     * the interface checks for this but new ID's based on file names don't */
    BLI_utf8_invalid_strip(name, strlen(name));
  }

  ID *id_sorting_hint = NULL;
  result = check_for_dupid(lb, id, name, &id_sorting_hint);
  strcpy(id->name + 2, name);

  /* This was in 2.43 and previous releases
   * however all data in blender should be sorted, not just duplicate names
   * sorting should not hurt, but noting just in case it alters the way other
   * functions work, so sort every time. */
#if 0
  if (result) {
    id_sort_by_name(lb, id, id_sorting_hint);
  }
#endif

  id_sort_by_name(lb, id, id_sorting_hint);

  return result;
}

/* next to indirect usage in read/writefile also in editobject.c scene.c */
void BKE_main_id_clear_newpoins(Main *bmain)
{
  ID *id;

  FOREACH_MAIN_ID_BEGIN (bmain, id) {
    id->newid = NULL;
    id->tag &= ~LIB_TAG_NEW;
  }
  FOREACH_MAIN_ID_END;
}

static int id_refcount_recompute_callback(LibraryIDLinkCallbackData *cb_data)
{
  ID **id_pointer = cb_data->id_pointer;
  const int cb_flag = cb_data->cb_flag;
  const bool do_linked_only = (bool)POINTER_AS_INT(cb_data->user_data);

  if (*id_pointer == NULL) {
    return IDWALK_RET_NOP;
  }
  if (do_linked_only && !ID_IS_LINKED(*id_pointer)) {
    return IDWALK_RET_NOP;
  }

  if (cb_flag & IDWALK_CB_USER) {
    /* Do not touch to direct/indirect linked status here... */
    id_us_plus_no_lib(*id_pointer);
  }
  if (cb_flag & IDWALK_CB_USER_ONE) {
    id_us_ensure_real(*id_pointer);
  }

  return IDWALK_RET_NOP;
}

void BKE_main_id_refcount_recompute(struct Main *bmain, const bool do_linked_only)
{
  ID *id;

  FOREACH_MAIN_ID_BEGIN (bmain, id) {
    if (!ID_IS_LINKED(id) && do_linked_only) {
      continue;
    }
    id->us = ID_FAKE_USERS(id);
    /* Note that we keep EXTRAUSER tag here, since some UI users may define it too... */
    if (id->tag & LIB_TAG_EXTRAUSER) {
      id->tag &= ~(LIB_TAG_EXTRAUSER | LIB_TAG_EXTRAUSER_SET);
      id_us_ensure_real(id);
    }
  }
  FOREACH_MAIN_ID_END;

  /* Go over whole Main database to re-generate proper usercounts... */
  FOREACH_MAIN_ID_BEGIN (bmain, id) {
    BKE_library_foreach_ID_link(bmain,
                                id,
                                id_refcount_recompute_callback,
                                POINTER_FROM_INT((int)do_linked_only),
                                IDWALK_READONLY | IDWALK_INCLUDE_UI);
  }
  FOREACH_MAIN_ID_END;
}

static void library_make_local_copying_check(ID *id,
                                             GSet *loop_tags,
                                             MainIDRelations *id_relations,
                                             GSet *done_ids)
{
  if (BLI_gset_haskey(done_ids, id)) {
    return; /* Already checked, nothing else to do. */
  }

  MainIDRelationsEntry *entry = BLI_ghash_lookup(id_relations->id_used_to_user, id);
  BLI_gset_insert(loop_tags, id);
  for (; entry != NULL; entry = entry->next) {

    /* Used_to_user stores ID pointer, not pointer to ID pointer. */
    ID *par_id = (ID *)entry->id_pointer;

    /* Our oh-so-beloved 'from' pointers... */
    if (entry->usage_flag & IDWALK_CB_LOOPBACK) {
      /* We totally disregard Object->proxy_from 'usage' here,
       * this one would only generate fake positives. */
      if (GS(par_id->name) == ID_OB) {
        BLI_assert(((Object *)par_id)->proxy_from == (Object *)id);
        continue;
      }

      /* Shapekeys are considered 'private' to their owner ID here, and never tagged
       * (since they cannot be linked), * so we have to switch effective parent to their owner.
       */
      if (GS(par_id->name) == ID_KE) {
        par_id = ((Key *)par_id)->from;
      }
    }

    if (par_id->lib == NULL) {
      /* Local user, early out to avoid some gset querying... */
      continue;
    }
    if (!BLI_gset_haskey(done_ids, par_id)) {
      if (BLI_gset_haskey(loop_tags, par_id)) {
        /* We are in a 'dependency loop' of IDs, this does not say us anything, skip it.
         * Note that this is the situation that can lead to archipelagoes of linked data-blocks
         * (since all of them have non-local users, they would all be duplicated,
         * leading to a loop of unused linked data-blocks that cannot be freed since they all use
         * each other...). */
        continue;
      }
      /* Else, recursively check that user ID. */
      library_make_local_copying_check(par_id, loop_tags, id_relations, done_ids);
    }

    if (par_id->tag & LIB_TAG_DOIT) {
      /* This user will be fully local in future, so far so good,
       * nothing to do here but check next user. */
    }
    else {
      /* This user won't be fully local in future, so current ID won't be either.
       * And we are done checking it. */
      id->tag &= ~LIB_TAG_DOIT;
      break;
    }
  }
  BLI_gset_add(done_ids, id);
  BLI_gset_remove(loop_tags, id, NULL);
}

/**
 * Make linked data-blocks local.
 *
 * \param bmain: Almost certainly global main.
 * \param lib: If not NULL, only make local data-blocks from this library.
 * \param untagged_only: If true, only make local data-blocks not tagged with
 * LIB_TAG_PRE_EXISTING.
 * \param set_fake: If true, set fake user on all localized data-blocks
 * (except group and objects ones).
 */
/* Note: Old (2.77) version was simply making (tagging) data-blocks as local,
 * without actually making any check whether they were also indirectly used or not...
 *
 * Current version uses regular id_make_local callback, with advanced pre-processing step to
 * detect all cases of IDs currently indirectly used, but which will be used by local data only
 * once this function is finished.  This allows to avoid any unneeded duplication of IDs, and
 * hence all time lost afterwards to remove orphaned linked data-blocks...
 */
void BKE_library_make_local(Main *bmain,
                            const Library *lib,
                            GHash *old_to_new_ids,
                            const bool untagged_only,
                            const bool set_fake)
{
  ListBase *lbarray[MAX_LIBARRAY];

  LinkNode *todo_ids = NULL;
  LinkNode *copied_ids = NULL;
  MemArena *linklist_mem = BLI_memarena_new(512 * sizeof(*todo_ids), __func__);

  GSet *done_ids = BLI_gset_ptr_new(__func__);

#ifdef DEBUG_TIME
  TIMEIT_START(make_local);
#endif

  BKE_main_relations_create(bmain, 0);

#ifdef DEBUG_TIME
  printf("Pre-compute current ID relations: Done.\n");
  TIMEIT_VALUE_PRINT(make_local);
#endif

  /* Step 1: Detect data-blocks to make local. */
  for (int a = set_listbasepointers(bmain, lbarray); a--;) {
    ID *id = lbarray[a]->first;

    /* Do not explicitly make local non-linkable IDs (shapekeys, in fact),
     * they are assumed to be handled by real data-blocks responsible of them. */
    const bool do_skip = (id && !BKE_idcode_is_linkable(GS(id->name)));

    for (; id; id = id->next) {
      ID *ntree = (ID *)ntreeFromID(id);

      id->tag &= ~LIB_TAG_DOIT;
      if (ntree != NULL) {
        ntree->tag &= ~LIB_TAG_DOIT;
      }

      if (id->lib == NULL) {
        id->tag &= ~(LIB_TAG_EXTERN | LIB_TAG_INDIRECT | LIB_TAG_NEW);
        id->flag &= ~LIB_INDIRECT_WEAK_LINK;
      }
      /* The check on the fourth line (LIB_TAG_PRE_EXISTING) is done so it's possible to tag data
       * you don't want to be made local, used for appending data,
       * so any libdata already linked wont become local (very nasty
       * to discover all your links are lost after appending).
       * Also, never ever make proxified objects local, would not make any sense. */
      /* Some more notes:
       *   - Shapekeys are never tagged here (since they are not linkable).
       *   - Nodetrees used in materials etc. have to be tagged manually,
       *     since they do not exist in Main (!).
       * This is ok-ish on 'make local' side of things
       * (since those are handled by their 'owner' IDs),
       * but complicates slightly the pre-processing of relations between IDs at step 2... */
      else if (!do_skip && id->tag & (LIB_TAG_EXTERN | LIB_TAG_INDIRECT | LIB_TAG_NEW) &&
               ELEM(lib, NULL, id->lib) &&
               !(GS(id->name) == ID_OB && ((Object *)id)->proxy_from != NULL) &&
               ((untagged_only == false) || !(id->tag & LIB_TAG_PRE_EXISTING))) {
        BLI_linklist_prepend_arena(&todo_ids, id, linklist_mem);
        id->tag |= LIB_TAG_DOIT;

        /* Tag those nasty non-ID nodetrees,
         * but do not add them to todo list, making them local is handled by 'owner' ID.
         * This is needed for library_make_local_copying_check() to work OK at step 2. */
        if (ntree != NULL) {
          ntree->tag |= LIB_TAG_DOIT;
        }
      }
      else {
        /* Linked ID that we won't be making local (needed info for step 2, see below). */
        BLI_gset_add(done_ids, id);
      }
    }
  }

#ifdef DEBUG_TIME
  printf("Step 1: Detect data-blocks to make local: Done.\n");
  TIMEIT_VALUE_PRINT(make_local);
#endif

  /* Step 2: Check which data-blocks we can directly make local
   * (because they are only used by already, or future, local data),
   * others will need to be duplicated. */
  GSet *loop_tags = BLI_gset_ptr_new(__func__);
  for (LinkNode *it = todo_ids; it; it = it->next) {
    library_make_local_copying_check(it->link, loop_tags, bmain->relations, done_ids);
    BLI_assert(BLI_gset_len(loop_tags) == 0);
  }
  BLI_gset_free(loop_tags, NULL);
  BLI_gset_free(done_ids, NULL);

  /* Next step will most likely add new IDs, better to get rid of this mapping now. */
  BKE_main_relations_free(bmain);

#ifdef DEBUG_TIME
  printf("Step 2: Check which data-blocks we can directly make local: Done.\n");
  TIMEIT_VALUE_PRINT(make_local);
#endif

  /* Step 3: Make IDs local, either directly (quick and simple), or using generic process,
   * which involves more complex checks and might instead
   * create a local copy of original linked ID. */
  for (LinkNode *it = todo_ids, *it_next; it; it = it_next) {
    it_next = it->next;
    ID *id = it->link;

    if (id->tag & LIB_TAG_DOIT) {
      /* We know all users of this object are local or will be made fully local, even if
       * currently there are some indirect usages. So instead of making a copy that we'll likely
       * get rid of later, directly make that data block local.
       * Saves a tremendous amount of time with complex scenes... */
      lib_id_clear_library_data_ex(bmain, id);
      BKE_lib_id_expand_local(bmain, id);
      id->tag &= ~LIB_TAG_DOIT;

      if (GS(id->name) == ID_OB) {
        BKE_rigidbody_ensure_local_object(bmain, (Object *)id);
      }
    }
    else {
      /* In this specific case, we do want to make ID local even if it has no local usage yet...
       * Note that for objects, we don't want proxy pointers to be cleared yet. This will happen
       * down the road in this function.
       */
      BKE_lib_id_make_local(bmain,
                            id,
                            false,
                            LIB_ID_MAKELOCAL_FULL_LIBRARY |
                                LIB_ID_MAKELOCAL_OBJECT_NO_PROXY_CLEARING);

      if (id->newid) {
        if (GS(id->newid->name) == ID_OB) {
          BKE_rigidbody_ensure_local_object(bmain, (Object *)id->newid);
        }

        /* Reuse already allocated LinkNode (transferring it from todo_ids to copied_ids). */
        BLI_linklist_prepend_nlink(&copied_ids, id, it);
      }
    }

    if (set_fake) {
      if (!ELEM(GS(id->name), ID_OB, ID_GR)) {
        /* do not set fake user on objects, groups (instancing) */
        id_fake_user_set(id);
      }
    }
  }

#ifdef DEBUG_TIME
  printf("Step 3: Make IDs local: Done.\n");
  TIMEIT_VALUE_PRINT(make_local);
#endif

  /* At this point, we are done with directly made local IDs.
   * Now we have to handle duplicated ones, since their
   * remaining linked original counterpart may not be needed anymore... */
  todo_ids = NULL;

  /* Step 4: We have to remap local usages of old (linked) ID to new (local)
   * ID in a separated loop,
   * as lbarray ordering is not enough to ensure us we did catch all dependencies
   * (e.g. if making local a parent object before its child...). See T48907. */
  /* TODO This is now the biggest step by far (in term of processing time).
   * We may be able to gain here by using again main->relations mapping, but...
   * this implies BKE_libblock_remap & co to be able to update main->relations on the fly.
   * Have to think about it a bit more, and see whether new code is OK first, anyway. */
  for (LinkNode *it = copied_ids; it; it = it->next) {
    ID *id = it->link;

    BLI_assert(id->newid != NULL);
    BLI_assert(id->lib != NULL);

    BKE_libblock_remap(bmain, id, id->newid, ID_REMAP_SKIP_INDIRECT_USAGE);
    if (old_to_new_ids) {
      BLI_ghash_insert(old_to_new_ids, id, id->newid);
    }

    /* Special hack for groups... Thing is, since we can't instantiate them here, we need to
     * ensure they remain 'alive' (only instantiation is a real group 'user'... *sigh* See
     * T49722. */
    if (GS(id->name) == ID_GR && (id->tag & LIB_TAG_INDIRECT) != 0) {
      id_us_ensure_real(id->newid);
    }
  }

#ifdef DEBUG_TIME
  printf("Step 4: Remap local usages of old (linked) ID to new (local) ID: Done.\n");
  TIMEIT_VALUE_PRINT(make_local);
#endif

  /* Step 5: proxy 'remapping' hack. */
  for (LinkNode *it = copied_ids; it; it = it->next) {
    ID *id = it->link;

    /* Attempt to re-link copied proxy objects. This allows appending of an entire scene
     * from another blend file into this one, even when that blend file contains proxified
     * armatures that have local references. Since the proxified object needs to be linked
     * (not local), this will only work when the "Localize all" checkbox is disabled.
     * TL;DR: this is a dirty hack on top of an already weak feature (proxies). */
    if (GS(id->name) == ID_OB && ((Object *)id)->proxy != NULL) {
      Object *ob = (Object *)id;
      Object *ob_new = (Object *)id->newid;
      bool is_local = false, is_lib = false;

      /* Proxies only work when the proxified object is linked-in from a library. */
      if (ob->proxy->id.lib == NULL) {
        CLOG_WARN(&LOG,
                  "proxy object %s will loose its link to %s, because the "
                  "proxified object is local.",
                  id->newid->name,
                  ob->proxy->id.name);
        continue;
      }

      BKE_library_ID_test_usages(bmain, id, &is_local, &is_lib);

      /* We can only switch the proxy'ing to a made-local proxy if it is no longer
       * referred to from a library. Not checking for local use; if new local proxy
       * was not used locally would be a nasty bug! */
      if (is_local || is_lib) {
        CLOG_WARN(&LOG,
                  "made-local proxy object %s will loose its link to %s, "
                  "because the linked-in proxy is referenced (is_local=%i, is_lib=%i).",
                  id->newid->name,
                  ob->proxy->id.name,
                  is_local,
                  is_lib);
      }
      else {
        /* we can switch the proxy'ing from the linked-in to the made-local proxy.
         * BKE_object_make_proxy() shouldn't be used here, as it allocates memory that
         * was already allocated by BKE_object_make_local() (which called BKE_object_copy). */
        ob_new->proxy = ob->proxy;
        ob_new->proxy_group = ob->proxy_group;
        ob_new->proxy_from = ob->proxy_from;
        ob_new->proxy->proxy_from = ob_new;
        ob->proxy = ob->proxy_from = ob->proxy_group = NULL;
      }
    }
  }

#ifdef DEBUG_TIME
  printf("Step 5: Proxy 'remapping' hack: Done.\n");
  TIMEIT_VALUE_PRINT(make_local);
#endif

  /* This is probably more of a hack than something we should do here, but...
   * Issue is, the whole copying + remapping done in complex cases above may leave pose-channels
   * of armatures in complete invalid state (more precisely, the bone pointers of the
   * pose-channels - very crappy cross-data-blocks relationship), se we tag it to be fully
   * recomputed, but this does not seems to be enough in some cases, and evaluation code ends up
   * trying to evaluate a not-yet-updated armature object's deformations.
   * Try "make all local" in 04_01_H.lighting.blend from Agent327 without this, e.g. */
  for (Object *ob = bmain->objects.first; ob; ob = ob->id.next) {
    if (ob->data != NULL && ob->type == OB_ARMATURE && ob->pose != NULL &&
        ob->pose->flag & POSE_RECALC) {
      BKE_pose_rebuild(bmain, ob, ob->data, true);
    }
  }

#ifdef DEBUG_TIME
  printf("Hack: Forcefully rebuild armature object poses: Done.\n");
  TIMEIT_VALUE_PRINT(make_local);
#endif

  BKE_main_id_clear_newpoins(bmain);
  BLI_memarena_free(linklist_mem);

#ifdef DEBUG_TIME
  printf("Cleanup and finish: Done.\n");
  TIMEIT_END(make_local);
#endif
}

/**
 * Use after setting the ID's name
 * When name exists: call 'new_id'
 */
void BLI_libblock_ensure_unique_name(Main *bmain, const char *name)
{
  ListBase *lb;
  ID *idtest;

  lb = which_libbase(bmain, GS(name));
  if (lb == NULL) {
    return;
  }

  /* search for id */
  idtest = BLI_findstring(lb, name + 2, offsetof(ID, name) + 2);
  if (idtest != NULL) {
    /* BKE_id_new_name_validate also takes care of sorting. */
    BKE_id_new_name_validate(lb, idtest, NULL);
    bmain->is_memfile_undo_written = false;
  }

  /* ID renaming requires an 'undo barrier'. */
  bmain->use_memfile_full_barrier = true;
}

/**
 * Sets the name of a block to name, suitably adjusted for uniqueness.
 */
void BKE_libblock_rename(Main *bmain, ID *id, const char *name)
{
  ListBase *lb = which_libbase(bmain, GS(id->name));
  if (BKE_id_new_name_validate(lb, id, name)) {
    bmain->is_memfile_undo_written = false;
  }

  /* ID renaming requires an 'undo barrier'. */
  bmain->use_memfile_full_barrier = true;
}

/**
 * Generate full name of the data-block (without ID code, but with library if any).
 *
 * \note Result is unique to a given ID type in a given Main database.
 *
 * \param name: An allocated string of minimal length #MAX_ID_FULL_NAME,
 * will be filled with generated string.
 */
void BKE_id_full_name_get(char name[MAX_ID_FULL_NAME], const ID *id)
{
  strcpy(name, id->name + 2);

  if (id->lib != NULL) {
    const size_t idname_len = strlen(id->name + 2);
    const size_t libname_len = strlen(id->lib->id.name + 2);

    name[idname_len] = ' ';
    name[idname_len + 1] = '[';
    strcpy(name + idname_len + 2, id->lib->id.name + 2);
    name[idname_len + 2 + libname_len] = ']';
    name[idname_len + 2 + libname_len + 1] = '\0';
  }
}

/**
 * Generate full name of the data-block (without ID code, but with library if any),
 * with a 3-character prefix prepended indicating whether it comes from a library,
 * is overriding, has a fake or no user, etc.
 *
 * \note Result is unique to a given ID type in a given Main database.
 *
 * \param name: An allocated string of minimal length #MAX_ID_FULL_NAME_UI,
 * will be filled with generated string.
 */
void BKE_id_full_name_ui_prefix_get(char name[MAX_ID_FULL_NAME_UI], const ID *id)
{
  name[0] = id->lib ? (ID_MISSING(id) ? 'M' : 'L') : ID_IS_OVERRIDE_LIBRARY(id) ? 'O' : ' ';
  name[1] = (id->flag & LIB_FAKEUSER) ? 'F' : ((id->us == 0) ? '0' : ' ');
  name[2] = ' ';

  BKE_id_full_name_get(name + 3, id);
}

/**
 * Generate a concatenation of ID name (including two-chars type code) and its lib name, if any.
 *
 * \return A unique allocated string key for any ID in the whole Main database.
 */
char *BKE_id_to_unique_string_key(const struct ID *id)
{
  if (id->lib == NULL) {
    return BLI_strdup(id->name);
  }
  else {
    /* Prefix with an ascii character in the range of 32..96 (visible)
     * this ensures we can't have a library ID pair that collide.
     * Where 'LIfooOBbarOBbaz' could be ('LIfoo, OBbarOBbaz') or ('LIfooOBbar', 'OBbaz'). */
    const char ascii_len = strlen(id->lib->id.name + 2) + 32;
    return BLI_sprintfN("%c%s%s", ascii_len, id->lib->id.name, id->name);
  }
}

void BKE_id_tag_set_atomic(ID *id, int tag)
{
  atomic_fetch_and_or_int32(&id->tag, tag);
}

void BKE_id_tag_clear_atomic(ID *id, int tag)
{
  atomic_fetch_and_and_int32(&id->tag, ~tag);
}

/**
 * Check that given ID pointer actually is in G_MAIN.
 * Main intended use is for debug asserts in places we cannot easily get rid of G_Main...
 */
bool BKE_id_is_in_global_main(ID *id)
{
  /* We do not want to fail when id is NULL here, even though this is a bit strange behavior...
   */
  return (id == NULL || BLI_findindex(which_libbase(G_MAIN, GS(id->name)), id) != -1);
}

/************************* Datablock order in UI **************************/

static int *id_order_get(ID *id)
{
  /* Only for workspace tabs currently. */
  switch (GS(id->name)) {
    case ID_WS:
      return &((WorkSpace *)id)->order;
    default:
      return NULL;
  }
}

static int id_order_compare(const void *a, const void *b)
{
  ID *id_a = ((LinkData *)a)->data;
  ID *id_b = ((LinkData *)b)->data;

  int *order_a = id_order_get(id_a);
  int *order_b = id_order_get(id_b);

  if (order_a && order_b) {
    if (*order_a < *order_b) {
      return -1;
    }
    else if (*order_a > *order_b) {
      return 1;
    }
  }

  return strcmp(id_a->name, id_b->name);
}

/**
 * Returns ordered list of data-blocks for display in the UI.
 * Result is list of LinkData of IDs that must be freed.
 */
void BKE_id_ordered_list(ListBase *ordered_lb, const ListBase *lb)
{
  BLI_listbase_clear(ordered_lb);

  for (ID *id = lb->first; id; id = id->next) {
    BLI_addtail(ordered_lb, BLI_genericNodeN(id));
  }

  BLI_listbase_sort(ordered_lb, id_order_compare);

  int num = 0;
  for (LinkData *link = ordered_lb->first; link; link = link->next) {
    int *order = id_order_get(link->data);
    if (order) {
      *order = num++;
    }
  }
}

/**
 * Reorder ID in the list, before or after the "relative" ID.
 */
void BKE_id_reorder(const ListBase *lb, ID *id, ID *relative, bool after)
{
  int *id_order = id_order_get(id);
  int relative_order;

  if (relative) {
    relative_order = *id_order_get(relative);
  }
  else {
    relative_order = (after) ? BLI_listbase_count(lb) : 0;
  }

  if (after) {
    /* Insert after. */
    for (ID *other = lb->first; other; other = other->next) {
      int *order = id_order_get(other);
      if (*order > relative_order) {
        (*order)++;
      }
    }

    *id_order = relative_order + 1;
  }
  else {
    /* Insert before. */
    for (ID *other = lb->first; other; other = other->next) {
      int *order = id_order_get(other);
      if (*order < relative_order) {
        (*order)--;
      }
    }

    *id_order = relative_order - 1;
  }
}<|MERGE_RESOLUTION|>--- conflicted
+++ resolved
@@ -1466,10 +1466,6 @@
 /** Reset the session-wise uuid counter (used when reading a new file e.g.). */
 void BKE_lib_libblock_session_uuid_reset()
 {
-<<<<<<< HEAD
-  printf("Reset session-wise UUID counter\n");
-=======
->>>>>>> c43725e1
   global_session_uuid = 0;
 }
 
@@ -1488,10 +1484,6 @@
     if (UNLIKELY(id->session_uuid == MAIN_ID_SESSION_UUID_UNSET)) {
       id->session_uuid = atomic_add_and_fetch_uint32(&global_session_uuid, 1);
     }
-<<<<<<< HEAD
-    printf("\tassigned uuid %u to %s\n", id->session_uuid, id->name);
-=======
->>>>>>> c43725e1
   }
 }
 
