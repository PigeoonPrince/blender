--- conflicted
+++ resolved
@@ -1509,13 +1509,6 @@
 	
 	id_us_min(id);
 
-<<<<<<< HEAD
-	if (id->us < 0) {
-		printf("ERROR block %s (from %s lib): %d users\n", id->name, id->lib ?  id->lib->name : "<MAIN>", id->us);
-		id->us = 0;
-	}
-=======
->>>>>>> c23179f3
 	if (id->us == 0) {
 		BKE_libblock_unlink(bmain, id);
 		
