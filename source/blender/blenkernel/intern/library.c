--- conflicted
+++ resolved
@@ -198,16 +198,12 @@
 			return 1;
 		case ID_CU:
 			if (!test) {
-				BKE_curve_make_local((Curve*)id);
+				BKE_curve_make_local((Curve *)id);
 				BKE_key_make_local(((Curve *)id)->key);
 			}
 			return 1;
 		case ID_MB:
-<<<<<<< HEAD
-			if (!test) BKE_metaball_make_local((MetaBall*)id);
-=======
 			if (!test) BKE_mball_make_local((MetaBall *)id);
->>>>>>> e5963aae
 			return 1;
 		case ID_MA:
 			if (!test) BKE_material_make_local((Material *)id);
@@ -295,17 +291,10 @@
 			if (!test) *newid = (ID *)BKE_mesh_copy((Mesh *)id);
 			return 1;
 		case ID_CU:
-<<<<<<< HEAD
-			if (!test) *newid= (ID*)BKE_curve_copy((Curve*)id);
-			return 1;
-		case ID_MB:
-			if (!test) *newid= (ID*)BKE_metaball_copy((MetaBall*)id);
-=======
 			if (!test) *newid = (ID *)BKE_curve_copy((Curve *)id);
 			return 1;
 		case ID_MB:
 			if (!test) *newid = (ID *)BKE_mball_copy((MetaBall *)id);
->>>>>>> e5963aae
 			return 1;
 		case ID_MA:
 			if (!test) *newid = (ID *)BKE_material_copy((Material *)id);
@@ -357,11 +346,7 @@
 			if (!test) *newid = (ID *)BKE_action_copy((bAction *)id);
 			return 1;
 		case ID_NT:
-<<<<<<< HEAD
-			if (!test) *newid= (ID*)ntreeCopyTree((bNodeTree*)id);
-=======
 			if (!test) *newid = (ID *)ntreeCopyTree((bNodeTree *)id);
->>>>>>> e5963aae
 			return 1;
 		case ID_BR:
 			if (!test) *newid = (ID *)BKE_brush_copy((Brush *)id);
