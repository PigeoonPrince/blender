/*
 * This program is free software; you can redistribute it and/or
 * modify it under the terms of the GNU General Public License
 * as published by the Free Software Foundation; either version 2
 * of the License, or (at your option) any later version.
 *
 * This program is distributed in the hope that it will be useful,
 * but WITHOUT ANY WARRANTY; without even the implied warranty of
 * MERCHANTABILITY or FITNESS FOR A PARTICULAR PURPOSE.  See the
 * GNU General Public License for more details.
 *
 * You should have received a copy of the GNU General Public License
 * along with this program; if not, write to the Free Software Foundation,
 * Inc., 51 Franklin Street, Fifth Floor, Boston, MA 02110-1301, USA.
 */

/** \file
 * \ingroup bke
 *
 * Contains management of ID's and libraries remap, unlink and free logic.
 */

#include <stdio.h>
#include <ctype.h>
#include <string.h>
#include <stdlib.h>
#include <stddef.h>
#include <assert.h>

#include "CLG_log.h"

#include "MEM_guardedalloc.h"

/* all types are needed here, in order to do memory operations */
#include "DNA_anim_types.h"
#include "DNA_armature_types.h"
#include "DNA_brush_types.h"
#include "DNA_camera_types.h"
#include "DNA_cachefile_types.h"
#include "DNA_collection_types.h"
#include "DNA_gpencil_types.h"
#include "DNA_ipo_types.h"
#include "DNA_key_types.h"
#include "DNA_light_types.h"
#include "DNA_lattice_types.h"
#include "DNA_linestyle_types.h"
#include "DNA_material_types.h"
#include "DNA_mesh_types.h"
#include "DNA_meta_types.h"
#include "DNA_movieclip_types.h"
#include "DNA_mask_types.h"
#include "DNA_node_types.h"
#include "DNA_object_types.h"
#include "DNA_lightprobe_types.h"
#include "DNA_scene_types.h"
#include "DNA_screen_types.h"
#include "DNA_speaker_types.h"
#include "DNA_sound_types.h"
#include "DNA_text_types.h"
#include "DNA_vfont_types.h"
#include "DNA_windowmanager_types.h"
#include "DNA_workspace_types.h"
#include "DNA_world_types.h"

#include "BLI_blenlib.h"
#include "BLI_utildefines.h"

#include "BKE_action.h"
#include "BKE_animsys.h"
#include "BKE_armature.h"
#include "BKE_brush.h"
#include "BKE_camera.h"
#include "BKE_cachefile.h"
#include "BKE_collection.h"
#include "BKE_curve.h"
#include "BKE_fcurve.h"
#include "BKE_font.h"
#include "BKE_gpencil.h"
#include "BKE_idprop.h"
#include "BKE_image.h"
#include "BKE_ipo.h"
#include "BKE_key.h"
#include "BKE_light.h"
#include "BKE_lattice.h"
#include "BKE_layer.h"
#include "BKE_library.h"
#include "BKE_library_override.h"
#include "BKE_library_query.h"
#include "BKE_library_remap.h"
#include "BKE_linestyle.h"
#include "BKE_mesh.h"
#include "BKE_material.h"
#include "BKE_main.h"
#include "BKE_mask.h"
#include "BKE_mball.h"
#include "BKE_modifier.h"
#include "BKE_movieclip.h"
#include "BKE_multires.h"
#include "BKE_node.h"
#include "BKE_object.h"
#include "BKE_paint.h"
#include "BKE_particle.h"
#include "BKE_lightprobe.h"
#include "BKE_speaker.h"
#include "BKE_sound.h"
#include "BKE_screen.h"
#include "BKE_scene.h"
#include "BKE_text.h"
#include "BKE_texture.h"
#include "BKE_workspace.h"
#include "BKE_world.h"

#include "DEG_depsgraph.h"
#include "DEG_depsgraph_build.h"

#ifdef WITH_PYTHON
#  include "BPY_extern.h"
#endif

static CLG_LogRef LOG = {"bke.library_remap"};

static BKE_library_free_window_manager_cb free_windowmanager_cb = NULL;

void BKE_library_callback_free_window_manager_set(BKE_library_free_window_manager_cb func)
{
  free_windowmanager_cb = func;
}

static BKE_library_free_notifier_reference_cb free_notifier_reference_cb = NULL;

void BKE_library_callback_free_notifier_reference_set(BKE_library_free_notifier_reference_cb func)
{
  free_notifier_reference_cb = func;
}

static BKE_library_remap_editor_id_reference_cb remap_editor_id_reference_cb = NULL;

void BKE_library_callback_remap_editor_id_reference_set(
    BKE_library_remap_editor_id_reference_cb func)
{
  remap_editor_id_reference_cb = func;
}

typedef struct IDRemap {
  Main *bmain; /* Only used to trigger depsgraph updates in the right bmain. */
  ID *old_id;
  ID *new_id;
  /** The ID in which we are replacing old_id by new_id usages. */
  ID *id;
  short flag;

  /* 'Output' data. */
  short status;
  /** Number of direct usecases that could not be remapped (e.g.: obdata when in edit mode). */
  int skipped_direct;
  /** Number of indirect usecases that could not be remapped. */
  int skipped_indirect;
  /** Number of skipped usecases that refcount the datablock. */
  int skipped_refcounted;
} IDRemap;

/* IDRemap->flag enums defined in BKE_library.h */

/* IDRemap->status */
enum {
  /* *** Set by callback. *** */
  ID_REMAP_IS_LINKED_DIRECT = 1 << 0,    /* new_id is directly linked in current .blend. */
  ID_REMAP_IS_USER_ONE_SKIPPED = 1 << 1, /* There was some skipped 'user_one' usages of old_id. */
};

static int foreach_libblock_remap_callback(void *user_data, ID *id_self, ID **id_p, int cb_flag)
{
  if (cb_flag & IDWALK_CB_PRIVATE) {
    return IDWALK_RET_NOP;
  }

  IDRemap *id_remap_data = user_data;
  ID *old_id = id_remap_data->old_id;
  ID *new_id = id_remap_data->new_id;
  ID *id = id_remap_data->id;

  if (!old_id) { /* Used to cleanup all IDs used by a specific one. */
    BLI_assert(!new_id);
    old_id = *id_p;
  }

  if (*id_p && (*id_p == old_id)) {
    /* Better remap to NULL than not remapping at all,
     * then we can handle it as a regular remap-to-NULL case. */
    if ((cb_flag & IDWALK_CB_NEVER_SELF) && (new_id == id_self)) {
      new_id = NULL;
    }

    const bool is_reference = (cb_flag & IDWALK_CB_STATIC_OVERRIDE_REFERENCE) != 0;
    const bool is_indirect = (cb_flag & IDWALK_CB_INDIRECT_USAGE) != 0;
    const bool skip_indirect = (id_remap_data->flag & ID_REMAP_SKIP_INDIRECT_USAGE) != 0;
    /* Note: proxy usage implies LIB_TAG_EXTERN, so on this aspect it is direct,
     * on the other hand since they get reset to lib data on file open/reload it is indirect too.
     * Edit Mode is also a 'skip direct' case. */
    const bool is_obj = (GS(id->name) == ID_OB);
    const bool is_obj_proxy = (is_obj && (((Object *)id)->proxy || ((Object *)id)->proxy_group));
    const bool is_obj_editmode = (is_obj && BKE_object_is_in_editmode((Object *)id));
    const bool is_never_null = ((cb_flag & IDWALK_CB_NEVER_NULL) && (new_id == NULL) &&
                                (id_remap_data->flag & ID_REMAP_FORCE_NEVER_NULL_USAGE) == 0);
    const bool skip_reference = (id_remap_data->flag & ID_REMAP_SKIP_STATIC_OVERRIDE) != 0;
    const bool skip_never_null = (id_remap_data->flag & ID_REMAP_SKIP_NEVER_NULL_USAGE) != 0;

#ifdef DEBUG_PRINT
    printf(
        "In %s (lib %p): Remapping %s (%p) to %s (%p) "
        "(is_indirect: %d, skip_indirect: %d, is_reference: %d, skip_reference: %d)\n",
        id->name,
        id->lib,
        old_id->name,
        old_id,
        new_id ? new_id->name : "<NONE>",
        new_id,
        is_indirect,
        skip_indirect,
        is_reference,
        skip_reference);
#endif

<<<<<<< HEAD
    if ((id_remap_data->flag & ID_REMAP_FLAG_NEVER_NULL_USAGE) &&
        (cb_flag & IDWALK_CB_NEVER_NULL)) {
      id->tag |= LIB_TAG_DOIT;
    }

    /* Special hack in case it's Object->data and we are in edit mode, and new_id is not NULL
     * (otherwise, we follow common NEVER_NULL flags).
     * (skipped_indirect too). */
    if ((is_never_null && skip_never_null) ||
        (is_obj_editmode && (((Object *)id)->data == *id_p) && new_id != NULL) ||
        (skip_indirect && is_indirect) || (is_reference && skip_reference)) {
      if (is_indirect) {
        id_remap_data->skipped_indirect++;
        if (is_obj) {
          Object *ob = (Object *)id;
          if (ob->data == *id_p && ob->proxy != NULL) {
            /* And another 'Proudly brought to you by Proxy Hell' hack!
             * This will allow us to avoid clearing 'LIB_EXTERN' flag of obdata of proxies... */
            id_remap_data->skipped_direct++;
          }
        }
      }
      else if (is_never_null || is_obj_editmode || is_reference) {
        id_remap_data->skipped_direct++;
      }
      else {
        BLI_assert(0);
      }
      if (cb_flag & IDWALK_CB_USER) {
        id_remap_data->skipped_refcounted++;
      }
      else if (cb_flag & IDWALK_CB_USER_ONE) {
        /* No need to count number of times this happens, just a flag is enough. */
        id_remap_data->status |= ID_REMAP_IS_USER_ONE_SKIPPED;
      }
    }
    else {
      if (!is_never_null) {
        *id_p = new_id;
        DEG_id_tag_update_ex(id_remap_data->bmain,
                             id_self,
                             ID_RECALC_COPY_ON_WRITE | ID_RECALC_TRANSFORM | ID_RECALC_GEOMETRY);
      }
      if (cb_flag & IDWALK_CB_USER) {
        /* NOTE: We don't user-count IDs which are not in the main database.
         * This is because in certain conditions we can have datablocks in
         * the main which are referencing datablocks outside of it.
         * For example, BKE_mesh_new_from_object() called on an evaluated
         * object will cause such situation.
         */
        if ((old_id->tag & LIB_TAG_NO_MAIN) == 0) {
          id_us_min(old_id);
        }
        if (new_id != NULL && (new_id->tag & LIB_TAG_NO_MAIN) == 0) {
          /* We do not want to handle LIB_TAG_INDIRECT/LIB_TAG_EXTERN here. */
          new_id->us++;
        }
      }
      else if (cb_flag & IDWALK_CB_USER_ONE) {
        id_us_ensure_real(new_id);
        /* We cannot affect old_id->us directly, LIB_TAG_EXTRAUSER(_SET)
         * are assumed to be set as needed, that extra user is processed in final handling. */
      }
      if (!is_indirect || is_obj_proxy) {
        id_remap_data->status |= ID_REMAP_IS_LINKED_DIRECT;
      }
    }
  }

  return IDWALK_RET_NOP;
=======
		if ((id_remap_data->flag & ID_REMAP_FLAG_NEVER_NULL_USAGE) && (cb_flag & IDWALK_CB_NEVER_NULL)) {
			id->tag |= LIB_TAG_DOIT;
		}

		/* Special hack in case it's Object->data and we are in edit mode, and new_id is not NULL
		 * (otherwise, we follow common NEVER_NULL flags).
		 * (skipped_indirect too). */
		if ((is_never_null && skip_never_null) ||
		    (is_obj_editmode && (((Object *)id)->data == *id_p) && new_id != NULL) ||
		    (skip_indirect && is_indirect))
		{
			if (is_indirect) {
				id_remap_data->skipped_indirect++;
				if (is_obj) {
					Object *ob = (Object *)id;
					if (ob->data == *id_p && ob->proxy != NULL) {
						/* And another 'Proudly brought to you by Proxy Hell' hack!
						 * This will allow us to avoid clearing 'LIB_EXTERN' flag of obdata of proxies... */
						id_remap_data->skipped_direct++;
					}
				}
			}
			else if (is_never_null || is_obj_editmode) {
				id_remap_data->skipped_direct++;
			}
			else {
				BLI_assert(0);
			}
			if (cb_flag & IDWALK_CB_USER) {
				id_remap_data->skipped_refcounted++;
			}
			else if (cb_flag & IDWALK_CB_USER_ONE) {
				/* No need to count number of times this happens, just a flag is enough. */
				id_remap_data->status |= ID_REMAP_IS_USER_ONE_SKIPPED;
			}
		}
		else {
			if (!is_never_null) {
				*id_p = new_id;
				DAG_id_tag_update_ex(id_remap_data->bmain, id_self, OB_RECALC_OB | OB_RECALC_DATA | OB_RECALC_TIME);
			}
			if (cb_flag & IDWALK_CB_USER) {
				id_us_min(old_id);
				/* We do not want to handle LIB_TAG_INDIRECT/LIB_TAG_EXTERN here. */
				if (new_id)
					new_id->us++;
			}
			else if (cb_flag & IDWALK_CB_USER_ONE) {
				id_us_ensure_real(new_id);
				/* We cannot affect old_id->us directly, LIB_TAG_EXTRAUSER(_SET) are assumed to be set as needed,
				 * that extra user is processed in final handling... */
			}
			if (!is_indirect || is_obj_proxy) {
				id_remap_data->status |= ID_REMAP_IS_LINKED_DIRECT;
			}
			/* We need to remap proxy_from pointer of remapped proxy... sigh. */
			if (is_obj_proxy && new_id != NULL) {
				Object *ob = (Object *)id;
				if (ob->proxy == (Object *)new_id) {
					ob->proxy->proxy_from = ob;
				}
			}
		}
	}

	return IDWALK_RET_NOP;
}

/* Some remapping unfortunately require extra and/or specific handling, tackle those here. */
static void libblock_remap_data_preprocess_scene_base_unlink(
        IDRemap *r_id_remap_data, Scene *sce, Base *base, const bool skip_indirect, const bool is_indirect)
{
	if (skip_indirect && is_indirect) {
		r_id_remap_data->skipped_indirect++;
		r_id_remap_data->skipped_refcounted++;
	}
	else {
		id_us_min((ID *)base->object);
		BKE_scene_base_unlink(sce, base);
		MEM_freeN(base);
		if (!is_indirect) {
			r_id_remap_data->status |= ID_REMAP_IS_LINKED_DIRECT;
		}
	}
>>>>>>> 054dbb83
}

static void libblock_remap_data_preprocess(IDRemap *r_id_remap_data)
{
  switch (GS(r_id_remap_data->id->name)) {
    case ID_OB: {
      ID *old_id = r_id_remap_data->old_id;
      if (!old_id || GS(old_id->name) == ID_AR) {
        Object *ob = (Object *)r_id_remap_data->id;
        /* Object's pose holds reference to armature bones... sic */
        /* Note that in theory, we should have to bother about
         * linked/non-linked/never-null/etc. flags/states.
         * Fortunately, this is just a tag, so we can accept to 'over-tag' a bit for pose recalc,
         * and avoid another complex and risky condition nightmare like the one we have in
         * foreach_libblock_remap_callback()... */
        if (ob->pose && (!old_id || ob->data == old_id)) {
          BLI_assert(ob->type == OB_ARMATURE);
          ob->pose->flag |= POSE_RECALC;
          /* We need to clear pose bone pointers immediately, things like undo writefile may be
           * called before pose is actually recomputed, can lead to segfault... */
          BKE_pose_clear_pointers(ob->pose);
        }
      }
      break;
    }
    default:
      break;
  }
}

/**
 * Can be called with both old_ob and new_ob being NULL,
 * this means we have to check whole Main database then.
 */
static void libblock_remap_data_postprocess_object_update(Main *bmain,
                                                          Object *old_ob,
                                                          Object *new_ob)
{
  if (new_ob == NULL) {
    /* In case we unlinked old_ob (new_ob is NULL), the object has already
     * been removed from the scenes and their collections. We still have
     * to remove the NULL children from collections not used in any scene. */
    BKE_collections_object_remove_nulls(bmain);
  }

  BKE_main_collection_sync_remap(bmain);

  if (old_ob == NULL) {
    for (Object *ob = bmain->objects.first; ob != NULL; ob = ob->id.next) {
      if (ob->type == OB_MBALL && BKE_mball_is_basis(ob)) {
        DEG_id_tag_update(&ob->id, ID_RECALC_GEOMETRY);
      }
    }
  }
  else {
    for (Object *ob = bmain->objects.first; ob != NULL; ob = ob->id.next) {
      if (ob->type == OB_MBALL && BKE_mball_is_basis_for(ob, old_ob)) {
        DEG_id_tag_update(&ob->id, ID_RECALC_GEOMETRY);
        break; /* There is only one basis... */
      }
    }
  }
}

/* Can be called with both old_collection and new_collection being NULL,
 * this means we have to check whole Main database then. */
static void libblock_remap_data_postprocess_collection_update(Main *bmain,
                                                              Collection *UNUSED(old_collection),
                                                              Collection *new_collection)
{
  if (new_collection == NULL) {
    /* XXX Complex cases can lead to NULL pointers in other collections than old_collection,
     * and BKE_main_collection_sync_remap() does not tolerate any of those, so for now always check
     * whole existing collections for NULL pointers.
     * I'd consider optimizing that whole collection remapping process a TODO for later. */
    BKE_collections_child_remove_nulls(bmain, NULL /*old_collection*/);
  }
  else {
    /* Temp safe fix, but a "tad" brute force... We should probably be able to use parents from
     * old_collection instead? */
    BKE_main_collections_parent_relations_rebuild(bmain);
  }

  BKE_main_collection_sync_remap(bmain);
}

static void libblock_remap_data_postprocess_obdata_relink(Main *bmain, Object *ob, ID *new_id)
{
  if (ob->data == new_id) {
    switch (GS(new_id->name)) {
      case ID_ME:
        multires_force_update(ob);
        break;
      case ID_CU:
        BKE_curve_type_test(ob);
        break;
      default:
        break;
    }
    test_object_modifiers(ob);
    test_object_materials(bmain, ob, new_id);
  }
}

static void libblock_remap_data_postprocess_nodetree_update(Main *bmain, ID *new_id)
{
  /* Update all group nodes using a node group. */
  ntreeUpdateAllUsers(bmain, new_id);
}

/**
 * Execute the 'data' part of the remapping (that is, all ID pointers from other ID datablocks).
 *
 * Behavior differs depending on whether given \a id is NULL or not:
 * - \a id NULL: \a old_id must be non-NULL, \a new_id may be NULL (unlinking \a old_id) or not
 *   (remapping \a old_id to \a new_id).
 *   The whole \a bmain database is checked, and all pointers to \a old_id
 *   are remapped to \a new_id.
 * - \a id is non-NULL:
 *   + If \a old_id is NULL, \a new_id must also be NULL,
 *     and all ID pointers from \a id are cleared
 *     (i.e. \a id does not references any other datablock anymore).
 *   + If \a old_id is non-NULL, behavior is as with a NULL \a id, but only within given \a id.
 *
 * \param bmain: the Main data storage to operate on (must never be NULL).
 * \param id: the datablock to operate on
 * (can be NULL, in which case we operate over all IDs from given bmain).
 * \param old_id: the datablock to dereference (may be NULL if \a id is non-NULL).
 * \param new_id: the new datablock to replace \a old_id references with (may be NULL).
 * \param r_id_remap_data: if non-NULL, the IDRemap struct to use
 * (uselful to retrieve info about remapping process).
 */
ATTR_NONNULL(1)
static void libblock_remap_data(
    Main *bmain, ID *id, ID *old_id, ID *new_id, const short remap_flags, IDRemap *r_id_remap_data)
{
  IDRemap id_remap_data;
  const int foreach_id_flags = (remap_flags & ID_REMAP_NO_INDIRECT_PROXY_DATA_USAGE) != 0 ?
                                   IDWALK_NO_INDIRECT_PROXY_DATA_USAGE :
                                   IDWALK_NOP;

  if (r_id_remap_data == NULL) {
    r_id_remap_data = &id_remap_data;
  }
  r_id_remap_data->bmain = bmain;
  r_id_remap_data->old_id = old_id;
  r_id_remap_data->new_id = new_id;
  r_id_remap_data->id = NULL;
  r_id_remap_data->flag = remap_flags;
  r_id_remap_data->status = 0;
  r_id_remap_data->skipped_direct = 0;
  r_id_remap_data->skipped_indirect = 0;
  r_id_remap_data->skipped_refcounted = 0;

  if (id) {
#ifdef DEBUG_PRINT
    printf("\tchecking id %s (%p, %p)\n", id->name, id, id->lib);
#endif
    r_id_remap_data->id = id;
    libblock_remap_data_preprocess(r_id_remap_data);
    BKE_library_foreach_ID_link(
        NULL, id, foreach_libblock_remap_callback, (void *)r_id_remap_data, foreach_id_flags);
  }
  else {
    /* Note that this is a very 'brute force' approach,
     * maybe we could use some depsgraph to only process objects actually using given old_id...
     * sounds rather unlikely currently, though, so this will do for now. */
    ID *id_curr;

    FOREACH_MAIN_ID_BEGIN (bmain, id_curr) {
      if (BKE_library_id_can_use_idtype(id_curr, GS(old_id->name))) {
        /* Note that we cannot skip indirect usages of old_id here (if requested),
         * we still need to check it for the user count handling...
         * XXX No more true (except for debug usage of those skipping counters). */
        r_id_remap_data->id = id_curr;
        libblock_remap_data_preprocess(r_id_remap_data);
        BKE_library_foreach_ID_link(NULL,
                                    id_curr,
                                    foreach_libblock_remap_callback,
                                    (void *)r_id_remap_data,
                                    foreach_id_flags);
      }
    }
    FOREACH_MAIN_ID_END;
  }

  /* XXX We may not want to always 'transfer' fakeuser from old to new id...
   *     Think for now it's desired behavior though,
   *     we can always add an option (flag) to control this later if needed. */
  if (old_id && (old_id->flag & LIB_FAKEUSER)) {
    id_fake_user_clear(old_id);
    id_fake_user_set(new_id);
  }

  id_us_clear_real(old_id);

  if (new_id && (new_id->tag & LIB_TAG_INDIRECT) &&
      (r_id_remap_data->status & ID_REMAP_IS_LINKED_DIRECT)) {
    new_id->tag &= ~LIB_TAG_INDIRECT;
    new_id->tag |= LIB_TAG_EXTERN;
  }

#ifdef DEBUG_PRINT
  printf("%s: %d occurrences skipped (%d direct and %d indirect ones)\n",
         __func__,
         r_id_remap_data->skipped_direct + r_id_remap_data->skipped_indirect,
         r_id_remap_data->skipped_direct,
         r_id_remap_data->skipped_indirect);
#endif
}

/**
 * Replace all references in given Main to \a old_id by \a new_id
 * (if \a new_id is NULL, it unlinks \a old_id).
 */
void BKE_libblock_remap_locked(Main *bmain, void *old_idv, void *new_idv, const short remap_flags)
{
  IDRemap id_remap_data;
  ID *old_id = old_idv;
  ID *new_id = new_idv;
  int skipped_direct, skipped_refcounted;

  BLI_assert(old_id != NULL);
  BLI_assert((new_id == NULL) || GS(old_id->name) == GS(new_id->name));
  BLI_assert(old_id != new_id);

  libblock_remap_data(bmain, NULL, old_id, new_id, remap_flags, &id_remap_data);

  if (free_notifier_reference_cb) {
    free_notifier_reference_cb(old_id);
  }

  /* We assume editors do not hold references to their IDs... This is false in some cases
   * (Image is especially tricky here),
   * editors' code is to handle refcount (id->us) itself then. */
  if (remap_editor_id_reference_cb) {
    remap_editor_id_reference_cb(old_id, new_id);
  }

  skipped_direct = id_remap_data.skipped_direct;
  skipped_refcounted = id_remap_data.skipped_refcounted;

  /* If old_id was used by some ugly 'user_one' stuff (like Image or Clip editors...), and user
   * count has actually been incremented for that, we have to decrease once more its user count...
   * unless we had to skip some 'user_one' cases. */
  if ((old_id->tag & LIB_TAG_EXTRAUSER_SET) &&
      !(id_remap_data.status & ID_REMAP_IS_USER_ONE_SKIPPED)) {
    id_us_clear_real(old_id);
  }

  if (old_id->us - skipped_refcounted < 0) {
    CLOG_ERROR(&LOG,
               "Error in remapping process from '%s' (%p) to '%s' (%p): "
               "wrong user count in old ID after process (summing up to %d)",
               old_id->name,
               old_id,
               new_id ? new_id->name : "<NULL>",
               new_id,
               old_id->us - skipped_refcounted);
    BLI_assert(0);
  }

  if (skipped_direct == 0) {
    /* old_id is assumed to not be used directly anymore... */
    if (old_id->lib && (old_id->tag & LIB_TAG_EXTERN)) {
      old_id->tag &= ~LIB_TAG_EXTERN;
      old_id->tag |= LIB_TAG_INDIRECT;
    }
  }

  /* Some after-process updates.
   * This is a bit ugly, but cannot see a way to avoid it.
   * Maybe we should do a per-ID callback for this instead? */
  switch (GS(old_id->name)) {
    case ID_OB:
      libblock_remap_data_postprocess_object_update(bmain, (Object *)old_id, (Object *)new_id);
      break;
    case ID_GR:
      libblock_remap_data_postprocess_collection_update(
          bmain, (Collection *)old_id, (Collection *)new_id);
      break;
    case ID_ME:
    case ID_CU:
    case ID_MB:
      if (new_id) { /* Only affects us in case obdata was relinked (changed). */
        for (Object *ob = bmain->objects.first; ob; ob = ob->id.next) {
          libblock_remap_data_postprocess_obdata_relink(bmain, ob, new_id);
        }
      }
      break;
    default:
      break;
  }

  /* Node trees may virtually use any kind of data-block... */
  /* XXX Yuck!!!! nodetree update can do pretty much any thing when talking about py nodes,
   *     including creating new data-blocks (see T50385), so we need to unlock main here. :(
   *     Why can't we have re-entrent locks? */
  BKE_main_unlock(bmain);
  libblock_remap_data_postprocess_nodetree_update(bmain, new_id);
  BKE_main_lock(bmain);

  /* Full rebuild of DEG! */
  DEG_relations_tag_update(bmain);
}

void BKE_libblock_remap(Main *bmain, void *old_idv, void *new_idv, const short remap_flags)
{
  BKE_main_lock(bmain);

  BKE_libblock_remap_locked(bmain, old_idv, new_idv, remap_flags);

  BKE_main_unlock(bmain);
}

/**
 * Unlink given \a id from given \a bmain
 * (does not touch to indirect, i.e. library, usages of the ID).
 *
 * \param do_flag_never_null: If true, all IDs using \a idv in a 'non-NULL' way are flagged by
 * #LIB_TAG_DOIT flag (quite obviously, 'non-NULL' usages can never be unlinked by this function).
 */
void BKE_libblock_unlink(Main *bmain,
                         void *idv,
                         const bool do_flag_never_null,
                         const bool do_skip_indirect)
{
  const short remap_flags = (do_skip_indirect ? ID_REMAP_SKIP_INDIRECT_USAGE : 0) |
                            (do_flag_never_null ? ID_REMAP_FLAG_NEVER_NULL_USAGE : 0);

  BKE_main_lock(bmain);

  BKE_libblock_remap_locked(bmain, idv, NULL, remap_flags);

  BKE_main_unlock(bmain);
}

/** Similar to libblock_remap, but only affects IDs used by given \a idv ID.
 *
 * \param old_idv: Unlike BKE_libblock_remap, can be NULL,
 * in which case all ID usages by given \a idv will be cleared.
 * \param us_min_never_null: If \a true and new_id is NULL,
 * 'NEVER_NULL' ID usages keep their old id, but this one still gets its user count decremented
 * (needed when given \a idv is going to be deleted right after being unlinked).
 */
/* Should be able to replace all _relink() funcs (constraints, rigidbody, etc.) ? */
/* XXX Arg! Naming... :(
 *     _relink? avoids confusion with _remap, but is confusing with _unlink
 *     _remap_used_ids?
 *     _remap_datablocks?
 *     BKE_id_remap maybe?
 *     ... sigh
 */
void BKE_libblock_relink_ex(
    Main *bmain, void *idv, void *old_idv, void *new_idv, const bool us_min_never_null)
{
  ID *id = idv;
  ID *old_id = old_idv;
  ID *new_id = new_idv;
  int remap_flags = us_min_never_null ? 0 : ID_REMAP_SKIP_NEVER_NULL_USAGE;

  /* No need to lock here, we are only affecting given ID, not bmain database. */

  BLI_assert(id);
  if (old_id) {
    BLI_assert((new_id == NULL) || GS(old_id->name) == GS(new_id->name));
    BLI_assert(old_id != new_id);
  }
  else {
    BLI_assert(new_id == NULL);
  }

  libblock_remap_data(bmain, id, old_id, new_id, remap_flags, NULL);

  /* Some after-process updates.
   * This is a bit ugly, but cannot see a way to avoid it.
   * Maybe we should do a per-ID callback for this instead?
   */
  switch (GS(id->name)) {
    case ID_SCE: {
      if (old_id) {
        switch (GS(old_id->name)) {
          case ID_OB:
            libblock_remap_data_postprocess_object_update(
                bmain, (Object *)old_id, (Object *)new_id);
            break;
          case ID_GR:
            libblock_remap_data_postprocess_collection_update(
                bmain, (Collection *)old_id, (Collection *)new_id);
            break;
          default:
            break;
        }
      }
      else {
        /* No choice but to check whole objects/collections. */
        libblock_remap_data_postprocess_collection_update(bmain, NULL, NULL);
        libblock_remap_data_postprocess_object_update(bmain, NULL, NULL);
      }
      break;
    }
    case ID_OB:
      if (new_id) { /* Only affects us in case obdata was relinked (changed). */
        libblock_remap_data_postprocess_obdata_relink(bmain, (Object *)id, new_id);
      }
      break;
    default:
      break;
  }
}

static int id_relink_to_newid_looper(void *UNUSED(user_data),
                                     ID *UNUSED(self_id),
                                     ID **id_pointer,
                                     const int cb_flag)
{
  if (cb_flag & IDWALK_CB_PRIVATE) {
    return IDWALK_RET_NOP;
  }

  ID *id = *id_pointer;
  if (id) {
    /* See: NEW_ID macro */
    if (id->newid) {
      BKE_library_update_ID_link_user(id->newid, id, cb_flag);
      *id_pointer = id->newid;
    }
    else if (id->tag & LIB_TAG_NEW) {
      id->tag &= ~LIB_TAG_NEW;
      BKE_libblock_relink_to_newid(id);
    }
  }
  return IDWALK_RET_NOP;
}

/**
 * Similar to #libblock_relink_ex,
 * but is remapping IDs to their newid value if non-NULL, in given \a id.
 *
 * Very specific usage, not sure we'll keep it on the long run,
 * currently only used in Object/Collection duplication code...
 */
void BKE_libblock_relink_to_newid(ID *id)
{
  if (ID_IS_LINKED(id)) {
    return;
  }

  BKE_library_foreach_ID_link(NULL, id, id_relink_to_newid_looper, NULL, 0);
}

void BKE_libblock_free_data(ID *id, const bool do_id_user)
{
  if (id->properties) {
    IDP_FreePropertyContent_ex(id->properties, do_id_user);
    MEM_freeN(id->properties);
  }

  if (id->override_static) {
    BKE_override_static_free(&id->override_static);
  }

  /* XXX TODO remove animdata handling from each type's freeing func,
   * and do it here, like for copy! */
}

void BKE_libblock_free_datablock(ID *id, const int UNUSED(flag))
{
  const short type = GS(id->name);
  switch (type) {
    case ID_SCE:
      BKE_scene_free_ex((Scene *)id, false);
      break;
    case ID_LI:
      BKE_library_free((Library *)id);
      break;
    case ID_OB:
      BKE_object_free((Object *)id);
      break;
    case ID_ME:
      BKE_mesh_free((Mesh *)id);
      break;
    case ID_CU:
      BKE_curve_free((Curve *)id);
      break;
    case ID_MB:
      BKE_mball_free((MetaBall *)id);
      break;
    case ID_MA:
      BKE_material_free((Material *)id);
      break;
    case ID_TE:
      BKE_texture_free((Tex *)id);
      break;
    case ID_IM:
      BKE_image_free((Image *)id);
      break;
    case ID_LT:
      BKE_lattice_free((Lattice *)id);
      break;
    case ID_LA:
      BKE_light_free((Light *)id);
      break;
    case ID_CA:
      BKE_camera_free((Camera *)id);
      break;
    case ID_IP: /* Deprecated. */
      BKE_ipo_free((Ipo *)id);
      break;
    case ID_KE:
      BKE_key_free((Key *)id);
      break;
    case ID_WO:
      BKE_world_free((World *)id);
      break;
    case ID_SCR:
      BKE_screen_free((bScreen *)id);
      break;
    case ID_VF:
      BKE_vfont_free((VFont *)id);
      break;
    case ID_TXT:
      BKE_text_free((Text *)id);
      break;
    case ID_SPK:
      BKE_speaker_free((Speaker *)id);
      break;
    case ID_LP:
      BKE_lightprobe_free((LightProbe *)id);
      break;
    case ID_SO:
      BKE_sound_free((bSound *)id);
      break;
    case ID_GR:
      BKE_collection_free((Collection *)id);
      break;
    case ID_AR:
      BKE_armature_free((bArmature *)id);
      break;
    case ID_AC:
      BKE_action_free((bAction *)id);
      break;
    case ID_NT:
      ntreeFreeTree((bNodeTree *)id);
      break;
    case ID_BR:
      BKE_brush_free((Brush *)id);
      break;
    case ID_PA:
      BKE_particlesettings_free((ParticleSettings *)id);
      break;
    case ID_WM:
      if (free_windowmanager_cb) {
        free_windowmanager_cb(NULL, (wmWindowManager *)id);
      }
      break;
    case ID_GD:
      BKE_gpencil_free((bGPdata *)id, true);
      break;
    case ID_MC:
      BKE_movieclip_free((MovieClip *)id);
      break;
    case ID_MSK:
      BKE_mask_free((Mask *)id);
      break;
    case ID_LS:
      BKE_linestyle_free((FreestyleLineStyle *)id);
      break;
    case ID_PAL:
      BKE_palette_free((Palette *)id);
      break;
    case ID_PC:
      BKE_paint_curve_free((PaintCurve *)id);
      break;
    case ID_CF:
      BKE_cachefile_free((CacheFile *)id);
      break;
    case ID_WS:
      BKE_workspace_free((WorkSpace *)id);
      break;
  }
}

/**
 * Complete ID freeing, extended version for corner cases.
 * Can override default (and safe!) freeing process, to gain some speed up.
 *
 * At that point, given id is assumed to not be used by any other data-block already
 * (might not be actually true, in case e.g. several inter-related IDs get freed together...).
 * However, they might still be using (referencing) other IDs, this code takes care of it if
 * #LIB_TAG_NO_USER_REFCOUNT is not defined.
 *
 * \param bmain: #Main database containing the freed #ID,
 * can be NULL in case it's a temp ID outside of any #Main.
 * \param idv: Pointer to ID to be freed.
 * \param flag: Set of \a LIB_ID_FREE_... flags controlling/overriding usual freeing process,
 * 0 to get default safe behavior.
 * \param use_flag_from_idtag: Still use freeing info flags from given #ID datablock,
 * even if some overriding ones are passed in \a flag parameter.
 */
void BKE_id_free_ex(Main *bmain, void *idv, int flag, const bool use_flag_from_idtag)
{
  ID *id = idv;

  if (use_flag_from_idtag) {
    if ((id->tag & LIB_TAG_NO_MAIN) != 0) {
      flag |= LIB_ID_FREE_NO_MAIN | LIB_ID_FREE_NO_UI_USER | LIB_ID_FREE_NO_DEG_TAG;
    }
    else {
      flag &= ~LIB_ID_FREE_NO_MAIN;
    }

    if ((id->tag & LIB_TAG_NO_USER_REFCOUNT) != 0) {
      flag |= LIB_ID_FREE_NO_USER_REFCOUNT;
    }
    else {
      flag &= ~LIB_ID_FREE_NO_USER_REFCOUNT;
    }

    if ((id->tag & LIB_TAG_NOT_ALLOCATED) != 0) {
      flag |= LIB_ID_FREE_NOT_ALLOCATED;
    }
    else {
      flag &= ~LIB_ID_FREE_NOT_ALLOCATED;
    }
  }

  BLI_assert((flag & LIB_ID_FREE_NO_MAIN) != 0 || bmain != NULL);
  BLI_assert((flag & LIB_ID_FREE_NO_MAIN) != 0 || (flag & LIB_ID_FREE_NOT_ALLOCATED) == 0);
  BLI_assert((flag & LIB_ID_FREE_NO_MAIN) != 0 || (flag & LIB_ID_FREE_NO_USER_REFCOUNT) == 0);

  const short type = GS(id->name);

  if (bmain && (flag & LIB_ID_FREE_NO_DEG_TAG) == 0) {
    DEG_id_type_tag(bmain, type);
  }

#ifdef WITH_PYTHON
#  ifdef WITH_PYTHON_SAFETY
  BPY_id_release(id);
#  endif
  if (id->py_instance) {
    BPY_DECREF_RNA_INVALIDATE(id->py_instance);
  }
#endif

  if ((flag & LIB_ID_FREE_NO_USER_REFCOUNT) == 0) {
    BKE_libblock_relink_ex(bmain, id, NULL, NULL, true);
  }

  BKE_libblock_free_datablock(id, flag);

  /* avoid notifying on removed data */
  if ((flag & LIB_ID_FREE_NO_MAIN) == 0) {
    BKE_main_lock(bmain);
  }

  if ((flag & LIB_ID_FREE_NO_UI_USER) == 0) {
    if (free_notifier_reference_cb) {
      free_notifier_reference_cb(id);
    }

    if (remap_editor_id_reference_cb) {
      remap_editor_id_reference_cb(id, NULL);
    }
  }

  if ((flag & LIB_ID_FREE_NO_MAIN) == 0) {
    ListBase *lb = which_libbase(bmain, type);
    BLI_remlink(lb, id);
  }

  BKE_libblock_free_data(id, (flag & LIB_ID_FREE_NO_USER_REFCOUNT) == 0);

  if ((flag & LIB_ID_FREE_NO_MAIN) == 0) {
    BKE_main_unlock(bmain);
  }

  if ((flag & LIB_ID_FREE_NOT_ALLOCATED) == 0) {
    MEM_freeN(id);
  }
}

/**
 * Complete ID freeing, should be usable in most cases (even for out-of-Main IDs).
 *
 * See #BKE_id_free_ex description for full details.
 *
 * \param bmain: Main database containing the freed ID,
 * can be NULL in case it's a temp ID outside of any Main.
 * \param idv: Pointer to ID to be freed.
 */
void BKE_id_free(Main *bmain, void *idv)
{
  BKE_id_free_ex(bmain, idv, 0, true);
}

/**
 * Not really a freeing function by itself,
 * it decrements usercount of given id, and only frees it if it reaches 0.
 */
void BKE_id_free_us(Main *bmain, void *idv) /* test users */
{
  ID *id = idv;

  id_us_min(id);

  /* XXX This is a temp (2.77) hack so that we keep same behavior as in 2.76 regarding collections
   *     when deleting an object. Since only 'user_one' usage of objects is collections,
   *     and only 'real user' usage of objects is scenes, removing that 'user_one' tag when there
   *     is no more real (scene) users of an object ensures it gets fully unlinked.
   *     But only for local objects, not linked ones!
   *     Otherwise, there is no real way to get rid of an object anymore -
   *     better handling of this is TODO.
   */
  if ((GS(id->name) == ID_OB) && (id->us == 1) && (id->lib == NULL)) {
    id_us_clear_real(id);
  }

  if (id->us == 0) {
    BKE_libblock_unlink(bmain, id, false, false);

    BKE_id_free(bmain, id);
  }
}

static void id_delete(Main *bmain, const bool do_tagged_deletion)
{
  const int tag = LIB_TAG_DOIT;
  ListBase *lbarray[MAX_LIBARRAY];
  Link dummy_link = {0};
  int base_count, i;

  /* Used by batch tagged deletion, when we call BKE_id_free then, id is no more in Main database,
   * and has already properly unlinked its other IDs usages.
   * UI users are always cleared in BKE_libblock_remap_locked() call, so we can always skip it. */
  const int free_flag = LIB_ID_FREE_NO_UI_USER |
                        (do_tagged_deletion ? LIB_ID_FREE_NO_MAIN | LIB_ID_FREE_NO_USER_REFCOUNT :
                                              0);
  ListBase tagged_deleted_ids = {NULL};

  base_count = set_listbasepointers(bmain, lbarray);

  BKE_main_lock(bmain);
  if (do_tagged_deletion) {
    /* Main idea of batch deletion is to remove all IDs to be deleted from Main database.
     * This means that we won't have to loop over all deleted IDs to remove usages
     * of other deleted IDs.
     * This gives tremendous speed-up when deleting a large amount of IDs from a Main
     * containing thousands of those.
     * This also means that we have to be very careful here, as we by-pass many 'common'
     * processing, hence risking to 'corrupt' at least user counts, if not IDs themselves. */
    bool keep_looping = true;
    while (keep_looping) {
      ID *id, *id_next;
      ID *last_remapped_id = tagged_deleted_ids.last;
      keep_looping = false;

      /* First tag and remove from Main all datablocks directly from target lib.
       * Note that we go forward here, since we want to check dependencies before users
       * (e.g. meshes before objects). Avoids to have to loop twice. */
      for (i = 0; i < base_count; i++) {
        ListBase *lb = lbarray[i];

        for (id = lb->first; id; id = id_next) {
          id_next = id->next;
          /* Note: in case we delete a library, we also delete all its datablocks! */
          if ((id->tag & tag) || (id->lib != NULL && (id->lib->id.tag & tag))) {
            BLI_remlink(lb, id);
            BLI_addtail(&tagged_deleted_ids, id);
            /* Do not tag as no_main now, we want to unlink it first (lower-level ID management
             * code has some specific handling of 'nom main'
             * IDs that would be a problem in that case). */
            id->tag |= tag;
            keep_looping = true;
          }
        }
      }
      if (last_remapped_id == NULL) {
        dummy_link.next = tagged_deleted_ids.first;
        last_remapped_id = (ID *)(&dummy_link);
      }
      for (id = last_remapped_id->next; id; id = id->next) {
        /* Will tag 'never NULL' users of this ID too.
         * Note that we cannot use BKE_libblock_unlink() here,
         * since it would ignore indirect (and proxy!)
         * links, this can lead to nasty crashing here in second, actual deleting loop.
         * Also, this will also flag users of deleted data that cannot be unlinked
         * (object using deleted obdata, etc.), so that they also get deleted. */
        BKE_libblock_remap_locked(
            bmain, id, NULL, ID_REMAP_FLAG_NEVER_NULL_USAGE | ID_REMAP_FORCE_NEVER_NULL_USAGE);
        /* Since we removed ID from Main,
         * we also need to unlink its own other IDs usages ourself. */
        BKE_libblock_relink_ex(bmain, id, NULL, NULL, true);
        /* Now we can safely mark that ID as not being in Main database anymore. */
        id->tag |= LIB_TAG_NO_MAIN;
        /* This is needed because we may not have remapped usages
         * of that ID by other deleted ones. */
        // id->us = 0;  /* Is it actually? */
      }
    }
  }
  else {
    /* First tag all datablocks directly from target lib.
     * Note that we go forward here, since we want to check dependencies before users
     * (e.g. meshes before objects).
     * Avoids to have to loop twice. */
    for (i = 0; i < base_count; i++) {
      ListBase *lb = lbarray[i];
      ID *id, *id_next;

      for (id = lb->first; id; id = id_next) {
        id_next = id->next;
        /* Note: in case we delete a library, we also delete all its datablocks! */
        if ((id->tag & tag) || (id->lib != NULL && (id->lib->id.tag & tag))) {
          id->tag |= tag;

          /* Will tag 'never NULL' users of this ID too.
           * Note that we cannot use BKE_libblock_unlink() here, since it would ignore indirect
           * (and proxy!) links, this can lead to nasty crashing here in second,
           * actual deleting loop.
           * Also, this will also flag users of deleted data that cannot be unlinked
           * (object using deleted obdata, etc.), so that they also get deleted. */
          BKE_libblock_remap_locked(
              bmain, id, NULL, ID_REMAP_FLAG_NEVER_NULL_USAGE | ID_REMAP_FORCE_NEVER_NULL_USAGE);
        }
      }
    }
  }
  BKE_main_unlock(bmain);

  /* In usual reversed order, such that all usage of a given ID, even 'never NULL' ones,
   * have been already cleared when we reach it
   * (e.g. Objects being processed before meshes, they'll have already released their 'reference'
   * over meshes when we come to freeing obdata). */
  for (i = do_tagged_deletion ? 1 : base_count; i--;) {
    ListBase *lb = lbarray[i];
    ID *id, *id_next;

    for (id = do_tagged_deletion ? tagged_deleted_ids.first : lb->first; id; id = id_next) {
      id_next = id->next;
      if (id->tag & tag) {
        if (id->us != 0) {
#ifdef DEBUG_PRINT
          printf("%s: deleting %s (%d)\n", __func__, id->name, id->us);
#endif
          BLI_assert(id->us == 0);
        }
        BKE_id_free_ex(bmain, id, free_flag, !do_tagged_deletion);
      }
    }
  }

  bmain->is_memfile_undo_written = false;
}

/**
 * Properly delete a single ID from given \a bmain database.
 */
void BKE_id_delete(Main *bmain, void *idv)
{
  BKE_main_id_tag_all(bmain, LIB_TAG_DOIT, false);
  ((ID *)idv)->tag |= LIB_TAG_DOIT;

  id_delete(bmain, false);
}

/**
 * Properly delete all IDs tagged with \a LIB_TAG_DOIT, in given \a bmain database.
 *
 * This is more efficient than calling #BKE_id_delete repetitively on a large set of IDs
 * (several times faster when deleting most of the IDs at once)...
 *
 * \warning Considered experimental for now, seems to be working OK but this is
 *          risky code in a complicated area.
 */
void BKE_id_multi_tagged_delete(Main *bmain)
{
  id_delete(bmain, true);
}<|MERGE_RESOLUTION|>--- conflicted
+++ resolved
@@ -221,7 +221,6 @@
         skip_reference);
 #endif
 
-<<<<<<< HEAD
     if ((id_remap_data->flag & ID_REMAP_FLAG_NEVER_NULL_USAGE) &&
         (cb_flag & IDWALK_CB_NEVER_NULL)) {
       id->tag |= LIB_TAG_DOIT;
@@ -288,96 +287,17 @@
       if (!is_indirect || is_obj_proxy) {
         id_remap_data->status |= ID_REMAP_IS_LINKED_DIRECT;
       }
+      /* We need to remap proxy_from pointer of remapped proxy... sigh. */
+      if (is_obj_proxy && new_id != NULL) {
+        Object *ob = (Object *)id;
+        if (ob->proxy == (Object *)new_id) {
+          ob->proxy->proxy_from = ob;
+        }
+      }
     }
   }
 
   return IDWALK_RET_NOP;
-=======
-		if ((id_remap_data->flag & ID_REMAP_FLAG_NEVER_NULL_USAGE) && (cb_flag & IDWALK_CB_NEVER_NULL)) {
-			id->tag |= LIB_TAG_DOIT;
-		}
-
-		/* Special hack in case it's Object->data and we are in edit mode, and new_id is not NULL
-		 * (otherwise, we follow common NEVER_NULL flags).
-		 * (skipped_indirect too). */
-		if ((is_never_null && skip_never_null) ||
-		    (is_obj_editmode && (((Object *)id)->data == *id_p) && new_id != NULL) ||
-		    (skip_indirect && is_indirect))
-		{
-			if (is_indirect) {
-				id_remap_data->skipped_indirect++;
-				if (is_obj) {
-					Object *ob = (Object *)id;
-					if (ob->data == *id_p && ob->proxy != NULL) {
-						/* And another 'Proudly brought to you by Proxy Hell' hack!
-						 * This will allow us to avoid clearing 'LIB_EXTERN' flag of obdata of proxies... */
-						id_remap_data->skipped_direct++;
-					}
-				}
-			}
-			else if (is_never_null || is_obj_editmode) {
-				id_remap_data->skipped_direct++;
-			}
-			else {
-				BLI_assert(0);
-			}
-			if (cb_flag & IDWALK_CB_USER) {
-				id_remap_data->skipped_refcounted++;
-			}
-			else if (cb_flag & IDWALK_CB_USER_ONE) {
-				/* No need to count number of times this happens, just a flag is enough. */
-				id_remap_data->status |= ID_REMAP_IS_USER_ONE_SKIPPED;
-			}
-		}
-		else {
-			if (!is_never_null) {
-				*id_p = new_id;
-				DAG_id_tag_update_ex(id_remap_data->bmain, id_self, OB_RECALC_OB | OB_RECALC_DATA | OB_RECALC_TIME);
-			}
-			if (cb_flag & IDWALK_CB_USER) {
-				id_us_min(old_id);
-				/* We do not want to handle LIB_TAG_INDIRECT/LIB_TAG_EXTERN here. */
-				if (new_id)
-					new_id->us++;
-			}
-			else if (cb_flag & IDWALK_CB_USER_ONE) {
-				id_us_ensure_real(new_id);
-				/* We cannot affect old_id->us directly, LIB_TAG_EXTRAUSER(_SET) are assumed to be set as needed,
-				 * that extra user is processed in final handling... */
-			}
-			if (!is_indirect || is_obj_proxy) {
-				id_remap_data->status |= ID_REMAP_IS_LINKED_DIRECT;
-			}
-			/* We need to remap proxy_from pointer of remapped proxy... sigh. */
-			if (is_obj_proxy && new_id != NULL) {
-				Object *ob = (Object *)id;
-				if (ob->proxy == (Object *)new_id) {
-					ob->proxy->proxy_from = ob;
-				}
-			}
-		}
-	}
-
-	return IDWALK_RET_NOP;
-}
-
-/* Some remapping unfortunately require extra and/or specific handling, tackle those here. */
-static void libblock_remap_data_preprocess_scene_base_unlink(
-        IDRemap *r_id_remap_data, Scene *sce, Base *base, const bool skip_indirect, const bool is_indirect)
-{
-	if (skip_indirect && is_indirect) {
-		r_id_remap_data->skipped_indirect++;
-		r_id_remap_data->skipped_refcounted++;
-	}
-	else {
-		id_us_min((ID *)base->object);
-		BKE_scene_base_unlink(sce, base);
-		MEM_freeN(base);
-		if (!is_indirect) {
-			r_id_remap_data->status |= ID_REMAP_IS_LINKED_DIRECT;
-		}
-	}
->>>>>>> 054dbb83
 }
 
 static void libblock_remap_data_preprocess(IDRemap *r_id_remap_data)
