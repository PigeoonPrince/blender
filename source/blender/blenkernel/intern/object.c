--- conflicted
+++ resolved
@@ -408,335 +408,6 @@
 	BKE_previewimg_free(&ob->preview);
 }
 
-<<<<<<< HEAD
-void BKE_object_free(Object *ob)
-{
-	BKE_object_free_ex(ob, true);
-}
-
-static void unlink_object__unlinkModifierLinks(void *userData, Object *ob, Object **obpoin, int UNUSED(cd_flag))
-{
-	Object *unlinkOb = userData;
-
-	if (*obpoin == unlinkOb) {
-		*obpoin = NULL;
-		// XXX: should this just be OB_RECALC_DATA?
-		DAG_id_tag_update(&ob->id, OB_RECALC_OB | OB_RECALC_DATA | OB_RECALC_TIME);
-	}
-}
-
-void BKE_object_unlink(Main *bmain, Object *ob)
-{
-	Object *obt;
-	Material *mat;
-	World *wrld;
-	bScreen *sc;
-	Scene *sce;
-	SceneRenderLayer *srl;
-	FreestyleLineSet *lineset;
-	bNodeTree *ntree;
-	Curve *cu;
-	Tex *tex;
-	Group *group;
-	Camera *camera;
-	bConstraint *con;
-	//bActionStrip *strip; // XXX animsys 
-	ModifierData *md;
-	ARegion *ar;
-	RegionView3D *rv3d;
-	LodLevel *lod;
-	int a, found;
-	
-	unlink_controllers(&ob->controllers);
-	unlink_actuators(&ob->actuators);
-	
-	/* check all objects: parents en bevels and fields, also from libraries */
-	/* FIXME: need to check all animation blocks (drivers) */
-	obt = bmain->object.first;
-	while (obt) {
-		if (obt->proxy == ob)
-			obt->proxy = NULL;
-		if (obt->proxy_from == ob) {
-			obt->proxy_from = NULL;
-			DAG_id_tag_update(&obt->id, OB_RECALC_OB);
-		}
-		if (obt->proxy_group == ob)
-			obt->proxy_group = NULL;
-		
-		if (obt->parent == ob) {
-			obt->parent = NULL;
-			DAG_id_tag_update(&obt->id, OB_RECALC_OB | OB_RECALC_DATA | OB_RECALC_TIME);
-		}
-		
-		modifiers_foreachObjectLink(obt, unlink_object__unlinkModifierLinks, ob);
-		
-		if (ELEM(obt->type, OB_CURVE, OB_FONT)) {
-			cu = obt->data;
-
-			if (cu->bevobj == ob) {
-				cu->bevobj = NULL;
-				DAG_id_tag_update(&obt->id, OB_RECALC_OB | OB_RECALC_DATA | OB_RECALC_TIME);
-			}
-			if (cu->taperobj == ob) {
-				cu->taperobj = NULL;
-				DAG_id_tag_update(&obt->id, OB_RECALC_OB | OB_RECALC_DATA | OB_RECALC_TIME);
-			}
-			if (cu->textoncurve == ob) {
-				cu->textoncurve = NULL;
-				DAG_id_tag_update(&obt->id, OB_RECALC_OB | OB_RECALC_DATA | OB_RECALC_TIME);
-			}
-		}
-		else if (obt->type == OB_ARMATURE && obt->pose) {
-			bPoseChannel *pchan;
-			for (pchan = obt->pose->chanbase.first; pchan; pchan = pchan->next) {
-				for (con = pchan->constraints.first; con; con = con->next) {
-					const bConstraintTypeInfo *cti = BKE_constraint_typeinfo_get(con);
-					ListBase targets = {NULL, NULL};
-					bConstraintTarget *ct;
-					
-					if (cti && cti->get_constraint_targets) {
-						cti->get_constraint_targets(con, &targets);
-						
-						for (ct = targets.first; ct; ct = ct->next) {
-							if (ct->tar == ob) {
-								ct->tar = NULL;
-								ct->subtarget[0] = '\0';
-								DAG_id_tag_update(&obt->id, OB_RECALC_DATA);
-							}
-						}
-						
-						if (cti->flush_constraint_targets)
-							cti->flush_constraint_targets(con, &targets, 0);
-					}
-				}
-				if (pchan->custom == ob)
-					pchan->custom = NULL;
-			}
-		}
-		else if (ELEM(OB_MBALL, ob->type, obt->type)) {
-			if (BKE_mball_is_basis_for(obt, ob))
-				DAG_id_tag_update(&obt->id, OB_RECALC_DATA);
-		}
-		
-		sca_remove_ob_poin(obt, ob);
-		
-		for (con = obt->constraints.first; con; con = con->next) {
-			const bConstraintTypeInfo *cti = BKE_constraint_typeinfo_get(con);
-			ListBase targets = {NULL, NULL};
-			bConstraintTarget *ct;
-			
-			if (cti && cti->get_constraint_targets) {
-				cti->get_constraint_targets(con, &targets);
-				
-				for (ct = targets.first; ct; ct = ct->next) {
-					if (ct->tar == ob) {
-						ct->tar = NULL;
-						ct->subtarget[0] = '\0';
-						DAG_id_tag_update(&obt->id, OB_RECALC_DATA);
-					}
-				}
-				
-				if (cti->flush_constraint_targets)
-					cti->flush_constraint_targets(con, &targets, 0);
-			}
-		}
-		
-		/* object is deflector or field */
-		if (ob->pd) {
-			if (obt->soft)
-				DAG_id_tag_update(&obt->id, OB_RECALC_DATA);
-
-			/* cloth */
-			for (md = obt->modifiers.first; md; md = md->next)
-				if (md->type == eModifierType_Cloth)
-					DAG_id_tag_update(&obt->id, OB_RECALC_DATA);
-		}
-		
-		/* strips */
-#if 0 // XXX old animation system
-		for (strip = obt->nlastrips.first; strip; strip = strip->next) {
-			if (strip->object == ob)
-				strip->object = NULL;
-			
-			if (strip->modifiers.first) {
-				bActionModifier *amod;
-				for (amod = strip->modifiers.first; amod; amod = amod->next)
-					if (amod->ob == ob)
-						amod->ob = NULL;
-			}
-		}
-#endif // XXX old animation system
-
-		/* levels of detail */
-		for (lod = obt->lodlevels.first; lod; lod = lod->next) {
-			if (lod->source == ob)
-				lod->source = NULL;
-		}
-
-		obt = obt->id.next;
-	}
-	
-	/* materials */
-	for (mat = bmain->mat.first; mat; mat = mat->id.next) {
-		if (mat->nodetree) {
-			ntreeSwitchID(mat->nodetree, &ob->id, NULL);
-		}
-		for (a = 0; a < MAX_MTEX; a++) {
-			if (mat->mtex[a] && ob == mat->mtex[a]->object) {
-				/* actually, test for lib here... to do */
-				mat->mtex[a]->object = NULL;
-			}
-		}
-	}
-
-	/* node trees */
-	for (ntree = bmain->nodetree.first; ntree; ntree = ntree->id.next) {
-		if (ntree->type == NTREE_SHADER)
-			ntreeSwitchID(ntree, &ob->id, NULL);
-	}
-	
-	/* textures */
-	for (tex = bmain->tex.first; tex; tex = tex->id.next) {
-		if (tex->env && (ob == tex->env->object)) tex->env->object = NULL;
-		if (tex->pd  && (ob == tex->pd->object)) tex->pd->object = NULL;
-		if (tex->vd  && (ob == tex->vd->object)) tex->vd->object = NULL;
-	}
-
-	/* worlds */
-	wrld = bmain->world.first;
-	while (wrld) {
-		if (wrld->id.lib == NULL) {
-			for (a = 0; a < MAX_MTEX; a++) {
-				if (wrld->mtex[a] && ob == wrld->mtex[a]->object)
-					wrld->mtex[a]->object = NULL;
-			}
-		}
-		
-		wrld = wrld->id.next;
-	}
-		
-	/* scenes */
-	sce = bmain->scene.first;
-	while (sce) {
-		if (sce->id.lib == NULL) {
-			if (sce->camera == ob) sce->camera = NULL;
-			if (sce->toolsettings->skgen_template == ob) sce->toolsettings->skgen_template = NULL;
-
-#ifdef DURIAN_CAMERA_SWITCH
-			{
-				TimeMarker *m;
-
-				for (m = sce->markers.first; m; m = m->next) {
-					if (m->camera == ob)
-						m->camera = NULL;
-				}
-			}
-#endif
-			if (sce->ed) {
-				Sequence *seq;
-				SEQ_BEGIN(sce->ed, seq)
-				{
-					if (seq->scene_camera == ob) {
-						seq->scene_camera = NULL;
-					}
-				}
-				SEQ_END
-			}
-
-			for (srl = sce->r.layers.first; srl; srl = srl->next) {
-				for (lineset = (FreestyleLineSet *)srl->freestyleConfig.linesets.first;
-				     lineset; lineset = lineset->next)
-				{
-					if (lineset->linestyle) {
-						BKE_linestyle_target_object_unlink(lineset->linestyle, ob);
-					}
-				}
-			}
-		}
-
-		sce = sce->id.next;
-	}
-	
-	/* screens */
-	sc = bmain->screen.first;
-	while (sc) {
-		ScrArea *sa = sc->areabase.first;
-		while (sa) {
-			SpaceLink *sl;
-
-			for (sl = sa->spacedata.first; sl; sl = sl->next) {
-				if (sl->spacetype == SPACE_VIEW3D) {
-					View3D *v3d = (View3D *) sl;
-
-					/* found doesn't need to be set here */
-					if (v3d->ob_centre == ob) {
-						v3d->ob_centre = NULL;
-						v3d->ob_centre_bone[0] = '\0';
-					}
-					if (v3d->localvd && v3d->localvd->ob_centre == ob) {
-						v3d->localvd->ob_centre = NULL;
-						v3d->localvd->ob_centre_bone[0] = '\0';
-					}
-
-					found = 0;
-					if (v3d->camera == ob) {
-						v3d->camera = NULL;
-						found = 1;
-					}
-					if (v3d->localvd && v3d->localvd->camera == ob) {
-						v3d->localvd->camera = NULL;
-						found += 2;
-					}
-
-					if (found) {
-						if (sa->spacetype == SPACE_VIEW3D) {
-							for (ar = sa->regionbase.first; ar; ar = ar->next) {
-								if (ar->regiontype == RGN_TYPE_WINDOW) {
-									rv3d = (RegionView3D *)ar->regiondata;
-									if (found == 1 || found == 3) {
-										if (rv3d->persp == RV3D_CAMOB)
-											rv3d->persp = RV3D_PERSP;
-									}
-									if (found == 2 || found == 3) {
-										if (rv3d->localvd && rv3d->localvd->persp == RV3D_CAMOB)
-											rv3d->localvd->persp = RV3D_PERSP;
-									}
-								}
-							}
-						}
-					}
-				}
-#if 0
-				else if (ELEM(sl->spacetype, SPACE_OUTLINER, SPACE_BUTS, SPACE_NODE)) {
-					/* now handled by WM_main_remove_editor_id_reference */
-				}
-#endif
-			}
-
-			sa = sa->next;
-		}
-		sc = sc->id.next;
-	}
-
-	/* groups */
-	group = bmain->group.first;
-	while (group) {
-		BKE_group_object_unlink(group, ob, NULL, NULL);
-		group = group->id.next;
-	}
-	
-	/* cameras */
-	camera = bmain->camera.first;
-	while (camera) {
-		if (camera->dof_ob == ob) {
-			camera->dof_ob = NULL;
-		}
-		camera = camera->id.next;
-	}
-}
-
-=======
->>>>>>> 7547c6a2
 /* actual check for internal data, not context or flags */
 bool BKE_object_is_in_editmode(Object *ob)
 {
@@ -3938,8 +3609,9 @@
 	/* was originally OB_RECALC_ALL - TODO - which flags are really needed??? */
 	ob->recalc |= OB_RECALC_OB | OB_RECALC_DATA | OB_RECALC_TIME;
 	BKE_animsys_evaluate_animdata(scene, &ob->id, ob->adt, frame, ADT_RECALC_ANIM);
-	if (update_mesh)
+	if (update_mesh) {
 		BKE_object_handle_update(G.main->eval_ctx, scene, ob);
+	}
 	else
 		BKE_object_where_is_calc_time(scene, ob, frame);
 
