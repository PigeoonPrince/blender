/*
 * This program is free software; you can redistribute it and/or
 * modify it under the terms of the GNU General Public License
 * as published by the Free Software Foundation; either version 2
 * of the License, or (at your option) any later version.
 *
 * This program is distributed in the hope that it will be useful,
 * but WITHOUT ANY WARRANTY; without even the implied warranty of
 * MERCHANTABILITY or FITNESS FOR A PARTICULAR PURPOSE.  See the
 * GNU General Public License for more details.
 *
 * You should have received a copy of the GNU General Public License
 * along with this program; if not, write to the Free Software Foundation,
 * Inc., 51 Franklin Street, Fifth Floor, Boston, MA 02110-1301, USA.
 *
 * The Original Code is Copyright (C) 2001-2002 by NaN Holding BV.
 * All rights reserved.
 */

/** \file
 * \ingroup bke
 */

#include <stdlib.h>
#include <stdio.h>
#include <string.h>
#include <sys/stat.h>
#include <sys/types.h>

#include "CLG_log.h"

#include "MEM_guardedalloc.h"

#include "DNA_ID.h"
#include "DNA_collection_types.h"
#include "DNA_dynamicpaint_types.h"
#include "DNA_modifier_types.h"
#include "DNA_object_types.h"
#include "DNA_object_force_types.h"
#include "DNA_particle_types.h"
#include "DNA_rigidbody_types.h"
#include "DNA_scene_types.h"
#include "DNA_smoke_types.h"

#include "BLI_blenlib.h"
#include "BLI_math.h"
#include "BLI_string.h"
#include "BLI_utildefines.h"

#include "BLT_translation.h"

#include "PIL_time.h"

#include "BKE_appdir.h"
#include "BKE_anim.h"
#include "BKE_cloth.h"
#include "BKE_collection.h"
#include "BKE_dynamicpaint.h"
#include "BKE_global.h"
#include "BKE_library.h"
#include "BKE_main.h"
#include "BKE_modifier.h"
#include "BKE_object.h"
#include "BKE_particle.h"
#include "BKE_pointcache.h"
#include "BKE_scene.h"
#include "BKE_smoke.h"
#include "BKE_softbody.h"

#include "BIK_api.h"

#ifdef WITH_BULLET
#  include "RBI_api.h"
#endif

/* both in intern */
#ifdef WITH_SMOKE
#  include "smoke_API.h"
#endif

#ifdef WITH_OPENVDB
#  include "openvdb_capi.h"
#endif

#ifdef WITH_LZO
#  ifdef WITH_SYSTEM_LZO
#    include <lzo/lzo1x.h>
#  else
#    include "minilzo.h"
#  endif
#  define LZO_HEAP_ALLOC(var, size) \
    lzo_align_t __LZO_MMODEL var[((size) + (sizeof(lzo_align_t) - 1)) / sizeof(lzo_align_t)]
#endif

#define LZO_OUT_LEN(size) ((size) + (size) / 16 + 64 + 3)

#ifdef WITH_LZMA
#  include "LzmaLib.h"
#endif

/* needed for directory lookup */
#ifndef WIN32
#  include <dirent.h>
#else
#  include "BLI_winstuff.h"
#endif

#define PTCACHE_DATA_FROM(data, type, from) \
  if (data[type]) { \
    memcpy(data[type], from, ptcache_data_size[type]); \
  } \
  (void)0

#define PTCACHE_DATA_TO(data, type, index, to) \
  if (data[type]) { \
    memcpy(to, \
           (char *)(data)[type] + ((index) ? (index)*ptcache_data_size[type] : 0), \
           ptcache_data_size[type]); \
  } \
  (void)0

/* could be made into a pointcache option */
#define DURIAN_POINTCACHE_LIB_OK 1

static CLG_LogRef LOG = {"bke.pointcache"};

static int ptcache_data_size[] = {
    sizeof(unsigned int),  // BPHYS_DATA_INDEX
    3 * sizeof(float),     // BPHYS_DATA_LOCATION
    3 * sizeof(float),     // BPHYS_DATA_VELOCITY
    4 * sizeof(float),     // BPHYS_DATA_ROTATION
    3 * sizeof(float),     // BPHYS_DATA_AVELOCITY / BPHYS_DATA_XCONST
    sizeof(float),         // BPHYS_DATA_SIZE
    3 * sizeof(float),     // BPHYS_DATA_TIMES
    sizeof(BoidData),      // case BPHYS_DATA_BOIDS
};

static int ptcache_extra_datasize[] = {
    0,
    sizeof(ParticleSpring),
};

/* forward declarations */
static int ptcache_file_compressed_read(PTCacheFile *pf, unsigned char *result, unsigned int len);
static int ptcache_file_compressed_write(
    PTCacheFile *pf, unsigned char *in, unsigned int in_len, unsigned char *out, int mode);
static int ptcache_file_write(PTCacheFile *pf, const void *f, unsigned int tot, unsigned int size);
static int ptcache_file_read(PTCacheFile *pf, void *f, unsigned int tot, unsigned int size);

/* Common functions */
static int ptcache_basic_header_read(PTCacheFile *pf)
{
  int error = 0;

  /* Custom functions should read these basic elements too! */
  if (!error && !fread(&pf->totpoint, sizeof(unsigned int), 1, pf->fp)) {
    error = 1;
  }

  if (!error && !fread(&pf->data_types, sizeof(unsigned int), 1, pf->fp)) {
    error = 1;
  }

  return !error;
}
static int ptcache_basic_header_write(PTCacheFile *pf)
{
  /* Custom functions should write these basic elements too! */
  if (!fwrite(&pf->totpoint, sizeof(unsigned int), 1, pf->fp)) {
    return 0;
  }

  if (!fwrite(&pf->data_types, sizeof(unsigned int), 1, pf->fp)) {
    return 0;
  }

  return 1;
}
/* Softbody functions */
static int ptcache_softbody_write(int index, void *soft_v, void **data, int UNUSED(cfra))
{
  SoftBody *soft = soft_v;
  BodyPoint *bp = soft->bpoint + index;

  PTCACHE_DATA_FROM(data, BPHYS_DATA_LOCATION, bp->pos);
  PTCACHE_DATA_FROM(data, BPHYS_DATA_VELOCITY, bp->vec);

  return 1;
}
static void ptcache_softbody_read(
    int index, void *soft_v, void **data, float UNUSED(cfra), float *old_data)
{
  SoftBody *soft = soft_v;
  BodyPoint *bp = soft->bpoint + index;

  if (old_data) {
    memcpy(bp->pos, data, 3 * sizeof(float));
    memcpy(bp->vec, data + 3, 3 * sizeof(float));
  }
  else {
    PTCACHE_DATA_TO(data, BPHYS_DATA_LOCATION, 0, bp->pos);
    PTCACHE_DATA_TO(data, BPHYS_DATA_VELOCITY, 0, bp->vec);
  }
}
static void ptcache_softbody_interpolate(
    int index, void *soft_v, void **data, float cfra, float cfra1, float cfra2, float *old_data)
{
  SoftBody *soft = soft_v;
  BodyPoint *bp = soft->bpoint + index;
  ParticleKey keys[4];
  float dfra;

  if (cfra1 == cfra2) {
    return;
  }

  copy_v3_v3(keys[1].co, bp->pos);
  copy_v3_v3(keys[1].vel, bp->vec);

  if (old_data) {
    memcpy(keys[2].co, old_data, 3 * sizeof(float));
    memcpy(keys[2].vel, old_data + 3, 3 * sizeof(float));
  }
  else {
    BKE_ptcache_make_particle_key(keys + 2, 0, data, cfra2);
  }

  dfra = cfra2 - cfra1;

  mul_v3_fl(keys[1].vel, dfra);
  mul_v3_fl(keys[2].vel, dfra);

  psys_interpolate_particle(-1, keys, (cfra - cfra1) / dfra, keys, 1);

  mul_v3_fl(keys->vel, 1.0f / dfra);

  copy_v3_v3(bp->pos, keys->co);
  copy_v3_v3(bp->vec, keys->vel);
}
static int ptcache_softbody_totpoint(void *soft_v, int UNUSED(cfra))
{
  SoftBody *soft = soft_v;
  return soft->totpoint;
}
static void ptcache_softbody_error(void *UNUSED(soft_v), const char *UNUSED(message))
{
  /* ignored for now */
}

/* Particle functions */
void BKE_ptcache_make_particle_key(ParticleKey *key, int index, void **data, float time)
{
  PTCACHE_DATA_TO(data, BPHYS_DATA_LOCATION, index, key->co);
  PTCACHE_DATA_TO(data, BPHYS_DATA_VELOCITY, index, key->vel);

  /* no rotation info, so make something nice up */
  if (data[BPHYS_DATA_ROTATION] == NULL) {
    vec_to_quat(key->rot, key->vel, OB_NEGX, OB_POSZ);
  }
  else {
    PTCACHE_DATA_TO(data, BPHYS_DATA_ROTATION, index, key->rot);
  }

  PTCACHE_DATA_TO(data, BPHYS_DATA_AVELOCITY, index, key->ave);
  key->time = time;
}
static int ptcache_particle_write(int index, void *psys_v, void **data, int cfra)
{
  ParticleSystem *psys = psys_v;
  ParticleData *pa = psys->particles + index;
  BoidParticle *boid = (psys->part->phystype == PART_PHYS_BOIDS) ? pa->boid : NULL;
  float times[3];
  int step = psys->pointcache->step;

  /* No need to store unborn or died particles outside cache step bounds */
  if (data[BPHYS_DATA_INDEX] && (cfra < pa->time - step || cfra > pa->dietime + step)) {
    return 0;
  }

  times[0] = pa->time;
  times[1] = pa->dietime;
  times[2] = pa->lifetime;

  PTCACHE_DATA_FROM(data, BPHYS_DATA_INDEX, &index);
  PTCACHE_DATA_FROM(data, BPHYS_DATA_LOCATION, pa->state.co);
  PTCACHE_DATA_FROM(data, BPHYS_DATA_VELOCITY, pa->state.vel);
  PTCACHE_DATA_FROM(data, BPHYS_DATA_ROTATION, pa->state.rot);
  PTCACHE_DATA_FROM(data, BPHYS_DATA_AVELOCITY, pa->state.ave);
  PTCACHE_DATA_FROM(data, BPHYS_DATA_SIZE, &pa->size);
  PTCACHE_DATA_FROM(data, BPHYS_DATA_TIMES, times);

  if (boid) {
    PTCACHE_DATA_FROM(data, BPHYS_DATA_BOIDS, &boid->data);
  }

  /* Return flag 1+1=2 for newly born particles
   * to copy exact birth location to previously cached frame. */
  return 1 + (pa->state.time >= pa->time && pa->prev_state.time <= pa->time);
}
static void ptcache_particle_read(
    int index, void *psys_v, void **data, float cfra, float *old_data)
{
  ParticleSystem *psys = psys_v;
  ParticleData *pa;
  BoidParticle *boid;
  float timestep = 0.04f * psys->part->timetweak;

  if (index >= psys->totpart) {
    return;
  }

  pa = psys->particles + index;
  boid = (psys->part->phystype == PART_PHYS_BOIDS) ? pa->boid : NULL;

  if (cfra > pa->state.time) {
    memcpy(&pa->prev_state, &pa->state, sizeof(ParticleKey));
  }

  if (old_data) {
    /* old format cache */
    memcpy(&pa->state, old_data, sizeof(ParticleKey));
    return;
  }

  BKE_ptcache_make_particle_key(&pa->state, 0, data, cfra);

  /* set frames cached before birth to birth time */
  if (cfra < pa->time) {
    pa->state.time = pa->time;
  }
  else if (cfra > pa->dietime) {
    pa->state.time = pa->dietime;
  }

  if (data[BPHYS_DATA_SIZE]) {
    PTCACHE_DATA_TO(data, BPHYS_DATA_SIZE, 0, &pa->size);
  }

  if (data[BPHYS_DATA_TIMES]) {
    float times[3];
    PTCACHE_DATA_TO(data, BPHYS_DATA_TIMES, 0, &times);
    pa->time = times[0];
    pa->dietime = times[1];
    pa->lifetime = times[2];
  }

  if (boid) {
    PTCACHE_DATA_TO(data, BPHYS_DATA_BOIDS, 0, &boid->data);
  }

  /* determine velocity from previous location */
  if (data[BPHYS_DATA_LOCATION] && !data[BPHYS_DATA_VELOCITY]) {
    if (cfra > pa->prev_state.time) {
      sub_v3_v3v3(pa->state.vel, pa->state.co, pa->prev_state.co);
      mul_v3_fl(pa->state.vel, (cfra - pa->prev_state.time) * timestep);
    }
    else {
      sub_v3_v3v3(pa->state.vel, pa->prev_state.co, pa->state.co);
      mul_v3_fl(pa->state.vel, (pa->prev_state.time - cfra) * timestep);
    }
  }

  /* default to no rotation */
  if (data[BPHYS_DATA_LOCATION] && !data[BPHYS_DATA_ROTATION]) {
    unit_qt(pa->state.rot);
  }
}
static void ptcache_particle_interpolate(
    int index, void *psys_v, void **data, float cfra, float cfra1, float cfra2, float *old_data)
{
  ParticleSystem *psys = psys_v;
  ParticleData *pa;
  ParticleKey keys[4];
  float dfra, timestep = 0.04f * psys->part->timetweak;

  if (index >= psys->totpart) {
    return;
  }

  pa = psys->particles + index;

  /* particle wasn't read from first cache so can't interpolate */
  if ((int)cfra1 < pa->time - psys->pointcache->step ||
      (int)cfra1 > pa->dietime + psys->pointcache->step) {
    return;
  }

  cfra = MIN2(cfra, pa->dietime);
  cfra1 = MIN2(cfra1, pa->dietime);
  cfra2 = MIN2(cfra2, pa->dietime);

  if (cfra1 == cfra2) {
    return;
  }

  memcpy(keys + 1, &pa->state, sizeof(ParticleKey));
  if (old_data) {
    memcpy(keys + 2, old_data, sizeof(ParticleKey));
  }
  else {
    BKE_ptcache_make_particle_key(keys + 2, 0, data, cfra2);
  }

  /* determine velocity from previous location */
  if (data[BPHYS_DATA_LOCATION] && !data[BPHYS_DATA_VELOCITY]) {
    if (keys[1].time > keys[2].time) {
      sub_v3_v3v3(keys[2].vel, keys[1].co, keys[2].co);
      mul_v3_fl(keys[2].vel, (keys[1].time - keys[2].time) * timestep);
    }
    else {
      sub_v3_v3v3(keys[2].vel, keys[2].co, keys[1].co);
      mul_v3_fl(keys[2].vel, (keys[2].time - keys[1].time) * timestep);
    }
  }

  /* default to no rotation */
  if (data[BPHYS_DATA_LOCATION] && !data[BPHYS_DATA_ROTATION]) {
    unit_qt(keys[2].rot);
  }

  if (cfra > pa->time) {
    cfra1 = MAX2(cfra1, pa->time);
  }

  dfra = cfra2 - cfra1;

  mul_v3_fl(keys[1].vel, dfra * timestep);
  mul_v3_fl(keys[2].vel, dfra * timestep);

  psys_interpolate_particle(-1, keys, (cfra - cfra1) / dfra, &pa->state, 1);
  interp_qt_qtqt(pa->state.rot, keys[1].rot, keys[2].rot, (cfra - cfra1) / dfra);

  mul_v3_fl(pa->state.vel, 1.f / (dfra * timestep));

  pa->state.time = cfra;
}

static int ptcache_particle_totpoint(void *psys_v, int UNUSED(cfra))
{
  ParticleSystem *psys = psys_v;
  return psys->totpart;
}

static void ptcache_particle_error(void *UNUSED(psys_v), const char *UNUSED(message))
{
  /* ignored for now */
}

static int ptcache_particle_totwrite(void *psys_v, int cfra)
{
  ParticleSystem *psys = psys_v;
  ParticleData *pa = psys->particles;
  int p, step = psys->pointcache->step;
  int totwrite = 0;

  if (cfra == 0) {
    return psys->totpart;
  }

  for (p = 0; p < psys->totpart; p++, pa++) {
    totwrite += (cfra >= pa->time - step && cfra <= pa->dietime + step);
  }

  return totwrite;
}

static void ptcache_particle_extra_write(void *psys_v, PTCacheMem *pm, int UNUSED(cfra))
{
  ParticleSystem *psys = psys_v;
  PTCacheExtra *extra = NULL;

  if (psys->part->phystype == PART_PHYS_FLUID && psys->part->fluid &&
      psys->part->fluid->flag & SPH_VISCOELASTIC_SPRINGS && psys->tot_fluidsprings &&
      psys->fluid_springs) {
    extra = MEM_callocN(sizeof(PTCacheExtra), "Point cache: fluid extra data");

    extra->type = BPHYS_EXTRA_FLUID_SPRINGS;
    extra->totdata = psys->tot_fluidsprings;

    extra->data = MEM_callocN(extra->totdata * ptcache_extra_datasize[extra->type],
                              "Point cache: extra data");
    memcpy(extra->data, psys->fluid_springs, extra->totdata * ptcache_extra_datasize[extra->type]);

    BLI_addtail(&pm->extradata, extra);
  }
}

static void ptcache_particle_extra_read(void *psys_v, PTCacheMem *pm, float UNUSED(cfra))
{
  ParticleSystem *psys = psys_v;
  PTCacheExtra *extra = pm->extradata.first;

  for (; extra; extra = extra->next) {
    switch (extra->type) {
      case BPHYS_EXTRA_FLUID_SPRINGS: {
        if (psys->fluid_springs) {
          MEM_freeN(psys->fluid_springs);
        }

        psys->fluid_springs = MEM_dupallocN(extra->data);
        psys->tot_fluidsprings = psys->alloc_fluidsprings = extra->totdata;
        break;
      }
    }
  }
}

/* Cloth functions */
static int ptcache_cloth_write(int index, void *cloth_v, void **data, int UNUSED(cfra))
{
  ClothModifierData *clmd = cloth_v;
  Cloth *cloth = clmd->clothObject;
  ClothVertex *vert = cloth->verts + index;

  PTCACHE_DATA_FROM(data, BPHYS_DATA_LOCATION, vert->x);
  PTCACHE_DATA_FROM(data, BPHYS_DATA_VELOCITY, vert->v);
  PTCACHE_DATA_FROM(data, BPHYS_DATA_XCONST, vert->xconst);

  return 1;
}
static void ptcache_cloth_read(
    int index, void *cloth_v, void **data, float UNUSED(cfra), float *old_data)
{
  ClothModifierData *clmd = cloth_v;
  Cloth *cloth = clmd->clothObject;
  ClothVertex *vert = cloth->verts + index;

  if (old_data) {
    memcpy(vert->x, data, 3 * sizeof(float));
    memcpy(vert->xconst, data + 3, 3 * sizeof(float));
    memcpy(vert->v, data + 6, 3 * sizeof(float));
  }
  else {
    PTCACHE_DATA_TO(data, BPHYS_DATA_LOCATION, 0, vert->x);
    PTCACHE_DATA_TO(data, BPHYS_DATA_VELOCITY, 0, vert->v);
    PTCACHE_DATA_TO(data, BPHYS_DATA_XCONST, 0, vert->xconst);
  }
}
static void ptcache_cloth_interpolate(
    int index, void *cloth_v, void **data, float cfra, float cfra1, float cfra2, float *old_data)
{
  ClothModifierData *clmd = cloth_v;
  Cloth *cloth = clmd->clothObject;
  ClothVertex *vert = cloth->verts + index;
  ParticleKey keys[4];
  float dfra;

  if (cfra1 == cfra2) {
    return;
  }

  copy_v3_v3(keys[1].co, vert->x);
  copy_v3_v3(keys[1].vel, vert->v);

  if (old_data) {
    memcpy(keys[2].co, old_data, 3 * sizeof(float));
    memcpy(keys[2].vel, old_data + 6, 3 * sizeof(float));
  }
  else {
    BKE_ptcache_make_particle_key(keys + 2, 0, data, cfra2);
  }

  dfra = cfra2 - cfra1;

  mul_v3_fl(keys[1].vel, dfra);
  mul_v3_fl(keys[2].vel, dfra);

  psys_interpolate_particle(-1, keys, (cfra - cfra1) / dfra, keys, 1);

  mul_v3_fl(keys->vel, 1.0f / dfra);

  copy_v3_v3(vert->x, keys->co);
  copy_v3_v3(vert->v, keys->vel);

  /* should vert->xconst be interpolated somehow too? - jahka */
}

static int ptcache_cloth_totpoint(void *cloth_v, int UNUSED(cfra))
{
  ClothModifierData *clmd = cloth_v;
  return clmd->clothObject ? clmd->clothObject->mvert_num : 0;
}

static void ptcache_cloth_error(void *cloth_v, const char *message)
{
  ClothModifierData *clmd = cloth_v;
  modifier_setError(&clmd->modifier, "%s", message);
}

#ifdef WITH_SMOKE
/* Smoke functions */
static int ptcache_smoke_totpoint(void *smoke_v, int UNUSED(cfra))
{
  SmokeModifierData *smd = (SmokeModifierData *)smoke_v;
  SmokeDomainSettings *sds = smd->domain;

  if (sds->fluid) {
    return sds->base_res[0] * sds->base_res[1] * sds->base_res[2];
  }
  else {
    return 0;
  }
}

static void ptcache_smoke_error(void *smoke_v, const char *message)
{
  SmokeModifierData *smd = (SmokeModifierData *)smoke_v;
  modifier_setError(&smd->modifier, "%s", message);
}

#  define SMOKE_CACHE_VERSION "1.04"

static int ptcache_smoke_write(PTCacheFile *pf, void *smoke_v)
{
  SmokeModifierData *smd = (SmokeModifierData *)smoke_v;
  SmokeDomainSettings *sds = smd->domain;
  int ret = 0;
  int fluid_fields = BKE_smoke_get_data_flags(sds);

  /* version header */
  ptcache_file_write(pf, SMOKE_CACHE_VERSION, 4, sizeof(char));
  ptcache_file_write(pf, &fluid_fields, 1, sizeof(int));
  ptcache_file_write(pf, &sds->active_fields, 1, sizeof(int));
  ptcache_file_write(pf, &sds->res, 3, sizeof(int));
  ptcache_file_write(pf, &sds->dx, 1, sizeof(float));

  if (sds->fluid) {
    size_t res = sds->res[0] * sds->res[1] * sds->res[2];
    float dt, dx, *dens, *react, *fuel, *flame, *heat, *heatold, *vx, *vy, *vz, *r, *g, *b;
    unsigned char *obstacles;
    unsigned int in_len = sizeof(float) * (unsigned int)res;
    unsigned char *out = (unsigned char *)MEM_callocN(LZO_OUT_LEN(in_len) * 4,
                                                      "pointcache_lzo_buffer");
    // int mode = res >= 1000000 ? 2 : 1;
    int mode = 1;  // light
    if (sds->cache_comp == SM_CACHE_HEAVY) {
      mode = 2;  // heavy
    }

    smoke_export(sds->fluid,
                 &dt,
                 &dx,
                 &dens,
                 &react,
                 &flame,
                 &fuel,
                 &heat,
                 &heatold,
                 &vx,
                 &vy,
                 &vz,
                 &r,
                 &g,
                 &b,
                 &obstacles);

    ptcache_file_compressed_write(pf, (unsigned char *)sds->shadow, in_len, out, mode);
    ptcache_file_compressed_write(pf, (unsigned char *)dens, in_len, out, mode);
    if (fluid_fields & SM_ACTIVE_HEAT) {
      ptcache_file_compressed_write(pf, (unsigned char *)heat, in_len, out, mode);
      ptcache_file_compressed_write(pf, (unsigned char *)heatold, in_len, out, mode);
    }
    if (fluid_fields & SM_ACTIVE_FIRE) {
      ptcache_file_compressed_write(pf, (unsigned char *)flame, in_len, out, mode);
      ptcache_file_compressed_write(pf, (unsigned char *)fuel, in_len, out, mode);
      ptcache_file_compressed_write(pf, (unsigned char *)react, in_len, out, mode);
    }
    if (fluid_fields & SM_ACTIVE_COLORS) {
      ptcache_file_compressed_write(pf, (unsigned char *)r, in_len, out, mode);
      ptcache_file_compressed_write(pf, (unsigned char *)g, in_len, out, mode);
      ptcache_file_compressed_write(pf, (unsigned char *)b, in_len, out, mode);
    }
    ptcache_file_compressed_write(pf, (unsigned char *)vx, in_len, out, mode);
    ptcache_file_compressed_write(pf, (unsigned char *)vy, in_len, out, mode);
    ptcache_file_compressed_write(pf, (unsigned char *)vz, in_len, out, mode);
    ptcache_file_compressed_write(pf, (unsigned char *)obstacles, (unsigned int)res, out, mode);
    ptcache_file_write(pf, &dt, 1, sizeof(float));
    ptcache_file_write(pf, &dx, 1, sizeof(float));
    ptcache_file_write(pf, &sds->p0, 3, sizeof(float));
    ptcache_file_write(pf, &sds->p1, 3, sizeof(float));
    ptcache_file_write(pf, &sds->dp0, 3, sizeof(float));
    ptcache_file_write(pf, &sds->shift, 3, sizeof(int));
    ptcache_file_write(pf, &sds->obj_shift_f, 3, sizeof(float));
    ptcache_file_write(pf, &sds->obmat, 16, sizeof(float));
    ptcache_file_write(pf, &sds->base_res, 3, sizeof(int));
    ptcache_file_write(pf, &sds->res_min, 3, sizeof(int));
    ptcache_file_write(pf, &sds->res_max, 3, sizeof(int));
    ptcache_file_write(pf, &sds->active_color, 3, sizeof(float));

    MEM_freeN(out);

    ret = 1;
  }

  if (sds->wt) {
    int res_big_array[3];
    int res_big;
    int res = sds->res[0] * sds->res[1] * sds->res[2];
    float *dens, *react, *fuel, *flame, *tcu, *tcv, *tcw, *r, *g, *b;
    unsigned int in_len = sizeof(float) * (unsigned int)res;
    unsigned int in_len_big;
    unsigned char *out;
    int mode;

    smoke_turbulence_get_res(sds->wt, res_big_array);
    res_big = res_big_array[0] * res_big_array[1] * res_big_array[2];
    // mode =  res_big >= 1000000 ? 2 : 1;
    mode = 1;  // light
    if (sds->cache_high_comp == SM_CACHE_HEAVY) {
      mode = 2;  // heavy
    }

    in_len_big = sizeof(float) * (unsigned int)res_big;

    smoke_turbulence_export(sds->wt, &dens, &react, &flame, &fuel, &r, &g, &b, &tcu, &tcv, &tcw);

    out = (unsigned char *)MEM_callocN(LZO_OUT_LEN(in_len_big), "pointcache_lzo_buffer");
    ptcache_file_compressed_write(pf, (unsigned char *)dens, in_len_big, out, mode);
    if (fluid_fields & SM_ACTIVE_FIRE) {
      ptcache_file_compressed_write(pf, (unsigned char *)flame, in_len_big, out, mode);
      ptcache_file_compressed_write(pf, (unsigned char *)fuel, in_len_big, out, mode);
      ptcache_file_compressed_write(pf, (unsigned char *)react, in_len_big, out, mode);
    }
    if (fluid_fields & SM_ACTIVE_COLORS) {
      ptcache_file_compressed_write(pf, (unsigned char *)r, in_len_big, out, mode);
      ptcache_file_compressed_write(pf, (unsigned char *)g, in_len_big, out, mode);
      ptcache_file_compressed_write(pf, (unsigned char *)b, in_len_big, out, mode);
    }
    MEM_freeN(out);

    out = (unsigned char *)MEM_callocN(LZO_OUT_LEN(in_len), "pointcache_lzo_buffer");
    ptcache_file_compressed_write(pf, (unsigned char *)tcu, in_len, out, mode);
    ptcache_file_compressed_write(pf, (unsigned char *)tcv, in_len, out, mode);
    ptcache_file_compressed_write(pf, (unsigned char *)tcw, in_len, out, mode);
    MEM_freeN(out);

    ret = 1;
  }

  return ret;
}

/* read old smoke cache from 2.64 */
static int ptcache_smoke_read_old(PTCacheFile *pf, void *smoke_v)
{
  SmokeModifierData *smd = (SmokeModifierData *)smoke_v;
  SmokeDomainSettings *sds = smd->domain;

  if (sds->fluid) {
    const size_t res = sds->res[0] * sds->res[1] * sds->res[2];
    const unsigned int out_len = (unsigned int)res * sizeof(float);
    float dt, dx, *dens, *heat, *heatold, *vx, *vy, *vz;
    unsigned char *obstacles;
    float *tmp_array = MEM_callocN(out_len, "Smoke old cache tmp");

    int fluid_fields = BKE_smoke_get_data_flags(sds);

    /* Part part of the new cache header */
    sds->active_color[0] = 0.7f;
    sds->active_color[1] = 0.7f;
    sds->active_color[2] = 0.7f;

    smoke_export(sds->fluid,
                 &dt,
                 &dx,
                 &dens,
                 NULL,
                 NULL,
                 NULL,
                 &heat,
                 &heatold,
                 &vx,
                 &vy,
                 &vz,
                 NULL,
                 NULL,
                 NULL,
                 &obstacles);

    ptcache_file_compressed_read(pf, (unsigned char *)sds->shadow, out_len);
    ptcache_file_compressed_read(pf, (unsigned char *)dens, out_len);
    ptcache_file_compressed_read(pf, (unsigned char *)tmp_array, out_len);

    if (fluid_fields & SM_ACTIVE_HEAT) {
      ptcache_file_compressed_read(pf, (unsigned char *)heat, out_len);
      ptcache_file_compressed_read(pf, (unsigned char *)heatold, out_len);
    }
    else {
      ptcache_file_compressed_read(pf, (unsigned char *)tmp_array, out_len);
      ptcache_file_compressed_read(pf, (unsigned char *)tmp_array, out_len);
    }
    ptcache_file_compressed_read(pf, (unsigned char *)vx, out_len);
    ptcache_file_compressed_read(pf, (unsigned char *)vy, out_len);
    ptcache_file_compressed_read(pf, (unsigned char *)vz, out_len);
    ptcache_file_compressed_read(pf, (unsigned char *)tmp_array, out_len);
    ptcache_file_compressed_read(pf, (unsigned char *)tmp_array, out_len);
    ptcache_file_compressed_read(pf, (unsigned char *)tmp_array, out_len);
    ptcache_file_compressed_read(pf, (unsigned char *)obstacles, (unsigned int)res);
    ptcache_file_read(pf, &dt, 1, sizeof(float));
    ptcache_file_read(pf, &dx, 1, sizeof(float));

    MEM_freeN(tmp_array);

    if (pf->data_types & (1 << BPHYS_DATA_SMOKE_HIGH) && sds->wt) {
      int res_big, res_big_array[3];
      float *tcu, *tcv, *tcw;
      unsigned int out_len_big;
      unsigned char *tmp_array_big;
      smoke_turbulence_get_res(sds->wt, res_big_array);
      res_big = res_big_array[0] * res_big_array[1] * res_big_array[2];
      out_len_big = sizeof(float) * (unsigned int)res_big;

      tmp_array_big = MEM_callocN(out_len_big, "Smoke old cache tmp");

      smoke_turbulence_export(
          sds->wt, &dens, NULL, NULL, NULL, NULL, NULL, NULL, &tcu, &tcv, &tcw);

      ptcache_file_compressed_read(pf, (unsigned char *)dens, out_len_big);
      ptcache_file_compressed_read(pf, (unsigned char *)tmp_array_big, out_len_big);

      ptcache_file_compressed_read(pf, (unsigned char *)tcu, out_len);
      ptcache_file_compressed_read(pf, (unsigned char *)tcv, out_len);
      ptcache_file_compressed_read(pf, (unsigned char *)tcw, out_len);

      MEM_freeN(tmp_array_big);
    }
  }

  return 1;
}

static int ptcache_smoke_read(PTCacheFile *pf, void *smoke_v)
{
  SmokeModifierData *smd = (SmokeModifierData *)smoke_v;
  SmokeDomainSettings *sds = smd->domain;
  char version[4];
  int ch_res[3];
  float ch_dx;
  int fluid_fields = BKE_smoke_get_data_flags(sds);
  int cache_fields = 0;
  int active_fields = 0;
  int reallocate = 0;

  /* version header */
  ptcache_file_read(pf, version, 4, sizeof(char));
  if (!STREQLEN(version, SMOKE_CACHE_VERSION, 4)) {
    /* reset file pointer */
    fseek(pf->fp, -4, SEEK_CUR);
    return ptcache_smoke_read_old(pf, smoke_v);
  }

  /* fluid info */
  ptcache_file_read(pf, &cache_fields, 1, sizeof(int));
  ptcache_file_read(pf, &active_fields, 1, sizeof(int));
  ptcache_file_read(pf, &ch_res, 3, sizeof(int));
  ptcache_file_read(pf, &ch_dx, 1, sizeof(float));

  /* check if resolution has changed */
  if (sds->res[0] != ch_res[0] || sds->res[1] != ch_res[1] || sds->res[2] != ch_res[2]) {
    if (sds->flags & MOD_SMOKE_ADAPTIVE_DOMAIN) {
      reallocate = 1;
    }
    else {
      return 0;
    }
  }
  /* check if active fields have changed */
  if (fluid_fields != cache_fields || active_fields != sds->active_fields) {
    reallocate = 1;
  }

  /* reallocate fluid if needed*/
  if (reallocate) {
    sds->active_fields = active_fields | cache_fields;
    BKE_smoke_reallocate_fluid(sds, ch_dx, ch_res, 1);
    sds->dx = ch_dx;
    copy_v3_v3_int(sds->res, ch_res);
    sds->total_cells = ch_res[0] * ch_res[1] * ch_res[2];
    if (sds->flags & MOD_SMOKE_HIGHRES) {
      BKE_smoke_reallocate_highres_fluid(sds, ch_dx, ch_res, 1);
    }
  }

  if (sds->fluid) {
    size_t res = sds->res[0] * sds->res[1] * sds->res[2];
    float dt, dx, *dens, *react, *fuel, *flame, *heat, *heatold, *vx, *vy, *vz, *r, *g, *b;
    unsigned char *obstacles;
    unsigned int out_len = (unsigned int)res * sizeof(float);

    smoke_export(sds->fluid,
                 &dt,
                 &dx,
                 &dens,
                 &react,
                 &flame,
                 &fuel,
                 &heat,
                 &heatold,
                 &vx,
                 &vy,
                 &vz,
                 &r,
                 &g,
                 &b,
                 &obstacles);

    ptcache_file_compressed_read(pf, (unsigned char *)sds->shadow, out_len);
    ptcache_file_compressed_read(pf, (unsigned char *)dens, out_len);
    if (cache_fields & SM_ACTIVE_HEAT) {
      ptcache_file_compressed_read(pf, (unsigned char *)heat, out_len);
      ptcache_file_compressed_read(pf, (unsigned char *)heatold, out_len);
    }
    if (cache_fields & SM_ACTIVE_FIRE) {
      ptcache_file_compressed_read(pf, (unsigned char *)flame, out_len);
      ptcache_file_compressed_read(pf, (unsigned char *)fuel, out_len);
      ptcache_file_compressed_read(pf, (unsigned char *)react, out_len);
    }
    if (cache_fields & SM_ACTIVE_COLORS) {
      ptcache_file_compressed_read(pf, (unsigned char *)r, out_len);
      ptcache_file_compressed_read(pf, (unsigned char *)g, out_len);
      ptcache_file_compressed_read(pf, (unsigned char *)b, out_len);
    }
    ptcache_file_compressed_read(pf, (unsigned char *)vx, out_len);
    ptcache_file_compressed_read(pf, (unsigned char *)vy, out_len);
    ptcache_file_compressed_read(pf, (unsigned char *)vz, out_len);
    ptcache_file_compressed_read(pf, (unsigned char *)obstacles, (unsigned int)res);
    ptcache_file_read(pf, &dt, 1, sizeof(float));
    ptcache_file_read(pf, &dx, 1, sizeof(float));
    ptcache_file_read(pf, &sds->p0, 3, sizeof(float));
    ptcache_file_read(pf, &sds->p1, 3, sizeof(float));
    ptcache_file_read(pf, &sds->dp0, 3, sizeof(float));
    ptcache_file_read(pf, &sds->shift, 3, sizeof(int));
    ptcache_file_read(pf, &sds->obj_shift_f, 3, sizeof(float));
    ptcache_file_read(pf, &sds->obmat, 16, sizeof(float));
    ptcache_file_read(pf, &sds->base_res, 3, sizeof(int));
    ptcache_file_read(pf, &sds->res_min, 3, sizeof(int));
    ptcache_file_read(pf, &sds->res_max, 3, sizeof(int));
    ptcache_file_read(pf, &sds->active_color, 3, sizeof(float));
  }

  if (pf->data_types & (1 << BPHYS_DATA_SMOKE_HIGH) && sds->wt) {
    int res = sds->res[0] * sds->res[1] * sds->res[2];
    int res_big, res_big_array[3];
    float *dens, *react, *fuel, *flame, *tcu, *tcv, *tcw, *r, *g, *b;
    unsigned int out_len = sizeof(float) * (unsigned int)res;
    unsigned int out_len_big;

    smoke_turbulence_get_res(sds->wt, res_big_array);
    res_big = res_big_array[0] * res_big_array[1] * res_big_array[2];
    out_len_big = sizeof(float) * (unsigned int)res_big;

    smoke_turbulence_export(sds->wt, &dens, &react, &flame, &fuel, &r, &g, &b, &tcu, &tcv, &tcw);

    ptcache_file_compressed_read(pf, (unsigned char *)dens, out_len_big);
    if (cache_fields & SM_ACTIVE_FIRE) {
      ptcache_file_compressed_read(pf, (unsigned char *)flame, out_len_big);
      ptcache_file_compressed_read(pf, (unsigned char *)fuel, out_len_big);
      ptcache_file_compressed_read(pf, (unsigned char *)react, out_len_big);
    }
    if (cache_fields & SM_ACTIVE_COLORS) {
      ptcache_file_compressed_read(pf, (unsigned char *)r, out_len_big);
      ptcache_file_compressed_read(pf, (unsigned char *)g, out_len_big);
      ptcache_file_compressed_read(pf, (unsigned char *)b, out_len_big);
    }

    ptcache_file_compressed_read(pf, (unsigned char *)tcu, out_len);
    ptcache_file_compressed_read(pf, (unsigned char *)tcv, out_len);
    ptcache_file_compressed_read(pf, (unsigned char *)tcw, out_len);
  }

  return 1;
}

#  ifdef WITH_OPENVDB
/**
 * Construct matrices which represent the fluid object, for low and high res:
 * <pre>
 * vs 0  0  0
 * 0  vs 0  0
 * 0  0  vs 0
 * px py pz 1
 * </pre>
 *
 * with `vs` = voxel size, and `px, py, pz`,
 * the min position of the domain's bounding box.
 */
static void compute_fluid_matrices(SmokeDomainSettings *sds)
{
  float bbox_min[3];

  copy_v3_v3(bbox_min, sds->p0);

  if (sds->flags & MOD_SMOKE_ADAPTIVE_DOMAIN) {
    bbox_min[0] += (sds->cell_size[0] * (float)sds->res_min[0]);
    bbox_min[1] += (sds->cell_size[1] * (float)sds->res_min[1]);
    bbox_min[2] += (sds->cell_size[2] * (float)sds->res_min[2]);
    add_v3_v3(bbox_min, sds->obj_shift_f);
  }

  /* construct low res matrix */
  size_to_mat4(sds->fluidmat, sds->cell_size);
  copy_v3_v3(sds->fluidmat[3], bbox_min);

  /* The smoke simulator stores voxels cell-centered, whilst VDB is node
   * centered, so we offset the matrix by half a voxel to compensate. */
  madd_v3_v3fl(sds->fluidmat[3], sds->cell_size, 0.5f);

  mul_m4_m4m4(sds->fluidmat, sds->obmat, sds->fluidmat);

  if (sds->wt) {
    float voxel_size_high[3];
    /* construct high res matrix */
    mul_v3_v3fl(voxel_size_high, sds->cell_size, 1.0f / (float)(sds->amplify + 1));
    size_to_mat4(sds->fluidmat_wt, voxel_size_high);
    copy_v3_v3(sds->fluidmat_wt[3], bbox_min);

    /* Same here, add half a voxel to adjust the position of the fluid. */
    madd_v3_v3fl(sds->fluidmat_wt[3], voxel_size_high, 0.5f);

    mul_m4_m4m4(sds->fluidmat_wt, sds->obmat, sds->fluidmat_wt);
  }
}

static int ptcache_smoke_openvdb_write(struct OpenVDBWriter *writer, void *smoke_v)
{
  SmokeModifierData *smd = (SmokeModifierData *)smoke_v;
  SmokeDomainSettings *sds = smd->domain;

  OpenVDBWriter_set_flags(writer, sds->openvdb_comp, (sds->data_depth == 16));

  OpenVDBWriter_add_meta_int(writer, "blender/smoke/active_fields", sds->active_fields);
  OpenVDBWriter_add_meta_v3_int(writer, "blender/smoke/resolution", sds->res);
  OpenVDBWriter_add_meta_v3_int(writer, "blender/smoke/min_resolution", sds->res_min);
  OpenVDBWriter_add_meta_v3_int(writer, "blender/smoke/max_resolution", sds->res_max);
  OpenVDBWriter_add_meta_v3_int(writer, "blender/smoke/base_resolution", sds->base_res);
  OpenVDBWriter_add_meta_v3(writer, "blender/smoke/min_bbox", sds->p0);
  OpenVDBWriter_add_meta_v3(writer, "blender/smoke/max_bbox", sds->p1);
  OpenVDBWriter_add_meta_v3(writer, "blender/smoke/dp0", sds->dp0);
  OpenVDBWriter_add_meta_v3_int(writer, "blender/smoke/shift", sds->shift);
  OpenVDBWriter_add_meta_v3(writer, "blender/smoke/obj_shift_f", sds->obj_shift_f);
  OpenVDBWriter_add_meta_v3(writer, "blender/smoke/active_color", sds->active_color);
  OpenVDBWriter_add_meta_mat4(writer, "blender/smoke/obmat", sds->obmat);

  int fluid_fields = BKE_smoke_get_data_flags(sds);

  struct OpenVDBFloatGrid *clip_grid = NULL;

  compute_fluid_matrices(sds);

  OpenVDBWriter_add_meta_int(writer, "blender/smoke/fluid_fields", fluid_fields);

  if (sds->wt) {
    struct OpenVDBFloatGrid *wt_density_grid;
    float *dens, *react, *fuel, *flame, *tcu, *tcv, *tcw, *r, *g, *b;

    smoke_turbulence_export(sds->wt, &dens, &react, &flame, &fuel, &r, &g, &b, &tcu, &tcv, &tcw);

    wt_density_grid = OpenVDB_export_grid_fl(
        writer, "density", dens, sds->res_wt, sds->fluidmat_wt, sds->clipping, NULL);
    clip_grid = wt_density_grid;

    if (fluid_fields & SM_ACTIVE_FIRE) {
      OpenVDB_export_grid_fl(
          writer, "flame", flame, sds->res_wt, sds->fluidmat_wt, sds->clipping, wt_density_grid);
      OpenVDB_export_grid_fl(
          writer, "fuel", fuel, sds->res_wt, sds->fluidmat_wt, sds->clipping, wt_density_grid);
      OpenVDB_export_grid_fl(
          writer, "react", react, sds->res_wt, sds->fluidmat_wt, sds->clipping, wt_density_grid);
    }

    if (fluid_fields & SM_ACTIVE_COLORS) {
      OpenVDB_export_grid_vec(writer,
                              "color",
                              r,
                              g,
                              b,
                              sds->res_wt,
                              sds->fluidmat_wt,
                              VEC_INVARIANT,
                              true,
                              sds->clipping,
                              wt_density_grid);
    }

    OpenVDB_export_grid_vec(writer,
                            "texture coordinates",
                            tcu,
                            tcv,
                            tcw,
                            sds->res,
                            sds->fluidmat,
                            VEC_INVARIANT,
                            false,
                            sds->clipping,
                            wt_density_grid);
  }

  if (sds->fluid) {
    struct OpenVDBFloatGrid *density_grid;
    float dt, dx, *dens, *react, *fuel, *flame, *heat, *heatold, *vx, *vy, *vz, *r, *g, *b;
    unsigned char *obstacles;

    smoke_export(sds->fluid,
                 &dt,
                 &dx,
                 &dens,
                 &react,
                 &flame,
                 &fuel,
                 &heat,
                 &heatold,
                 &vx,
                 &vy,
                 &vz,
                 &r,
                 &g,
                 &b,
                 &obstacles);

    OpenVDBWriter_add_meta_fl(writer, "blender/smoke/dx", dx);
    OpenVDBWriter_add_meta_fl(writer, "blender/smoke/dt", dt);

    const char *name = (!sds->wt) ? "density" : "density_low";
    density_grid = OpenVDB_export_grid_fl(
        writer, name, dens, sds->res, sds->fluidmat, sds->clipping, NULL);
    clip_grid = sds->wt ? clip_grid : density_grid;

    OpenVDB_export_grid_fl(
        writer, "shadow", sds->shadow, sds->res, sds->fluidmat, sds->clipping, NULL);

    if (fluid_fields & SM_ACTIVE_HEAT) {
      OpenVDB_export_grid_fl(
          writer, "heat", heat, sds->res, sds->fluidmat, sds->clipping, clip_grid);
      OpenVDB_export_grid_fl(
          writer, "heat_old", heatold, sds->res, sds->fluidmat, sds->clipping, clip_grid);
    }

    if (fluid_fields & SM_ACTIVE_FIRE) {
      name = (!sds->wt) ? "flame" : "flame_low";
      OpenVDB_export_grid_fl(
          writer, name, flame, sds->res, sds->fluidmat, sds->clipping, density_grid);
      name = (!sds->wt) ? "fuel" : "fuel_low";
      OpenVDB_export_grid_fl(
          writer, name, fuel, sds->res, sds->fluidmat, sds->clipping, density_grid);
      name = (!sds->wt) ? "react" : "react_low";
      OpenVDB_export_grid_fl(
          writer, name, react, sds->res, sds->fluidmat, sds->clipping, density_grid);
    }

    if (fluid_fields & SM_ACTIVE_COLORS) {
      name = (!sds->wt) ? "color" : "color_low";
      OpenVDB_export_grid_vec(writer,
                              name,
                              r,
                              g,
                              b,
                              sds->res,
                              sds->fluidmat,
                              VEC_INVARIANT,
                              true,
                              sds->clipping,
                              density_grid);
    }

    OpenVDB_export_grid_vec(writer,
                            "velocity",
                            vx,
                            vy,
                            vz,
                            sds->res,
                            sds->fluidmat,
                            VEC_CONTRAVARIANT_RELATIVE,
                            false,
                            sds->clipping,
                            clip_grid);
    OpenVDB_export_grid_ch(
        writer, "obstacles", obstacles, sds->res, sds->fluidmat, sds->clipping, NULL);
  }

  return 1;
}

static int ptcache_smoke_openvdb_read(struct OpenVDBReader *reader, void *smoke_v)
{
  SmokeModifierData *smd = (SmokeModifierData *)smoke_v;

  if (!smd) {
    return 0;
  }

  SmokeDomainSettings *sds = smd->domain;

  int fluid_fields = BKE_smoke_get_data_flags(sds);
  int active_fields, cache_fields = 0;
  int cache_res[3];
  float cache_dx;
  bool reallocate = false;

  OpenVDBReader_get_meta_v3_int(reader, "blender/smoke/min_resolution", sds->res_min);
  OpenVDBReader_get_meta_v3_int(reader, "blender/smoke/max_resolution", sds->res_max);
  OpenVDBReader_get_meta_v3_int(reader, "blender/smoke/base_resolution", sds->base_res);
  OpenVDBReader_get_meta_v3(reader, "blender/smoke/min_bbox", sds->p0);
  OpenVDBReader_get_meta_v3(reader, "blender/smoke/max_bbox", sds->p1);
  OpenVDBReader_get_meta_v3(reader, "blender/smoke/dp0", sds->dp0);
  OpenVDBReader_get_meta_v3_int(reader, "blender/smoke/shift", sds->shift);
  OpenVDBReader_get_meta_v3(reader, "blender/smoke/obj_shift_f", sds->obj_shift_f);
  OpenVDBReader_get_meta_v3(reader, "blender/smoke/active_color", sds->active_color);
  OpenVDBReader_get_meta_mat4(reader, "blender/smoke/obmat", sds->obmat);
  OpenVDBReader_get_meta_int(reader, "blender/smoke/fluid_fields", &cache_fields);
  OpenVDBReader_get_meta_int(reader, "blender/smoke/active_fields", &active_fields);
  OpenVDBReader_get_meta_fl(reader, "blender/smoke/dx", &cache_dx);
  OpenVDBReader_get_meta_v3_int(reader, "blender/smoke/resolution", cache_res);

  /* check if resolution has changed */
  if (sds->res[0] != cache_res[0] || sds->res[1] != cache_res[1] || sds->res[2] != cache_res[2]) {
    if (sds->flags & MOD_SMOKE_ADAPTIVE_DOMAIN) {
      reallocate = true;
    }
    else {
      return 0;
    }
  }

  /* check if active fields have changed */
  if ((fluid_fields != cache_fields) || (active_fields != sds->active_fields)) {
    reallocate = true;
  }

  /* reallocate fluid if needed*/
  if (reallocate) {
    sds->active_fields = active_fields | cache_fields;
    BKE_smoke_reallocate_fluid(sds, cache_dx, cache_res, 1);
    sds->dx = cache_dx;
    copy_v3_v3_int(sds->res, cache_res);
    sds->total_cells = cache_res[0] * cache_res[1] * cache_res[2];

    if (sds->flags & MOD_SMOKE_HIGHRES) {
      BKE_smoke_reallocate_highres_fluid(sds, cache_dx, cache_res, 1);
    }
  }

  if (sds->fluid) {
    float dt, dx, *dens, *react, *fuel, *flame, *heat, *heatold, *vx, *vy, *vz, *r, *g, *b;
    unsigned char *obstacles;

    smoke_export(sds->fluid,
                 &dt,
                 &dx,
                 &dens,
                 &react,
                 &flame,
                 &fuel,
                 &heat,
                 &heatold,
                 &vx,
                 &vy,
                 &vz,
                 &r,
                 &g,
                 &b,
                 &obstacles);

    OpenVDBReader_get_meta_fl(reader, "blender/smoke/dt", &dt);

    OpenVDB_import_grid_fl(reader, "shadow", &sds->shadow, sds->res);

    const char *name = (!sds->wt) ? "density" : "density_low";
    OpenVDB_import_grid_fl(reader, name, &dens, sds->res);

    if (cache_fields & SM_ACTIVE_HEAT) {
      OpenVDB_import_grid_fl(reader, "heat", &heat, sds->res);
      OpenVDB_import_grid_fl(reader, "heat_old", &heatold, sds->res);
    }

    if (cache_fields & SM_ACTIVE_FIRE) {
      name = (!sds->wt) ? "flame" : "flame_low";
      OpenVDB_import_grid_fl(reader, name, &flame, sds->res);
      name = (!sds->wt) ? "fuel" : "fuel_low";
      OpenVDB_import_grid_fl(reader, name, &fuel, sds->res);
      name = (!sds->wt) ? "react" : "react_low";
      OpenVDB_import_grid_fl(reader, name, &react, sds->res);
    }

    if (cache_fields & SM_ACTIVE_COLORS) {
      name = (!sds->wt) ? "color" : "color_low";
      OpenVDB_import_grid_vec(reader, name, &r, &g, &b, sds->res);
    }

    OpenVDB_import_grid_vec(reader, "velocity", &vx, &vy, &vz, sds->res);
    OpenVDB_import_grid_ch(reader, "obstacles", &obstacles, sds->res);
  }

  if (sds->wt) {
    float *dens, *react, *fuel, *flame, *tcu, *tcv, *tcw, *r, *g, *b;

    smoke_turbulence_export(sds->wt, &dens, &react, &flame, &fuel, &r, &g, &b, &tcu, &tcv, &tcw);

    OpenVDB_import_grid_fl(reader, "density", &dens, sds->res_wt);

    if (cache_fields & SM_ACTIVE_FIRE) {
      OpenVDB_import_grid_fl(reader, "flame", &flame, sds->res_wt);
      OpenVDB_import_grid_fl(reader, "fuel", &fuel, sds->res_wt);
      OpenVDB_import_grid_fl(reader, "react", &react, sds->res_wt);
    }

    if (cache_fields & SM_ACTIVE_COLORS) {
      OpenVDB_import_grid_vec(reader, "color", &r, &g, &b, sds->res_wt);
    }

    OpenVDB_import_grid_vec(reader, "texture coordinates", &tcu, &tcv, &tcw, sds->res);
  }

  OpenVDBReader_free(reader);

  return 1;
}

static void ptcache_smoke_openvdb_free(SmokeDomainSettings *sds)
{
  OpenVDBModifierData *vdbmd = sds->vdb;

  if (sds->fluid) {
    smoke_free(sds->fluid);
    sds->fluid = NULL;
  }

  vdbmd->frame_last = -1;
  vdbmd->max_density = 0.0f;
  vdbmd->max_heat = 0.0f;
  vdbmd->max_flame = 0.0f;
  vdbmd->max_color = 0.0f;
}

static int ptcache_smoke_openvdb_extern_read(struct OpenVDBReader *reader, void *smoke_v)
{
  SmokeModifierData *smd = (SmokeModifierData *)smoke_v;

  if (!smd) {
    OpenVDBReader_free(reader);
    return 0;
  }

  SmokeDomainSettings *sds = smd->domain;
  OpenVDBModifierData *vdbmd = sds->vdb;

  int fluid_fields = smoke_get_data_flags(sds);
  int cache_fields = 0;
  bool reallocate = false;
  int vdb_type = PTCACHE_VDB_TYPE_GENERIC;
  short up_axis = vdbmd->up_axis;
  short front_axis = vdbmd->front_axis;
  short up = vdbmd->up_axis;
  short front = vdbmd->front_axis;
  bool inv[3];
  int res[3];
  int res_min[3];
  int res_max[3];
  int level;

  if (OpenVDB_has_metadata(reader, "FFXVDBVersion")) {
    vdb_type = PTCACHE_VDB_TYPE_FUMEFX;

    up_axis = up = 1;
    front_axis = front = 2;
  }

  inv[2] = up >= 3;
  inv[1] = front < 3;

  up %= 3;
  front %= 3;
  inv[0] = !(inv[2] == inv[1]);

  if (up < front) {
    inv[0] = !inv[0];
  }

  if (abs(up - front) == 2) {
    inv[0] = !inv[0];
  }

  if (!OpenVDB_has_grid(reader, vdbmd->density) && !OpenVDB_has_grid(reader, vdbmd->flame)) {
    OpenVDBReader_free(reader);

    sds->total_cells = 0;

    ptcache_smoke_openvdb_free(sds);

    return 0;
  }

  if (OpenVDB_has_grid(reader, vdbmd->heat)) {
    cache_fields |= SM_ACTIVE_HEAT;
  }

  if (OpenVDB_has_grid(reader, vdbmd->flame)) {
    cache_fields |= SM_ACTIVE_FIRE;
  }

  if (OpenVDB_has_grid(reader, vdbmd->color[0])) {
    cache_fields |= SM_ACTIVE_COLORS;
  }

  /* Check if FumeFX */
  if (vdb_type == PTCACHE_VDB_TYPE_FUMEFX) {
    OpenVDBReader_get_meta_v3_int(reader, "Nmax", sds->base_res);
    OpenVDBReader_get_meta_v3_int(reader, "N", res);
    OpenVDBReader_get_meta_v3_int(reader, "N0", res_min);
    OpenVDBReader_get_meta_v3(reader, "Lmax", sds->p1);

    VECADD(res_max, res_min, res);

    for (int i = 0; i < 3; i++) {
      if (inv[i]) {
        sds->res_max[i] = sds->base_res[i] - res_min[i];
        sds->res_min[i] = sds->base_res[i] - res_max[i];
      }
      else {
        sds->res_max[i] = res_max[i];
        sds->res_min[i] = res_min[i];
      }
    }

    sds->cell_size[0] = sds->p1[0] / sds->base_res[0];
    sds->cell_size[1] = sds->p1[1] / sds->base_res[1];
    sds->cell_size[2] = sds->p1[2] / sds->base_res[2];

    sds->p1[0] *= 0.5f;
    sds->p1[1] *= 0.5f;
    sds->p0[0] = -sds->p1[0];
    sds->p0[1] = -sds->p1[1];
    sds->p0[2] = 0.0f;
  }
  else {
    if (!OpenVDB_get_bbox(reader,
                          OpenVDB_has_grid(reader, vdbmd->density) ? vdbmd->density : NULL,
                          cache_fields & SM_ACTIVE_HEAT ? vdbmd->heat : NULL,
                          cache_fields & SM_ACTIVE_FIRE ? vdbmd->flame : NULL,
                          cache_fields & SM_ACTIVE_COLORS ? vdbmd->color : NULL,
                          vdbmd->flags & MOD_OPENVDB_SPLIT_COLOR,
                          vdbmd->up_axis,
                          vdbmd->front_axis,
                          res_min,
                          res_max,
                          res,
                          sds->p0,
                          sds->p1,
                          sds->cell_size)) {
      modifier_setError((ModifierData *)vdbmd, "Grids have different transformations");
    }

    VECCOPY(sds->base_res, res);

    for (int i = 0; i < 3; i++) {
      if (sds->p1[i] - sds->p0[i] < (sds->cell_size[i] * res[i]) - (sds->cell_size[i] / 2.0f)) {
        sds->p0[i] -= sds->cell_size[i] / 2.0f;
        sds->p1[i] += sds->cell_size[i] / 2.0f;
      }
    }

    sds->res_min[0] = sds->res_min[1] = sds->res_min[2] = 0;
    VECSUB(sds->res_max, res_max, res_min);
  }

  sub_v3_v3v3(sds->global_size, sds->p1, sds->p0);

  if ((sds->res_max[0] <= sds->res_min[0]) || (sds->res_max[1] <= sds->res_min[1]) ||
      (sds->res_max[2] <= sds->res_min[2])) {
    OpenVDBReader_free(reader);

    sds->total_cells = 0;

    ptcache_smoke_openvdb_free(sds);

    return 0;
  }

  if (vdbmd->simplify) {
    int limit = MIN3(sds->base_res[0], sds->base_res[1], sds->base_res[2]);
    level = pow_i(2, vdbmd->simplify);

    if (level > limit) {
      level = limit;

      /* Ensure power of 2 */
      level |= level >> 1;
      level |= level >> 2;
      level |= level >> 4;
      level |= level >> 8;
      level |= level >> 16;
      level ^= level >> 1;
    }

    if (level > 1) {
      for (int i = 0; i < 3; i++) {
        float cell_bkp = sds->cell_size[i];
        sds->res_min[i] /= level;
        sds->res_max[i] /= level;

        res[i] = sds->res_max[i] - sds->res_min[i];
        sds->base_res[i] = sds->base_res[i] / level;

        sds->cell_size[i] *= level;

        if (vdb_type == PTCACHE_VDB_TYPE_FUMEFX) {
          if (inv[i]) {
            res_max[i] = sds->base_res[i] - sds->res_min[i];
            res_min[i] = sds->base_res[i] - sds->res_max[i];
          }
          else {
            res_max[i] = sds->res_max[i];
            res_min[i] = sds->res_min[i];
          }

          res_min[i] *= level;
          res_max[i] *= level;
        }
        else {
          float coord = sds->p0[i];
          int cell_shift;
          float shift;

          cell_shift = round(coord / cell_bkp);
          cell_shift = cell_shift % level;

          if (cell_shift < 0) {
            cell_shift += level;
          }

          if (level - cell_shift < cell_shift) {
            cell_shift -= level;
          }

          shift = cell_shift * cell_bkp;

          sds->p0[i] -= shift;

          if (sds->p1[i] - sds->p0[i] - (sds->cell_size[i] * res[i]) >=
              (sds->cell_size[i] / 2.0f) - FLT_EPSILON) {
            res[i] += 1;
            sds->base_res[i] += 1;
            sds->res_max[i] += 1;
          }

          res_min[i] -= cell_shift;

          res_max[i] = res_min[i] + sds->res_max[i] * level;
        }

        sds->p1[i] = sds->p0[i] + (sds->cell_size[i] * res[i]);

        if (inv[i]) {
          res_min[i] -= level / 2;
          res_max[i] -= level / 2;
        }
        else {
          res_min[i] += level / 2;
          res_max[i] += level / 2;
        }
      }
    }
  }
  else {
    level = 1;
  }

  if (vdb_type == PTCACHE_VDB_TYPE_GENERIC) {
    for (int i = 0; i < 3; i++) {
      if (inv[i]) {
        float p0 = sds->p0[i];
        float p1 = sds->p1[i];

        sds->p0[i] = -p1;
        sds->p1[i] = -p0;
      }
    }
  }

  if (sds->res[0] != res[0] || sds->res[1] != res[1] || sds->res[2] != res[2]) {
    reallocate = true;
    VECCOPY(sds->res, res);
  }

  if (vdbmd->flags & MOD_OPENVDB_HIDE_VOLUME) {
    OpenVDBReader_free(reader);
    sds->total_cells = sds->res[0] * sds->res[1] * sds->res[2];
    ptcache_smoke_openvdb_free(sds);
    return 0;
  }

  /* check if active fields have changed */
  if ((fluid_fields != cache_fields) || (cache_fields != sds->active_fields) ||
      (sds->flags & MOD_OPENVDB_HAS_DENSITY && !OpenVDB_has_grid(reader, vdbmd->density))) {
    reallocate = true;
  }

  /* reallocate fluid if needed*/
  if (reallocate) {
    sds->active_fields = cache_fields;
    sds->maxres = MAX3(sds->base_res[0], sds->base_res[1], sds->base_res[2]);
    sds->dx = 1.0f / sds->maxres;
    smoke_reallocate_fluid(sds, sds->dx, sds->res, 1);
    sds->total_cells = sds->res[0] * sds->res[1] * sds->res[2];
  }

  if (sds->fluid) {
    float dt, dx, *dens, *react, *fuel, *flame, *heat, *heatold, *vx, *vy, *vz, *r, *g, *b;
    unsigned char *obstacles;

    smoke_export(sds->fluid,
                 &dt,
                 &dx,
                 &dens,
                 &react,
                 &flame,
                 &fuel,
                 &heat,
                 &heatold,
                 &vx,
                 &vy,
                 &vz,
                 &r,
                 &g,
                 &b,
                 &obstacles);

    //OpenVDB_import_grid_fl(reader, "shadow", &sds->shadow, sds->res);

    if (OpenVDB_has_grid(reader, vdbmd->density)) {
      if (!OpenVDB_import_grid_fl_extern(reader,
                                         vdbmd->density,
                                         &dens,
                                         res_min,
                                         res_max,
                                         sds->res,
                                         level,
                                         up_axis,
                                         front_axis,
                                         &vdbmd->max_density)) {
        modifier_setError((ModifierData *)vdbmd, "Density grid is of the wrong type");
      }

      sds->flags |= MOD_OPENVDB_HAS_DENSITY;
    }

    if (cache_fields & SM_ACTIVE_HEAT) {
      if (!OpenVDB_import_grid_fl_extern(reader,
                                         vdbmd->heat,
                                         &heat,
                                         res_min,
                                         res_max,
                                         sds->res,
                                         level,
                                         up_axis,
                                         front_axis,
                                         &vdbmd->max_heat)) {
        modifier_setError((ModifierData *)vdbmd, "Heat grid is of the wrong type");
      }
    }

    if (cache_fields & SM_ACTIVE_FIRE) {
      if (!OpenVDB_import_grid_fl_extern(reader,
                                         vdbmd->flame,
                                         &flame,
                                         res_min,
                                         res_max,
                                         sds->res,
                                         level,
                                         up_axis,
                                         front_axis,
                                         &vdbmd->max_flame)) {
        modifier_setError((ModifierData *)vdbmd, "Flame grid is of the wrong type");
      }
    }

    if (cache_fields & SM_ACTIVE_COLORS) {
      if (vdbmd->flags & MOD_OPENVDB_SPLIT_COLOR) {
        float **color[3] = {&r, &g, &b};
        float len;

        for (int i = 0; i < 3; i++) {
          if (!OpenVDB_import_grid_fl_extern(reader,
                                             vdbmd->color[i],
                                             color[i],
                                             res_min,
                                             res_max,
                                             sds->res,
                                             level,
                                             up_axis,
                                             front_axis,
                                             NULL)) {
            modifier_setError((ModifierData *)vdbmd, "Flame grid is of the wrong type");
          }
        }

        /* Kinda inefficient maximum value calculation, but simplifies stuff a lot,
         * and besides, it is only an issue when using the non-standard split vector grids. */
        vdbmd->max_color = 0.0f;

        for (int i = 0; i < sds->total_cells; i++) {
          len = (r[i] * r[i]) + (g[i] * g[i]) + (b[i] * b[i]);

          if (len > vdbmd->max_color) {
            vdbmd->max_color = len;
          }
        }

        vdbmd->max_color = sqrt(vdbmd->max_color);
      }
      else {
        if (!OpenVDB_import_grid_vec_extern(reader,
                                            vdbmd->color[0],
                                            &r,
                                            &g,
                                            &b,
                                            res_min,
                                            res_max,
                                            sds->res,
                                            level,
                                            up_axis,
                                            front_axis,
                                            &vdbmd->max_color)) {
          modifier_setError((ModifierData *)vdbmd, "Color grid is of the wrong type");
        }
      }
    }
  }

  OpenVDBReader_free(reader);

  return 1;
}
#  endif

#else   // WITH_SMOKE
static int ptcache_smoke_totpoint(void *UNUSED(smoke_v), int UNUSED(cfra))
{
  return 0;
}
static void ptcache_smoke_error(void *UNUSED(smoke_v), const char *UNUSED(message))
{
}
static int ptcache_smoke_read(PTCacheFile *UNUSED(pf), void *UNUSED(smoke_v))
{
  return 0;
}
static int ptcache_smoke_write(PTCacheFile *UNUSED(pf), void *UNUSED(smoke_v))
{
  return 0;
}
#endif  // WITH_SMOKE

#if !defined(WITH_SMOKE) || !defined(WITH_OPENVDB)
static int ptcache_smoke_openvdb_write(struct OpenVDBWriter *writer, void *smoke_v)
{
  UNUSED_VARS(writer, smoke_v);
  return 0;
}

static int ptcache_smoke_openvdb_read(struct OpenVDBReader *reader, void *smoke_v)
{
  UNUSED_VARS(reader, smoke_v);
  return 0;
}

static int ptcache_smoke_openvdb_extern_read(struct OpenVDBReader *reader, void *smoke_v)
{
  UNUSED_VARS(reader, smoke_v);
  return 0;
}
#endif

static int ptcache_dynamicpaint_totpoint(void *sd, int UNUSED(cfra))
{
  DynamicPaintSurface *surface = (DynamicPaintSurface *)sd;

  if (!surface->data) {
    return 0;
  }
  else {
    return surface->data->total_points;
  }
}

static void ptcache_dynamicpaint_error(void *UNUSED(sd), const char *UNUSED(message))
{
  /* ignored for now */
}

#define DPAINT_CACHE_VERSION "1.01"

static int ptcache_dynamicpaint_write(PTCacheFile *pf, void *dp_v)
{
  DynamicPaintSurface *surface = (DynamicPaintSurface *)dp_v;
  int cache_compress = 1;

  /* version header */
  ptcache_file_write(pf, DPAINT_CACHE_VERSION, 1, sizeof(char) * 4);

  if (surface->format != MOD_DPAINT_SURFACE_F_IMAGESEQ && surface->data) {
    int total_points = surface->data->total_points;
    unsigned int in_len;
    unsigned char *out;

    /* cache type */
    ptcache_file_write(pf, &surface->type, 1, sizeof(int));

    if (surface->type == MOD_DPAINT_SURFACE_T_PAINT) {
      in_len = sizeof(PaintPoint) * total_points;
    }
    else if (surface->type == MOD_DPAINT_SURFACE_T_DISPLACE ||
             surface->type == MOD_DPAINT_SURFACE_T_WEIGHT) {
      in_len = sizeof(float) * total_points;
    }
    else if (surface->type == MOD_DPAINT_SURFACE_T_WAVE) {
      in_len = sizeof(PaintWavePoint) * total_points;
    }
    else {
      return 0;
    }

    out = (unsigned char *)MEM_callocN(LZO_OUT_LEN(in_len), "pointcache_lzo_buffer");

    ptcache_file_compressed_write(
        pf, (unsigned char *)surface->data->type_data, in_len, out, cache_compress);
    MEM_freeN(out);
  }
  return 1;
}
static int ptcache_dynamicpaint_read(PTCacheFile *pf, void *dp_v)
{
  DynamicPaintSurface *surface = (DynamicPaintSurface *)dp_v;
  char version[4];

  /* version header */
  ptcache_file_read(pf, version, 1, sizeof(char) * 4);
  if (!STREQLEN(version, DPAINT_CACHE_VERSION, 4)) {
    CLOG_ERROR(&LOG, "Dynamic Paint: Invalid cache version: '%c%c%c%c'!", UNPACK4(version));
    return 0;
  }

  if (surface->format != MOD_DPAINT_SURFACE_F_IMAGESEQ && surface->data) {
    unsigned int data_len;
    int surface_type;

    /* cache type */
    ptcache_file_read(pf, &surface_type, 1, sizeof(int));

    if (surface_type != surface->type) {
      return 0;
    }

    /* read surface data */
    if (surface->type == MOD_DPAINT_SURFACE_T_PAINT) {
      data_len = sizeof(PaintPoint);
    }
    else if (surface->type == MOD_DPAINT_SURFACE_T_DISPLACE ||
             surface->type == MOD_DPAINT_SURFACE_T_WEIGHT) {
      data_len = sizeof(float);
    }
    else if (surface->type == MOD_DPAINT_SURFACE_T_WAVE) {
      data_len = sizeof(PaintWavePoint);
    }
    else {
      return 0;
    }

    ptcache_file_compressed_read(
        pf, (unsigned char *)surface->data->type_data, data_len * surface->data->total_points);
  }
  return 1;
}

/* Rigid Body functions */
static int ptcache_rigidbody_write(int index, void *rb_v, void **data, int UNUSED(cfra))
{
  RigidBodyWorld *rbw = rb_v;
  Object *ob = NULL;

  if (rbw->objects) {
    ob = rbw->objects[index];
  }

  if (ob && ob->rigidbody_object) {
    RigidBodyOb *rbo = ob->rigidbody_object;

    if (rbo->type == RBO_TYPE_ACTIVE) {
#ifdef WITH_BULLET
      RB_body_get_position(rbo->shared->physics_object, rbo->pos);
      RB_body_get_orientation(rbo->shared->physics_object, rbo->orn);
#endif
      PTCACHE_DATA_FROM(data, BPHYS_DATA_LOCATION, rbo->pos);
      PTCACHE_DATA_FROM(data, BPHYS_DATA_ROTATION, rbo->orn);
    }
  }

  return 1;
}
static void ptcache_rigidbody_read(
    int index, void *rb_v, void **data, float UNUSED(cfra), float *old_data)
{
  RigidBodyWorld *rbw = rb_v;
  Object *ob = NULL;

  if (rbw->objects) {
    ob = rbw->objects[index];
  }

  if (ob && ob->rigidbody_object) {
    RigidBodyOb *rbo = ob->rigidbody_object;

    if (rbo->type == RBO_TYPE_ACTIVE) {

      if (old_data) {
        memcpy(rbo->pos, data, 3 * sizeof(float));
        memcpy(rbo->orn, data + 3, 4 * sizeof(float));
      }
      else {
        PTCACHE_DATA_TO(data, BPHYS_DATA_LOCATION, 0, rbo->pos);
        PTCACHE_DATA_TO(data, BPHYS_DATA_ROTATION, 0, rbo->orn);
      }
    }
  }
}
static void ptcache_rigidbody_interpolate(
    int index, void *rb_v, void **data, float cfra, float cfra1, float cfra2, float *old_data)
{
  RigidBodyWorld *rbw = rb_v;
  Object *ob = NULL;

  if (rbw->objects) {
    ob = rbw->objects[index];
  }

  if (ob && ob->rigidbody_object) {
    RigidBodyOb *rbo = ob->rigidbody_object;

    if (rbo->type == RBO_TYPE_ACTIVE) {
      ParticleKey keys[4];
      ParticleKey result;
      float dfra;

      memset(keys, 0, sizeof(keys));

      copy_v3_v3(keys[1].co, rbo->pos);
      copy_qt_qt(keys[1].rot, rbo->orn);

      if (old_data) {
        memcpy(keys[2].co, data, 3 * sizeof(float));
        memcpy(keys[2].rot, data + 3, 4 * sizeof(float));
      }
      else {
        BKE_ptcache_make_particle_key(&keys[2], 0, data, cfra2);
      }

      dfra = cfra2 - cfra1;

      /* note: keys[0] and keys[3] unused for type < 1 (crappy) */
      psys_interpolate_particle(-1, keys, (cfra - cfra1) / dfra, &result, true);
      interp_qt_qtqt(result.rot, keys[1].rot, keys[2].rot, (cfra - cfra1) / dfra);

      copy_v3_v3(rbo->pos, result.co);
      copy_qt_qt(rbo->orn, result.rot);
    }
  }
}
static int ptcache_rigidbody_totpoint(void *rb_v, int UNUSED(cfra))
{
  RigidBodyWorld *rbw = rb_v;

  return rbw->numbodies;
}

static void ptcache_rigidbody_error(void *UNUSED(rb_v), const char *UNUSED(message))
{
  /* ignored for now */
}

/* Creating ID's */
void BKE_ptcache_id_from_softbody(PTCacheID *pid, Object *ob, SoftBody *sb)
{
  memset(pid, 0, sizeof(PTCacheID));

  pid->ob = ob;
  pid->calldata = sb;
  pid->type = PTCACHE_TYPE_SOFTBODY;
  pid->cache = sb->shared->pointcache;
  pid->cache_ptr = &sb->shared->pointcache;
  pid->ptcaches = &sb->shared->ptcaches;
  pid->totpoint = pid->totwrite = ptcache_softbody_totpoint;
  pid->error = ptcache_softbody_error;

  pid->write_point = ptcache_softbody_write;
  pid->read_point = ptcache_softbody_read;
  pid->interpolate_point = ptcache_softbody_interpolate;

  pid->write_stream = NULL;
  pid->read_stream = NULL;

  pid->write_openvdb_stream = NULL;
  pid->read_openvdb_stream = NULL;

  pid->write_extra_data = NULL;
  pid->read_extra_data = NULL;
  pid->interpolate_extra_data = NULL;

  pid->write_header = ptcache_basic_header_write;
  pid->read_header = ptcache_basic_header_read;

  pid->data_types = (1 << BPHYS_DATA_LOCATION) | (1 << BPHYS_DATA_VELOCITY);
  pid->info_types = 0;

  pid->stack_index = pid->cache->index;

  pid->default_step = 10;
  pid->max_step = 20;
  pid->file_type = PTCACHE_FILE_PTCACHE;
}
void BKE_ptcache_id_from_particles(PTCacheID *pid, Object *ob, ParticleSystem *psys)
{
  memset(pid, 0, sizeof(PTCacheID));

  pid->ob = ob;
  pid->calldata = psys;
  pid->type = PTCACHE_TYPE_PARTICLES;
  pid->stack_index = psys->pointcache->index;
  pid->cache = psys->pointcache;
  pid->cache_ptr = &psys->pointcache;
  pid->ptcaches = &psys->ptcaches;

  if (psys->part->type != PART_HAIR) {
    pid->flag |= PTCACHE_VEL_PER_SEC;
  }

  pid->totpoint = ptcache_particle_totpoint;
  pid->totwrite = ptcache_particle_totwrite;
  pid->error = ptcache_particle_error;

  pid->write_point = ptcache_particle_write;
  pid->read_point = ptcache_particle_read;
  pid->interpolate_point = ptcache_particle_interpolate;

  pid->write_stream = NULL;
  pid->read_stream = NULL;

  pid->write_openvdb_stream = NULL;
  pid->read_openvdb_stream = NULL;

  pid->write_extra_data = NULL;
  pid->read_extra_data = NULL;
  pid->interpolate_extra_data = NULL;

  pid->write_header = ptcache_basic_header_write;
  pid->read_header = ptcache_basic_header_read;

  pid->data_types = (1 << BPHYS_DATA_LOCATION) | (1 << BPHYS_DATA_VELOCITY) |
                    (1 << BPHYS_DATA_INDEX);

  if (psys->part->phystype == PART_PHYS_BOIDS) {
    pid->data_types |= (1 << BPHYS_DATA_AVELOCITY) | (1 << BPHYS_DATA_ROTATION) |
                       (1 << BPHYS_DATA_BOIDS);
  }
  else if (psys->part->phystype == PART_PHYS_FLUID && psys->part->fluid &&
           psys->part->fluid->flag & SPH_VISCOELASTIC_SPRINGS) {
    pid->write_extra_data = ptcache_particle_extra_write;
    pid->read_extra_data = ptcache_particle_extra_read;
  }

  if (psys->part->flag & PART_ROTATIONS) {
    pid->data_types |= (1 << BPHYS_DATA_ROTATION);

    if (psys->part->rotmode != PART_ROT_VEL || psys->part->avemode == PART_AVE_RAND ||
        psys->part->avefac != 0.0f) {
      pid->data_types |= (1 << BPHYS_DATA_AVELOCITY);
    }
  }

  pid->info_types = (1 << BPHYS_DATA_TIMES);

  pid->default_step = 10;
  pid->max_step = 20;
  pid->file_type = PTCACHE_FILE_PTCACHE;
}
void BKE_ptcache_id_from_cloth(PTCacheID *pid, Object *ob, ClothModifierData *clmd)
{
  memset(pid, 0, sizeof(PTCacheID));

  pid->ob = ob;
  pid->calldata = clmd;
  pid->type = PTCACHE_TYPE_CLOTH;
  pid->stack_index = clmd->point_cache->index;
  pid->cache = clmd->point_cache;
  pid->cache_ptr = &clmd->point_cache;
  pid->ptcaches = &clmd->ptcaches;
  pid->totpoint = pid->totwrite = ptcache_cloth_totpoint;
  pid->error = ptcache_cloth_error;

  pid->write_point = ptcache_cloth_write;
  pid->read_point = ptcache_cloth_read;
  pid->interpolate_point = ptcache_cloth_interpolate;

  pid->write_openvdb_stream = NULL;
  pid->read_openvdb_stream = NULL;

  pid->write_stream = NULL;
  pid->read_stream = NULL;

  pid->write_extra_data = NULL;
  pid->read_extra_data = NULL;
  pid->interpolate_extra_data = NULL;

  pid->write_header = ptcache_basic_header_write;
  pid->read_header = ptcache_basic_header_read;

  pid->data_types = (1 << BPHYS_DATA_LOCATION) | (1 << BPHYS_DATA_VELOCITY) |
                    (1 << BPHYS_DATA_XCONST);
  pid->info_types = 0;

  pid->default_step = 1;
  pid->max_step = 1;
  pid->file_type = PTCACHE_FILE_PTCACHE;
}
void BKE_ptcache_id_from_smoke(PTCacheID *pid, struct Object *ob, struct SmokeModifierData *smd)
{
  SmokeDomainSettings *sds = smd->domain;

  memset(pid, 0, sizeof(PTCacheID));

  pid->ob = ob;
  pid->calldata = smd;

  pid->type = PTCACHE_TYPE_SMOKE_DOMAIN;
  pid->stack_index = sds->point_cache[0]->index;

  pid->cache = sds->point_cache[0];
  pid->cache_ptr = &(sds->point_cache[0]);
  pid->ptcaches = &(sds->ptcaches[0]);

  pid->totpoint = pid->totwrite = ptcache_smoke_totpoint;
  pid->error = ptcache_smoke_error;

  pid->write_point = NULL;
  pid->read_point = NULL;
  pid->interpolate_point = NULL;

  pid->read_stream = ptcache_smoke_read;
  pid->write_stream = ptcache_smoke_write;

  pid->write_openvdb_stream = ptcache_smoke_openvdb_write;

  if (sds->cache_file_format == PTCACHE_FILE_OPENVDB_EXTERN) {
    pid->read_openvdb_stream = ptcache_smoke_openvdb_extern_read;
  }
  else {
    pid->read_openvdb_stream = ptcache_smoke_openvdb_read;
  }

  pid->write_extra_data = NULL;
  pid->read_extra_data = NULL;
  pid->interpolate_extra_data = NULL;

  pid->write_header = ptcache_basic_header_write;
  pid->read_header = ptcache_basic_header_read;

  pid->data_types = 0;
  pid->info_types = 0;

  if (sds->fluid) {
    pid->data_types |= (1 << BPHYS_DATA_SMOKE_LOW);
  }
  if (sds->wt) {
    pid->data_types |= (1 << BPHYS_DATA_SMOKE_HIGH);
  }

  pid->default_step = 1;
  pid->max_step = 1;
  pid->file_type = smd->domain->cache_file_format;
}

void BKE_ptcache_id_from_dynamicpaint(PTCacheID *pid, Object *ob, DynamicPaintSurface *surface)
{

  memset(pid, 0, sizeof(PTCacheID));

  pid->ob = ob;
  pid->calldata = surface;
  pid->type = PTCACHE_TYPE_DYNAMICPAINT;
  pid->cache = surface->pointcache;
  pid->cache_ptr = &surface->pointcache;
  pid->ptcaches = &surface->ptcaches;
  pid->totpoint = pid->totwrite = ptcache_dynamicpaint_totpoint;
  pid->error = ptcache_dynamicpaint_error;

  pid->write_point = NULL;
  pid->read_point = NULL;
  pid->interpolate_point = NULL;

  pid->write_stream = ptcache_dynamicpaint_write;
  pid->read_stream = ptcache_dynamicpaint_read;

  pid->write_openvdb_stream = NULL;
  pid->read_openvdb_stream = NULL;

  pid->write_extra_data = NULL;
  pid->read_extra_data = NULL;
  pid->interpolate_extra_data = NULL;

  pid->write_header = ptcache_basic_header_write;
  pid->read_header = ptcache_basic_header_read;

  pid->data_types = BPHYS_DATA_DYNAMICPAINT;
  pid->info_types = 0;

  pid->stack_index = pid->cache->index;

  pid->default_step = 1;
  pid->max_step = 1;
  pid->file_type = PTCACHE_FILE_PTCACHE;
}

void BKE_ptcache_id_from_rigidbody(PTCacheID *pid, Object *ob, RigidBodyWorld *rbw)
{

  memset(pid, 0, sizeof(PTCacheID));

  pid->ob = ob;
  pid->calldata = rbw;
  pid->type = PTCACHE_TYPE_RIGIDBODY;
  pid->cache = rbw->shared->pointcache;
  pid->cache_ptr = &rbw->shared->pointcache;
  pid->ptcaches = &rbw->shared->ptcaches;
  pid->totpoint = pid->totwrite = ptcache_rigidbody_totpoint;
  pid->error = ptcache_rigidbody_error;

  pid->write_point = ptcache_rigidbody_write;
  pid->read_point = ptcache_rigidbody_read;
  pid->interpolate_point = ptcache_rigidbody_interpolate;

  pid->write_stream = NULL;
  pid->read_stream = NULL;

  pid->write_openvdb_stream = NULL;
  pid->read_openvdb_stream = NULL;

  pid->write_extra_data = NULL;
  pid->read_extra_data = NULL;
  pid->interpolate_extra_data = NULL;

  pid->write_header = ptcache_basic_header_write;
  pid->read_header = ptcache_basic_header_read;

  pid->data_types = (1 << BPHYS_DATA_LOCATION) | (1 << BPHYS_DATA_ROTATION);
  pid->info_types = 0;

  pid->stack_index = pid->cache->index;

  pid->default_step = 1;
  pid->max_step = 1;
  pid->file_type = PTCACHE_FILE_PTCACHE;
}

PTCacheID BKE_ptcache_id_find(Object *ob, Scene *scene, PointCache *cache)
{
  PTCacheID result = {0};

  ListBase pidlist;
  BKE_ptcache_ids_from_object(&pidlist, ob, scene, MAX_DUPLI_RECUR);

  for (PTCacheID *pid = pidlist.first; pid; pid = pid->next) {
    if (pid->cache == cache) {
      result = *pid;
      break;
    }
  }

  BLI_freelistN(&pidlist);

  return result;
}

/* Callback which is used by point cache foreach() family of functions.
 *
 * Receives ID of the point cache.
 *
 * NOTE: This ID is owned by foreach() routines and can not be used outside of
 * the foreach loop. This means that if one wants to store them those are to be
 * malloced and copied over.
 *
 * If the function returns false, then foreach() loop aborts.
 */
typedef bool (*ForeachPtcacheCb)(PTCacheID *pid, void *userdata);

static bool foreach_object_particle_ptcache(Object *object,
                                            ForeachPtcacheCb callback,
                                            void *callback_user_data)
{
  PTCacheID pid;
  for (ParticleSystem *psys = object->particlesystem.first; psys != NULL; psys = psys->next) {
    if (psys->part == NULL) {
      continue;
    }
    /* Check to make sure point cache is actually used by the particles. */
    if (ELEM(psys->part->phystype, PART_PHYS_NO, PART_PHYS_KEYED)) {
      continue;
    }
    /* Hair needs to be included in id-list for cache edit mode to work. */
#if 0
    if ((psys->part->type == PART_HAIR) && (psys->flag & PSYS_HAIR_DYNAMICS) == 0) {
      continue;
    }
#endif
    if (psys->part->type == PART_FLUID) {
      continue;
    }
    BKE_ptcache_id_from_particles(&pid, object, psys);
    if (!callback(&pid, callback_user_data)) {
      return false;
    }
  }
  return true;
}

static bool foreach_object_modifier_ptcache(Object *object,
                                            ForeachPtcacheCb callback,
                                            void *callback_user_data)
{
  PTCacheID pid;
  for (ModifierData *md = object->modifiers.first; md != NULL; md = md->next) {
    if (md->type == eModifierType_Cloth) {
      BKE_ptcache_id_from_cloth(&pid, object, (ClothModifierData *)md);
      if (!callback(&pid, callback_user_data)) {
        return false;
      }
    }
    else if (md->type == eModifierType_Smoke) {
      SmokeModifierData *smd = (SmokeModifierData *)md;
      if (smd->type & MOD_SMOKE_TYPE_DOMAIN) {
        BKE_ptcache_id_from_smoke(&pid, object, (SmokeModifierData *)md);
        if (!callback(&pid, callback_user_data)) {
          return false;
        }
      }
    }
    else if (md->type == eModifierType_DynamicPaint) {
      DynamicPaintModifierData *pmd = (DynamicPaintModifierData *)md;
      if (pmd->canvas) {
        DynamicPaintSurface *surface = pmd->canvas->surfaces.first;
        for (; surface; surface = surface->next) {
          BKE_ptcache_id_from_dynamicpaint(&pid, object, surface);
          if (!callback(&pid, callback_user_data)) {
            return false;
          }
        }
      }
    }
  }
  return true;
}

/* Return false if any of callbacks returned false. */
static bool foreach_object_ptcache(
    Scene *scene, Object *object, int duplis, ForeachPtcacheCb callback, void *callback_user_data)
{
  PTCacheID pid;
  /* Soft body. */
  if (object->soft != NULL) {
    BKE_ptcache_id_from_softbody(&pid, object, object->soft);
    if (!callback(&pid, callback_user_data)) {
      return false;
    }
  }
  /* Particle systems. */
  if (!foreach_object_particle_ptcache(object, callback, callback_user_data)) {
    return false;
  }
  /* Modifiers. */
  if (!foreach_object_modifier_ptcache(object, callback, callback_user_data)) {
    return false;
  }
  /* Rigid body. */
  if (scene != NULL && object->rigidbody_object != NULL && scene->rigidbody_world != NULL) {
    BKE_ptcache_id_from_rigidbody(&pid, object, scene->rigidbody_world);
    if (!callback(&pid, callback_user_data)) {
      return false;
    }
  }
  /* Consider all object in dupli groups to be part of the same object,
   * for baking with linking dupligroups. Once we have better overrides
   * this can be revisited so users select the local objects directly. */
  if (scene != NULL && (duplis-- > 0) && (object->instance_collection != NULL)) {
    FOREACH_COLLECTION_OBJECT_RECURSIVE_BEGIN (object->instance_collection, current_object) {
      if (current_object == object) {
        continue;
      }
      foreach_object_ptcache(scene, current_object, duplis, callback, callback_user_data);
    }
    FOREACH_COLLECTION_OBJECT_RECURSIVE_END;
  }
  return true;
}

typedef struct PTCacheIDsFromObjectData {
  ListBase *list_base;
} PTCacheIDsFromObjectData;

static bool ptcache_ids_from_object_cb(PTCacheID *pid, void *userdata)
{
  PTCacheIDsFromObjectData *data = userdata;
  PTCacheID *own_pid = MEM_mallocN(sizeof(PTCacheID), "PTCacheID");
  *own_pid = *pid;
  BLI_addtail(data->list_base, own_pid);
  return true;
}

void BKE_ptcache_ids_from_object(ListBase *lb, Object *ob, Scene *scene, int duplis)
{
  PTCacheIDsFromObjectData data;
  lb->first = lb->last = NULL;
  data.list_base = lb;
  foreach_object_ptcache(scene, ob, duplis, ptcache_ids_from_object_cb, &data);
}

static bool ptcache_object_has_cb(PTCacheID *UNUSED(pid), void *UNUSED(userdata))
{
  return false;
}

bool BKE_ptcache_object_has(struct Scene *scene, struct Object *ob, int duplis)
{
  return !foreach_object_ptcache(scene, ob, duplis, ptcache_object_has_cb, NULL);
}

/* File handling */

static const char *ptcache_file_extension(const PTCacheID *pid)
{
  switch (pid->file_type) {
    default:
    case PTCACHE_FILE_PTCACHE:
      return PTCACHE_EXT;
    case PTCACHE_FILE_OPENVDB:
      return ".vdb";
  }
}

/**
 * Similar to #BLI_path_frame_get, but takes into account the stack-index which is after the frame.
 */
static int ptcache_frame_from_filename(const char *filename, const char *ext)
{
  const int frame_len = 6;
  const int ext_len = frame_len + strlen(ext);
  const int len = strlen(filename);

  /* could crash if trying to copy a string out of this range */
  if (len > ext_len) {
    /* using frame_len here gives compile error (vla) */
    char num[/* frame_len */ 6 + 1];
    BLI_strncpy(num, filename + len - ext_len, sizeof(num));

    return atoi(num);
  }

  return -1;
}

/* Takes an Object ID and returns a unique name
 * - id: object id
 * - cfra: frame for the cache, can be negative
 * - stack_index: index in the modifier stack. we can have cache for more than one stack_index
 */

#define MAX_PTCACHE_PATH FILE_MAX
#define MAX_PTCACHE_FILE (FILE_MAX * 2)

static int ptcache_path(PTCacheID *pid, char *filename)
{
  Library *lib = (pid->ob) ? pid->ob->id.lib : NULL;
  const char *blendfilename = (lib && (pid->cache->flag & PTCACHE_IGNORE_LIBPATH) == 0) ?
                                  lib->filepath :
                                  BKE_main_blendfile_path_from_global();
  size_t i;

  if (pid->cache->flag & PTCACHE_EXTERNAL) {
    strcpy(filename, pid->cache->path);

    if (BLI_path_is_rel(filename)) {
      BLI_path_abs(filename, blendfilename);
    }

    return BLI_add_slash(filename); /* new strlen() */
  }
  else if (G.relbase_valid || lib) {
    char file[MAX_PTCACHE_PATH]; /* we don't want the dir, only the file */

    BLI_split_file_part(blendfilename, file, sizeof(file));
    i = strlen(file);

    /* remove .blend */
    if (i > 6) {
      file[i - 6] = '\0';
    }

    BLI_snprintf(filename,
                 MAX_PTCACHE_PATH,
                 "//" PTCACHE_PATH "%s",
                 file); /* add blend file name to pointcache dir */
    BLI_path_abs(filename, blendfilename);
    return BLI_add_slash(filename); /* new strlen() */
  }

  /* use the temp path. this is weak but better then not using point cache at all */
  /* temporary directory is assumed to exist and ALWAYS has a trailing slash */
  BLI_snprintf(filename, MAX_PTCACHE_PATH, "%s" PTCACHE_PATH, BKE_tempdir_session());

  return BLI_add_slash(filename); /* new strlen() */
}

static int ptcache_filename(PTCacheID *pid, char *filename, int cfra, short do_path, short do_ext)
{
  int len = 0;
  char *idname;
  char *newname;
  filename[0] = '\0';
  newname = filename;

  if (!G.relbase_valid && (pid->cache->flag & PTCACHE_EXTERNAL) == 0) {
    return 0; /* save blend file before using disk pointcache */
  }

  /* start with temp dir */
  if (do_path) {
    len = ptcache_path(pid, filename);
    newname += len;
  }
  if (pid->cache->name[0] == '\0' && (pid->cache->flag & PTCACHE_EXTERNAL) == 0) {
    idname = (pid->ob->id.name + 2);
    /* convert chars to hex so they are always a valid filename */
    while ('\0' != *idname) {
      BLI_snprintf(newname, MAX_PTCACHE_FILE, "%02X", (unsigned int)(*idname++));
      newname += 2;
      len += 2;
    }
  }
  else {
    int temp = (int)strlen(pid->cache->name);
    strcpy(newname, pid->cache->name);
    newname += temp;
    len += temp;
  }

  if (do_ext) {
    if (pid->cache->index < 0) {
      pid->cache->index = pid->stack_index = BKE_object_insert_ptcache(pid->ob);
    }

    const char *ext = ptcache_file_extension(pid);

    if (pid->cache->flag & PTCACHE_EXTERNAL) {
      if (pid->cache->index >= 0) {
        BLI_snprintf(newname,
                     MAX_PTCACHE_FILE,
                     "_%06d_%02u%s",
                     cfra,
                     pid->stack_index,
                     ext); /* always 6 chars */
      }
      else {
        BLI_snprintf(newname, MAX_PTCACHE_FILE, "_%06d%s", cfra, ext); /* always 6 chars */
      }
    }
    else {
      BLI_snprintf(newname,
                   MAX_PTCACHE_FILE,
                   "_%06d_%02u%s",
                   cfra,
                   pid->stack_index,
                   ext); /* always 6 chars */
    }
    len += 16;
  }

  return len; /* make sure the above string is always 16 chars */
}

static void openvdb_filepath(PTCacheID *pid, char *filepath, int cfra)
{
  Library *lib = (pid->ob) ? pid->ob->id.lib : NULL;
  const char *blendfilename = (lib && (pid->cache->flag & PTCACHE_IGNORE_LIBPATH) == 0) ?
                                  lib->filepath :
                                  G.main->name;
  SmokeModifierData *smd = (SmokeModifierData *)pid->calldata;
  SmokeDomainSettings *sds = smd->domain;
  OpenVDBModifierData *vdbmd = sds->vdb;
  char head[FILE_MAX], tail[FILE_MAX];
  unsigned short numlen;

  BLI_stringdec(vdbmd->filepath, head, tail, &numlen);
  BLI_stringenc(filepath, head, tail, numlen, cfra);

  if (BLI_path_is_rel(filepath)) {
    BLI_path_abs(filepath, blendfilename);
  }
}

/* youll need to close yourself after! */
static PTCacheFile *ptcache_file_open(PTCacheID *pid, int mode, int cfra)
{
  PTCacheFile *pf;
  FILE *fp = NULL;
  char filename[FILE_MAX * 2];

#ifndef DURIAN_POINTCACHE_LIB_OK
  /* don't allow writing for linked objects */
  if (pid->ob->id.lib && mode == PTCACHE_FILE_WRITE) {
    return NULL;
  }
#endif
  if (!G.relbase_valid && (pid->cache->flag & PTCACHE_EXTERNAL) == 0) {
    return NULL; /* save blend file before using disk pointcache */
  }

  ptcache_filename(pid, filename, cfra, 1, 1);

  if (mode == PTCACHE_FILE_READ) {
    fp = BLI_fopen(filename, "rb");
  }
  else if (mode == PTCACHE_FILE_WRITE) {
    BLI_make_existing_file(
        filename); /* will create the dir if needs be, same as //textures is created */
    fp = BLI_fopen(filename, "wb");
  }
  else if (mode == PTCACHE_FILE_UPDATE) {
    BLI_make_existing_file(filename);
    fp = BLI_fopen(filename, "rb+");
  }

  if (!fp) {
    return NULL;
  }

  pf = MEM_mallocN(sizeof(PTCacheFile), "PTCacheFile");
  pf->fp = fp;
  pf->old_format = 0;
  pf->frame = cfra;

  return pf;
}
static void ptcache_file_close(PTCacheFile *pf)
{
  if (pf) {
    fclose(pf->fp);
    MEM_freeN(pf);
  }
}

static int ptcache_file_compressed_read(PTCacheFile *pf, unsigned char *result, unsigned int len)
{
  int r = 0;
  unsigned char compressed = 0;
  size_t in_len;
#ifdef WITH_LZO
  size_t out_len = len;
#endif
  unsigned char *in;
  unsigned char *props = MEM_callocN(16 * sizeof(char), "tmp");

  ptcache_file_read(pf, &compressed, 1, sizeof(unsigned char));
  if (compressed) {
    unsigned int size;
    ptcache_file_read(pf, &size, 1, sizeof(unsigned int));
    in_len = (size_t)size;
    if (in_len == 0) {
      /* do nothing */
    }
    else {
      in = (unsigned char *)MEM_callocN(sizeof(unsigned char) * in_len,
                                        "pointcache_compressed_buffer");
      ptcache_file_read(pf, in, in_len, sizeof(unsigned char));
#ifdef WITH_LZO
      if (compressed == 1) {
        r = lzo1x_decompress_safe(in, (lzo_uint)in_len, result, (lzo_uint *)&out_len, NULL);
      }
#endif
#ifdef WITH_LZMA
      if (compressed == 2) {
        size_t sizeOfIt;
        size_t leni = in_len, leno = len;
        ptcache_file_read(pf, &size, 1, sizeof(unsigned int));
        sizeOfIt = (size_t)size;
        ptcache_file_read(pf, props, sizeOfIt, sizeof(unsigned char));
        r = LzmaUncompress(result, &leno, in, &leni, props, sizeOfIt);
      }
#endif
      MEM_freeN(in);
    }
  }
  else {
    ptcache_file_read(pf, result, len, sizeof(unsigned char));
  }

  MEM_freeN(props);

  return r;
}
static int ptcache_file_compressed_write(
    PTCacheFile *pf, unsigned char *in, unsigned int in_len, unsigned char *out, int mode)
{
  int r = 0;
  unsigned char compressed = 0;
  size_t out_len = 0;
  unsigned char *props = MEM_callocN(16 * sizeof(char), "tmp");
  size_t sizeOfIt = 5;

  (void)mode; /* unused when building w/o compression */

#ifdef WITH_LZO
  out_len = LZO_OUT_LEN(in_len);
  if (mode == 1) {
    LZO_HEAP_ALLOC(wrkmem, LZO1X_MEM_COMPRESS);

    r = lzo1x_1_compress(in, (lzo_uint)in_len, out, (lzo_uint *)&out_len, wrkmem);
    if (!(r == LZO_E_OK) || (out_len >= in_len)) {
      compressed = 0;
    }
    else {
      compressed = 1;
    }
  }
#endif
#ifdef WITH_LZMA
  if (mode == 2) {

    r = LzmaCompress(out,
                     &out_len,
                     in,
                     in_len,  // assume sizeof(char)==1....
                     props,
                     &sizeOfIt,
                     5,
                     1 << 24,
                     3,
                     0,
                     2,
                     32,
                     2);

    if (!(r == SZ_OK) || (out_len >= in_len)) {
      compressed = 0;
    }
    else {
      compressed = 2;
    }
  }
#endif

  ptcache_file_write(pf, &compressed, 1, sizeof(unsigned char));
  if (compressed) {
    unsigned int size = out_len;
    ptcache_file_write(pf, &size, 1, sizeof(unsigned int));
    ptcache_file_write(pf, out, out_len, sizeof(unsigned char));
  }
  else {
    ptcache_file_write(pf, in, in_len, sizeof(unsigned char));
  }

  if (compressed == 2) {
    unsigned int size = sizeOfIt;
    ptcache_file_write(pf, &sizeOfIt, 1, sizeof(unsigned int));
    ptcache_file_write(pf, props, size, sizeof(unsigned char));
  }

  MEM_freeN(props);

  return r;
}
static int ptcache_file_read(PTCacheFile *pf, void *f, unsigned int tot, unsigned int size)
{
  return (fread(f, size, tot, pf->fp) == tot);
}
static int ptcache_file_write(PTCacheFile *pf, const void *f, unsigned int tot, unsigned int size)
{
  return (fwrite(f, size, tot, pf->fp) == tot);
}
static int ptcache_file_data_read(PTCacheFile *pf)
{
  int i;

  for (i = 0; i < BPHYS_TOT_DATA; i++) {
    if ((pf->data_types & (1 << i)) &&
        !ptcache_file_read(pf, pf->cur[i], 1, ptcache_data_size[i])) {
      return 0;
    }
  }

  return 1;
}
static int ptcache_file_data_write(PTCacheFile *pf)
{
  int i;

  for (i = 0; i < BPHYS_TOT_DATA; i++) {
    if ((pf->data_types & (1 << i)) &&
        !ptcache_file_write(pf, pf->cur[i], 1, ptcache_data_size[i])) {
      return 0;
    }
  }

  return 1;
}
static int ptcache_file_header_begin_read(PTCacheFile *pf)
{
  unsigned int typeflag = 0;
  int error = 0;
  char bphysics[8];

  pf->data_types = 0;

  if (fread(bphysics, sizeof(char), 8, pf->fp) != 8) {
    error = 1;
  }

  if (!error && !STREQLEN(bphysics, "BPHYSICS", 8)) {
    error = 1;
  }

  if (!error && !fread(&typeflag, sizeof(unsigned int), 1, pf->fp)) {
    error = 1;
  }

  pf->type = (typeflag & PTCACHE_TYPEFLAG_TYPEMASK);
  pf->flag = (typeflag & PTCACHE_TYPEFLAG_FLAGMASK);

  /* if there was an error set file as it was */
  if (error) {
    fseek(pf->fp, 0, SEEK_SET);
  }

  return !error;
}
static int ptcache_file_header_begin_write(PTCacheFile *pf)
{
  const char *bphysics = "BPHYSICS";
  unsigned int typeflag = pf->type + pf->flag;

  if (fwrite(bphysics, sizeof(char), 8, pf->fp) != 8) {
    return 0;
  }

  if (!fwrite(&typeflag, sizeof(unsigned int), 1, pf->fp)) {
    return 0;
  }

  return 1;
}

/* Data pointer handling */
int BKE_ptcache_data_size(int data_type)
{
  return ptcache_data_size[data_type];
}

static void ptcache_file_pointers_init(PTCacheFile *pf)
{
  int data_types = pf->data_types;

  pf->cur[BPHYS_DATA_INDEX] = (data_types & (1 << BPHYS_DATA_INDEX)) ? &pf->data.index : NULL;
  pf->cur[BPHYS_DATA_LOCATION] = (data_types & (1 << BPHYS_DATA_LOCATION)) ? &pf->data.loc : NULL;
  pf->cur[BPHYS_DATA_VELOCITY] = (data_types & (1 << BPHYS_DATA_VELOCITY)) ? &pf->data.vel : NULL;
  pf->cur[BPHYS_DATA_ROTATION] = (data_types & (1 << BPHYS_DATA_ROTATION)) ? &pf->data.rot : NULL;
  pf->cur[BPHYS_DATA_AVELOCITY] = (data_types & (1 << BPHYS_DATA_AVELOCITY)) ? &pf->data.ave :
                                                                               NULL;
  pf->cur[BPHYS_DATA_SIZE] = (data_types & (1 << BPHYS_DATA_SIZE)) ? &pf->data.size : NULL;
  pf->cur[BPHYS_DATA_TIMES] = (data_types & (1 << BPHYS_DATA_TIMES)) ? &pf->data.times : NULL;
  pf->cur[BPHYS_DATA_BOIDS] = (data_types & (1 << BPHYS_DATA_BOIDS)) ? &pf->data.boids : NULL;
}

/* Check to see if point number "index" is in pm, uses binary search for index data. */
int BKE_ptcache_mem_index_find(PTCacheMem *pm, unsigned int index)
{
  if (pm->totpoint > 0 && pm->data[BPHYS_DATA_INDEX]) {
    unsigned int *data = pm->data[BPHYS_DATA_INDEX];
    unsigned int mid, low = 0, high = pm->totpoint - 1;

    if (index < *data || index > *(data + high)) {
      return -1;
    }

    /* check simple case for continuous indexes first */
    if (index - *data < high && data[index - *data] == index) {
      return index - *data;
    }

    while (low <= high) {
      mid = (low + high) / 2;

      if (data[mid] > index) {
        high = mid - 1;
      }
      else if (data[mid] < index) {
        low = mid + 1;
      }
      else {
        return mid;
      }
    }

    return -1;
  }
  else {
    return (index < pm->totpoint ? index : -1);
  }
}

void BKE_ptcache_mem_pointers_init(PTCacheMem *pm)
{
  int data_types = pm->data_types;
  int i;

  for (i = 0; i < BPHYS_TOT_DATA; i++) {
    pm->cur[i] = ((data_types & (1 << i)) ? pm->data[i] : NULL);
  }
}

void BKE_ptcache_mem_pointers_incr(PTCacheMem *pm)
{
  int i;

  for (i = 0; i < BPHYS_TOT_DATA; i++) {
    if (pm->cur[i]) {
      pm->cur[i] = (char *)pm->cur[i] + ptcache_data_size[i];
    }
  }
}
int BKE_ptcache_mem_pointers_seek(int point_index, PTCacheMem *pm)
{
  int data_types = pm->data_types;
  int i, index = BKE_ptcache_mem_index_find(pm, point_index);

  if (index < 0) {
    /* Can't give proper location without reallocation, so don't give any location.
     * Some points will be cached improperly, but this only happens with simulation
     * steps bigger than cache->step, so the cache has to be recalculated anyways
     * at some point.
     */
    return 0;
  }

  for (i = 0; i < BPHYS_TOT_DATA; i++) {
    pm->cur[i] = data_types & (1 << i) ? (char *)pm->data[i] + index * ptcache_data_size[i] : NULL;
  }

  return 1;
}
static void ptcache_data_alloc(PTCacheMem *pm)
{
  int data_types = pm->data_types;
  int totpoint = pm->totpoint;
  int i;

  for (i = 0; i < BPHYS_TOT_DATA; i++) {
    if (data_types & (1 << i)) {
      pm->data[i] = MEM_callocN(totpoint * ptcache_data_size[i], "PTCache Data");
    }
  }
}
static void ptcache_data_free(PTCacheMem *pm)
{
  void **data = pm->data;
  int i;

  for (i = 0; i < BPHYS_TOT_DATA; i++) {
    if (data[i]) {
      MEM_freeN(data[i]);
    }
  }
}
static void ptcache_data_copy(void *from[], void *to[])
{
  int i;
  for (i = 0; i < BPHYS_TOT_DATA; i++) {
    /* note, durian file 03.4b_comp crashes if to[i] is not tested
     * its NULL, not sure if this should be fixed elsewhere but for now its needed */
    if (from[i] && to[i]) {
      memcpy(to[i], from[i], ptcache_data_size[i]);
    }
  }
}

static void ptcache_extra_free(PTCacheMem *pm)
{
  PTCacheExtra *extra = pm->extradata.first;

  if (extra) {
    for (; extra; extra = extra->next) {
      if (extra->data) {
        MEM_freeN(extra->data);
      }
    }

    BLI_freelistN(&pm->extradata);
  }
}
static int ptcache_old_elemsize(PTCacheID *pid)
{
  if (pid->type == PTCACHE_TYPE_SOFTBODY) {
    return 6 * sizeof(float);
  }
  else if (pid->type == PTCACHE_TYPE_PARTICLES) {
    return sizeof(ParticleKey);
  }
  else if (pid->type == PTCACHE_TYPE_CLOTH) {
    return 9 * sizeof(float);
  }

  return 0;
}

static void ptcache_find_frames_around(PTCacheID *pid, unsigned int frame, int *fra1, int *fra2)
{
  if (pid->file_type == PTCACHE_FILE_OPENVDB_EXTERN) {
    SmokeModifierData *smd = (SmokeModifierData *)pid->calldata;
    SmokeDomainSettings *sds = smd->domain;
    OpenVDBModifierData *vdbmd = sds->vdb;
    int cfra1 = frame;
    int exists = BLI_stringdec(
        vdbmd->filepath, NULL, NULL, NULL); /* This is a frame that should exist for sure. */

    while (cfra1 >= exists && !BKE_ptcache_id_exist(pid, cfra1)) {
      cfra1--;
    }

    if (cfra1 < exists) {
      cfra1 = frame + 1;

      while (cfra1 <= exists && !BKE_ptcache_id_exist(pid, cfra1)) {
        cfra1++;
      }
    }

    if (BKE_ptcache_id_exist(pid, cfra1)) {
      *fra1 = cfra1;
      *fra2 = -1;
    }
    else {
      *fra1 = -1;
      *fra2 = -1;
    }
  }
  else if (pid->cache->flag & PTCACHE_DISK_CACHE) {
    int cfra1 = frame, cfra2 = frame + 1;

    while (cfra1 >= pid->cache->startframe && !BKE_ptcache_id_exist(pid, cfra1)) {
      cfra1--;
    }

<<<<<<< HEAD
    if (cfra1 < pid->cache->startframe)
      cfra1 = -1;
=======
    if (cfra1 < pid->cache->startframe) {
      cfra1 = 0;
    }
>>>>>>> 19dcb22a

    while (cfra2 <= pid->cache->endframe && !BKE_ptcache_id_exist(pid, cfra2)) {
      cfra2++;
    }

<<<<<<< HEAD
    if (cfra2 > pid->cache->endframe)
      cfra2 = -1;
=======
    if (cfra2 > pid->cache->endframe) {
      cfra2 = 0;
    }
>>>>>>> 19dcb22a

    if (cfra1 && !cfra2) {
      *fra1 = -1;
      *fra2 = cfra1;
    }
    else {
      *fra1 = cfra1;
      *fra2 = cfra2;
    }
  }
  else if (pid->cache->mem_cache.first) {
    PTCacheMem *pm = pid->cache->mem_cache.first;
    PTCacheMem *pm2 = pid->cache->mem_cache.last;

    while (pm->next && pm->next->frame <= frame) {
      pm = pm->next;
    }

    if (pm2->frame < frame) {
      pm2 = NULL;
    }
    else {
      while (pm2->prev && pm2->prev->frame > frame) {
        pm2 = pm2->prev;
      }
    }

    if (!pm2) {
      *fra1 = -1;
      *fra2 = pm->frame;
    }
    else {
      *fra1 = pm->frame;
      *fra2 = pm2->frame;
    }
  }
}

static PTCacheMem *ptcache_disk_frame_to_mem(PTCacheID *pid, int cfra)
{
  PTCacheFile *pf = ptcache_file_open(pid, PTCACHE_FILE_READ, cfra);
  PTCacheMem *pm = NULL;
  unsigned int i, error = 0;

  if (pf == NULL) {
    return NULL;
  }

  if (!ptcache_file_header_begin_read(pf)) {
    error = 1;
  }

  if (!error && (pf->type != pid->type || !pid->read_header(pf))) {
    error = 1;
  }

  if (!error) {
    pm = MEM_callocN(sizeof(PTCacheMem), "Pointcache mem");

    pm->totpoint = pf->totpoint;
    pm->data_types = pf->data_types;
    pm->frame = pf->frame;

    ptcache_data_alloc(pm);

    if (pf->flag & PTCACHE_TYPEFLAG_COMPRESS) {
      for (i = 0; i < BPHYS_TOT_DATA; i++) {
        unsigned int out_len = pm->totpoint * ptcache_data_size[i];
        if (pf->data_types & (1 << i)) {
          ptcache_file_compressed_read(pf, (unsigned char *)(pm->data[i]), out_len);
        }
      }
    }
    else {
      BKE_ptcache_mem_pointers_init(pm);
      ptcache_file_pointers_init(pf);

      for (i = 0; i < pm->totpoint; i++) {
        if (!ptcache_file_data_read(pf)) {
          error = 1;
          break;
        }
        ptcache_data_copy(pf->cur, pm->cur);
        BKE_ptcache_mem_pointers_incr(pm);
      }
    }
  }

  if (!error && pf->flag & PTCACHE_TYPEFLAG_EXTRADATA) {
    unsigned int extratype = 0;

    while (ptcache_file_read(pf, &extratype, 1, sizeof(unsigned int))) {
      PTCacheExtra *extra = MEM_callocN(sizeof(PTCacheExtra), "Pointcache extradata");

      extra->type = extratype;

      ptcache_file_read(pf, &extra->totdata, 1, sizeof(unsigned int));

      extra->data = MEM_callocN(extra->totdata * ptcache_extra_datasize[extra->type],
                                "Pointcache extradata->data");

      if (pf->flag & PTCACHE_TYPEFLAG_COMPRESS) {
        ptcache_file_compressed_read(pf,
                                     (unsigned char *)(extra->data),
                                     extra->totdata * ptcache_extra_datasize[extra->type]);
      }
      else {
        ptcache_file_read(pf, extra->data, extra->totdata, ptcache_extra_datasize[extra->type]);
      }

      BLI_addtail(&pm->extradata, extra);
    }
  }

  if (error && pm) {
    ptcache_data_free(pm);
    ptcache_extra_free(pm);
    MEM_freeN(pm);
    pm = NULL;
  }

  ptcache_file_close(pf);

  if (error && G.debug & G_DEBUG) {
    printf("Error reading from disk cache\n");
  }

  return pm;
}
static int ptcache_mem_frame_to_disk(PTCacheID *pid, PTCacheMem *pm)
{
  PTCacheFile *pf = NULL;
  unsigned int i, error = 0;

  BKE_ptcache_id_clear(pid, PTCACHE_CLEAR_FRAME, pm->frame);

  pf = ptcache_file_open(pid, PTCACHE_FILE_WRITE, pm->frame);

  if (pf == NULL) {
    if (G.debug & G_DEBUG) {
      printf("Error opening disk cache file for writing\n");
    }
    return 0;
  }

  pf->data_types = pm->data_types;
  pf->totpoint = pm->totpoint;
  pf->type = pid->type;
  pf->flag = 0;

  if (pm->extradata.first) {
    pf->flag |= PTCACHE_TYPEFLAG_EXTRADATA;
  }

  if (pid->cache->compression) {
    pf->flag |= PTCACHE_TYPEFLAG_COMPRESS;
  }

  if (!ptcache_file_header_begin_write(pf) || !pid->write_header(pf)) {
    error = 1;
  }

  if (!error) {
    if (pid->cache->compression) {
      for (i = 0; i < BPHYS_TOT_DATA; i++) {
        if (pm->data[i]) {
          unsigned int in_len = pm->totpoint * ptcache_data_size[i];
          unsigned char *out = (unsigned char *)MEM_callocN(LZO_OUT_LEN(in_len) * 4,
                                                            "pointcache_lzo_buffer");
          ptcache_file_compressed_write(
              pf, (unsigned char *)(pm->data[i]), in_len, out, pid->cache->compression);
          MEM_freeN(out);
        }
      }
    }
    else {
      BKE_ptcache_mem_pointers_init(pm);
      ptcache_file_pointers_init(pf);

      for (i = 0; i < pm->totpoint; i++) {
        ptcache_data_copy(pm->cur, pf->cur);
        if (!ptcache_file_data_write(pf)) {
          error = 1;
          break;
        }
        BKE_ptcache_mem_pointers_incr(pm);
      }
    }
  }

  if (!error && pm->extradata.first) {
    PTCacheExtra *extra = pm->extradata.first;

    for (; extra; extra = extra->next) {
      if (extra->data == NULL || extra->totdata == 0) {
        continue;
      }

      ptcache_file_write(pf, &extra->type, 1, sizeof(unsigned int));
      ptcache_file_write(pf, &extra->totdata, 1, sizeof(unsigned int));

      if (pid->cache->compression) {
        unsigned int in_len = extra->totdata * ptcache_extra_datasize[extra->type];
        unsigned char *out = (unsigned char *)MEM_callocN(LZO_OUT_LEN(in_len) * 4,
                                                          "pointcache_lzo_buffer");
        ptcache_file_compressed_write(
            pf, (unsigned char *)(extra->data), in_len, out, pid->cache->compression);
        MEM_freeN(out);
      }
      else {
        ptcache_file_write(pf, extra->data, extra->totdata, ptcache_extra_datasize[extra->type]);
      }
    }
  }

  ptcache_file_close(pf);

  if (error && G.debug & G_DEBUG) {
    printf("Error writing to disk cache\n");
  }

  return error == 0;
}

static int ptcache_read_stream(PTCacheID *pid, int cfra)
{
  PTCacheFile *pf = ptcache_file_open(pid, PTCACHE_FILE_READ, cfra);
  int error = 0;

  if (pid->read_stream == NULL) {
    return 0;
  }

  if (pf == NULL) {
    if (G.debug & G_DEBUG) {
      printf("Error opening disk cache file for reading\n");
    }
    return 0;
  }

  if (!ptcache_file_header_begin_read(pf)) {
    pid->error(pid->calldata, "Failed to read point cache file");
    error = 1;
  }
  else if (pf->type != pid->type) {
    pid->error(pid->calldata, "Point cache file has wrong type");
    error = 1;
  }
  else if (!pid->read_header(pf)) {
    pid->error(pid->calldata, "Failed to read point cache file header");
    error = 1;
  }
  else if (pf->totpoint != pid->totpoint(pid->calldata, cfra)) {
    pid->error(pid->calldata, "Number of points in cache does not match mesh");
    error = 1;
  }

  if (!error) {
    ptcache_file_pointers_init(pf);

    // we have stream reading here
    if (!pid->read_stream(pf, pid->calldata)) {
      pid->error(pid->calldata, "Failed to read point cache file data");
      error = 1;
    }
  }

  ptcache_file_close(pf);

  return error == 0;
}

static int ptcache_read_openvdb_stream(PTCacheID *pid, int cfra)
{
#ifdef WITH_OPENVDB
  char filename[FILE_MAX * 2];

  /* save blend file before using disk pointcache */
  if (!G.relbase_valid && (pid->cache->flag & PTCACHE_EXTERNAL) == 0) {
    return 0;
  }

  ptcache_filename(pid, filename, cfra, 1, 1);

  if (!BLI_exists(filename)) {
    return 0;
  }

  struct OpenVDBReader *reader = OpenVDBReader_create();
  OpenVDBReader_open(reader, filename);

  if (!pid->read_openvdb_stream(reader, pid->calldata)) {
    return 0;
  }

  return 1;
#else
  UNUSED_VARS(pid, cfra);
  return 0;
#endif
}

#if defined(WITH_OPENVDB) && defined(WITH_SMOKE)
static int ptcache_read_openvdb_extern_stream(PTCacheID *pid, int cfra)
{
  char filepath[FILE_MAX];

  openvdb_filepath(pid, filepath, cfra);

  if (!BLI_exists(filepath)) {
    return 0;
  }

  struct OpenVDBReader *reader = OpenVDBReader_create();
  OpenVDBReader_open(reader, filepath);

  if (!pid->read_openvdb_stream(reader, pid->calldata)) {
    return 0;
  }

  return 1;
}
#endif

static int ptcache_read(PTCacheID *pid, int cfra)
{
  PTCacheMem *pm = NULL;
  int i;
  int *index = &i;

  /* get a memory cache to read from */
  if (pid->cache->flag & PTCACHE_DISK_CACHE) {
    pm = ptcache_disk_frame_to_mem(pid, cfra);
  }
  else {
    pm = pid->cache->mem_cache.first;

    while (pm && pm->frame != cfra) {
      pm = pm->next;
    }
  }

  /* read the cache */
  if (pm) {
    int totpoint = pm->totpoint;

    if ((pid->data_types & (1 << BPHYS_DATA_INDEX)) == 0) {
      int pid_totpoint = pid->totpoint(pid->calldata, cfra);

      if (totpoint != pid_totpoint) {
        pid->error(pid->calldata, "Number of points in cache does not match mesh");
        totpoint = MIN2(totpoint, pid_totpoint);
      }
    }

    BKE_ptcache_mem_pointers_init(pm);

    for (i = 0; i < totpoint; i++) {
      if (pm->data_types & (1 << BPHYS_DATA_INDEX)) {
        index = pm->cur[BPHYS_DATA_INDEX];
      }

      pid->read_point(*index, pid->calldata, pm->cur, (float)pm->frame, NULL);

      BKE_ptcache_mem_pointers_incr(pm);
    }

    if (pid->read_extra_data && pm->extradata.first) {
      pid->read_extra_data(pid->calldata, pm, (float)pm->frame);
    }

    /* clean up temporary memory cache */
    if (pid->cache->flag & PTCACHE_DISK_CACHE) {
      ptcache_data_free(pm);
      ptcache_extra_free(pm);
      MEM_freeN(pm);
    }
  }

  return 1;
}
static int ptcache_interpolate(PTCacheID *pid, float cfra, int cfra1, int cfra2)
{
  PTCacheMem *pm = NULL;
  int i;
  int *index = &i;

  /* get a memory cache to read from */
  if (pid->cache->flag & PTCACHE_DISK_CACHE) {
    pm = ptcache_disk_frame_to_mem(pid, cfra2);
  }
  else {
    pm = pid->cache->mem_cache.first;

    while (pm && pm->frame != cfra2) {
      pm = pm->next;
    }
  }

  /* read the cache */
  if (pm) {
    int totpoint = pm->totpoint;

    if ((pid->data_types & (1 << BPHYS_DATA_INDEX)) == 0) {
      int pid_totpoint = pid->totpoint(pid->calldata, (int)cfra);

      if (totpoint != pid_totpoint) {
        pid->error(pid->calldata, "Number of points in cache does not match mesh");
        totpoint = MIN2(totpoint, pid_totpoint);
      }
    }

    BKE_ptcache_mem_pointers_init(pm);

    for (i = 0; i < totpoint; i++) {
      if (pm->data_types & (1 << BPHYS_DATA_INDEX)) {
        index = pm->cur[BPHYS_DATA_INDEX];
      }

      pid->interpolate_point(
          *index, pid->calldata, pm->cur, cfra, (float)cfra1, (float)cfra2, NULL);
      BKE_ptcache_mem_pointers_incr(pm);
    }

    if (pid->interpolate_extra_data && pm->extradata.first) {
      pid->interpolate_extra_data(pid->calldata, pm, cfra, (float)cfra1, (float)cfra2);
    }

    /* clean up temporary memory cache */
    if (pid->cache->flag & PTCACHE_DISK_CACHE) {
      ptcache_data_free(pm);
      ptcache_extra_free(pm);
      MEM_freeN(pm);
    }
  }

  return 1;
}
/* reads cache from disk or memory */
/* possible to get old or interpolated result */
int BKE_ptcache_read(PTCacheID *pid, float cfra, bool no_extrapolate_old)
{
  SmokeModifierData *smd;
  SmokeDomainSettings *sds;
  OpenVDBModifierData *vdbmd;
  int cfrai = (int)floor(cfra), cfra1 = -1, cfra2 = -1;
  int ret = 0;

#if defined(WITH_OPENVDB) && defined(WITH_SMOKE)
  if (pid->file_type == PTCACHE_FILE_OPENVDB_EXTERN) {
    smd = (SmokeModifierData *)pid->calldata;
    sds = smd->domain;
    vdbmd = sds->vdb;

    if (cfrai < pid->cache->startframe || cfrai > pid->cache->endframe) {
      sds->total_cells = 0;

      ptcache_smoke_openvdb_free(sds);

      return 0;
    }

    cfrai = vdbmd->flags & MOD_OPENVDB_OVERRIDE_FRAME ?
                (vdbmd->frame_override) :
                (cfrai - pid->cache->startframe + 1 + vdbmd->frame_offset);
  }
#else
  UNUSED_VARS(smd, sds, vdbmd);
#endif

  /* nothing to read to */
  if (pid->totpoint(pid->calldata, cfrai) == 0) {
    return 0;
  }

  if (pid->cache->flag & PTCACHE_READ_INFO) {
    pid->cache->flag &= ~PTCACHE_READ_INFO;
    ptcache_read(pid, 0);
  }

  /* first check if we have the actual frame cached */
<<<<<<< HEAD
  if ((cfra == (float)cfrai || pid->file_type == PTCACHE_FILE_OPENVDB_EXTERN) &&
      BKE_ptcache_id_exist(pid, cfrai)) {
=======
  if (cfra == (float)cfrai && BKE_ptcache_id_exist(pid, cfrai)) {
>>>>>>> 19dcb22a
    cfra1 = cfrai;
  }

  /* no exact cache frame found so try to find cached frames around cfra */
<<<<<<< HEAD
  if (cfra1 < 0) {
    ptcache_find_frames_around(pid, cfrai, &cfra1, &cfra2);
  }

  if (cfra1 < 0 && cfra2 < 0) {
=======
  if (cfra1 == 0) {
    ptcache_find_frames_around(pid, cfrai, &cfra1, &cfra2);
  }

  if (cfra1 == 0 && cfra2 == 0) {
>>>>>>> 19dcb22a
    return 0;
  }

  /* don't read old cache if already simulated past cached frame */
  if (no_extrapolate_old) {
    if (cfra1 == 0 && cfra2 && cfra2 <= pid->cache->simframe) {
      return 0;
<<<<<<< HEAD
    if (cfra1 >= 0 && cfra1 == cfra2)
=======
    }
    if (cfra1 && cfra1 == cfra2) {
>>>>>>> 19dcb22a
      return 0;
    }
  }
  else {
    /* avoid calling interpolate between the same frame values */
<<<<<<< HEAD
    if (cfra1 >= 0 && cfra1 == cfra2)
=======
    if (cfra1 && cfra1 == cfra2) {
>>>>>>> 19dcb22a
      cfra1 = 0;
    }
  }

  if (cfra1 >= 0) {
    if (pid->file_type == PTCACHE_FILE_OPENVDB && pid->read_openvdb_stream) {
      if (!ptcache_read_openvdb_stream(pid, cfra1)) {
        return 0;
      }
    }
#if defined(WITH_OPENVDB) && defined(WITH_SMOKE)
    else if (pid->file_type == PTCACHE_FILE_OPENVDB_EXTERN && pid->read_openvdb_stream) {
      if (cfra1 != vdbmd->frame_last) {
        if (!ptcache_read_openvdb_extern_stream(pid, cfra1)) {
          return 0;
        }
        else {
          vdbmd->frame_last = cfra1;
        }
      }
    }
#endif
    else if (pid->read_stream) {
      if (!ptcache_read_stream(pid, cfra1)) {
        return 0;
      }
    }
    else if (pid->read_point) {
      ptcache_read(pid, cfra1);
    }
  }

  if (cfra2) {
    if (pid->file_type == PTCACHE_FILE_OPENVDB && pid->read_openvdb_stream) {
      if (!ptcache_read_openvdb_stream(pid, cfra2)) {
        return 0;
      }
    }
    else if (pid->read_stream) {
      if (!ptcache_read_stream(pid, cfra2)) {
        return 0;
      }
    }
    else if (pid->read_point) {
      if (cfra1 && cfra2 && pid->interpolate_point) {
        ptcache_interpolate(pid, cfra, cfra1, cfra2);
      }
      else {
        ptcache_read(pid, cfra2);
      }
    }
  }

<<<<<<< HEAD
  if (cfra1 >= 0)
    ret = (cfra2 >= 0 ? PTCACHE_READ_INTERPOLATED : PTCACHE_READ_EXACT);
=======
  if (cfra1) {
    ret = (cfra2 ? PTCACHE_READ_INTERPOLATED : PTCACHE_READ_EXACT);
  }
>>>>>>> 19dcb22a
  else if (cfra2) {
    ret = PTCACHE_READ_OLD;
    pid->cache->simframe = cfra2;
  }

  cfrai = (int)cfra;
  /* clear invalid cache frames so that better stuff can be simulated */
  if (pid->cache->flag & PTCACHE_OUTDATED) {
    BKE_ptcache_id_clear(pid, PTCACHE_CLEAR_AFTER, cfrai);
  }
  else if (pid->cache->flag & PTCACHE_FRAMES_SKIPPED) {
    if (cfra <= pid->cache->last_exact) {
      pid->cache->flag &= ~PTCACHE_FRAMES_SKIPPED;
    }

    BKE_ptcache_id_clear(pid, PTCACHE_CLEAR_AFTER, MAX2(cfrai, pid->cache->last_exact));
  }

  return ret;
}
static int ptcache_write_stream(PTCacheID *pid, int cfra, int totpoint)
{
  PTCacheFile *pf = NULL;
  int error = 0;

  BKE_ptcache_id_clear(pid, PTCACHE_CLEAR_FRAME, cfra);

  pf = ptcache_file_open(pid, PTCACHE_FILE_WRITE, cfra);

  if (pf == NULL) {
    if (G.debug & G_DEBUG) {
      printf("Error opening disk cache file for writing\n");
    }
    return 0;
  }

  pf->data_types = pid->data_types;
  pf->totpoint = totpoint;
  pf->type = pid->type;
  pf->flag = 0;

  if (!error && (!ptcache_file_header_begin_write(pf) || !pid->write_header(pf))) {
    error = 1;
  }

  if (!error && pid->write_stream) {
    pid->write_stream(pf, pid->calldata);
  }

  ptcache_file_close(pf);

  if (error && G.debug & G_DEBUG) {
    printf("Error writing to disk cache\n");
  }

  return error == 0;
}
static int ptcache_write_openvdb_stream(PTCacheID *pid, int cfra)
{
#ifdef WITH_OPENVDB
  struct OpenVDBWriter *writer = OpenVDBWriter_create();
  char filename[FILE_MAX * 2];

  BKE_ptcache_id_clear(pid, PTCACHE_CLEAR_FRAME, cfra);

  ptcache_filename(pid, filename, cfra, 1, 1);
  BLI_make_existing_file(filename);

  int error = pid->write_openvdb_stream(writer, pid->calldata);

  OpenVDBWriter_write(writer, filename);
  OpenVDBWriter_free(writer);

  return error == 0;
#else
  UNUSED_VARS(pid, cfra);
  return 0;
#endif
}
static int ptcache_write(PTCacheID *pid, int cfra, int overwrite)
{
  PointCache *cache = pid->cache;
  PTCacheMem *pm = NULL, *pm2 = NULL;
  int totpoint = pid->totpoint(pid->calldata, cfra);
  int i, error = 0;

  pm = MEM_callocN(sizeof(PTCacheMem), "Pointcache mem");

  pm->totpoint = pid->totwrite(pid->calldata, cfra);
  pm->data_types = cfra ? pid->data_types : pid->info_types;

  ptcache_data_alloc(pm);
  BKE_ptcache_mem_pointers_init(pm);

  if (overwrite) {
    if (cache->flag & PTCACHE_DISK_CACHE) {
      int fra = cfra - 1;

      while (fra >= cache->startframe && !BKE_ptcache_id_exist(pid, fra)) {
        fra--;
      }

      pm2 = ptcache_disk_frame_to_mem(pid, fra);
    }
    else {
      pm2 = cache->mem_cache.last;
    }
  }

  if (pid->write_point) {
    for (i = 0; i < totpoint; i++) {
      int write = pid->write_point(i, pid->calldata, pm->cur, cfra);
      if (write) {
        BKE_ptcache_mem_pointers_incr(pm);

        /* newly born particles have to be copied to previous cached frame */
        if (overwrite && write == 2 && pm2 && BKE_ptcache_mem_pointers_seek(i, pm2)) {
          pid->write_point(i, pid->calldata, pm2->cur, cfra);
        }
      }
    }
  }

  if (pid->write_extra_data) {
    pid->write_extra_data(pid->calldata, pm, cfra);
  }

  pm->frame = cfra;

  if (cache->flag & PTCACHE_DISK_CACHE) {
    error += !ptcache_mem_frame_to_disk(pid, pm);

    // if (pm) /* pm is always set */
    {
      ptcache_data_free(pm);
      ptcache_extra_free(pm);
      MEM_freeN(pm);
    }

    if (pm2) {
      error += !ptcache_mem_frame_to_disk(pid, pm2);
      ptcache_data_free(pm2);
      ptcache_extra_free(pm2);
      MEM_freeN(pm2);
    }
  }
  else {
    BLI_addtail(&cache->mem_cache, pm);
  }

  return error;
}
static int ptcache_write_needed(PTCacheID *pid, int cfra, int *overwrite)
{
  PointCache *cache = pid->cache;
  int ofra = 0, efra = cache->endframe;

  /* always start from scratch on the first frame */
  if (cfra && cfra == cache->startframe) {
    BKE_ptcache_id_clear(pid, PTCACHE_CLEAR_ALL, cfra);
    cache->flag &= ~PTCACHE_REDO_NEEDED;
    return 1;
  }

  if (pid->cache->flag & PTCACHE_DISK_CACHE) {
    if (cfra == 0 && cache->startframe > 0) {
      return 1;
    }

    /* find last cached frame */
    while (efra > cache->startframe && !BKE_ptcache_id_exist(pid, efra)) {
      efra--;
    }

    /* find second last cached frame */
    ofra = efra - 1;
    while (ofra > cache->startframe && !BKE_ptcache_id_exist(pid, ofra)) {
      ofra--;
    }
  }
  else {
    PTCacheMem *pm = cache->mem_cache.last;
    /* don't write info file in memory */
    if (cfra == 0) {
      return 0;
    }

    if (pm == NULL) {
      return 1;
    }

    efra = pm->frame;
    ofra = (pm->prev ? pm->prev->frame : efra - cache->step);
  }

  if (efra >= cache->startframe && cfra > efra) {
    if (ofra >= cache->startframe && efra - ofra < cache->step) {
      /* overwrite previous frame */
      BKE_ptcache_id_clear(pid, PTCACHE_CLEAR_FRAME, efra);
      *overwrite = 1;
    }
    return 1;
  }

  return 0;
}
/* writes cache to disk or memory */
int BKE_ptcache_write(PTCacheID *pid, unsigned int cfra)
{
  PointCache *cache = pid->cache;
  int totpoint = pid->totpoint(pid->calldata, cfra);
  int overwrite = 0, error = 0;

  if (totpoint == 0 || (cfra ? pid->data_types == 0 : pid->info_types == 0)) {
    return 0;
  }

  if (ptcache_write_needed(pid, cfra, &overwrite) == 0) {
    return 0;
  }

  if (pid->file_type == PTCACHE_FILE_OPENVDB && pid->write_openvdb_stream) {
    ptcache_write_openvdb_stream(pid, cfra);
  }
  else if (pid->write_stream) {
    ptcache_write_stream(pid, cfra, totpoint);
  }
  else if (pid->write_point) {
    error += ptcache_write(pid, cfra, overwrite);
  }

  /* Mark frames skipped if more than 1 frame forwards since last non-skipped frame. */
  if (cfra - cache->last_exact == 1 || cfra == cache->startframe) {
    cache->last_exact = cfra;
    cache->flag &= ~PTCACHE_FRAMES_SKIPPED;
  }
  /* Don't mark skipped when writing info file (frame 0) */
  else if (cfra) {
    cache->flag |= PTCACHE_FRAMES_SKIPPED;
  }

  /* Update timeline cache display */
  if (cfra && cache->cached_frames) {
    cache->cached_frames[cfra - cache->startframe] = 1;
  }

  BKE_ptcache_update_info(pid);

  return !error;
}
/* youll need to close yourself after!
 * mode - PTCACHE_CLEAR_ALL,
 */

/* Clears & resets */
void BKE_ptcache_id_clear(PTCacheID *pid, int mode, unsigned int cfra)
{
  unsigned int len; /* store the length of the string */
  unsigned int sta, end;

  /* mode is same as fopen's modes */
  DIR *dir;
  struct dirent *de;
  char path[MAX_PTCACHE_PATH];
  char filename[MAX_PTCACHE_FILE];
  char path_full[MAX_PTCACHE_FILE];
  char ext[MAX_PTCACHE_PATH];

  if (!pid || !pid->cache || pid->cache->flag & PTCACHE_BAKED) {
    return;
  }

  if (pid->cache->flag & PTCACHE_IGNORE_CLEAR) {
    return;
  }

  sta = pid->cache->startframe;
  end = pid->cache->endframe;

#ifndef DURIAN_POINTCACHE_LIB_OK
  /* don't allow clearing for linked objects */
  if (pid->ob->id.lib) {
    return;
  }
#endif

  /*if (!G.relbase_valid) return; */ /* save blend file before using pointcache */

  const char *fext = ptcache_file_extension(pid);

  /* clear all files in the temp dir with the prefix of the ID and the ".bphys" suffix */
  switch (mode) {
    case PTCACHE_CLEAR_ALL:
    case PTCACHE_CLEAR_BEFORE:
    case PTCACHE_CLEAR_AFTER:
      if (pid->cache->flag & PTCACHE_DISK_CACHE) {
        ptcache_path(pid, path);

        dir = opendir(path);
        if (dir == NULL) {
          return;
        }

        len = ptcache_filename(pid, filename, cfra, 0, 0); /* no path */
        /* append underscore terminator to ensure we don't match similar names
         * from objects whose names start with the same prefix
         */
        if (len < sizeof(filename) - 2) {
          BLI_strncpy(filename + len, "_", sizeof(filename) - 2 - len);
          len += 1;
        }

        BLI_snprintf(ext, sizeof(ext), "_%02u%s", pid->stack_index, fext);

        while ((de = readdir(dir)) != NULL) {
          if (strstr(de->d_name, ext)) {               /* do we have the right extension?*/
            if (STREQLEN(filename, de->d_name, len)) { /* do we have the right prefix */
              if (mode == PTCACHE_CLEAR_ALL) {
                pid->cache->last_exact = MIN2(pid->cache->startframe, 0);
                BLI_join_dirfile(path_full, sizeof(path_full), path, de->d_name);
                BLI_delete(path_full, false, false);
              }
              else {
                /* read the number of the file */
                const int frame = ptcache_frame_from_filename(de->d_name, ext);

                if (frame != -1) {
                  if ((mode == PTCACHE_CLEAR_BEFORE && frame < cfra) ||
                      (mode == PTCACHE_CLEAR_AFTER && frame > cfra)) {
                    BLI_join_dirfile(path_full, sizeof(path_full), path, de->d_name);
                    BLI_delete(path_full, false, false);
                    if (pid->cache->cached_frames && frame >= sta && frame <= end) {
                      pid->cache->cached_frames[frame - sta] = 0;
                    }
                  }
                }
              }
            }
          }
        }
        closedir(dir);

        if (mode == PTCACHE_CLEAR_ALL && pid->cache->cached_frames) {
          memset(pid->cache->cached_frames, 0, MEM_allocN_len(pid->cache->cached_frames));
        }
      }
      else {
        PTCacheMem *pm = pid->cache->mem_cache.first;
        PTCacheMem *link = NULL;

        if (mode == PTCACHE_CLEAR_ALL) {
          /*we want startframe if the cache starts before zero*/
          pid->cache->last_exact = MIN2(pid->cache->startframe, 0);
          for (; pm; pm = pm->next) {
            ptcache_data_free(pm);
            ptcache_extra_free(pm);
          }
          BLI_freelistN(&pid->cache->mem_cache);

          if (pid->cache->cached_frames) {
            memset(pid->cache->cached_frames, 0, MEM_allocN_len(pid->cache->cached_frames));
          }
        }
        else {
          while (pm) {
            if ((mode == PTCACHE_CLEAR_BEFORE && pm->frame < cfra) ||
                (mode == PTCACHE_CLEAR_AFTER && pm->frame > cfra)) {
              link = pm;
              if (pid->cache->cached_frames && pm->frame >= sta && pm->frame <= end) {
                pid->cache->cached_frames[pm->frame - sta] = 0;
              }
              ptcache_data_free(pm);
              ptcache_extra_free(pm);
              pm = pm->next;
              BLI_freelinkN(&pid->cache->mem_cache, link);
            }
            else {
              pm = pm->next;
            }
          }
        }
      }
      break;

    case PTCACHE_CLEAR_FRAME:
      if (pid->cache->flag & PTCACHE_DISK_CACHE) {
        if (BKE_ptcache_id_exist(pid, cfra)) {
          ptcache_filename(pid, filename, cfra, 1, 1); /* no path */
          BLI_delete(filename, false, false);
        }
      }
      else {
        PTCacheMem *pm = pid->cache->mem_cache.first;

        for (; pm; pm = pm->next) {
          if (pm->frame == cfra) {
            ptcache_data_free(pm);
            ptcache_extra_free(pm);
            BLI_freelinkN(&pid->cache->mem_cache, pm);
            break;
          }
        }
      }
      if (pid->cache->cached_frames && cfra >= sta && cfra <= end) {
        pid->cache->cached_frames[cfra - sta] = 0;
      }
      break;
  }

  BKE_ptcache_update_info(pid);
}
int BKE_ptcache_id_exist(PTCacheID *pid, int cfra)
{
  if (!pid->cache) {
    return 0;
  }

<<<<<<< HEAD
  if ((cfra < pid->cache->startframe || cfra > pid->cache->endframe) &&
      (pid->file_type != PTCACHE_FILE_OPENVDB_EXTERN))
=======
  if (cfra < pid->cache->startframe || cfra > pid->cache->endframe) {
>>>>>>> 19dcb22a
    return 0;
  }

<<<<<<< HEAD
  if (pid->file_type != PTCACHE_FILE_OPENVDB_EXTERN && pid->cache->cached_frames &&
      pid->cache->cached_frames[cfra - pid->cache->startframe] == 0) {
    if (pid->cache->cached_frames && pid->cache->cached_frames[cfra - pid->cache->startframe] == 0)
      return 0;
=======
  if (pid->cache->cached_frames && pid->cache->cached_frames[cfra - pid->cache->startframe] == 0) {
    return 0;
>>>>>>> 19dcb22a
  }

  if (pid->file_type == PTCACHE_FILE_OPENVDB_EXTERN) {
    char filename[MAX_PTCACHE_PATH];

    openvdb_filepath(pid, filename, cfra);

    return BLI_exists(filename);
  }
  else if (pid->cache->flag & PTCACHE_DISK_CACHE) {
    char filename[MAX_PTCACHE_FILE];

    ptcache_filename(pid, filename, cfra, 1, 1);

    return BLI_exists(filename);
  }
  else {
    PTCacheMem *pm = pid->cache->mem_cache.first;

    for (; pm; pm = pm->next) {
      if (pm->frame == cfra) {
        return 1;
      }
    }
    return 0;
  }
}
void BKE_ptcache_id_time(
    PTCacheID *pid, Scene *scene, float cfra, int *startframe, int *endframe, float *timescale)
{
  /* Object *ob; */ /* UNUSED */
  PointCache *cache;
  /* float offset; unused for now */
  float time, nexttime;

  /* TODO: this has to be sorted out once bsystem_time gets redone, */
  /*       now caches can handle interpolating etc. too - jahka */

  /* time handling for point cache:
   * - simulation time is scaled by result of bsystem_time
   * - for offsetting time only time offset is taken into account, since
   *   that's always the same and can't be animated. a timeoffset which
   *   varies over time is not simple to support.
   * - field and motion blur offsets are currently ignored, proper solution
   *   is probably to interpolate results from two frames for that ..
   */

  /* ob= pid->ob; */ /* UNUSED */
  cache = pid->cache;

  if (timescale) {
    time = BKE_scene_frame_get(scene);
    nexttime = BKE_scene_frame_get_from_ctime(scene, CFRA + 1.0f);

    *timescale = MAX2(nexttime - time, 0.0f);
  }

  if (startframe && endframe) {
    *startframe = cache->startframe;
    *endframe = cache->endframe;
  }

  /* verify cached_frames array is up to date */
  if (cache->cached_frames) {
    if (cache->cached_frames_len != (cache->endframe - cache->startframe + 1)) {
      MEM_freeN(cache->cached_frames);
      cache->cached_frames = NULL;
      cache->cached_frames_len = 0;
    }
  }

  if (cache->cached_frames == NULL && cache->endframe > cache->startframe) {
    unsigned int sta = cache->startframe;
    unsigned int end = cache->endframe;

    cache->cached_frames_len = cache->endframe - cache->startframe + 1;
    cache->cached_frames = MEM_callocN(sizeof(char) * cache->cached_frames_len,
                                       "cached frames array");

    if (pid->cache->flag & PTCACHE_DISK_CACHE) {
      /* mode is same as fopen's modes */
      DIR *dir;
      struct dirent *de;
      char path[MAX_PTCACHE_PATH];
      char filename[MAX_PTCACHE_FILE];
      char ext[MAX_PTCACHE_PATH];
      unsigned int len; /* store the length of the string */

      ptcache_path(pid, path);

      len = ptcache_filename(pid, filename, (int)cfra, 0, 0); /* no path */

      dir = opendir(path);
      if (dir == NULL) {
        return;
      }

      const char *fext = ptcache_file_extension(pid);

      BLI_snprintf(ext, sizeof(ext), "_%02u%s", pid->stack_index, fext);

      while ((de = readdir(dir)) != NULL) {
        if (strstr(de->d_name, ext)) {               /* do we have the right extension?*/
          if (STREQLEN(filename, de->d_name, len)) { /* do we have the right prefix */
            /* read the number of the file */
            const int frame = ptcache_frame_from_filename(de->d_name, ext);

            if ((frame != -1) && (frame >= sta && frame <= end)) {
              cache->cached_frames[frame - sta] = 1;
            }
          }
        }
      }
      closedir(dir);
    }
    else {
      PTCacheMem *pm = pid->cache->mem_cache.first;

      while (pm) {
        if (pm->frame >= sta && pm->frame <= end) {
          cache->cached_frames[pm->frame - sta] = 1;
        }
        pm = pm->next;
      }
    }
  }
}
int BKE_ptcache_id_reset(Scene *scene, PTCacheID *pid, int mode)
{
  PointCache *cache;
  int reset, clear, after;

  if (!pid->cache) {
    return 0;
  }

  cache = pid->cache;
  reset = 0;
  clear = 0;
  after = 0;

  if (mode == PTCACHE_RESET_DEPSGRAPH) {
    if (!(cache->flag & PTCACHE_BAKED)) {

      after = 1;
    }

    cache->flag |= PTCACHE_OUTDATED;
  }
  else if (mode == PTCACHE_RESET_BAKED) {
    cache->flag |= PTCACHE_OUTDATED;
  }
  else if (mode == PTCACHE_RESET_OUTDATED) {
    reset = 1;

    if (cache->flag & PTCACHE_OUTDATED && !(cache->flag & PTCACHE_BAKED)) {
      clear = 1;
      cache->flag &= ~PTCACHE_OUTDATED;
    }
  }

  if (reset) {
    BKE_ptcache_invalidate(cache);
    cache->flag &= ~PTCACHE_REDO_NEEDED;

    if (pid->type == PTCACHE_TYPE_CLOTH) {
      cloth_free_modifier(pid->calldata);
    }
    else if (pid->type == PTCACHE_TYPE_SOFTBODY) {
      sbFreeSimulation(pid->calldata);
    }
    else if (pid->type == PTCACHE_TYPE_PARTICLES) {
      psys_reset(pid->calldata, PSYS_RESET_DEPSGRAPH);
    }
    else if (pid->type == PTCACHE_TYPE_DYNAMICPAINT) {
      dynamicPaint_clearSurface(scene, (DynamicPaintSurface *)pid->calldata);
    }
  }
  if (clear) {
    BKE_ptcache_id_clear(pid, PTCACHE_CLEAR_ALL, 0);
  }
  else if (after) {
    BKE_ptcache_id_clear(pid, PTCACHE_CLEAR_AFTER, CFRA);
  }

  return (reset || clear || after);
}
int BKE_ptcache_object_reset(Scene *scene, Object *ob, int mode)
{
  PTCacheID pid;
  ParticleSystem *psys;
  ModifierData *md;
  int reset, skip;

  reset = 0;
  skip = 0;

  if (ob->soft) {
    BKE_ptcache_id_from_softbody(&pid, ob, ob->soft);
    reset |= BKE_ptcache_id_reset(scene, &pid, mode);
  }

  for (psys = ob->particlesystem.first; psys; psys = psys->next) {
    /* children or just redo can be calculated without resetting anything */
    if (psys->recalc & ID_RECALC_PSYS_REDO || psys->recalc & ID_RECALC_PSYS_CHILD) {
      skip = 1;
      /* Baked cloth hair has to be checked too, because we don't want to reset */
      /* particles or cloth in that case -jahka */
    }
    else if (psys->clmd) {
      BKE_ptcache_id_from_cloth(&pid, ob, psys->clmd);
      if (mode == PSYS_RESET_ALL ||
          !(psys->part->type == PART_HAIR && (pid.cache->flag & PTCACHE_BAKED))) {
        reset |= BKE_ptcache_id_reset(scene, &pid, mode);
      }
      else {
        skip = 1;
      }
    }

    if (skip == 0 && psys->part) {
      BKE_ptcache_id_from_particles(&pid, ob, psys);
      reset |= BKE_ptcache_id_reset(scene, &pid, mode);
    }
  }

  for (md = ob->modifiers.first; md; md = md->next) {
    if (md->type == eModifierType_Cloth) {
      BKE_ptcache_id_from_cloth(&pid, ob, (ClothModifierData *)md);
      reset |= BKE_ptcache_id_reset(scene, &pid, mode);
    }
    if (md->type == eModifierType_Smoke) {
      SmokeModifierData *smd = (SmokeModifierData *)md;
      if (smd->type & MOD_SMOKE_TYPE_DOMAIN) {
        BKE_ptcache_id_from_smoke(&pid, ob, (SmokeModifierData *)md);
        reset |= BKE_ptcache_id_reset(scene, &pid, mode);
      }
    }
    if (md->type == eModifierType_DynamicPaint) {
      DynamicPaintModifierData *pmd = (DynamicPaintModifierData *)md;
      if (pmd->canvas) {
        DynamicPaintSurface *surface = pmd->canvas->surfaces.first;

        for (; surface; surface = surface->next) {
          BKE_ptcache_id_from_dynamicpaint(&pid, ob, surface);
          reset |= BKE_ptcache_id_reset(scene, &pid, mode);
        }
      }
    }
  }

  if (scene->rigidbody_world && (ob->rigidbody_object || ob->rigidbody_constraint)) {
    if (ob->rigidbody_object) {
      ob->rigidbody_object->flag |= RBO_FLAG_NEEDS_RESHAPE;
    }
    BKE_ptcache_id_from_rigidbody(&pid, ob, scene->rigidbody_world);
    /* only flag as outdated, resetting should happen on start frame */
    pid.cache->flag |= PTCACHE_OUTDATED;
  }

  if (ob->type == OB_ARMATURE) {
    BIK_clear_cache(ob->pose);
  }

  return reset;
}

/* Use this when quitting blender, with unsaved files */
void BKE_ptcache_remove(void)
{
  char path[MAX_PTCACHE_PATH];
  char path_full[MAX_PTCACHE_PATH];
  int rmdir = 1;

  ptcache_path(NULL, path);

  if (BLI_exists(path)) {
    /* The pointcache dir exists? - remove all pointcache */

    DIR *dir;
    struct dirent *de;

    dir = opendir(path);
    if (dir == NULL) {
      return;
    }

    while ((de = readdir(dir)) != NULL) {
      if (FILENAME_IS_CURRPAR(de->d_name)) {
        /* do nothing */
      }
      else if (strstr(de->d_name, PTCACHE_EXT)) { /* do we have the right extension?*/
        BLI_join_dirfile(path_full, sizeof(path_full), path, de->d_name);
        BLI_delete(path_full, false, false);
      }
      else {
        rmdir = 0; /* unknown file, don't remove the dir */
      }
    }

    closedir(dir);
  }
  else {
    rmdir = 0; /* path dosnt exist  */
  }

  if (rmdir) {
    BLI_delete(path, true, false);
  }
}

/* Point Cache handling */

PointCache *BKE_ptcache_add(ListBase *ptcaches)
{
  PointCache *cache;

  cache = MEM_callocN(sizeof(PointCache), "PointCache");
  cache->startframe = 1;
  cache->endframe = 250;
  cache->step = 1;
  cache->index = -1;

  BLI_addtail(ptcaches, cache);

  return cache;
}

void BKE_ptcache_free_mem(ListBase *mem_cache)
{
  PTCacheMem *pm = mem_cache->first;

  if (pm) {
    for (; pm; pm = pm->next) {
      ptcache_data_free(pm);
      ptcache_extra_free(pm);
    }

    BLI_freelistN(mem_cache);
  }
}
void BKE_ptcache_free(PointCache *cache)
{
  BKE_ptcache_free_mem(&cache->mem_cache);
  if (cache->edit && cache->free_edit) {
    cache->free_edit(cache->edit);
  }
  if (cache->cached_frames) {
    MEM_freeN(cache->cached_frames);
  }
  MEM_freeN(cache);
}
void BKE_ptcache_free_list(ListBase *ptcaches)
{
  PointCache *cache;

  while ((cache = BLI_pophead(ptcaches))) {
    BKE_ptcache_free(cache);
  }
}

static PointCache *ptcache_copy(PointCache *cache, const bool copy_data)
{
  PointCache *ncache;

  ncache = MEM_dupallocN(cache);

  BLI_listbase_clear(&ncache->mem_cache);

  if (copy_data == false) {
    ncache->cached_frames = NULL;
    ncache->cached_frames_len = 0;

    /* flag is a mix of user settings and simulator/baking state */
    ncache->flag = ncache->flag & (PTCACHE_DISK_CACHE | PTCACHE_EXTERNAL | PTCACHE_IGNORE_LIBPATH);
    ncache->simframe = 0;
  }
  else {
    PTCacheMem *pm;

    for (pm = cache->mem_cache.first; pm; pm = pm->next) {
      PTCacheMem *pmn = MEM_dupallocN(pm);
      int i;

      for (i = 0; i < BPHYS_TOT_DATA; i++) {
        if (pmn->data[i]) {
          pmn->data[i] = MEM_dupallocN(pm->data[i]);
        }
      }

      BKE_ptcache_mem_pointers_init(pm);

      BLI_addtail(&ncache->mem_cache, pmn);
    }

    if (ncache->cached_frames) {
      ncache->cached_frames = MEM_dupallocN(cache->cached_frames);
    }
  }

  /* hmm, should these be copied over instead? */
  ncache->edit = NULL;

  return ncache;
}

/* returns first point cache */
PointCache *BKE_ptcache_copy_list(ListBase *ptcaches_new,
                                  const ListBase *ptcaches_old,
                                  const int flag)
{
  PointCache *cache = ptcaches_old->first;

  BLI_listbase_clear(ptcaches_new);

  for (; cache; cache = cache->next) {
    BLI_addtail(ptcaches_new, ptcache_copy(cache, (flag & LIB_ID_COPY_CACHES) != 0));
  }

  return ptcaches_new->first;
}

/* Disabled this code; this is being called on scene_update_tagged, and that in turn gets called on
 * every user action changing stuff, and then it runs a complete bake??? (ton) */

/* Baking */
void BKE_ptcache_quick_cache_all(Main *bmain, Scene *scene, ViewLayer *view_layer)
{
  PTCacheBaker baker;

  memset(&baker, 0, sizeof(baker));
  baker.bmain = bmain;
  baker.scene = scene;
  baker.view_layer = view_layer;
  baker.bake = 0;
  baker.render = 0;
  baker.anim_init = 0;
  baker.quick_step = scene->physics_settings.quick_cache_step;

  BKE_ptcache_bake(&baker);
}

static void ptcache_dt_to_str(char *str, double dtime)
{
  if (dtime > 60.0) {
    if (dtime > 3600.0) {
      sprintf(
          str, "%ih %im %is", (int)(dtime / 3600), ((int)(dtime / 60)) % 60, ((int)dtime) % 60);
    }
    else {
      sprintf(str, "%im %is", ((int)(dtime / 60)) % 60, ((int)dtime) % 60);
    }
  }
  else {
    sprintf(str, "%is", ((int)dtime) % 60);
  }
}

/* if bake is not given run simulations to current frame */
void BKE_ptcache_bake(PTCacheBaker *baker)
{
  Main *bmain = baker->bmain;
  Scene *scene = baker->scene;
  ViewLayer *view_layer = baker->view_layer;
  struct Depsgraph *depsgraph = baker->depsgraph;
  Scene *sce_iter; /* SETLOOPER macro only */
  Base *base;
  ListBase pidlist;
  PTCacheID *pid = &baker->pid;
  PointCache *cache = NULL;
  float frameleno = scene->r.framelen;
  int cfrao = CFRA;
  int startframe = MAXFRAME, endframe = baker->anim_init ? scene->r.sfra : CFRA;
  int bake = baker->bake;
  int render = baker->render;

  G.is_break = false;

  /* set caches to baking mode and figure out start frame */
  if (pid->ob) {
    /* cache/bake a single object */
    cache = pid->cache;
    if ((cache->flag & PTCACHE_BAKED) == 0) {
      if (pid->type == PTCACHE_TYPE_PARTICLES) {
        ParticleSystem *psys = pid->calldata;

        /* a bit confusing, could make this work better in the UI */
        if (psys->part->type == PART_EMITTER) {
          psys_get_pointcache_start_end(
              scene, pid->calldata, &cache->startframe, &cache->endframe);
        }
      }
      else if (pid->type == PTCACHE_TYPE_SMOKE_HIGHRES) {
        /* get all pids from the object and search for smoke low res */
        ListBase pidlist2;
        PTCacheID *pid2;
        BKE_ptcache_ids_from_object(&pidlist2, pid->ob, scene, MAX_DUPLI_RECUR);
        for (pid2 = pidlist2.first; pid2; pid2 = pid2->next) {
          if (pid2->type == PTCACHE_TYPE_SMOKE_DOMAIN) {
            if (pid2->cache && !(pid2->cache->flag & PTCACHE_BAKED)) {
              if (bake || pid2->cache->flag & PTCACHE_REDO_NEEDED) {
                BKE_ptcache_id_clear(pid2, PTCACHE_CLEAR_ALL, 0);
              }
              if (bake) {
                pid2->cache->flag |= PTCACHE_BAKING;
                pid2->cache->flag &= ~PTCACHE_BAKED;
              }
            }
          }
        }
        BLI_freelistN(&pidlist2);
      }

      if (bake || cache->flag & PTCACHE_REDO_NEEDED) {
        BKE_ptcache_id_clear(pid, PTCACHE_CLEAR_ALL, 0);
      }

      startframe = MAX2(cache->last_exact, cache->startframe);

      if (bake) {
        endframe = cache->endframe;
        cache->flag |= PTCACHE_BAKING;
      }
      else {
        endframe = MIN2(endframe, cache->endframe);
      }

      cache->flag &= ~PTCACHE_BAKED;
    }
  }
  else {
    for (SETLOOPER_VIEW_LAYER(scene, view_layer, sce_iter, base)) {
      /* cache/bake everything in the scene */
      BKE_ptcache_ids_from_object(&pidlist, base->object, scene, MAX_DUPLI_RECUR);

      for (pid = pidlist.first; pid; pid = pid->next) {
        cache = pid->cache;
        if ((cache->flag & PTCACHE_BAKED) == 0) {
          if (pid->type == PTCACHE_TYPE_PARTICLES) {
            ParticleSystem *psys = (ParticleSystem *)pid->calldata;
            /* skip hair & keyed particles */
            if (psys->part->type == PART_HAIR || psys->part->phystype == PART_PHYS_KEYED) {
              continue;
            }

            psys_get_pointcache_start_end(
                scene, pid->calldata, &cache->startframe, &cache->endframe);
          }

          // XXX workaround for regression inroduced in ee3fadd, needs looking into
          if (pid->type == PTCACHE_TYPE_RIGIDBODY) {
            if ((cache->flag & PTCACHE_REDO_NEEDED ||
                 (cache->flag & PTCACHE_SIMULATION_VALID) == 0) &&
                (render || bake)) {
              BKE_ptcache_id_clear(pid, PTCACHE_CLEAR_ALL, 0);
            }
          }
          else if (((cache->flag & PTCACHE_BAKED) == 0) && (render || bake)) {
            BKE_ptcache_id_clear(pid, PTCACHE_CLEAR_ALL, 0);
          }

          startframe = MIN2(startframe, cache->startframe);

          if (bake || render) {
            cache->flag |= PTCACHE_BAKING;

            if (bake) {
              endframe = MAX2(endframe, cache->endframe);
            }
          }

          cache->flag &= ~PTCACHE_BAKED;
        }
      }
      BLI_freelistN(&pidlist);
    }
  }

  CFRA = startframe;
  scene->r.framelen = 1.0;

  /* bake */

  bool use_timer = false;
  double stime, ptime, ctime, fetd;
  char run[32], cur[32], etd[32];
  int cancel = 0;

  stime = ptime = PIL_check_seconds_timer();

  for (int fr = CFRA; fr <= endframe; fr += baker->quick_step, CFRA = fr) {
    BKE_scene_graph_update_for_newframe(depsgraph, bmain);

    if (baker->update_progress) {
      float progress = ((float)(CFRA - startframe) / (float)(endframe - startframe));
      baker->update_progress(baker->bake_job, progress, &cancel);
    }

    if (G.background) {
      printf("bake: frame %d :: %d\n", CFRA, endframe);
    }
    else {
      ctime = PIL_check_seconds_timer();

      fetd = (ctime - ptime) * (endframe - CFRA) / baker->quick_step;

      if (use_timer || fetd > 60.0) {
        use_timer = true;

        ptcache_dt_to_str(cur, ctime - ptime);
        ptcache_dt_to_str(run, ctime - stime);
        ptcache_dt_to_str(etd, fetd);

        printf("Baked for %s, current frame: %i/%i (%.3fs), ETC: %s\r",
               run,
               CFRA - startframe + 1,
               endframe - startframe + 1,
               ctime - ptime,
               etd);
      }

      ptime = ctime;
    }

    /* NOTE: breaking baking should leave calculated frames in cache, not clear it */
    if ((cancel || G.is_break)) {
      break;
    }

    CFRA += 1;
  }

  if (use_timer) {
    /* start with newline because of \r above */
    ptcache_dt_to_str(run, PIL_check_seconds_timer() - stime);
    printf("\nBake %s %s (%i frames simulated).\n",
           (cancel ? "canceled after" : "finished in"),
           run,
           CFRA - startframe);
  }

  /* clear baking flag */
  if (pid) {
    cache->flag &= ~(PTCACHE_BAKING | PTCACHE_REDO_NEEDED);
    cache->flag |= PTCACHE_SIMULATION_VALID;
    if (bake) {
      cache->flag |= PTCACHE_BAKED;
      /* write info file */
      if (cache->flag & PTCACHE_DISK_CACHE) {
        BKE_ptcache_write(pid, 0);
      }
    }
  }
  else {
    for (SETLOOPER_VIEW_LAYER(scene, view_layer, sce_iter, base)) {
      BKE_ptcache_ids_from_object(&pidlist, base->object, scene, MAX_DUPLI_RECUR);

      for (pid = pidlist.first; pid; pid = pid->next) {
        /* skip hair particles */
        if (pid->type == PTCACHE_TYPE_PARTICLES &&
            ((ParticleSystem *)pid->calldata)->part->type == PART_HAIR) {
          continue;
        }

        cache = pid->cache;

        if (baker->quick_step > 1) {
          cache->flag &= ~(PTCACHE_BAKING | PTCACHE_OUTDATED);
        }
        else {
          cache->flag &= ~(PTCACHE_BAKING | PTCACHE_REDO_NEEDED);
        }

        cache->flag |= PTCACHE_SIMULATION_VALID;

        if (bake) {
          cache->flag |= PTCACHE_BAKED;
          if (cache->flag & PTCACHE_DISK_CACHE) {
            BKE_ptcache_write(pid, 0);
          }
        }
      }
      BLI_freelistN(&pidlist);
    }
  }

  scene->r.framelen = frameleno;
  CFRA = cfrao;

  if (bake) { /* already on cfra unless baking */
    BKE_scene_graph_update_for_newframe(depsgraph, bmain);
  }

  /* TODO: call redraw all windows somehow */
}
/* Helpers */
void BKE_ptcache_disk_to_mem(PTCacheID *pid)
{
  PointCache *cache = pid->cache;
  PTCacheMem *pm = NULL;
  int baked = cache->flag & PTCACHE_BAKED;
  int cfra, sfra = cache->startframe, efra = cache->endframe;

  /* Remove possible bake flag to allow clear */
  cache->flag &= ~PTCACHE_BAKED;

  /* PTCACHE_DISK_CACHE flag was cleared already */
  BKE_ptcache_id_clear(pid, PTCACHE_CLEAR_ALL, 0);

  /* restore possible bake flag */
  cache->flag |= baked;

  for (cfra = sfra; cfra <= efra; cfra++) {
    pm = ptcache_disk_frame_to_mem(pid, cfra);

    if (pm) {
      BLI_addtail(&pid->cache->mem_cache, pm);
    }
  }
}
void BKE_ptcache_mem_to_disk(PTCacheID *pid)
{
  PointCache *cache = pid->cache;
  PTCacheMem *pm = cache->mem_cache.first;
  int baked = cache->flag & PTCACHE_BAKED;

  /* Remove possible bake flag to allow clear */
  cache->flag &= ~PTCACHE_BAKED;

  /* PTCACHE_DISK_CACHE flag was set already */
  BKE_ptcache_id_clear(pid, PTCACHE_CLEAR_ALL, 0);

  /* restore possible bake flag */
  cache->flag |= baked;

  for (; pm; pm = pm->next) {
    if (ptcache_mem_frame_to_disk(pid, pm) == 0) {
      cache->flag &= ~PTCACHE_DISK_CACHE;
      break;
    }
  }

  /* write info file */
  if (cache->flag & PTCACHE_BAKED) {
    BKE_ptcache_write(pid, 0);
  }
}
void BKE_ptcache_toggle_disk_cache(PTCacheID *pid)
{
  PointCache *cache = pid->cache;
  int last_exact = cache->last_exact;

  if (!G.relbase_valid) {
    cache->flag &= ~PTCACHE_DISK_CACHE;
    if (G.debug & G_DEBUG) {
      printf("File must be saved before using disk cache!\n");
    }
    return;
  }

  if (cache->cached_frames) {
    MEM_freeN(cache->cached_frames);
    cache->cached_frames = NULL;
    cache->cached_frames_len = 0;
  }

  if (cache->flag & PTCACHE_DISK_CACHE) {
    BKE_ptcache_mem_to_disk(pid);
  }
  else {
    BKE_ptcache_disk_to_mem(pid);
  }

  cache->flag ^= PTCACHE_DISK_CACHE;
  BKE_ptcache_id_clear(pid, PTCACHE_CLEAR_ALL, 0);
  cache->flag ^= PTCACHE_DISK_CACHE;

  cache->last_exact = last_exact;

  BKE_ptcache_id_time(pid, NULL, 0.0f, NULL, NULL, NULL);

  BKE_ptcache_update_info(pid);

  if ((cache->flag & PTCACHE_DISK_CACHE) == 0) {
    if (cache->index) {
      BKE_object_delete_ptcache(pid->ob, cache->index);
      cache->index = -1;
    }
  }
}

void BKE_ptcache_disk_cache_rename(PTCacheID *pid, const char *name_src, const char *name_dst)
{
  char old_name[80];
  int len; /* store the length of the string */
  /* mode is same as fopen's modes */
  DIR *dir;
  struct dirent *de;
  char path[MAX_PTCACHE_PATH];
  char old_filename[MAX_PTCACHE_FILE];
  char new_path_full[MAX_PTCACHE_FILE];
  char old_path_full[MAX_PTCACHE_FILE];
  char ext[MAX_PTCACHE_PATH];

  /* save old name */
  BLI_strncpy(old_name, pid->cache->name, sizeof(old_name));

  /* get "from" filename */
  BLI_strncpy(pid->cache->name, name_src, sizeof(pid->cache->name));

  len = ptcache_filename(pid, old_filename, 0, 0, 0); /* no path */

  ptcache_path(pid, path);
  dir = opendir(path);
  if (dir == NULL) {
    BLI_strncpy(pid->cache->name, old_name, sizeof(pid->cache->name));
    return;
  }

  const char *fext = ptcache_file_extension(pid);

  BLI_snprintf(ext, sizeof(ext), "_%02u%s", pid->stack_index, fext);

  /* put new name into cache */
  BLI_strncpy(pid->cache->name, name_dst, sizeof(pid->cache->name));

  while ((de = readdir(dir)) != NULL) {
    if (strstr(de->d_name, ext)) {                   /* do we have the right extension?*/
      if (STREQLEN(old_filename, de->d_name, len)) { /* do we have the right prefix */
        /* read the number of the file */
        const int frame = ptcache_frame_from_filename(de->d_name, ext);

        if (frame != -1) {
          BLI_join_dirfile(old_path_full, sizeof(old_path_full), path, de->d_name);
          ptcache_filename(pid, new_path_full, frame, 1, 1);
          BLI_rename(old_path_full, new_path_full);
        }
      }
    }
  }
  closedir(dir);

  BLI_strncpy(pid->cache->name, old_name, sizeof(pid->cache->name));
}

void BKE_ptcache_load_external(PTCacheID *pid)
{
  /*todo*/
  PointCache *cache = pid->cache;
  int len; /* store the length of the string */
  int info = 0;
  int start = MAXFRAME;
  int end = -1;

  /* mode is same as fopen's modes */
  DIR *dir;
  struct dirent *de;
  char path[MAX_PTCACHE_PATH];
  char filename[MAX_PTCACHE_FILE];
  char ext[MAX_PTCACHE_PATH];

  if (!cache) {
    return;
  }

  ptcache_path(pid, path);

  len = ptcache_filename(pid, filename, 1, 0, 0); /* no path */

  dir = opendir(path);
  if (dir == NULL) {
    return;
  }

  const char *fext = ptcache_file_extension(pid);

  if (cache->index >= 0) {
    BLI_snprintf(ext, sizeof(ext), "_%02d%s", cache->index, fext);
  }
  else {
    BLI_strncpy(ext, fext, sizeof(ext));
  }

  while ((de = readdir(dir)) != NULL) {
    if (strstr(de->d_name, ext)) {               /* do we have the right extension?*/
      if (STREQLEN(filename, de->d_name, len)) { /* do we have the right prefix */
        /* read the number of the file */
        const int frame = ptcache_frame_from_filename(de->d_name, ext);

        if (frame != -1) {
          if (frame) {
            start = MIN2(start, frame);
            end = MAX2(end, frame);
          }
          else {
            info = 1;
          }
        }
      }
    }
  }
  closedir(dir);

  if (start != MAXFRAME) {
    PTCacheFile *pf;

    cache->startframe = start;
    cache->endframe = end;
    cache->totpoint = 0;

    if (pid->type == PTCACHE_TYPE_SMOKE_DOMAIN) {
      /* necessary info in every file */
    }
    /* read totpoint from info file (frame 0) */
    else if (info) {
      pf = ptcache_file_open(pid, PTCACHE_FILE_READ, 0);

      if (pf) {
        if (ptcache_file_header_begin_read(pf)) {
          if (pf->type == pid->type && pid->read_header(pf)) {
            cache->totpoint = pf->totpoint;
            cache->flag |= PTCACHE_READ_INFO;
          }
          else {
            cache->totpoint = 0;
          }
        }
        ptcache_file_close(pf);
      }
    }
    /* or from any old format cache file */
    else {
      float old_data[14];
      int elemsize = ptcache_old_elemsize(pid);
      pf = ptcache_file_open(pid, PTCACHE_FILE_READ, cache->startframe);

      if (pf) {
        while (ptcache_file_read(pf, old_data, 1, elemsize)) {
          cache->totpoint++;
        }

        ptcache_file_close(pf);
      }
    }
    cache->flag |= (PTCACHE_BAKED | PTCACHE_DISK_CACHE | PTCACHE_SIMULATION_VALID);
    cache->flag &= ~(PTCACHE_OUTDATED | PTCACHE_FRAMES_SKIPPED);
  }

  /* make sure all new frames are loaded */
  if (cache->cached_frames) {
    MEM_freeN(cache->cached_frames);
    cache->cached_frames = NULL;
    cache->cached_frames_len = 0;
  }
  BKE_ptcache_update_info(pid);
}

void BKE_ptcache_update_info(PTCacheID *pid)
{
  PointCache *cache = pid->cache;
  PTCacheExtra *extra = NULL;
  int totframes = 0;
  char mem_info[64];

  if (cache->flag & PTCACHE_EXTERNAL) {
    int cfra = cache->startframe;

    for (; cfra <= cache->endframe; cfra++) {
      if (BKE_ptcache_id_exist(pid, cfra)) {
        totframes++;
      }
    }

    /* smoke doesn't use frame 0 as info frame so can't check based on totpoint */
    if (pid->type == PTCACHE_TYPE_SMOKE_DOMAIN && totframes) {
      BLI_snprintf(cache->info, sizeof(cache->info), IFACE_("%i frames found!"), totframes);
    }
    else if (totframes && cache->totpoint) {
      BLI_snprintf(cache->info, sizeof(cache->info), IFACE_("%i points found!"), cache->totpoint);
    }
    else {
      BLI_strncpy(cache->info, IFACE_("No valid data to read!"), sizeof(cache->info));
    }
    return;
  }

  if (cache->flag & PTCACHE_DISK_CACHE) {
    if (pid->type == PTCACHE_TYPE_SMOKE_DOMAIN) {
      int totpoint = pid->totpoint(pid->calldata, 0);

      if (cache->totpoint > totpoint) {
        BLI_snprintf(
            mem_info, sizeof(mem_info), IFACE_("%i cells + High Resolution cached"), totpoint);
      }
      else {
        BLI_snprintf(mem_info, sizeof(mem_info), IFACE_("%i cells cached"), totpoint);
      }
    }
    else {
      int cfra = cache->startframe;

      for (; cfra <= cache->endframe; cfra++) {
        if (BKE_ptcache_id_exist(pid, cfra)) {
          totframes++;
        }
      }

      BLI_snprintf(mem_info, sizeof(mem_info), IFACE_("%i frames on disk"), totframes);
    }
  }
  else {
    PTCacheMem *pm = cache->mem_cache.first;
    char formatted_tot[16];
    char formatted_mem[15];
    long long int bytes = 0.0f;
    int i;

    for (; pm; pm = pm->next) {
      for (i = 0; i < BPHYS_TOT_DATA; i++) {
        bytes += MEM_allocN_len(pm->data[i]);
      }

      for (extra = pm->extradata.first; extra; extra = extra->next) {
        bytes += MEM_allocN_len(extra->data);
        bytes += sizeof(PTCacheExtra);
      }

      bytes += sizeof(PTCacheMem);

      totframes++;
    }

    BLI_str_format_int_grouped(formatted_tot, totframes);
    BLI_str_format_byte_unit(formatted_mem, bytes, true);

    BLI_snprintf(mem_info,
                 sizeof(mem_info),
                 IFACE_("%s frames in memory (%s)"),
                 formatted_tot,
                 formatted_mem);
  }

  if (cache->flag & PTCACHE_OUTDATED) {
    BLI_snprintf(cache->info, sizeof(cache->info), IFACE_("%s, cache is outdated!"), mem_info);
  }
  else if (cache->flag & PTCACHE_FRAMES_SKIPPED) {
    BLI_snprintf(cache->info,
                 sizeof(cache->info),
                 IFACE_("%s, not exact since frame %i"),
                 mem_info,
                 cache->last_exact);
  }
  else {
    BLI_snprintf(cache->info, sizeof(cache->info), "%s.", mem_info);
  }
}

void BKE_ptcache_validate(PointCache *cache, int framenr)
{
  if (cache) {
    cache->flag |= PTCACHE_SIMULATION_VALID;
    cache->simframe = framenr;
  }
}
void BKE_ptcache_invalidate(PointCache *cache)
{
  if (cache) {
    cache->flag &= ~PTCACHE_SIMULATION_VALID;
    cache->simframe = 0;
    cache->last_exact = MIN2(cache->startframe, 0);
  }
}<|MERGE_RESOLUTION|>--- conflicted
+++ resolved
@@ -1343,7 +1343,7 @@
   SmokeDomainSettings *sds = smd->domain;
   OpenVDBModifierData *vdbmd = sds->vdb;
 
-  int fluid_fields = smoke_get_data_flags(sds);
+  int fluid_fields = BKE_smoke_get_data_flags(sds);
   int cache_fields = 0;
   bool reallocate = false;
   int vdb_type = PTCACHE_VDB_TYPE_GENERIC;
@@ -1408,7 +1408,9 @@
     OpenVDBReader_get_meta_v3_int(reader, "N0", res_min);
     OpenVDBReader_get_meta_v3(reader, "Lmax", sds->p1);
 
-    VECADD(res_max, res_min, res);
+    res_max[0] = res_min[0] + res[0];
+    res_max[1] = res_min[1] + res[1];
+    res_max[2] = res_min[2] + res[2];
 
     for (int i = 0; i < 3; i++) {
       if (inv[i]) {
@@ -1449,7 +1451,9 @@
       modifier_setError((ModifierData *)vdbmd, "Grids have different transformations");
     }
 
-    VECCOPY(sds->base_res, res);
+    sds->base_res[0] = res[0];
+    sds->base_res[1] = res[1];
+    sds->base_res[2] = res[2];
 
     for (int i = 0; i < 3; i++) {
       if (sds->p1[i] - sds->p0[i] < (sds->cell_size[i] * res[i]) - (sds->cell_size[i] / 2.0f)) {
@@ -1459,7 +1463,9 @@
     }
 
     sds->res_min[0] = sds->res_min[1] = sds->res_min[2] = 0;
-    VECSUB(sds->res_max, res_max, res_min);
+    sds->res_max[0] = res_max[0] - res_min[0];
+    sds->res_max[1] = res_max[1] - res_min[1];
+    sds->res_max[2] = res_max[2] - res_min[2];
   }
 
   sub_v3_v3v3(sds->global_size, sds->p1, sds->p0);
@@ -1578,7 +1584,9 @@
 
   if (sds->res[0] != res[0] || sds->res[1] != res[1] || sds->res[2] != res[2]) {
     reallocate = true;
-    VECCOPY(sds->res, res);
+    sds->res[0] = res[0];
+    sds->res[1] = res[1];
+    sds->res[2] = res[2];
   }
 
   if (vdbmd->flags & MOD_OPENVDB_HIDE_VOLUME) {
@@ -1599,7 +1607,7 @@
     sds->active_fields = cache_fields;
     sds->maxres = MAX3(sds->base_res[0], sds->base_res[1], sds->base_res[2]);
     sds->dx = 1.0f / sds->maxres;
-    smoke_reallocate_fluid(sds, sds->dx, sds->res, 1);
+    BKE_smoke_reallocate_fluid(sds, sds->dx, sds->res, 1);
     sds->total_cells = sds->res[0] * sds->res[1] * sds->res[2];
   }
 
@@ -3054,27 +3062,17 @@
       cfra1--;
     }
 
-<<<<<<< HEAD
-    if (cfra1 < pid->cache->startframe)
-      cfra1 = -1;
-=======
     if (cfra1 < pid->cache->startframe) {
       cfra1 = 0;
     }
->>>>>>> 19dcb22a
 
     while (cfra2 <= pid->cache->endframe && !BKE_ptcache_id_exist(pid, cfra2)) {
       cfra2++;
     }
 
-<<<<<<< HEAD
-    if (cfra2 > pid->cache->endframe)
-      cfra2 = -1;
-=======
     if (cfra2 > pid->cache->endframe) {
       cfra2 = 0;
     }
->>>>>>> 19dcb22a
 
     if (cfra1 && !cfra2) {
       *fra1 = -1;
@@ -3556,29 +3554,17 @@
   }
 
   /* first check if we have the actual frame cached */
-<<<<<<< HEAD
   if ((cfra == (float)cfrai || pid->file_type == PTCACHE_FILE_OPENVDB_EXTERN) &&
       BKE_ptcache_id_exist(pid, cfrai)) {
-=======
-  if (cfra == (float)cfrai && BKE_ptcache_id_exist(pid, cfrai)) {
->>>>>>> 19dcb22a
     cfra1 = cfrai;
   }
 
   /* no exact cache frame found so try to find cached frames around cfra */
-<<<<<<< HEAD
-  if (cfra1 < 0) {
-    ptcache_find_frames_around(pid, cfrai, &cfra1, &cfra2);
-  }
-
-  if (cfra1 < 0 && cfra2 < 0) {
-=======
   if (cfra1 == 0) {
     ptcache_find_frames_around(pid, cfrai, &cfra1, &cfra2);
   }
 
   if (cfra1 == 0 && cfra2 == 0) {
->>>>>>> 19dcb22a
     return 0;
   }
 
@@ -3586,22 +3572,15 @@
   if (no_extrapolate_old) {
     if (cfra1 == 0 && cfra2 && cfra2 <= pid->cache->simframe) {
       return 0;
-<<<<<<< HEAD
-    if (cfra1 >= 0 && cfra1 == cfra2)
-=======
+
     }
     if (cfra1 && cfra1 == cfra2) {
->>>>>>> 19dcb22a
       return 0;
     }
   }
   else {
     /* avoid calling interpolate between the same frame values */
-<<<<<<< HEAD
-    if (cfra1 >= 0 && cfra1 == cfra2)
-=======
     if (cfra1 && cfra1 == cfra2) {
->>>>>>> 19dcb22a
       cfra1 = 0;
     }
   }
@@ -3655,14 +3634,10 @@
     }
   }
 
-<<<<<<< HEAD
-  if (cfra1 >= 0)
-    ret = (cfra2 >= 0 ? PTCACHE_READ_INTERPOLATED : PTCACHE_READ_EXACT);
-=======
+
   if (cfra1) {
     ret = (cfra2 ? PTCACHE_READ_INTERPOLATED : PTCACHE_READ_EXACT);
   }
->>>>>>> 19dcb22a
   else if (cfra2) {
     ret = PTCACHE_READ_OLD;
     pid->cache->simframe = cfra2;
@@ -4080,24 +4055,16 @@
     return 0;
   }
 
-<<<<<<< HEAD
   if ((cfra < pid->cache->startframe || cfra > pid->cache->endframe) &&
-      (pid->file_type != PTCACHE_FILE_OPENVDB_EXTERN))
-=======
-  if (cfra < pid->cache->startframe || cfra > pid->cache->endframe) {
->>>>>>> 19dcb22a
+      (pid->file_type != PTCACHE_FILE_OPENVDB_EXTERN)) {
     return 0;
   }
 
-<<<<<<< HEAD
   if (pid->file_type != PTCACHE_FILE_OPENVDB_EXTERN && pid->cache->cached_frames &&
       pid->cache->cached_frames[cfra - pid->cache->startframe] == 0) {
-    if (pid->cache->cached_frames && pid->cache->cached_frames[cfra - pid->cache->startframe] == 0)
+    if (pid->cache->cached_frames && pid->cache->cached_frames[cfra - pid->cache->startframe] == 0) {
       return 0;
-=======
-  if (pid->cache->cached_frames && pid->cache->cached_frames[cfra - pid->cache->startframe] == 0) {
-    return 0;
->>>>>>> 19dcb22a
+    }
   }
 
   if (pid->file_type == PTCACHE_FILE_OPENVDB_EXTERN) {
