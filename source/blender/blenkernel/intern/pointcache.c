--- conflicted
+++ resolved
@@ -588,114 +588,6 @@
 
 static int ptcache_smoke_write(PTCacheFile *pf, void *smoke_v)
 {
-<<<<<<< HEAD
-	SmokeModifierData *smd= (SmokeModifierData *)smoke_v;
-	SmokeDomainSettings *sds = smd->domain;
-	int ret = 0;
-	int fluid_fields = BKE_smoke_get_data_flags(sds);
-
-	/* version header */
-	ptcache_file_write(pf, SMOKE_CACHE_VERSION, 4, sizeof(char));
-	ptcache_file_write(pf, &fluid_fields, 1, sizeof(int));
-	ptcache_file_write(pf, &sds->active_fields, 1, sizeof(int));
-	ptcache_file_write(pf, &sds->res, 3, sizeof(int));
-	ptcache_file_write(pf, &sds->dx, 1, sizeof(float));
-
-	if (sds->fluid) {
-		size_t res = sds->res[0]*sds->res[1]*sds->res[2];
-		float dt, dx, *dens, *react, *fuel, *flame, *heat, *heatold, *vx, *vy, *vz, *r, *g, *b;
-		unsigned char *obstacles;
-		unsigned int in_len = sizeof(float)*(unsigned int)res;
-		unsigned char *out = (unsigned char *)MEM_callocN(LZO_OUT_LEN(in_len) * 4, "pointcache_lzo_buffer");
-		//int mode = res >= 1000000 ? 2 : 1;
-		int mode=1;		// light
-		if (sds->cache_comp == SM_CACHE_HEAVY) mode=2;	// heavy
-
-		smoke_export(sds->fluid, &dt, &dx, &dens, &react, &flame, &fuel, &heat, &heatold, &vx, &vy, &vz, &r, &g, &b, &obstacles);
-
-		ptcache_file_compressed_write(pf, (unsigned char *)sds->shadow, in_len, out, mode);
-		ptcache_file_compressed_write(pf, (unsigned char *)dens, in_len, out, mode);
-		if (fluid_fields & FLUID_DOMAIN_ACTIVE_HEAT) {
-			ptcache_file_compressed_write(pf, (unsigned char *)heat, in_len, out, mode);
-			ptcache_file_compressed_write(pf, (unsigned char *)heatold, in_len, out, mode);
-		}
-		if (fluid_fields & FLUID_DOMAIN_ACTIVE_FIRE) {
-			ptcache_file_compressed_write(pf, (unsigned char *)flame, in_len, out, mode);
-			ptcache_file_compressed_write(pf, (unsigned char *)fuel, in_len, out, mode);
-			ptcache_file_compressed_write(pf, (unsigned char *)react, in_len, out, mode);
-		}
-		if (fluid_fields & FLUID_DOMAIN_ACTIVE_COLORS) {
-			ptcache_file_compressed_write(pf, (unsigned char *)r, in_len, out, mode);
-			ptcache_file_compressed_write(pf, (unsigned char *)g, in_len, out, mode);
-			ptcache_file_compressed_write(pf, (unsigned char *)b, in_len, out, mode);
-		}
-		ptcache_file_compressed_write(pf, (unsigned char *)vx, in_len, out, mode);
-		ptcache_file_compressed_write(pf, (unsigned char *)vy, in_len, out, mode);
-		ptcache_file_compressed_write(pf, (unsigned char *)vz, in_len, out, mode);
-		ptcache_file_compressed_write(pf, (unsigned char *)obstacles, (unsigned int)res, out, mode);
-		ptcache_file_write(pf, &dt, 1, sizeof(float));
-		ptcache_file_write(pf, &dx, 1, sizeof(float));
-		ptcache_file_write(pf, &sds->p0, 3, sizeof(float));
-		ptcache_file_write(pf, &sds->p1, 3, sizeof(float));
-		ptcache_file_write(pf, &sds->dp0, 3, sizeof(float));
-		ptcache_file_write(pf, &sds->shift, 3, sizeof(int));
-		ptcache_file_write(pf, &sds->obj_shift_f, 3, sizeof(float));
-		ptcache_file_write(pf, &sds->obmat, 16, sizeof(float));
-		ptcache_file_write(pf, &sds->base_res, 3, sizeof(int));
-		ptcache_file_write(pf, &sds->res_min, 3, sizeof(int));
-		ptcache_file_write(pf, &sds->res_max, 3, sizeof(int));
-		ptcache_file_write(pf, &sds->active_color, 3, sizeof(float));
-
-		MEM_freeN(out);
-
-		ret = 1;
-	}
-
-	if (sds->wt) {
-		int res_big_array[3];
-		int res_big;
-		int res = sds->res[0]*sds->res[1]*sds->res[2];
-		float *dens, *react, *fuel, *flame, *tcu, *tcv, *tcw, *r, *g, *b;
-		unsigned int in_len = sizeof(float)*(unsigned int)res;
-		unsigned int in_len_big;
-		unsigned char *out;
-		int mode;
-
-		smoke_turbulence_get_res(sds->wt, res_big_array);
-		res_big = res_big_array[0]*res_big_array[1]*res_big_array[2];
-		//mode =  res_big >= 1000000 ? 2 : 1;
-		mode = 1;	// light
-		if (sds->cache_high_comp == SM_CACHE_HEAVY) mode=2;	// heavy
-
-		in_len_big = sizeof(float) * (unsigned int)res_big;
-
-		smoke_turbulence_export(sds->wt, &dens, &react, &flame, &fuel, &r, &g, &b, &tcu, &tcv, &tcw);
-
-		out = (unsigned char *)MEM_callocN(LZO_OUT_LEN(in_len_big), "pointcache_lzo_buffer");
-		ptcache_file_compressed_write(pf, (unsigned char *)dens, in_len_big, out, mode);
-		if (fluid_fields & FLUID_DOMAIN_ACTIVE_FIRE) {
-			ptcache_file_compressed_write(pf, (unsigned char *)flame, in_len_big, out, mode);
-			ptcache_file_compressed_write(pf, (unsigned char *)fuel, in_len_big, out, mode);
-			ptcache_file_compressed_write(pf, (unsigned char *)react, in_len_big, out, mode);
-		}
-		if (fluid_fields & FLUID_DOMAIN_ACTIVE_COLORS) {
-			ptcache_file_compressed_write(pf, (unsigned char *)r, in_len_big, out, mode);
-			ptcache_file_compressed_write(pf, (unsigned char *)g, in_len_big, out, mode);
-			ptcache_file_compressed_write(pf, (unsigned char *)b, in_len_big, out, mode);
-		}
-		MEM_freeN(out);
-
-		out = (unsigned char *)MEM_callocN(LZO_OUT_LEN(in_len), "pointcache_lzo_buffer");
-		ptcache_file_compressed_write(pf, (unsigned char *)tcu, in_len, out, mode);
-		ptcache_file_compressed_write(pf, (unsigned char *)tcv, in_len, out, mode);
-		ptcache_file_compressed_write(pf, (unsigned char *)tcw, in_len, out, mode);
-		MEM_freeN(out);
-
-		ret = 1;
-	}
-
-	return ret;
-=======
   SmokeModifierData *smd = (SmokeModifierData *)smoke_v;
   SmokeDomainSettings *sds = smd->domain;
   int ret = 0;
@@ -739,16 +631,16 @@
 
     ptcache_file_compressed_write(pf, (unsigned char *)sds->shadow, in_len, out, mode);
     ptcache_file_compressed_write(pf, (unsigned char *)dens, in_len, out, mode);
-    if (fluid_fields & SM_ACTIVE_HEAT) {
+    if (fluid_fields & FLUID_DOMAIN_ACTIVE_HEAT) {
       ptcache_file_compressed_write(pf, (unsigned char *)heat, in_len, out, mode);
       ptcache_file_compressed_write(pf, (unsigned char *)heatold, in_len, out, mode);
     }
-    if (fluid_fields & SM_ACTIVE_FIRE) {
+    if (fluid_fields & FLUID_DOMAIN_ACTIVE_FIRE) {
       ptcache_file_compressed_write(pf, (unsigned char *)flame, in_len, out, mode);
       ptcache_file_compressed_write(pf, (unsigned char *)fuel, in_len, out, mode);
       ptcache_file_compressed_write(pf, (unsigned char *)react, in_len, out, mode);
     }
-    if (fluid_fields & SM_ACTIVE_COLORS) {
+    if (fluid_fields & FLUID_DOMAIN_ACTIVE_COLORS) {
       ptcache_file_compressed_write(pf, (unsigned char *)r, in_len, out, mode);
       ptcache_file_compressed_write(pf, (unsigned char *)g, in_len, out, mode);
       ptcache_file_compressed_write(pf, (unsigned char *)b, in_len, out, mode);
@@ -798,12 +690,12 @@
 
     out = (unsigned char *)MEM_callocN(LZO_OUT_LEN(in_len_big), "pointcache_lzo_buffer");
     ptcache_file_compressed_write(pf, (unsigned char *)dens, in_len_big, out, mode);
-    if (fluid_fields & SM_ACTIVE_FIRE) {
+    if (fluid_fields & FLUID_DOMAIN_ACTIVE_FIRE) {
       ptcache_file_compressed_write(pf, (unsigned char *)flame, in_len_big, out, mode);
       ptcache_file_compressed_write(pf, (unsigned char *)fuel, in_len_big, out, mode);
       ptcache_file_compressed_write(pf, (unsigned char *)react, in_len_big, out, mode);
     }
-    if (fluid_fields & SM_ACTIVE_COLORS) {
+    if (fluid_fields & FLUID_DOMAIN_ACTIVE_COLORS) {
       ptcache_file_compressed_write(pf, (unsigned char *)r, in_len_big, out, mode);
       ptcache_file_compressed_write(pf, (unsigned char *)g, in_len_big, out, mode);
       ptcache_file_compressed_write(pf, (unsigned char *)b, in_len_big, out, mode);
@@ -820,84 +712,11 @@
   }
 
   return ret;
->>>>>>> 3076d95b
 }
 
 /* read old smoke cache from 2.64 */
 static int ptcache_smoke_read_old(PTCacheFile *pf, void *smoke_v)
 {
-<<<<<<< HEAD
-	SmokeModifierData *smd= (SmokeModifierData *)smoke_v;
-	SmokeDomainSettings *sds = smd->domain;
-
-	if (sds->fluid) {
-		const size_t res = sds->res[0] * sds->res[1] * sds->res[2];
-		const unsigned int out_len = (unsigned int)res * sizeof(float);
-		float dt, dx, *dens, *heat, *heatold, *vx, *vy, *vz;
-		unsigned char *obstacles;
-		float *tmp_array = MEM_callocN(out_len, "Smoke old cache tmp");
-
-		int fluid_fields = BKE_smoke_get_data_flags(sds);
-
-		/* Part part of the new cache header */
-		sds->active_color[0] = 0.7f;
-		sds->active_color[1] = 0.7f;
-		sds->active_color[2] = 0.7f;
-
-		smoke_export(sds->fluid, &dt, &dx, &dens, NULL, NULL, NULL, &heat, &heatold, &vx, &vy, &vz, NULL, NULL, NULL, &obstacles);
-
-		ptcache_file_compressed_read(pf, (unsigned char *)sds->shadow, out_len);
-		ptcache_file_compressed_read(pf, (unsigned char*)dens, out_len);
-		ptcache_file_compressed_read(pf, (unsigned char*)tmp_array, out_len);
-
-		if (fluid_fields & FLUID_DOMAIN_ACTIVE_HEAT)
-		{
-			ptcache_file_compressed_read(pf, (unsigned char*)heat, out_len);
-			ptcache_file_compressed_read(pf, (unsigned char*)heatold, out_len);
-		}
-		else
-		{
-			ptcache_file_compressed_read(pf, (unsigned char*)tmp_array, out_len);
-			ptcache_file_compressed_read(pf, (unsigned char*)tmp_array, out_len);
-		}
-		ptcache_file_compressed_read(pf, (unsigned char*)vx, out_len);
-		ptcache_file_compressed_read(pf, (unsigned char*)vy, out_len);
-		ptcache_file_compressed_read(pf, (unsigned char*)vz, out_len);
-		ptcache_file_compressed_read(pf, (unsigned char*)tmp_array, out_len);
-		ptcache_file_compressed_read(pf, (unsigned char*)tmp_array, out_len);
-		ptcache_file_compressed_read(pf, (unsigned char*)tmp_array, out_len);
-		ptcache_file_compressed_read(pf, (unsigned char*)obstacles, (unsigned int)res);
-		ptcache_file_read(pf, &dt, 1, sizeof(float));
-		ptcache_file_read(pf, &dx, 1, sizeof(float));
-
-		MEM_freeN(tmp_array);
-
-		if (pf->data_types & (1<<BPHYS_DATA_SMOKE_HIGH) && sds->wt) {
-			int res_big, res_big_array[3];
-			float *tcu, *tcv, *tcw;
-			unsigned int out_len_big;
-			unsigned char *tmp_array_big;
-			smoke_turbulence_get_res(sds->wt, res_big_array);
-			res_big = res_big_array[0]*res_big_array[1]*res_big_array[2];
-			out_len_big = sizeof(float) * (unsigned int)res_big;
-
-			tmp_array_big = MEM_callocN(out_len_big, "Smoke old cache tmp");
-
-			smoke_turbulence_export(sds->wt, &dens, NULL, NULL, NULL, NULL, NULL, NULL, &tcu, &tcv, &tcw);
-
-			ptcache_file_compressed_read(pf, (unsigned char*)dens, out_len_big);
-			ptcache_file_compressed_read(pf, (unsigned char*)tmp_array_big, out_len_big);
-
-			ptcache_file_compressed_read(pf, (unsigned char*)tcu, out_len);
-			ptcache_file_compressed_read(pf, (unsigned char*)tcv, out_len);
-			ptcache_file_compressed_read(pf, (unsigned char*)tcw, out_len);
-
-			MEM_freeN(tmp_array_big);
-		}
-	}
-
-	return 1;
-=======
   SmokeModifierData *smd = (SmokeModifierData *)smoke_v;
   SmokeDomainSettings *sds = smd->domain;
 
@@ -936,7 +755,7 @@
     ptcache_file_compressed_read(pf, (unsigned char *)dens, out_len);
     ptcache_file_compressed_read(pf, (unsigned char *)tmp_array, out_len);
 
-    if (fluid_fields & SM_ACTIVE_HEAT) {
+    if (fluid_fields & FLUID_DOMAIN_ACTIVE_HEAT) {
       ptcache_file_compressed_read(pf, (unsigned char *)heat, out_len);
       ptcache_file_compressed_read(pf, (unsigned char *)heatold, out_len);
     }
@@ -982,138 +801,10 @@
   }
 
   return 1;
->>>>>>> 3076d95b
 }
 
 static int ptcache_smoke_read(PTCacheFile *pf, void *smoke_v)
 {
-<<<<<<< HEAD
-	SmokeModifierData *smd= (SmokeModifierData *)smoke_v;
-	SmokeDomainSettings *sds = smd->domain;
-	char version[4];
-	int ch_res[3];
-	float ch_dx;
-	int fluid_fields = BKE_smoke_get_data_flags(sds);
-	int cache_fields = 0;
-	int active_fields = 0;
-	int reallocate = 0;
-
-	/* version header */
-	ptcache_file_read(pf, version, 4, sizeof(char));
-	if (!STREQLEN(version, SMOKE_CACHE_VERSION, 4))
-	{
-		/* reset file pointer */
-		fseek(pf->fp, -4, SEEK_CUR);
-		return ptcache_smoke_read_old(pf, smoke_v);
-	}
-
-	/* fluid info */
-	ptcache_file_read(pf, &cache_fields, 1, sizeof(int));
-	ptcache_file_read(pf, &active_fields, 1, sizeof(int));
-	ptcache_file_read(pf, &ch_res, 3, sizeof(int));
-	ptcache_file_read(pf, &ch_dx, 1, sizeof(float));
-
-	/* check if resolution has changed */
-	if (sds->res[0] != ch_res[0] ||
-	    sds->res[1] != ch_res[1] ||
-	    sds->res[2] != ch_res[2])
-	{
-		if (sds->flags & FLUID_DOMAIN_USE_ADAPTIVE_DOMAIN)
-			reallocate = 1;
-		else
-			return 0;
-	}
-	/* check if active fields have changed */
-	if (fluid_fields != cache_fields ||
-		active_fields != sds->active_fields)
-		reallocate = 1;
-
-	/* reallocate fluid if needed*/
-	if (reallocate) {
-		sds->active_fields = active_fields | cache_fields;
-		BKE_smoke_reallocate_fluid(sds, ch_res, 1);
-		sds->dx = ch_dx;
-		copy_v3_v3_int(sds->res, ch_res);
-		sds->total_cells = ch_res[0]*ch_res[1]*ch_res[2];
-		if (sds->flags & FLUID_DOMAIN_USE_NOISE) {
-			BKE_smoke_reallocate_highres_fluid(sds, ch_res);
-		}
-	}
-
-	if (sds->fluid) {
-		size_t res = sds->res[0]*sds->res[1]*sds->res[2];
-		float dt, dx, *dens, *react, *fuel, *flame, *heat, *heatold, *vx, *vy, *vz, *r, *g, *b;
-		unsigned char *obstacles;
-		unsigned int out_len = (unsigned int)res * sizeof(float);
-
-		smoke_export(sds->fluid, &dt, &dx, &dens, &react, &flame, &fuel, &heat, &heatold, &vx, &vy, &vz, &r, &g, &b, &obstacles);
-
-		ptcache_file_compressed_read(pf, (unsigned char *)sds->shadow, out_len);
-		ptcache_file_compressed_read(pf, (unsigned char *)dens, out_len);
-		if (cache_fields & FLUID_DOMAIN_ACTIVE_HEAT) {
-			ptcache_file_compressed_read(pf, (unsigned char *)heat, out_len);
-			ptcache_file_compressed_read(pf, (unsigned char *)heatold, out_len);
-		}
-		if (cache_fields & FLUID_DOMAIN_ACTIVE_FIRE) {
-			ptcache_file_compressed_read(pf, (unsigned char *)flame, out_len);
-			ptcache_file_compressed_read(pf, (unsigned char *)fuel, out_len);
-			ptcache_file_compressed_read(pf, (unsigned char *)react, out_len);
-		}
-		if (cache_fields & FLUID_DOMAIN_ACTIVE_COLORS) {
-			ptcache_file_compressed_read(pf, (unsigned char *)r, out_len);
-			ptcache_file_compressed_read(pf, (unsigned char *)g, out_len);
-			ptcache_file_compressed_read(pf, (unsigned char *)b, out_len);
-		}
-		ptcache_file_compressed_read(pf, (unsigned char *)vx, out_len);
-		ptcache_file_compressed_read(pf, (unsigned char *)vy, out_len);
-		ptcache_file_compressed_read(pf, (unsigned char *)vz, out_len);
-		ptcache_file_compressed_read(pf, (unsigned char *)obstacles, (unsigned int)res);
-		ptcache_file_read(pf, &dt, 1, sizeof(float));
-		ptcache_file_read(pf, &dx, 1, sizeof(float));
-		ptcache_file_read(pf, &sds->p0, 3, sizeof(float));
-		ptcache_file_read(pf, &sds->p1, 3, sizeof(float));
-		ptcache_file_read(pf, &sds->dp0, 3, sizeof(float));
-		ptcache_file_read(pf, &sds->shift, 3, sizeof(int));
-		ptcache_file_read(pf, &sds->obj_shift_f, 3, sizeof(float));
-		ptcache_file_read(pf, &sds->obmat, 16, sizeof(float));
-		ptcache_file_read(pf, &sds->base_res, 3, sizeof(int));
-		ptcache_file_read(pf, &sds->res_min, 3, sizeof(int));
-		ptcache_file_read(pf, &sds->res_max, 3, sizeof(int));
-		ptcache_file_read(pf, &sds->active_color, 3, sizeof(float));
-	}
-
-	if (pf->data_types & (1<<BPHYS_DATA_SMOKE_HIGH) && sds->wt) {
-			int res = sds->res[0]*sds->res[1]*sds->res[2];
-			int res_big, res_big_array[3];
-			float *dens, *react, *fuel, *flame, *tcu, *tcv, *tcw, *r, *g, *b;
-			unsigned int out_len = sizeof(float)*(unsigned int)res;
-			unsigned int out_len_big;
-
-			smoke_turbulence_get_res(sds->wt, res_big_array);
-			res_big = res_big_array[0]*res_big_array[1]*res_big_array[2];
-			out_len_big = sizeof(float) * (unsigned int)res_big;
-
-			smoke_turbulence_export(sds->wt, &dens, &react, &flame, &fuel, &r, &g, &b, &tcu, &tcv, &tcw);
-
-			ptcache_file_compressed_read(pf, (unsigned char *)dens, out_len_big);
-			if (cache_fields & FLUID_DOMAIN_ACTIVE_FIRE) {
-				ptcache_file_compressed_read(pf, (unsigned char *)flame, out_len_big);
-				ptcache_file_compressed_read(pf, (unsigned char *)fuel, out_len_big);
-				ptcache_file_compressed_read(pf, (unsigned char *)react, out_len_big);
-			}
-			if (cache_fields & FLUID_DOMAIN_ACTIVE_COLORS) {
-				ptcache_file_compressed_read(pf, (unsigned char *)r, out_len_big);
-				ptcache_file_compressed_read(pf, (unsigned char *)g, out_len_big);
-				ptcache_file_compressed_read(pf, (unsigned char *)b, out_len_big);
-			}
-
-			ptcache_file_compressed_read(pf, (unsigned char *)tcu, out_len);
-			ptcache_file_compressed_read(pf, (unsigned char *)tcv, out_len);
-			ptcache_file_compressed_read(pf, (unsigned char *)tcw, out_len);
-		}
-
-	return 1;
-=======
   SmokeModifierData *smd = (SmokeModifierData *)smoke_v;
   SmokeDomainSettings *sds = smd->domain;
   char version[4];
@@ -1140,7 +831,7 @@
 
   /* check if resolution has changed */
   if (sds->res[0] != ch_res[0] || sds->res[1] != ch_res[1] || sds->res[2] != ch_res[2]) {
-    if (sds->flags & MOD_SMOKE_ADAPTIVE_DOMAIN)
+    if (sds->flags & FLUID_DOMAIN_USE_ADAPTIVE_DOMAIN)
       reallocate = 1;
     else
       return 0;
@@ -1152,12 +843,12 @@
   /* reallocate fluid if needed*/
   if (reallocate) {
     sds->active_fields = active_fields | cache_fields;
-    BKE_smoke_reallocate_fluid(sds, ch_dx, ch_res, 1);
+    BKE_smoke_reallocate_fluid(sds, ch_res, 1);
     sds->dx = ch_dx;
     copy_v3_v3_int(sds->res, ch_res);
     sds->total_cells = ch_res[0] * ch_res[1] * ch_res[2];
-    if (sds->flags & MOD_SMOKE_HIGHRES) {
-      BKE_smoke_reallocate_highres_fluid(sds, ch_dx, ch_res, 1);
+    if (sds->flags & FLUID_DOMAIN_USE_NOISE) {
+      BKE_smoke_reallocate_highres_fluid(sds, ch_res);
     }
   }
 
@@ -1186,16 +877,16 @@
 
     ptcache_file_compressed_read(pf, (unsigned char *)sds->shadow, out_len);
     ptcache_file_compressed_read(pf, (unsigned char *)dens, out_len);
-    if (cache_fields & SM_ACTIVE_HEAT) {
+    if (cache_fields & FLUID_DOMAIN_ACTIVE_HEAT) {
       ptcache_file_compressed_read(pf, (unsigned char *)heat, out_len);
       ptcache_file_compressed_read(pf, (unsigned char *)heatold, out_len);
     }
-    if (cache_fields & SM_ACTIVE_FIRE) {
+    if (cache_fields & FLUID_DOMAIN_ACTIVE_FIRE) {
       ptcache_file_compressed_read(pf, (unsigned char *)flame, out_len);
       ptcache_file_compressed_read(pf, (unsigned char *)fuel, out_len);
       ptcache_file_compressed_read(pf, (unsigned char *)react, out_len);
     }
-    if (cache_fields & SM_ACTIVE_COLORS) {
+    if (cache_fields & FLUID_DOMAIN_ACTIVE_COLORS) {
       ptcache_file_compressed_read(pf, (unsigned char *)r, out_len);
       ptcache_file_compressed_read(pf, (unsigned char *)g, out_len);
       ptcache_file_compressed_read(pf, (unsigned char *)b, out_len);
@@ -1232,12 +923,12 @@
     smoke_turbulence_export(sds->wt, &dens, &react, &flame, &fuel, &r, &g, &b, &tcu, &tcv, &tcw);
 
     ptcache_file_compressed_read(pf, (unsigned char *)dens, out_len_big);
-    if (cache_fields & SM_ACTIVE_FIRE) {
+    if (cache_fields & FLUID_DOMAIN_ACTIVE_FIRE) {
       ptcache_file_compressed_read(pf, (unsigned char *)flame, out_len_big);
       ptcache_file_compressed_read(pf, (unsigned char *)fuel, out_len_big);
       ptcache_file_compressed_read(pf, (unsigned char *)react, out_len_big);
     }
-    if (cache_fields & SM_ACTIVE_COLORS) {
+    if (cache_fields & FLUID_DOMAIN_ACTIVE_COLORS) {
       ptcache_file_compressed_read(pf, (unsigned char *)r, out_len_big);
       ptcache_file_compressed_read(pf, (unsigned char *)g, out_len_big);
       ptcache_file_compressed_read(pf, (unsigned char *)b, out_len_big);
@@ -1249,7 +940,6 @@
   }
 
   return 1;
->>>>>>> 3076d95b
 }
 
 #  ifdef WITH_OPENVDB
@@ -1271,21 +961,12 @@
 
   copy_v3_v3(bbox_min, sds->p0);
 
-<<<<<<< HEAD
-	if (sds->flags & FLUID_DOMAIN_USE_ADAPTIVE_DOMAIN) {
-		bbox_min[0] += (sds->cell_size[0] * (float)sds->res_min[0]);
-		bbox_min[1] += (sds->cell_size[1] * (float)sds->res_min[1]);
-		bbox_min[2] += (sds->cell_size[2] * (float)sds->res_min[2]);
-		add_v3_v3(bbox_min, sds->obj_shift_f);
-	}
-=======
-  if (sds->flags & MOD_SMOKE_ADAPTIVE_DOMAIN) {
+  if (sds->flags & FLUID_DOMAIN_USE_ADAPTIVE_DOMAIN) {
     bbox_min[0] += (sds->cell_size[0] * (float)sds->res_min[0]);
     bbox_min[1] += (sds->cell_size[1] * (float)sds->res_min[1]);
     bbox_min[2] += (sds->cell_size[2] * (float)sds->res_min[2]);
     add_v3_v3(bbox_min, sds->obj_shift_f);
   }
->>>>>>> 3076d95b
 
   /* construct low res matrix */
   size_to_mat4(sds->fluidmat, sds->cell_size);
@@ -1313,97 +994,6 @@
 
 static int ptcache_smoke_openvdb_write(struct OpenVDBWriter *writer, void *smoke_v)
 {
-<<<<<<< HEAD
-	SmokeModifierData *smd = (SmokeModifierData *)smoke_v;
-	SmokeDomainSettings *sds = smd->domain;
-
-	OpenVDBWriter_set_flags(writer, sds->openvdb_comp, (sds->data_depth == 16));
-
-	OpenVDBWriter_add_meta_int(writer, "blender/smoke/active_fields", sds->active_fields);
-	OpenVDBWriter_add_meta_v3_int(writer, "blender/smoke/resolution", sds->res);
-	OpenVDBWriter_add_meta_v3_int(writer, "blender/smoke/min_resolution", sds->res_min);
-	OpenVDBWriter_add_meta_v3_int(writer, "blender/smoke/max_resolution", sds->res_max);
-	OpenVDBWriter_add_meta_v3_int(writer, "blender/smoke/base_resolution", sds->base_res);
-	OpenVDBWriter_add_meta_v3(writer, "blender/smoke/min_bbox", sds->p0);
-	OpenVDBWriter_add_meta_v3(writer, "blender/smoke/max_bbox", sds->p1);
-	OpenVDBWriter_add_meta_v3(writer, "blender/smoke/dp0", sds->dp0);
-	OpenVDBWriter_add_meta_v3_int(writer, "blender/smoke/shift", sds->shift);
-	OpenVDBWriter_add_meta_v3(writer, "blender/smoke/obj_shift_f", sds->obj_shift_f);
-	OpenVDBWriter_add_meta_v3(writer, "blender/smoke/active_color", sds->active_color);
-	OpenVDBWriter_add_meta_mat4(writer, "blender/smoke/obmat", sds->obmat);
-
-	int fluid_fields = BKE_smoke_get_data_flags(sds);
-
-	struct OpenVDBFloatGrid *clip_grid = NULL;
-
-	compute_fluid_matrices(sds);
-
-	OpenVDBWriter_add_meta_int(writer, "blender/smoke/fluid_fields", fluid_fields);
-
-	if (sds->wt) {
-		struct OpenVDBFloatGrid *wt_density_grid;
-		float *dens, *react, *fuel, *flame, *tcu, *tcv, *tcw, *r, *g, *b;
-
-		smoke_turbulence_export(sds->wt, &dens, &react, &flame, &fuel, &r, &g, &b, &tcu, &tcv, &tcw);
-
-		wt_density_grid = OpenVDB_export_grid_fl(writer, "density", dens, sds->res_wt, sds->fluidmat_wt, sds->clipping, NULL);
-		clip_grid = wt_density_grid;
-
-		if (fluid_fields & FLUID_DOMAIN_ACTIVE_FIRE) {
-			OpenVDB_export_grid_fl(writer, "flame", flame, sds->res_wt, sds->fluidmat_wt, sds->clipping, wt_density_grid);
-			OpenVDB_export_grid_fl(writer, "fuel", fuel, sds->res_wt, sds->fluidmat_wt, sds->clipping, wt_density_grid);
-			OpenVDB_export_grid_fl(writer, "react", react, sds->res_wt, sds->fluidmat_wt, sds->clipping, wt_density_grid);
-		}
-
-		if (fluid_fields & FLUID_DOMAIN_ACTIVE_COLORS) {
-			OpenVDB_export_grid_vec(writer, "color", r, g, b, sds->res_wt, sds->fluidmat_wt, VEC_INVARIANT, true, sds->clipping, wt_density_grid);
-		}
-
-		OpenVDB_export_grid_vec(writer, "texture coordinates", tcu, tcv, tcw, sds->res, sds->fluidmat, VEC_INVARIANT, false, sds->clipping, wt_density_grid);
-	}
-
-	if (sds->fluid) {
-		struct OpenVDBFloatGrid *density_grid;
-		float dt, dx, *dens, *react, *fuel, *flame, *heat, *heatold, *vx, *vy, *vz, *r, *g, *b;
-		unsigned char *obstacles;
-
-		smoke_export(sds->fluid, &dt, &dx, &dens, &react, &flame, &fuel, &heat,
-		             &heatold, &vx, &vy, &vz, &r, &g, &b, &obstacles);
-
-		OpenVDBWriter_add_meta_fl(writer, "blender/smoke/dx", dx);
-		OpenVDBWriter_add_meta_fl(writer, "blender/smoke/dt", dt);
-
-		const char *name = (!sds->wt) ? "density" : "density_low";
-		density_grid = OpenVDB_export_grid_fl(writer, name, dens, sds->res, sds->fluidmat, sds->clipping, NULL);
-		clip_grid = sds->wt ? clip_grid : density_grid;
-
-		OpenVDB_export_grid_fl(writer, "shadow", sds->shadow, sds->res, sds->fluidmat, sds->clipping, NULL);
-
-		if (fluid_fields & FLUID_DOMAIN_ACTIVE_HEAT) {
-			OpenVDB_export_grid_fl(writer, "heat", heat, sds->res, sds->fluidmat, sds->clipping, clip_grid);
-			OpenVDB_export_grid_fl(writer, "heat_old", heatold, sds->res, sds->fluidmat, sds->clipping, clip_grid);
-		}
-
-		if (fluid_fields & FLUID_DOMAIN_ACTIVE_FIRE) {
-			name = (!sds->wt) ? "flame" : "flame_low";
-			OpenVDB_export_grid_fl(writer, name, flame, sds->res, sds->fluidmat, sds->clipping, density_grid);
-			name = (!sds->wt) ? "fuel" : "fuel_low";
-			OpenVDB_export_grid_fl(writer, name, fuel, sds->res, sds->fluidmat, sds->clipping, density_grid);
-			name = (!sds->wt) ? "react" : "react_low";
-			OpenVDB_export_grid_fl(writer, name, react, sds->res, sds->fluidmat, sds->clipping, density_grid);
-		}
-
-		if (fluid_fields & FLUID_DOMAIN_ACTIVE_COLORS) {
-			name = (!sds->wt) ? "color" : "color_low";
-			OpenVDB_export_grid_vec(writer, name, r, g, b, sds->res, sds->fluidmat, VEC_INVARIANT, true, sds->clipping, density_grid);
-		}
-
-		OpenVDB_export_grid_vec(writer, "velocity", vx, vy, vz, sds->res, sds->fluidmat, VEC_CONTRAVARIANT_RELATIVE, false, sds->clipping, clip_grid);
-		OpenVDB_export_grid_ch(writer, "obstacles", obstacles, sds->res, sds->fluidmat, sds->clipping, NULL);
-	}
-
-	return 1;
-=======
   SmokeModifierData *smd = (SmokeModifierData *)smoke_v;
   SmokeDomainSettings *sds = smd->domain;
 
@@ -1440,7 +1030,7 @@
         writer, "density", dens, sds->res_wt, sds->fluidmat_wt, sds->clipping, NULL);
     clip_grid = wt_density_grid;
 
-    if (fluid_fields & SM_ACTIVE_FIRE) {
+    if (fluid_fields & FLUID_DOMAIN_ACTIVE_FIRE) {
       OpenVDB_export_grid_fl(
           writer, "flame", flame, sds->res_wt, sds->fluidmat_wt, sds->clipping, wt_density_grid);
       OpenVDB_export_grid_fl(
@@ -1449,7 +1039,7 @@
           writer, "react", react, sds->res_wt, sds->fluidmat_wt, sds->clipping, wt_density_grid);
     }
 
-    if (fluid_fields & SM_ACTIVE_COLORS) {
+    if (fluid_fields & FLUID_DOMAIN_ACTIVE_COLORS) {
       OpenVDB_export_grid_vec(writer,
                               "color",
                               r,
@@ -1509,14 +1099,14 @@
     OpenVDB_export_grid_fl(
         writer, "shadow", sds->shadow, sds->res, sds->fluidmat, sds->clipping, NULL);
 
-    if (fluid_fields & SM_ACTIVE_HEAT) {
+    if (fluid_fields & FLUID_DOMAIN_ACTIVE_HEAT) {
       OpenVDB_export_grid_fl(
           writer, "heat", heat, sds->res, sds->fluidmat, sds->clipping, clip_grid);
       OpenVDB_export_grid_fl(
           writer, "heat_old", heatold, sds->res, sds->fluidmat, sds->clipping, clip_grid);
     }
 
-    if (fluid_fields & SM_ACTIVE_FIRE) {
+    if (fluid_fields & FLUID_DOMAIN_ACTIVE_FIRE) {
       name = (!sds->wt) ? "flame" : "flame_low";
       OpenVDB_export_grid_fl(
           writer, name, flame, sds->res, sds->fluidmat, sds->clipping, density_grid);
@@ -1528,7 +1118,7 @@
           writer, name, react, sds->res, sds->fluidmat, sds->clipping, density_grid);
     }
 
-    if (fluid_fields & SM_ACTIVE_COLORS) {
+    if (fluid_fields & FLUID_DOMAIN_ACTIVE_COLORS) {
       name = (!sds->wt) ? "color" : "color_low";
       OpenVDB_export_grid_vec(writer,
                               name,
@@ -1559,132 +1149,10 @@
   }
 
   return 1;
->>>>>>> 3076d95b
 }
 
 static int ptcache_smoke_openvdb_read(struct OpenVDBReader *reader, void *smoke_v)
 {
-<<<<<<< HEAD
-	SmokeModifierData *smd = (SmokeModifierData *)smoke_v;
-
-	if (!smd) {
-		return 0;
-	}
-
-	SmokeDomainSettings *sds = smd->domain;
-
-	int fluid_fields = BKE_smoke_get_data_flags(sds);
-	int active_fields, cache_fields = 0;
-	int cache_res[3];
-	float cache_dx;
-	bool reallocate = false;
-
-	OpenVDBReader_get_meta_v3_int(reader, "blender/smoke/min_resolution", sds->res_min);
-	OpenVDBReader_get_meta_v3_int(reader, "blender/smoke/max_resolution", sds->res_max);
-	OpenVDBReader_get_meta_v3_int(reader, "blender/smoke/base_resolution", sds->base_res);
-	OpenVDBReader_get_meta_v3(reader, "blender/smoke/min_bbox", sds->p0);
-	OpenVDBReader_get_meta_v3(reader, "blender/smoke/max_bbox", sds->p1);
-	OpenVDBReader_get_meta_v3(reader, "blender/smoke/dp0", sds->dp0);
-	OpenVDBReader_get_meta_v3_int(reader, "blender/smoke/shift", sds->shift);
-	OpenVDBReader_get_meta_v3(reader, "blender/smoke/obj_shift_f", sds->obj_shift_f);
-	OpenVDBReader_get_meta_v3(reader, "blender/smoke/active_color", sds->active_color);
-	OpenVDBReader_get_meta_mat4(reader, "blender/smoke/obmat", sds->obmat);
-	OpenVDBReader_get_meta_int(reader, "blender/smoke/fluid_fields", &cache_fields);
-	OpenVDBReader_get_meta_int(reader, "blender/smoke/active_fields", &active_fields);
-	OpenVDBReader_get_meta_fl(reader, "blender/smoke/dx", &cache_dx);
-	OpenVDBReader_get_meta_v3_int(reader, "blender/smoke/resolution", cache_res);
-
-	/* check if resolution has changed */
-	if (sds->res[0] != cache_res[0] ||
-		sds->res[1] != cache_res[1] ||
-		sds->res[2] != cache_res[2])
-	{
-		if (sds->flags & FLUID_DOMAIN_USE_ADAPTIVE_DOMAIN) {
-			reallocate = true;
-		}
-		else {
-			return 0;
-		}
-	}
-
-	/* check if active fields have changed */
-	if ((fluid_fields != cache_fields) || (active_fields != sds->active_fields)) {
-		reallocate = true;
-	}
-
-	/* reallocate fluid if needed*/
-	if (reallocate) {
-		sds->active_fields = active_fields | cache_fields;
-		BKE_smoke_reallocate_fluid(sds, cache_dx, cache_res, 1);
-		sds->dx = cache_dx;
-		copy_v3_v3_int(sds->res, cache_res);
-		sds->total_cells = cache_res[0] * cache_res[1] * cache_res[2];
-		if (sds->flags & FLUID_DOMAIN_USE_NOISE) {
-			BKE_smoke_reallocate_highres_fluid(sds, cache_res);
-		}
-	}
-
-	if (sds->fluid) {
-		float dt, dx, *dens, *react, *fuel, *flame, *heat, *heatold, *vx, *vy, *vz, *r, *g, *b;
-		unsigned char *obstacles;
-
-		smoke_export(sds->fluid, &dt, &dx, &dens, &react, &flame, &fuel, &heat,
-		             &heatold, &vx, &vy, &vz, &r, &g, &b, &obstacles);
-
-		OpenVDBReader_get_meta_fl(reader, "blender/smoke/dt", &dt);
-
-		OpenVDB_import_grid_fl(reader, "shadow", &sds->shadow, sds->res);
-
-		const char *name = (!sds->wt) ? "density" : "density_low";
-		OpenVDB_import_grid_fl(reader, name, &dens, sds->res);
-
-		if (cache_fields & FLUID_DOMAIN_ACTIVE_HEAT) {
-			OpenVDB_import_grid_fl(reader, "heat", &heat, sds->res);
-			OpenVDB_import_grid_fl(reader, "heat_old", &heatold, sds->res);
-		}
-
-		if (cache_fields & FLUID_DOMAIN_ACTIVE_FIRE) {
-			name = (!sds->wt) ? "flame" : "flame_low";
-			OpenVDB_import_grid_fl(reader, name, &flame, sds->res);
-			name = (!sds->wt) ? "fuel" : "fuel_low";
-			OpenVDB_import_grid_fl(reader, name, &fuel, sds->res);
-			name = (!sds->wt) ? "react" : "react_low";
-			OpenVDB_import_grid_fl(reader, name, &react, sds->res);
-		}
-
-		if (cache_fields & FLUID_DOMAIN_ACTIVE_COLORS) {
-			name = (!sds->wt) ? "color" : "color_low";
-			OpenVDB_import_grid_vec(reader, name, &r, &g, &b, sds->res);
-		}
-
-		OpenVDB_import_grid_vec(reader, "velocity", &vx, &vy, &vz, sds->res);
-		OpenVDB_import_grid_ch(reader, "obstacles", &obstacles, sds->res);
-	}
-
-	if (sds->wt) {
-		float *dens, *react, *fuel, *flame, *tcu, *tcv, *tcw, *r, *g, *b;
-
-		smoke_turbulence_export(sds->wt, &dens, &react, &flame, &fuel, &r, &g, &b, &tcu, &tcv, &tcw);
-
-		OpenVDB_import_grid_fl(reader, "density", &dens, sds->res_wt);
-
-		if (cache_fields & FLUID_DOMAIN_ACTIVE_FIRE) {
-			OpenVDB_import_grid_fl(reader, "flame", &flame, sds->res_wt);
-			OpenVDB_import_grid_fl(reader, "fuel", &fuel, sds->res_wt);
-			OpenVDB_import_grid_fl(reader, "react", &react, sds->res_wt);
-		}
-
-		if (cache_fields & FLUID_DOMAIN_ACTIVE_COLORS) {
-			OpenVDB_import_grid_vec(reader, "color", &r, &g, &b, sds->res_wt);
-		}
-
-		OpenVDB_import_grid_vec(reader, "texture coordinates", &tcu, &tcv, &tcw, sds->res);
-	}
-
-	OpenVDBReader_free(reader);
-
-	return 1;
-=======
   SmokeModifierData *smd = (SmokeModifierData *)smoke_v;
 
   if (!smd) {
@@ -1716,7 +1184,7 @@
 
   /* check if resolution has changed */
   if (sds->res[0] != cache_res[0] || sds->res[1] != cache_res[1] || sds->res[2] != cache_res[2]) {
-    if (sds->flags & MOD_SMOKE_ADAPTIVE_DOMAIN) {
+    if (sds->flags & FLUID_DOMAIN_USE_ADAPTIVE_DOMAIN) {
       reallocate = true;
     }
     else {
@@ -1736,9 +1204,8 @@
     sds->dx = cache_dx;
     copy_v3_v3_int(sds->res, cache_res);
     sds->total_cells = cache_res[0] * cache_res[1] * cache_res[2];
-
-    if (sds->flags & MOD_SMOKE_HIGHRES) {
-      BKE_smoke_reallocate_highres_fluid(sds, cache_dx, cache_res, 1);
+    if (sds->flags & FLUID_DOMAIN_USE_NOISE) {
+      BKE_smoke_reallocate_highres_fluid(sds, cache_res);
     }
   }
 
@@ -1770,12 +1237,12 @@
     const char *name = (!sds->wt) ? "density" : "density_low";
     OpenVDB_import_grid_fl(reader, name, &dens, sds->res);
 
-    if (cache_fields & SM_ACTIVE_HEAT) {
+    if (cache_fields & FLUID_DOMAIN_ACTIVE_HEAT) {
       OpenVDB_import_grid_fl(reader, "heat", &heat, sds->res);
       OpenVDB_import_grid_fl(reader, "heat_old", &heatold, sds->res);
     }
 
-    if (cache_fields & SM_ACTIVE_FIRE) {
+    if (cache_fields & FLUID_DOMAIN_ACTIVE_FIRE) {
       name = (!sds->wt) ? "flame" : "flame_low";
       OpenVDB_import_grid_fl(reader, name, &flame, sds->res);
       name = (!sds->wt) ? "fuel" : "fuel_low";
@@ -1784,7 +1251,7 @@
       OpenVDB_import_grid_fl(reader, name, &react, sds->res);
     }
 
-    if (cache_fields & SM_ACTIVE_COLORS) {
+    if (cache_fields & FLUID_DOMAIN_ACTIVE_COLORS) {
       name = (!sds->wt) ? "color" : "color_low";
       OpenVDB_import_grid_vec(reader, name, &r, &g, &b, sds->res);
     }
@@ -1800,13 +1267,13 @@
 
     OpenVDB_import_grid_fl(reader, "density", &dens, sds->res_wt);
 
-    if (cache_fields & SM_ACTIVE_FIRE) {
+    if (cache_fields & FLUID_DOMAIN_ACTIVE_FIRE) {
       OpenVDB_import_grid_fl(reader, "flame", &flame, sds->res_wt);
       OpenVDB_import_grid_fl(reader, "fuel", &fuel, sds->res_wt);
       OpenVDB_import_grid_fl(reader, "react", &react, sds->res_wt);
     }
 
-    if (cache_fields & SM_ACTIVE_COLORS) {
+    if (cache_fields & FLUID_DOMAIN_ACTIVE_COLORS) {
       OpenVDB_import_grid_vec(reader, "color", &r, &g, &b, sds->res_wt);
     }
 
@@ -1816,7 +1283,6 @@
   OpenVDBReader_free(reader);
 
   return 1;
->>>>>>> 3076d95b
 }
 #  endif
 
@@ -2233,28 +1699,17 @@
   pid->data_types = 0;
   pid->info_types = 0;
 
-<<<<<<< HEAD
-	if (sds->fluid)
-		pid->data_types |= (1<<BPHYS_DATA_SMOKE_LOW);
-//	(sebbas): Option deprecated in manta cache
-//	if (sds->wt)
-//		pid->data_types |= (1<<BPHYS_DATA_SMOKE_HIGH);
-
-	pid->default_step = 1;
-	pid->max_step = 1;
-
-//	(sebbas): Option deprecated in manta cache
-//	pid->file_type = smd->domain->cache_file_format;
-=======
   if (sds->fluid)
     pid->data_types |= (1 << BPHYS_DATA_SMOKE_LOW);
-  if (sds->wt)
-    pid->data_types |= (1 << BPHYS_DATA_SMOKE_HIGH);
+  //  (sebbas): Option deprecated in manta cache
+  //  if (sds->wt)
+  //      pid->data_types |= (1<<BPHYS_DATA_SMOKE_HIGH);
 
   pid->default_step = 1;
   pid->max_step = 1;
-  pid->file_type = smd->domain->cache_file_format;
->>>>>>> 3076d95b
+
+  //  (sebbas): Option deprecated in manta cache
+  //  pid->file_type = smd->domain->cache_file_format;
 }
 
 void BKE_ptcache_id_from_dynamicpaint(PTCacheID *pid, Object *ob, DynamicPaintSurface *surface)
