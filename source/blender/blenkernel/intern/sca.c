--- conflicted
+++ resolved
@@ -374,11 +374,7 @@
 		case ACT_SHAPEACTION:
 		{
 			bActionActuator *aa = (bActionActuator *)act->data;
-<<<<<<< HEAD
-			if ((flag & LIB_ID_COPY_NO_USER_REFCOUNT) == 0) {
-=======
 			if ((flag & LIB_ID_CREATE_NO_USER_REFCOUNT) == 0) {
->>>>>>> a8e4aae0
 				id_us_plus((ID *)aa->act);
 			}
 			break;
@@ -386,11 +382,7 @@
 		case ACT_SOUND:
 		{
 			bSoundActuator *sa = (bSoundActuator *)act->data;
-<<<<<<< HEAD
-			if ((flag & LIB_ID_COPY_NO_USER_REFCOUNT) == 0) {
-=======
 			if ((flag & LIB_ID_CREATE_NO_USER_REFCOUNT) == 0) {
->>>>>>> a8e4aae0
 				id_us_plus((ID *)sa->sound);
 			}
 			break;
