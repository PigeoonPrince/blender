--- conflicted
+++ resolved
@@ -3352,8 +3352,6 @@
 			if (re == NULL)
 				re = RE_NewSceneRender(scene);
 
-<<<<<<< HEAD
-=======
 			/* NOTE: Without this tag rendering from command line fails.
 			 * TODO(sergey): Need some proper solution with ported
 			 * BKE_scene_set_background() or DEG_on_visible_change() ?
@@ -3361,7 +3359,6 @@
 			RE_SetDepsgraph(re, depsgraph);
 			DEG_graph_id_tag_update(context->bmain, depsgraph, &scene->id, 0);
 
->>>>>>> 0a15b7da
 			BKE_scene_graph_update_for_newframe(context->eval_ctx, depsgraph, context->bmain, scene);
 			RE_BlenderFrame(re, context->bmain, scene, NULL, camera, scene->lay, frame, false);
 
