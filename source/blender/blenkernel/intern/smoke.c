--- conflicted
+++ resolved
@@ -21,6 +21,7 @@
  * The Original Code is: all of this file.
  *
  * Contributor(s): Daniel Genrich
+ *                 Blender Foundation
  *
  * ***** END GPL LICENSE BLOCK *****
  */
@@ -53,6 +54,7 @@
 
 #include "BKE_bvhutils.h"
 #include "BKE_cdderivedmesh.h"
+#include "BKE_collision.h"
 #include "BKE_customdata.h"
 #include "BKE_DerivedMesh.h"
 #include "BKE_effect.h"
@@ -118,8 +120,7 @@
 	gettimeofday ( &_tend,&tz );
 }
 
-#if 0 // unused
-static double tval()
+static double tval( void )
 {
 	double t1, t2;
 	t1 = ( double ) _tstart.tv_sec*1000 + ( double ) _tstart.tv_usec/ ( 1000 );
@@ -127,14 +128,16 @@
 	return t2-t1;
 }
 #endif
-#endif
 
 struct Object;
 struct Scene;
 struct DerivedMesh;
 struct SmokeModifierData;
 
-#define TRI_UVOFFSET (1.0 / 4.0)
+#define TRI_UVOFFSET (1./4.)
+
+// timestep default value for nice appearance 0.1f
+#define DT_DEFAULT 0.1f
 
 /* forward declerations */
 static void calcTriangleDivs(Object *ob, MVert *verts, int numverts, MFace *tris, int numfaces, int numtris, int **tridivs, float cell_len);
@@ -159,7 +162,7 @@
 
 static int smokeModifier_init (SmokeModifierData *smd, Object *ob, Scene *scene, DerivedMesh *dm)
 {
-	if ((smd->type & MOD_SMOKE_TYPE_DOMAIN) && smd->domain && !smd->domain->fluid)
+	if((smd->type & MOD_SMOKE_TYPE_DOMAIN) && smd->domain && !smd->domain->fluid)
 	{
 		size_t i;
 		float min[3] = {FLT_MAX, FLT_MAX, FLT_MAX}, max[3] = {-FLT_MAX, -FLT_MAX, -FLT_MAX};
@@ -171,7 +174,7 @@
 		res = smd->domain->maxres;
 
 		// get BB of domain
-		for (i = 0; i < dm->getNumVerts(dm); i++)
+		for(i = 0; i < dm->getNumVerts(dm); i++)
 		{
 			float tmp[3];
 
@@ -198,17 +201,34 @@
 		// printf("size: %f, %f, %f\n", size[0], size[1], size[2]);
 
 		// prevent crash when initializing a plane as domain
-		if ((size[0] < FLT_EPSILON) || (size[1] < FLT_EPSILON) || (size[2] < FLT_EPSILON))
+		if((size[0] < FLT_EPSILON) || (size[1] < FLT_EPSILON) || (size[2] < FLT_EPSILON))
 			return 0;
 
-		if (size[0] > size[1])
-		{
-			if (size[0] > size[2])
+		if(size[0] > size[1])
+		{
+			if(size[0] > size[2])
 			{
 				scale = res / size[0];
-				smd->domain->dx = size[0] / res;
+				smd->domain->dx = size[0] / res; // dx is in global coords
 				smd->domain->res[0] = res;
 				smd->domain->res[1] = (int)(size[1] * scale + 0.5);
+				smd->domain->res[2] = (int)(size[2] * scale + 0.5);
+			}
+			else {
+				scale = res / size[2];
+				smd->domain->dx = size[2] / res; // dx is in global coords
+				smd->domain->res[2] = res;
+				smd->domain->res[0] = (int)(size[0] * scale + 0.5);
+				smd->domain->res[1] = (int)(size[1] * scale + 0.5);
+			}
+		}
+		else {
+			if(size[1] > size[2])
+			{
+				scale = res / size[1];
+				smd->domain->dx = size[1] / res; // dx is in global coords
+				smd->domain->res[1] = res;
+				smd->domain->res[0] = (int)(size[0] * scale + 0.5);
 				smd->domain->res[2] = (int)(size[2] * scale + 0.5);
 			}
 			else {
@@ -219,23 +239,6 @@
 				smd->domain->res[1] = (int)(size[1] * scale + 0.5);
 			}
 		}
-		else {
-			if (size[1] > size[2])
-			{
-				scale = res / size[1];
-				smd->domain->dx = size[1] / res;
-				smd->domain->res[1] = res;
-				smd->domain->res[0] = (int)(size[0] * scale + 0.5);
-				smd->domain->res[2] = (int)(size[2] * scale + 0.5);
-			}
-			else {
-				scale = res / size[2];
-				smd->domain->dx = size[2] / res;
-				smd->domain->res[2] = res;
-				smd->domain->res[0] = (int)(size[0] * scale + 0.5);
-				smd->domain->res[1] = (int)(size[1] * scale + 0.5);
-			}
-		}
 
 		// printf("smd->domain->dx: %f\n", smd->domain->dx);
 
@@ -243,10 +246,10 @@
 
 		// printf("res[0]: %d, res[1]: %d, res[2]: %d\n", smd->domain->res[0], smd->domain->res[1], smd->domain->res[2]);
 		// dt max is 0.1
-		smd->domain->fluid = smoke_init(smd->domain->res, smd->domain->p0);
+		smd->domain->fluid = smoke_init(smd->domain->res, smd->domain->p0, DT_DEFAULT);
 		smd->time = scene->r.cfra;
 
-		if (smd->domain->flags & MOD_SMOKE_HIGHRES)
+		if(smd->domain->flags & MOD_SMOKE_HIGHRES)
 		{
 			smd->domain->wt = smoke_turbulence_init(smd->domain->res, smd->domain->amplify + 1, smd->domain->noise);
 			smd->domain->res_wt[0] = smd->domain->res[0] * (smd->domain->amplify + 1);
@@ -257,65 +260,42 @@
 			// printf("(smd->domain->flags & MOD_SMOKE_HIGHRES)\n");
 		}
 
-		if (!smd->domain->shadow)
+		if(!smd->domain->shadow)
 			smd->domain->shadow = MEM_callocN(sizeof(float) * smd->domain->res[0] * smd->domain->res[1] * smd->domain->res[2], "SmokeDomainShadow");
 
 		smoke_initBlenderRNA(smd->domain->fluid, &(smd->domain->alpha), &(smd->domain->beta), &(smd->domain->time_scale), &(smd->domain->vorticity), &(smd->domain->border_collisions));
 
-		if (smd->domain->wt)	
+		if(smd->domain->wt)	
 		{
 			smoke_initWaveletBlenderRNA(smd->domain->wt, &(smd->domain->strength));
 			// printf("smoke_initWaveletBlenderRNA\n");
 		}
 		return 1;
 	}
-	else if ((smd->type & MOD_SMOKE_TYPE_FLOW) && smd->flow)
+	else if((smd->type & MOD_SMOKE_TYPE_FLOW) && smd->flow)
 	{
 		// handle flow object here
 		// XXX TODO
 
 		smd->time = scene->r.cfra;
 
-<<<<<<< HEAD
-		if (smd->flow->psys && smd->flow->psys->part && !(smd->flow->flags & MOD_SMOKE_FLOW_INIT))
-		{
-			// update particle lifetime to be one frame
-			smd->flow->psys->part->lifetime = 1; // scene->r.efra + 1;
-
-			// use "unborn" flag as standard setting
-			smd->flow->psys->part->flag |= PART_UNBORN;
-
-			smd->flow->flags |= MOD_SMOKE_FLOW_INIT;
-		}
-
-/*
-		if (!smd->flow->bvh)
-		{
-			// smd->flow->bvh = MEM_callocN(sizeof(BVHTreeFromMesh), "smoke_bvhfromfaces");
-			// bvhtree_from_mesh_faces(smd->flow->bvh, dm, 0.0, 2, 6);
-
-			// copy obmat
-			// copy_m4_m4(smd->flow->mat, ob->obmat);
-			// copy_m4_m4(smd->flow->mat_old, ob->obmat);
-		}
-*/
-
-=======
->>>>>>> e6a02281
 		return 1;
 	}
-	else if ((smd->type & MOD_SMOKE_TYPE_COLL))
-	{
-		smd->time = scene->r.cfra;
-
+	else if((smd->type & MOD_SMOKE_TYPE_COLL))
+	{
 		// todo: delete this when loading colls work -dg
-		if (!smd->coll)
+
+		if(!smd->coll)
+		{
 			smokeModifier_createType(smd);
-
-		if (!smd->coll->points)
+		}
+
+		if(!smd->coll->points)
 		{
 			// init collision points
 			SmokeCollSettings *scs = smd->coll;
+
+			smd->time = scene->r.cfra;
 
 			// copy obmat
 			copy_m4_m4(scs->mat, ob->obmat);
@@ -323,9 +303,11 @@
 
 			DM_ensure_tessface(dm);
 			fill_scs_points(ob, dm, scs);
-		}
-
-		if (!smd->coll->bvhtree)
+
+			// DEBUG printf("scs->dx: %f\n", scs->dx);
+		}
+
+		if(!smd->coll->bvhtree)
 		{
 			smd->coll->bvhtree = NULL; // bvhtree_build_from_smoke ( ob->obmat, dm->getTessFaceArray(dm), dm->getNumTessFaces(dm), dm->getVertArray(dm), dm->getNumVerts(dm), 0.0 );
 		}
@@ -340,50 +322,52 @@
 	MVert *mvert = dm->getVertArray(dm);
 	MFace *mface = dm->getTessFaceArray(dm);
 	int i = 0, divs = 0;
-	int *tridivs = NULL;
-	float cell_len = 1.0 / 50.0; // for res = 50
+
+	// DG TODO: need to do this dynamically according to the domain object!
+	float cell_len = scs->dx;
 	int newdivs = 0;
 	int quads = 0, facecounter = 0;
 
 	// count quads
-	for (i = 0; i < dm->getNumTessFaces(dm); i++)
-	{
-		if (mface[i].v4)
+	for(i = 0; i < dm->getNumTessFaces(dm); i++)
+	{
+		if(mface[i].v4)
 			quads++;
 	}
 
-	calcTriangleDivs(ob, mvert, dm->getNumVerts(dm), mface,  dm->getNumTessFaces(dm), dm->getNumTessFaces(dm) + quads, &tridivs, cell_len);
+	scs->numtris = dm->getNumTessFaces(dm) + quads;
+	scs->tridivs = NULL;
+	calcTriangleDivs(ob, mvert, dm->getNumVerts(dm), mface,  dm->getNumTessFaces(dm), scs->numtris, &(scs->tridivs), cell_len);
 
 	// count triangle divisions
-	for (i = 0; i < dm->getNumTessFaces(dm) + quads; i++)
-	{
-		divs += (tridivs[3 * i] + 1) * (tridivs[3 * i + 1] + 1) * (tridivs[3 * i + 2] + 1);
-	}
-
-	// printf("divs: %d\n", divs);
+	for(i = 0; i < dm->getNumTessFaces(dm) + quads; i++)
+	{
+		divs += (scs->tridivs[3 * i] + 1) * (scs->tridivs[3 * i + 1] + 1) * (scs->tridivs[3 * i + 2] + 1);
+	}
 
 	scs->points = MEM_callocN(sizeof(float) * (dm->getNumVerts(dm) + divs) * 3, "SmokeCollPoints");
-
-	for (i = 0; i < dm->getNumVerts(dm); i++)
+	scs->points_old = MEM_callocN(sizeof(float) * (dm->getNumVerts(dm) + divs) * 3, "SmokeCollPointsOld");
+
+	for(i = 0; i < dm->getNumVerts(dm); i++)
 	{
 		float tmpvec[3];
 		copy_v3_v3(tmpvec, mvert[i].co);
-		mul_m4_v3(ob->obmat, tmpvec);
+		// mul_m4_v3(ob->obmat, tmpvec); // DG: use local coordinates, we save MAT anyway
 		copy_v3_v3(&scs->points[i * 3], tmpvec);
 	}
 	
-	for (i = 0, facecounter = 0; i < dm->getNumTessFaces(dm); i++)
+	for(i = 0, facecounter = 0; i < dm->getNumTessFaces(dm); i++)
 	{
 		int again = 0;
 		do
 		{
 			int j, k;
-			int divs1 = tridivs[3 * facecounter + 0];
-			int divs2 = tridivs[3 * facecounter + 1];
-			//int divs3 = tridivs[3 * facecounter + 2];
+			int divs1 = scs->tridivs[3 * facecounter + 0];
+			int divs2 = scs->tridivs[3 * facecounter + 1];
+			//int divs3 = scs->tridivs[3 * facecounter + 2];
 			float side1[3], side2[3], trinormorg[3], trinorm[3];
 			
-			if (again == 1 && mface[i].v4)
+			if(again == 1 && mface[i].v4)
 			{
 				sub_v3_v3v3(side1,  mvert[ mface[i].v3 ].co, mvert[ mface[i].v1 ].co);
 				sub_v3_v3v3(side2,  mvert[ mface[i].v4 ].co, mvert[ mface[i].v1 ].co);
@@ -398,23 +382,23 @@
 			copy_v3_v3(trinorm, trinormorg);
 			mul_v3_fl(trinorm, 0.25 * cell_len);
 
-			for (j = 0; j <= divs1; j++)
+			for(j = 0; j <= divs1; j++)
 			{
-				for (k = 0; k <= divs2; k++)
+				for(k = 0; k <= divs2; k++)
 				{
 					float p1[3], p2[3], p3[3], p[3]={0,0,0}; 
 					const float uf = (float)(j + TRI_UVOFFSET) / (float)(divs1 + 0.0);
 					const float vf = (float)(k + TRI_UVOFFSET) / (float)(divs2 + 0.0);
 					float tmpvec[3];
 					
-					if (uf+vf > 1.0) 
+					if(uf+vf > 1.0) 
 					{
 						// printf("bigger - divs1: %d, divs2: %d\n", divs1, divs2);
 						continue;
 					}
 
 					copy_v3_v3(p1, mvert[ mface[i].v1 ].co);
-					if (again == 1 && mface[i].v4)
+					if(again == 1 && mface[i].v4)
 					{
 						copy_v3_v3(p2, mvert[ mface[i].v3 ].co);
 						copy_v3_v3(p3, mvert[ mface[i].v4 ].co);
@@ -431,40 +415,211 @@
 					add_v3_v3v3(p, p1, p2);
 					add_v3_v3(p, p3);
 
-					if (newdivs > divs)
+					if(newdivs > divs)
 						printf("mem problem\n");
 
 					// mMovPoints.push_back(p + trinorm);
 					add_v3_v3v3(tmpvec, p, trinorm);
-					mul_m4_v3(ob->obmat, tmpvec);
+					// mul_m4_v3(ob->obmat, tmpvec); // DG: use local coordinates, we save MAT anyway
 					copy_v3_v3(&scs->points[3 * (dm->getNumVerts(dm) + newdivs)], tmpvec);
 					newdivs++;
 
-					if (newdivs > divs)
+					if(newdivs > divs)
 						printf("mem problem\n");
 
 					// mMovPoints.push_back(p - trinorm);
 					copy_v3_v3(tmpvec, p);
 					sub_v3_v3(tmpvec, trinorm);
-					mul_m4_v3(ob->obmat, tmpvec);
+					// mul_m4_v3(ob->obmat, tmpvec); // DG: use local coordinates, we save MAT anyway
 					copy_v3_v3(&scs->points[3 * (dm->getNumVerts(dm) + newdivs)], tmpvec);
 					newdivs++;
 				}
 			}
 
-			if (again == 0 && mface[i].v4)
+			if(again == 0 && mface[i].v4)
 				again++;
 			else
 				again = 0;
 
 			facecounter++;
 
-		} while (again!=0);
-	}
+		} while(again!=0);
+	}
+
+	scs->numverts = dm->getNumVerts(dm);
+	// DG TODO: also save triangle count?
 
 	scs->numpoints = dm->getNumVerts(dm) + newdivs;
 
-	MEM_freeN(tridivs);
+	for(i = 0; i < scs->numpoints * 3; i++)
+	{
+		scs->points_old[i] = scs->points[i];
+	}
+}
+
+
+static void fill_scs_points_anim(Object *UNUSED(ob), DerivedMesh *dm, SmokeCollSettings *scs)
+{
+	MVert *mvert = dm->getVertArray(dm);
+	MFace *mface = dm->getTessFaceArray(dm);
+	int quads = 0, numtris = 0, facecounter = 0;
+	unsigned int i = 0;
+	int divs = 0, newdivs = 0;
+	
+	// DG TODO: need to do this dynamically according to the domain object!
+	float cell_len = scs->dx;
+
+	// count quads
+	for(i = 0; i < dm->getNumTessFaces(dm); i++)
+	{
+		if(mface[i].v4)
+			quads++;
+	}
+
+	numtris = dm->getNumTessFaces(dm) + quads;
+
+	// check if mesh changed topology
+	if(scs->numtris != numtris)
+		return;
+	if(scs->numverts != dm->getNumVerts(dm))
+		return;
+
+	// update new positions
+	for(i = 0; i < dm->getNumVerts(dm); i++)
+	{
+		float tmpvec[3];
+		copy_v3_v3(tmpvec, mvert[i].co);
+		copy_v3_v3(&scs->points[i * 3], tmpvec);
+	}
+
+	// for every triangle // update div points
+	for(i = 0, facecounter = 0; i < dm->getNumTessFaces(dm); i++)
+	{
+		int again = 0;
+		do
+		{
+			int j, k;
+			int divs1 = scs->tridivs[3 * facecounter + 0];
+			int divs2 = scs->tridivs[3 * facecounter + 1];
+			float srcside1[3], srcside2[3], destside1[3], destside2[3], src_trinormorg[3], dest_trinormorg[3], src_trinorm[3], dest_trinorm[3];
+			
+			if(again == 1 && mface[i].v4)
+			{
+				sub_v3_v3v3(srcside1,  &scs->points_old[mface[i].v3 * 3], &scs->points_old[mface[i].v1 * 3]);
+				sub_v3_v3v3(destside1,  &scs->points[mface[i].v3 * 3], &scs->points[mface[i].v1 * 3]);
+
+				sub_v3_v3v3(srcside2,  &scs->points_old[mface[i].v4 * 3], &scs->points_old[mface[i].v1 * 3]);
+				sub_v3_v3v3(destside2,  &scs->points[mface[i].v4 * 3], &scs->points[mface[i].v1 * 3]);
+			}
+			else {
+				sub_v3_v3v3(srcside1,  &scs->points_old[mface[i].v2 * 3], &scs->points_old[mface[i].v1 * 3]);
+				sub_v3_v3v3(destside1,  &scs->points[mface[i].v2 * 3], &scs->points[mface[i].v1 * 3]);
+
+				sub_v3_v3v3(srcside2,  &scs->points_old[mface[i].v3 * 3], &scs->points_old[mface[i].v1 * 3]);
+				sub_v3_v3v3(destside2,  &scs->points[mface[i].v3 * 3], &scs->points[mface[i].v1 * 3]);
+			}
+
+			cross_v3_v3v3(src_trinormorg, srcside1, srcside2);
+			cross_v3_v3v3(dest_trinormorg, destside1, destside2);
+
+			normalize_v3(src_trinormorg);
+			normalize_v3(dest_trinormorg);
+
+			copy_v3_v3(src_trinorm, src_trinormorg);
+			copy_v3_v3(dest_trinorm, dest_trinormorg);
+
+			mul_v3_fl(src_trinorm, 0.25 * cell_len);
+			mul_v3_fl(dest_trinorm, 0.25 * cell_len);
+
+			for(j = 0; j <= divs1; j++)
+			{
+				for(k = 0; k <= divs2; k++)
+				{
+					float src_p1[3], src_p2[3], src_p3[3], src_p[3]={0,0,0};
+					float dest_p1[3], dest_p2[3], dest_p3[3], dest_p[3]={0,0,0};
+					const float uf = (float)(j + TRI_UVOFFSET) / (float)(divs1 + 0.0);
+					const float vf = (float)(k + TRI_UVOFFSET) / (float)(divs2 + 0.0);
+					float src_tmpvec[3], dest_tmpvec[3];
+					
+					if(uf+vf > 1.0) 
+					{
+						// printf("bigger - divs1: %d, divs2: %d\n", divs1, divs2);
+						continue;
+					}
+
+					copy_v3_v3(src_p1, &scs->points_old[mface[i].v1 * 3]);
+					copy_v3_v3(dest_p1, &scs->points[mface[i].v1 * 3]);
+					if(again == 1 && mface[i].v4)
+					{
+						copy_v3_v3(src_p2, &scs->points_old[mface[i].v3 * 3]);
+						copy_v3_v3(dest_p2, &scs->points[mface[i].v3 * 3]);
+
+						copy_v3_v3(src_p3,&scs->points_old[mface[i].v4 * 3]);
+						copy_v3_v3(dest_p3, &scs->points[mface[i].v4 * 3]);
+					}
+					else {
+						copy_v3_v3(src_p2, &scs->points_old[mface[i].v2 * 3]);
+						copy_v3_v3(dest_p2, &scs->points[mface[i].v2 * 3]);
+						copy_v3_v3(src_p3, &scs->points_old[mface[i].v3 * 3]);
+						copy_v3_v3(dest_p3, &scs->points[mface[i].v3 * 3]);
+					}
+
+					mul_v3_fl(src_p1, (1.0-uf-vf));
+					mul_v3_fl(dest_p1, (1.0-uf-vf));
+
+					mul_v3_fl(src_p2, uf);
+					mul_v3_fl(dest_p2, uf);
+
+					mul_v3_fl(src_p3, vf);
+					mul_v3_fl(dest_p3, vf);
+
+					add_v3_v3v3(src_p, src_p1, src_p2);
+					add_v3_v3v3(dest_p, dest_p1, dest_p2);
+
+					add_v3_v3(src_p, src_p3);
+					add_v3_v3(dest_p, dest_p3);
+
+					if(newdivs > divs)
+						printf("mem problem\n");
+
+					// mMovPoints.push_back(p + trinorm);
+					add_v3_v3v3(src_tmpvec, src_p, src_trinorm);
+					add_v3_v3v3(dest_tmpvec, dest_p, dest_trinorm);
+
+					// mul_m4_v3(ob->obmat, tmpvec); // DG: use local coordinates, we save MAT anyway
+					copy_v3_v3(&scs->points_old[3 * (dm->getNumVerts(dm) + newdivs)], src_tmpvec);
+					copy_v3_v3(&scs->points[3 * (dm->getNumVerts(dm) + newdivs)], dest_tmpvec);
+					newdivs++;
+
+					if(newdivs > divs)
+						printf("mem problem\n");
+
+					// mMovPoints.push_back(p - trinorm);
+					copy_v3_v3(src_tmpvec, src_p);
+					copy_v3_v3(dest_tmpvec, dest_p);
+
+					sub_v3_v3(src_tmpvec, src_trinorm);
+					sub_v3_v3(dest_tmpvec, dest_trinorm);
+
+					// mul_m4_v3(ob->obmat, tmpvec); // DG: use local coordinates, we save MAT anyway
+					copy_v3_v3(&scs->points_old[3 * (dm->getNumVerts(dm) + newdivs)], src_tmpvec);
+					copy_v3_v3(&scs->points[3 * (dm->getNumVerts(dm) + newdivs)], dest_tmpvec);
+					newdivs++;
+				}
+			}
+
+			if(again == 0 && mface[i].v4)
+				again++;
+			else
+				again = 0;
+
+			facecounter++;
+
+		} while(again!=0);
+	}
+
+	// scs->numpoints = dm->getNumVerts(dm) + newdivs;
+
 }
 
 /*! init triangle divisions */
@@ -475,22 +630,22 @@
 	// mTriangleDivs3.resize( faces.size() );
 
 	size_t i = 0, facecounter = 0;
-	float maxscale[3] = {1,1,1}; // = channelFindMaxVf(mcScale);
+	float maxscale[3] = {1,1,1}; // = channelFindMaxVf(mcScale); get max scale value
 	float maxpart = ABS(maxscale[0]);
 	float scaleFac = 0;
 	float fsTri = 0;
-	if (ABS(maxscale[1])>maxpart) maxpart = ABS(maxscale[1]);
-	if (ABS(maxscale[2])>maxpart) maxpart = ABS(maxscale[2]);
+	if(ABS(maxscale[1])>maxpart) maxpart = ABS(maxscale[1]);
+	if(ABS(maxscale[2])>maxpart) maxpart = ABS(maxscale[2]);
 	scaleFac = 1.0 / maxpart;
 	// featureSize = mLevel[mMaxRefine].nodeSize
-	fsTri = cell_len * 0.5 * scaleFac;
-
-	if (*tridivs)
+	fsTri = cell_len * 0.75 * scaleFac; // fsTri = cell_len * 0.9;
+
+	if(*tridivs)
 		MEM_freeN(*tridivs);
 
 	*tridivs = MEM_callocN(sizeof(int) * numtris * 3, "Smoke_Tridivs");
 
-	for (i = 0, facecounter = 0; i < numfaces; i++) 
+	for(i = 0, facecounter = 0; i < numfaces; i++) 
 	{
 		float p0[3], p1[3], p2[3];
 		float side1[3];
@@ -509,21 +664,22 @@
 		sub_v3_v3v3(side2, p2, p0);
 		sub_v3_v3v3(side3, p1, p2);
 
-		if (dot_v3v3(side1, side1) > fsTri*fsTri)
+		if(dot_v3v3(side1, side1) > fsTri*fsTri)
 		{ 
 			float tmp = normalize_v3(side1);
 			divs1 = (int)ceil(tmp/fsTri); 
 		}
-		if (dot_v3v3(side2, side2) > fsTri*fsTri)
+		if(dot_v3v3(side2, side2) > fsTri*fsTri)
 		{ 
 			float tmp = normalize_v3(side2);
 			divs2 = (int)ceil(tmp/fsTri); 
 			
-			/*
+			/*		
 			// debug
-			if (i==0)
+			if(i==0)
 				printf("b tmp: %f, fsTri: %f, divs2: %d\n", tmp, fsTri, divs2);
 			*/
+			
 		}
 
 		(*tridivs)[3 * facecounter + 0] = divs1;
@@ -531,7 +687,7 @@
 		(*tridivs)[3 * facecounter + 2] = divs3;
 
 		// TODO quad case
-		if (faces[i].v4)
+		if(faces[i].v4)
 		{
 			divs1=0, divs2=0, divs3=0;
 
@@ -548,12 +704,12 @@
 			sub_v3_v3v3(side2, p2, p0);
 			sub_v3_v3v3(side3, p1, p2);
 
-			if (dot_v3v3(side1, side1) > fsTri*fsTri)
+			if(dot_v3v3(side1, side1) > fsTri*fsTri)
 			{ 
 				float tmp = normalize_v3(side1);
 				divs1 = (int)ceil(tmp/fsTri); 
 			}
-			if (dot_v3v3(side2, side2) > fsTri*fsTri)
+			if(dot_v3v3(side2, side2) > fsTri*fsTri)
 			{ 
 				float tmp = normalize_v3(side2);
 				divs2 = (int)ceil(tmp/fsTri); 
@@ -571,19 +727,19 @@
 
 static void smokeModifier_freeDomain(SmokeModifierData *smd)
 {
-	if (smd->domain)
-	{
-		if (smd->domain->shadow)
+	if(smd->domain)
+	{
+		if(smd->domain->shadow)
 				MEM_freeN(smd->domain->shadow);
 			smd->domain->shadow = NULL;
 
-		if (smd->domain->fluid)
+		if(smd->domain->fluid)
 			smoke_free(smd->domain->fluid);
 
-		if (smd->domain->wt)
+		if(smd->domain->wt)
 			smoke_turbulence_free(smd->domain->wt);
 
-		if (smd->domain->effector_weights)
+		if(smd->domain->effector_weights)
 				MEM_freeN(smd->domain->effector_weights);
 		smd->domain->effector_weights = NULL;
 
@@ -597,10 +753,10 @@
 
 static void smokeModifier_freeFlow(SmokeModifierData *smd)
 {
-	if (smd->flow)
+	if(smd->flow)
 	{
 /*
-		if (smd->flow->bvh)
+		if(smd->flow->bvh)
 		{
 			free_bvhtree_from_mesh(smd->flow->bvh);
 			MEM_freeN(smd->flow->bvh);
@@ -614,22 +770,37 @@
 
 static void smokeModifier_freeCollision(SmokeModifierData *smd)
 {
-	if (smd->coll)
-	{
-		if (smd->coll->points)
-		{
-			MEM_freeN(smd->coll->points);
-			smd->coll->points = NULL;
-		}
-
-		if (smd->coll->bvhtree)
-		{
-			BLI_bvhtree_free(smd->coll->bvhtree);
-			smd->coll->bvhtree = NULL;
+	if(smd->coll)
+	{
+		SmokeCollSettings *scs = smd->coll;
+
+		if(scs->numpoints)
+		{
+			if(scs->points)
+			{
+				MEM_freeN(scs->points);
+				scs->points = NULL;
+			}
+			if(scs->points_old)
+			{
+				MEM_freeN(scs->points_old);
+				scs->points_old = NULL;
+			}
+			if(scs->tridivs)
+			{
+				MEM_freeN(scs->tridivs);
+				scs->tridivs = NULL;
+			}
+		}
+
+		if(scs->bvhtree)
+		{
+			BLI_bvhtree_free(scs->bvhtree);
+			scs->bvhtree = NULL;
 		}
 
 #ifdef USE_SMOKE_COLLISION_DM
-		if (smd->coll->dm)
+		if(smd->coll->dm)
 			smd->coll->dm->release(smd->coll->dm);
 		smd->coll->dm = NULL;
 #endif
@@ -641,7 +812,7 @@
 
 void smokeModifier_reset_turbulence(struct SmokeModifierData *smd)
 {
-	if (smd && smd->domain && smd->domain->wt)
+	if(smd && smd->domain && smd->domain->wt)
 	{
 		smoke_turbulence_free(smd->domain->wt);
 		smd->domain->wt = NULL;
@@ -650,15 +821,15 @@
 
 void smokeModifier_reset(struct SmokeModifierData *smd)
 {
-	if (smd)
-	{
-		if (smd->domain)
-		{
-			if (smd->domain->shadow)
+	if(smd)
+	{
+		if(smd->domain)
+		{
+			if(smd->domain->shadow)
 				MEM_freeN(smd->domain->shadow);
 			smd->domain->shadow = NULL;
 
-			if (smd->domain->fluid)
+			if(smd->domain->fluid)
 			{
 				smoke_free(smd->domain->fluid);
 				smd->domain->fluid = NULL;
@@ -670,10 +841,10 @@
 
 			// printf("reset domain end\n");
 		}
-		else if (smd->flow)
+		else if(smd->flow)
 		{
 			/*
-			if (smd->flow->bvh)
+			if(smd->flow->bvh)
 			{
 				free_bvhtree_from_mesh(smd->flow->bvh);
 				MEM_freeN(smd->flow->bvh);
@@ -681,33 +852,33 @@
 			smd->flow->bvh = NULL;
 			*/
 		}
-		else if (smd->coll)
-		{
-			if (smd->coll->points)
+		else if(smd->coll)
+		{
+			SmokeCollSettings *scs = smd->coll;
+
+			if(scs->numpoints && scs->points)
 			{
-				MEM_freeN(smd->coll->points);
-				smd->coll->points = NULL;
-			}
-
-			if (smd->coll->bvhtree)
-			{
-				BLI_bvhtree_free(smd->coll->bvhtree);
-				smd->coll->bvhtree = NULL;
-			}
-
-#ifdef USE_SMOKE_COLLISION_DM
-			if (smd->coll->dm)
-				smd->coll->dm->release(smd->coll->dm);
-			smd->coll->dm = NULL;
-#endif
-
-		}
-	}
-}
-
-void smokeModifier_free (SmokeModifierData *smd)
-{
-	if (smd)
+				MEM_freeN(scs->points);
+				scs->points = NULL;
+			
+				if(scs->points_old)
+				{
+					MEM_freeN(scs->points_old);
+					scs->points_old = NULL;
+				}
+				if(scs->tridivs)
+				{
+					MEM_freeN(scs->tridivs);
+					scs->tridivs = NULL;
+				}
+			}
+		}
+	}
+}
+
+void smokeModifier_free(SmokeModifierData *smd)
+{
+	if(smd)
 	{
 		smokeModifier_freeDomain(smd);
 		smokeModifier_freeFlow(smd);
@@ -717,11 +888,11 @@
 
 void smokeModifier_createType(struct SmokeModifierData *smd)
 {
-	if (smd)
-	{
-		if (smd->type & MOD_SMOKE_TYPE_DOMAIN)
-		{
-			if (smd->domain)
+	if(smd)
+	{
+		if(smd->type & MOD_SMOKE_TYPE_DOMAIN)
+		{
+			if(smd->domain)
 				smokeModifier_freeDomain(smd);
 
 			smd->domain = MEM_callocN(sizeof(SmokeDomainSettings), "SmokeDomain");
@@ -748,7 +919,7 @@
 			smd->domain->beta = 0.1;
 			smd->domain->time_scale = 1.0;
 			smd->domain->vorticity = 2.0;
-			smd->domain->border_collisions = 1;		// vertically non-colliding
+			smd->domain->border_collisions = SM_BORDER_OPEN; // open domain
 			smd->domain->flags = MOD_SMOKE_DISSOLVE_LOG | MOD_SMOKE_HIGH_SMOOTH;
 			smd->domain->strength = 2.0;
 			smd->domain->noise = MOD_SMOKE_NOISEWAVE;
@@ -758,9 +929,9 @@
 			smd->domain->viewsettings = MOD_SMOKE_VIEW_SHOWBIG;
 			smd->domain->effector_weights = BKE_add_effector_weights(NULL);
 		}
-		else if (smd->type & MOD_SMOKE_TYPE_FLOW)
-		{
-			if (smd->flow)
+		else if(smd->type & MOD_SMOKE_TYPE_FLOW)
+		{
+			if(smd->flow)
 				smokeModifier_freeFlow(smd);
 
 			smd->flow = MEM_callocN(sizeof(SmokeFlowSettings), "SmokeFlow");
@@ -776,17 +947,23 @@
 			smd->flow->psys = NULL;
 
 		}
-		else if (smd->type & MOD_SMOKE_TYPE_COLL)
-		{
-			if (smd->coll)
+		else if(smd->type & MOD_SMOKE_TYPE_COLL)
+		{
+			if(smd->coll)
 				smokeModifier_freeCollision(smd);
 
 			smd->coll = MEM_callocN(sizeof(SmokeCollSettings), "SmokeColl");
 
 			smd->coll->smd = smd;
 			smd->coll->points = NULL;
+			smd->coll->points_old = NULL;
+			smd->coll->tridivs = NULL;
+			smd->coll->vel = NULL;
 			smd->coll->numpoints = 0;
+			smd->coll->numtris = 0;
 			smd->coll->bvhtree = NULL;
+			smd->coll->type = 0; // static obstacle
+			smd->coll->dx = 1.0f / 50.0f;
 
 #ifdef USE_SMOKE_COLLISION_DM
 			smd->coll->dm = NULL;
@@ -821,7 +998,7 @@
 		
 		MEM_freeN(tsmd->domain->effector_weights);
 		tsmd->domain->effector_weights = MEM_dupallocN(smd->domain->effector_weights);
-	}
+	} 
 	else if (tsmd->flow) {
 		tsmd->flow->density = smd->flow->density;
 		tsmd->flow->temp = smd->flow->temp;
@@ -848,15 +1025,15 @@
 	int found_lamp = 0;
 
 	// try to find a lamp, preferably local
-	for (base_tmp = scene->base.first; base_tmp; base_tmp= base_tmp->next) {
-		if (base_tmp->object->type == OB_LAMP) {
+	for(base_tmp = scene->base.first; base_tmp; base_tmp= base_tmp->next) {
+		if(base_tmp->object->type == OB_LAMP) {
 			Lamp *la = base_tmp->object->data;
 
-			if (la->type == LA_LOCAL) {
+			if(la->type == LA_LOCAL) {
 				copy_v3_v3(light, base_tmp->object->obmat[3]);
 				return 1;
 			}
-			else if (!found_lamp) {
+			else if(!found_lamp) {
 				copy_v3_v3(light, base_tmp->object->obmat[3]);
 				found_lamp = 1;
 			}
@@ -866,499 +1043,605 @@
 	return found_lamp;
 }
 
-static void smoke_calc_domain(Scene *scene, Object *ob, SmokeModifierData *smd)
-{
+static void smoke_calc_domain(Scene *UNUSED(scene), Object *UNUSED(ob), SmokeModifierData *UNUSED(smd))
+{
+#if 0
 	SmokeDomainSettings *sds = smd->domain;
 	GroupObject *go = NULL;			
-	Base *base = NULL;	
-
-	// do collisions, needs to be done before emission, so that smoke isn't emitted inside collision cells
-	if (1)
-	{
-		Object *otherobj = NULL;
-		ModifierData *md = NULL;
-
-		if (sds->coll_group) // we use groups since we have 2 domains
-			go = sds->coll_group->gobject.first;
-		else
-			base = scene->base.first;
-
-		while (base || go)
-		{
-			otherobj = NULL;
-			if (sds->coll_group) 
-			{						
-				if (go->ob)							
-					otherobj = go->ob;					
-			}					
-			else						
-				otherobj = base->object;					
-			if (!otherobj)					
-			{						
-				if (sds->coll_group)							
-					go = go->next;						
-				else							
-					base= base->next;						
-				continue;					
-			}			
-			md = modifiers_findByType(otherobj, eModifierType_Smoke);
+	Base *base = NULL;
+
+	/* do collisions, needs to be done before emission, so that smoke isn't emitted inside collision cells */
+	if(1)
+	{
+		unsigned int i;
+		Object **collobjs = NULL;
+		unsigned int numcollobj = 0;
+		collobjs = get_collisionobjects(scene, ob, sds->coll_group, &numcollobj);
+
+		for(i = 0; i < numcollobj; i++)
+		{
+			Object *collob= collobjs[i];
+			SmokeModifierData *smd2 = (SmokeModifierData*)modifiers_findByType(collob, eModifierType_Smoke);		
 			
 			// check for active smoke modifier
-			if (md && md->mode & (eModifierMode_Realtime | eModifierMode_Render))					
+			// if(md && md->mode & (eModifierMode_Realtime | eModifierMode_Render))
+			// SmokeModifierData *smd2 = (SmokeModifierData *)md;
+
+			if((smd2->type & MOD_SMOKE_TYPE_COLL) && smd2->coll && smd2->coll->points && smd2->coll->points_old)
 			{
-				SmokeModifierData *smd2 = (SmokeModifierData *)md;
-
-				if ((smd2->type & MOD_SMOKE_TYPE_COLL) && smd2->coll && smd2->coll->points)
+				// ??? anything to do here?
+
+				// TODO: only something to do for ANIMATED obstacles: need to update positions
+
+			}
+		}
+
+		if(collobjs)
+			MEM_freeN(collobjs);
+	}
+
+#endif
+}
+
+/* Animated obstacles: dx_step = ((x_new - x_old) / totalsteps) * substep */
+static void update_obstacles(Scene *scene, Object *ob, SmokeDomainSettings *sds, float dt, int substep, int totalsteps)
+{
+	Object **collobjs = NULL;
+	unsigned int numcollobj = 0;
+
+	unsigned int collIndex;
+	unsigned char *obstacles = smoke_get_obstacle(sds->fluid);
+	float *velx = NULL;
+	float *vely = NULL;
+	float *velz = NULL;
+	float *velxOrig = smoke_get_velocity_x(sds->fluid);
+	float *velyOrig = smoke_get_velocity_y(sds->fluid);
+	float *velzOrig = smoke_get_velocity_z(sds->fluid);
+	// float *density = smoke_get_density(sds->fluid);
+	unsigned int z;
+
+	smoke_get_ob_velocity(sds->fluid, &velx, &vely, &velz);
+
+	// TODO: delete old obstacle flags
+	for(z = 0; z < sds->res[0] * sds->res[1] * sds->res[2]; z++)
+	{
+		if(obstacles[z])
+		{
+			// density[z] = 0;
+
+			velxOrig[z] = 0;
+			velyOrig[z] = 0;
+			velzOrig[z] = 0;
+		}
+
+		if(obstacles[z] & 8) // Do not delete static obstacles
+		{
+			obstacles[z] = 0;
+		}
+
+		velx[z] = 0;
+		vely[z] = 0;
+		velz[z] = 0;
+	}
+
+	collobjs = get_collisionobjects(scene, ob, sds->coll_group, &numcollobj, eModifierType_Smoke);
+
+	// update obstacle tags in cells
+	for(collIndex = 0; collIndex < numcollobj; collIndex++)
+	{
+		Object *collob= collobjs[collIndex];
+		SmokeModifierData *smd2 = (SmokeModifierData*)modifiers_findByType(collob, eModifierType_Smoke);
+
+		// DG TODO: check if modifier is active?
+		
+		if((smd2->type & MOD_SMOKE_TYPE_COLL) && smd2->coll && smd2->coll->points && smd2->coll->points_old)
+		{
+			SmokeCollSettings *scs = smd2->coll;
+			unsigned int i;
+
+			/*
+			// DG TODO: support static cobstacles, but basicly we could even support static + rigid with one set of code
+			if(scs->type > SM_COLL_STATIC)
+			*/
+
+			/* Handle collisions */
+			for(i = 0; i < scs->numpoints; i++)
+			{
+				// 1. get corresponding cell
+				int cell[3];
+				float pos[3], oldpos[3], vel[3];
+				float cPos[3], cOldpos[3]; /* current position in substeps */
+				int badcell = 0;
+				size_t index;
+				int j;
+
+				// translate local points into global positions
+				copy_v3_v3(cPos, &scs->points[3 * i]);
+				mul_m4_v3(scs->mat, cPos);
+				copy_v3_v3(pos, cPos);
+
+				copy_v3_v3(cOldpos, &scs->points_old[3 * i]);
+				mul_m4_v3(scs->mat_old, cOldpos);
+				copy_v3_v3(oldpos, cOldpos);
+
+				/* support for rigid bodies, armatures etc */
 				{
-					// we got nice collision object
-					SmokeCollSettings *scs = smd2->coll;
-					size_t i, j;
-					unsigned char *obstacles = smoke_get_obstacle(smd->domain->fluid);
-
-					for (i = 0; i < scs->numpoints; i++)
+					float tmp[3];
+
+					/* x_current = x_old + (x_new - x_old) * step_current / steps_total */
+					float mulStep = (float)(((float)substep) / ((float)totalsteps));
+
+					sub_v3_v3v3(tmp, cPos, cOldpos);
+					mul_v3_fl(tmp, mulStep);
+					add_v3_v3(cOldpos, tmp);
+				}
+
+				sub_v3_v3v3(vel, pos, oldpos);
+				/* Scale velocity to incorperate the object movement during this step */
+				mul_v3_fl(vel, 1.0 / (totalsteps * dt));
+				// mul_v3_fl(vel, 1.0 / dt);
+
+				// DG TODO: cap velocity to maxVelMag (or maxvel)
+
+				// oldpos + velocity * dt = newpos
+				get_cell(sds->p0, sds->res, sds->dx, cOldpos /* use current position here instead of "pos" */, cell, 0);
+
+				// check if cell is valid (in the domain boundary)
+				for(j = 0; j < 3; j++)
+					if((cell[j] > sds->res[j] - 1) || (cell[j] < 0))
 					{
-						int badcell = 0;
-						size_t index = 0;
-						int cell[3];
-
-						// 1. get corresponding cell
-						get_cell(smd->domain->p0, smd->domain->res, smd->domain->dx, &scs->points[3 * i], cell, 0);
-					
-						// check if cell is valid (in the domain boundary)
-						for (j = 0; j < 3; j++)
-							if ((cell[j] > sds->res[j] - 1) || (cell[j] < 0))
-							{
-								badcell = 1;
-								break;
-							}
-																
-							if (badcell)									
-								continue;
-						// 2. set cell values (heat, density and velocity)
-						index = smoke_get_index(cell[0], sds->res[0], cell[1], sds->res[1], cell[2]);
+						badcell = 1;
+						break;
+					}
 														
-						// printf("cell[0]: %d, cell[1]: %d, cell[2]: %d\n", cell[0], cell[1], cell[2]);								
-						// printf("res[0]: %d, res[1]: %d, res[2]: %d, index: %d\n\n", sds->res[0], sds->res[1], sds->res[2], index);																	
-						obstacles[index] = 1;
-						// for moving gobstacles								
-						/*
-						const LbmFloat maxVelVal = 0.1666;
-						const LbmFloat maxusqr = maxVelVal*maxVelVal*3. *1.5;
-
-						LbmVec objvel = vec2L((mMOIVertices[n]-mMOIVerticesOld[n]) /dvec); 
-						{ 								
-						const LbmFloat usqr = (objvel[0]*objvel[0]+objvel[1]*objvel[1]+objvel[2]*objvel[2])*1.5; 								
-						USQRMAXCHECK(usqr, objvel[0],objvel[1],objvel[2], mMaxVlen, mMxvx,mMxvy,mMxvz); 								
-						if (usqr>maxusqr) { 									
-						// cutoff at maxVelVal 									
-						for (int jj=0; jj<3; jj++) { 										
-						if (objvel[jj] > 0.0) objvel[jj] =  maxVelVal;
-						if (objvel[jj] < 0.0) objvel[jj] = -maxVelVal;
-						} 								
-						} 
-						} 								
-						const LbmFloat dp=dot(objvel, vec2L((*pNormals)[n]) ); 								
-						const LbmVec oldov=objvel; // debug								
-						objvel = vec2L((*pNormals)[n]) *dp;								
-						*/
+				if(badcell)
+					continue;
+
+				// 2. set cell values (heat, density and velocity)
+				index = smoke_get_index(cell[0], sds->res[0], cell[1], sds->res[1], cell[2]);
+
+				// Don't overwrite existing obstacles
+				if(obstacles[index])
+					continue;
+												
+				// printf("cell[0]: %d, cell[1]: %d, cell[2]: %d\n", cell[0], cell[1], cell[2]);								
+				// printf("res[0]: %d, res[1]: %d, res[2]: %d, index: %d\n\n", sds->res[0], sds->res[1], sds->res[2], index);																	
+				obstacles[index] = 1 | 8 /* ANIMATED */;
+
+				if(len_v3(vel) > FLT_EPSILON)
+				{
+					// Collision object is moving
+
+					velx[index] = vel[0]; // use "+="?
+					vely[index] = vel[1];
+					velz[index] = vel[2];
+				}
+			}
+		}
+	}
+
+	if(collobjs)
+		MEM_freeN(collobjs);
+}
+
+static void update_flowsfluids(Scene *scene, Object *ob, SmokeDomainSettings *sds, float time)
+{
+	Object **flowobjs = NULL;
+	unsigned int numflowobj = 0;
+	unsigned int flowIndex;
+
+	flowobjs = get_collisionobjects(scene, ob, sds->fluid_group, &numflowobj, eModifierType_Smoke);
+
+	// update obstacle tags in cells
+	for(flowIndex = 0; flowIndex < numflowobj; flowIndex++)
+	{
+		Object *collob= flowobjs[flowIndex];
+		SmokeModifierData *smd2 = (SmokeModifierData*)modifiers_findByType(collob, eModifierType_Smoke);
+
+		// check for initialized smoke object
+		if((smd2->type & MOD_SMOKE_TYPE_FLOW) && smd2->flow)						
+		{
+			// we got nice flow object
+			SmokeFlowSettings *sfs = smd2->flow;
+
+			if(sfs && sfs->psys && sfs->psys->part && sfs->psys->part->type==PART_EMITTER) // is particle system selected
+			{
+				ParticleSimulationData sim;
+				ParticleSystem *psys = sfs->psys;
+				int totpart=psys->totpart, totchild;
+				int p = 0;								
+				float *density = smoke_get_density(sds->fluid);								
+				float *bigdensity = smoke_turbulence_get_density(sds->wt);								
+				float *heat = smoke_get_heat(sds->fluid);								
+				float *velocity_x = smoke_get_velocity_x(sds->fluid);								
+				float *velocity_y = smoke_get_velocity_y(sds->fluid);								
+				float *velocity_z = smoke_get_velocity_z(sds->fluid);								
+				unsigned char *obstacle = smoke_get_obstacle(sds->fluid);							
+				// DG TODO UNUSED unsigned char *obstacleAnim = smoke_get_obstacle_anim(sds->fluid);
+				int bigres[3];
+				short absolute_flow = (sfs->flags & MOD_SMOKE_FLOW_ABSOLUTE);
+				short high_emission_smoothing = bigdensity ? (sds->flags & MOD_SMOKE_HIGH_SMOOTH) : 0;
+
+				/*
+				* A temporary volume map used to store whole emissive
+				* area to be added to smoke density and interpolated
+				* for high resolution smoke.
+				*/
+				float *temp_emission_map = NULL;
+
+				sim.scene = scene;
+				sim.ob = collob;
+				sim.psys = psys;
+
+				// initialize temp emission map
+				if(!(sfs->type & MOD_SMOKE_FLOW_TYPE_OUTFLOW))
+				{
+					int i;
+					temp_emission_map = MEM_callocN(sizeof(float) * sds->res[0]*sds->res[1]*sds->res[2], "SmokeTempEmission");
+					// set whole volume to 0.0f
+					for (i=0; i<sds->res[0]*sds->res[1]*sds->res[2]; i++) {
+						temp_emission_map[i] = 0.0f;
 					}
 				}
-			}
-
-			if (sds->coll_group)
-				go = go->next;
-			else
-				base= base->next;
-		}
-	}
-
-	// do flows and fluids
-	if (1)			
-	{
-		Object *otherobj = NULL;				
-		ModifierData *md = NULL;
-		if (sds->fluid_group) // we use groups since we have 2 domains
-			go = sds->fluid_group->gobject.first;				
-		else					
-			base = scene->base.first;
-		while (base || go)
-		{					
-			otherobj = NULL;
-			if (sds->fluid_group) 
-			{
-				if (go->ob)							
-					otherobj = go->ob;					
-			}					
-			else						
-				otherobj = base->object;
-			if (!otherobj)
-			{
-				if (sds->fluid_group)
-					go = go->next;
+
+				// mostly copied from particle code								
+				if(psys->part->type==PART_HAIR)
+				{
+					/*
+					if(psys->childcache)
+					{
+					totchild = psys->totchildcache;
+					}
+					else
+					*/
+
+					// TODO: PART_HAIR not supported whatsoever
+					totchild=0;
+				}
 				else
-					base= base->next;
-
-				continue;
-			}
-
-			md = modifiers_findByType(otherobj, eModifierType_Smoke);
-			
-			// check for active smoke modifier
-			if (md && md->mode & (eModifierMode_Realtime | eModifierMode_Render))
-			{
-				SmokeModifierData *smd2 = (SmokeModifierData *)md;
-				
-				// check for initialized smoke object
-				if ((smd2->type & MOD_SMOKE_TYPE_FLOW) && smd2->flow)						
+					totchild=psys->totchild*psys->part->disp/100;
+
+				for(p=0; p<totpart+totchild; p++)								
 				{
-					// we got nice flow object
-					SmokeFlowSettings *sfs = smd2->flow;
-					
-					if (sfs && sfs->psys && sfs->psys->part && sfs->psys->part->type==PART_EMITTER) // is particle system selected
+					int cell[3];
+					size_t i = 0;
+					size_t index = 0;
+					int badcell = 0;
+					ParticleKey state;
+
+					if(p < totpart)
 					{
-						ParticleSimulationData sim;
-						ParticleSystem *psys = sfs->psys;
-						int totpart=psys->totpart, totchild;
-						int p = 0;								
-						float *density = smoke_get_density(sds->fluid);								
-						float *bigdensity = smoke_turbulence_get_density(sds->wt);								
-						float *heat = smoke_get_heat(sds->fluid);								
-						float *velocity_x = smoke_get_velocity_x(sds->fluid);								
-						float *velocity_y = smoke_get_velocity_y(sds->fluid);								
-						float *velocity_z = smoke_get_velocity_z(sds->fluid);								
-						unsigned char *obstacle = smoke_get_obstacle(sds->fluid);								
-						int bigres[3];
-						short absolute_flow = (sfs->flags & MOD_SMOKE_FLOW_ABSOLUTE);
-						short high_emission_smoothing = bigdensity ? (smd->domain->flags & MOD_SMOKE_HIGH_SMOOTH) : 0;
-
-						/*
-						* A temporary volume map used to store whole emissive
-						* area to be added to smoke density and interpolated
-						* for high resolution smoke.
-						*/
-						float *temp_emission_map = NULL;
-
-						sim.scene = scene;
-						sim.ob = otherobj;
-						sim.psys = psys;
-
-						// initialize temp emission map
-						if (!(sfs->type & MOD_SMOKE_FLOW_TYPE_OUTFLOW))
+						if(psys->particles[p].flag & (PARS_NO_DISP|PARS_UNEXIST))
+							continue;
+					}
+					else {
+						/* handle child particle */
+						ChildParticle *cpa = &psys->child[p - totpart];
+
+						if(psys->particles[cpa->parent].flag & (PARS_NO_DISP|PARS_UNEXIST))
+							continue;
+					}
+
+					state.time = time;
+					if(psys_get_particle_state(&sim, p, &state, 0) == 0)
+						continue;
+
+					// copy_v3_v3(pos, pa->state.co);
+					// mul_m4_v3(ob->imat, pos);
+					// 1. get corresponding cell
+					get_cell(sds->p0, sds->res, sds->dx, state.co, cell, 0);																	
+					// check if cell is valid (in the domain boundary)									
+					for(i = 0; i < 3; i++)									
+					{										
+						if((cell[i] > sds->res[i] - 1) || (cell[i] < 0))										
+						{											
+							badcell = 1;											
+							break;										
+						}									
+					}																			
+					if(badcell)										
+						continue;																		
+					// 2. set cell values (heat, density and velocity)									
+					index = smoke_get_index(cell[0], sds->res[0], cell[1], sds->res[1], cell[2]);																		
+					if(!(sfs->type & MOD_SMOKE_FLOW_TYPE_OUTFLOW) && !(obstacle[index])) // this is inflow
+					{										
+						// heat[index] += sfs->temp * 0.1;										
+						// density[index] += sfs->density * 0.1;
+						heat[index] = sfs->temp;
+
+						// Add emitter density to temp emission map
+						temp_emission_map[index] = sfs->density;
+
+						// Uses particle velocity as initial velocity for smoke
+						if(sfs->flags & MOD_SMOKE_FLOW_INITVELOCITY && (psys->part->phystype != PART_PHYS_NO))
 						{
-							int i;
-							temp_emission_map = MEM_callocN(sizeof(float) * sds->res[0]*sds->res[1]*sds->res[2], "SmokeTempEmission");
-							// set whole volume to 0.0f
-							for (i=0; i<sds->res[0]*sds->res[1]*sds->res[2]; i++) {
-								temp_emission_map[i] = 0.0f;
-							}
+							velocity_x[index] = state.vel[0]*sfs->vel_multi;
+							velocity_y[index] = state.vel[1]*sfs->vel_multi;
+							velocity_z[index] = state.vel[2]*sfs->vel_multi;
+						}										
+					}									
+					else if(sfs->type & MOD_SMOKE_FLOW_TYPE_OUTFLOW) // outflow									
+					{										
+						heat[index] = 0.f;										
+						density[index] = 0.f;										
+						velocity_x[index] = 0.f;										
+						velocity_y[index] = 0.f;										
+						velocity_z[index] = 0.f;
+						// we need different handling for the high-res feature
+						if(bigdensity)
+						{
+							// init all surrounding cells according to amplification, too											
+							int i, j, k;
+							smoke_turbulence_get_res(sds->wt, bigres);
+
+							for(i = 0; i < sds->amplify + 1; i++)
+								for(j = 0; j < sds->amplify + 1; j++)
+									for(k = 0; k < sds->amplify + 1; k++)
+									{														
+										index = smoke_get_index((sds->amplify + 1)* cell[0] + i, bigres[0], (sds->amplify + 1)* cell[1] + j, bigres[1], (sds->amplify + 1)* cell[2] + k);														
+										bigdensity[index] = 0.f;													
+									}										
 						}
-														
-						// mostly copied from particle code								
-						if (psys->part->type==PART_HAIR)
-						{
-							/*
-							if (psys->childcache)
+					}
+				}	// particles loop
+
+				// apply emission values
+				if(!(sfs->type & MOD_SMOKE_FLOW_TYPE_OUTFLOW)) 
+				{
+					// initialize variables
+					int ii, jj, kk, x, y, z, block_size;
+					size_t index, index_big;
+
+					smoke_turbulence_get_res(sds->wt, bigres);
+					block_size = sds->amplify + 1;	// high res block size
+
+					// loop through every low res cell
+					for(x = 0; x < sds->res[0]; x++)
+						for(y = 0; y < sds->res[1]; y++)
+							for(z = 0; z < sds->res[2]; z++)													
 							{
-								totchild = psys->totchildcache;
-							}
-							else
-							*/
-
-							// TODO: PART_HAIR not supported whatsoever
-							totchild=0;
-						}
-						else
-							totchild=psys->totchild*psys->part->disp/100;
-						
-						for (p=0; p<totpart+totchild; p++)								
-						{
-							int cell[3];
-							size_t i = 0;
-							size_t index = 0;
-							int badcell = 0;
-							ParticleKey state;
-
-							if (p < totpart)
-							{
-								if (psys->particles[p].flag & (PARS_NO_DISP|PARS_UNEXIST))
-									continue;
-							}
-							else {
-								/* handle child particle */
-								ChildParticle *cpa = &psys->child[p - totpart];
-					
-								if (psys->particles[cpa->parent].flag & (PARS_NO_DISP|PARS_UNEXIST))
-									continue;
-							}
-
-							state.time = smd->time;
-							if (psys_get_particle_state(&sim, p, &state, 0) == 0)
-								continue;
-												
-							// copy_v3_v3(pos, pa->state.co);
-							// mul_m4_v3(ob->imat, pos);
-							// 1. get corresponding cell
-							get_cell(smd->domain->p0, smd->domain->res, smd->domain->dx, state.co, cell, 0);																	
-							// check if cell is valid (in the domain boundary)									
-							for (i = 0; i < 3; i++)									
-							{										
-								if ((cell[i] > sds->res[i] - 1) || (cell[i] < 0))										
-								{											
-									badcell = 1;											
-									break;										
-								}									
-							}																			
-							if (badcell)										
-								continue;																		
-							// 2. set cell values (heat, density and velocity)									
-							index = smoke_get_index(cell[0], sds->res[0], cell[1], sds->res[1], cell[2]);																		
-							if (!(sfs->type & MOD_SMOKE_FLOW_TYPE_OUTFLOW) && !(obstacle[index])) // this is inflow
-							{										
-								// heat[index] += sfs->temp * 0.1;										
-								// density[index] += sfs->density * 0.1;
-								heat[index] = sfs->temp;
-								
-								// Add emitter density to temp emission map
-								temp_emission_map[index] = sfs->density;
-
-								// Uses particle velocity as initial velocity for smoke
-								if (sfs->flags & MOD_SMOKE_FLOW_INITVELOCITY && (psys->part->phystype != PART_PHYS_NO))
+								// neighbor cell emission densities (for high resolution smoke smooth interpolation)
+								float c000, c001, c010, c011,  c100, c101, c110, c111;
+
+								c000 = (x>0 && y>0 && z>0) ? temp_emission_map[smoke_get_index(x-1, sds->res[0], y-1, sds->res[1], z-1)] : 0;
+								c001 = (x>0 && y>0) ? temp_emission_map[smoke_get_index(x-1, sds->res[0], y-1, sds->res[1], z)] : 0;
+								c010 = (x>0 && z>0) ? temp_emission_map[smoke_get_index(x-1, sds->res[0], y, sds->res[1], z-1)] : 0;
+								c011 = (x>0) ? temp_emission_map[smoke_get_index(x-1, sds->res[0], y, sds->res[1], z)] : 0;
+
+								c100 = (y>0 && z>0) ? temp_emission_map[smoke_get_index(x, sds->res[0], y-1, sds->res[1], z-1)] : 0;
+								c101 = (y>0) ? temp_emission_map[smoke_get_index(x, sds->res[0], y-1, sds->res[1], z)] : 0;
+								c110 = (z>0) ? temp_emission_map[smoke_get_index(x, sds->res[0], y, sds->res[1], z-1)] : 0;
+								c111 = temp_emission_map[smoke_get_index(x, sds->res[0], y, sds->res[1], z)]; // this cell
+
+								// get cell index
+								index = smoke_get_index(x, sds->res[0], y, sds->res[1], z);
+
+								// add emission to low resolution density
+								if (absolute_flow) 
 								{
-									velocity_x[index] = state.vel[0]*sfs->vel_multi;
-									velocity_y[index] = state.vel[1]*sfs->vel_multi;
-									velocity_z[index] = state.vel[2]*sfs->vel_multi;
-								}										
-							}									
-							else if (sfs->type & MOD_SMOKE_FLOW_TYPE_OUTFLOW) // outflow									
-							{										
-								heat[index] = 0.f;										
-								density[index] = 0.f;										
-								velocity_x[index] = 0.f;										
-								velocity_y[index] = 0.f;										
-								velocity_z[index] = 0.f;
-								// we need different handling for the high-res feature
+									if (temp_emission_map[index]>0) 
+										density[index] = temp_emission_map[index];
+								}
+								else 
+								{
+									density[index] += temp_emission_map[index];
+
+									if (density[index]>1) 
+										density[index]=1.0f;
+								}
+
+								smoke_turbulence_get_res(sds->wt, bigres);
+
+								/* loop through high res blocks if high res enabled */
 								if (bigdensity)
-								{
-									// init all surrounding cells according to amplification, too											
-									int i, j, k;
-									smoke_turbulence_get_res(smd->domain->wt, bigres);
-
-									for (i = 0; i < smd->domain->amplify + 1; i++)
-										for (j = 0; j < smd->domain->amplify + 1; j++)
-											for (k = 0; k < smd->domain->amplify + 1; k++)
-											{														
-												index = smoke_get_index((smd->domain->amplify + 1)* cell[0] + i, bigres[0], (smd->domain->amplify + 1)* cell[1] + j, bigres[1], (smd->domain->amplify + 1)* cell[2] + k);														
-												bigdensity[index] = 0.f;													
-											}										
-								}
-							}
-							}	// particles loop
-
-
-							// apply emission values
-							if (!(sfs->type & MOD_SMOKE_FLOW_TYPE_OUTFLOW)) {
-
-								// initialize variables
-								int ii, jj, kk, x, y, z, block_size;
-								size_t index, index_big;
-
-								smoke_turbulence_get_res(smd->domain->wt, bigres);
-								block_size = smd->domain->amplify + 1;	// high res block size
-
-
-									// loop through every low res cell
-									for (x = 0; x < sds->res[0]; x++)
-										for (y = 0; y < sds->res[1]; y++)
-											for (z = 0; z < sds->res[2]; z++)													
+									for(ii = 0; ii < block_size; ii++)
+										for(jj = 0; jj < block_size; jj++)
+											for(kk = 0; kk < block_size; kk++)													
 											{
 
-												// neighbor cell emission densities (for high resolution smoke smooth interpolation)
-												float c000, c001, c010, c011,  c100, c101, c110, c111;
-
-												c000 = (x>0 && y>0 && z>0) ? temp_emission_map[smoke_get_index(x-1, sds->res[0], y-1, sds->res[1], z-1)] : 0;
-												c001 = (x>0 && y>0) ? temp_emission_map[smoke_get_index(x-1, sds->res[0], y-1, sds->res[1], z)] : 0;
-												c010 = (x>0 && z>0) ? temp_emission_map[smoke_get_index(x-1, sds->res[0], y, sds->res[1], z-1)] : 0;
-												c011 = (x>0) ? temp_emission_map[smoke_get_index(x-1, sds->res[0], y, sds->res[1], z)] : 0;
-
-												c100 = (y>0 && z>0) ? temp_emission_map[smoke_get_index(x, sds->res[0], y-1, sds->res[1], z-1)] : 0;
-												c101 = (y>0) ? temp_emission_map[smoke_get_index(x, sds->res[0], y-1, sds->res[1], z)] : 0;
-												c110 = (z>0) ? temp_emission_map[smoke_get_index(x, sds->res[0], y, sds->res[1], z-1)] : 0;
-												c111 = temp_emission_map[smoke_get_index(x, sds->res[0], y, sds->res[1], z)];			// this cell
-
-
-
-												// get cell index
-												index = smoke_get_index(x, sds->res[0], y, sds->res[1], z);
-
-												// add emission to low resolution density
-												if (absolute_flow) {if (temp_emission_map[index]>0) density[index] = temp_emission_map[index];}
-												else {
-													density[index] += temp_emission_map[index];
-													if (density[index]>1) density[index]=1.0f;
+												float fx,fy,fz, interpolated_value;
+												int shift_x, shift_y, shift_z;
+
+
+												/*
+												* Do volume interpolation if emitter smoothing
+												* is enabled
+												*/
+												if (high_emission_smoothing) 
+												{
+													// convert block position to relative
+													// for interpolation smoothing
+													fx = (float)ii/block_size + 0.5f/block_size;
+													fy = (float)jj/block_size + 0.5f/block_size;
+													fz = (float)kk/block_size + 0.5f/block_size;
+
+													// calculate trilinear interpolation
+													interpolated_value = c000 * (1-fx) * (1-fy) * (1-fz) +
+														c100 * fx * (1-fy) * (1-fz) +
+														c010 * (1-fx) * fy * (1-fz) +
+														c001 * (1-fx) * (1-fy) * fz +
+														c101 * fx * (1-fy) * fz +
+														c011 * (1-fx) * fy * fz +
+														c110 * fx * fy * (1-fz) +
+														c111 * fx * fy * fz;
+
+
+													// add some contrast / sharpness
+													// depending on hi-res block size
+
+													interpolated_value = (interpolated_value-0.4f*sfs->density)*(block_size/2) + 0.4f*sfs->density;
+													if (interpolated_value<0.0f) interpolated_value = 0.0f;
+													if (interpolated_value>1.0f) interpolated_value = 1.0f;
+
+													// shift smoke block index
+													// (because pixel center is actually
+													// in halfway of the low res block)
+													shift_x = (x < 1) ? 0 : block_size/2;
+													shift_y = (y < 1) ? 0 : block_size/2;
+													shift_z = (z < 1) ? 0 : block_size/2;
 												}
-
-												smoke_turbulence_get_res(smd->domain->wt, bigres);
-
-
-
-												/*
-												loop through high res blocks if high res enabled
-												*/
-												if (bigdensity)
-												for (ii = 0; ii < block_size; ii++)
-													for (jj = 0; jj < block_size; jj++)
-														for (kk = 0; kk < block_size; kk++)													
-														{
-
-														float fx,fy,fz, interpolated_value;
-														int shift_x, shift_y, shift_z;
-
-
-														/*
-														* Do volume interpolation if emitter smoothing
-														* is enabled
-														*/
-														if (high_emission_smoothing) {
-															// convert block position to relative
-															// for interpolation smoothing
-															fx = (float)ii/block_size + 0.5f/block_size;
-															fy = (float)jj/block_size + 0.5f/block_size;
-															fz = (float)kk/block_size + 0.5f/block_size;
-
-															// calculate trilinear interpolation
-															interpolated_value = c000 * (1-fx) * (1-fy) * (1-fz) +
-															c100 * fx * (1-fy) * (1-fz) +
-															c010 * (1-fx) * fy * (1-fz) +
-															c001 * (1-fx) * (1-fy) * fz +
-															c101 * fx * (1-fy) * fz +
-															c011 * (1-fx) * fy * fz +
-															c110 * fx * fy * (1-fz) +
-															c111 * fx * fy * fz;
-
-
-															// add some contrast / sharpness
-															// depending on hi-res block size
-
-															interpolated_value = (interpolated_value-0.4f*sfs->density)*(block_size/2) + 0.4f*sfs->density;
-															if (interpolated_value<0.0f) interpolated_value = 0.0f;
-															if (interpolated_value>1.0f) interpolated_value = 1.0f;
-
-															// shift smoke block index
-															// (because pixel center is actually
-															// in halfway of the low res block)
-															shift_x = (x < 1) ? 0 : block_size/2;
-															shift_y = (y < 1) ? 0 : block_size/2;
-															shift_z = (z < 1) ? 0 : block_size/2;
-														}
-														else {
-															// without interpolation use same low resolution
-															// block value for all hi-res blocks
-															interpolated_value = c111;
-															shift_x = 0;
-															shift_y = 0;
-															shift_z = 0;
-														}
-
-														// get shifted index for current high resolution block
-														index_big = smoke_get_index(block_size * x + ii - shift_x, bigres[0], block_size * y + jj - shift_y, bigres[1], block_size * z + kk - shift_z);														
-														
-														// add emission data to high resolution density
-														if (absolute_flow) {if (interpolated_value > 0) bigdensity[index_big] = interpolated_value;}
-														else {
-															bigdensity[index_big] += interpolated_value;
-															if (bigdensity[index_big]>1) bigdensity[index_big]=1.0f;
-														}
-
-														} // end of hires loop
-
-									}	// end of low res loop
-
-								// free temporary emission map
-							if (temp_emission_map) MEM_freeN(temp_emission_map);
-
-							}	// end emission
-
-
-										
-				}							
-				else {								
-					/*								
-					for ()								
-					{									
-						// no psys									
-						BVHTreeNearest nearest;
-						nearest.index = -1;
-						nearest.dist = FLT_MAX;
-
-						BLI_bvhtree_find_nearest(sfs->bvh->tree, pco, &nearest, sfs->bvh->nearest_callback, sfs->bvh);
-					}*/							
-				}
-			}						
-		}
-			if (sds->fluid_group)
-				go = go->next;
-			else
-				base= base->next;
-		}
-	}
-
-	// do effectors
-	{
-		ListBase *effectors = pdInitEffectors(scene, ob, NULL, sds->effector_weights);
-
-		if (effectors)
-		{
-			float *density = smoke_get_density(sds->fluid);
-			float *force_x = smoke_get_force_x(sds->fluid);
-			float *force_y = smoke_get_force_y(sds->fluid);
-			float *force_z = smoke_get_force_z(sds->fluid);
-			float *velocity_x = smoke_get_velocity_x(sds->fluid);
-			float *velocity_y = smoke_get_velocity_y(sds->fluid);
-			float *velocity_z = smoke_get_velocity_z(sds->fluid);
-			int x, y, z;
-
-			// precalculate wind forces
-			for (x = 0; x < sds->res[0]; x++)
-				for (y = 0; y < sds->res[1]; y++)
-					for (z = 0; z < sds->res[2]; z++)
-			{	
-				EffectedPoint epoint;
-				float voxelCenter[3] = {0,0,0} , vel[3] = {0,0,0} , retvel[3] = {0,0,0};
-				unsigned int index = smoke_get_index(x, sds->res[0], y, sds->res[1], z);
-
-				if (density[index] < FLT_EPSILON)					
-					continue;	
-
-				vel[0] = velocity_x[index];
-				vel[1] = velocity_y[index];
-				vel[2] = velocity_z[index];
-
-				voxelCenter[0] = sds->p0[0] + sds->dx *  x + sds->dx * 0.5;
-				voxelCenter[1] = sds->p0[1] + sds->dx *  y + sds->dx * 0.5;
-				voxelCenter[2] = sds->p0[2] + sds->dx *  z + sds->dx * 0.5;
-
-				pd_point_from_loc(scene, voxelCenter, vel, index, &epoint);
-				pdDoEffectors(effectors, NULL, sds->effector_weights, &epoint, retvel, NULL);
-
-				// TODO dg - do in force!
-				force_x[index] = MIN2(MAX2(-1.0, retvel[0] * 0.2), 1.0); 
-				force_y[index] = MIN2(MAX2(-1.0, retvel[1] * 0.2), 1.0); 
-				force_z[index] = MIN2(MAX2(-1.0, retvel[2] * 0.2), 1.0);
-			}
-		}
-
-		pdEndEffectors(&effectors);
-	}
-
-}
+												else 
+												{
+													// without interpolation use same low resolution
+													// block value for all hi-res blocks
+													interpolated_value = c111;
+													shift_x = 0;
+													shift_y = 0;
+													shift_z = 0;
+												}
+
+												// get shifted index for current high resolution block
+												index_big = smoke_get_index(block_size * x + ii - shift_x, bigres[0], block_size * y + jj - shift_y, bigres[1], block_size * z + kk - shift_z);														
+
+												// add emission data to high resolution density
+												if (absolute_flow) 
+												{
+													if (interpolated_value > 0) 
+														bigdensity[index_big] = interpolated_value;
+												}
+												else 
+												{
+													bigdensity[index_big] += interpolated_value;
+
+													if (bigdensity[index_big]>1) 
+														bigdensity[index_big]=1.0f;
+												}
+											} // end of hires loop
+
+							} // end of low res loop
+
+							// free temporary emission map
+							if (temp_emission_map) 
+								MEM_freeN(temp_emission_map);
+
+				} // end emission
+			}
+		}
+	}
+
+	if(flowobjs)
+		MEM_freeN(flowobjs);
+}
+
+static void update_effectors(Scene *scene, Object *ob, SmokeDomainSettings *sds, float UNUSED(dt))
+{
+	ListBase *effectors = pdInitEffectors(scene, ob, NULL, sds->effector_weights);
+
+	if(effectors)
+	{
+		float *density = smoke_get_density(sds->fluid);
+		float *force_x = smoke_get_force_x(sds->fluid);
+		float *force_y = smoke_get_force_y(sds->fluid);
+		float *force_z = smoke_get_force_z(sds->fluid);
+		float *velocity_x = smoke_get_velocity_x(sds->fluid);
+		float *velocity_y = smoke_get_velocity_y(sds->fluid);
+		float *velocity_z = smoke_get_velocity_z(sds->fluid);
+		unsigned char *obstacle = smoke_get_obstacle(sds->fluid);
+		int x, y, z;
+
+		// precalculate wind forces
+		for(x = 0; x < sds->res[0]; x++)
+			for(y = 0; y < sds->res[1]; y++)
+				for(z = 0; z < sds->res[2]; z++)
+		{	
+			EffectedPoint epoint;
+			float voxelCenter[3] = {0,0,0}, vel[3] = {0,0,0}, retvel[3] = {0,0,0};
+			unsigned int index = smoke_get_index(x, sds->res[0], y, sds->res[1], z);
+
+			if((density[index] < FLT_EPSILON) || obstacle[index])					
+				continue;	
+
+			vel[0] = velocity_x[index];
+			vel[1] = velocity_y[index];
+			vel[2] = velocity_z[index];
+
+			voxelCenter[0] = sds->p0[0] + sds->dx *  x + sds->dx * 0.5;
+			voxelCenter[1] = sds->p0[1] + sds->dx *  y + sds->dx * 0.5;
+			voxelCenter[2] = sds->p0[2] + sds->dx *  z + sds->dx * 0.5;
+
+			pd_point_from_loc(scene, voxelCenter, vel, index, &epoint);
+			pdDoEffectors(effectors, NULL, sds->effector_weights, &epoint, retvel, NULL);
+
+			// TODO dg - do in force!
+			force_x[index] = MIN2(MAX2(-1.0, retvel[0] * 0.2), 1.0); 
+			force_y[index] = MIN2(MAX2(-1.0, retvel[1] * 0.2), 1.0); 
+			force_z[index] = MIN2(MAX2(-1.0, retvel[2] * 0.2), 1.0);
+		}
+	}
+
+	pdEndEffectors(&effectors);
+}
+
+static void step(Scene *scene, Object *ob, SmokeModifierData *smd, float fps)
+{
+	/* stability values copied from wturbulence.cpp */
+	const int maxSubSteps = 25;
+	float maxVel;
+	// maxVel should be 1.5 (1.5 cell max movement) * dx (cell size)
+
+	float dt = DT_DEFAULT;
+	float maxVelMag = 0.0f;
+	int totalSubsteps;
+	int substep = 0;
+	float dtSubdiv;
+
+	SmokeDomainSettings *sds = smd->domain;
+
+	/* get max velocity and lower the dt value if it is too high */
+	size_t size= sds->res[0] * sds->res[1] * sds->res[2];
+
+	float *velX = smoke_get_velocity_x(sds->fluid);
+	float *velY = smoke_get_velocity_y(sds->fluid);
+	float *velZ = smoke_get_velocity_z(sds->fluid);
+	size_t i;
+
+	/* adapt timestep for different framerates, dt = 0.1 is at 25fps */
+	dt *= (25.0f / fps);
+
+	// printf("test maxVel: %f\n", (sds->dx * 1.5) / dt); // gives 0.9
+	maxVel = (sds->dx * 1.5);
+
+	for(i = 0; i < size; i++)
+	{
+		float vtemp = (velX[i]*velX[i]+velY[i]*velY[i]+velZ[i]*velZ[i]);
+		if(vtemp > maxVelMag)
+			maxVelMag = vtemp;
+	}
+
+	maxVelMag = sqrt(maxVelMag) * dt * sds->time_scale;
+	totalSubsteps = (int)((maxVelMag / maxVel) + 1.0f); /* always round up */
+	totalSubsteps = (totalSubsteps < 1) ? 1 : totalSubsteps;
+	totalSubsteps = (totalSubsteps > maxSubSteps) ? maxSubSteps : totalSubsteps;
+
+	// totalSubsteps = 2.0f; // DEBUG
+
+	dtSubdiv = (float)dt / (float)totalSubsteps;
+
+	// printf("totalSubsteps: %d, maxVelMag: %f, dt: %f\n", totalSubsteps, maxVelMag, dt);
+
+	for(substep = 0; substep < totalSubsteps; substep++)
+	{
+		// calc animated obstacle velocities
+		update_obstacles(scene, ob, sds, dtSubdiv, substep, totalSubsteps);
+		update_flowsfluids(scene, ob, sds, smd->time);
+		update_effectors(scene, ob, sds, dtSubdiv); // DG TODO? problem --> uses forces instead of velocity, need to check how they need to be changed with variable dt
+
+		smoke_step(sds->fluid, dtSubdiv);
+
+		// move animated obstacle: Done in update_obstacles() */
+
+		// where to delete old obstacles from array? Done in update_obstacles() */
+	}
+}
+
 void smokeModifier_do(SmokeModifierData *smd, Scene *scene, Object *ob, DerivedMesh *dm)
 {	
-	if ((smd->type & MOD_SMOKE_TYPE_FLOW))
-	{
-		if (scene->r.cfra >= smd->time)
+	if((smd->type & MOD_SMOKE_TYPE_FLOW))
+	{
+		if(scene->r.cfra >= smd->time)
 			smokeModifier_init(smd, ob, scene, dm);
 
-		if (scene->r.cfra > smd->time)
+		if(scene->r.cfra > smd->time)
 		{
 			// XXX TODO
 			smd->time = scene->r.cfra;
@@ -1369,40 +1652,102 @@
 			copy_m4_m4(smd->flow->mat, ob->obmat);
 			*/
 		}
-		else if (scene->r.cfra < smd->time)
+		else if(scene->r.cfra < smd->time)
 		{
 			smd->time = scene->r.cfra;
 			smokeModifier_reset(smd);
 		}
 	}
-	else if (smd->type & MOD_SMOKE_TYPE_COLL)
-	{
-		if (scene->r.cfra >= smd->time)
+	else if(smd->type & MOD_SMOKE_TYPE_COLL)
+	{
+		/* Check if domain resolution changed */
+		/* DG TODO: can this be solved more elegant using dependancy graph? */
+		{
+			SmokeCollSettings *scs = smd->coll;
+			Base *base = scene->base.first;
+			int changed = 0;
+			float dx = FLT_MAX;
+			int haveDomain = 0;
+
+			for ( ; base; base = base->next) 
+			{
+				SmokeModifierData *smd2 = (SmokeModifierData *)modifiers_findByType(base->object, eModifierType_Smoke);
+
+				if (smd2 && (smd2->type & MOD_SMOKE_TYPE_DOMAIN) && smd2->domain)
+				{
+					SmokeDomainSettings *sds = smd2->domain;
+
+					if(sds->dx < dx)
+					{
+						dx = sds->dx;
+						changed = 1;
+					}
+
+					haveDomain = 1;
+				}
+			}
+
+			if(!haveDomain)
+				return;
+			
+			if(changed)
+			{
+				if(dx != scs->dx)
+				{
+					scs->dx = dx;
+					smokeModifier_reset(smd);
+				}
+			}
+		}
+
+		if(scene->r.cfra >= smd->time)
 			smokeModifier_init(smd, ob, scene, dm);
 
-		if (scene->r.cfra > smd->time)
-		{
-			// XXX TODO
+		if(scene->r.cfra > smd->time)
+		{
+			unsigned int i;
+			SmokeCollSettings *scs = smd->coll;
+			float *points_old = scs->points_old;
+			float *points = scs->points;
+			unsigned int numpoints = scs->numpoints; 
+
+			// XXX TODO <-- DG: what is TODO here?
 			smd->time = scene->r.cfra;
 
-#ifdef USE_SMOKE_COLLISION_DM
-			if (smd->coll->dm)
-				smd->coll->dm->release(smd->coll->dm);
-
-			smd->coll->dm = CDDM_copy_from_tessface(dm);
-#endif
-
 			// rigid movement support
-			copy_m4_m4(smd->coll->mat_old, smd->coll->mat);
-			copy_m4_m4(smd->coll->mat, ob->obmat);
-		}
-		else if (scene->r.cfra < smd->time)
+			copy_m4_m4(scs->mat_old, scs->mat);
+			copy_m4_m4(scs->mat, ob->obmat);
+
+			if(scs->type != SM_COLL_ANIMATED) // if(not_animated)
+			{
+				// nothing to do, "mat" is already up to date
+			}
+			else
+			{
+				// XXX TODO: need to update positions + divs
+
+				if(scs->numverts != dm->getNumVerts(dm))
+				{
+					// DG TODO: reset modifier?
+					return;
+				}
+
+				for(i = 0; i < numpoints * 3; i++)
+				{
+					points_old[i] = points[i];
+				}
+
+				DM_ensure_tessface(dm);
+				fill_scs_points_anim(ob, dm, scs);
+			}
+		}
+		else if(scene->r.cfra < smd->time)
 		{
 			smd->time = scene->r.cfra;
 			smokeModifier_reset(smd);
 		}
 	}
-	else if (smd->type & MOD_SMOKE_TYPE_DOMAIN)
+	else if(smd->type & MOD_SMOKE_TYPE_DOMAIN)
 	{
 		SmokeDomainSettings *sds = smd->domain;
 		float light[3];	
@@ -1419,14 +1764,14 @@
 		BKE_ptcache_id_from_smoke(&pid, ob, smd);
 		BKE_ptcache_id_time(&pid, scene, framenr, &startframe, &endframe, &timescale);
 
-		if (!smd->domain->fluid || framenr == startframe)
+		if(!smd->domain->fluid || framenr == startframe)
 		{
 			BKE_ptcache_id_reset(scene, &pid, PTCACHE_RESET_OUTDATED);
 			BKE_ptcache_validate(cache, framenr);
 			cache->flag &= ~PTCACHE_REDO_NEEDED;
 		}
 
-		if (!smd->domain->fluid && (framenr != startframe) && (smd->domain->flags & MOD_SMOKE_FILE_LOAD)==0 && (cache->flag & PTCACHE_BAKED)==0)
+		if(!smd->domain->fluid && (framenr != startframe) && (smd->domain->flags & MOD_SMOKE_FILE_LOAD)==0 && (cache->flag & PTCACHE_BAKED)==0)
 			return;
 
 		smd->domain->flags &= ~MOD_SMOKE_FILE_LOAD;
@@ -1439,21 +1784,21 @@
 
 		// printf("startframe: %d, framenr: %d\n", startframe, framenr);
 
-		if (smokeModifier_init(smd, ob, scene, dm)==0)
+		if(smokeModifier_init(smd, ob, scene, dm)==0)
 		{
 			printf("bad smokeModifier_init\n");
 			return;
 		}
 
 		/* try to read from cache */
-		if (BKE_ptcache_read(&pid, (float)framenr) == PTCACHE_READ_EXACT) {
+		if(BKE_ptcache_read(&pid, (float)framenr) == PTCACHE_READ_EXACT) {
 			BKE_ptcache_validate(cache, framenr);
 			smd->time = framenr;
 			return;
 		}
 		
 		/* only calculate something when we advanced a single frame */
-		if (framenr != (int)smd->time+1)
+		if(framenr != (int)smd->time+1)
 			return;
 
 		/* don't simulate if viewing start frame, but scene frame is not real start frame */
@@ -1465,14 +1810,14 @@
 		smoke_calc_domain(scene, ob, smd);
 
 		/* if on second frame, write cache for first frame */
-		if ((int)smd->time == startframe && (cache->flag & PTCACHE_OUTDATED || cache->last_exact==0)) {
+		if((int)smd->time == startframe && (cache->flag & PTCACHE_OUTDATED || cache->last_exact==0)) {
 			// create shadows straight after domain initialization so we get nice shadows for startframe, too
-			if (get_lamp(scene, light))
+			if(get_lamp(scene, light))
 				smoke_calc_transparency(sds->shadow, smoke_get_density(sds->fluid), sds->p0, sds->p1, sds->res, sds->dx, light, calc_voxel_transp, -7.0*sds->dx);
 
-			if (sds->wt)
+			if(sds->wt)
 			{
-				if (sds->flags & MOD_SMOKE_DISSOLVE)
+				if(sds->flags & MOD_SMOKE_DISSOLVE)
 					smoke_dissolve_wavelet(sds->wt, sds->diss_speed, sds->flags & MOD_SMOKE_DISSOLVE_LOG);
 				smoke_turbulence_step(sds->wt, sds->fluid);
 			}
@@ -1489,30 +1834,31 @@
 
 		// simulate the actual smoke (c++ code in intern/smoke)
 		// DG: interesting commenting this line + deactivating loading of noise files
-		if (framenr!=startframe)
-		{
-			if (sds->flags & MOD_SMOKE_DISSOLVE)
+		if(framenr!=startframe)
+		{
+			if(sds->flags & MOD_SMOKE_DISSOLVE)
 				smoke_dissolve(sds->fluid, sds->diss_speed, sds->flags & MOD_SMOKE_DISSOLVE_LOG);
-			smoke_step(sds->fluid, smd->time, scene->r.frs_sec / scene->r.frs_sec_base);
+			
+			step(scene, ob, smd, scene->r.frs_sec / scene->r.frs_sec_base);
 		}
 
 		// create shadows before writing cache so they get stored
-		if (get_lamp(scene, light))
+		if(get_lamp(scene, light))
 			smoke_calc_transparency(sds->shadow, smoke_get_density(sds->fluid), sds->p0, sds->p1, sds->res, sds->dx, light, calc_voxel_transp, -7.0*sds->dx);
 
-		if (sds->wt)
-		{
-			if (sds->flags & MOD_SMOKE_DISSOLVE)
+		if(sds->wt)
+		{
+			if(sds->flags & MOD_SMOKE_DISSOLVE)
 				smoke_dissolve_wavelet(sds->wt, sds->diss_speed, sds->flags & MOD_SMOKE_DISSOLVE_LOG);
 			smoke_turbulence_step(sds->wt, sds->fluid);
 		}
 	
 		BKE_ptcache_validate(cache, framenr);
-		if (framenr != startframe)
+		if(framenr != startframe)
 			BKE_ptcache_write(&pid, framenr);
 
 		tend();
-		//printf ( "Frame: %d, Time: %f\n", (int)smd->time, ( float ) tval() );
+		// printf ( "Frame: %d, Time: %f\n\n", (int)smd->time, ( float ) tval() );
 	}
 }
 
@@ -1523,7 +1869,7 @@
 	// T_ray *= T_vox
 	*tRay *= exp(input[index]*correct);
 	
-	if (result[index] < 0.0f)	
+	if(result[index] < 0.0f)	
 	{
 #pragma omp critical		
 		result[index] = *tRay;	
@@ -1577,7 +1923,7 @@
 		err_1 = dy2 - l;
 		err_2 = dz2 - l;
 		for (i = 0; i < l; i++) {
-			if (cb(result, input, res, pixel, tRay, correct) <= FLT_EPSILON)
+			if(cb(result, input, res, pixel, tRay, correct) <= FLT_EPSILON)
 				break;
 			if (err_1 > 0) {
 				pixel[1] += y_inc;
@@ -1591,12 +1937,12 @@
 			err_2 += dz2;
 			pixel[0] += x_inc;
 		}
-	}
+	} 
 	else if ((m >= l) && (m >= n)) {
 		err_1 = dx2 - m;
 		err_2 = dz2 - m;
 		for (i = 0; i < m; i++) {
-			if (cb(result, input, res, pixel, tRay, correct) <= FLT_EPSILON)
+			if(cb(result, input, res, pixel, tRay, correct) <= FLT_EPSILON)
 				break;
 			if (err_1 > 0) {
 				pixel[0] += x_inc;
@@ -1610,12 +1956,12 @@
 			err_2 += dz2;
 			pixel[1] += y_inc;
 		}
-	}
+	} 
 	else {
 		err_1 = dy2 - n;
 		err_2 = dx2 - n;
 		for (i = 0; i < n; i++) {
-			if (cb(result, input, res, pixel, tRay, correct) <= FLT_EPSILON)
+			if(cb(result, input, res, pixel, tRay, correct) <= FLT_EPSILON)
 				break;
 			if (err_1 > 0) {
 				pixel[1] += y_inc;
@@ -1657,7 +2003,7 @@
 	float bv[6];
 	int a, z, slabsize=res[0]*res[1], size= res[0]*res[1]*res[2];
 
-	for (a=0; a<size; a++)
+	for(a=0; a<size; a++)
 		result[a]= -1.0f;
 
 	bv[0] = p0[0];
@@ -1670,27 +2016,27 @@
 	bv[5] = p1[2];
 
 #pragma omp parallel for schedule(static,1)
-	for (z = 0; z < res[2]; z++)
+	for(z = 0; z < res[2]; z++)
 	{
 		size_t index = z*slabsize;
 		int x,y;
 
-		for (y = 0; y < res[1]; y++)
-			for (x = 0; x < res[0]; x++, index++)
+		for(y = 0; y < res[1]; y++)
+			for(x = 0; x < res[0]; x++, index++)
 			{
 				float voxelCenter[3];
 				float pos[3];
 				int cell[3];
 				float tRay = 1.0;
 
-				if (result[index] >= 0.0f)					
+				if(result[index] >= 0.0f)					
 					continue;								
 				voxelCenter[0] = p0[0] + dx *  x + dx * 0.5;
 				voxelCenter[1] = p0[1] + dx *  y + dx * 0.5;
 				voxelCenter[2] = p0[2] + dx *  z + dx * 0.5;
 
 				// get starting position (in voxel coords)
-				if (BLI_bvhtree_bb_raycast(bv, light, voxelCenter, pos) > FLT_EPSILON)
+				if(BLI_bvhtree_bb_raycast(bv, light, voxelCenter, pos) > FLT_EPSILON)
 				{
 					// we're ouside
 					get_cell(p0, res, dx, pos, cell, 1);
