/*
 * ***** BEGIN GPL LICENSE BLOCK *****
 *
 * This program is free software; you can redistribute it and/or
 * modify it under the terms of the GNU General Public License
 * as published by the Free Software Foundation; either version 2
 * of the License, or (at your option) any later version.
 *
 * This program is distributed in the hope that it will be useful,
 * but WITHOUT ANY WARRANTY; without even the implied warranty of
 * MERCHANTABILITY or FITNESS FOR A PARTICULAR PURPOSE.  See the
 * GNU General Public License for more details.
 *
 * You should have received a copy of the GNU General Public License
 * along with this program; if not, write to the Free Software Foundation,
 * Inc., 51 Franklin Street, Fifth Floor, Boston, MA 02110-1301, USA.
 *
 * The Original Code is Copyright (C) 2005 Blender Foundation.
 * All rights reserved.
 *
 * The Original Code is: all of this file.
 *
 * Contributor(s): none yet.
 *
 * ***** END GPL LICENSE BLOCK *****
 */

/** \file blender/blenkernel/intern/subsurf_ccg.c
 *  \ingroup bke
 */

#if defined(__STDC_VERSION__) && __STDC_VERSION__ >= 199901L
#  ifdef __GNUC__
#    pragma GCC diagnostic ignored "-Wvla"
#  endif
#  define USE_DYNSIZE
#endif

#include <stdlib.h>
#include <string.h>
#include <stdio.h>
#include <math.h>
#include <float.h>

#include "atomic_ops.h"

#include "MEM_guardedalloc.h"

#include "DNA_mesh_types.h"
#include "DNA_meshdata_types.h"
#include "DNA_modifier_types.h"
#include "DNA_object_types.h"
#include "DNA_scene_types.h"

#include "BLI_utildefines.h"
#include "BLI_bitmap.h"
#include "BLI_blenlib.h"
#include "BLI_edgehash.h"
#include "BLI_math.h"
#include "BLI_memarena.h"
#include "BLI_threads.h"

#include "BKE_pbvh.h"
#include "BKE_ccg.h"
#include "BKE_cdderivedmesh.h"
#include "BKE_global.h"
#include "BKE_mesh.h"
#include "BKE_mesh_mapping.h"
#include "BKE_multires.h"
#include "BKE_paint.h"
#include "BKE_scene.h"
#include "BKE_subsurf.h"

#ifndef USE_DYNSIZE
#  include "BLI_array.h"
#endif

#include "GPU_draw.h"
#include "GPU_glew.h"
#include "GPU_buffers.h"
#include "GPU_shader.h"
#include "GPU_basic_shader.h"

#include "CCGSubSurf.h"

#ifdef WITH_OPENSUBDIV
#  include "opensubdiv_capi.h"
#endif

/* assumes MLoop's are layed out 4 for each poly, in order */
#define USE_LOOP_LAYOUT_FAST

static ThreadRWMutex loops_cache_rwlock = BLI_RWLOCK_INITIALIZER;
static ThreadRWMutex origindex_cache_rwlock = BLI_RWLOCK_INITIALIZER;

static CCGDerivedMesh *getCCGDerivedMesh(CCGSubSurf *ss,
                                         int drawInteriorEdges,
                                         int useSubsurfUv,
                                         DerivedMesh *dm,
                                         bool use_gpu_backend);
static int ccgDM_use_grid_pbvh(CCGDerivedMesh *ccgdm);

///

static void *arena_alloc(CCGAllocatorHDL a, int numBytes)
{
	return BLI_memarena_alloc(a, numBytes);
}

static void *arena_realloc(CCGAllocatorHDL a, void *ptr, int newSize, int oldSize)
{
	void *p2 = BLI_memarena_alloc(a, newSize);
	if (ptr) {
		memcpy(p2, ptr, oldSize);
	}
	return p2;
}

static void arena_free(CCGAllocatorHDL UNUSED(a), void *UNUSED(ptr))
{
	/* do nothing */
}

static void arena_release(CCGAllocatorHDL a)
{
	BLI_memarena_free(a);
}

typedef enum {
	CCG_USE_AGING = 1,
	CCG_USE_ARENA = 2,
	CCG_CALC_NORMALS = 4,
	/* add an extra four bytes for a mask layer */
	CCG_ALLOC_MASK = 8,
	CCG_SIMPLE_SUBDIV = 16
} CCGFlags;

static CCGSubSurf *_getSubSurf(CCGSubSurf *prevSS, int subdivLevels,
                               int numLayers, CCGFlags flags)
{
	CCGMeshIFC ifc;
	CCGSubSurf *ccgSS;
	int useAging = !!(flags & CCG_USE_AGING);
	int useArena = flags & CCG_USE_ARENA;
	int normalOffset = 0;

	/* (subdivLevels == 0) is not allowed */
	subdivLevels = MAX2(subdivLevels, 1);

	if (prevSS) {
		int oldUseAging;

		ccgSubSurf_getUseAgeCounts(prevSS, &oldUseAging, NULL, NULL, NULL);

		if ((oldUseAging != useAging) ||
		    (ccgSubSurf_getSimpleSubdiv(prevSS) != !!(flags & CCG_SIMPLE_SUBDIV)))
		{
			ccgSubSurf_free(prevSS);
		}
		else {
			ccgSubSurf_setSubdivisionLevels(prevSS, subdivLevels);

			return prevSS;
		}
	}

	if (useAging) {
		ifc.vertUserSize = ifc.edgeUserSize = ifc.faceUserSize = 12;
	}
	else {
		ifc.vertUserSize = ifc.edgeUserSize = ifc.faceUserSize = 8;
	}
	ifc.numLayers = numLayers;
	ifc.vertDataSize = sizeof(float) * numLayers;
	normalOffset += sizeof(float) * numLayers;
	if (flags & CCG_CALC_NORMALS)
		ifc.vertDataSize += sizeof(float) * 3;
	if (flags & CCG_ALLOC_MASK)
		ifc.vertDataSize += sizeof(float);
	ifc.simpleSubdiv = !!(flags & CCG_SIMPLE_SUBDIV);

	if (useArena) {
		CCGAllocatorIFC allocatorIFC;
		CCGAllocatorHDL allocator = BLI_memarena_new(MEM_SIZE_OPTIMAL(1 << 16), "subsurf arena");

		allocatorIFC.alloc = arena_alloc;
		allocatorIFC.realloc = arena_realloc;
		allocatorIFC.free = arena_free;
		allocatorIFC.release = arena_release;

		ccgSS = ccgSubSurf_new(&ifc, subdivLevels, &allocatorIFC, allocator);
	}
	else {
		ccgSS = ccgSubSurf_new(&ifc, subdivLevels, NULL, NULL);
	}

	if (useAging) {
		ccgSubSurf_setUseAgeCounts(ccgSS, 1, 8, 8, 8);
	}

	if (flags & CCG_ALLOC_MASK) {
		normalOffset += sizeof(float);
		/* mask is allocated after regular layers */
		ccgSubSurf_setAllocMask(ccgSS, 1, sizeof(float) * numLayers);
	}
	
	if (flags & CCG_CALC_NORMALS)
		ccgSubSurf_setCalcVertexNormals(ccgSS, 1, normalOffset);
	else
		ccgSubSurf_setCalcVertexNormals(ccgSS, 0, 0);

	return ccgSS;
}

static int getEdgeIndex(CCGSubSurf *ss, CCGEdge *e, int x, int edgeSize)
{
	CCGVert *v0 = ccgSubSurf_getEdgeVert0(e);
	CCGVert *v1 = ccgSubSurf_getEdgeVert1(e);
	int v0idx = *((int *) ccgSubSurf_getVertUserData(ss, v0));
	int v1idx = *((int *) ccgSubSurf_getVertUserData(ss, v1));
	int edgeBase = *((int *) ccgSubSurf_getEdgeUserData(ss, e));

	if (x == 0) {
		return v0idx;
	}
	else if (x == edgeSize - 1) {
		return v1idx;
	}
	else {
		return edgeBase + x - 1;
	}
}

static int getFaceIndex(CCGSubSurf *ss, CCGFace *f, int S, int x, int y, int edgeSize, int gridSize)
{
	int faceBase = *((int *) ccgSubSurf_getFaceUserData(ss, f));
	int numVerts = ccgSubSurf_getFaceNumVerts(f);

	if (x == gridSize - 1 && y == gridSize - 1) {
		CCGVert *v = ccgSubSurf_getFaceVert(f, S);
		return *((int *) ccgSubSurf_getVertUserData(ss, v));
	}
	else if (x == gridSize - 1) {
		CCGVert *v = ccgSubSurf_getFaceVert(f, S);
		CCGEdge *e = ccgSubSurf_getFaceEdge(f, S);
		int edgeBase = *((int *) ccgSubSurf_getEdgeUserData(ss, e));
		if (v == ccgSubSurf_getEdgeVert0(e)) {
			return edgeBase + (gridSize - 1 - y) - 1;
		}
		else {
			return edgeBase + (edgeSize - 2 - 1) - ((gridSize - 1 - y) - 1);
		}
	}
	else if (y == gridSize - 1) {
		CCGVert *v = ccgSubSurf_getFaceVert(f, S);
		CCGEdge *e = ccgSubSurf_getFaceEdge(f, (S + numVerts - 1) % numVerts);
		int edgeBase = *((int *) ccgSubSurf_getEdgeUserData(ss, e));
		if (v == ccgSubSurf_getEdgeVert0(e)) {
			return edgeBase + (gridSize - 1 - x) - 1;
		}
		else {
			return edgeBase + (edgeSize - 2 - 1) - ((gridSize - 1 - x) - 1);
		}
	}
	else if (x == 0 && y == 0) {
		return faceBase;
	}
	else if (x == 0) {
		S = (S + numVerts - 1) % numVerts;
		return faceBase + 1 + (gridSize - 2) * S + (y - 1);
	}
	else if (y == 0) {
		return faceBase + 1 + (gridSize - 2) * S + (x - 1);
	}
	else {
		return faceBase + 1 + (gridSize - 2) * numVerts + S * (gridSize - 2) * (gridSize - 2) + (y - 1) * (gridSize - 2) + (x - 1);
	}
}

static void get_face_uv_map_vert(UvVertMap *vmap, struct MPoly *mpoly, struct MLoop *ml, int fi, CCGVertHDL *fverts)
{
	UvMapVert *v, *nv;
	int j, nverts = mpoly[fi].totloop;

	for (j = 0; j < nverts; j++) {
		for (nv = v = BKE_mesh_uv_vert_map_get_vert(vmap, ml[j].v); v; v = v->next) {
			if (v->separate)
				nv = v;
			if (v->f == fi)
				break;
		}

		fverts[j] = SET_UINT_IN_POINTER(mpoly[nv->f].loopstart + nv->tfindex);
	}
}

static int ss_sync_from_uv(CCGSubSurf *ss, CCGSubSurf *origss, DerivedMesh *dm, MLoopUV *mloopuv)
{
	MPoly *mpoly = dm->getPolyArray(dm);
	MLoop *mloop = dm->getLoopArray(dm);
	MVert *mvert = dm->getVertArray(dm);
	int totvert = dm->getNumVerts(dm);
	int totface = dm->getNumPolys(dm);
	int i, seam;
	UvMapVert *v;
	UvVertMap *vmap;
	float limit[2];
#ifndef USE_DYNSIZE
	CCGVertHDL *fverts = NULL;
	BLI_array_declare(fverts);
#endif
	EdgeSet *eset;
	float creaseFactor = (float)ccgSubSurf_getSubdivisionLevels(ss);
	float uv[3] = {0.0f, 0.0f, 0.0f}; /* only first 2 values are written into */

	limit[0] = limit[1] = STD_UV_CONNECT_LIMIT;
	/* previous behavior here is without accounting for winding, however this causes stretching in
	 * UV map in really simple cases with mirror + subsurf, see second part of T44530. Also, initially
	 * intention is to treat merged vertices from mirror modifier as seams, see code below with ME_VERT_MERGED
	 * This fixes a very old regression (2.49 was correct here) */
	vmap = BKE_mesh_uv_vert_map_create(mpoly, mloop, mloopuv, totface, totvert, limit, false, true);
	if (!vmap)
		return 0;
	
	ccgSubSurf_initFullSync(ss);

	/* create vertices */
	for (i = 0; i < totvert; i++) {
		if (!BKE_mesh_uv_vert_map_get_vert(vmap, i))
			continue;

		for (v = BKE_mesh_uv_vert_map_get_vert(vmap, i)->next; v; v = v->next)
			if (v->separate)
				break;

		seam = (v != NULL) || ((mvert + i)->flag & ME_VERT_MERGED);

		for (v = BKE_mesh_uv_vert_map_get_vert(vmap, i); v; v = v->next) {
			if (v->separate) {
				CCGVert *ssv;
				int loopid = mpoly[v->f].loopstart + v->tfindex;
				CCGVertHDL vhdl = SET_INT_IN_POINTER(loopid);

				copy_v2_v2(uv, mloopuv[loopid].uv);

				ccgSubSurf_syncVert(ss, vhdl, uv, seam, &ssv);
			}
		}
	}

	/* create edges */
	eset = BLI_edgeset_new_ex(__func__, BLI_EDGEHASH_SIZE_GUESS_FROM_POLYS(totface));

	for (i = 0; i < totface; i++) {
		MPoly *mp = &mpoly[i];
		int nverts = mp->totloop;
		int j, j_next;
		CCGFace *origf = ccgSubSurf_getFace(origss, SET_INT_IN_POINTER(i));
		/* unsigned int *fv = &mp->v1; */
		MLoop *ml = mloop + mp->loopstart;

#ifdef USE_DYNSIZE
		CCGVertHDL fverts[nverts];
#else
		BLI_array_empty(fverts);
		BLI_array_grow_items(fverts, nverts);
#endif

		get_face_uv_map_vert(vmap, mpoly, ml, i, fverts);

		for (j = 0, j_next = nverts - 1; j < nverts; j_next = j++) {
			unsigned int v0 = GET_UINT_FROM_POINTER(fverts[j_next]);
			unsigned int v1 = GET_UINT_FROM_POINTER(fverts[j]);
			MVert *mv0 = mvert + (ml[j_next].v);
			MVert *mv1 = mvert + (ml[j].v);

			if (BLI_edgeset_add(eset, v0, v1)) {
				CCGEdge *e, *orige = ccgSubSurf_getFaceEdge(origf, j_next);
				CCGEdgeHDL ehdl = SET_INT_IN_POINTER(mp->loopstart + j_next);
				float crease;

				if ((mv0->flag & mv1->flag) & ME_VERT_MERGED)
					crease = creaseFactor;
				else
					crease = ccgSubSurf_getEdgeCrease(orige);

				ccgSubSurf_syncEdge(ss, ehdl, fverts[j_next], fverts[j], crease, &e);
			}
		}
	}

	BLI_edgeset_free(eset);

	/* create faces */
	for (i = 0; i < totface; i++) {
		MPoly *mp = &mpoly[i];
		MLoop *ml = &mloop[mp->loopstart];
		int nverts = mp->totloop;
		CCGFace *f;

#ifdef USE_DYNSIZE
		CCGVertHDL fverts[nverts];
#else
		BLI_array_empty(fverts);
		BLI_array_grow_items(fverts, nverts);
#endif

		get_face_uv_map_vert(vmap, mpoly, ml, i, fverts);
		ccgSubSurf_syncFace(ss, SET_INT_IN_POINTER(i), nverts, fverts, &f);
	}

#ifndef USE_DYNSIZE
	BLI_array_free(fverts);
#endif

	BKE_mesh_uv_vert_map_free(vmap);
	ccgSubSurf_processSync(ss);

	return 1;
}

#ifdef WITH_OPENSUBDIV
static void UNUSED_FUNCTION(set_subsurf_osd_ccg_uv)(CCGSubSurf *ss,
                                                    DerivedMesh *dm,
                                                    DerivedMesh *result,
                                                    int layer_index)
{
	CCGFace **faceMap;
	MTFace *tf;
	MLoopUV *mluv;
	CCGFaceIterator fi;
	int index, gridSize, gridFaces, totface, x, y, S;
	MLoopUV *dmloopuv = CustomData_get_layer_n(&dm->loopData, CD_MLOOPUV, layer_index);
	/* need to update both CD_MTFACE & CD_MLOOPUV, hrmf, we could get away with
	 * just tface except applying the modifier then looses subsurf UV */
	MTFace *tface = CustomData_get_layer_n(&result->faceData, CD_MTFACE, layer_index);
	MLoopUV *mloopuv = CustomData_get_layer_n(&result->loopData, CD_MLOOPUV, layer_index);

	if (dmloopuv == NULL || (tface == NULL && mloopuv == NULL)) {
		return;
	}

	ccgSubSurf_evaluatorSetFVarUV(ss, dm, layer_index);

	/* get some info from CCGSubSurf */
	totface = ccgSubSurf_getNumFaces(ss);
	gridSize = ccgSubSurf_getGridSize(ss);
	gridFaces = gridSize - 1;

	/* make a map from original faces to CCGFaces */
	faceMap = MEM_mallocN(totface * sizeof(*faceMap), "facemapuv");
	for (ccgSubSurf_initFaceIterator(ss, &fi); !ccgFaceIterator_isStopped(&fi); ccgFaceIterator_next(&fi)) {
		CCGFace *f = ccgFaceIterator_getCurrent(&fi);
		faceMap[GET_INT_FROM_POINTER(ccgSubSurf_getFaceFaceHandle(f))] = f;
	}

	/* load coordinates from uvss into tface */
	tf = tface;
	mluv = mloopuv;
	for (index = 0; index < totface; index++) {
		CCGFace *f = faceMap[index];
		int numVerts = ccgSubSurf_getFaceNumVerts(f);
		for (S = 0; S < numVerts; S++) {
			for (y = 0; y < gridFaces; y++) {
				for (x = 0; x < gridFaces; x++) {
					const int delta[4][2] = {{0, 0},
					                         {0, 1},
					                         {1, 1},
					                         {1, 0}};
					float uv[4][2];
					int i;
					for (i = 0; i < 4; i++) {
						const int dx = delta[i][0],
						          dy = delta[i][1];
						const float grid_u = ((float)(x + dx)) / (gridSize - 1),
						            grid_v = ((float)(y + dy)) / (gridSize - 1);
						ccgSubSurf_evaluatorFVarUV(ss,
						                           index,
						                           S,
						                           grid_u, grid_v,
						                           uv[i]);
					}
					if (tf) {
						copy_v2_v2(tf->uv[0], uv[0]);
						copy_v2_v2(tf->uv[1], uv[1]);
						copy_v2_v2(tf->uv[2], uv[2]);
						copy_v2_v2(tf->uv[3], uv[3]);
						tf++;
					}
					if (mluv) {
						copy_v2_v2(mluv[0].uv, uv[0]);
						copy_v2_v2(mluv[1].uv, uv[1]);
						copy_v2_v2(mluv[2].uv, uv[2]);
						copy_v2_v2(mluv[3].uv, uv[3]);
						mluv += 4;
					}
				}
			}
		}
	}
	MEM_freeN(faceMap);
}
#endif  /* WITH_OPENSUBDIV */

static void set_subsurf_legacy_uv(CCGSubSurf *ss, DerivedMesh *dm, DerivedMesh *result, int n)
{
	CCGSubSurf *uvss;
	CCGFace **faceMap;
	MTFace *tf;
	MLoopUV *mluv;
	CCGFaceIterator fi;
	int index, gridSize, gridFaces, /*edgeSize,*/ totface, x, y, S;
	MLoopUV *dmloopuv = CustomData_get_layer_n(&dm->loopData, CD_MLOOPUV, n);
	/* need to update both CD_MTFACE & CD_MLOOPUV, hrmf, we could get away with
	 * just tface except applying the modifier then looses subsurf UV */
	MTFace *tface = CustomData_get_layer_n(&result->faceData, CD_MTFACE, n);
	MLoopUV *mloopuv = CustomData_get_layer_n(&result->loopData, CD_MLOOPUV, n);

	if (!dmloopuv || (!tface && !mloopuv))
		return;

	/* create a CCGSubSurf from uv's */
	uvss = _getSubSurf(NULL, ccgSubSurf_getSubdivisionLevels(ss), 2, CCG_USE_ARENA);

	if (!ss_sync_from_uv(uvss, ss, dm, dmloopuv)) {
		ccgSubSurf_free(uvss);
		return;
	}

	/* get some info from CCGSubSurf */
	totface = ccgSubSurf_getNumFaces(uvss);
	/* edgeSize = ccgSubSurf_getEdgeSize(uvss); */ /*UNUSED*/
	gridSize = ccgSubSurf_getGridSize(uvss);
	gridFaces = gridSize - 1;

	/* make a map from original faces to CCGFaces */
	faceMap = MEM_mallocN(totface * sizeof(*faceMap), "facemapuv");
	for (ccgSubSurf_initFaceIterator(uvss, &fi); !ccgFaceIterator_isStopped(&fi); ccgFaceIterator_next(&fi)) {
		CCGFace *f = ccgFaceIterator_getCurrent(&fi);
		faceMap[GET_INT_FROM_POINTER(ccgSubSurf_getFaceFaceHandle(f))] = f;
	}

	/* load coordinates from uvss into tface */
	tf = tface;
	mluv = mloopuv;

	for (index = 0; index < totface; index++) {
		CCGFace *f = faceMap[index];
		int numVerts = ccgSubSurf_getFaceNumVerts(f);

		for (S = 0; S < numVerts; S++) {
			float (*faceGridData)[2] = ccgSubSurf_getFaceGridDataArray(uvss, f, S);

			for (y = 0; y < gridFaces; y++) {
				for (x = 0; x < gridFaces; x++) {
					float *a = faceGridData[(y + 0) * gridSize + x + 0];
					float *b = faceGridData[(y + 0) * gridSize + x + 1];
					float *c = faceGridData[(y + 1) * gridSize + x + 1];
					float *d = faceGridData[(y + 1) * gridSize + x + 0];

					if (tf) {
						copy_v2_v2(tf->uv[0], a);
						copy_v2_v2(tf->uv[1], d);
						copy_v2_v2(tf->uv[2], c);
						copy_v2_v2(tf->uv[3], b);
						tf++;
					}

					if (mluv) {
						copy_v2_v2(mluv[0].uv, a);
						copy_v2_v2(mluv[1].uv, d);
						copy_v2_v2(mluv[2].uv, c);
						copy_v2_v2(mluv[3].uv, b);
						mluv += 4;
					}

				}
			}
		}
	}

	ccgSubSurf_free(uvss);
	MEM_freeN(faceMap);
}

static void set_subsurf_uv(CCGSubSurf *ss,
                           DerivedMesh *dm,
                           DerivedMesh *result,
                           int layer_index)
{
#ifdef WITH_OPENSUBDIV
	if (!ccgSubSurf_needGrids(ss)) {
		/* GPU backend is used, no need to evaluate UVs on CPU. */
		/* TODO(sergey): Think of how to support edit mode of UVs. */
	}
	else
#endif
	{
		set_subsurf_legacy_uv(ss, dm, result, layer_index);
	}
}

/* face weighting */
typedef struct FaceVertWeightEntry {
	FaceVertWeight *weight;
	float *w;
	int valid;
} FaceVertWeightEntry;

typedef struct WeightTable {
	FaceVertWeightEntry *weight_table;
	int len;
} WeightTable;

static float *get_ss_weights(WeightTable *wtable, int gridCuts, int faceLen)
{
	int x, y, i, j;
	float *w, w1, w2, w4, fac, fac2, fx, fy;

	if (wtable->len <= faceLen) {
		void *tmp = MEM_callocN(sizeof(FaceVertWeightEntry) * (faceLen + 1), "weight table alloc 2");
		
		if (wtable->len) {
			memcpy(tmp, wtable->weight_table, sizeof(FaceVertWeightEntry) * wtable->len);
			MEM_freeN(wtable->weight_table);
		}
		
		wtable->weight_table = tmp;
		wtable->len = faceLen + 1;
	}

	if (!wtable->weight_table[faceLen].valid) {
		wtable->weight_table[faceLen].valid = 1;
		wtable->weight_table[faceLen].w = w = MEM_callocN(sizeof(float) * faceLen * faceLen * (gridCuts + 2) * (gridCuts + 2), "weight table alloc");
		fac = 1.0f / (float)faceLen;

		for (i = 0; i < faceLen; i++) {
			for (x = 0; x < gridCuts + 2; x++) {
				for (y = 0; y < gridCuts + 2; y++) {
					fx = 0.5f - (float)x / (float)(gridCuts + 1) / 2.0f;
					fy = 0.5f - (float)y / (float)(gridCuts + 1) / 2.0f;
				
					fac2 = faceLen - 4;
					w1 = (1.0f - fx) * (1.0f - fy) + (-fac2 * fx * fy * fac);
					w2 = (1.0f - fx + fac2 * fx * -fac) * (fy);
					w4 = (fx) * (1.0f - fy + -fac2 * fy * fac);

					/* these values aren't used for tri's and cause divide by zero */
					if (faceLen > 3) {
						fac2 = 1.0f - (w1 + w2 + w4);
						fac2 = fac2 / (float)(faceLen - 3);
						for (j = 0; j < faceLen; j++) {
							w[j] = fac2;
						}
					}
					
					w[i] = w1;
					w[(i - 1 + faceLen) % faceLen] = w2;
					w[(i + 1) % faceLen] = w4;

					w += faceLen;
				}
			}
		}
	}

	return wtable->weight_table[faceLen].w;
}

static void free_ss_weights(WeightTable *wtable)
{
	int i;

	for (i = 0; i < wtable->len; i++) {
		if (wtable->weight_table[i].valid)
			MEM_freeN(wtable->weight_table[i].w);
	}
	
	if (wtable->weight_table)
		MEM_freeN(wtable->weight_table);
}

static void ss_sync_ccg_from_derivedmesh(CCGSubSurf *ss,
                                         DerivedMesh *dm,
                                         float (*vertexCos)[3],
                                         int useFlatSubdiv)
{
	float creaseFactor = (float) ccgSubSurf_getSubdivisionLevels(ss);
#ifndef USE_DYNSIZE
	CCGVertHDL *fVerts = NULL;
	BLI_array_declare(fVerts);
#endif
	MVert *mvert = dm->getVertArray(dm);
	MEdge *medge = dm->getEdgeArray(dm);
	/* MFace *mface = dm->getTessFaceArray(dm); */ /* UNUSED */
	MVert *mv;
	MEdge *me;
	MLoop *mloop = dm->getLoopArray(dm), *ml;
	MPoly *mpoly = dm->getPolyArray(dm), *mp;
	/*MFace *mf;*/ /*UNUSED*/
	int totvert = dm->getNumVerts(dm);
	int totedge = dm->getNumEdges(dm);
	/*int totface = dm->getNumTessFaces(dm);*/ /*UNUSED*/
	/*int totpoly = dm->getNumFaces(dm);*/ /*UNUSED*/
	int i, j;
	int *index;

	ccgSubSurf_initFullSync(ss);

	mv = mvert;
	index = (int *)dm->getVertDataArray(dm, CD_ORIGINDEX);
	for (i = 0; i < totvert; i++, mv++) {
		CCGVert *v;

		if (vertexCos) {
			ccgSubSurf_syncVert(ss, SET_INT_IN_POINTER(i), vertexCos[i], 0, &v);
		}
		else {
			ccgSubSurf_syncVert(ss, SET_INT_IN_POINTER(i), mv->co, 0, &v);
		}

		((int *)ccgSubSurf_getVertUserData(ss, v))[1] = (index) ? *index++ : i;
	}

	me = medge;
	index = (int *)dm->getEdgeDataArray(dm, CD_ORIGINDEX);
	for (i = 0; i < totedge; i++, me++) {
		CCGEdge *e;
		float crease;

		crease = useFlatSubdiv ? creaseFactor :
		         me->crease * creaseFactor / 255.0f;

		ccgSubSurf_syncEdge(ss, SET_INT_IN_POINTER(i), SET_UINT_IN_POINTER(me->v1),
		                    SET_UINT_IN_POINTER(me->v2), crease, &e);

		((int *)ccgSubSurf_getEdgeUserData(ss, e))[1] = (index) ? *index++ : i;
	}

	mp = mpoly;
	index = (int *)dm->getPolyDataArray(dm, CD_ORIGINDEX);
	for (i = 0; i < dm->numPolyData; i++, mp++) {
		CCGFace *f;

#ifdef USE_DYNSIZE
		CCGVertHDL fVerts[mp->totloop];
#else
		BLI_array_empty(fVerts);
		BLI_array_grow_items(fVerts, mp->totloop);
#endif

		ml = mloop + mp->loopstart;
		for (j = 0; j < mp->totloop; j++, ml++) {
			fVerts[j] = SET_UINT_IN_POINTER(ml->v);
		}

		/* this is very bad, means mesh is internally inconsistent.
		 * it is not really possible to continue without modifying
		 * other parts of code significantly to handle missing faces.
		 * since this really shouldn't even be possible we just bail.*/
		if (ccgSubSurf_syncFace(ss, SET_INT_IN_POINTER(i), mp->totloop,
		                        fVerts, &f) == eCCGError_InvalidValue)
		{
			static int hasGivenError = 0;

			if (!hasGivenError) {
				//XXX error("Unrecoverable error in SubSurf calculation,"
				//      " mesh is inconsistent.");

				hasGivenError = 1;
			}

			return;
		}

		((int *)ccgSubSurf_getFaceUserData(ss, f))[1] = (index) ? *index++ : i;
	}

	ccgSubSurf_processSync(ss);

#ifndef USE_DYNSIZE
	BLI_array_free(fVerts);
#endif
}

#ifdef WITH_OPENSUBDIV
static void ss_sync_osd_from_derivedmesh(CCGSubSurf *ss,
                                         DerivedMesh *dm)
{
	ccgSubSurf_initFullSync(ss);
	ccgSubSurf_prepareTopologyRefiner(ss, dm);
	ccgSubSurf_processSync(ss);
}
#endif  /* WITH_OPENSUBDIV */

static void ss_sync_from_derivedmesh(CCGSubSurf *ss,
                                     DerivedMesh *dm,
                                     float (*vertexCos)[3],
                                     int use_flat_subdiv,
                                     bool use_subdiv_uvs)
{
#ifndef WITH_OPENSUBDIV
	UNUSED_VARS(use_subdiv_uvs);
#endif

#ifdef WITH_OPENSUBDIV
	/* Reset all related descriptors if actual mesh topology changed or if
	 * other evaluation-related settings changed.
	 */
	if (!ccgSubSurf_needGrids(ss)) {
		/* TODO(sergey): Use vertex coordinates and flat subdiv flag. */
		ccgSubSurf__sync_subdivUvs(ss, use_subdiv_uvs);
		ccgSubSurf_checkTopologyChanged(ss, dm);
		ss_sync_osd_from_derivedmesh(ss, dm);
	}
	else
#endif
	{
		ss_sync_ccg_from_derivedmesh(ss, dm, vertexCos, use_flat_subdiv);
	}
}

/***/

static int ccgDM_getVertMapIndex(CCGSubSurf *ss, CCGVert *v)
{
	return ((int *) ccgSubSurf_getVertUserData(ss, v))[1];
}

static int ccgDM_getEdgeMapIndex(CCGSubSurf *ss, CCGEdge *e)
{
	return ((int *) ccgSubSurf_getEdgeUserData(ss, e))[1];
}

static int ccgDM_getFaceMapIndex(CCGSubSurf *ss, CCGFace *f)
{
	return ((int *) ccgSubSurf_getFaceUserData(ss, f))[1];
}

static void minmax_v3_v3v3(const float vec[3], float min[3], float max[3])
{
	if (min[0] > vec[0]) min[0] = vec[0];
	if (min[1] > vec[1]) min[1] = vec[1];
	if (min[2] > vec[2]) min[2] = vec[2];
	if (max[0] < vec[0]) max[0] = vec[0];
	if (max[1] < vec[1]) max[1] = vec[1];
	if (max[2] < vec[2]) max[2] = vec[2];
}

static void ccgDM_getMinMax(DerivedMesh *dm, float r_min[3], float r_max[3])
{
	CCGDerivedMesh *ccgdm = (CCGDerivedMesh *) dm;
	CCGSubSurf *ss = ccgdm->ss;
	CCGVertIterator vi;
	CCGEdgeIterator ei;
	CCGFaceIterator fi;
	CCGKey key;
	int i, edgeSize = ccgSubSurf_getEdgeSize(ss);
	int gridSize = ccgSubSurf_getGridSize(ss);

#ifdef WITH_OPENSUBDIV
	if (ccgdm->useGpuBackend) {
		ccgSubSurf_getMinMax(ccgdm->ss, r_min, r_max);
		return;
	}
#endif

	CCG_key_top_level(&key, ss);

	if (!ccgSubSurf_getNumVerts(ss))
		r_min[0] = r_min[1] = r_min[2] = r_max[0] = r_max[1] = r_max[2] = 0.0;

	for (ccgSubSurf_initVertIterator(ss, &vi); !ccgVertIterator_isStopped(&vi); ccgVertIterator_next(&vi)) {
		CCGVert *v = ccgVertIterator_getCurrent(&vi);
		float *co = ccgSubSurf_getVertData(ss, v);

		minmax_v3_v3v3(co, r_min, r_max);
	}

	for (ccgSubSurf_initEdgeIterator(ss, &ei); !ccgEdgeIterator_isStopped(&ei); ccgEdgeIterator_next(&ei)) {
		CCGEdge *e = ccgEdgeIterator_getCurrent(&ei);
		CCGElem *edgeData = ccgSubSurf_getEdgeDataArray(ss, e);

		for (i = 0; i < edgeSize; i++)
			minmax_v3_v3v3(CCG_elem_offset_co(&key, edgeData, i), r_min, r_max);
	}

	for (ccgSubSurf_initFaceIterator(ss, &fi); !ccgFaceIterator_isStopped(&fi); ccgFaceIterator_next(&fi)) {
		CCGFace *f = ccgFaceIterator_getCurrent(&fi);
		int S, x, y, numVerts = ccgSubSurf_getFaceNumVerts(f);

		for (S = 0; S < numVerts; S++) {
			CCGElem *faceGridData = ccgSubSurf_getFaceGridDataArray(ss, f, S);

			for (y = 0; y < gridSize; y++)
				for (x = 0; x < gridSize; x++)
					minmax_v3_v3v3(CCG_grid_elem_co(&key, faceGridData, x, y), r_min, r_max);
		}
	}
}

static int ccgDM_getNumVerts(DerivedMesh *dm)
{
	CCGDerivedMesh *ccgdm = (CCGDerivedMesh *) dm;

	return ccgSubSurf_getNumFinalVerts(ccgdm->ss);
}

static int ccgDM_getNumEdges(DerivedMesh *dm)
{
	CCGDerivedMesh *ccgdm = (CCGDerivedMesh *) dm;

	return ccgSubSurf_getNumFinalEdges(ccgdm->ss);
}

static int ccgDM_getNumPolys(DerivedMesh *dm)
{
	CCGDerivedMesh *ccgdm = (CCGDerivedMesh *) dm;

	return ccgSubSurf_getNumFinalFaces(ccgdm->ss);
}

static int ccgDM_getNumTessFaces(DerivedMesh *dm)
{
	return dm->numTessFaceData;
}

static int ccgDM_getNumLoops(DerivedMesh *dm)
{
	CCGDerivedMesh *ccgdm = (CCGDerivedMesh *) dm;

	/* All subsurf faces are quads */
	return 4 * ccgSubSurf_getNumFinalFaces(ccgdm->ss);
}

static void ccgDM_getFinalVert(DerivedMesh *dm, int vertNum, MVert *mv)
{
	CCGDerivedMesh *ccgdm = (CCGDerivedMesh *) dm;
	CCGSubSurf *ss = ccgdm->ss;
	CCGElem *vd;
	CCGKey key;
	int i;

	CCG_key_top_level(&key, ss);
	memset(mv, 0, sizeof(*mv));

	if ((vertNum < ccgdm->edgeMap[0].startVert) && (ccgSubSurf_getNumFaces(ss) > 0)) {
		/* this vert comes from face data */
		int lastface = ccgSubSurf_getNumFaces(ss) - 1;
		CCGFace *f;
		int x, y, grid, numVerts;
		int offset;
		int gridSize = ccgSubSurf_getGridSize(ss);
		int gridSideVerts;
		int gridInternalVerts;
		int gridSideEnd;
		int gridInternalEnd;

		i = 0;
		while (i < lastface && vertNum >= ccgdm->faceMap[i + 1].startVert) {
			i++;
		}

		f = ccgdm->faceMap[i].face;
		numVerts = ccgSubSurf_getFaceNumVerts(f);

		gridSideVerts = gridSize - 2;
		gridInternalVerts = gridSideVerts * gridSideVerts;

		gridSideEnd = 1 + numVerts * gridSideVerts;
		gridInternalEnd = gridSideEnd + numVerts * gridInternalVerts;

		offset = vertNum - ccgdm->faceMap[i].startVert;
		if (offset < 1) {
			vd = ccgSubSurf_getFaceCenterData(f);
			copy_v3_v3(mv->co, CCG_elem_co(&key, vd));
			normal_float_to_short_v3(mv->no, CCG_elem_no(&key, vd));
		}
		else if (offset < gridSideEnd) {
			offset -= 1;
			grid = offset / gridSideVerts;
			x = offset % gridSideVerts + 1;
			vd = ccgSubSurf_getFaceGridEdgeData(ss, f, grid, x);
			copy_v3_v3(mv->co, CCG_elem_co(&key, vd));
			normal_float_to_short_v3(mv->no, CCG_elem_no(&key, vd));
		}
		else if (offset < gridInternalEnd) {
			offset -= gridSideEnd;
			grid = offset / gridInternalVerts;
			offset %= gridInternalVerts;
			y = offset / gridSideVerts + 1;
			x = offset % gridSideVerts + 1;
			vd = ccgSubSurf_getFaceGridData(ss, f, grid, x, y);
			copy_v3_v3(mv->co, CCG_elem_co(&key, vd));
			normal_float_to_short_v3(mv->no, CCG_elem_no(&key, vd));
		}
	}
	else if ((vertNum < ccgdm->vertMap[0].startVert) && (ccgSubSurf_getNumEdges(ss) > 0)) {
		/* this vert comes from edge data */
		CCGEdge *e;
		int lastedge = ccgSubSurf_getNumEdges(ss) - 1;
		int x;

		i = 0;
		while (i < lastedge && vertNum >= ccgdm->edgeMap[i + 1].startVert) {
			i++;
		}

		e = ccgdm->edgeMap[i].edge;

		x = vertNum - ccgdm->edgeMap[i].startVert + 1;
		vd = ccgSubSurf_getEdgeData(ss, e, x);
		copy_v3_v3(mv->co, CCG_elem_co(&key, vd));
		normal_float_to_short_v3(mv->no, CCG_elem_no(&key, vd));
	}
	else {
		/* this vert comes from vert data */
		CCGVert *v;
		i = vertNum - ccgdm->vertMap[0].startVert;

		v = ccgdm->vertMap[i].vert;
		vd = ccgSubSurf_getVertData(ss, v);
		copy_v3_v3(mv->co, CCG_elem_co(&key, vd));
		normal_float_to_short_v3(mv->no, CCG_elem_no(&key, vd));
	}
}

static void ccgDM_getFinalVertCo(DerivedMesh *dm, int vertNum, float r_co[3])
{
	MVert mvert;

	ccgDM_getFinalVert(dm, vertNum, &mvert);
	copy_v3_v3(r_co, mvert.co);
}

static void ccgDM_getFinalVertNo(DerivedMesh *dm, int vertNum, float r_no[3])
{
	MVert mvert;

	ccgDM_getFinalVert(dm, vertNum, &mvert);
	normal_short_to_float_v3(r_no, mvert.no);
}

static void ccgDM_getFinalEdge(DerivedMesh *dm, int edgeNum, MEdge *med)
{
	CCGDerivedMesh *ccgdm = (CCGDerivedMesh *) dm;
	CCGSubSurf *ss = ccgdm->ss;
	int i;

	memset(med, 0, sizeof(*med));

	if (edgeNum < ccgdm->edgeMap[0].startEdge) {
		/* this edge comes from face data */
		int lastface = ccgSubSurf_getNumFaces(ss) - 1;
		CCGFace *f;
		int x, y, grid /*, numVerts*/;
		int offset;
		int gridSize = ccgSubSurf_getGridSize(ss);
		int edgeSize = ccgSubSurf_getEdgeSize(ss);
		int gridSideEdges;
		int gridInternalEdges;

		/* code added in bmesh but works correctly without, commenting - campbell */
#if 0
		int lasti, previ;
		i = lastface;
		lasti = 0;
		while (1) {
			previ = i;
			if (ccgdm->faceMap[i].startEdge >= edgeNum) {
				i -= fabsf(i - lasti) / 2.0f;
			}
			else if (ccgdm->faceMap[i].startEdge < edgeNum) {
				i += fabsf(i - lasti) / 2.0f;
			}
			else {
				break;
			}

			if (i < 0) {
				i = 0;
				break;
			}

			if (i > lastface) {
				i = lastface;
				break;

			}

			if (i == lasti)
				break;

			lasti = previ;
		}

		i = i > 0 ? i - 1 : i;
#endif

		i = 0;
		while (i < lastface && edgeNum >= ccgdm->faceMap[i + 1].startEdge) {
			i++;
		}

		f = ccgdm->faceMap[i].face;
		/* numVerts = ccgSubSurf_getFaceNumVerts(f); */ /*UNUSED*/

		gridSideEdges = gridSize - 1;
		gridInternalEdges = (gridSideEdges - 1) * gridSideEdges * 2; 

		offset = edgeNum - ccgdm->faceMap[i].startEdge;
		grid = offset / (gridSideEdges + gridInternalEdges);
		offset %= (gridSideEdges + gridInternalEdges);

		if (offset < gridSideEdges) {
			x = offset;
			med->v1 = getFaceIndex(ss, f, grid, x, 0, edgeSize, gridSize);
			med->v2 = getFaceIndex(ss, f, grid, x + 1, 0, edgeSize, gridSize);
		}
		else {
			offset -= gridSideEdges;
			x = (offset / 2) / gridSideEdges + 1;
			y = (offset / 2) % gridSideEdges;
			if (offset % 2 == 0) {
				med->v1 = getFaceIndex(ss, f, grid, x, y, edgeSize, gridSize);
				med->v2 = getFaceIndex(ss, f, grid, x, y + 1, edgeSize, gridSize);
			}
			else {
				med->v1 = getFaceIndex(ss, f, grid, y, x, edgeSize, gridSize);
				med->v2 = getFaceIndex(ss, f, grid, y + 1, x, edgeSize, gridSize);
			}
		}
	}
	else {
		/* this vert comes from edge data */
		CCGEdge *e;
		int edgeSize = ccgSubSurf_getEdgeSize(ss);
		int x;
		short *edgeFlag;
		unsigned int flags = 0;

		i = (edgeNum - ccgdm->edgeMap[0].startEdge) / (edgeSize - 1);

		e = ccgdm->edgeMap[i].edge;

		if (!ccgSubSurf_getEdgeNumFaces(e)) flags |= ME_LOOSEEDGE;

		x = edgeNum - ccgdm->edgeMap[i].startEdge;

		med->v1 = getEdgeIndex(ss, e, x, edgeSize);
		med->v2 = getEdgeIndex(ss, e, x + 1, edgeSize);

		edgeFlag = (ccgdm->edgeFlags) ? &ccgdm->edgeFlags[i] : NULL;
		if (edgeFlag)
			flags |= (*edgeFlag & (ME_SEAM | ME_SHARP)) | ME_EDGEDRAW | ME_EDGERENDER;
		else
			flags |= ME_EDGEDRAW | ME_EDGERENDER;

		med->flag = flags;
	}
}

static void ccgDM_getFinalFace(DerivedMesh *dm, int faceNum, MFace *mf)
{
	CCGDerivedMesh *ccgdm = (CCGDerivedMesh *) dm;
	CCGSubSurf *ss = ccgdm->ss;
	int gridSize = ccgSubSurf_getGridSize(ss);
	int edgeSize = ccgSubSurf_getEdgeSize(ss);
	int gridSideEdges = gridSize - 1;
	int gridFaces = gridSideEdges * gridSideEdges;
	int i;
	CCGFace *f;
	/*int numVerts;*/
	int offset;
	int grid;
	int x, y;
	/*int lastface = ccgSubSurf_getNumFaces(ss) - 1;*/ /*UNUSED*/
	DMFlagMat *faceFlags = ccgdm->faceFlags;

	memset(mf, 0, sizeof(*mf));
	if (faceNum >= ccgdm->dm.numTessFaceData)
		return;

	i = ccgdm->reverseFaceMap[faceNum];

	f = ccgdm->faceMap[i].face;
	/*numVerts = ccgSubSurf_getFaceNumVerts(f);*/ /*UNUSED*/

	offset = faceNum - ccgdm->faceMap[i].startFace;
	grid = offset / gridFaces;
	offset %= gridFaces;
	y = offset / gridSideEdges;
	x = offset % gridSideEdges;

	mf->v1 = getFaceIndex(ss, f, grid, x + 0, y + 0, edgeSize, gridSize);
	mf->v2 = getFaceIndex(ss, f, grid, x + 0, y + 1, edgeSize, gridSize);
	mf->v3 = getFaceIndex(ss, f, grid, x + 1, y + 1, edgeSize, gridSize);
	mf->v4 = getFaceIndex(ss, f, grid, x + 1, y + 0, edgeSize, gridSize);

	if (faceFlags) {
		mf->flag = faceFlags[i].flag;
		mf->mat_nr = faceFlags[i].mat_nr;
	}
	else {
		mf->flag = ME_SMOOTH;
	}

	mf->edcode = 0;
}

/* Translate GridHidden into the ME_HIDE flag for MVerts. Assumes
 * vertices are in the order output by ccgDM_copyFinalVertArray. */
void subsurf_copy_grid_hidden(DerivedMesh *dm, const MPoly *mpoly,
                              MVert *mvert, const MDisps *mdisps)
{
	CCGDerivedMesh *ccgdm = (CCGDerivedMesh *)dm;
	CCGSubSurf *ss = ccgdm->ss;
	int level = ccgSubSurf_getSubdivisionLevels(ss);
	int gridSize = ccgSubSurf_getGridSize(ss);
	int edgeSize = ccgSubSurf_getEdgeSize(ss);
	int totface = ccgSubSurf_getNumFaces(ss);
	int i, j, x, y;
	
	for (i = 0; i < totface; i++) {
		CCGFace *f = ccgdm->faceMap[i].face;

		for (j = 0; j < mpoly[i].totloop; j++) {
			const MDisps *md = &mdisps[mpoly[i].loopstart + j];
			int hidden_gridsize = BKE_ccg_gridsize(md->level);
			int factor = BKE_ccg_factor(level, md->level);
			BLI_bitmap *hidden = md->hidden;
			
			if (!hidden)
				continue;
			
			for (y = 0; y < gridSize; y++) {
				for (x = 0; x < gridSize; x++) {
					int vndx, offset;
					
					vndx = getFaceIndex(ss, f, j, x, y, edgeSize, gridSize);
					offset = (y * factor) * hidden_gridsize + (x * factor);
					if (BLI_BITMAP_TEST(hidden, offset))
						mvert[vndx].flag |= ME_HIDE;
				}
			}
		}
	}
}

/* Translate GridPaintMask into vertex paint masks. Assumes vertices
 * are in the order output by ccgDM_copyFinalVertArray. */
void subsurf_copy_grid_paint_mask(DerivedMesh *dm, const MPoly *mpoly,
                                  float *paint_mask,
                                  const GridPaintMask *grid_paint_mask)
{
	CCGDerivedMesh *ccgdm = (CCGDerivedMesh *)dm;
	CCGSubSurf *ss = ccgdm->ss;
	int level = ccgSubSurf_getSubdivisionLevels(ss);
	int gridSize = ccgSubSurf_getGridSize(ss);
	int edgeSize = ccgSubSurf_getEdgeSize(ss);
	int totface = ccgSubSurf_getNumFaces(ss);
	int i, j, x, y, factor, gpm_gridsize;
	
	for (i = 0; i < totface; i++) {
		CCGFace *f = ccgdm->faceMap[i].face;
		const MPoly *p = &mpoly[i];
		
		for (j = 0; j < p->totloop; j++) {
			const GridPaintMask *gpm = &grid_paint_mask[p->loopstart + j];
			if (!gpm->data)
				continue;

			factor = BKE_ccg_factor(level, gpm->level);
			gpm_gridsize = BKE_ccg_gridsize(gpm->level);
			
			for (y = 0; y < gridSize; y++) {
				for (x = 0; x < gridSize; x++) {
					int vndx, offset;
					
					vndx = getFaceIndex(ss, f, j, x, y, edgeSize, gridSize);
					offset = y * factor * gpm_gridsize + x * factor;
					paint_mask[vndx] = gpm->data[offset];
				}
			}
		}
	}
}

/* utility functon */
BLI_INLINE void ccgDM_to_MVert(MVert *mv, const CCGKey *key, CCGElem *elem)
{
	copy_v3_v3(mv->co, CCG_elem_co(key, elem));
	normal_float_to_short_v3(mv->no, CCG_elem_no(key, elem));
	mv->flag = mv->bweight = 0;
}

static void ccgDM_copyFinalVertArray(DerivedMesh *dm, MVert *mvert)
{
	CCGDerivedMesh *ccgdm = (CCGDerivedMesh *) dm;
	CCGSubSurf *ss = ccgdm->ss;
	CCGElem *vd;
	CCGKey key;
	int index;
	int totvert, totedge, totface;
	int gridSize = ccgSubSurf_getGridSize(ss);
	int edgeSize = ccgSubSurf_getEdgeSize(ss);
	unsigned int i = 0;

	CCG_key_top_level(&key, ss);

	totface = ccgSubSurf_getNumFaces(ss);
	for (index = 0; index < totface; index++) {
		CCGFace *f = ccgdm->faceMap[index].face;
		int x, y, S, numVerts = ccgSubSurf_getFaceNumVerts(f);

		vd = ccgSubSurf_getFaceCenterData(f);
		ccgDM_to_MVert(&mvert[i++], &key, vd);
		
		for (S = 0; S < numVerts; S++) {
			for (x = 1; x < gridSize - 1; x++) {
				vd = ccgSubSurf_getFaceGridEdgeData(ss, f, S, x);
				ccgDM_to_MVert(&mvert[i++], &key, vd);
			}
		}

		for (S = 0; S < numVerts; S++) {
			for (y = 1; y < gridSize - 1; y++) {
				for (x = 1; x < gridSize - 1; x++) {
					vd = ccgSubSurf_getFaceGridData(ss, f, S, x, y);
					ccgDM_to_MVert(&mvert[i++], &key, vd);
				}
			}
		}
	}

	totedge = ccgSubSurf_getNumEdges(ss);
	for (index = 0; index < totedge; index++) {
		CCGEdge *e = ccgdm->edgeMap[index].edge;
		int x;

		for (x = 1; x < edgeSize - 1; x++) {
			/* This gives errors with -debug-fpe
			 * the normals don't seem to be unit length.
			 * this is most likely caused by edges with no
			 * faces which are now zerod out, see comment in:
			 * ccgSubSurf__calcVertNormals(), - campbell */
			vd = ccgSubSurf_getEdgeData(ss, e, x);
			ccgDM_to_MVert(&mvert[i++], &key, vd);
		}
	}

	totvert = ccgSubSurf_getNumVerts(ss);
	for (index = 0; index < totvert; index++) {
		CCGVert *v = ccgdm->vertMap[index].vert;

		vd = ccgSubSurf_getVertData(ss, v);
		ccgDM_to_MVert(&mvert[i++], &key, vd);
	}
}


/* utility functon */
BLI_INLINE void ccgDM_to_MEdge(MEdge *med, const int v1, const int v2, const short flag)
{
	med->v1 = v1;
	med->v2 = v2;
	med->crease = med->bweight = 0;
	med->flag = flag;
}

static void ccgDM_copyFinalEdgeArray(DerivedMesh *dm, MEdge *medge)
{
	CCGDerivedMesh *ccgdm = (CCGDerivedMesh *) dm;
	CCGSubSurf *ss = ccgdm->ss;
	int index;
	int totedge, totface;
	int gridSize = ccgSubSurf_getGridSize(ss);
	int edgeSize = ccgSubSurf_getEdgeSize(ss);
	unsigned int i = 0;
	short *edgeFlags = ccgdm->edgeFlags;
	const short ed_interior_flag = ccgdm->drawInteriorEdges ? (ME_EDGEDRAW | ME_EDGERENDER) : 0;

	totface = ccgSubSurf_getNumFaces(ss);
	for (index = 0; index < totface; index++) {
		CCGFace *f = ccgdm->faceMap[index].face;
		int x, y, S, numVerts = ccgSubSurf_getFaceNumVerts(f);

		for (S = 0; S < numVerts; S++) {
			for (x = 0; x < gridSize - 1; x++) {
				ccgDM_to_MEdge(&medge[i++],
				               getFaceIndex(ss, f, S, x,     0, edgeSize, gridSize),
				               getFaceIndex(ss, f, S, x + 1, 0, edgeSize, gridSize),
				               ed_interior_flag);
			}

			for (x = 1; x < gridSize - 1; x++) {
				for (y = 0; y < gridSize - 1; y++) {
					ccgDM_to_MEdge(&medge[i++],
					               getFaceIndex(ss, f, S, x, y,    edgeSize, gridSize),
					               getFaceIndex(ss, f, S, x, y + 1, edgeSize, gridSize),
					               ed_interior_flag);
					ccgDM_to_MEdge(&medge[i++],
					               getFaceIndex(ss, f, S, y, x,     edgeSize, gridSize),
					               getFaceIndex(ss, f, S, y + 1, x, edgeSize, gridSize),
					               ed_interior_flag);
				}
			}
		}
	}

	totedge = ccgSubSurf_getNumEdges(ss);
	for (index = 0; index < totedge; index++) {
		CCGEdge *e = ccgdm->edgeMap[index].edge;
		short ed_flag = 0;
		int x;
		int edgeIdx = GET_INT_FROM_POINTER(ccgSubSurf_getEdgeEdgeHandle(e));

		if (!ccgSubSurf_getEdgeNumFaces(e)) {
			ed_flag |= ME_LOOSEEDGE;
		}

		if (edgeFlags) {
			if (edgeIdx != -1) {
				ed_flag |= ((edgeFlags[index] & (ME_SEAM | ME_SHARP)) | ME_EDGEDRAW | ME_EDGERENDER);
			}
		}
		else {
			ed_flag |= ME_EDGEDRAW | ME_EDGERENDER;
		}

		for (x = 0; x < edgeSize - 1; x++) {
			ccgDM_to_MEdge(&medge[i++],
			               getEdgeIndex(ss, e, x, edgeSize),
			               getEdgeIndex(ss, e, x + 1, edgeSize),
			               ed_flag);
		}
	}
}

static void ccgDM_copyFinalFaceArray(DerivedMesh *dm, MFace *mface)
{
	CCGDerivedMesh *ccgdm = (CCGDerivedMesh *) dm;
	CCGSubSurf *ss = ccgdm->ss;
	int index;
	int totface;
	int gridSize = ccgSubSurf_getGridSize(ss);
	int edgeSize = ccgSubSurf_getEdgeSize(ss);
	int i = 0;
	DMFlagMat *faceFlags = ccgdm->faceFlags;

	totface = dm->getNumTessFaces(dm);
	for (index = 0; index < totface; index++) {
		CCGFace *f = ccgdm->faceMap[index].face;
		int x, y, S, numVerts = ccgSubSurf_getFaceNumVerts(f);
		/* keep types in sync with MFace, avoid many conversions */
		char flag = (faceFlags) ? faceFlags[index].flag : ME_SMOOTH;
		short mat_nr = (faceFlags) ? faceFlags[index].mat_nr : 0;

		for (S = 0; S < numVerts; S++) {
			for (y = 0; y < gridSize - 1; y++) {
				for (x = 0; x < gridSize - 1; x++) {
					MFace *mf = &mface[i];
					mf->v1 = getFaceIndex(ss, f, S, x + 0, y + 0,
					                      edgeSize, gridSize);
					mf->v2 = getFaceIndex(ss, f, S, x + 0, y + 1,
					                      edgeSize, gridSize);
					mf->v3 = getFaceIndex(ss, f, S, x + 1, y + 1,
					                      edgeSize, gridSize);
					mf->v4 = getFaceIndex(ss, f, S, x + 1, y + 0,
					                      edgeSize, gridSize);
					mf->mat_nr = mat_nr;
					mf->flag = flag;
					mf->edcode = 0;

					i++;
				}
			}
		}
	}
}

static void ccgDM_copyFinalLoopArray(DerivedMesh *dm, MLoop *mloop)
{
	CCGDerivedMesh *ccgdm = (CCGDerivedMesh *) dm;
	CCGSubSurf *ss = ccgdm->ss;
	int index;
	int totface;
	int gridSize = ccgSubSurf_getGridSize(ss);
	int edgeSize = ccgSubSurf_getEdgeSize(ss);
	int i = 0;
	MLoop *mv;
	/* DMFlagMat *faceFlags = ccgdm->faceFlags; */ /* UNUSED */

	if (!ccgdm->ehash) {
		BLI_rw_mutex_lock(&loops_cache_rwlock, THREAD_LOCK_WRITE);
		if (!ccgdm->ehash) {
			MEdge *medge;

			ccgdm->ehash = BLI_edgehash_new_ex(__func__, ccgdm->dm.numEdgeData);
			medge = ccgdm->dm.getEdgeArray((DerivedMesh *)ccgdm);

			for (i = 0; i < ccgdm->dm.numEdgeData; i++) {
				BLI_edgehash_insert(ccgdm->ehash, medge[i].v1, medge[i].v2, SET_INT_IN_POINTER(i));
			}
		}
		BLI_rw_mutex_unlock(&loops_cache_rwlock);
	}

	BLI_rw_mutex_lock(&loops_cache_rwlock, THREAD_LOCK_READ);
	totface = ccgSubSurf_getNumFaces(ss);
	mv = mloop;
	for (index = 0; index < totface; index++) {
		CCGFace *f = ccgdm->faceMap[index].face;
		int x, y, S, numVerts = ccgSubSurf_getFaceNumVerts(f);
		/* int flag = (faceFlags) ? faceFlags[index * 2]: ME_SMOOTH; */ /* UNUSED */
		/* int mat_nr = (faceFlags) ? faceFlags[index * 2 + 1]: 0; */ /* UNUSED */

		for (S = 0; S < numVerts; S++) {
			for (y = 0; y < gridSize - 1; y++) {
				for (x = 0; x < gridSize - 1; x++) {
					unsigned int v1, v2, v3, v4;

					v1 = getFaceIndex(ss, f, S, x + 0, y + 0,
					                  edgeSize, gridSize);

					v2 = getFaceIndex(ss, f, S, x + 0, y + 1,
					                  edgeSize, gridSize);
					v3 = getFaceIndex(ss, f, S, x + 1, y + 1,
					                  edgeSize, gridSize);
					v4 = getFaceIndex(ss, f, S, x + 1, y + 0,
					                  edgeSize, gridSize);

					mv->v = v1;
					mv->e = GET_UINT_FROM_POINTER(BLI_edgehash_lookup(ccgdm->ehash, v1, v2));
					mv++; i++;

					mv->v = v2;
					mv->e = GET_UINT_FROM_POINTER(BLI_edgehash_lookup(ccgdm->ehash, v2, v3));
					mv++; i++;

					mv->v = v3;
					mv->e = GET_UINT_FROM_POINTER(BLI_edgehash_lookup(ccgdm->ehash, v3, v4));
					mv++; i++;

					mv->v = v4;
					mv->e = GET_UINT_FROM_POINTER(BLI_edgehash_lookup(ccgdm->ehash, v4, v1));
					mv++; i++;
				}
			}
		}
	}
	BLI_rw_mutex_unlock(&loops_cache_rwlock);
}

static void ccgDM_copyFinalPolyArray(DerivedMesh *dm, MPoly *mpoly)
{
	CCGDerivedMesh *ccgdm = (CCGDerivedMesh *) dm;
	CCGSubSurf *ss = ccgdm->ss;
	int index;
	int totface;
	int gridSize = ccgSubSurf_getGridSize(ss);
	/* int edgeSize = ccgSubSurf_getEdgeSize(ss); */ /* UNUSED */
	int i = 0, k = 0;
	DMFlagMat *faceFlags = ccgdm->faceFlags;

	totface = ccgSubSurf_getNumFaces(ss);
	for (index = 0; index < totface; index++) {
		CCGFace *f = ccgdm->faceMap[index].face;
		int x, y, S, numVerts = ccgSubSurf_getFaceNumVerts(f);
		int flag = (faceFlags) ? faceFlags[index].flag : ME_SMOOTH;
		int mat_nr = (faceFlags) ? faceFlags[index].mat_nr : 0;

		for (S = 0; S < numVerts; S++) {
			for (y = 0; y < gridSize - 1; y++) {
				for (x = 0; x < gridSize - 1; x++) {
					MPoly *mp = &mpoly[i];

					mp->mat_nr = mat_nr;
					mp->flag = flag;
					mp->loopstart = k;
					mp->totloop = 4;

					k += 4;
					i++;
				}
			}
		}
	}
}

static void ccgdm_getVertCos(DerivedMesh *dm, float (*cos)[3])
{
	CCGDerivedMesh *ccgdm = (CCGDerivedMesh *) dm;
	CCGSubSurf *ss = ccgdm->ss;
	int edgeSize = ccgSubSurf_getEdgeSize(ss);
	int gridSize = ccgSubSurf_getGridSize(ss);
	int i;
	CCGVertIterator vi;
	CCGEdgeIterator ei;
	CCGFaceIterator fi;
	CCGFace **faceMap2;
	CCGEdge **edgeMap2;
	CCGVert **vertMap2;
	int index, totvert, totedge, totface;
	
	totvert = ccgSubSurf_getNumVerts(ss);
	vertMap2 = MEM_mallocN(totvert * sizeof(*vertMap2), "vertmap");
	for (ccgSubSurf_initVertIterator(ss, &vi); !ccgVertIterator_isStopped(&vi); ccgVertIterator_next(&vi)) {
		CCGVert *v = ccgVertIterator_getCurrent(&vi);

		vertMap2[GET_INT_FROM_POINTER(ccgSubSurf_getVertVertHandle(v))] = v;
	}

	totedge = ccgSubSurf_getNumEdges(ss);
	edgeMap2 = MEM_mallocN(totedge * sizeof(*edgeMap2), "edgemap");
	for (ccgSubSurf_initEdgeIterator(ss, &ei), i = 0; !ccgEdgeIterator_isStopped(&ei); i++, ccgEdgeIterator_next(&ei)) {
		CCGEdge *e = ccgEdgeIterator_getCurrent(&ei);

		edgeMap2[GET_INT_FROM_POINTER(ccgSubSurf_getEdgeEdgeHandle(e))] = e;
	}

	totface = ccgSubSurf_getNumFaces(ss);
	faceMap2 = MEM_mallocN(totface * sizeof(*faceMap2), "facemap");
	for (ccgSubSurf_initFaceIterator(ss, &fi); !ccgFaceIterator_isStopped(&fi); ccgFaceIterator_next(&fi)) {
		CCGFace *f = ccgFaceIterator_getCurrent(&fi);

		faceMap2[GET_INT_FROM_POINTER(ccgSubSurf_getFaceFaceHandle(f))] = f;
	}

	i = 0;
	for (index = 0; index < totface; index++) {
		CCGFace *f = faceMap2[index];
		int x, y, S, numVerts = ccgSubSurf_getFaceNumVerts(f);

		copy_v3_v3(cos[i++], ccgSubSurf_getFaceCenterData(f));
		
		for (S = 0; S < numVerts; S++) {
			for (x = 1; x < gridSize - 1; x++) {
				copy_v3_v3(cos[i++], ccgSubSurf_getFaceGridEdgeData(ss, f, S, x));
			}
		}

		for (S = 0; S < numVerts; S++) {
			for (y = 1; y < gridSize - 1; y++) {
				for (x = 1; x < gridSize - 1; x++) {
					copy_v3_v3(cos[i++], ccgSubSurf_getFaceGridData(ss, f, S, x, y));
				}
			}
		}
	}

	for (index = 0; index < totedge; index++) {
		CCGEdge *e = edgeMap2[index];
		int x;

		for (x = 1; x < edgeSize - 1; x++) {
			copy_v3_v3(cos[i++], ccgSubSurf_getEdgeData(ss, e, x));
		}
	}

	for (index = 0; index < totvert; index++) {
		CCGVert *v = vertMap2[index];
		copy_v3_v3(cos[i++], ccgSubSurf_getVertData(ss, v));
	}

	MEM_freeN(vertMap2);
	MEM_freeN(edgeMap2);
	MEM_freeN(faceMap2);
}

static void ccgDM_foreachMappedVert(
        DerivedMesh *dm,
        void (*func)(void *userData, int index, const float co[3], const float no_f[3], const short no_s[3]),
        void *userData,
        DMForeachFlag flag)
{
	CCGDerivedMesh *ccgdm = (CCGDerivedMesh *) dm;
	CCGVertIterator vi;
	CCGKey key;
	CCG_key_top_level(&key, ccgdm->ss);

	for (ccgSubSurf_initVertIterator(ccgdm->ss, &vi); !ccgVertIterator_isStopped(&vi); ccgVertIterator_next(&vi)) {
		CCGVert *v = ccgVertIterator_getCurrent(&vi);
		const int index = ccgDM_getVertMapIndex(ccgdm->ss, v);

		if (index != -1) {
			CCGElem *vd = ccgSubSurf_getVertData(ccgdm->ss, v);
			const float *no = (flag & DM_FOREACH_USE_NORMAL) ? CCG_elem_no(&key, vd) : NULL;
			func(userData, index, CCG_elem_co(&key, vd), no, NULL);
		}
	}
}

static void ccgDM_foreachMappedEdge(
        DerivedMesh *dm,
        void (*func)(void *userData, int index, const float v0co[3], const float v1co[3]),
        void *userData)
{
	CCGDerivedMesh *ccgdm = (CCGDerivedMesh *) dm;
	CCGSubSurf *ss = ccgdm->ss;
	CCGEdgeIterator ei;
	CCGKey key;
	int i, edgeSize = ccgSubSurf_getEdgeSize(ss);

	CCG_key_top_level(&key, ss);

	for (ccgSubSurf_initEdgeIterator(ss, &ei); !ccgEdgeIterator_isStopped(&ei); ccgEdgeIterator_next(&ei)) {
		CCGEdge *e = ccgEdgeIterator_getCurrent(&ei);
		const int index = ccgDM_getEdgeMapIndex(ss, e);

		if (index != -1) {
			CCGElem *edgeData = ccgSubSurf_getEdgeDataArray(ss, e);
			for (i = 0; i < edgeSize - 1; i++) {
				func(userData, index, CCG_elem_offset_co(&key, edgeData, i), CCG_elem_offset_co(&key, edgeData, i + 1));
			}
		}
	}
}

static void ccgDM_foreachMappedLoop(
        DerivedMesh *dm,
        void (*func)(void *userData, int vertex_index, int face_index, const float co[3], const float no[3]),
        void *userData,
        DMForeachFlag flag)
{
	/* We can't use dm->getLoopDataLayout(dm) here, we want to always access dm->loopData, EditDerivedBMesh would
	 * return loop data from bmesh itself. */
	const float (*lnors)[3] = (flag & DM_FOREACH_USE_NORMAL) ? DM_get_loop_data_layer(dm, CD_NORMAL) : NULL;

	MVert *mv = dm->getVertArray(dm);
	MLoop *ml = dm->getLoopArray(dm);
	MPoly *mp = dm->getPolyArray(dm);
	const int *v_index = dm->getVertDataArray(dm, CD_ORIGINDEX);
	const int *f_index = dm->getPolyDataArray(dm, CD_ORIGINDEX);
	int p_idx, i;

	for (p_idx = 0; p_idx < dm->numPolyData; ++p_idx, ++mp) {
		for (i = 0; i < mp->totloop; ++i, ++ml) {
			const int v_idx = v_index ? v_index[ml->v] : ml->v;
			const int f_idx = f_index ? f_index[p_idx] : p_idx;
			const float *no = lnors ? *lnors++ : NULL;
			if (!ELEM(ORIGINDEX_NONE, v_idx, f_idx)) {
				func(userData, v_idx, f_idx, mv[ml->v].co, no);
			}
		}
	}
}

static void ccgDM_drawVerts(DerivedMesh *dm)
{
	CCGDerivedMesh *ccgdm = (CCGDerivedMesh *) dm;
	CCGSubSurf *ss = ccgdm->ss;
	int edgeSize = ccgSubSurf_getEdgeSize(ss);
	int gridSize = ccgSubSurf_getGridSize(ss);
	CCGVertIterator vi;
	CCGEdgeIterator ei;
	CCGFaceIterator fi;

	glBegin(GL_POINTS);
	for (ccgSubSurf_initVertIterator(ss, &vi); !ccgVertIterator_isStopped(&vi); ccgVertIterator_next(&vi)) {
		CCGVert *v = ccgVertIterator_getCurrent(&vi);
		glVertex3fv(ccgSubSurf_getVertData(ss, v));
	}

	for (ccgSubSurf_initEdgeIterator(ss, &ei); !ccgEdgeIterator_isStopped(&ei); ccgEdgeIterator_next(&ei)) {
		CCGEdge *e = ccgEdgeIterator_getCurrent(&ei);
		int x;

		for (x = 1; x < edgeSize - 1; x++)
			glVertex3fv(ccgSubSurf_getEdgeData(ss, e, x));
	}

	for (ccgSubSurf_initFaceIterator(ss, &fi); !ccgFaceIterator_isStopped(&fi); ccgFaceIterator_next(&fi)) {
		CCGFace *f = ccgFaceIterator_getCurrent(&fi);
		int x, y, S, numVerts = ccgSubSurf_getFaceNumVerts(f);

		glVertex3fv(ccgSubSurf_getFaceCenterData(f));
		for (S = 0; S < numVerts; S++)
			for (x = 1; x < gridSize - 1; x++)
				glVertex3fv(ccgSubSurf_getFaceGridEdgeData(ss, f, S, x));
		for (S = 0; S < numVerts; S++)
			for (y = 1; y < gridSize - 1; y++)
				for (x = 1; x < gridSize - 1; x++)
					glVertex3fv(ccgSubSurf_getFaceGridData(ss, f, S, x, y));
	}
	glEnd();
}

static void ccgdm_pbvh_update(CCGDerivedMesh *ccgdm)
{
	if (ccgdm->pbvh && ccgDM_use_grid_pbvh(ccgdm)) {
		CCGFace **faces;
		int totface;

		BKE_pbvh_get_grid_updates(ccgdm->pbvh, 1, (void ***)&faces, &totface);
		if (totface) {
			ccgSubSurf_updateFromFaces(ccgdm->ss, 0, faces, totface);
			ccgSubSurf_updateNormals(ccgdm->ss, faces, totface);
			MEM_freeN(faces);
		}
	}
}

static void ccgDM_drawEdges(DerivedMesh *dm, bool drawLooseEdges, bool drawAllEdges)
{
	GPUDrawObject *gdo;
	CCGDerivedMesh *ccgdm = (CCGDerivedMesh *) dm;

#ifdef WITH_OPENSUBDIV
	if (ccgdm->useGpuBackend) {
		/* TODO(sergey): We currently only support all edges drawing. */
		if (ccgSubSurf_prepareGLMesh(ccgdm->ss, true, -1)) {
			ccgSubSurf_drawGLMesh(ccgdm->ss, false, -1, -1);
		}
		return;
	}
#endif

	ccgdm_pbvh_update(ccgdm);

/* old debug feature for edges, unsupported for now */
#if 0
	int useAging = 0;

	if (!(G.f & G_BACKBUFSEL)) {
		CCGSubSurf *ss = ccgdm->ss;
		ccgSubSurf_getUseAgeCounts(ss, &useAging, NULL, NULL, NULL);

		/* it needs some way to upload this to VBO now */
		if (useAging) {
			int ageCol = 255 - ccgSubSurf_getEdgeAge(ss, e) * 4;
			glColor3ub(0, ageCol > 0 ? ageCol : 0, 0);
		}
	}
#endif

	GPU_edge_setup(dm);
	gdo = dm->drawObject;
	if (gdo->edges && gdo->points) {
		if (drawAllEdges && drawLooseEdges) {
			GPU_buffer_draw_elements(gdo->edges, GL_LINES, 0, (gdo->totedge - gdo->totinterior) * 2);
		}
		else if (drawAllEdges) {
			GPU_buffer_draw_elements(gdo->edges, GL_LINES, 0, gdo->loose_edge_offset * 2);
		}
		else {
			GPU_buffer_draw_elements(gdo->edges, GL_LINES, 0, gdo->tot_edge_drawn * 2);
			GPU_buffer_draw_elements(gdo->edges, GL_LINES, gdo->loose_edge_offset * 2, gdo->tot_loose_edge_drawn * 2);
		}
	}

	if (gdo->edges && ccgdm->drawInteriorEdges) {
		GPU_buffer_draw_elements(gdo->edges, GL_LINES, gdo->interior_offset * 2, gdo->totinterior * 2);
	}
	GPU_buffers_unbind();
}

static void ccgDM_drawLooseEdges(DerivedMesh *dm)
{
	int start;
	int count;

#ifdef WITH_OPENSUBDIV
	CCGDerivedMesh *ccgdm = (CCGDerivedMesh *) dm;
	if (ccgdm->useGpuBackend) {
		/* TODO(sergey): Needs implementation. */
		return;
	}
#endif

	GPU_edge_setup(dm);

	start = (dm->drawObject->loose_edge_offset * 2);
	count = (dm->drawObject->interior_offset - dm->drawObject->loose_edge_offset) * 2;

	if (count) {
		GPU_buffer_draw_elements(dm->drawObject->edges, GL_LINES, start, count);
	}

	GPU_buffers_unbind();
}

static void ccgDM_NormalFast(float *a, float *b, float *c, float *d, float no[3])
{
	float a_cX = c[0] - a[0], a_cY = c[1] - a[1], a_cZ = c[2] - a[2];
	float b_dX = d[0] - b[0], b_dY = d[1] - b[1], b_dZ = d[2] - b[2];

	no[0] = b_dY * a_cZ - b_dZ * a_cY;
	no[1] = b_dZ * a_cX - b_dX * a_cZ;
	no[2] = b_dX * a_cY - b_dY * a_cX;
	
	normalize_v3(no);
}


static void ccgDM_glNormalFast(float *a, float *b, float *c, float *d)
{
	float a_cX = c[0] - a[0], a_cY = c[1] - a[1], a_cZ = c[2] - a[2];
	float b_dX = d[0] - b[0], b_dY = d[1] - b[1], b_dZ = d[2] - b[2];
	float no[3];
	
	no[0] = b_dY * a_cZ - b_dZ * a_cY;
	no[1] = b_dZ * a_cX - b_dX * a_cZ;
	no[2] = b_dX * a_cY - b_dY * a_cX;

	/* don't normalize, GL_NORMALIZE is enabled */
	glNormal3fv(no);
}

/* Only used by non-editmesh types */
static void ccgDM_buffer_copy_normal(
        DerivedMesh *dm, short *varray)
{
	CCGDerivedMesh *ccgdm = (CCGDerivedMesh *) dm;
	CCGSubSurf *ss = ccgdm->ss;
	CCGKey key;
	const float (*lnors)[3] = dm->getLoopDataArray(dm, CD_NORMAL);
	int gridSize = ccgSubSurf_getGridSize(ss);
	int gridFaces = gridSize - 1;
	DMFlagMat *faceFlags = ccgdm->faceFlags;
	int i, totface = ccgSubSurf_getNumFaces(ss);
	int shademodel;
	int start = 0;

	/* we are in sculpt mode, disable loop normals (since they won't get updated) */
	if (ccgdm->pbvh)
		lnors = NULL;

	CCG_key_top_level(&key, ss);

	for (i = 0; i < totface; i++) {
		CCGFace *f = ccgdm->faceMap[i].face;
		int S, x, y, numVerts = ccgSubSurf_getFaceNumVerts(f);
		int index = GET_INT_FROM_POINTER(ccgSubSurf_getFaceFaceHandle(f));
		const float (*ln)[3] = NULL;

		if (faceFlags) {
			shademodel = (lnors || (faceFlags[index].flag & ME_SMOOTH)) ? GL_SMOOTH : GL_FLAT;
		}
		else {
			shademodel = GL_SMOOTH;
		}

		if (lnors) {
			ln = lnors;
			lnors += gridFaces * gridFaces * numVerts * 4;
		}

		for (S = 0; S < numVerts; S++) {
			CCGElem *faceGridData = ccgSubSurf_getFaceGridDataArray(ss, f, S);

			if (ln) {
				/* Can't use quad strips here... */
				for (y = 0; y < gridFaces; y ++) {
					for (x = 0; x < gridFaces; x ++) {
						normal_float_to_short_v3(&varray[start + 0],  ln[0]);
						normal_float_to_short_v3(&varray[start + 4],  ln[3]);
						normal_float_to_short_v3(&varray[start + 8],  ln[2]);
						normal_float_to_short_v3(&varray[start + 12], ln[1]);

						start += 16;
						ln += 4;
					}
				}
			}
			else if (shademodel == GL_SMOOTH) {
				for (y = 0; y < gridFaces; y ++) {
					for (x = 0; x < gridFaces; x ++) {
						float *a = CCG_grid_elem_no(&key, faceGridData, x, y );
						float *b = CCG_grid_elem_no(&key, faceGridData, x + 1, y);
						float *c = CCG_grid_elem_no(&key, faceGridData, x + 1, y + 1);
						float *d = CCG_grid_elem_no(&key, faceGridData, x, y + 1);

						normal_float_to_short_v3(&varray[start], a);
						normal_float_to_short_v3(&varray[start + 4], b);
						normal_float_to_short_v3(&varray[start + 8], c);
						normal_float_to_short_v3(&varray[start + 12], d);

						start += 16;
					}
				}
			}
			else {
				for (y = 0; y < gridFaces; y ++) {
					for (x = 0; x < gridFaces; x ++) {
						float f_no[3];
						short f_no_s[3];

						float *a = CCG_grid_elem_co(&key, faceGridData, x, y );
						float *b = CCG_grid_elem_co(&key, faceGridData, x + 1, y );
						float *c = CCG_grid_elem_co(&key, faceGridData, x + 1, y + 1);
						float *d = CCG_grid_elem_co(&key, faceGridData, x, y + 1);

						ccgDM_NormalFast(a, b, c, d, f_no);
						normal_float_to_short_v3(f_no_s, f_no);
	
						copy_v3_v3_short(&varray[start], f_no_s);
						copy_v3_v3_short(&varray[start + 4], f_no_s);
						copy_v3_v3_short(&varray[start + 8], f_no_s);
						copy_v3_v3_short(&varray[start + 12], f_no_s);

						start += 16;
					}
				}
			}
		}
	}
}

typedef struct FaceCount {
	unsigned int i_visible;
	unsigned int i_hidden;
	unsigned int i_tri_visible;
	unsigned int i_tri_hidden;
} FaceCount;


/* Only used by non-editmesh types */
static void ccgDM_buffer_copy_triangles(
        DerivedMesh *dm, unsigned int *varray,
        const int *mat_orig_to_new)
{
	GPUBufferMaterial *gpumat, *gpumaterials = dm->drawObject->materials;
	const int gpu_totmat = dm->drawObject->totmaterial;
	const short dm_totmat = dm->totmat;
	CCGDerivedMesh *ccgdm = (CCGDerivedMesh *) dm;
	CCGSubSurf *ss = ccgdm->ss;
	CCGKey key;
	int gridSize = ccgSubSurf_getGridSize(ss);
	int gridFaces = gridSize - 1;
	DMFlagMat *faceFlags = ccgdm->faceFlags;
	int i, totface = ccgSubSurf_getNumFaces(ss);
	short mat_nr = -1;
	int start;
	int totloops = 0;
	FaceCount *fc = MEM_mallocN(sizeof(*fc) * gpu_totmat, "gpumaterial.facecount");

	CCG_key_top_level(&key, ss);

	for (i = 0; i < gpu_totmat; i++) {
		fc[i].i_visible = 0;
		fc[i].i_tri_visible = 0;
		fc[i].i_hidden = gpumaterials[i].totpolys - 1;
		fc[i].i_tri_hidden = gpumaterials[i].totelements - 1;
	}

	for (i = 0; i < totface; i++) {
		CCGFace *f = ccgdm->faceMap[i].face;
		int S, x, y, numVerts = ccgSubSurf_getFaceNumVerts(f);
		int index = GET_INT_FROM_POINTER(ccgSubSurf_getFaceFaceHandle(f));
		bool is_hidden;
		int mati;

		if (faceFlags) {
			mat_nr = ME_MAT_NR_TEST(faceFlags[index].mat_nr, dm_totmat);
			is_hidden = (faceFlags[index].flag & ME_HIDE) != 0;
		}
		else {
			mat_nr = 0;
			is_hidden = false;
		}
		mati = mat_orig_to_new[mat_nr];
		gpumat = dm->drawObject->materials + mati;

		if (is_hidden) {
			for (S = 0; S < numVerts; S++) {
				for (y = 0; y < gridFaces; y++) {
					for (x = 0; x < gridFaces; x++) {
						start = gpumat->start + fc[mati].i_tri_hidden;

						varray[start--] = totloops;
						varray[start--] = totloops + 2;
						varray[start--] = totloops + 3;

						varray[start--] = totloops;
						varray[start--] = totloops + 1;
						varray[start--] = totloops + 2;

						fc[mati].i_tri_hidden -= 6;

						totloops += 4;
					}
				}
			}
			gpumat->polys[fc[mati].i_hidden--] = i;
		}
		else {
			for (S = 0; S < numVerts; S++) {
				for (y = 0; y < gridFaces; y++) {
					for (x = 0; x < gridFaces; x++) {
						start = gpumat->start + fc[mati].i_tri_visible;

						varray[start++] = totloops + 3;
						varray[start++] = totloops + 2;
						varray[start++] = totloops;

						varray[start++] = totloops + 2;
						varray[start++] = totloops + 1;
						varray[start++] = totloops;

						fc[mati].i_tri_visible += 6;

						totloops += 4;
					}
				}
			}
			gpumat->polys[fc[mati].i_visible++] = i;
		}
	}

	/* set the visible polygons */
	for (i = 0; i < gpu_totmat; i++) {
		gpumaterials[i].totvisiblepolys = fc[i].i_visible;
	}

	MEM_freeN(fc);
}


/* Only used by non-editmesh types */
static void ccgDM_buffer_copy_vertex(
        DerivedMesh *dm, void *varray_p)
{
	float *varray = varray_p;
	CCGDerivedMesh *ccgdm = (CCGDerivedMesh *) dm;
	CCGSubSurf *ss = ccgdm->ss;
	CCGKey key;
	int gridSize = ccgSubSurf_getGridSize(ss);
	int gridFaces = gridSize - 1;
	int i, totface = ccgSubSurf_getNumFaces(ss);
	int totedge = ccgSubSurf_getNumEdges(ss);
	int start = 0;
	int edgeSize = ccgSubSurf_getEdgeSize(ss);

	CCG_key_top_level(&key, ss);

	for (i = 0; i < totface; i++) {
		CCGFace *f = ccgdm->faceMap[i].face;
		int S, x, y, numVerts = ccgSubSurf_getFaceNumVerts(f);
		
		for (S = 0; S < numVerts; S++) {
			CCGElem *faceGridData = ccgSubSurf_getFaceGridDataArray(ss, f, S);
			for (y = 0; y < gridFaces; y++) {
				for (x = 0; x < gridFaces; x++) {
					float *a = CCG_grid_elem_co(&key, faceGridData, x, y);
					float *b = CCG_grid_elem_co(&key, faceGridData, x + 1, y);
					float *c = CCG_grid_elem_co(&key, faceGridData, x + 1, y + 1);
					float *d = CCG_grid_elem_co(&key, faceGridData, x, y + 1);

					copy_v3_v3(&varray[start], a);
					copy_v3_v3(&varray[start + 3], b);
					copy_v3_v3(&varray[start + 6], c);
					copy_v3_v3(&varray[start + 9], d);

					start += 12;
				}
			}
		}
	}

	/* upload loose points */
	for (i = 0; i < totedge; i++) {
		CCGEdge *e = ccgdm->edgeMap[i].edge;
		CCGElem *edgeData = ccgSubSurf_getEdgeDataArray(ss, e);

		if (!ccgSubSurf_getEdgeNumFaces(e)) {
			int j = 0;
			for (j = 0; j < edgeSize; j++) {
				copy_v3_v3(&varray[start], CCG_elem_offset_co(&key, edgeData, j));
				start += 3;
			}
		}
	}
}

/* Only used by non-editmesh types */
static void ccgDM_buffer_copy_color(
        DerivedMesh *dm, unsigned char *varray,
        const void *user_data)
{
	CCGDerivedMesh *ccgdm = (CCGDerivedMesh *) dm;
	CCGSubSurf *ss = ccgdm->ss;
	CCGKey key;
	const unsigned char *mloopcol = user_data;
	int gridSize = ccgSubSurf_getGridSize(ss);
	int gridFaces = gridSize - 1;
	int i, totface = ccgSubSurf_getNumFaces(ss);
	int start = 0;
	int iface = 0;

	CCG_key_top_level(&key, ss);


	for (i = 0; i < totface; i++) {
		CCGFace *f = ccgdm->faceMap[i].face;
		int S, x, y, numVerts = ccgSubSurf_getFaceNumVerts(f);

		for (S = 0; S < numVerts; S++) {
			for (y = 0; y < gridFaces; y++) {
				for (x = 0; x < gridFaces; x++) {
					copy_v3_v3_uchar(&varray[start + 0], &mloopcol[iface * 16 + 0]);
					copy_v3_v3_uchar(&varray[start + 3], &mloopcol[iface * 16 + 12]);
					copy_v3_v3_uchar(&varray[start + 6], &mloopcol[iface * 16 + 8]);
					copy_v3_v3_uchar(&varray[start + 9], &mloopcol[iface * 16 + 4]);

					start += 12;
					iface++;
				}
			}
		}
	}
}

static void ccgDM_buffer_copy_uv(
        DerivedMesh *dm, void *varray_p)
{
	float *varray = varray_p;
	CCGDerivedMesh *ccgdm = (CCGDerivedMesh *) dm;
	CCGSubSurf *ss = ccgdm->ss;
	CCGKey key;
	MLoopUV *mloopuv = DM_get_loop_data_layer(dm, CD_MLOOPUV);
	int gridSize = ccgSubSurf_getGridSize(ss);
	int gridFaces = gridSize - 1;
	int i, totface = ccgSubSurf_getNumFaces(ss);
	int start = 0;

	CCG_key_top_level(&key, ss);

	for (i = 0; i < totface; i++) {
		CCGFace *f = ccgdm->faceMap[i].face;
		int S, x, y, numVerts = ccgSubSurf_getFaceNumVerts(f);

		for (S = 0; S < numVerts; S++) {
			for (y = 0; y < gridFaces; y++) {
				for (x = 0; x < gridFaces; x++) {
					copy_v2_v2(&varray[start + 0], mloopuv[0].uv);
					copy_v2_v2(&varray[start + 2], mloopuv[3].uv);
					copy_v2_v2(&varray[start + 4], mloopuv[2].uv);
					copy_v2_v2(&varray[start + 6], mloopuv[1].uv);

					mloopuv += 4;
					start += 8;
				}
			}
		}
	}
}

static void ccgDM_buffer_copy_uv_texpaint(
        DerivedMesh *dm, float *varray)
{
	CCGDerivedMesh *ccgdm = (CCGDerivedMesh *) dm;
	CCGSubSurf *ss = ccgdm->ss;
	CCGKey key;
	int gridSize = ccgSubSurf_getGridSize(ss);
	int gridFaces = gridSize - 1;
	int i, totface = ccgSubSurf_getNumFaces(ss);
	int start = 0;
	DMFlagMat *faceFlags = ccgdm->faceFlags;
	int dm_totmat = dm->totmat;
	MLoopUV **mloopuv_base;
	MLoopUV  *stencil_base;
	int stencil;

	CCG_key_top_level(&key, ss);

	/* should have been checked for before, reassert */
	BLI_assert(DM_get_loop_data_layer(dm, CD_MLOOPUV));
	mloopuv_base = MEM_mallocN(dm_totmat * sizeof(*mloopuv_base), "texslots");

	for (i = 0; i < dm_totmat; i++) {
		mloopuv_base[i] = DM_paint_uvlayer_active_get(dm, i);
	}

	stencil = CustomData_get_stencil_layer(&dm->loopData, CD_MLOOPUV);
	stencil_base = CustomData_get_layer_n(&dm->loopData, CD_MLOOPUV, stencil);

	start = 0;

	for (i = 0; i < totface; i++) {
		CCGFace *f = ccgdm->faceMap[i].face;
		int S, x, y, numVerts = ccgSubSurf_getFaceNumVerts(f);
		int index = GET_INT_FROM_POINTER(ccgSubSurf_getFaceFaceHandle(f));
		int matnr;

		if (faceFlags) {
			matnr = faceFlags[index].mat_nr;
		}
		else {
			matnr = 0;
		}

		for (S = 0; S < numVerts; S++) {
			for (y = 0; y < gridFaces; y++) {
				for (x = 0; x < gridFaces; x++) {
					/* divide by 4, gives us current loop-index */
					unsigned int i_ml = start / 4;
					copy_v2_v2(&varray[start + 0],  mloopuv_base[matnr][i_ml + 0].uv);
					copy_v2_v2(&varray[start + 2],         stencil_base[i_ml + 0].uv);
					copy_v2_v2(&varray[start + 4],  mloopuv_base[matnr][i_ml + 3].uv);
					copy_v2_v2(&varray[start + 6],         stencil_base[i_ml + 3].uv);
					copy_v2_v2(&varray[start + 8],  mloopuv_base[matnr][i_ml + 2].uv);
					copy_v2_v2(&varray[start + 10],        stencil_base[i_ml + 2].uv);
					copy_v2_v2(&varray[start + 12], mloopuv_base[matnr][i_ml + 1].uv);
					copy_v2_v2(&varray[start + 14],        stencil_base[i_ml + 1].uv);
					start += 16;
				}
			}
		}
	}

	MEM_freeN(mloopuv_base);
}

static void ccgDM_buffer_copy_uvedge(
        DerivedMesh *dm, float *varray)
{
	int i, totpoly;
	int start;
	const MLoopUV *mloopuv;
#ifndef USE_LOOP_LAYOUT_FAST
	const MPoly *mpoly = dm->getPolyArray(dm);
#endif

	if ((mloopuv = DM_get_loop_data_layer(dm, CD_MLOOPUV)) == NULL) {
		return;
	}

	totpoly = dm->getNumPolys(dm);
	start = 0;

#ifndef USE_LOOP_LAYOUT_FAST
	for (i = 0; i < totpoly; i++, mpoly++) {
		for (j = 0; j < mpoly->totloop; j++) {
			copy_v2_v2(&varray[start], mloopuv[mpoly->loopstart + j].uv);
			copy_v2_v2(&varray[start + 2], mloopuv[mpoly->loopstart + (j + 1) % mpoly->totloop].uv);
			start += 4;
		}
	}
#else
	for (i = 0; i < totpoly; i++) {
		copy_v2_v2(&varray[start +  0], mloopuv[(i * 4) + 0].uv);
		copy_v2_v2(&varray[start +  2], mloopuv[(i * 4) + 1].uv);

		copy_v2_v2(&varray[start +  4], mloopuv[(i * 4) + 1].uv);
		copy_v2_v2(&varray[start +  6], mloopuv[(i * 4) + 2].uv);

		copy_v2_v2(&varray[start +  8], mloopuv[(i * 4) + 2].uv);
		copy_v2_v2(&varray[start + 10], mloopuv[(i * 4) + 3].uv);

		copy_v2_v2(&varray[start + 12], mloopuv[(i * 4) + 3].uv);
		copy_v2_v2(&varray[start + 14], mloopuv[(i * 4) + 0].uv);

		start += 16;
	}
#endif
}

static void ccgDM_buffer_copy_edge(
        DerivedMesh *dm, unsigned int *varray)
{
	CCGDerivedMesh *ccgdm = (CCGDerivedMesh *) dm;
	CCGSubSurf *ss = ccgdm->ss;
	/* getEdgeSuze returns num of verts, edges is one less */
	int i, j, edgeSize = ccgSubSurf_getEdgeSize(ss) - 1;
	int totedge = ccgSubSurf_getNumEdges(ss);
	int grid_face_side = ccgSubSurf_getGridSize(ss) - 1;
	int totface = ccgSubSurf_getNumFaces(ss);
	unsigned int index_start;
	unsigned int tot_interior = 0;
	unsigned int grid_tot_face = grid_face_side * grid_face_side;

	unsigned int iloose, inorm, iloosehidden, inormhidden;
	unsigned int tot_loose_hidden = 0, tot_loose = 0;
	unsigned int tot_hidden = 0, tot = 0;
	unsigned int iloosevert;
	/* int tot_interior = 0; */

	/* first, handle hidden/loose existing edges, then interior edges */
	for (j = 0; j < totedge; j++) {
		CCGEdge *e = ccgdm->edgeMap[j].edge;

		if (ccgdm->edgeFlags && !(ccgdm->edgeFlags[j] & ME_EDGEDRAW)) {
			if (!ccgSubSurf_getEdgeNumFaces(e)) tot_loose_hidden++;
			else tot_hidden++;
		}
		else {
			if (!ccgSubSurf_getEdgeNumFaces(e)) tot_loose++;
			else tot++;
		}
	}

	inorm = 0;
	inormhidden = tot * edgeSize;
	iloose = (tot + tot_hidden) * edgeSize;
	iloosehidden = (tot + tot_hidden + tot_loose) * edgeSize;
	iloosevert = dm->drawObject->tot_loop_verts;

	/* part one, handle all normal edges */
	for (j = 0; j < totedge; j++) {
		CCGFace *f;
		int fhandle = 0;
		int totvert = 0;
		unsigned int S = 0;
		CCGEdge *e = ccgdm->edgeMap[j].edge;
		bool isloose = !ccgSubSurf_getEdgeNumFaces(e);

		if (!isloose) {
			CCGVert *v1, *v2;
			CCGVert *ev1 = ccgSubSurf_getEdgeVert0(e);
			CCGVert *ev2 = ccgSubSurf_getEdgeVert1(e);

			f = ccgSubSurf_getEdgeFace(e, 0);
			fhandle = GET_INT_FROM_POINTER(ccgSubSurf_getFaceFaceHandle(f));
			totvert = ccgSubSurf_getFaceNumVerts(f);

			/* find the index of vertices in the face */
			for (i = 0; i < totvert; i++) {
				v1 = ccgSubSurf_getFaceVert(f, i);
				v2 = ccgSubSurf_getFaceVert(f, (i + 1) % totvert);

				if ((ev1 == v1 && ev2 == v2) || (ev1 == v2 && ev2 == v1)) {
					S = i;
					break;
				}
			}
		}

		if (ccgdm->edgeFlags && !(ccgdm->edgeFlags[j] & ME_EDGEDRAW)) {
			if (isloose) {
				for (i = 0; i < edgeSize; i++) {
					varray[iloosehidden * 2] = iloosevert;
					varray[iloosehidden * 2 + 1] = iloosevert + 1;
					iloosehidden++;
					iloosevert++;
				}
				/* we are through with this loose edge and moving to the next, so increase by one */
				iloosevert++;
			}
			else {
				index_start = ccgdm->faceMap[fhandle].startFace;

				for (i = 0; i < grid_face_side; i++) {
					varray[inormhidden * 2] = (index_start + S * grid_tot_face + i * grid_face_side + grid_face_side - 1) * 4 + 1;
					varray[inormhidden * 2 + 1] = (index_start + S * grid_tot_face + i * grid_face_side + grid_face_side - 1) * 4 + 2;
					varray[inormhidden * 2 + 2] = (index_start + ((S + 1) % totvert) * grid_tot_face + grid_face_side * (grid_face_side - 1) + i) * 4 + 2;
					varray[inormhidden * 2 + 3] = (index_start + ((S + 1) % totvert) * grid_tot_face + grid_face_side * (grid_face_side - 1) + i) * 4 + 3;
					inormhidden += 2;
				}
			}
		}
		else {
			if (isloose) {
				for (i = 0; i < edgeSize; i++) {
					varray[iloose * 2] = iloosevert;
					varray[iloose * 2 + 1] = iloosevert + 1;
					iloose++;
					iloosevert++;
				}
				/* we are through with this loose edge and moving to the next, so increase by one */
				iloosevert++;
			}
			else {
				index_start = ccgdm->faceMap[fhandle].startFace;

				for (i = 0; i < grid_face_side; i++) {
					varray[inorm * 2] = (index_start + S * grid_tot_face + i * grid_face_side + grid_face_side - 1) * 4 + 1;
					varray[inorm * 2 + 1] = (index_start + S * grid_tot_face + i * grid_face_side + grid_face_side - 1) * 4 + 2;
					varray[inorm * 2 + 2] = (index_start + ((S + 1) % totvert) * grid_tot_face + grid_face_side * (grid_face_side - 1) + i) * 4 + 2;
					varray[inorm * 2 + 3] = (index_start + ((S + 1) % totvert) * grid_tot_face + grid_face_side * (grid_face_side - 1) + i) * 4 + 3;
					inorm += 2;
				}
			}
		}
	}

	/* part two, handle interior edges */
	inorm = totedge * grid_face_side * 2;

	index_start = 0;
	for (i = 0; i < totface; i++) {
		CCGFace *f = ccgdm->faceMap[i].face;
		unsigned int S, x, y, numVerts = ccgSubSurf_getFaceNumVerts(f);

		for (S = 0; S < numVerts; S++) {
			for (x = 1; x < grid_face_side; x++) {
				for (y = 0; y < grid_face_side; y++) {
					unsigned int tmp = (index_start + x * grid_face_side + y) * 4;
					varray[inorm * 2] = tmp;
					varray[inorm * 2 + 1] = tmp + 1;
					inorm++;
				}
			}
			for (x = 0; x < grid_face_side; x++) {
				for (y = 0; y < grid_face_side; y++) {
					unsigned int tmp = (index_start + x * grid_face_side + y) * 4;
					varray[inorm * 2] = tmp + 3;
					varray[inorm * 2 + 1] = tmp;
					inorm++;
				}
			}

			tot_interior += grid_face_side * (2 * grid_face_side - 1);
			index_start += grid_tot_face;
		}
	}

	dm->drawObject->tot_loose_edge_drawn = tot_loose * edgeSize;
	dm->drawObject->loose_edge_offset = (tot + tot_hidden) * edgeSize;
	dm->drawObject->tot_edge_drawn = tot * edgeSize;

	dm->drawObject->interior_offset = totedge * edgeSize;
	dm->drawObject->totinterior = tot_interior;
}

static void ccgDM_copy_gpu_data(
        DerivedMesh *dm, int type, void *varray_p,
        const int *mat_orig_to_new, const void *user_data)
{
	/* 'varray_p' cast is redundant but include for self-documentation */
	switch (type) {
		case GPU_BUFFER_VERTEX:
			ccgDM_buffer_copy_vertex(dm, (float *)varray_p);
			break;
		case GPU_BUFFER_NORMAL:
			ccgDM_buffer_copy_normal(dm, (short *)varray_p);
			break;
		case GPU_BUFFER_UV:
			ccgDM_buffer_copy_uv(dm, (float *)varray_p);
			break;
		case GPU_BUFFER_UV_TEXPAINT:
			ccgDM_buffer_copy_uv_texpaint(dm, (float *)varray_p);
			break;
		case GPU_BUFFER_COLOR:
			ccgDM_buffer_copy_color(dm, (unsigned char *)varray_p, user_data);
			break;
		case GPU_BUFFER_UVEDGE:
			ccgDM_buffer_copy_uvedge(dm, (float *)varray_p);
			break;
		case GPU_BUFFER_EDGE:
			ccgDM_buffer_copy_edge(dm, (unsigned int *)varray_p);
			break;
		case GPU_BUFFER_TRIANGLES:
			ccgDM_buffer_copy_triangles(dm, (unsigned int *)varray_p, mat_orig_to_new);
			break;
		default:
			break;
	}
}

static GPUDrawObject *ccgDM_GPUObjectNew(DerivedMesh *dm)
{
	CCGDerivedMesh *ccgdm = (CCGDerivedMesh *) dm;
	CCGSubSurf *ss = ccgdm->ss;
	GPUDrawObject *gdo;
	DMFlagMat *faceFlags = ccgdm->faceFlags;
	int gridFaces = ccgSubSurf_getGridSize(ss) - 1;
	const short dm_totmat = (faceFlags) ? dm->totmat : 1;
	GPUBufferMaterial *matinfo;
	int i;
	unsigned int tot_internal_edges = 0;
	int edgeVerts = ccgSubSurf_getEdgeSize(ss);
	int edgeSize = edgeVerts - 1;

	int totedge = ccgSubSurf_getNumEdges(ss);
	int totface = ccgSubSurf_getNumFaces(ss);

	/* object contains at least one material (default included) so zero means uninitialized dm */
	BLI_assert(dm_totmat != 0);

	matinfo = MEM_callocN(sizeof(*matinfo) * dm_totmat, "GPU_drawobject_new.mat_orig_to_new");
	
	if (faceFlags) {
		for (i = 0; i < totface; i++) {
			CCGFace *f = ccgdm->faceMap[i].face;
			int numVerts = ccgSubSurf_getFaceNumVerts(f);
			int index = GET_INT_FROM_POINTER(ccgSubSurf_getFaceFaceHandle(f));
			const short new_matnr = ME_MAT_NR_TEST(faceFlags[index].mat_nr, dm_totmat);
			matinfo[new_matnr].totelements += numVerts * gridFaces * gridFaces * 6;
			matinfo[new_matnr].totloops += numVerts * gridFaces * gridFaces * 4;
			matinfo[new_matnr].totpolys++;
			tot_internal_edges += numVerts * gridFaces * (2 * gridFaces - 1);
		}
	}
	else {
		for (i = 0; i < totface; i++) {
			CCGFace *f = ccgdm->faceMap[i].face;
			int numVerts = ccgSubSurf_getFaceNumVerts(f);
			matinfo[0].totelements += numVerts * gridFaces * gridFaces * 6;
			matinfo[0].totloops += numVerts * gridFaces * gridFaces * 4;
			matinfo[0].totpolys++;
			tot_internal_edges += numVerts * gridFaces * (2 * gridFaces - 1);
		}
	}
	
	/* create the GPUDrawObject */
	gdo = MEM_callocN(sizeof(GPUDrawObject), "GPUDrawObject");
	gdo->totvert = 0; /* used to count indices, doesn't really matter for ccgsubsurf */
	gdo->totedge = (totedge * edgeSize + tot_internal_edges);

	GPU_buffer_material_finalize(gdo, matinfo, dm_totmat);

	/* store total number of points used for triangles */
	gdo->tot_triangle_point = ccgSubSurf_getNumFinalFaces(ss) * 6;
	gdo->tot_loop_verts = ccgSubSurf_getNumFinalFaces(ss) * 4;

	/* finally, count loose points */
	for (i = 0; i < totedge; i++) {
		CCGEdge *e = ccgdm->edgeMap[i].edge;

		if (!ccgSubSurf_getEdgeNumFaces(e))
			gdo->tot_loose_point += edgeVerts;
	}

	return gdo;
}

/* Only used by non-editmesh types */
static void ccgDM_drawFacesSolid(DerivedMesh *dm, float (*partial_redraw_planes)[4], bool fast, DMSetMaterial setMaterial)
{
	int a;
	CCGDerivedMesh *ccgdm = (CCGDerivedMesh *) dm;

	ccgdm_pbvh_update(ccgdm);

	if (ccgdm->pbvh && ccgdm->multires.mmd) {
		if (BKE_pbvh_has_faces(ccgdm->pbvh)) {
			BKE_pbvh_draw(ccgdm->pbvh, partial_redraw_planes, NULL,
			              setMaterial, false, fast);
		}

		return;
	}

#ifdef WITH_OPENSUBDIV
	if (ccgdm->useGpuBackend) {
		CCGSubSurf *ss = ccgdm->ss;
		const DMFlagMat *faceFlags = ccgdm->faceFlags;
		const int level = ccgSubSurf_getSubdivisionLevels(ss);
		const int face_side = 1 << level;
		const int grid_side = 1 << (level - 1);
		const int face_patches = face_side * face_side;
		const int grid_patches = grid_side * grid_side;
		const int num_base_faces = ccgSubSurf_getNumGLMeshBaseFaces(ss);
		int i, current_patch = 0;
		int mat_nr = -1;
		bool draw_smooth = false;
		int start_draw_patch = -1, num_draw_patches = 0;
		if (UNLIKELY(ccgSubSurf_prepareGLMesh(ss, setMaterial != NULL, -1) == false)) {
			return;
		}
		if (setMaterial == NULL) {
			ccgSubSurf_drawGLMesh(ss,
			                      true,
			                      -1,
			                      -1);
			return;
		}
		for (i = 0; i < num_base_faces; ++i) {
			const int num_face_verts = ccgSubSurf_getNumGLMeshBaseFaceVerts(ss, i);
			const int num_patches = (num_face_verts == 4) ? face_patches
			                                              : num_face_verts * grid_patches;
			int new_matnr;
			bool new_draw_smooth;
			if (faceFlags) {
				new_draw_smooth = (faceFlags[i].flag & ME_SMOOTH);
				new_matnr = (faceFlags[i].mat_nr + 1);
			}
			else {
				new_draw_smooth = true;
				new_matnr = 1;
			}
			if (new_draw_smooth != draw_smooth || new_matnr != mat_nr) {
				if (num_draw_patches != 0) {
					bool do_draw = setMaterial(mat_nr, NULL);
					if (do_draw) {
						glShadeModel(draw_smooth ? GL_SMOOTH : GL_FLAT);
						ccgSubSurf_drawGLMesh(ss,
						                      true,
						                      start_draw_patch,
						                      num_draw_patches);
					}
				}
				start_draw_patch = current_patch;
				num_draw_patches = num_patches;
				mat_nr = new_matnr;
				draw_smooth = new_draw_smooth;
			}
			else {
				num_draw_patches += num_patches;
			}
			current_patch += num_patches;
		}
		if (num_draw_patches != 0) {
			bool do_draw = setMaterial(mat_nr, NULL);
			if (do_draw) {
				glShadeModel(draw_smooth ? GL_SMOOTH : GL_FLAT);
				ccgSubSurf_drawGLMesh(ss,
				                      true,
				                      start_draw_patch,
				                      num_draw_patches);
			}
		}
		glShadeModel(GL_SMOOTH);
		return;
	}
#endif

	GPU_vertex_setup(dm);
	GPU_normal_setup(dm);
	GPU_triangle_setup(dm);
	for (a = 0; a < dm->drawObject->totmaterial; a++) {
		if (!setMaterial || setMaterial(dm->drawObject->materials[a].mat_nr + 1, NULL)) {
			GPU_buffer_draw_elements(dm->drawObject->triangles, GL_TRIANGLES, dm->drawObject->materials[a].start,
			                         dm->drawObject->materials[a].totelements);
		}
	}
	GPU_buffers_unbind();
}

typedef struct {
	DMVertexAttribs attribs;
	int numdata;

	GPUAttrib datatypes[GPU_MAX_ATTRIB]; /* TODO, messing up when switching materials many times - [#21056]*/
} GPUMaterialConv;

/* Only used by non-editmesh types */
static void ccgDM_drawMappedFacesGLSL(DerivedMesh *dm,
                                      DMSetMaterial setMaterial,
                                      DMSetDrawOptions setDrawOptions,
                                      void *userData)
{
	CCGDerivedMesh *ccgdm = (CCGDerivedMesh *) dm;
	CCGSubSurf *ss = ccgdm->ss;
	CCGKey key;
	GPUVertexAttribs gattribs;
	int a, b;
	const DMFlagMat *faceFlags = ccgdm->faceFlags;
	unsigned char *varray;
	size_t max_element_size = 0;
	int tot_loops = 0;
	int totpoly = ccgSubSurf_getNumFaces(ss);
	int gridSize = ccgSubSurf_getGridSize(ss);
	int gridFaces = gridSize - 1;
	int edgeSize = ccgSubSurf_getEdgeSize(ss);

#ifdef WITH_OPENSUBDIV
	if (ccgdm->useGpuBackend) {
		const int level = ccgSubSurf_getSubdivisionLevels(ss);
		const int face_side = 1 << level;
		const int grid_side = 1 << (level - 1);
		const int face_patches = face_side * face_side;
		const int grid_patches = grid_side * grid_side;
		const int num_base_faces = ccgSubSurf_getNumGLMeshBaseFaces(ss);
		int i, current_patch = 0;
		int mat_nr = -1;
		bool draw_smooth = false;
		int start_draw_patch = -1, num_draw_patches = 0;
		GPU_draw_update_fvar_offset(dm);
		if (UNLIKELY(ccgSubSurf_prepareGLMesh(ss, false, -1) == false)) {
			return;
		}
		for (i = 0; i < num_base_faces; ++i) {
			const int num_face_verts = ccgSubSurf_getNumGLMeshBaseFaceVerts(ss, i);
			const int num_patches = (num_face_verts == 4) ? face_patches
			                                              : num_face_verts * grid_patches;
			int new_matnr;
			bool new_draw_smooth;

			if (faceFlags) {
				new_draw_smooth = (faceFlags[i].flag & ME_SMOOTH);
				new_matnr = (faceFlags[i].mat_nr + 1);
			}
			else {
				new_draw_smooth = true;
				new_matnr = 1;
			}
			if (new_draw_smooth != draw_smooth || new_matnr != mat_nr) {
				if (num_draw_patches != 0) {
					bool do_draw = setMaterial(mat_nr, &gattribs);
					if (do_draw) {
						glShadeModel(draw_smooth ? GL_SMOOTH : GL_FLAT);
						ccgSubSurf_drawGLMesh(ss,
						                      true,
						                      start_draw_patch,
						                      num_draw_patches);
					}
				}
				start_draw_patch = current_patch;
				num_draw_patches = num_patches;
				mat_nr = new_matnr;
				draw_smooth = new_draw_smooth;
			}
			else {
				num_draw_patches += num_patches;
			}
			current_patch += num_patches;
		}
		if (num_draw_patches != 0) {
			bool do_draw = setMaterial(mat_nr, &gattribs);
			if (do_draw) {
				glShadeModel(draw_smooth ? GL_SMOOTH : GL_FLAT);
				ccgSubSurf_drawGLMesh(ss,
				                      true,
				                      start_draw_patch,
				                      num_draw_patches);
			}
		}
		glShadeModel(GL_SMOOTH);
		return;
	}
#endif

	CCG_key_top_level(&key, ss);
	ccgdm_pbvh_update(ccgdm);

	if (setDrawOptions != NULL) {
		const float (*lnors)[3] = dm->getLoopDataArray(dm, CD_NORMAL);
		DMVertexAttribs attribs = {{{NULL}}};
		int i;
		int matnr = -1;
		int do_draw = 0;

#define PASSATTRIB(dx, dy, vert) {                                           \
    if (attribs.totorco)                                                     \
        index = getFaceIndex(ss, f, S, x + dx, y + dy, edgeSize, gridSize);  \
    else                                                                     \
        index = 0;                                                           \
    DM_draw_attrib_vertex(&attribs, a, index, vert, ((a) * 4) + vert);       \
    DM_draw_attrib_vertex_uniforms(&attribs);                                \
} (void)0

		totpoly = ccgSubSurf_getNumFaces(ss);
		for (a = 0, i = 0; i < totpoly; i++) {
			CCGFace *f = ccgdm->faceMap[i].face;
			const float (*ln)[3] = NULL;
			int S, x, y, drawSmooth;
			int index = GET_INT_FROM_POINTER(ccgSubSurf_getFaceFaceHandle(f));
			int origIndex = ccgDM_getFaceMapIndex(ss, f);

			int numVerts = ccgSubSurf_getFaceNumVerts(f);
			int new_matnr;

			if (faceFlags) {
				drawSmooth = (lnors || (faceFlags[index].flag & ME_SMOOTH));
				new_matnr = faceFlags[index].mat_nr + 1;
			}
			else {
				drawSmooth = 1;
				new_matnr = 1;
			}

			if (lnors) {
				ln = lnors;
				lnors += (gridFaces * gridFaces * numVerts) * 4;
			}

			if (new_matnr != matnr) {
				do_draw = setMaterial(matnr = new_matnr, &gattribs);
				if (do_draw)
					DM_vertex_attributes_from_gpu(dm, &gattribs, &attribs);
			}

			if (!do_draw || (setDrawOptions && (origIndex != ORIGINDEX_NONE) &&
			                (setDrawOptions(userData, origIndex) == DM_DRAW_OPTION_SKIP)))
			{
				a += gridFaces * gridFaces * numVerts;
				continue;
			}

			glShadeModel(drawSmooth ? GL_SMOOTH : GL_FLAT);
			for (S = 0; S < numVerts; S++) {
				CCGElem *faceGridData = ccgSubSurf_getFaceGridDataArray(ss, f, S);
				CCGElem *vda, *vdb;

				if (ln) {
					glBegin(GL_QUADS);
					for (y = 0; y < gridFaces; y++) {
						for (x = 0; x < gridFaces; x++) {
							float *aco = CCG_grid_elem_co(&key, faceGridData, x, y);
							float *bco = CCG_grid_elem_co(&key, faceGridData, x + 1, y);
							float *cco = CCG_grid_elem_co(&key, faceGridData, x + 1, y + 1);
							float *dco = CCG_grid_elem_co(&key, faceGridData, x, y + 1);

							PASSATTRIB(0, 1, 1);
							glNormal3fv(ln[1]);
							glVertex3fv(dco);
							PASSATTRIB(1, 1, 2);
							glNormal3fv(ln[2]);
							glVertex3fv(cco);
							PASSATTRIB(1, 0, 3);
							glNormal3fv(ln[3]);
							glVertex3fv(bco);
							PASSATTRIB(0, 0, 0);
							glNormal3fv(ln[0]);
							glVertex3fv(aco);

							ln += 4;
							a++;
						}
					}
					glEnd();
				}
				else if (drawSmooth) {
					for (y = 0; y < gridFaces; y++) {
						glBegin(GL_QUAD_STRIP);
						for (x = 0; x < gridFaces; x++) {
							vda = CCG_grid_elem(&key, faceGridData, x, y + 0);
							vdb = CCG_grid_elem(&key, faceGridData, x, y + 1);

							PASSATTRIB(0, 0, 0);
							glNormal3fv(CCG_elem_no(&key, vda));
							glVertex3fv(CCG_elem_co(&key, vda));

							PASSATTRIB(0, 1, 1);
							glNormal3fv(CCG_elem_no(&key, vdb));
							glVertex3fv(CCG_elem_co(&key, vdb));

							if (x != gridFaces - 1)
								a++;
						}

						vda = CCG_grid_elem(&key, faceGridData, x, y + 0);
						vdb = CCG_grid_elem(&key, faceGridData, x, y + 1);

						PASSATTRIB(0, 0, 3);
						glNormal3fv(CCG_elem_no(&key, vda));
						glVertex3fv(CCG_elem_co(&key, vda));

						PASSATTRIB(0, 1, 2);
						glNormal3fv(CCG_elem_no(&key, vdb));
						glVertex3fv(CCG_elem_co(&key, vdb));

						glEnd();

						a++;
					}
				}
				else {
					glBegin(GL_QUADS);
					for (y = 0; y < gridFaces; y++) {
						for (x = 0; x < gridFaces; x++) {
							float *aco = CCG_grid_elem_co(&key, faceGridData, x, y);
							float *bco = CCG_grid_elem_co(&key, faceGridData, x + 1, y);
							float *cco = CCG_grid_elem_co(&key, faceGridData, x + 1, y + 1);
							float *dco = CCG_grid_elem_co(&key, faceGridData, x, y + 1);

							ccgDM_glNormalFast(aco, bco, cco, dco);

							PASSATTRIB(0, 1, 1);
							glVertex3fv(dco);
							PASSATTRIB(1, 1, 2);
							glVertex3fv(cco);
							PASSATTRIB(1, 0, 3);
							glVertex3fv(bco);
							PASSATTRIB(0, 0, 0);
							glVertex3fv(aco);

							a++;
						}
					}
					glEnd();
				}
			}
		}

		glShadeModel(GL_SMOOTH);
#undef PASSATTRIB
	}
	else {
		GPUMaterialConv *matconv;
		size_t offset;
		int *mat_orig_to_new;
		int tot_active_mat;
		GPUBuffer *buffer = NULL;

		GPU_vertex_setup(dm);
		GPU_normal_setup(dm);
		GPU_triangle_setup(dm);

		tot_active_mat = dm->drawObject->totmaterial;

		matconv = MEM_callocN(sizeof(*matconv) * tot_active_mat,
		                      "cdDM_drawMappedFacesGLSL.matconv");
		mat_orig_to_new = MEM_mallocN(sizeof(*mat_orig_to_new) * dm->totmat,
		                              "cdDM_drawMappedFacesGLSL.mat_orig_to_new");

		/* part one, check what attributes are needed per material */
		for (a = 0; a < tot_active_mat; a++) {
			int new_matnr;
			int do_draw;

			new_matnr = dm->drawObject->materials[a].mat_nr;

			/* map from original material index to new
			 * GPUBufferMaterial index */
			mat_orig_to_new[new_matnr] = a;
			do_draw = setMaterial(new_matnr + 1, &gattribs);

			if (do_draw) {
				int numdata = 0;
				DM_vertex_attributes_from_gpu(dm, &gattribs, &matconv[a].attribs);

				if (matconv[a].attribs.totorco && matconv[a].attribs.orco.array) {
					matconv[a].datatypes[numdata].index = matconv[a].attribs.orco.gl_index;
					matconv[a].datatypes[numdata].info_index = matconv[a].attribs.orco.gl_info_index;
					matconv[a].datatypes[numdata].size = 3;
					matconv[a].datatypes[numdata].type = GL_FLOAT;
					numdata++;
				}
				for (b = 0; b < matconv[a].attribs.tottface; b++) {
					if (matconv[a].attribs.tface[b].array) {
						matconv[a].datatypes[numdata].index = matconv[a].attribs.tface[b].gl_index;
						matconv[a].datatypes[numdata].info_index = matconv[a].attribs.tface[b].gl_info_index;
						matconv[a].datatypes[numdata].size = 2;
						matconv[a].datatypes[numdata].type = GL_FLOAT;
						numdata++;
					}
				}
				for (b = 0; b < matconv[a].attribs.totmcol; b++) {
					if (matconv[a].attribs.mcol[b].array) {
						matconv[a].datatypes[numdata].index = matconv[a].attribs.mcol[b].gl_index;
						matconv[a].datatypes[numdata].info_index = matconv[a].attribs.mcol[b].gl_info_index;
						matconv[a].datatypes[numdata].size = 4;
						matconv[a].datatypes[numdata].type = GL_UNSIGNED_BYTE;
						numdata++;
					}
				}
				for (b = 0; b < matconv[a].attribs.tottang; b++) {
					if (matconv[a].attribs.tottang && matconv[a].attribs.tang[b].array) {
						matconv[a].datatypes[numdata].index = matconv[a].attribs.tang[b].gl_index;
						matconv[a].datatypes[numdata].info_index = matconv[a].attribs.tang[b].gl_info_index;
						matconv[a].datatypes[numdata].size = 4;
						matconv[a].datatypes[numdata].type = GL_FLOAT;
						numdata++;
					}
				}
				if (numdata != 0) {
					matconv[a].numdata = numdata;
					max_element_size = max_ii(GPU_attrib_element_size(matconv[a].datatypes, numdata), max_element_size);
				}
			}
		}

		/* part two, generate and fill the arrays with the data */
		if (max_element_size > 0) {
			buffer = GPU_buffer_alloc(max_element_size * dm->drawObject->tot_loop_verts);

			varray = GPU_buffer_lock_stream(buffer, GPU_BINDING_ARRAY);
			if (varray == NULL) {
				GPU_buffers_unbind();
				GPU_buffer_free(buffer);
				MEM_freeN(mat_orig_to_new);
				MEM_freeN(matconv);
				fprintf(stderr, "Out of memory, can't draw object\n");
				return;
			}

			for (a = 0; a < totpoly; a++) {
				CCGFace *f = ccgdm->faceMap[a].face;
				int orig_index = GET_INT_FROM_POINTER(ccgSubSurf_getFaceFaceHandle(f));
				int S, x, y, numVerts = ccgSubSurf_getFaceNumVerts(f);
				int i;

				if (faceFlags) {
					i = mat_orig_to_new[faceFlags[orig_index].mat_nr];
				}
				else {
					i = mat_orig_to_new[0];
				}

				if (matconv[i].numdata != 0) {
					for (S = 0; S < numVerts; S++) {
						for (y = 0; y < gridFaces; y++) {
							for (x = 0; x < gridFaces; x++) {

								offset = tot_loops * max_element_size;

								if (matconv[i].attribs.totorco && matconv[i].attribs.orco.array) {
									int index;

									index = getFaceIndex(ss, f, S, x, y, edgeSize, gridSize);
									copy_v3_v3((float *)&varray[offset],
									           (float *)matconv[i].attribs.orco.array[index]);
									index = getFaceIndex(ss, f, S, x + 1, y, edgeSize, gridSize);
									copy_v3_v3((float *)&varray[offset + max_element_size],
									        (float *)matconv[i].attribs.orco.array[index]);
									index = getFaceIndex(ss, f, S, x + 1, y + 1, edgeSize, gridSize);
									copy_v3_v3((float *)&varray[offset + 2 * max_element_size],
									        (float *)matconv[i].attribs.orco.array[index]);
									index = getFaceIndex(ss, f, S, x, y + 1, edgeSize, gridSize);
									copy_v3_v3((float *)&varray[offset + 3 * max_element_size],
									        (float *)matconv[i].attribs.orco.array[index]);

									offset += sizeof(float) * 3;
								}
								for (b = 0; b < matconv[i].attribs.tottface; b++) {
									if (matconv[i].attribs.tface[b].array) {
										const MLoopUV *mloopuv = matconv[i].attribs.tface[b].array + tot_loops;

										copy_v2_v2((float *)&varray[offset], mloopuv[0].uv);
										copy_v2_v2((float *)&varray[offset + max_element_size], mloopuv[3].uv);
										copy_v2_v2((float *)&varray[offset + 2 * max_element_size], mloopuv[2].uv);
										copy_v2_v2((float *)&varray[offset + 3 * max_element_size], mloopuv[1].uv);

										offset += sizeof(float) * 2;
									}
								}
								for (b = 0; b < matconv[i].attribs.totmcol; b++) {
									if (matconv[i].attribs.mcol[b].array) {
										const MLoopCol *mloopcol = matconv[i].attribs.mcol[b].array + tot_loops;

										copy_v4_v4_uchar(&varray[offset], &mloopcol[0].r);
										copy_v4_v4_uchar(&varray[offset + max_element_size], &mloopcol[3].r);
										copy_v4_v4_uchar(&varray[offset + 2 * max_element_size], &mloopcol[2].r);
										copy_v4_v4_uchar(&varray[offset + 3 * max_element_size], &mloopcol[1].r);

										offset += sizeof(unsigned char) * 4;
									}
								}
								for (b = 0; b < matconv[i].attribs.tottang; b++) {
									if (matconv[i].attribs.tottang && matconv[i].attribs.tang[b].array) {
										const float (*looptang)[4] = (const float (*)[4])matconv[i].attribs.tang[b].array + tot_loops;

										copy_v4_v4((float *)&varray[offset], looptang[0]);
										copy_v4_v4((float *)&varray[offset + max_element_size], looptang[3]);
										copy_v4_v4((float *)&varray[offset + 2 * max_element_size], looptang[2]);
										copy_v4_v4((float *)&varray[offset + 3 * max_element_size], looptang[1]);

										offset += sizeof(float) * 4;
									}
								}

								tot_loops += 4;
							}
						}
					}
				}
				else {
					tot_loops += 4 * numVerts * gridFaces * gridFaces;
				}
			}
			GPU_buffer_unlock(buffer, GPU_BINDING_ARRAY);
		}

		for (a = 0; a < tot_active_mat; a++) {
			int new_matnr;
			int do_draw;

			new_matnr = dm->drawObject->materials[a].mat_nr;

			do_draw = setMaterial(new_matnr + 1, &gattribs);

			if (do_draw) {
				if (matconv[a].numdata) {
					GPU_interleaved_attrib_setup(buffer, matconv[a].datatypes, matconv[a].numdata, max_element_size);
				}
				GPU_buffer_draw_elements(dm->drawObject->triangles, GL_TRIANGLES,
				                         dm->drawObject->materials[a].start, dm->drawObject->materials[a].totelements);
				if (matconv[a].numdata) {
					GPU_interleaved_attrib_unbind();
				}
			}
		}

		GPU_buffers_unbind();
		if (buffer)
			GPU_buffer_free(buffer);

		MEM_freeN(mat_orig_to_new);
		MEM_freeN(matconv);
	}
}

static void ccgDM_drawFacesGLSL(DerivedMesh *dm, DMSetMaterial setMaterial)
{
	dm->drawMappedFacesGLSL(dm, setMaterial, NULL, NULL);
}

/* Only used by non-editmesh types */
static void ccgDM_drawMappedFacesMat(DerivedMesh *dm,
                                     void (*setMaterial)(void *userData, int matnr, void *attribs),
                                     bool (*setFace)(void *userData, int index), void *userData)
{
	CCGDerivedMesh *ccgdm = (CCGDerivedMesh *) dm;
	CCGSubSurf *ss = ccgdm->ss;
	CCGKey key;
	GPUVertexAttribs gattribs;
	DMVertexAttribs attribs = {{{NULL}}};
	int gridSize = ccgSubSurf_getGridSize(ss);
	int gridFaces = gridSize - 1;
	int edgeSize = ccgSubSurf_getEdgeSize(ss);
	DMFlagMat *faceFlags = ccgdm->faceFlags;
	const float (*lnors)[3] = dm->getLoopDataArray(dm, CD_NORMAL);
	int a, i, numVerts, matnr, totface;

#ifdef WITH_OPENSUBDIV
	if (ccgdm->useGpuBackend) {
		const int level = ccgSubSurf_getSubdivisionLevels(ss);
		const int face_side = 1 << level;
		const int grid_side = 1 << (level - 1);
		const int face_patches = face_side * face_side;
		const int grid_patches = grid_side * grid_side;
		const int num_base_faces = ccgSubSurf_getNumGLMeshBaseFaces(ss);
		int current_patch = 0;
		int mat_nr = -1;
		bool draw_smooth = false;
		int start_draw_patch = -1, num_draw_patches = 0;
		GPU_draw_update_fvar_offset(dm);
		if (UNLIKELY(ccgSubSurf_prepareGLMesh(ss, true, -1) == false)) {
			return;
		}
		for (i = 0; i < num_base_faces; ++i) {
			const int num_face_verts = ccgSubSurf_getNumGLMeshBaseFaceVerts(ss, i);
			const int num_patches = (num_face_verts == 4) ? face_patches
			                                              : num_face_verts * grid_patches;
			int new_matnr;
			bool new_draw_smooth;

			if (faceFlags) {
				new_draw_smooth = (faceFlags[i].flag & ME_SMOOTH);
				new_matnr = (faceFlags[i].mat_nr + 1);
			}
			else {
				new_draw_smooth = true;
				new_matnr = 1;
			}
			if (new_draw_smooth != draw_smooth || new_matnr != mat_nr) {
				if (num_draw_patches != 0) {
					setMaterial(userData, mat_nr, &gattribs);
					glShadeModel(draw_smooth ? GL_SMOOTH : GL_FLAT);
					ccgSubSurf_drawGLMesh(ss,
					                      true,
					                      start_draw_patch,
					                      num_draw_patches);
				}
				start_draw_patch = current_patch;
				num_draw_patches = num_patches;
				mat_nr = new_matnr;
				draw_smooth = new_draw_smooth;
			}
			else {
				num_draw_patches += num_patches;
			}
			current_patch += num_patches;
		}
		if (num_draw_patches != 0) {
			setMaterial(userData, mat_nr, &gattribs);
			glShadeModel(draw_smooth ? GL_SMOOTH : GL_FLAT);
			ccgSubSurf_drawGLMesh(ss,
			                      true,
			                      start_draw_patch,
			                      num_draw_patches);
		}
		glShadeModel(GL_SMOOTH);
		return;
	}
#endif

	CCG_key_top_level(&key, ss);
	ccgdm_pbvh_update(ccgdm);

	matnr = -1;

#define PASSATTRIB(dx, dy, vert) {                                           \
    if (attribs.totorco)                                                     \
        index = getFaceIndex(ss, f, S, x + dx, y + dy, edgeSize, gridSize);  \
    else                                                                     \
        index = 0;                                                           \
    DM_draw_attrib_vertex(&attribs, a, index, vert, ((a) * 4) + vert);       \
    DM_draw_attrib_vertex_uniforms(&attribs);                                \
} (void)0

	totface = ccgSubSurf_getNumFaces(ss);
	for (a = 0, i = 0; i < totface; i++) {
		CCGFace *f = ccgdm->faceMap[i].face;
		const float (*ln)[3] = NULL;
		int S, x, y, drawSmooth;
		int index = GET_INT_FROM_POINTER(ccgSubSurf_getFaceFaceHandle(f));
		int origIndex = ccgDM_getFaceMapIndex(ss, f);
		int new_matnr;
		
		numVerts = ccgSubSurf_getFaceNumVerts(f);

		/* get flags */
		if (faceFlags) {
			drawSmooth = (lnors || (faceFlags[index].flag & ME_SMOOTH));
			new_matnr = faceFlags[index].mat_nr + 1;
		}
		else {
			drawSmooth = 1;
			new_matnr = 1;
		}

		if (lnors) {
			ln = lnors;
			lnors += (gridFaces * gridFaces * numVerts) * 4;
		}

		/* material */
		if (new_matnr != matnr) {
			setMaterial(userData, matnr = new_matnr, &gattribs);
			DM_vertex_attributes_from_gpu(dm, &gattribs, &attribs);
		}

		/* face hiding */
		if ((setFace && (origIndex != ORIGINDEX_NONE) && !setFace(userData, origIndex))) {
			a += gridFaces * gridFaces * numVerts;
			continue;
		}

		/* draw face*/
		glShadeModel(drawSmooth ? GL_SMOOTH : GL_FLAT);
		for (S = 0; S < numVerts; S++) {
			CCGElem *faceGridData = ccgSubSurf_getFaceGridDataArray(ss, f, S);
			CCGElem *vda, *vdb;

			if (ln) {
				glBegin(GL_QUADS);
				for (y = 0; y < gridFaces; y++) {
					for (x = 0; x < gridFaces; x++) {
						float *aco = CCG_grid_elem_co(&key, faceGridData, x, y + 0);
						float *bco = CCG_grid_elem_co(&key, faceGridData, x + 1, y + 0);
						float *cco = CCG_grid_elem_co(&key, faceGridData, x + 1, y + 1);
						float *dco = CCG_grid_elem_co(&key, faceGridData, x, y + 1);

						PASSATTRIB(0, 1, 1);
						glNormal3fv(ln[1]);
						glVertex3fv(dco);
						PASSATTRIB(1, 1, 2);
						glNormal3fv(ln[2]);
						glVertex3fv(cco);
						PASSATTRIB(1, 0, 3);
						glNormal3fv(ln[3]);
						glVertex3fv(bco);
						PASSATTRIB(0, 0, 0);
						glNormal3fv(ln[0]);
						glVertex3fv(aco);

						ln += 4;
						a++;
					}
				}
				glEnd();
			}
			else if (drawSmooth) {
				for (y = 0; y < gridFaces; y++) {
					glBegin(GL_QUAD_STRIP);
					for (x = 0; x < gridFaces; x++) {
						vda = CCG_grid_elem(&key, faceGridData, x, y);
						vdb = CCG_grid_elem(&key, faceGridData, x, y + 1);
						
						PASSATTRIB(0, 0, 0);
						glNormal3fv(CCG_elem_no(&key, vda));
						glVertex3fv(CCG_elem_co(&key, vda));

						PASSATTRIB(0, 1, 1);
						glNormal3fv(CCG_elem_no(&key, vdb));
						glVertex3fv(CCG_elem_co(&key, vdb));

						if (x != gridFaces - 1)
							a++;
					}

					vda = CCG_grid_elem(&key, faceGridData, x, y + 0);
					vdb = CCG_grid_elem(&key, faceGridData, x, y + 1);

					PASSATTRIB(0, 0, 3);
					glNormal3fv(CCG_elem_no(&key, vda));
					glVertex3fv(CCG_elem_co(&key, vda));

					PASSATTRIB(0, 1, 2);
					glNormal3fv(CCG_elem_no(&key, vdb));
					glVertex3fv(CCG_elem_co(&key, vdb));

					glEnd();

					a++;
				}
			}
			else {
				glBegin(GL_QUADS);
				for (y = 0; y < gridFaces; y++) {
					for (x = 0; x < gridFaces; x++) {
						float *aco = CCG_grid_elem_co(&key, faceGridData, x, y + 0);
						float *bco = CCG_grid_elem_co(&key, faceGridData, x + 1, y + 0);
						float *cco = CCG_grid_elem_co(&key, faceGridData, x + 1, y + 1);
						float *dco = CCG_grid_elem_co(&key, faceGridData, x, y + 1);

						ccgDM_glNormalFast(aco, bco, cco, dco);

						PASSATTRIB(0, 1, 1);
						glVertex3fv(dco);
						PASSATTRIB(1, 1, 2);
						glVertex3fv(cco);
						PASSATTRIB(1, 0, 3);
						glVertex3fv(bco);
						PASSATTRIB(0, 0, 0);
						glVertex3fv(aco);
						
						a++;
					}
				}
				glEnd();
			}
		}
	}

	glShadeModel(GL_SMOOTH);
#undef PASSATTRIB
}

static void ccgDM_drawFacesTex_common(DerivedMesh *dm,
                                      DMSetDrawOptionsTex drawParams,
                                      DMSetDrawOptionsMappedTex drawParamsMapped,
                                      DMCompareDrawOptions compareDrawOptions,
                                      void *userData, DMDrawFlag flag)
{
	CCGDerivedMesh *ccgdm = (CCGDerivedMesh *) dm;
	CCGSubSurf *ss = ccgdm->ss;
	CCGKey key;
	int colType;
	const MLoopCol *mloopcol = NULL;
	MTexPoly *mtexpoly = DM_get_poly_data_layer(dm, CD_MTEXPOLY);
	DMFlagMat *faceFlags = ccgdm->faceFlags;
	DMDrawOption draw_option;
	int i, totpoly;
	bool flush;
	const bool use_tface = (flag & DM_DRAW_USE_ACTIVE_UV) != 0;
	const bool use_colors = (flag & DM_DRAW_USE_COLORS) != 0;
	unsigned int next_actualFace;
	unsigned int gridFaces = ccgSubSurf_getGridSize(ss) - 1;
	int mat_index;
	int tot_element, start_element, tot_drawn;

	if (use_colors) {
		colType = CD_TEXTURE_MLOOPCOL;
		mloopcol = dm->getLoopDataArray(dm, colType);
		if (!mloopcol) {
			colType = CD_PREVIEW_MLOOPCOL;
			mloopcol = dm->getLoopDataArray(dm, colType);
		}
		if (!mloopcol) {
			colType = CD_MLOOPCOL;
			mloopcol = dm->getLoopDataArray(dm, colType);
		}
	}

#ifdef WITH_OPENSUBDIV
	if (ccgdm->useGpuBackend) {
		const int active_uv_layer = CustomData_get_active_layer_index(&dm->loopData, CD_MLOOPUV);
		if (UNLIKELY(ccgSubSurf_prepareGLMesh(ss, true, active_uv_layer) == false)) {
			return;
		}
		if (drawParams == NULL) {
			ccgSubSurf_drawGLMesh(ss, true, -1, -1);
			return;
		}
		const int level = ccgSubSurf_getSubdivisionLevels(ss);
		const int face_side = 1 << level;
		const int grid_side = 1 << (level - 1);
		const int face_patches = face_side * face_side;
		const int grid_patches = grid_side * grid_side;
		const int num_base_faces = ccgSubSurf_getNumGLMeshBaseFaces(ss);
		int current_patch = 0;
		int mat_nr = -1;
		int start_draw_patch = 0, num_draw_patches = 0;
		bool draw_smooth = false;
		for (i = 0; i < num_base_faces; ++i) {
			const int num_face_verts = ccgSubSurf_getNumGLMeshBaseFaceVerts(ss, i);
			const int num_patches = (num_face_verts == 4) ? face_patches
			                                              : num_face_verts * grid_patches;
			if (faceFlags) {
				mat_nr = faceFlags[i].mat_nr;
				draw_smooth = (faceFlags[i].flag & ME_SMOOTH);
			}
			else {
				mat_nr = 0;
				draw_smooth = false;
			}

			if (drawParams != NULL) {
				MTexPoly *tp = (use_tface && mtexpoly) ? &mtexpoly[i] : NULL;
				draw_option = drawParams(tp, (mloopcol != NULL), mat_nr);
			}
			else {
				draw_option = (drawParamsMapped)
				                  ? drawParamsMapped(userData, i, mat_nr)
				                  : DM_DRAW_OPTION_NORMAL;
			}

			flush = (draw_option == DM_DRAW_OPTION_SKIP) || (i == num_base_faces - 1);

			const int next_face = min_ii(i + 1, num_base_faces - 1);
			if (!flush && compareDrawOptions) {
				flush |= compareDrawOptions(userData, i, next_face) == 0;
			}
			if (!flush && faceFlags) {
				bool new_draw_smooth = (faceFlags[next_face].flag & ME_SMOOTH);
				flush |= (new_draw_smooth != draw_smooth);
			}

			current_patch += num_patches;

			if (flush) {
				if (draw_option != DM_DRAW_OPTION_SKIP) {
					num_draw_patches += num_patches;
				}
				if (num_draw_patches != 0) {
					glShadeModel(draw_smooth ? GL_SMOOTH : GL_FLAT);
					ccgSubSurf_drawGLMesh(ss,
					                      true,
					                      start_draw_patch,
					                      num_draw_patches);
				}
				start_draw_patch = current_patch;
				num_draw_patches = 0;
			}
			else {
				num_draw_patches += num_patches;
			}
		}
		glShadeModel(GL_SMOOTH);
		return;
	}
#endif

	CCG_key_top_level(&key, ss);
	ccgdm_pbvh_update(ccgdm);

	GPU_vertex_setup(dm);
	GPU_normal_setup(dm);
	GPU_triangle_setup(dm);
	if (flag & DM_DRAW_USE_TEXPAINT_UV)
		GPU_texpaint_uv_setup(dm);
	else
		GPU_uv_setup(dm);
	if (mloopcol) {
		GPU_color_setup(dm, colType);
	}

	next_actualFace = 0;

	/* lastFlag = 0; */ /* UNUSED */
	for (mat_index = 0; mat_index < dm->drawObject->totmaterial; mat_index++) {
		GPUBufferMaterial *bufmat = dm->drawObject->materials + mat_index;
		next_actualFace = bufmat->polys[0];
		totpoly = bufmat->totpolys;

		tot_element = 0;
		tot_drawn = 0;
		start_element = 0;

		for (i = 0; i < totpoly; i++) {
			int polyindex = bufmat->polys[i];
			CCGFace *f = ccgdm->faceMap[polyindex].face;
			int numVerts = ccgSubSurf_getFaceNumVerts(f);
			int index = ccgDM_getFaceMapIndex(ss, f);
			int orig_index = GET_INT_FROM_POINTER(ccgSubSurf_getFaceFaceHandle(f));
			int mat_nr;
			int facequads = numVerts * gridFaces * gridFaces;
			int actualFace = ccgdm->faceMap[polyindex].startFace;

			if (i != totpoly - 1) {
				polyindex = bufmat->polys[i + 1];
				next_actualFace = ccgdm->faceMap[polyindex].startFace;
			}

			if (faceFlags) {
				mat_nr = faceFlags[orig_index].mat_nr;
			}
			else {
				mat_nr = 0;
			}

			if (drawParams) {
				MTexPoly *tp = (use_tface && mtexpoly) ? &mtexpoly[actualFace] : NULL;
				draw_option = drawParams(tp, (mloopcol != NULL), mat_nr);
			}
			else if (index != ORIGINDEX_NONE)
				draw_option = (drawParamsMapped) ? drawParamsMapped(userData, index, mat_nr) : DM_DRAW_OPTION_NORMAL;
			else
				draw_option = DM_DRAW_OPTION_NORMAL;

			/* flush buffer if current triangle isn't drawable or it's last triangle */
			flush = (draw_option == DM_DRAW_OPTION_SKIP) || (i == totpoly - 1);

			if (!flush && compareDrawOptions) {
				/* also compare draw options and flush buffer if they're different
				 * need for face selection highlight in edit mode */
				flush |= compareDrawOptions(userData, actualFace, next_actualFace) == 0;
			}

			tot_element += facequads * 6;

			if (flush) {
				if (draw_option != DM_DRAW_OPTION_SKIP)
					tot_drawn += facequads * 6;

				if (tot_drawn) {
					if (mloopcol && draw_option != DM_DRAW_OPTION_NO_MCOL)
						GPU_color_switch(1);
					else
						GPU_color_switch(0);

					GPU_buffer_draw_elements(dm->drawObject->triangles, GL_TRIANGLES, bufmat->start + start_element, tot_drawn);
					tot_drawn = 0;
				}

				start_element = tot_element;
			}
			else {
				tot_drawn += facequads * 6;
			}
		}
	}


	GPU_buffers_unbind();
}

static void ccgDM_drawFacesTex(DerivedMesh *dm,
                               DMSetDrawOptionsTex setDrawOptions,
                               DMCompareDrawOptions compareDrawOptions,
                               void *userData, DMDrawFlag flag)
{
	ccgDM_drawFacesTex_common(dm, setDrawOptions, NULL, compareDrawOptions, userData, flag);
}

static void ccgDM_drawMappedFacesTex(DerivedMesh *dm,
                                     DMSetDrawOptionsMappedTex setDrawOptions,
                                     DMCompareDrawOptions compareDrawOptions,
                                     void *userData, DMDrawFlag flag)
{
	ccgDM_drawFacesTex_common(dm, NULL, setDrawOptions, compareDrawOptions, userData, flag);
}

/* same as cdDM_drawUVEdges */
static void ccgDM_drawUVEdges(DerivedMesh *dm)
{
	MPoly *mpoly = dm->getPolyArray(dm);
	int totpoly = dm->getNumPolys(dm);
	int prevstart = 0;
	bool prevdraw = true;
	int curpos = 0;
	int i;

	GPU_uvedge_setup(dm);
	for (i = 0; i < totpoly; i++, mpoly++) {
		const bool draw = (mpoly->flag & ME_HIDE) == 0;

		if (prevdraw != draw) {
			if (prevdraw && (curpos != prevstart)) {
				glDrawArrays(GL_LINES, prevstart, curpos - prevstart);
			}
			prevstart = curpos;
		}

		curpos += 2 * mpoly->totloop;
		prevdraw = draw;
	}
	if (prevdraw && (curpos != prevstart)) {
		glDrawArrays(GL_LINES, prevstart, curpos - prevstart);
	}
	GPU_buffers_unbind();
}

static void ccgDM_drawMappedFaces(DerivedMesh *dm,
                                  DMSetDrawOptions setDrawOptions,
                                  DMSetMaterial setMaterial,
                                  DMCompareDrawOptions compareDrawOptions,
                                  void *userData, DMDrawFlag flag)
{
	CCGDerivedMesh *ccgdm = (CCGDerivedMesh *) dm;
	CCGSubSurf *ss = ccgdm->ss;
	CCGKey key;
	MLoopCol *mloopcol = NULL;
	const float (*lnors)[3] = dm->getLoopDataArray(dm, CD_NORMAL);
	int i, gridSize = ccgSubSurf_getGridSize(ss);
	DMFlagMat *faceFlags = ccgdm->faceFlags;
	int useColors = flag & DM_DRAW_USE_COLORS;
	int gridFaces = gridSize - 1, totface;
	int prev_mat_nr = -1;

	if (ccgdm->pbvh) {
		if (G.debug_value == 14)
			BKE_pbvh_draw_BB(ccgdm->pbvh);
	}

#ifdef WITH_OPENSUBDIV
	if (ccgdm->useGpuBackend) {
		int new_matnr;
		bool draw_smooth, do_draw = true;
		if (setDrawOptions == NULL) {
			/* TODO(sergey): This is for cases when vertex colors or weights
			 * are visualising. Currently we don't have CD layers for this data
			 * and here we only make it so there's no garbage displayed.
			 *
			 * In the future we'll either need to have CD for this data or pass
			 * this data as face-varying or vertex-varying data in OSD mesh.
			 */
			glColor3f(0.8f, 0.8f, 0.8f);
		}
		if (UNLIKELY(ccgSubSurf_prepareGLMesh(ss, true, -1) == false)) {
			return;
		}
		if (faceFlags) {
			draw_smooth = (faceFlags[0].flag & ME_SMOOTH);
			new_matnr = (faceFlags[0].mat_nr + 1);
		}
		else {
			draw_smooth = true;
			new_matnr = 1;
		}
		if (setMaterial) {
			setMaterial(new_matnr, NULL);
		}
		if (setDrawOptions) {
			if (setDrawOptions(userData, 0) == DM_DRAW_OPTION_SKIP) {
				do_draw = false;
			}
		}
		if (do_draw) {
			glShadeModel(draw_smooth ? GL_SMOOTH : GL_FLAT);
			ccgSubSurf_drawGLMesh(ss, true, -1, -1);
			glShadeModel(GL_SMOOTH);
		}
		return;
	}
#endif

	CCG_key_top_level(&key, ss);

	/* currently unused -- each original face is handled separately */
	(void)compareDrawOptions;

	if (useColors) {
		mloopcol = dm->getLoopDataArray(dm, CD_PREVIEW_MLOOPCOL);
		if (!mloopcol)
			mloopcol = dm->getLoopDataArray(dm, CD_MLOOPCOL);
	}

	totface = ccgSubSurf_getNumFaces(ss);
	for (i = 0; i < totface; i++) {
		CCGFace *f = ccgdm->faceMap[i].face;
		int S, x, y, numVerts = ccgSubSurf_getFaceNumVerts(f);
		int drawSmooth, index = ccgDM_getFaceMapIndex(ss, f);
		int origIndex;
		unsigned char *cp = NULL;
		const float (*ln)[3] = NULL;

		origIndex = GET_INT_FROM_POINTER(ccgSubSurf_getFaceFaceHandle(f));

		if (flag & DM_DRAW_ALWAYS_SMOOTH) drawSmooth = 1;
		else if (faceFlags) drawSmooth = (lnors || (faceFlags[origIndex].flag & ME_SMOOTH));
		else drawSmooth = 1;

		if (mloopcol) {
			cp = (unsigned char *)mloopcol;
			mloopcol += gridFaces * gridFaces * numVerts * 4;
		}

		if (lnors) {
			ln = lnors;
			lnors += (gridFaces * gridFaces * numVerts) * 4;
		}

		{
			DMDrawOption draw_option = DM_DRAW_OPTION_NORMAL;

			if (setMaterial) {
				int mat_nr = faceFlags ? faceFlags[origIndex].mat_nr + 1 : 1;
				
				if (mat_nr != prev_mat_nr) {
					setMaterial(mat_nr, NULL);  /* XXX, no faceFlags no material */
					prev_mat_nr = mat_nr;
				}
			}
			
			if (setDrawOptions && (index != ORIGINDEX_NONE))
				draw_option = setDrawOptions(userData, index);

			if (draw_option != DM_DRAW_OPTION_SKIP) {
				if (draw_option == DM_DRAW_OPTION_STIPPLE) {
					GPU_basic_shader_bind(GPU_SHADER_STIPPLE | GPU_SHADER_USE_COLOR);
					GPU_basic_shader_stipple(GPU_SHADER_STIPPLE_QUARTTONE);
				}

				for (S = 0; S < numVerts; S++) {
					CCGElem *faceGridData = ccgSubSurf_getFaceGridDataArray(ss, f, S);
					if (ln) {
						glBegin(GL_QUADS);
						for (y = 0; y < gridFaces; y++) {
							for (x = 0; x < gridFaces; x++) {
								float *a = CCG_grid_elem_co(&key, faceGridData, x, y + 0);
								float *b = CCG_grid_elem_co(&key, faceGridData, x + 1, y + 0);
								float *c = CCG_grid_elem_co(&key, faceGridData, x + 1, y + 1);
								float *d = CCG_grid_elem_co(&key, faceGridData, x, y + 1);

								if (cp) glColor3ubv(&cp[4]);
								glNormal3fv(ln[1]);
								glVertex3fv(d);
								if (cp) glColor3ubv(&cp[8]);
								glNormal3fv(ln[2]);
								glVertex3fv(c);
								if (cp) glColor3ubv(&cp[12]);
								glNormal3fv(ln[3]);
								glVertex3fv(b);
								if (cp) glColor3ubv(&cp[0]);
								glNormal3fv(ln[0]);
								glVertex3fv(a);

								if (cp) cp += 16;
								ln += 4;
							}
						}
						glEnd();
					}
					else if (drawSmooth) {
						for (y = 0; y < gridFaces; y++) {
							CCGElem *a, *b;
							glBegin(GL_QUAD_STRIP);
							for (x = 0; x < gridFaces; x++) {
								a = CCG_grid_elem(&key, faceGridData, x, y + 0);
								b = CCG_grid_elem(&key, faceGridData, x, y + 1);
	
								if (cp) glColor3ubv(&cp[0]);
								glNormal3fv(CCG_elem_no(&key, a));
								glVertex3fv(CCG_elem_co(&key, a));
								if (cp) glColor3ubv(&cp[4]);
								glNormal3fv(CCG_elem_no(&key, b));
								glVertex3fv(CCG_elem_co(&key, b));

								if (x != gridFaces - 1) {
									if (cp) cp += 16;
								}
							}

							a = CCG_grid_elem(&key, faceGridData, x, y + 0);
							b = CCG_grid_elem(&key, faceGridData, x, y + 1);

							if (cp) glColor3ubv(&cp[12]);
							glNormal3fv(CCG_elem_no(&key, a));
							glVertex3fv(CCG_elem_co(&key, a));
							if (cp) glColor3ubv(&cp[8]);
							glNormal3fv(CCG_elem_no(&key, b));
							glVertex3fv(CCG_elem_co(&key, b));

							if (cp) cp += 16;

							glEnd();
						}
					}
					else {
						glBegin(GL_QUADS);
						for (y = 0; y < gridFaces; y++) {
							for (x = 0; x < gridFaces; x++) {
								float *a = CCG_grid_elem_co(&key, faceGridData, x, y + 0);
								float *b = CCG_grid_elem_co(&key, faceGridData, x + 1, y + 0);
								float *c = CCG_grid_elem_co(&key, faceGridData, x + 1, y + 1);
								float *d = CCG_grid_elem_co(&key, faceGridData, x, y + 1);

								ccgDM_glNormalFast(a, b, c, d);
	
								if (cp) glColor3ubv(&cp[4]);
								glVertex3fv(d);
								if (cp) glColor3ubv(&cp[8]);
								glVertex3fv(c);
								if (cp) glColor3ubv(&cp[12]);
								glVertex3fv(b);
								if (cp) glColor3ubv(&cp[0]);
								glVertex3fv(a);

								if (cp) cp += 16;
							}
						}
						glEnd();
					}
				}
				if (draw_option == DM_DRAW_OPTION_STIPPLE)
					GPU_basic_shader_bind(GPU_SHADER_USE_COLOR);
			}
		}
	}
}

static void ccgDM_drawMappedEdges(DerivedMesh *dm,
                                  DMSetDrawOptions setDrawOptions,
                                  void *userData)
{
	CCGDerivedMesh *ccgdm = (CCGDerivedMesh *) dm;
	CCGSubSurf *ss = ccgdm->ss;
	CCGEdgeIterator ei;
	CCGKey key;
	int i, useAging, edgeSize = ccgSubSurf_getEdgeSize(ss);

#ifdef WITH_OPENSUBDIV
	if (ccgdm->useGpuBackend) {
		/* TODO(sergey): Only draw edges from base mesh. */
		if (ccgSubSurf_prepareGLMesh(ccgdm->ss, true, -1)) {
			if (!setDrawOptions || (setDrawOptions(userData, 0) != DM_DRAW_OPTION_SKIP)) {
				ccgSubSurf_drawGLMesh(ccgdm->ss, false, -1, -1);
			}
		}
		return;
	}
#endif

	CCG_key_top_level(&key, ss);
	ccgSubSurf_getUseAgeCounts(ss, &useAging, NULL, NULL, NULL);

	for (ccgSubSurf_initEdgeIterator(ss, &ei); !ccgEdgeIterator_isStopped(&ei); ccgEdgeIterator_next(&ei)) {
		CCGEdge *e = ccgEdgeIterator_getCurrent(&ei);
		CCGElem *edgeData = ccgSubSurf_getEdgeDataArray(ss, e);
		int index = ccgDM_getEdgeMapIndex(ss, e);

		glBegin(GL_LINE_STRIP);
		if (index != -1 && (!setDrawOptions || (setDrawOptions(userData, index) != DM_DRAW_OPTION_SKIP))) {
			if (useAging && !(G.f & G_BACKBUFSEL)) {
				int ageCol = 255 - ccgSubSurf_getEdgeAge(ss, e) * 4;
				glColor3ub(0, ageCol > 0 ? ageCol : 0, 0);
			}

			for (i = 0; i < edgeSize - 1; i++) {
				glVertex3fv(CCG_elem_offset_co(&key, edgeData, i));
				glVertex3fv(CCG_elem_offset_co(&key, edgeData, i + 1));
			}
		}
		glEnd();
	}
}

static void ccgDM_drawMappedEdgesInterp(DerivedMesh *dm,
                                        DMSetDrawOptions setDrawOptions,
                                        DMSetDrawInterpOptions setDrawInterpOptions,
                                        void *userData)
{
	CCGDerivedMesh *ccgdm = (CCGDerivedMesh *) dm;
	CCGSubSurf *ss = ccgdm->ss;
	CCGKey key;
	CCGEdgeIterator ei;
	int i, useAging, edgeSize = ccgSubSurf_getEdgeSize(ss);

#ifdef WITH_OPENSUBDIV
	if (ccgdm->useGpuBackend) {
		BLI_assert(!"Not currently supported");
		return;
	}
#endif

	CCG_key_top_level(&key, ss);
	ccgSubSurf_getUseAgeCounts(ss, &useAging, NULL, NULL, NULL);

	for (ccgSubSurf_initEdgeIterator(ss, &ei); !ccgEdgeIterator_isStopped(&ei); ccgEdgeIterator_next(&ei)) {
		CCGEdge *e = ccgEdgeIterator_getCurrent(&ei);
		CCGElem *edgeData = ccgSubSurf_getEdgeDataArray(ss, e);
		int index = ccgDM_getEdgeMapIndex(ss, e);

		glBegin(GL_LINE_STRIP);
		if (index != -1 && (!setDrawOptions || (setDrawOptions(userData, index) != DM_DRAW_OPTION_SKIP))) {
			for (i = 0; i < edgeSize; i++) {
				setDrawInterpOptions(userData, index, (float) i / (edgeSize - 1));

				if (useAging && !(G.f & G_BACKBUFSEL)) {
					int ageCol = 255 - ccgSubSurf_getEdgeAge(ss, e) * 4;
					glColor3ub(0, ageCol > 0 ? ageCol : 0, 0);
				}

				glVertex3fv(CCG_elem_offset_co(&key, edgeData, i));
			}
		}
		glEnd();
	}
}

static void ccgDM_foreachMappedFaceCenter(
        DerivedMesh *dm,
        void (*func)(void *userData, int index, const float co[3], const float no[3]),
        void *userData,
        DMForeachFlag flag)
{
	CCGDerivedMesh *ccgdm = (CCGDerivedMesh *) dm;
	CCGSubSurf *ss = ccgdm->ss;
	CCGKey key;
	CCGFaceIterator fi;

	CCG_key_top_level(&key, ss);

	for (ccgSubSurf_initFaceIterator(ss, &fi); !ccgFaceIterator_isStopped(&fi); ccgFaceIterator_next(&fi)) {
		CCGFace *f = ccgFaceIterator_getCurrent(&fi);
		const int index = ccgDM_getFaceMapIndex(ss, f);

		if (index != -1) {
			/* Face center data normal isn't updated atm. */
			CCGElem *vd = ccgSubSurf_getFaceGridData(ss, f, 0, 0, 0);
			const float *no = (flag & DM_FOREACH_USE_NORMAL) ? CCG_elem_no(&key, vd) : NULL;
			func(userData, index, CCG_elem_co(&key, vd), no);
		}
	}
}

static void ccgDM_release(DerivedMesh *dm)
{
	CCGDerivedMesh *ccgdm = (CCGDerivedMesh *) dm;

	if (DM_release(dm)) {
		/* Before freeing, need to update the displacement map */
		if (ccgdm->multires.modified_flags) {
			/* Check that mmd still exists */
			if (!ccgdm->multires.local_mmd &&
			    BLI_findindex(&ccgdm->multires.ob->modifiers, ccgdm->multires.mmd) < 0)
			{
				ccgdm->multires.mmd = NULL;
			}
			
			if (ccgdm->multires.mmd) {
				if (ccgdm->multires.modified_flags & MULTIRES_COORDS_MODIFIED)
					multires_modifier_update_mdisps(dm);
				if (ccgdm->multires.modified_flags & MULTIRES_HIDDEN_MODIFIED)
					multires_modifier_update_hidden(dm);
			}
		}

		if (ccgdm->ehash)
			BLI_edgehash_free(ccgdm->ehash, NULL);

		if (ccgdm->reverseFaceMap) MEM_freeN(ccgdm->reverseFaceMap);
		if (ccgdm->gridFaces) MEM_freeN(ccgdm->gridFaces);
		if (ccgdm->gridData) MEM_freeN(ccgdm->gridData);
		if (ccgdm->gridOffset) MEM_freeN(ccgdm->gridOffset);
		if (ccgdm->gridFlagMats) MEM_freeN(ccgdm->gridFlagMats);
		if (ccgdm->gridHidden) {
			int i, numGrids = dm->getNumGrids(dm);
			for (i = 0; i < numGrids; i++) {
				if (ccgdm->gridHidden[i])
					MEM_freeN(ccgdm->gridHidden[i]);
			}
			MEM_freeN(ccgdm->gridHidden);
		}
		if (ccgdm->freeSS) ccgSubSurf_free(ccgdm->ss);
		if (ccgdm->pmap) MEM_freeN(ccgdm->pmap);
		if (ccgdm->pmap_mem) MEM_freeN(ccgdm->pmap_mem);
		MEM_freeN(ccgdm->edgeFlags);
		MEM_freeN(ccgdm->faceFlags);
		if (ccgdm->useGpuBackend == false) {
			MEM_freeN(ccgdm->vertMap);
			MEM_freeN(ccgdm->edgeMap);
			MEM_freeN(ccgdm->faceMap);
		}
		MEM_freeN(ccgdm);
	}
}

static void *ccgDM_get_vert_data_layer(DerivedMesh *dm, int type)
{
	if (type == CD_ORIGINDEX) {
		/* create origindex on demand to save memory */
		CCGDerivedMesh *ccgdm = (CCGDerivedMesh *)dm;
		CCGSubSurf *ss = ccgdm->ss;
		int *origindex;
		int a, index, totnone, totorig;

		/* Avoid re-creation if the layer exists already */
		BLI_rw_mutex_lock(&origindex_cache_rwlock, THREAD_LOCK_READ);
		origindex = DM_get_vert_data_layer(dm, CD_ORIGINDEX);
		BLI_rw_mutex_unlock(&origindex_cache_rwlock);
		if (origindex) {
			return origindex;
		}

		BLI_rw_mutex_lock(&origindex_cache_rwlock, THREAD_LOCK_WRITE);
		DM_add_vert_layer(dm, CD_ORIGINDEX, CD_CALLOC, NULL);
		origindex = DM_get_vert_data_layer(dm, CD_ORIGINDEX);

		totorig = ccgSubSurf_getNumVerts(ss);
		totnone = dm->numVertData - totorig;

		/* original vertices are at the end */
		for (a = 0; a < totnone; a++)
			origindex[a] = ORIGINDEX_NONE;

		for (index = 0; index < totorig; index++, a++) {
			CCGVert *v = ccgdm->vertMap[index].vert;
			origindex[a] = ccgDM_getVertMapIndex(ccgdm->ss, v);
		}
		BLI_rw_mutex_unlock(&origindex_cache_rwlock);

		return origindex;
	}

	return DM_get_vert_data_layer(dm, type);
}

static void *ccgDM_get_edge_data_layer(DerivedMesh *dm, int type)
{
	if (type == CD_ORIGINDEX) {
		/* create origindex on demand to save memory */
		CCGDerivedMesh *ccgdm = (CCGDerivedMesh *)dm;
		CCGSubSurf *ss = ccgdm->ss;
		int *origindex;
		int a, i, index, totnone, totorig, totedge;
		int edgeSize = ccgSubSurf_getEdgeSize(ss);

		/* Avoid re-creation if the layer exists already */
		origindex = DM_get_edge_data_layer(dm, CD_ORIGINDEX);
		if (origindex) {
			return origindex;
		}

		DM_add_edge_layer(dm, CD_ORIGINDEX, CD_CALLOC, NULL);
		origindex = DM_get_edge_data_layer(dm, CD_ORIGINDEX);

		totedge = ccgSubSurf_getNumEdges(ss);
		totorig = totedge * (edgeSize - 1);
		totnone = dm->numEdgeData - totorig;

		/* original edges are at the end */
		for (a = 0; a < totnone; a++)
			origindex[a] = ORIGINDEX_NONE;

		for (index = 0; index < totedge; index++) {
			CCGEdge *e = ccgdm->edgeMap[index].edge;
			int mapIndex = ccgDM_getEdgeMapIndex(ss, e);

			for (i = 0; i < edgeSize - 1; i++, a++)
				origindex[a] = mapIndex;
		}

		return origindex;
	}

	return DM_get_edge_data_layer(dm, type);
}

static void *ccgDM_get_tessface_data_layer(DerivedMesh *dm, int type)
{
	if (type == CD_ORIGINDEX) {
		/* create origindex on demand to save memory */
		int *origindex;

		/* Avoid re-creation if the layer exists already */
		origindex = DM_get_tessface_data_layer(dm, CD_ORIGINDEX);
		if (origindex) {
			return origindex;
		}

		DM_add_tessface_layer(dm, CD_ORIGINDEX, CD_CALLOC, NULL);
		origindex = DM_get_tessface_data_layer(dm, CD_ORIGINDEX);

		/* silly loop counting up */
		range_vn_i(origindex, dm->getNumTessFaces(dm), 0);

		return origindex;
	}

	if (type == CD_TESSLOOPNORMAL) {
		/* Create tessloopnormal on demand to save memory. */
		/* Note that since tessellated face corners are the same a loops in CCGDM, and since all faces have four
		 * loops/corners, we can simplify the code here by converting tessloopnormals from 'short (*)[4][3]'
		 * to 'short (*)[3]'.
		 */
		short (*tlnors)[3];

		/* Avoid re-creation if the layer exists already */
		tlnors = DM_get_tessface_data_layer(dm, CD_TESSLOOPNORMAL);
		if (!tlnors) {
			float (*lnors)[3];
			short (*tlnors_it)[3];
			const int numLoops = ccgDM_getNumLoops(dm);
			int i;

			lnors = dm->getLoopDataArray(dm, CD_NORMAL);
			if (!lnors) {
				return NULL;
			}

			DM_add_tessface_layer(dm, CD_TESSLOOPNORMAL, CD_CALLOC, NULL);
			tlnors = tlnors_it = (short (*)[3])DM_get_tessface_data_layer(dm, CD_TESSLOOPNORMAL);

			/* With ccgdm, we have a simple one to one mapping between loops and tessellated face corners. */
			for (i = 0; i < numLoops; ++i, ++tlnors_it, ++lnors) {
				normal_float_to_short_v3(*tlnors_it, *lnors);
			}
		}

		return tlnors;
	}

	return DM_get_tessface_data_layer(dm, type);
}

static void *ccgDM_get_poly_data_layer(DerivedMesh *dm, int type)
{
	if (type == CD_ORIGINDEX) {
		/* create origindex on demand to save memory */
		CCGDerivedMesh *ccgdm = (CCGDerivedMesh *)dm;
		CCGSubSurf *ss = ccgdm->ss;
		int *origindex;
		int a, i, index, totface;
		int gridFaces = ccgSubSurf_getGridSize(ss) - 1;

		/* Avoid re-creation if the layer exists already */
		origindex = DM_get_poly_data_layer(dm, CD_ORIGINDEX);
		if (origindex) {
			return origindex;
		}

		DM_add_poly_layer(dm, CD_ORIGINDEX, CD_CALLOC, NULL);
		origindex = DM_get_poly_data_layer(dm, CD_ORIGINDEX);

		totface = ccgSubSurf_getNumFaces(ss);

		for (a = 0, index = 0; index < totface; index++) {
			CCGFace *f = ccgdm->faceMap[index].face;
			int numVerts = ccgSubSurf_getFaceNumVerts(f);
			int mapIndex = ccgDM_getFaceMapIndex(ss, f);

			for (i = 0; i < gridFaces * gridFaces * numVerts; i++, a++)
				origindex[a] = mapIndex;
		}

		return origindex;
	}

	return DM_get_poly_data_layer(dm, type);
}

static void *ccgDM_get_vert_data(DerivedMesh *dm, int index, int type)
{
	if (type == CD_ORIGINDEX) {
		/* ensure creation of CD_ORIGINDEX layer */
		ccgDM_get_vert_data_layer(dm, type);
	}

	return DM_get_vert_data(dm, index, type);
}

static void *ccgDM_get_edge_data(DerivedMesh *dm, int index, int type)
{
	if (type == CD_ORIGINDEX) {
		/* ensure creation of CD_ORIGINDEX layer */
		ccgDM_get_edge_data_layer(dm, type);
	}

	return DM_get_edge_data(dm, index, type);
}

static void *ccgDM_get_tessface_data(DerivedMesh *dm, int index, int type)
{
	if (ELEM(type, CD_ORIGINDEX, CD_TESSLOOPNORMAL)) {
		/* ensure creation of CD_ORIGINDEX/CD_TESSLOOPNORMAL layers */
		ccgDM_get_tessface_data_layer(dm, type);
	}

	return DM_get_tessface_data(dm, index, type);
}

static void *ccgDM_get_poly_data(DerivedMesh *dm, int index, int type)
{
	if (type == CD_ORIGINDEX) {
		/* ensure creation of CD_ORIGINDEX layer */
		ccgDM_get_tessface_data_layer(dm, type);
	}

	return DM_get_poly_data(dm, index, type);
}

static int ccgDM_getNumGrids(DerivedMesh *dm)
{
	CCGDerivedMesh *ccgdm = (CCGDerivedMesh *)dm;
	int index, numFaces, numGrids;

	numFaces = ccgSubSurf_getNumFaces(ccgdm->ss);
	numGrids = 0;

	for (index = 0; index < numFaces; index++) {
		CCGFace *f = ccgdm->faceMap[index].face;
		numGrids += ccgSubSurf_getFaceNumVerts(f);
	}

	return numGrids;
}

static int ccgDM_getGridSize(DerivedMesh *dm)
{
	CCGDerivedMesh *ccgdm = (CCGDerivedMesh *)dm;
	return ccgSubSurf_getGridSize(ccgdm->ss);
}

static void ccgdm_create_grids(DerivedMesh *dm)
{
	CCGDerivedMesh *ccgdm = (CCGDerivedMesh *)dm;
	CCGSubSurf *ss = ccgdm->ss;
	CCGElem **gridData;
	DMFlagMat *gridFlagMats;
	CCGFace **gridFaces;
	int *gridOffset;
	int index, numFaces, numGrids, S, gIndex /*, gridSize*/;

	if (ccgdm->gridData)
		return;
	
	numGrids = ccgDM_getNumGrids(dm);
	numFaces = ccgSubSurf_getNumFaces(ss);
	/*gridSize = ccgDM_getGridSize(dm);*/  /*UNUSED*/

	/* compute offset into grid array for each face */
	gridOffset = MEM_mallocN(sizeof(int) * numFaces, "ccgdm.gridOffset");

	for (gIndex = 0, index = 0; index < numFaces; index++) {
		CCGFace *f = ccgdm->faceMap[index].face;
		int numVerts = ccgSubSurf_getFaceNumVerts(f);

		gridOffset[index] = gIndex;
		gIndex += numVerts;
	}

	/* compute grid data */
	gridData = MEM_mallocN(sizeof(CCGElem *) * numGrids, "ccgdm.gridData");
	gridFaces = MEM_mallocN(sizeof(CCGFace *) * numGrids, "ccgdm.gridFaces");
	gridFlagMats = MEM_mallocN(sizeof(DMFlagMat) * numGrids, "ccgdm.gridFlagMats");

	ccgdm->gridHidden = MEM_callocN(sizeof(*ccgdm->gridHidden) * numGrids, "ccgdm.gridHidden");

	for (gIndex = 0, index = 0; index < numFaces; index++) {
		CCGFace *f = ccgdm->faceMap[index].face;
		int numVerts = ccgSubSurf_getFaceNumVerts(f);

		for (S = 0; S < numVerts; S++, gIndex++) {
			gridData[gIndex] = ccgSubSurf_getFaceGridDataArray(ss, f, S);
			gridFaces[gIndex] = f;
			gridFlagMats[gIndex] = ccgdm->faceFlags[index];
		}
	}

	ccgdm->gridData = gridData;
	ccgdm->gridFaces = gridFaces;
	ccgdm->gridOffset = gridOffset;
	ccgdm->gridFlagMats = gridFlagMats;
}

static CCGElem **ccgDM_getGridData(DerivedMesh *dm)
{
	CCGDerivedMesh *ccgdm = (CCGDerivedMesh *)dm;

	ccgdm_create_grids(dm);
	return ccgdm->gridData;
}

static int *ccgDM_getGridOffset(DerivedMesh *dm)
{
	CCGDerivedMesh *ccgdm = (CCGDerivedMesh *)dm;

	ccgdm_create_grids(dm);
	return ccgdm->gridOffset;
}

static void ccgDM_getGridKey(DerivedMesh *dm, CCGKey *key)
{
	CCGDerivedMesh *ccgdm = (CCGDerivedMesh *)dm;
	CCG_key_top_level(key, ccgdm->ss);
}

static DMFlagMat *ccgDM_getGridFlagMats(DerivedMesh *dm)
{
	CCGDerivedMesh *ccgdm = (CCGDerivedMesh *)dm;
	
	ccgdm_create_grids(dm);
	return ccgdm->gridFlagMats;
}

static BLI_bitmap **ccgDM_getGridHidden(DerivedMesh *dm)
{
	CCGDerivedMesh *ccgdm = (CCGDerivedMesh *)dm;
	
	ccgdm_create_grids(dm);
	return ccgdm->gridHidden;
}

static const MeshElemMap *ccgDM_getPolyMap(Object *ob, DerivedMesh *dm)
{
	CCGDerivedMesh *ccgdm = (CCGDerivedMesh *)dm;

	if (!ccgdm->multires.mmd && !ccgdm->pmap && ob->type == OB_MESH) {
		Mesh *me = ob->data;

		BKE_mesh_vert_poly_map_create(&ccgdm->pmap, &ccgdm->pmap_mem,
		                     me->mpoly, me->mloop,
		                     me->totvert, me->totpoly, me->totloop);
	}

	return ccgdm->pmap;
}

static int ccgDM_use_grid_pbvh(CCGDerivedMesh *ccgdm)
{
	MultiresModifierData *mmd = ccgdm->multires.mmd;

	/* both of multires and subsurf modifiers are CCG, but
	 * grids should only be used when sculpting on multires */
	if (!mmd)
		return 0;

	return 1;
}

static struct PBVH *ccgDM_getPBVH(Object *ob, DerivedMesh *dm)
{
	CCGDerivedMesh *ccgdm = (CCGDerivedMesh *)dm;
	CCGKey key;
	int numGrids, grid_pbvh;

	CCG_key_top_level(&key, ccgdm->ss);

	if (!ob) {
		ccgdm->pbvh = NULL;
		return NULL;
	}

	if (!ob->sculpt)
		return NULL;

	/* In vwpaint, we always use a grid_pbvh for multires/subsurf */
	grid_pbvh = (!(ob->mode & OB_MODE_SCULPT) || ccgDM_use_grid_pbvh(ccgdm));

	if (ob->sculpt->pbvh) {
		if (grid_pbvh) {
			/* pbvh's grids, gridadj and gridfaces points to data inside ccgdm
			 * but this can be freed on ccgdm release, this updates the pointers
			 * when the ccgdm gets remade, the assumption is that the topology
			 * does not change. */
			ccgdm_create_grids(dm);
			BKE_pbvh_grids_update(ob->sculpt->pbvh, ccgdm->gridData, (void **)ccgdm->gridFaces,
			                      ccgdm->gridFlagMats, ccgdm->gridHidden);
		}

		ccgdm->pbvh = ob->sculpt->pbvh;
	}

	if (ccgdm->pbvh) {
		/* For vertex paint, keep track of ccgdm */
<<<<<<< HEAD
		if (!(ob->mode & OB_MODE_SCULPT))
			BKE_pbvh_add_ccgdm(ccgdm->pbvh, ccgdm);
=======
		if (!(ob->mode & OB_MODE_SCULPT)) {
			BKE_pbvh_set_ccgdm(ccgdm->pbvh, ccgdm);
		}
>>>>>>> 0ae1a1ed
		return ccgdm->pbvh;
	}

	/* no pbvh exists yet, we need to create one. only in case of multires
	 * we build a pbvh over the modified mesh, in other cases the base mesh
	 * is being sculpted, so we build a pbvh from that. */
	/* Note: vwpaint always builds a pbvh over the modified mesh. */
	if (grid_pbvh) {
		ccgdm_create_grids(dm);

		numGrids = ccgDM_getNumGrids(dm);

		ob->sculpt->pbvh = ccgdm->pbvh = BKE_pbvh_new();
		BKE_pbvh_build_grids(ccgdm->pbvh, ccgdm->gridData,
		                     numGrids, &key, (void **) ccgdm->gridFaces, ccgdm->gridFlagMats, ccgdm->gridHidden);
	}
	else if (ob->type == OB_MESH) {
		Mesh *me = ob->data;
		const int looptris_num = poly_to_tri_count(me->totpoly, me->totloop);
		MLoopTri *looptri;

		looptri = MEM_mallocN(sizeof(*looptri) * looptris_num, __func__);

		BKE_mesh_recalc_looptri(
		        me->mloop, me->mpoly,
		        me->mvert,
		        me->totloop, me->totpoly,
		        looptri);

		ob->sculpt->pbvh = ccgdm->pbvh = BKE_pbvh_new();
		BKE_pbvh_build_mesh(ccgdm->pbvh, me->mpoly, me->mloop, me->mvert, me->totvert, &me->vdata,
		                    looptri, looptris_num);
	}

	if (ccgdm->pbvh)
		pbvh_show_diffuse_color_set(ccgdm->pbvh, ob->sculpt->show_diffuse_color);

	/* For vertex paint, keep track of ccgdm */
<<<<<<< HEAD
	if (!(ob->mode & OB_MODE_SCULPT) && ccgdm->pbvh)
		BKE_pbvh_add_ccgdm(ccgdm->pbvh, ccgdm);

=======
	if (!(ob->mode & OB_MODE_SCULPT) && ccgdm->pbvh) {
		BKE_pbvh_set_ccgdm(ccgdm->pbvh, ccgdm);
	}
>>>>>>> 0ae1a1ed
	return ccgdm->pbvh;
}

static void ccgDM_recalcTessellation(DerivedMesh *UNUSED(dm))
{
	/* Nothing to do: CCG handles creating its own tessfaces */
}

/* WARNING! *MUST* be called in an 'loops_cache_rwlock' protected thread context! */
static void ccgDM_recalcLoopTri(DerivedMesh *dm)
{
	MLoopTri *mlooptri = dm->looptris.array;
	const int tottri = dm->numPolyData * 2;
	int i, poly_index;

	DM_ensure_looptri_data(dm);
	mlooptri = dm->looptris.array_wip;

	BLI_assert(tottri == 0 || mlooptri != NULL);
	BLI_assert(poly_to_tri_count(dm->numPolyData, dm->numLoopData) == dm->looptris.num);
	BLI_assert(tottri == dm->looptris.num);

	for (i = 0, poly_index = 0; i < tottri; i += 2, poly_index += 1) {
		MLoopTri *lt;
		lt = &mlooptri[i];
		/* quad is (0, 3, 2, 1) */
		lt->tri[0] = (poly_index * 4) + 0;
		lt->tri[1] = (poly_index * 4) + 2;
		lt->tri[2] = (poly_index * 4) + 3;
		lt->poly = poly_index;

		lt = &mlooptri[i + 1];
		lt->tri[0] = (poly_index * 4) + 0;
		lt->tri[1] = (poly_index * 4) + 1;
		lt->tri[2] = (poly_index * 4) + 2;
		lt->poly = poly_index;
	}

	BLI_assert(dm->looptris.array == NULL);
	atomic_cas_ptr((void **)&dm->looptris.array, dm->looptris.array, dm->looptris.array_wip);
	dm->looptris.array_wip = NULL;
}

static void ccgDM_calcNormals(DerivedMesh *dm)
{
	/* Nothing to do: CCG calculates normals during drawing */
	dm->dirty &= ~DM_DIRTY_NORMALS;
}

static void set_default_ccgdm_callbacks(CCGDerivedMesh *ccgdm)
{
	ccgdm->dm.getMinMax = ccgDM_getMinMax;
	ccgdm->dm.getNumVerts = ccgDM_getNumVerts;
	ccgdm->dm.getNumEdges = ccgDM_getNumEdges;
	ccgdm->dm.getNumLoops = ccgDM_getNumLoops;
	/* reuse of ccgDM_getNumTessFaces is intentional here: subsurf polys are just created from tessfaces */
	ccgdm->dm.getNumPolys = ccgDM_getNumPolys;
	ccgdm->dm.getNumTessFaces = ccgDM_getNumTessFaces;

	ccgdm->dm.getVert = ccgDM_getFinalVert;
	ccgdm->dm.getEdge = ccgDM_getFinalEdge;
	ccgdm->dm.getTessFace = ccgDM_getFinalFace;

	ccgdm->dm.getVertCo = ccgDM_getFinalVertCo;
	ccgdm->dm.getVertNo = ccgDM_getFinalVertNo;

	ccgdm->dm.copyVertArray = ccgDM_copyFinalVertArray;
	ccgdm->dm.copyEdgeArray = ccgDM_copyFinalEdgeArray;
	ccgdm->dm.copyTessFaceArray = ccgDM_copyFinalFaceArray;
	ccgdm->dm.copyLoopArray = ccgDM_copyFinalLoopArray;
	ccgdm->dm.copyPolyArray = ccgDM_copyFinalPolyArray;

	ccgdm->dm.getVertData = ccgDM_get_vert_data;
	ccgdm->dm.getEdgeData = ccgDM_get_edge_data;
	ccgdm->dm.getTessFaceData = ccgDM_get_tessface_data;
	ccgdm->dm.getPolyData = ccgDM_get_poly_data;
	ccgdm->dm.getVertDataArray = ccgDM_get_vert_data_layer;
	ccgdm->dm.getEdgeDataArray = ccgDM_get_edge_data_layer;
	ccgdm->dm.getTessFaceDataArray = ccgDM_get_tessface_data_layer;
	ccgdm->dm.getPolyDataArray = ccgDM_get_poly_data_layer;
	ccgdm->dm.getNumGrids = ccgDM_getNumGrids;
	ccgdm->dm.getGridSize = ccgDM_getGridSize;
	ccgdm->dm.getGridData = ccgDM_getGridData;
	ccgdm->dm.getGridOffset = ccgDM_getGridOffset;
	ccgdm->dm.getGridKey = ccgDM_getGridKey;
	ccgdm->dm.getGridFlagMats = ccgDM_getGridFlagMats;
	ccgdm->dm.getGridHidden = ccgDM_getGridHidden;
	ccgdm->dm.getPolyMap = ccgDM_getPolyMap;
	ccgdm->dm.getPBVH = ccgDM_getPBVH;

	ccgdm->dm.calcNormals = ccgDM_calcNormals;
	ccgdm->dm.calcLoopNormals = CDDM_calc_loop_normals;
	ccgdm->dm.calcLoopNormalsSpaceArray = CDDM_calc_loop_normals_spacearr;
	ccgdm->dm.calcLoopTangents = DM_calc_loop_tangents;
	ccgdm->dm.recalcTessellation = ccgDM_recalcTessellation;
	ccgdm->dm.recalcLoopTri = ccgDM_recalcLoopTri;

	ccgdm->dm.getVertCos = ccgdm_getVertCos;
	ccgdm->dm.foreachMappedVert = ccgDM_foreachMappedVert;
	ccgdm->dm.foreachMappedEdge = ccgDM_foreachMappedEdge;
	ccgdm->dm.foreachMappedLoop = ccgDM_foreachMappedLoop;
	ccgdm->dm.foreachMappedFaceCenter = ccgDM_foreachMappedFaceCenter;

	ccgdm->dm.drawVerts = ccgDM_drawVerts;
	ccgdm->dm.drawEdges = ccgDM_drawEdges;
	ccgdm->dm.drawLooseEdges = ccgDM_drawLooseEdges;
	ccgdm->dm.drawFacesSolid = ccgDM_drawFacesSolid;
	ccgdm->dm.drawFacesTex = ccgDM_drawFacesTex;
	ccgdm->dm.drawFacesGLSL = ccgDM_drawFacesGLSL;
	ccgdm->dm.drawMappedFaces = ccgDM_drawMappedFaces;
	ccgdm->dm.drawMappedFacesTex = ccgDM_drawMappedFacesTex;
	ccgdm->dm.drawMappedFacesGLSL = ccgDM_drawMappedFacesGLSL;
	ccgdm->dm.drawMappedFacesMat = ccgDM_drawMappedFacesMat;
	ccgdm->dm.drawUVEdges = ccgDM_drawUVEdges;

	ccgdm->dm.drawMappedEdgesInterp = ccgDM_drawMappedEdgesInterp;
	ccgdm->dm.drawMappedEdges = ccgDM_drawMappedEdges;
	ccgdm->dm.gpuObjectNew = ccgDM_GPUObjectNew;
	ccgdm->dm.copy_gpu_data = ccgDM_copy_gpu_data;

	ccgdm->dm.release = ccgDM_release;
}

static void create_ccgdm_maps(CCGDerivedMesh *ccgdm,
                              CCGSubSurf *ss)
{
	CCGVertIterator vi;
	CCGEdgeIterator ei;
	CCGFaceIterator fi;
	int totvert, totedge, totface;

	totvert = ccgSubSurf_getNumVerts(ss);
	ccgdm->vertMap = MEM_mallocN(totvert * sizeof(*ccgdm->vertMap), "vertMap");
	for (ccgSubSurf_initVertIterator(ss, &vi);
	     !ccgVertIterator_isStopped(&vi);
	     ccgVertIterator_next(&vi))
	{
		CCGVert *v = ccgVertIterator_getCurrent(&vi);

		ccgdm->vertMap[GET_INT_FROM_POINTER(ccgSubSurf_getVertVertHandle(v))].vert = v;
	}

	totedge = ccgSubSurf_getNumEdges(ss);
	ccgdm->edgeMap = MEM_mallocN(totedge * sizeof(*ccgdm->edgeMap), "edgeMap");
	for (ccgSubSurf_initEdgeIterator(ss, &ei);
	     !ccgEdgeIterator_isStopped(&ei);
	     ccgEdgeIterator_next(&ei))
	{
		CCGEdge *e = ccgEdgeIterator_getCurrent(&ei);

		ccgdm->edgeMap[GET_INT_FROM_POINTER(ccgSubSurf_getEdgeEdgeHandle(e))].edge = e;
	}

	totface = ccgSubSurf_getNumFaces(ss);
	ccgdm->faceMap = MEM_mallocN(totface * sizeof(*ccgdm->faceMap), "faceMap");
	for (ccgSubSurf_initFaceIterator(ss, &fi);
	     !ccgFaceIterator_isStopped(&fi);
	     ccgFaceIterator_next(&fi))
	{
		CCGFace *f = ccgFaceIterator_getCurrent(&fi);

		ccgdm->faceMap[GET_INT_FROM_POINTER(ccgSubSurf_getFaceFaceHandle(f))].face = f;
	}
}

/* Fill in all geometry arrays making it possible to access any
 * hires data from the CPU.
 */
static void set_ccgdm_all_geometry(CCGDerivedMesh *ccgdm,
                                   CCGSubSurf *ss,
                                   DerivedMesh *dm,
                                   bool useSubsurfUv)
{
	const int totvert = ccgSubSurf_getNumVerts(ss);
	const int totedge = ccgSubSurf_getNumEdges(ss);
	const int totface = ccgSubSurf_getNumFaces(ss);
	int index;
	int i;
	int vertNum = 0, edgeNum = 0, faceNum = 0;
	int *vertOrigIndex, *faceOrigIndex, *polyOrigIndex, *base_polyOrigIndex, *edgeOrigIndex;
	short *edgeFlags = ccgdm->edgeFlags;
	DMFlagMat *faceFlags = ccgdm->faceFlags;
	int *polyidx = NULL;
#ifndef USE_DYNSIZE
	int *loopidx = NULL, *vertidx = NULL;
	BLI_array_declare(loopidx);
	BLI_array_declare(vertidx);
#endif
	int loopindex, loopindex2;
	int edgeSize;
	int gridSize;
	int gridFaces, gridCuts;
	int gridSideEdges;
	int gridInternalEdges;
	WeightTable wtable = {NULL};
	MEdge *medge = NULL;
	MPoly *mpoly = NULL;
	bool has_edge_cd;

	edgeSize = ccgSubSurf_getEdgeSize(ss);
	gridSize = ccgSubSurf_getGridSize(ss);
	gridFaces = gridSize - 1;
	gridCuts = gridSize - 2;
	/*gridInternalVerts = gridSideVerts * gridSideVerts; - as yet, unused */
	gridSideEdges = gridSize - 1;
	gridInternalEdges = (gridSideEdges - 1) * gridSideEdges * 2;

	/* mvert = dm->getVertArray(dm); */ /* UNUSED */
	medge = dm->getEdgeArray(dm);
	/* mface = dm->getTessFaceArray(dm); */ /* UNUSED */

	mpoly = CustomData_get_layer(&dm->polyData, CD_MPOLY);
	base_polyOrigIndex = CustomData_get_layer(&dm->polyData, CD_ORIGINDEX);

	vertOrigIndex = DM_get_vert_data_layer(&ccgdm->dm, CD_ORIGINDEX);
	edgeOrigIndex = DM_get_edge_data_layer(&ccgdm->dm, CD_ORIGINDEX);

	faceOrigIndex = DM_get_tessface_data_layer(&ccgdm->dm, CD_ORIGINDEX);
	polyOrigIndex = DM_get_poly_data_layer(&ccgdm->dm, CD_ORIGINDEX);

	has_edge_cd = ((ccgdm->dm.edgeData.totlayer - (edgeOrigIndex ? 1 : 0)) != 0);

#if 0
	/* this is not in trunk, can gives problems because colors initialize
	 * as black, just don't do it!, it works fine - campbell */
	if (!CustomData_has_layer(&ccgdm->dm.faceData, CD_MCOL))
		DM_add_tessface_layer(&ccgdm->dm, CD_MCOL, CD_CALLOC, NULL);
	mcol = DM_get_tessface_data_layer(&ccgdm->dm, CD_MCOL);
#endif

	loopindex = loopindex2 = 0; /* current loop index */
	for (index = 0; index < totface; index++) {
		CCGFace *f = ccgdm->faceMap[index].face;
		int numVerts = ccgSubSurf_getFaceNumVerts(f);
		int numFinalEdges = numVerts * (gridSideEdges + gridInternalEdges);
		int origIndex = GET_INT_FROM_POINTER(ccgSubSurf_getFaceFaceHandle(f));
		int g2_wid = gridCuts + 2;
		float *w, *w2;
		int s, x, y;
#ifdef USE_DYNSIZE
		int loopidx[numVerts], vertidx[numVerts];
#endif
		w = get_ss_weights(&wtable, gridCuts, numVerts);

		ccgdm->faceMap[index].startVert = vertNum;
		ccgdm->faceMap[index].startEdge = edgeNum;
		ccgdm->faceMap[index].startFace = faceNum;

		faceFlags->flag = mpoly ?  mpoly[origIndex].flag : 0;
		faceFlags->mat_nr = mpoly ? mpoly[origIndex].mat_nr : 0;
		faceFlags++;

		/* set the face base vert */
		*((int *)ccgSubSurf_getFaceUserData(ss, f)) = vertNum;

#ifndef USE_DYNSIZE
		BLI_array_empty(loopidx);
		BLI_array_grow_items(loopidx, numVerts);
#endif
		for (s = 0; s < numVerts; s++) {
			loopidx[s] = loopindex++;
		}

#ifndef USE_DYNSIZE
		BLI_array_empty(vertidx);
		BLI_array_grow_items(vertidx, numVerts);
#endif
		for (s = 0; s < numVerts; s++) {
			CCGVert *v = ccgSubSurf_getFaceVert(f, s);
			vertidx[s] = GET_INT_FROM_POINTER(ccgSubSurf_getVertVertHandle(v));
		}

		/*I think this is for interpolating the center vert?*/
		w2 = w; // + numVerts*(g2_wid-1) * (g2_wid-1); //numVerts*((g2_wid-1) * g2_wid+g2_wid-1);
		DM_interp_vert_data(dm, &ccgdm->dm, vertidx, w2,
		                    numVerts, vertNum);
		if (vertOrigIndex) {
			*vertOrigIndex = ORIGINDEX_NONE;
			vertOrigIndex++;
		}

		vertNum++;

		/*interpolate per-vert data*/
		for (s = 0; s < numVerts; s++) {
			for (x = 1; x < gridFaces; x++) {
				w2 = w + s * numVerts * g2_wid * g2_wid + x * numVerts;
				DM_interp_vert_data(dm, &ccgdm->dm, vertidx, w2,
				                    numVerts, vertNum);

				if (vertOrigIndex) {
					*vertOrigIndex = ORIGINDEX_NONE;
					vertOrigIndex++;
				}

				vertNum++;
			}
		}

		/*interpolate per-vert data*/
		for (s = 0; s < numVerts; s++) {
			for (y = 1; y < gridFaces; y++) {
				for (x = 1; x < gridFaces; x++) {
					w2 = w + s * numVerts * g2_wid * g2_wid + (y * g2_wid + x) * numVerts;
					DM_interp_vert_data(dm, &ccgdm->dm, vertidx, w2,
					                    numVerts, vertNum);

					if (vertOrigIndex) {
						*vertOrigIndex = ORIGINDEX_NONE;
						vertOrigIndex++;
					}

					vertNum++;
				}
			}
		}

		if (edgeOrigIndex) {
			for (i = 0; i < numFinalEdges; ++i) {
				edgeOrigIndex[edgeNum + i] = ORIGINDEX_NONE;
			}
		}

		for (s = 0; s < numVerts; s++) {
			/*interpolate per-face data*/
			for (y = 0; y < gridFaces; y++) {
				for (x = 0; x < gridFaces; x++) {
					w2 = w + s * numVerts * g2_wid * g2_wid + (y * g2_wid + x) * numVerts;
					CustomData_interp(&dm->loopData, &ccgdm->dm.loopData,
					                  loopidx, w2, NULL, numVerts, loopindex2);
					loopindex2++;

					w2 = w + s * numVerts * g2_wid * g2_wid + ((y + 1) * g2_wid + (x)) * numVerts;
					CustomData_interp(&dm->loopData, &ccgdm->dm.loopData,
					                  loopidx, w2, NULL, numVerts, loopindex2);
					loopindex2++;

					w2 = w + s * numVerts * g2_wid * g2_wid + ((y + 1) * g2_wid + (x + 1)) * numVerts;
					CustomData_interp(&dm->loopData, &ccgdm->dm.loopData,
					                  loopidx, w2, NULL, numVerts, loopindex2);
					loopindex2++;

					w2 = w + s * numVerts * g2_wid * g2_wid + ((y) * g2_wid + (x + 1)) * numVerts;
					CustomData_interp(&dm->loopData, &ccgdm->dm.loopData,
					                  loopidx, w2, NULL, numVerts, loopindex2);
					loopindex2++;

					/*copy over poly data, e.g. mtexpoly*/
					CustomData_copy_data(&dm->polyData, &ccgdm->dm.polyData, origIndex, faceNum, 1);

					/*set original index data*/
					if (faceOrigIndex) {
						/* reference the index in 'polyOrigIndex' */
						*faceOrigIndex = faceNum;
						faceOrigIndex++;
					}
					if (polyOrigIndex) {
						*polyOrigIndex = base_polyOrigIndex ? base_polyOrigIndex[origIndex] : origIndex;
						polyOrigIndex++;
					}

					ccgdm->reverseFaceMap[faceNum] = index;

					/* This is a simple one to one mapping, here... */
					if (polyidx) {
						polyidx[faceNum] = faceNum;
					}

					faceNum++;
				}
			}
		}

		edgeNum += numFinalEdges;
	}

	for (index = 0; index < totedge; ++index) {
		CCGEdge *e = ccgdm->edgeMap[index].edge;
		int numFinalEdges = edgeSize - 1;
		int mapIndex = ccgDM_getEdgeMapIndex(ss, e);
		int x;
		int vertIdx[2];
		int edgeIdx = GET_INT_FROM_POINTER(ccgSubSurf_getEdgeEdgeHandle(e));

		CCGVert *v;
		v = ccgSubSurf_getEdgeVert0(e);
		vertIdx[0] = GET_INT_FROM_POINTER(ccgSubSurf_getVertVertHandle(v));
		v = ccgSubSurf_getEdgeVert1(e);
		vertIdx[1] = GET_INT_FROM_POINTER(ccgSubSurf_getVertVertHandle(v));

		ccgdm->edgeMap[index].startVert = vertNum;
		ccgdm->edgeMap[index].startEdge = edgeNum;

		if (edgeIdx >= 0 && edgeFlags)
			edgeFlags[edgeIdx] = medge[edgeIdx].flag;

		/* set the edge base vert */
		*((int *)ccgSubSurf_getEdgeUserData(ss, e)) = vertNum;

		for (x = 1; x < edgeSize - 1; x++) {
			float w[2];
			w[1] = (float) x / (edgeSize - 1);
			w[0] = 1 - w[1];
			DM_interp_vert_data(dm, &ccgdm->dm, vertIdx, w, 2, vertNum);
			if (vertOrigIndex) {
				*vertOrigIndex = ORIGINDEX_NONE;
				vertOrigIndex++;
			}
			vertNum++;
		}

		if (has_edge_cd) {
			BLI_assert(edgeIdx >= 0 && edgeIdx < dm->getNumEdges(dm));
			for (i = 0; i < numFinalEdges; ++i) {
				CustomData_copy_data(&dm->edgeData, &ccgdm->dm.edgeData, edgeIdx, edgeNum + i, 1);
			}
		}

		if (edgeOrigIndex) {
			for (i = 0; i < numFinalEdges; ++i) {
				edgeOrigIndex[edgeNum + i] = mapIndex;
			}
		}

		edgeNum += numFinalEdges;
	}

	if (useSubsurfUv) {
		CustomData *ldata = &ccgdm->dm.loopData;
		CustomData *dmldata = &dm->loopData;
		int numlayer = CustomData_number_of_layers(ldata, CD_MLOOPUV);
		int dmnumlayer = CustomData_number_of_layers(dmldata, CD_MLOOPUV);

		for (i = 0; i < numlayer && i < dmnumlayer; i++)
			set_subsurf_uv(ss, dm, &ccgdm->dm, i);
	}

	for (index = 0; index < totvert; ++index) {
		CCGVert *v = ccgdm->vertMap[index].vert;
		int mapIndex = ccgDM_getVertMapIndex(ccgdm->ss, v);
		int vertIdx;

		vertIdx = GET_INT_FROM_POINTER(ccgSubSurf_getVertVertHandle(v));

		ccgdm->vertMap[index].startVert = vertNum;

		/* set the vert base vert */
		*((int *) ccgSubSurf_getVertUserData(ss, v)) = vertNum;

		DM_copy_vert_data(dm, &ccgdm->dm, vertIdx, vertNum, 1);

		if (vertOrigIndex) {
			*vertOrigIndex = mapIndex;
			vertOrigIndex++;
		}
		vertNum++;
	}

#ifndef USE_DYNSIZE
	BLI_array_free(vertidx);
	BLI_array_free(loopidx);
#endif
	free_ss_weights(&wtable);

	BLI_assert(vertNum == ccgSubSurf_getNumFinalVerts(ss));
	BLI_assert(edgeNum == ccgSubSurf_getNumFinalEdges(ss));
	BLI_assert(loopindex2 == ccgSubSurf_getNumFinalFaces(ss) * 4);
	BLI_assert(faceNum == ccgSubSurf_getNumFinalFaces(ss));

}

/* Fill in only geometry arrays needed for the GPU tessellation. */
static void set_ccgdm_gpu_geometry(CCGDerivedMesh *ccgdm, DerivedMesh *dm)
{
	const int totface = dm->getNumPolys(dm);
	MPoly *mpoly = CustomData_get_layer(&dm->polyData, CD_MPOLY);
	int index;
	DMFlagMat *faceFlags = ccgdm->faceFlags;

	for (index = 0; index < totface; index++) {
		faceFlags->flag = mpoly ?  mpoly[index].flag : 0;
		faceFlags->mat_nr = mpoly ? mpoly[index].mat_nr : 0;
		faceFlags++;
	}

	/* TODO(sergey): Fill in edge flags. */
}

static CCGDerivedMesh *getCCGDerivedMesh(CCGSubSurf *ss,
                                         int drawInteriorEdges,
                                         int useSubsurfUv,
                                         DerivedMesh *dm,
                                         bool use_gpu_backend)
{
#ifdef WITH_OPENSUBDIV
	const int totedge = dm->getNumEdges(dm);
	const int totface = dm->getNumPolys(dm);
#else
	const int totedge = ccgSubSurf_getNumEdges(ss);
	const int totface = ccgSubSurf_getNumFaces(ss);
#endif
	CCGDerivedMesh *ccgdm = MEM_callocN(sizeof(*ccgdm), "ccgdm");

	if (use_gpu_backend == false) {
		BLI_assert(totedge == ccgSubSurf_getNumEdges(ss));
		BLI_assert(totface == ccgSubSurf_getNumFaces(ss));
		DM_from_template(&ccgdm->dm, dm, DM_TYPE_CCGDM,
		                 ccgSubSurf_getNumFinalVerts(ss),
		                 ccgSubSurf_getNumFinalEdges(ss),
		                 0,
		                 ccgSubSurf_getNumFinalFaces(ss) * 4,
		                 ccgSubSurf_getNumFinalFaces(ss));

		CustomData_free_layer_active(&ccgdm->dm.polyData, CD_NORMAL,
		                             ccgdm->dm.numPolyData);

		ccgdm->reverseFaceMap =
			MEM_callocN(sizeof(int) * ccgSubSurf_getNumFinalFaces(ss),
			            "reverseFaceMap");

		create_ccgdm_maps(ccgdm, ss);
	}
	else {
		DM_from_template(&ccgdm->dm, dm, DM_TYPE_CCGDM,
		                 0, 0, 0, 0, dm->getNumPolys(dm));
		CustomData_copy_data(&dm->polyData,
		                     &ccgdm->dm.polyData,
		                     0, 0, dm->getNumPolys(dm));
	}

	set_default_ccgdm_callbacks(ccgdm);

	ccgdm->ss = ss;
	ccgdm->drawInteriorEdges = drawInteriorEdges;
	ccgdm->useSubsurfUv = useSubsurfUv;
	ccgdm->useGpuBackend = use_gpu_backend;

	/* CDDM hack. */
	ccgdm->edgeFlags = MEM_callocN(sizeof(short) * totedge, "edgeFlags");
	ccgdm->faceFlags = MEM_callocN(sizeof(DMFlagMat) * totface, "faceFlags");

	if (use_gpu_backend == false) {
		set_ccgdm_all_geometry(ccgdm, ss, dm, useSubsurfUv != 0);
	}
	else {
		set_ccgdm_gpu_geometry(ccgdm, dm);
	}

	ccgdm->dm.numVertData = ccgSubSurf_getNumFinalVerts(ss);
	ccgdm->dm.numEdgeData = ccgSubSurf_getNumFinalEdges(ss);
	ccgdm->dm.numPolyData = ccgSubSurf_getNumFinalFaces(ss);
	ccgdm->dm.numLoopData = ccgdm->dm.numPolyData * 4;
	ccgdm->dm.numTessFaceData = 0;

	return ccgdm;
}

/***/

static bool subsurf_use_gpu_backend(SubsurfFlags flags)
{
#ifdef WITH_OPENSUBDIV
	/* Use GPU backend if it's a last modifier in the stack
	 * and user choosed to use any of the OSD compute devices,
	 * but also check if GPU has all needed features.
	 */
	return
	        (flags & SUBSURF_USE_GPU_BACKEND) != 0 &&
	        (U.opensubdiv_compute_type != USER_OPENSUBDIV_COMPUTE_NONE) &&
	        (openSubdiv_supportGPUDisplay());
#else
	(void)flags;
	return false;
#endif
}

struct DerivedMesh *subsurf_make_derived_from_derived(
        struct DerivedMesh *dm,
        struct SubsurfModifierData *smd,
        float (*vertCos)[3],
        SubsurfFlags flags)
{
	int useSimple = (smd->subdivType == ME_SIMPLE_SUBSURF) ? CCG_SIMPLE_SUBDIV : 0;
	CCGFlags useAging = (smd->flags & eSubsurfModifierFlag_DebugIncr) ? CCG_USE_AGING : 0;
	int useSubsurfUv = smd->flags & eSubsurfModifierFlag_SubsurfUv;
	int drawInteriorEdges = !(smd->flags & eSubsurfModifierFlag_ControlEdges);
	CCGDerivedMesh *result;
	bool use_gpu_backend = subsurf_use_gpu_backend(flags);

	/* note: editmode calculation can only run once per
	 * modifier stack evaluation (uses freed cache) [#36299] */
	if (flags & SUBSURF_FOR_EDIT_MODE) {
		int levels = (smd->modifier.scene) ? get_render_subsurf_level(&smd->modifier.scene->r, smd->levels, false) : smd->levels;

		/* TODO(sergey): Same as emCache below. */
		if ((flags & SUBSURF_IN_EDIT_MODE) && smd->mCache) {
			ccgSubSurf_free(smd->mCache);
			smd->mCache = NULL;
		}

		smd->emCache = _getSubSurf(smd->emCache, levels, 3, useSimple | useAging | CCG_CALC_NORMALS);

#ifdef WITH_OPENSUBDIV
		ccgSubSurf_setSkipGrids(smd->emCache, use_gpu_backend);
#endif
		ss_sync_from_derivedmesh(smd->emCache, dm, vertCos, useSimple, useSubsurfUv);
		result = getCCGDerivedMesh(smd->emCache,
		                           drawInteriorEdges,
		                           useSubsurfUv, dm, use_gpu_backend);
	}
	else if (flags & SUBSURF_USE_RENDER_PARAMS) {
		/* Do not use cache in render mode. */
		CCGSubSurf *ss;
		int levels = (smd->modifier.scene) ? get_render_subsurf_level(&smd->modifier.scene->r, smd->renderLevels, true) : smd->renderLevels;

		if (levels == 0)
			return dm;
		
		ss = _getSubSurf(NULL, levels, 3, useSimple | CCG_USE_ARENA | CCG_CALC_NORMALS);

		ss_sync_from_derivedmesh(ss, dm, vertCos, useSimple, useSubsurfUv);

		result = getCCGDerivedMesh(ss,
		                           drawInteriorEdges, useSubsurfUv, dm, false);

		result->freeSS = 1;
	}
	else {
		int useIncremental = (smd->flags & eSubsurfModifierFlag_Incremental);
		int levels = (smd->modifier.scene) ? get_render_subsurf_level(&smd->modifier.scene->r, smd->levels, false) : smd->levels;
		CCGSubSurf *ss;

		/* It is quite possible there is a much better place to do this. It
		 * depends a bit on how rigorously we expect this function to never
		 * be called in editmode. In semi-theory we could share a single
		 * cache, but the handles used inside and outside editmode are not
		 * the same so we would need some way of converting them. Its probably
		 * not worth the effort. But then why am I even writing this long
		 * comment that no one will read? Hmmm. - zr
		 *
		 * Addendum: we can't really ensure that this is never called in edit
		 * mode, so now we have a parameter to verify it. - brecht
		 */
		if (!(flags & SUBSURF_IN_EDIT_MODE) && smd->emCache) {
			ccgSubSurf_free(smd->emCache);
			smd->emCache = NULL;
		}

		if (useIncremental && (flags & SUBSURF_IS_FINAL_CALC)) {
			smd->mCache = ss = _getSubSurf(smd->mCache, levels, 3, useSimple | useAging | CCG_CALC_NORMALS);

			ss_sync_from_derivedmesh(ss, dm, vertCos, useSimple, useSubsurfUv);

			result = getCCGDerivedMesh(smd->mCache,
			                           drawInteriorEdges,
			                           useSubsurfUv, dm, false);
		}
		else {
			CCGFlags ccg_flags = useSimple | CCG_USE_ARENA | CCG_CALC_NORMALS;
			CCGSubSurf *prevSS = NULL;

			if (smd->mCache && (flags & SUBSURF_IS_FINAL_CALC)) {
#ifdef WITH_OPENSUBDIV
				/* With OpenSubdiv enabled we always tries to re-use previos
				 * subsurf structure in order to save computation time since
				 * re-creation is rather a complicated business.
				 *
				 * TODO(sergey): There was a good eason why final calculation
				 * used to free entirely cached subsurf structure. reason of
				 * this is to be investigated still to be sure we don't have
				 * regressions here.
				 */
				if (use_gpu_backend) {
					prevSS = smd->mCache;
				}
				else
#endif
				{
					ccgSubSurf_free(smd->mCache);
					smd->mCache = NULL;
				}
			}


			if (flags & SUBSURF_ALLOC_PAINT_MASK)
				ccg_flags |= CCG_ALLOC_MASK;

			ss = _getSubSurf(prevSS, levels, 3, ccg_flags);
#ifdef WITH_OPENSUBDIV
			ccgSubSurf_setSkipGrids(ss, use_gpu_backend);
#endif
			ss_sync_from_derivedmesh(ss, dm, vertCos, useSimple, useSubsurfUv);

			result = getCCGDerivedMesh(ss, drawInteriorEdges, useSubsurfUv, dm, use_gpu_backend);

			if (flags & SUBSURF_IS_FINAL_CALC)
				smd->mCache = ss;
			else
				result->freeSS = 1;

			if (flags & SUBSURF_ALLOC_PAINT_MASK)
				ccgSubSurf_setNumLayers(ss, 4);
		}
	}

	return (DerivedMesh *)result;
}

void subsurf_calculate_limit_positions(Mesh *me, float (*r_positions)[3])
{
	/* Finds the subsurf limit positions for the verts in a mesh 
	 * and puts them in an array of floats. Please note that the 
	 * calculated vert positions is incorrect for the verts 
	 * on the boundary of the mesh.
	 */
	CCGSubSurf *ss = _getSubSurf(NULL, 1, 3, CCG_USE_ARENA);
	float edge_sum[3], face_sum[3];
	CCGVertIterator vi;
	DerivedMesh *dm = CDDM_from_mesh(me);

	ss_sync_from_derivedmesh(ss, dm, NULL, 0, 0);

	for (ccgSubSurf_initVertIterator(ss, &vi); !ccgVertIterator_isStopped(&vi); ccgVertIterator_next(&vi)) {
		CCGVert *v = ccgVertIterator_getCurrent(&vi);
		int idx = GET_INT_FROM_POINTER(ccgSubSurf_getVertVertHandle(v));
		int N = ccgSubSurf_getVertNumEdges(v);
		int numFaces = ccgSubSurf_getVertNumFaces(v);
		float *co;
		int i;

		zero_v3(edge_sum);
		zero_v3(face_sum);

		for (i = 0; i < N; i++) {
			CCGEdge *e = ccgSubSurf_getVertEdge(v, i);
			add_v3_v3v3(edge_sum, edge_sum, ccgSubSurf_getEdgeData(ss, e, 1));
		}
		for (i = 0; i < numFaces; i++) {
			CCGFace *f = ccgSubSurf_getVertFace(v, i);
			add_v3_v3(face_sum, ccgSubSurf_getFaceCenterData(f));
		}

		/* ad-hoc correction for boundary vertices, to at least avoid them
		 * moving completely out of place (brecht) */
		if (numFaces && numFaces != N)
			mul_v3_fl(face_sum, (float)N / (float)numFaces);

		co = ccgSubSurf_getVertData(ss, v);
		r_positions[idx][0] = (co[0] * N * N + edge_sum[0] * 4 + face_sum[0]) / (N * (N + 5));
		r_positions[idx][1] = (co[1] * N * N + edge_sum[1] * 4 + face_sum[1]) / (N * (N + 5));
		r_positions[idx][2] = (co[2] * N * N + edge_sum[2] * 4 + face_sum[2]) / (N * (N + 5));
	}

	ccgSubSurf_free(ss);

	dm->release(dm);
}

bool subsurf_has_edges(DerivedMesh *dm)
{
	CCGDerivedMesh *ccgdm = (CCGDerivedMesh *) dm;
#ifdef WITH_OPENSUBDIV
	if (ccgdm->useGpuBackend) {
		return true;
	}
#else
	(void)ccgdm;
#endif
	return dm->getNumEdges(dm) != 0;
}

bool subsurf_has_faces(DerivedMesh *dm)
{
	CCGDerivedMesh *ccgdm = (CCGDerivedMesh *) dm;
#ifdef WITH_OPENSUBDIV
	if (ccgdm->useGpuBackend) {
		return true;
	}
#else
	(void)ccgdm;
#endif
	return dm->getNumPolys(dm) != 0;
}<|MERGE_RESOLUTION|>--- conflicted
+++ resolved
@@ -4440,14 +4440,9 @@
 
 	if (ccgdm->pbvh) {
 		/* For vertex paint, keep track of ccgdm */
-<<<<<<< HEAD
-		if (!(ob->mode & OB_MODE_SCULPT))
-			BKE_pbvh_add_ccgdm(ccgdm->pbvh, ccgdm);
-=======
 		if (!(ob->mode & OB_MODE_SCULPT)) {
 			BKE_pbvh_set_ccgdm(ccgdm->pbvh, ccgdm);
 		}
->>>>>>> 0ae1a1ed
 		return ccgdm->pbvh;
 	}
 
@@ -4486,15 +4481,9 @@
 		pbvh_show_diffuse_color_set(ccgdm->pbvh, ob->sculpt->show_diffuse_color);
 
 	/* For vertex paint, keep track of ccgdm */
-<<<<<<< HEAD
-	if (!(ob->mode & OB_MODE_SCULPT) && ccgdm->pbvh)
-		BKE_pbvh_add_ccgdm(ccgdm->pbvh, ccgdm);
-
-=======
 	if (!(ob->mode & OB_MODE_SCULPT) && ccgdm->pbvh) {
 		BKE_pbvh_set_ccgdm(ccgdm->pbvh, ccgdm);
 	}
->>>>>>> 0ae1a1ed
 	return ccgdm->pbvh;
 }
 
