/*
 * ***** BEGIN GPL LICENSE BLOCK *****
 *
 * This program is free software; you can redistribute it and/or
 * modify it under the terms of the GNU General Public License
 * as published by the Free Software Foundation; either version 2
 * of the License, or (at your option) any later version.
 *
 * This program is distributed in the hope that it will be useful,
 * but WITHOUT ANY WARRANTY; without even the implied warranty of
 * MERCHANTABILITY or FITNESS FOR A PARTICULAR PURPOSE.  See the
 * GNU General Public License for more details.
 *
 * You should have received a copy of the GNU General Public License
 * along with this program; if not, write to the Free Software Foundation,
 * Inc., 51 Franklin Street, Fifth Floor, Boston, MA 02110-1301, USA.
 *
 * The Original Code is Copyright (C) 2011 Blender Foundation.
 * All rights reserved.
 *
 * Contributor(s): Blender Foundation,
 *                 Sergey Sharybin
 *                 Keir Mierle
 *
 * ***** END GPL LICENSE BLOCK *****
 */

/** \file blender/blenkernel/intern/tracking.c
 *  \ingroup bke
 */

#include <stddef.h>
#include <limits.h>
#include <math.h>
#include <memory.h>

#include "MEM_guardedalloc.h"

#include "DNA_gpencil_types.h"
#include "DNA_camera_types.h"
#include "DNA_movieclip_types.h"
#include "DNA_object_types.h"   /* SELECT */
#include "DNA_scene_types.h"

#include "BLI_utildefines.h"
#include "BLI_math.h"
#include "BLI_math_base.h"
#include "BLI_listbase.h"
#include "BLI_ghash.h"
#include "BLI_path_util.h"
#include "BLI_string.h"
#include "BLI_threads.h"

#include "BLF_translation.h"

#include "BKE_global.h"
#include "BKE_tracking.h"
#include "BKE_movieclip.h"
#include "BKE_object.h"
#include "BKE_scene.h"

#include "IMB_imbuf_types.h"
#include "IMB_imbuf.h"

#include "raskter.h"

#ifdef WITH_LIBMV
#  include "libmv-capi.h"
#else
struct libmv_Features;
#endif

typedef struct MovieDistortion {
	struct libmv_CameraIntrinsics *intrinsics;
} MovieDistortion;

static struct {
	ListBase tracks;
} tracking_clipboard;

/*********************** Common functions *************************/

/* Duplicate the specified track, result will no belong to any list. */
static MovieTrackingTrack *tracking_track_duplicate(MovieTrackingTrack *track)
{
	MovieTrackingTrack *new_track;

	new_track = MEM_callocN(sizeof(MovieTrackingTrack), "tracking_track_duplicate new_track");

	*new_track = *track;
	new_track->next = new_track->prev = NULL;

	new_track->markers = MEM_dupallocN(new_track->markers);

	return new_track;
}

/* Free the whole list of tracks, list's head and tail are set to NULL. */
static void tracking_tracks_free(ListBase *tracks)
{
	MovieTrackingTrack *track;

	for (track = tracks->first; track; track = track->next) {
		BKE_tracking_track_free(track);
	}

	BLI_freelistN(tracks);
}

/* Free reconstruction structures, only frees contents of a structure,
 * (if structure is allocated in heap, it shall be handled outside).
 *
 * All the pointers inside structure becomes invalid after this call.
 */
static void tracking_reconstruction_free(MovieTrackingReconstruction *reconstruction)
{
	if (reconstruction->cameras)
		MEM_freeN(reconstruction->cameras);
}

/* Free memory used by tracking object, only frees contents of the structure,
 * (if structure is allocated in heap, it shall be handled outside).
 *
 * All the pointers inside structure becomes invalid after this call.
 */
static void tracking_object_free(MovieTrackingObject *object)
{
	tracking_tracks_free(&object->tracks);
	tracking_reconstruction_free(&object->reconstruction);
}

/* Free list of tracking objects, list's head and tail is set to NULL. */
static void tracking_objects_free(ListBase *objects)
{
	MovieTrackingObject *object;

	/* Free objects contents. */
	for (object = objects->first; object; object = object->next)
		tracking_object_free(object);

	/* Free objects themselves. */
	BLI_freelistN(objects);
}

/* Free memory used by a dopesheet, only frees dopesheet contents.
 * leaving dopesheet crystal clean for further usage.
 */
static void tracking_dopesheet_free(MovieTrackingDopesheet *dopesheet)
{
	MovieTrackingDopesheetChannel *channel;

	/* Free channel's sergments. */
	channel = dopesheet->channels.first;
	while (channel) {
		if (channel->segments) {
			MEM_freeN(channel->segments);
		}

		channel = channel->next;
	}

	/* Free lists themselves. */
	BLI_freelistN(&dopesheet->channels);
	BLI_freelistN(&dopesheet->coverage_segments);

	/* Ensure lists are clean. */
	dopesheet->channels.first = dopesheet->channels.last = NULL;
	dopesheet->coverage_segments.first = dopesheet->coverage_segments.last = NULL;
	dopesheet->tot_channel = 0;
}

/* Free tracking structure, only frees structure contents
 * (if structure is allocated in heap, it shall be handled outside).
 *
 * All the pointers inside structure becomes invalid after this call.
 */
void BKE_tracking_free(MovieTracking *tracking)
{
	tracking_tracks_free(&tracking->tracks);
	tracking_reconstruction_free(&tracking->reconstruction);
	tracking_objects_free(&tracking->objects);

	if (tracking->camera.intrinsics)
		BKE_tracking_distortion_free(tracking->camera.intrinsics);

	tracking_dopesheet_free(&tracking->dopesheet);
}

/* Initialize motion tracking settings to default values,
 * used when new movie clip datablock is creating.
 */
void BKE_tracking_settings_init(MovieTracking *tracking)
{
	tracking->camera.sensor_width = 35.0f;
	tracking->camera.pixel_aspect = 1.0f;
	tracking->camera.units = CAMERA_UNITS_MM;

	tracking->settings.default_motion_model = TRACK_MOTION_MODEL_TRANSLATION;
	tracking->settings.default_minimum_correlation = 0.75;
	tracking->settings.default_pattern_size = 15;
	tracking->settings.default_search_size = 61;
	tracking->settings.default_algorithm_flag |= TRACK_ALGORITHM_FLAG_USE_BRUTE;
	tracking->settings.dist = 1;
	tracking->settings.object_distance = 1;
	tracking->settings.reconstruction_success_threshold = 1e-3;

	tracking->stabilization.scaleinf = 1.0f;
	tracking->stabilization.locinf = 1.0f;
	tracking->stabilization.rotinf = 1.0f;
	tracking->stabilization.maxscale = 2.0f;
	tracking->stabilization.filter = TRACKING_FILTER_BILINEAR;

	BKE_tracking_object_add(tracking, "Camera");
}

/* Get list base of active object's tracks. */
ListBase *BKE_tracking_get_active_tracks(MovieTracking *tracking)
{
	MovieTrackingObject *object = BKE_tracking_object_get_active(tracking);

	if (object && (object->flag & TRACKING_OBJECT_CAMERA) == 0) {
		return &object->tracks;
	}

	return &tracking->tracks;
}

/* Get reconstruction data of active object. */
MovieTrackingReconstruction *BKE_tracking_get_active_reconstruction(MovieTracking *tracking)
{
	MovieTrackingObject *object = BKE_tracking_object_get_active(tracking);

	return BKE_tracking_object_get_reconstruction(tracking, object);
}

/* Get transformation matrix for a given object which is used
 * for parenting motion tracker reconstruction to 3D world.
 */
void BKE_tracking_get_camera_object_matrix(Scene *scene, Object *ob, float mat[4][4])
{
	if (!ob) {
		if (scene->camera)
			ob = scene->camera;
		else
			ob = BKE_scene_camera_find(scene);
	}

	if (ob)
		BKE_object_where_is_calc_mat4(scene, ob, mat);
	else
		unit_m4(mat);
}

/* Get projection matrix for camera specified by given tracking object
 * and frame number.
 *
 * NOTE: frame number should be in clip space, not scene space
 */
void BKE_tracking_get_projection_matrix(MovieTracking *tracking, MovieTrackingObject *object,
                                        int framenr, int winx, int winy, float mat[4][4])
{
	MovieReconstructedCamera *camera;
	float lens = tracking->camera.focal * tracking->camera.sensor_width / (float)winx;
	float viewfac, pixsize, left, right, bottom, top, clipsta, clipend;
	float winmat[4][4];
	float ycor =  1.0f / tracking->camera.pixel_aspect;
	float shiftx, shifty, winside = (float)min_ii(winx, winy);

	BKE_tracking_camera_shift_get(tracking, winx, winy, &shiftx, &shifty);

	clipsta = 0.1f;
	clipend = 1000.0f;

	if (winx >= winy)
		viewfac = (lens * winx) / tracking->camera.sensor_width;
	else
		viewfac = (ycor * lens * winy) / tracking->camera.sensor_width;

	pixsize = clipsta / viewfac;

	left = -0.5f * (float)winx + shiftx * winside;
	bottom = -0.5f * (ycor) * (float)winy + shifty * winside;
	right =  0.5f * (float)winx + shiftx * winside;
	top =  0.5f * (ycor) * (float)winy + shifty * winside;

	left *= pixsize;
	right *= pixsize;
	bottom *= pixsize;
	top *= pixsize;

	perspective_m4(winmat, left, right, bottom, top, clipsta, clipend);

	camera = BKE_tracking_camera_get_reconstructed(tracking, object, framenr);

	if (camera) {
		float imat[4][4];

		invert_m4_m4(imat, camera->mat);
		mult_m4_m4m4(mat, winmat, imat);
	}
	else {
		copy_m4_m4(mat, winmat);
	}
}

/* **** space transformation functions **** */

/* Three coordinate frames: Frame, Search, and Marker
 * Two units: Pixels, Unified
 * Notation: {coordinate frame}_{unit}; for example, "search_pixel" are search
 * window relative coordinates in pixels, and "frame_unified" are unified 0..1
 * coordinates relative to the entire frame.
 */
static void unified_to_pixel(int frame_width, int frame_height,
                             const float unified_coords[2], float pixel_coords[2])
{
	pixel_coords[0] = unified_coords[0] * frame_width;
	pixel_coords[1] = unified_coords[1] * frame_height;
}

static void marker_to_frame_unified(const MovieTrackingMarker *marker, const float marker_unified_coords[2],
                                    float frame_unified_coords[2])
{
	frame_unified_coords[0] = marker_unified_coords[0] + marker->pos[0];
	frame_unified_coords[1] = marker_unified_coords[1] + marker->pos[1];
}

static void marker_unified_to_frame_pixel_coordinates(int frame_width, int frame_height,
                                                      const MovieTrackingMarker *marker,
                                                      const float marker_unified_coords[2],
                                                      float frame_pixel_coords[2])
{
	marker_to_frame_unified(marker, marker_unified_coords, frame_pixel_coords);
	unified_to_pixel(frame_width, frame_height, frame_pixel_coords, frame_pixel_coords);
}

static void get_search_origin_frame_pixel(int frame_width, int frame_height,
                                          const MovieTrackingMarker *marker, float frame_pixel[2])
{
	/* Get the lower left coordinate of the search window and snap to pixel coordinates */
	marker_unified_to_frame_pixel_coordinates(frame_width, frame_height, marker, marker->search_min, frame_pixel);
	frame_pixel[0] = (int)frame_pixel[0];
	frame_pixel[1] = (int)frame_pixel[1];
}

#ifdef WITH_LIBMV
static void pixel_to_unified(int frame_width, int frame_height, const float pixel_coords[2], float unified_coords[2])
{
	unified_coords[0] = pixel_coords[0] / frame_width;
	unified_coords[1] = pixel_coords[1] / frame_height;
}

static void marker_unified_to_search_pixel(int frame_width, int frame_height,
                                           const MovieTrackingMarker *marker,
                                           const float marker_unified[2], float search_pixel[2])
{
	float frame_pixel[2];
	float search_origin_frame_pixel[2];

	marker_unified_to_frame_pixel_coordinates(frame_width, frame_height, marker, marker_unified, frame_pixel);
	get_search_origin_frame_pixel(frame_width, frame_height, marker, search_origin_frame_pixel);
	sub_v2_v2v2(search_pixel, frame_pixel, search_origin_frame_pixel);
}

static void search_pixel_to_marker_unified(int frame_width, int frame_height,
                                           const MovieTrackingMarker *marker,
                                           const float search_pixel[2], float marker_unified[2])
{
	float frame_unified[2];
	float search_origin_frame_pixel[2];

	get_search_origin_frame_pixel(frame_width, frame_height, marker, search_origin_frame_pixel);
	add_v2_v2v2(frame_unified, search_pixel, search_origin_frame_pixel);
	pixel_to_unified(frame_width, frame_height, frame_unified, frame_unified);

	/* marker pos is in frame unified */
	sub_v2_v2v2(marker_unified, frame_unified, marker->pos);
}

/* Each marker has 5 coordinates associated with it that get warped with
 * tracking: the four corners ("pattern_corners"), and the center ("pos").
 * This function puts those 5 points into the appropriate frame for tracking
 * (the "search" coordinate frame).
 */
static void get_marker_coords_for_tracking(int frame_width, int frame_height,
                                           const MovieTrackingMarker *marker,
                                           double search_pixel_x[5], double search_pixel_y[5])
{
	int i;
	float unified_coords[2];
	float pixel_coords[2];

	/* Convert the corners into search space coordinates. */
	for (i = 0; i < 4; i++) {
		marker_unified_to_search_pixel(frame_width, frame_height, marker, marker->pattern_corners[i], pixel_coords);
		search_pixel_x[i] = pixel_coords[0] - 0.5;
		search_pixel_y[i] = pixel_coords[1] - 0.5;
	}

	/* Convert the center position (aka "pos"); this is the origin */
	unified_coords[0] = 0.0;
	unified_coords[1] = 0.0;
	marker_unified_to_search_pixel(frame_width, frame_height, marker, unified_coords, pixel_coords);

	search_pixel_x[4] = pixel_coords[0] - 0.5;
	search_pixel_y[4] = pixel_coords[1] - 0.5;
}

/* Inverse of above. */
static void set_marker_coords_from_tracking(int frame_width, int frame_height, MovieTrackingMarker *marker,
                                            const double search_pixel_x[5], const double search_pixel_y[5])
{
	int i;
	float marker_unified[2];
	float search_pixel[2];

	/* Convert the corners into search space coordinates. */
	for (i = 0; i < 4; i++) {
		search_pixel[0] = search_pixel_x[i] + 0.5;
		search_pixel[1] = search_pixel_y[i] + 0.5;
		search_pixel_to_marker_unified(frame_width, frame_height, marker, search_pixel, marker->pattern_corners[i]);
	}

	/* Convert the center position (aka "pos"); this is the origin */
	search_pixel[0] = search_pixel_x[4] + 0.5;
	search_pixel[1] = search_pixel_y[4] + 0.5;
	search_pixel_to_marker_unified(frame_width, frame_height, marker, search_pixel, marker_unified);

	/* If the tracker tracked nothing, then "marker_unified" would be zero.
	 * Otherwise, the entire patch shifted, and that delta should be applied to
	 * all the coordinates.
	 */
	for (i = 0; i < 4; i++) {
		marker->pattern_corners[i][0] -= marker_unified[0];
		marker->pattern_corners[i][1] -= marker_unified[1];
	}

	marker->pos[0] += marker_unified[0];
	marker->pos[1] += marker_unified[1];
}
#endif

/*********************** clipboard *************************/

/* Free clipboard by freeing memory used by all tracks in it. */
void BKE_tracking_clipboard_free(void)
{
	MovieTrackingTrack *track = tracking_clipboard.tracks.first, *next_track;

	while (track) {
		next_track = track->next;

		BKE_tracking_track_free(track);
		MEM_freeN(track);

		track = next_track;
	}

	tracking_clipboard.tracks.first = tracking_clipboard.tracks.last = NULL;
}

/* Copy selected tracks from specified object to the clipboard. */
void BKE_tracking_clipboard_copy_tracks(MovieTracking *tracking, MovieTrackingObject *object)
{
	ListBase *tracksbase = BKE_tracking_object_get_tracks(tracking, object);
	MovieTrackingTrack *track = tracksbase->first;

	/* First drop all tracks from current clipboard. */
	BKE_tracking_clipboard_free();

	/* Then copy all selected visible tracks to it. */
	while (track) {
		if (TRACK_SELECTED(track) && (track->flag & TRACK_HIDDEN) == 0) {
			MovieTrackingTrack *new_track = tracking_track_duplicate(track);

			BLI_addtail(&tracking_clipboard.tracks, new_track);
		}

		track = track->next;
	}
}

/* Check whether there're any tracks in the clipboard. */
int BKE_tracking_clipboard_has_tracks(void)
{
	return tracking_clipboard.tracks.first != NULL;
}

/* Paste tracks from clipboard to specified object.
 *
 * Names of new tracks in object are guaranteed to
 * be unique here.
 */
void BKE_tracking_clipboard_paste_tracks(MovieTracking *tracking, MovieTrackingObject *object)
{
	ListBase *tracksbase = BKE_tracking_object_get_tracks(tracking, object);
	MovieTrackingTrack *track = tracking_clipboard.tracks.first;

	while (track) {
		MovieTrackingTrack *new_track = tracking_track_duplicate(track);

		BLI_addtail(tracksbase, new_track);
		BKE_tracking_track_unique_name(tracksbase, new_track);

		track = track->next;
	}
}

/*********************** Tracks *************************/

/* Place a disabled marker before or after specified ref_marker.
 *
 * If before is truth, disabled marker is placed before reference
 * one, and it's placed after it otherwise.
 *
 * If there's already a marker at the frame where disabled one
 * is expected to be placed, nothing will happen if overwrite
 * is false.
 */
static void tracking_marker_insert_disabled(MovieTrackingTrack *track, const MovieTrackingMarker *ref_marker,
                                            bool before, bool overwrite)
{
	MovieTrackingMarker marker_new;

	marker_new = *ref_marker;
	marker_new.flag &= ~MARKER_TRACKED;
	marker_new.flag |= MARKER_DISABLED;

	if (before)
		marker_new.framenr--;
	else
		marker_new.framenr++;

	if (overwrite || !BKE_tracking_track_has_marker_at_frame(track, marker_new.framenr))
		BKE_tracking_marker_insert(track, &marker_new);
}

/* Add new track to a specified tracks base.
 *
 * Coordinates are expected to be in normalized 0..1 space,
 * frame number is expected to be in clip space.
 *
 * Width and height are clip's dimension used to scale track's
 * pattern and search regions.
 */
MovieTrackingTrack *BKE_tracking_track_add(MovieTracking *tracking, ListBase *tracksbase, float x, float y,
                                           int framenr, int width, int height)
{
	MovieTrackingTrack *track;
	MovieTrackingMarker marker;
	MovieTrackingSettings *settings = &tracking->settings;

	float half_pattern = (float)settings->default_pattern_size / 2.0f;
	float half_search = (float)settings->default_search_size / 2.0f;
	float pat[2], search[2];

	pat[0] = half_pattern / (float)width;
	pat[1] = half_pattern / (float)height;

	search[0] = half_search / (float)width;
	search[1] = half_search / (float)height;

	track = MEM_callocN(sizeof(MovieTrackingTrack), "add_marker_exec track");
	strcpy(track->name, "Track");

	/* fill track's settings from default settings */
	track->motion_model = settings->default_motion_model;
	track->minimum_correlation = settings->default_minimum_correlation;
	track->margin = settings->default_margin;
	track->pattern_match = settings->default_pattern_match;
	track->frames_limit = settings->default_frames_limit;
	track->flag = settings->default_flag;
	track->algorithm_flag = settings->default_algorithm_flag;

	memset(&marker, 0, sizeof(marker));
	marker.pos[0] = x;
	marker.pos[1] = y;
	marker.framenr = framenr;

	marker.pattern_corners[0][0] = -pat[0];
	marker.pattern_corners[0][1] = -pat[1];

	marker.pattern_corners[1][0] = pat[0];
	marker.pattern_corners[1][1] = -pat[1];

	negate_v2_v2(marker.pattern_corners[2], marker.pattern_corners[0]);
	negate_v2_v2(marker.pattern_corners[3], marker.pattern_corners[1]);

	copy_v2_v2(marker.search_max, search);
	negate_v2_v2(marker.search_min, search);

	BKE_tracking_marker_insert(track, &marker);

	BLI_addtail(tracksbase, track);
	BKE_tracking_track_unique_name(tracksbase, track);

	return track;
}

/* Ensure specified track has got unique name,
 * if it's not name of specified track will be changed
 * keeping names of all other tracks unchanged.
 */
void BKE_tracking_track_unique_name(ListBase *tracksbase, MovieTrackingTrack *track)
{
	BLI_uniquename(tracksbase, track, CTX_DATA_(BLF_I18NCONTEXT_ID_MOVIECLIP, "Track"), '.',
	               offsetof(MovieTrackingTrack, name), sizeof(track->name));
}

/* Free specified track, only frees contents of a structure
 * (if track is allocated in heap, it shall be handled outside).
 *
 * All the pointers inside track becomes invalid after this call.
 */
void BKE_tracking_track_free(MovieTrackingTrack *track)
{
	if (track->markers)
		MEM_freeN(track->markers);
}

/* Set flag for all specified track's areas.
 *
 * area - which part of marker should be selected. see TRACK_AREA_* constants.
 * flag - flag to be set for areas.
 */
void BKE_tracking_track_flag_set(MovieTrackingTrack *track, int area, int flag)
{
	if (area == TRACK_AREA_NONE)
		return;

	if (area & TRACK_AREA_POINT)
		track->flag |= flag;
	if (area & TRACK_AREA_PAT)
		track->pat_flag |= flag;
	if (area & TRACK_AREA_SEARCH)
		track->search_flag |= flag;
}

/* Clear flag from all specified track's areas.
 *
 * area - which part of marker should be selected. see TRACK_AREA_* constants.
 * flag - flag to be cleared for areas.
 */
void BKE_tracking_track_flag_clear(MovieTrackingTrack *track, int area, int flag)
{
	if (area == TRACK_AREA_NONE)
		return;

	if (area & TRACK_AREA_POINT)
		track->flag &= ~flag;
	if (area & TRACK_AREA_PAT)
		track->pat_flag &= ~flag;
	if (area & TRACK_AREA_SEARCH)
		track->search_flag &= ~flag;
}

/* Check whether track has got marker at specified frame.
 *
 * NOTE: frame number should be in clip space, not scene space.
 */
int BKE_tracking_track_has_marker_at_frame(MovieTrackingTrack *track, int framenr)
{
	return BKE_tracking_marker_get_exact(track, framenr) != 0;
}

/* Check whether track has got enabled marker at specified frame.
 *
 * NOTE: frame number should be in clip space, not scene space.
 */
int BKE_tracking_track_has_enabled_marker_at_frame(MovieTrackingTrack *track, int framenr)
{
	MovieTrackingMarker *marker = BKE_tracking_marker_get_exact(track, framenr);

	return marker && (marker->flag & MARKER_DISABLED) == 0;
}

/* Clear track's path:
 *
 * - If action is TRACK_CLEAR_REMAINED path from ref_frame+1 up to
 *   end will be clear.
 *
 * - If action is TRACK_CLEAR_UPTO path from the beginning up to
 *   ref_frame-1 will be clear.
 *
 * - If action is TRACK_CLEAR_ALL only mareker at frame ref_frame will remain.
 *
 * NOTE: frame number should be in clip space, not scene space
 */
void BKE_tracking_track_path_clear(MovieTrackingTrack *track, int ref_frame, int action)
{
	int a;

	if (action == TRACK_CLEAR_REMAINED) {
		a = 1;

		while (a < track->markersnr) {
			if (track->markers[a].framenr > ref_frame) {
				track->markersnr = a;
				track->markers = MEM_reallocN(track->markers, sizeof(MovieTrackingMarker) * track->markersnr);

				break;
			}

			a++;
		}

		if (track->markersnr)
			tracking_marker_insert_disabled(track, &track->markers[track->markersnr - 1], false, true);
	}
	else if (action == TRACK_CLEAR_UPTO) {
		a = track->markersnr - 1;

		while (a >= 0) {
			if (track->markers[a].framenr <= ref_frame) {
				memmove(track->markers, track->markers + a, (track->markersnr - a) * sizeof(MovieTrackingMarker));

				track->markersnr = track->markersnr - a;
				track->markers = MEM_reallocN(track->markers, sizeof(MovieTrackingMarker) * track->markersnr);

				break;
			}

			a--;
		}

		if (track->markersnr)
			tracking_marker_insert_disabled(track, &track->markers[0], true, true);
	}
	else if (action == TRACK_CLEAR_ALL) {
		MovieTrackingMarker *marker, marker_new;

		marker = BKE_tracking_marker_get(track, ref_frame);
		marker_new = *marker;

		MEM_freeN(track->markers);
		track->markers = NULL;
		track->markersnr = 0;

		BKE_tracking_marker_insert(track, &marker_new);

		tracking_marker_insert_disabled(track, &marker_new, true, true);
		tracking_marker_insert_disabled(track, &marker_new, false, true);
	}
}

void BKE_tracking_tracks_join(MovieTracking *tracking, MovieTrackingTrack *dst_track, MovieTrackingTrack *src_track)
{
	int i = 0, a = 0, b = 0, tot;
	MovieTrackingMarker *markers;

	tot = dst_track->markersnr + src_track->markersnr;
	markers = MEM_callocN(tot * sizeof(MovieTrackingMarker), "tmp tracking joined tracks");

	while (a < src_track->markersnr || b < dst_track->markersnr) {
		if (b >= dst_track->markersnr) {
			markers[i] = src_track->markers[a++];
		}
		else if (a >= src_track->markersnr) {
			markers[i] = dst_track->markers[b++];
		}
		else if (src_track->markers[a].framenr < dst_track->markers[b].framenr) {
			markers[i] = src_track->markers[a++];
		}
		else if (src_track->markers[a].framenr > dst_track->markers[b].framenr) {
			markers[i] = dst_track->markers[b++];
		}
		else {
			if ((src_track->markers[a].flag & MARKER_DISABLED) == 0) {
				if ((dst_track->markers[b].flag & MARKER_DISABLED) == 0) {
					/* both tracks are enabled on this frame, so find the whole segment
					 * on which tracks are intersecting and blend tracks using linear
					 * interpolation to prevent jumps
					 */

					MovieTrackingMarker *marker_a, *marker_b;
					int start_a = a, start_b = b, len = 0, frame = src_track->markers[a].framenr;
					int j, inverse = 0;

					inverse = (b == 0) ||
					          (dst_track->markers[b - 1].flag & MARKER_DISABLED) ||
					          (dst_track->markers[b - 1].framenr != frame - 1);

					/* find length of intersection */
					while (a < src_track->markersnr && b < dst_track->markersnr) {
						marker_a = &src_track->markers[a];
						marker_b = &dst_track->markers[b];

						if (marker_a->flag & MARKER_DISABLED || marker_b->flag & MARKER_DISABLED)
							break;

						if (marker_a->framenr != frame || marker_b->framenr != frame)
							break;

						frame++;
						len++;
						a++;
						b++;
					}

					a = start_a;
					b = start_b;

					/* linear interpolation for intersecting frames */
					for (j = 0; j < len; j++) {
						float fac = 0.5f;

						if (len > 1)
							fac = 1.0f / (len - 1) * j;

						if (inverse)
							fac = 1.0f - fac;

						marker_a = &src_track->markers[a];
						marker_b = &dst_track->markers[b];

						markers[i] = dst_track->markers[b];
						interp_v2_v2v2(markers[i].pos, marker_b->pos, marker_a->pos, fac);
						a++;
						b++;
						i++;
					}

					/* this values will be incremented at the end of the loop cycle */
					a--; b--; i--;
				}
				else {
					markers[i] = src_track->markers[a];
				}
			}
			else {
				markers[i] = dst_track->markers[b];
			}

			a++;
			b++;
		}

		i++;
	}

	MEM_freeN(dst_track->markers);

	dst_track->markers = MEM_callocN(i * sizeof(MovieTrackingMarker), "tracking joined tracks");
	memcpy(dst_track->markers, markers, i * sizeof(MovieTrackingMarker));

	dst_track->markersnr = i;

	MEM_freeN(markers);

	BKE_tracking_dopesheet_tag_update(tracking);
}

MovieTrackingTrack *BKE_tracking_track_get_named(MovieTracking *tracking, MovieTrackingObject *object, const char *name)
{
	ListBase *tracksbase = BKE_tracking_object_get_tracks(tracking, object);
	MovieTrackingTrack *track = tracksbase->first;

	while (track) {
		if (!strcmp(track->name, name))
			return track;

		track = track->next;
	}

	return NULL;
}

MovieTrackingTrack *BKE_tracking_track_get_indexed(MovieTracking *tracking, int tracknr, ListBase **tracksbase_r)
{
	MovieTrackingObject *object;
	int cur = 1;

	object = tracking->objects.first;
	while (object) {
		ListBase *tracksbase = BKE_tracking_object_get_tracks(tracking, object);
		MovieTrackingTrack *track = tracksbase->first;

		while (track) {
			if (track->flag & TRACK_HAS_BUNDLE) {
				if (cur == tracknr) {
					*tracksbase_r = tracksbase;
					return track;
				}

				cur++;
			}

			track = track->next;
		}

		object = object->next;
	}

	*tracksbase_r = NULL;

	return NULL;
}

MovieTrackingTrack *BKE_tracking_track_get_active(MovieTracking *tracking)
{
	ListBase *tracksbase;

	if (!tracking->act_track)
		return NULL;

	tracksbase = BKE_tracking_get_active_tracks(tracking);

	/* check that active track is in current tracks list */
	if (BLI_findindex(tracksbase, tracking->act_track) >= 0)
		return tracking->act_track;

	return NULL;
}

static bGPDlayer *track_mask_gpencil_layer_get(MovieTrackingTrack *track)
{
	bGPDlayer *layer;

	if (!track->gpd)
		return NULL;

	layer = track->gpd->layers.first;

	while (layer) {
		if (layer->flag & GP_LAYER_ACTIVE) {
			bGPDframe *frame = layer->frames.first;
			bool ok = false;

			while (frame) {
				if (frame->strokes.first) {
					ok = true;
					break;
				}

				frame = frame->next;
			}

			if (ok)
				return layer;
		}

		layer = layer->next;
	}

	return NULL;
}

static void track_mask_gpencil_layer_rasterize(int frame_width, int frame_height,
                                               MovieTrackingMarker *marker, bGPDlayer *layer,
                                               float *mask, int mask_width, int mask_height)
{
	bGPDframe *frame = layer->frames.first;

	while (frame) {
		bGPDstroke *stroke = frame->strokes.first;

		while (stroke) {
			bGPDspoint *stroke_points = stroke->points;
			float *mask_points, *fp;
			int i;

			if (stroke->flag & GP_STROKE_2DSPACE) {
				fp = mask_points = MEM_callocN(2 * stroke->totpoints * sizeof(float),
				                               "track mask rasterization points");

				for (i = 0; i < stroke->totpoints; i++, fp += 2) {
					fp[0] = (stroke_points[i].x - marker->search_min[0]) * frame_width / mask_width;
					fp[1] = (stroke_points[i].y - marker->search_min[1]) * frame_height / mask_height;
				}

				/* TODO: add an option to control whether AA is enabled or not */
				PLX_raskterize((float (*)[2])mask_points, stroke->totpoints, mask, mask_width, mask_height);

				MEM_freeN(mask_points);
			}

			stroke = stroke->next;
		}

		frame = frame->next;
	}
}

float *BKE_tracking_track_get_mask(int frame_width, int frame_height,
                                   MovieTrackingTrack *track, MovieTrackingMarker *marker)
{
	float *mask = NULL;
	bGPDlayer *layer = track_mask_gpencil_layer_get(track);
	int mask_width, mask_height;

	mask_width = (marker->search_max[0] - marker->search_min[0]) * frame_width;
	mask_height = (marker->search_max[1] - marker->search_min[1]) * frame_height;

	if (layer) {
		mask = MEM_callocN(mask_width * mask_height * sizeof(float), "track mask");

		track_mask_gpencil_layer_rasterize(frame_width, frame_height, marker, layer,
		                                   mask, mask_width, mask_height);
	}

	return mask;
}

/* area - which part of marker should be selected. see TRACK_AREA_* constants */
void BKE_tracking_track_select(ListBase *tracksbase, MovieTrackingTrack *track, int area, int extend)
{
	if (extend) {
		BKE_tracking_track_flag_set(track, area, SELECT);
	}
	else {
		MovieTrackingTrack *cur = tracksbase->first;

		while (cur) {
			if ((cur->flag & TRACK_HIDDEN) == 0) {
				if (cur == track) {
					BKE_tracking_track_flag_clear(cur, TRACK_AREA_ALL, SELECT);
					BKE_tracking_track_flag_set(cur, area, SELECT);
				}
				else {
					BKE_tracking_track_flag_clear(cur, TRACK_AREA_ALL, SELECT);
				}
			}

			cur = cur->next;
		}
	}
}

void BKE_tracking_track_deselect(MovieTrackingTrack *track, int area)
{
	BKE_tracking_track_flag_clear(track, area, SELECT);
}

/*********************** Marker *************************/

MovieTrackingMarker *BKE_tracking_marker_insert(MovieTrackingTrack *track, MovieTrackingMarker *marker)
{
	MovieTrackingMarker *old_marker = NULL;

	if (track->markersnr)
		old_marker = BKE_tracking_marker_get_exact(track, marker->framenr);

	if (old_marker) {
		/* simply replace settings for already allocated marker */
		*old_marker = *marker;

		return old_marker;
	}
	else {
		int a = track->markersnr;

		/* find position in array where to add new marker */
		while (a--) {
			if (track->markers[a].framenr < marker->framenr)
				break;
		}

		track->markersnr++;

		if (track->markers)
			track->markers = MEM_reallocN(track->markers, sizeof(MovieTrackingMarker) * track->markersnr);
		else
			track->markers = MEM_callocN(sizeof(MovieTrackingMarker), "MovieTracking markers");

		/* shift array to "free" space for new marker */
		memmove(track->markers + a + 2, track->markers + a + 1,
		        (track->markersnr - a - 2) * sizeof(MovieTrackingMarker));

		/* put new marker */
		track->markers[a + 1] = *marker;

		track->last_marker = a + 1;

		return &track->markers[a + 1];
	}
}

void BKE_tracking_marker_delete(MovieTrackingTrack *track, int framenr)
{
	int a = 0;

	while (a < track->markersnr) {
		if (track->markers[a].framenr == framenr) {
			if (track->markersnr > 1) {
				memmove(track->markers + a, track->markers + a + 1,
				        (track->markersnr - a - 1) * sizeof(MovieTrackingMarker));
				track->markersnr--;
				track->markers = MEM_reallocN(track->markers, sizeof(MovieTrackingMarker) * track->markersnr);
			}
			else {
				MEM_freeN(track->markers);
				track->markers = NULL;
				track->markersnr = 0;
			}

			break;
		}

		a++;
	}
}

void BKE_tracking_marker_clamp(MovieTrackingMarker *marker, int event)
{
	int a;
	float pat_min[2], pat_max[2];

	BKE_tracking_marker_pattern_minmax(marker, pat_min, pat_max);

	if (event == CLAMP_PAT_DIM) {
		for (a = 0; a < 2; a++) {
			/* search shouldn't be resized smaller than pattern */
			marker->search_min[a] = min_ff(pat_min[a], marker->search_min[a]);
			marker->search_max[a] = max_ff(pat_max[a], marker->search_max[a]);
		}
	}
	else if (event == CLAMP_PAT_POS) {
		float dim[2];

		sub_v2_v2v2(dim, pat_max, pat_min);

		for (a = 0; a < 2; a++) {
			int b;
			/* pattern shouldn't be moved outside of search */
			if (pat_min[a] < marker->search_min[a]) {
				for (b = 0; b < 4; b++)
					marker->pattern_corners[b][a] += marker->search_min[a] - pat_min[a];
			}
			if (pat_max[a] > marker->search_max[a]) {
				for (b = 0; b < 4; b++)
					marker->pattern_corners[b][a] -= pat_max[a] - marker->search_max[a];
			}
		}
	}
	else if (event == CLAMP_SEARCH_DIM) {
		for (a = 0; a < 2; a++) {
			/* search shouldn't be resized smaller than pattern */
			marker->search_min[a] = min_ff(pat_min[a], marker->search_min[a]);
			marker->search_max[a] = max_ff(pat_max[a], marker->search_max[a]);
		}
	}
	else if (event == CLAMP_SEARCH_POS) {
		float dim[2];

		sub_v2_v2v2(dim, marker->search_max, marker->search_min);

		for (a = 0; a < 2; a++) {
			/* search shouldn't be moved inside pattern */
			if (marker->search_min[a] > pat_min[a]) {
				marker->search_min[a] = pat_min[a];
				marker->search_max[a] = marker->search_min[a] + dim[a];
			}
			if (marker->search_max[a] < pat_max[a]) {
				marker->search_max[a] = pat_max[a];
				marker->search_min[a] = marker->search_max[a] - dim[a];
			}
		}
	}
}

MovieTrackingMarker *BKE_tracking_marker_get(MovieTrackingTrack *track, int framenr)
{
	int a = track->markersnr - 1;

	if (!track->markersnr)
		return NULL;

	/* approximate pre-first framenr marker with first marker */
	if (framenr < track->markers[0].framenr)
		return &track->markers[0];

	if (track->last_marker < track->markersnr)
		a = track->last_marker;

	if (track->markers[a].framenr <= framenr) {
		while (a < track->markersnr && track->markers[a].framenr <= framenr) {
			if (track->markers[a].framenr == framenr) {
				track->last_marker = a;

				return &track->markers[a];
			}
			a++;
		}

		/* if there's no marker for exact position, use nearest marker from left side */
		return &track->markers[a - 1];
	}
	else {
		while (a >= 0 && track->markers[a].framenr >= framenr) {
			if (track->markers[a].framenr == framenr) {
				track->last_marker = a;

				return &track->markers[a];
			}

			a--;
		}

		/* if there's no marker for exact position, use nearest marker from left side */
		return &track->markers[a];
	}

	return NULL;
}

MovieTrackingMarker *BKE_tracking_marker_get_exact(MovieTrackingTrack *track, int framenr)
{
	MovieTrackingMarker *marker = BKE_tracking_marker_get(track, framenr);

	if (marker->framenr != framenr)
		return NULL;

	return marker;
}

MovieTrackingMarker *BKE_tracking_marker_ensure(MovieTrackingTrack *track, int framenr)
{
	MovieTrackingMarker *marker = BKE_tracking_marker_get(track, framenr);

	if (marker->framenr != framenr) {
		MovieTrackingMarker marker_new;

		marker_new = *marker;
		marker_new.framenr = framenr;

		BKE_tracking_marker_insert(track, &marker_new);
		marker = BKE_tracking_marker_get(track, framenr);
	}

	return marker;
}

void BKE_tracking_marker_pattern_minmax(const MovieTrackingMarker *marker, float min[2], float max[2])
{
	INIT_MINMAX2(min, max);

	minmax_v2v2_v2(min, max, marker->pattern_corners[0]);
	minmax_v2v2_v2(min, max, marker->pattern_corners[1]);
	minmax_v2v2_v2(min, max, marker->pattern_corners[2]);
	minmax_v2v2_v2(min, max, marker->pattern_corners[3]);
}

void BKE_tracking_marker_get_subframe_position(MovieTrackingTrack *track, float framenr, float pos[2])
{
	MovieTrackingMarker *marker = BKE_tracking_marker_get(track, (int) framenr);
	MovieTrackingMarker *marker_last = track->markers + (track->markersnr - 1);

	if (marker != marker_last) {
		MovieTrackingMarker *marker_next = marker + 1;

		if (marker_next->framenr == marker->framenr + 1) {
			/* currently only do subframing inside tracked ranges, do not extrapolate tracked segments
			 * could be changed when / if mask parent would be interpolating position in-between
			 * tracked segments
			 */

			float fac = (framenr - (int) framenr) / (marker_next->framenr - marker->framenr);

			interp_v2_v2v2(pos, marker->pos, marker_next->pos, fac);
		}
		else {
			copy_v2_v2(pos, marker->pos);
		}
	}
	else {
		copy_v2_v2(pos, marker->pos);
	}

	/* currently track offset is always wanted to be applied here, could be made an option later */
	add_v2_v2(pos, track->offset);
}

/*********************** Object *************************/

MovieTrackingObject *BKE_tracking_object_add(MovieTracking *tracking, const char *name)
{
	MovieTrackingObject *object = MEM_callocN(sizeof(MovieTrackingObject), "tracking object");

	if (tracking->tot_object == 0) {
		/* first object is always camera */
		BLI_strncpy(object->name, "Camera", sizeof(object->name));

		object->flag |= TRACKING_OBJECT_CAMERA;
	}
	else {
		BLI_strncpy(object->name, name, sizeof(object->name));
	}

	BLI_addtail(&tracking->objects, object);

	tracking->tot_object++;
	tracking->objectnr = BLI_countlist(&tracking->objects) - 1;

	object->scale = 1.0f;
	object->keyframe1 = 1;
	object->keyframe2 = 30;

	BKE_tracking_object_unique_name(tracking, object);
	BKE_tracking_dopesheet_tag_update(tracking);

	return object;
}

int BKE_tracking_object_delete(MovieTracking *tracking, MovieTrackingObject *object)
{
	MovieTrackingTrack *track;
	int index = BLI_findindex(&tracking->objects, object);

	if (index == -1)
		return FALSE;

	if (object->flag & TRACKING_OBJECT_CAMERA) {
		/* object used for camera solving can't be deleted */
		return FALSE;
	}

	track = object->tracks.first;
	while (track) {
		if (track == tracking->act_track)
			tracking->act_track = NULL;

		track = track->next;
	}

	tracking_object_free(object);
	BLI_freelinkN(&tracking->objects, object);

	tracking->tot_object--;

	if (index != 0)
		tracking->objectnr = index - 1;
	else
		tracking->objectnr = 0;

	BKE_tracking_dopesheet_tag_update(tracking);

	return TRUE;
}

void BKE_tracking_object_unique_name(MovieTracking *tracking, MovieTrackingObject *object)
{
	BLI_uniquename(&tracking->objects, object, DATA_("Object"), '.',
	               offsetof(MovieTrackingObject, name), sizeof(object->name));
}

MovieTrackingObject *BKE_tracking_object_get_named(MovieTracking *tracking, const char *name)
{
	MovieTrackingObject *object = tracking->objects.first;

	while (object) {
		if (!strcmp(object->name, name))
			return object;

		object = object->next;
	}

	return NULL;
}

MovieTrackingObject *BKE_tracking_object_get_active(MovieTracking *tracking)
{
	return BLI_findlink(&tracking->objects, tracking->objectnr);
}

MovieTrackingObject *BKE_tracking_object_get_camera(MovieTracking *tracking)
{
	MovieTrackingObject *object = tracking->objects.first;

	while (object) {
		if (object->flag & TRACKING_OBJECT_CAMERA)
			return object;

		object = object->next;
	}

	return NULL;
}

ListBase *BKE_tracking_object_get_tracks(MovieTracking *tracking, MovieTrackingObject *object)
{
	if (object->flag & TRACKING_OBJECT_CAMERA) {
		return &tracking->tracks;
	}

	return &object->tracks;
}

MovieTrackingReconstruction *BKE_tracking_object_get_reconstruction(MovieTracking *tracking,
                                                                    MovieTrackingObject *object)
{
	if (object->flag & TRACKING_OBJECT_CAMERA) {
		return &tracking->reconstruction;
	}

	return &object->reconstruction;
}

/*********************** Camera *************************/

static int reconstructed_camera_index_get(MovieTrackingReconstruction *reconstruction, int framenr, bool nearest)
{
	MovieReconstructedCamera *cameras = reconstruction->cameras;
	int a = 0, d = 1;

	if (!reconstruction->camnr)
		return -1;

	if (framenr < cameras[0].framenr) {
		if (nearest)
			return 0;
		else
			return -1;
	}

	if (framenr > cameras[reconstruction->camnr - 1].framenr) {
		if (nearest)
			return reconstruction->camnr - 1;
		else
			return -1;
	}

	if (reconstruction->last_camera < reconstruction->camnr)
		a = reconstruction->last_camera;

	if (cameras[a].framenr >= framenr)
		d = -1;

	while (a >= 0 && a < reconstruction->camnr) {
		int cfra = cameras[a].framenr;

		/* check if needed framenr was "skipped" -- no data for requested frame */

		if (d > 0 && cfra > framenr) {
			/* interpolate with previous position */
			if (nearest)
				return a - 1;
			else
				break;
		}

		if (d < 0 && cfra < framenr) {
			/* interpolate with next position */
			if (nearest)
				return a;
			else
				break;
		}

		if (cfra == framenr) {
			reconstruction->last_camera = a;

			return a;
		}

		a += d;
	}

	return -1;
}

static void reconstructed_camera_scale_set(MovieTrackingObject *object, float mat[4][4])
{
	if ((object->flag & TRACKING_OBJECT_CAMERA) == 0) {
		float smat[4][4];

		scale_m4_fl(smat, 1.0f / object->scale);
		mult_m4_m4m4(mat, mat, smat);
	}
}


/* converts principal offset from center to offset of blender's camera */
void BKE_tracking_camera_shift_get(MovieTracking *tracking, int winx, int winy, float *shiftx, float *shifty)
{
	/* indeed in both of cases it should be winx -- it's just how camera shift works for blender's camera */
	*shiftx = (0.5f * winx - tracking->camera.principal[0]) / winx;
	*shifty = (0.5f * winy - tracking->camera.principal[1]) / winx;
}

void BKE_tracking_camera_to_blender(MovieTracking *tracking, Scene *scene, Camera *camera, int width, int height)
{
	float focal = tracking->camera.focal;

	camera->sensor_x = tracking->camera.sensor_width;
	camera->sensor_fit = CAMERA_SENSOR_FIT_AUTO;
	camera->lens = focal * camera->sensor_x / width;

	scene->r.xsch = width * tracking->camera.pixel_aspect;
	scene->r.ysch = height;

	scene->r.xasp = 1.0f;
	scene->r.yasp = 1.0f;

	BKE_tracking_camera_shift_get(tracking, width, height, &camera->shiftx, &camera->shifty);
}

MovieReconstructedCamera *BKE_tracking_camera_get_reconstructed(MovieTracking *tracking,
                                                                MovieTrackingObject *object, int framenr)
{
	MovieTrackingReconstruction *reconstruction;
	int a;

	reconstruction = BKE_tracking_object_get_reconstruction(tracking, object);
	a = reconstructed_camera_index_get(reconstruction, framenr, false);

	if (a == -1)
		return NULL;

	return &reconstruction->cameras[a];
}

void BKE_tracking_camera_get_reconstructed_interpolate(MovieTracking *tracking, MovieTrackingObject *object,
                                                       int framenr, float mat[4][4])
{
	MovieTrackingReconstruction *reconstruction;
	MovieReconstructedCamera *cameras;
	int a;

	reconstruction = BKE_tracking_object_get_reconstruction(tracking, object);
	cameras = reconstruction->cameras;
	a = reconstructed_camera_index_get(reconstruction, framenr, true);

	if (a == -1) {
		unit_m4(mat);

		return;
	}

	if (cameras[a].framenr != framenr && a > 0 && a < reconstruction->camnr - 1) {
		float t = ((float)framenr - cameras[a].framenr) / (cameras[a + 1].framenr - cameras[a].framenr);

		blend_m4_m4m4(mat, cameras[a].mat, cameras[a + 1].mat, t);
	}
	else {
		copy_m4_m4(mat, cameras[a].mat);
	}

	reconstructed_camera_scale_set(object, mat);
}

/*********************** Distortion/Undistortion *************************/

#ifdef WITH_LIBMV
static void cameraIntrinscisOptionsFromTracking(libmv_cameraIntrinsicsOptions *camera_intrinsics_options,
                                                MovieTracking *tracking, int calibration_width, int calibration_height)
{
	MovieTrackingCamera *camera = &tracking->camera;
	float aspy = 1.0f / tracking->camera.pixel_aspect;

	camera_intrinsics_options->focal_length = camera->focal;

	camera_intrinsics_options->principal_point_x = camera->principal[0];
	camera_intrinsics_options->principal_point_y = camera->principal[1] * aspy;

	camera_intrinsics_options->k1 = camera->k1;
	camera_intrinsics_options->k2 = camera->k2;
	camera_intrinsics_options->k3 = camera->k3;

	camera_intrinsics_options->image_width = calibration_width;
	camera_intrinsics_options->image_height = (double) (calibration_height * aspy);
}
#endif

MovieDistortion *BKE_tracking_distortion_new(void)
{
	MovieDistortion *distortion;

	distortion = MEM_callocN(sizeof(MovieDistortion), "BKE_tracking_distortion_create");

#ifdef WITH_LIBMV
	distortion->intrinsics = libmv_CameraIntrinsicsNewEmpty();
#endif

	return distortion;
}

void BKE_tracking_distortion_update(MovieDistortion *distortion, MovieTracking *tracking,
                                    int calibration_width, int calibration_height)
{
#ifdef WITH_LIBMV
	libmv_cameraIntrinsicsOptions camera_intrinsics_options;

	cameraIntrinscisOptionsFromTracking(&camera_intrinsics_options, tracking,
	                                    calibration_width, calibration_height);

	libmv_CameraIntrinsicsUpdate(distortion->intrinsics, &camera_intrinsics_options);
#else
	(void) distortion;
	(void) tracking;
	(void) calibration_width;
	(void) calibration_height;
#endif
}

void BKE_tracking_distortion_set_threads(MovieDistortion *distortion, int threads)
{
#ifdef WITH_LIBMV
	libmv_CameraIntrinsicsSetThreads(distortion->intrinsics, threads);
#else
	(void) distortion;
	(void) threads;
#endif
}

MovieDistortion *BKE_tracking_distortion_copy(MovieDistortion *distortion)
{
	MovieDistortion *new_distortion;

	new_distortion = MEM_callocN(sizeof(MovieDistortion), "BKE_tracking_distortion_create");

#ifdef WITH_LIBMV
	new_distortion->intrinsics = libmv_CameraIntrinsicsCopy(distortion->intrinsics);
#else
	(void) distortion;
#endif

	return new_distortion;
}

ImBuf *BKE_tracking_distortion_exec(MovieDistortion *distortion, MovieTracking *tracking, ImBuf *ibuf,
                                    int calibration_width, int calibration_height, float overscan, int undistort)
{
	ImBuf *resibuf;

	BKE_tracking_distortion_update(distortion, tracking, calibration_width, calibration_height);

	resibuf = IMB_dupImBuf(ibuf);

#ifdef WITH_LIBMV
	if (ibuf->rect_float) {
		if (undistort) {
			libmv_CameraIntrinsicsUndistortFloat(distortion->intrinsics,
			                                     ibuf->rect_float, resibuf->rect_float,
			                                     ibuf->x, ibuf->y, overscan, ibuf->channels);
		}
		else {
			libmv_CameraIntrinsicsDistortFloat(distortion->intrinsics,
			                                   ibuf->rect_float, resibuf->rect_float,
			                                   ibuf->x, ibuf->y, overscan, ibuf->channels);
		}

		if (ibuf->rect)
			imb_freerectImBuf(ibuf);
	}
	else {
		if (undistort) {
			libmv_CameraIntrinsicsUndistortByte(distortion->intrinsics,
			                                    (unsigned char *)ibuf->rect, (unsigned char *)resibuf->rect,
			                                    ibuf->x, ibuf->y, overscan, ibuf->channels);
		}
		else {
			libmv_CameraIntrinsicsDistortByte(distortion->intrinsics,
			                                  (unsigned char *)ibuf->rect, (unsigned char *)resibuf->rect,
			                                  ibuf->x, ibuf->y, overscan, ibuf->channels);
		}
	}
#else
	(void) overscan;
	(void) undistort;

	if (ibuf->rect_float && ibuf->rect)
		imb_freerectImBuf(ibuf);
#endif

	return resibuf;
}

void BKE_tracking_distortion_free(MovieDistortion *distortion)
{
#ifdef WITH_LIBMV
	libmv_CameraIntrinsicsDestroy(distortion->intrinsics);
#endif

	MEM_freeN(distortion);
}

void BKE_tracking_distort_v2(MovieTracking *tracking, const float co[2], float r_co[2])
{
	MovieTrackingCamera *camera = &tracking->camera;

#ifdef WITH_LIBMV
	libmv_cameraIntrinsicsOptions camera_intrinsics_options;
	double x, y;
	float aspy = 1.0f / tracking->camera.pixel_aspect;

	cameraIntrinscisOptionsFromTracking(&camera_intrinsics_options, tracking, 0, 0);

	/* normalize coords */
	x = (co[0] - camera->principal[0]) / camera->focal;
	y = (co[1] - camera->principal[1] * aspy) / camera->focal;

	libmv_ApplyCameraIntrinsics(&camera_intrinsics_options, x, y, &x, &y);

	/* result is in image coords already */
	r_co[0] = x;
	r_co[1] = y;
#else
	(void) camera;
	(void) co;
	zero_v2(r_co);
#endif
}

void BKE_tracking_undistort_v2(MovieTracking *tracking, const float co[2], float r_co[2])
{
	MovieTrackingCamera *camera = &tracking->camera;

#ifdef WITH_LIBMV
	libmv_cameraIntrinsicsOptions camera_intrinsics_options;
	double x = co[0], y = co[1];
	float aspy = 1.0f / tracking->camera.pixel_aspect;

	cameraIntrinscisOptionsFromTracking(&camera_intrinsics_options, tracking, 0, 0);

	libmv_InvertCameraIntrinsics(&camera_intrinsics_options, x, y, &x, &y);

	r_co[0] = (float)x * camera->focal + camera->principal[0];
	r_co[1] = (float)y * camera->focal + camera->principal[1] * aspy;
#else
	(void) camera;
	(void) co;
	zero_v2(r_co);
#endif
}

ImBuf *BKE_tracking_undistort_frame(MovieTracking *tracking, ImBuf *ibuf, int calibration_width,
                                    int calibration_height, float overscan)
{
	MovieTrackingCamera *camera = &tracking->camera;

	if (camera->intrinsics == NULL)
		camera->intrinsics = BKE_tracking_distortion_new();

	return BKE_tracking_distortion_exec(camera->intrinsics, tracking, ibuf, calibration_width,
	                                    calibration_height, overscan, TRUE);
}

ImBuf *BKE_tracking_distort_frame(MovieTracking *tracking, ImBuf *ibuf, int calibration_width,
                                  int calibration_height, float overscan)
{
	MovieTrackingCamera *camera = &tracking->camera;

	if (camera->intrinsics == NULL)
		camera->intrinsics = BKE_tracking_distortion_new();

	return BKE_tracking_distortion_exec(camera->intrinsics, tracking, ibuf, calibration_width,
	                                    calibration_height, overscan, FALSE);
}

void BKE_tracking_max_undistortion_delta_across_bound(MovieTracking *tracking, rcti *rect, float delta[2])
{
	int a;
	float pos[2], warped_pos[2];
	const int coord_delta = 5;

	delta[0] = delta[1] = -FLT_MAX;

	for (a = rect->xmin; a <= rect->xmax + coord_delta; a += coord_delta) {
		if (a > rect->xmax)
			a = rect->xmax;

		/* bottom edge */
		pos[0] = a;
		pos[1] = rect->ymin;

		BKE_tracking_undistort_v2(tracking, pos, warped_pos);

		delta[0] = max_ff(delta[0], fabs(pos[0] - warped_pos[0]));
		delta[1] = max_ff(delta[1], fabs(pos[1] - warped_pos[1]));

		/* top edge */
		pos[0] = a;
		pos[1] = rect->ymax;

		BKE_tracking_undistort_v2(tracking, pos, warped_pos);

		delta[0] = max_ff(delta[0], fabs(pos[0] - warped_pos[0]));
		delta[1] = max_ff(delta[1], fabs(pos[1] - warped_pos[1]));

		if (a >= rect->xmax)
			break;
	}

	for (a = rect->ymin; a <= rect->ymax + coord_delta; a += coord_delta) {
		if (a > rect->ymax)
			a = rect->ymax;

		/* left edge */
		pos[0] = rect->xmin;
		pos[1] = a;

		BKE_tracking_undistort_v2(tracking, pos, warped_pos);

		delta[0] = max_ff(delta[0], fabs(pos[0] - warped_pos[0]));
		delta[1] = max_ff(delta[1], fabs(pos[1] - warped_pos[1]));

		/* right edge */
		pos[0] = rect->xmax;
		pos[1] = a;

		BKE_tracking_undistort_v2(tracking, pos, warped_pos);

		delta[0] = max_ff(delta[0], fabs(pos[0] - warped_pos[0]));
		delta[1] = max_ff(delta[1], fabs(pos[1] - warped_pos[1]));

		if (a >= rect->ymax)
			break;
	}
}

/*********************** Image sampling *************************/

static void disable_imbuf_channels(ImBuf *ibuf, MovieTrackingTrack *track, int grayscale)
{
	BKE_tracking_disable_channels(ibuf, track->flag & TRACK_DISABLE_RED,
	                              track->flag & TRACK_DISABLE_GREEN,
	                              track->flag & TRACK_DISABLE_BLUE, grayscale);
}

ImBuf *BKE_tracking_sample_pattern(int frame_width, int frame_height, ImBuf *search_ibuf,
                                   MovieTrackingTrack *track, MovieTrackingMarker *marker,
                                   int from_anchor, int use_mask, int num_samples_x, int num_samples_y,
                                   float pos[2])
{
#ifdef WITH_LIBMV
	ImBuf *pattern_ibuf;
	double src_pixel_x[5], src_pixel_y[5];
	double warped_position_x, warped_position_y;
	float *mask = NULL;

	if (num_samples_x <= 0 || num_samples_y <= 0)
		return NULL;

	pattern_ibuf = IMB_allocImBuf(num_samples_x, num_samples_y, 32, IB_rectfloat);

	if (!search_ibuf->rect_float) {
		IMB_float_from_rect(search_ibuf);
	}

	get_marker_coords_for_tracking(frame_width, frame_height, marker, src_pixel_x, src_pixel_y);

	/* from_anchor means search buffer was obtained for an anchored position,
	 * which means applying track offset rounded to pixel space (we could not
	 * store search buffer with sub-pixel precision)
	 *
	 * in this case we need to alter coordinates a bit, to compensate rounded
	 * fractional part of offset
	 */
	if (from_anchor) {
		int a;

		for (a = 0; a < 5; a++) {
			src_pixel_x[a] += (double) ((track->offset[0] * frame_width) - ((int) (track->offset[0] * frame_width)));
			src_pixel_y[a] += (double) ((track->offset[1] * frame_height) - ((int) (track->offset[1] * frame_height)));

			/* when offset is negative, rounding happens in opposite direction */
			if (track->offset[0] < 0.0f)
				src_pixel_x[a] += 1.0;
			if (track->offset[1] < 0.0f)
				src_pixel_y[a] += 1.0;
		}
	}

	if (use_mask) {
		mask = BKE_tracking_track_get_mask(frame_width, frame_height, track, marker);
	}

	libmv_samplePlanarPatch(search_ibuf->rect_float, search_ibuf->x, search_ibuf->y, 4,
	                        src_pixel_x, src_pixel_y, num_samples_x,
	                        num_samples_y, mask, pattern_ibuf->rect_float,
	                        &warped_position_x, &warped_position_y);

	if (pos) {
		pos[0] = warped_position_x;
		pos[1] = warped_position_y;
	}

	if (mask) {
		MEM_freeN(mask);
	}

	return pattern_ibuf;
#else
	ImBuf *pattern_ibuf;

	/* real sampling requires libmv, but areas are supposing pattern would be
	 * sampled if search area does exists, so we'll need to create empty
	 * pattern area here to prevent adding NULL-checks all over just to deal
	 * with situation when libmv is disabled
	 */

	(void) frame_width;
	(void) frame_height;
	(void) search_ibuf;
	(void) marker;
	(void) from_anchor;
	(void) track;
	(void) use_mask;

	pattern_ibuf = IMB_allocImBuf(num_samples_x, num_samples_y, 32, IB_rectfloat);

	pos[0] = num_samples_x / 2.0f;
	pos[1] = num_samples_y / 2.0f;

	return pattern_ibuf;
#endif
}

ImBuf *BKE_tracking_get_pattern_imbuf(ImBuf *ibuf, MovieTrackingTrack *track, MovieTrackingMarker *marker,
                                      int anchored, int disable_channels)
{
	ImBuf *pattern_ibuf, *search_ibuf;
	float pat_min[2], pat_max[2];
	int num_samples_x, num_samples_y;

	BKE_tracking_marker_pattern_minmax(marker, pat_min, pat_max);

	num_samples_x = (pat_max[0] - pat_min[0]) * ibuf->x;
	num_samples_y = (pat_max[1] - pat_min[1]) * ibuf->y;

	search_ibuf = BKE_tracking_get_search_imbuf(ibuf, track, marker, anchored, disable_channels);

	if (search_ibuf) {
		pattern_ibuf = BKE_tracking_sample_pattern(ibuf->x, ibuf->y, search_ibuf, track, marker,
		                                           anchored, FALSE, num_samples_x, num_samples_y, NULL);

		IMB_freeImBuf(search_ibuf);
	}
	else {
		pattern_ibuf = NULL;
	}

	return pattern_ibuf;
}

ImBuf *BKE_tracking_get_search_imbuf(ImBuf *ibuf, MovieTrackingTrack *track, MovieTrackingMarker *marker,
                                     int anchored, int disable_channels)
{
	ImBuf *searchibuf;
	int x, y, w, h;
	float search_origin[2];

	get_search_origin_frame_pixel(ibuf->x, ibuf->y, marker, search_origin);

	x = search_origin[0];
	y = search_origin[1];

	if (anchored) {
		x += track->offset[0] * ibuf->x;
		y += track->offset[1] * ibuf->y;
	}

	w = (marker->search_max[0] - marker->search_min[0]) * ibuf->x;
	h = (marker->search_max[1] - marker->search_min[1]) * ibuf->y;

	if (w <= 0 || h <= 0)
		return NULL;

	searchibuf = IMB_allocImBuf(w, h, 32, ibuf->rect_float ? IB_rectfloat : IB_rect);

	IMB_rectcpy(searchibuf, ibuf, 0, 0, x, y, w, h);

	if (disable_channels) {
		if ((track->flag & TRACK_PREVIEW_GRAYSCALE) ||
		    (track->flag & TRACK_DISABLE_RED)       ||
		    (track->flag & TRACK_DISABLE_GREEN)     ||
		    (track->flag & TRACK_DISABLE_BLUE))
		{
			disable_imbuf_channels(searchibuf, track, TRUE);
		}
	}

	return searchibuf;
}

/* zap channels from the imbuf that are disabled by the user. this can lead to
 * better tracks sometimes. however, instead of simply zeroing the channels
 * out, do a partial grayscale conversion so the display is better.
 */
void BKE_tracking_disable_channels(ImBuf *ibuf, int disable_red, int disable_green, int disable_blue,
                                   int grayscale)
{
	int x, y;
	float scale;

	if (!disable_red && !disable_green && !disable_blue && !grayscale)
		return;

	/* if only some components are selected, it's important to rescale the result
	 * appropriately so that e.g. if only blue is selected, it's not zeroed out.
	 */
	scale = (disable_red   ? 0.0f : 0.2126f) +
	        (disable_green ? 0.0f : 0.7152f) +
	        (disable_blue  ? 0.0f : 0.0722f);

	for (y = 0; y < ibuf->y; y++) {
		for (x = 0; x < ibuf->x; x++) {
			int pixel = ibuf->x * y + x;

			if (ibuf->rect_float) {
				float *rrgbf = ibuf->rect_float + pixel * 4;
				float r = disable_red   ? 0.0f : rrgbf[0];
				float g = disable_green ? 0.0f : rrgbf[1];
				float b = disable_blue  ? 0.0f : rrgbf[2];

				if (grayscale) {
					float gray = (0.2126f * r + 0.7152f * g + 0.0722f * b) / scale;

					rrgbf[0] = rrgbf[1] = rrgbf[2] = gray;
				}
				else {
					rrgbf[0] = r;
					rrgbf[1] = g;
					rrgbf[2] = b;
				}
			}
			else {
				char *rrgb = (char *)ibuf->rect + pixel * 4;
				char r = disable_red   ? 0 : rrgb[0];
				char g = disable_green ? 0 : rrgb[1];
				char b = disable_blue  ? 0 : rrgb[2];

				if (grayscale) {
					float gray = (0.2126f * r + 0.7152f * g + 0.0722f * b) / scale;

					rrgb[0] = rrgb[1] = rrgb[2] = gray;
				}
				else {
					rrgb[0] = r;
					rrgb[1] = g;
					rrgb[2] = b;
				}
			}
		}
	}

	if (ibuf->rect_float)
		ibuf->userflags |= IB_RECT_INVALID;
}

/*********************** Tracks map *************************/

typedef struct TracksMap {
	char object_name[MAX_NAME];
	int is_camera;

	int num_tracks;
	int customdata_size;

	char *customdata;
	MovieTrackingTrack *tracks;

	GHash *hash;

	int ptr;
} TracksMap;

static TracksMap *tracks_map_new(const char *object_name, int is_camera, int num_tracks, int customdata_size)
{
	TracksMap *map = MEM_callocN(sizeof(TracksMap), "TrackingsMap");

	BLI_strncpy(map->object_name, object_name, sizeof(map->object_name));
	map->is_camera = is_camera;

	map->num_tracks = num_tracks;
	map->customdata_size = customdata_size;

	map->tracks = MEM_callocN(sizeof(MovieTrackingTrack) * num_tracks, "TrackingsMap tracks");

	if (customdata_size)
		map->customdata = MEM_callocN(customdata_size * num_tracks, "TracksMap customdata");

	map->hash = BLI_ghash_ptr_new("TracksMap hash");

	return map;
}

static int tracks_map_get_size(TracksMap *map)
{
	return map->num_tracks;
}

static void tracks_map_get_indexed_element(TracksMap *map, int index, MovieTrackingTrack **track, void **customdata)
{
	*track = &map->tracks[index];

	if (map->customdata)
		*customdata = &map->customdata[index * map->customdata_size];
}

static void tracks_map_insert(TracksMap *map, MovieTrackingTrack *track, void *customdata)
{
	MovieTrackingTrack new_track = *track;

	new_track.markers = MEM_dupallocN(new_track.markers);

	map->tracks[map->ptr] = new_track;

	if (customdata)
		memcpy(&map->customdata[map->ptr * map->customdata_size], customdata, map->customdata_size);

	BLI_ghash_insert(map->hash, &map->tracks[map->ptr], track);

	map->ptr++;
}

static void tracks_map_merge(TracksMap *map, MovieTracking *tracking)
{
	MovieTrackingTrack *track;
	MovieTrackingTrack *act_track = BKE_tracking_track_get_active(tracking);
	MovieTrackingTrack *rot_track = tracking->stabilization.rot_track;
	ListBase tracks = {NULL, NULL}, new_tracks = {NULL, NULL};
	ListBase *old_tracks;
	int a;

	if (map->is_camera) {
		old_tracks = &tracking->tracks;
	}
	else {
		MovieTrackingObject *object = BKE_tracking_object_get_named(tracking, map->object_name);

		if (!object) {
			/* object was deleted by user, create new one */
			object = BKE_tracking_object_add(tracking, map->object_name);
		}

		old_tracks = &object->tracks;
	}

	/* duplicate currently operating tracks to temporary list.
	 * this is needed to keep names in unique state and it's faster to change names
	 * of currently operating tracks (if needed)
	 */
	for (a = 0; a < map->num_tracks; a++) {
		int replace_sel = 0, replace_rot = 0;
		MovieTrackingTrack *new_track, *old;

		track = &map->tracks[a];

		/* find original of operating track in list of previously displayed tracks */
		old = BLI_ghash_lookup(map->hash, track);
		if (old) {
			MovieTrackingTrack *cur = old_tracks->first;

			while (cur) {
				if (cur == old)
					break;

				cur = cur->next;
			}

			/* original track was found, re-use flags and remove this track */
			if (cur) {
				if (cur == act_track)
					replace_sel = 1;
				if (cur == rot_track)
					replace_rot = 1;

				track->flag = cur->flag;
				track->pat_flag = cur->pat_flag;
				track->search_flag = cur->search_flag;

				BKE_tracking_track_free(cur);
				BLI_freelinkN(old_tracks, cur);
			}
		}

		new_track = tracking_track_duplicate(track);

		BLI_ghash_remove(map->hash, track, NULL, NULL); /* XXX: are we actually need this */
		BLI_ghash_insert(map->hash, track, new_track);

		if (replace_sel)  /* update current selection in clip */
			tracking->act_track = new_track;

		if (replace_rot)  /* update track used for rotation stabilization */
			tracking->stabilization.rot_track = new_track;

		BLI_addtail(&tracks, new_track);
	}

	/* move all tracks, which aren't operating */
	track = old_tracks->first;
	while (track) {
		MovieTrackingTrack *next = track->next;

		track->next = track->prev = NULL;
		BLI_addtail(&new_tracks, track);

		track = next;
	}

	/* now move all tracks which are currently operating and keep their names unique */
	track = tracks.first;
	while (track) {
		MovieTrackingTrack *next = track->next;

		BLI_remlink(&tracks, track);

		track->next = track->prev = NULL;
		BLI_addtail(&new_tracks, track);

		BLI_uniquename(&new_tracks, track, CTX_DATA_(BLF_I18NCONTEXT_ID_MOVIECLIP, "Track"), '.',
		               offsetof(MovieTrackingTrack, name), sizeof(track->name));

		track = next;
	}

	*old_tracks = new_tracks;
}

static void tracks_map_free(TracksMap *map, void (*customdata_free)(void *customdata))
{
	int i = 0;

	BLI_ghash_free(map->hash, NULL, NULL);

	for (i = 0; i < map->num_tracks; i++) {
		if (map->customdata && customdata_free)
			customdata_free(&map->customdata[i * map->customdata_size]);

		BKE_tracking_track_free(&map->tracks[i]);
	}

	if (map->customdata)
		MEM_freeN(map->customdata);

	MEM_freeN(map->tracks);
	MEM_freeN(map);
}

/*********************** 2D tracking *************************/

typedef struct TrackContext {
#ifdef WITH_LIBMV
	/* the reference marker and cutout search area */
	MovieTrackingMarker reference_marker;

	/* keyframed patch. This is the search area */
	float *search_area;
	int search_area_height;
	int search_area_width;
	int framenr;

	float *mask;
#else
	int pad;
#endif
} TrackContext;

typedef struct MovieTrackingContext {
	MovieClipUser user;
	MovieClip *clip;
	int clip_flag;

	int frames;
	bool first_time;

	MovieTrackingSettings settings;
	TracksMap *tracks_map;

	short backwards, sequence;
	int sync_frame;
} MovieTrackingContext;

static void track_context_free(void *customdata)
{
	TrackContext *track_context = (TrackContext *)customdata;

#ifdef WITH_LIBMV
	if (track_context->search_area)
		MEM_freeN(track_context->search_area);

	if (track_context->mask)
		MEM_freeN(track_context->mask);

#else
	(void)track_context;
#endif
}

/* Create context for motion 2D tracking, copies all data needed
 * for thread-safe tracking, allowing clip modifications during
 * tracking.
 */
MovieTrackingContext *BKE_tracking_context_new(MovieClip *clip, MovieClipUser *user, short backwards, short sequence)
{
	MovieTrackingContext *context = MEM_callocN(sizeof(MovieTrackingContext), "trackingContext");
	MovieTracking *tracking = &clip->tracking;
	MovieTrackingSettings *settings = &tracking->settings;
	ListBase *tracksbase = BKE_tracking_get_active_tracks(tracking);
	MovieTrackingTrack *track;
	MovieTrackingObject *object = BKE_tracking_object_get_active(tracking);
	int num_tracks = 0;

	context->clip = clip;
	context->settings = *settings;
	context->backwards = backwards;
	context->sync_frame = user->framenr;
	context->first_time = true;
	context->sequence = sequence;

	/* count */
	track = tracksbase->first;
	while (track) {
		if (TRACK_SELECTED(track) && (track->flag & (TRACK_LOCKED | TRACK_HIDDEN)) == 0) {
			int framenr = BKE_movieclip_remap_scene_to_clip_frame(clip, user->framenr);
			MovieTrackingMarker *marker = BKE_tracking_marker_get(track, framenr);

			if ((marker->flag & MARKER_DISABLED) == 0)
				num_tracks++;
		}

		track = track->next;
	}

	/* create tracking contextx for all tracks which would be tracked */
	if (num_tracks) {
		int width, height;

		context->tracks_map = tracks_map_new(object->name, object->flag & TRACKING_OBJECT_CAMERA,
		                                     num_tracks, sizeof(TrackContext));

		BKE_movieclip_get_size(clip, user, &width, &height);

		/* create tracking data */
		track = tracksbase->first;
		while (track) {
			if (TRACK_SELECTED(track) && (track->flag & (TRACK_HIDDEN | TRACK_LOCKED)) == 0) {
				int framenr = BKE_movieclip_remap_scene_to_clip_frame(clip, user->framenr);
				MovieTrackingMarker *marker = BKE_tracking_marker_get(track, framenr);

				if ((marker->flag & MARKER_DISABLED) == 0) {
					TrackContext track_context;
					memset(&track_context, 0, sizeof(TrackContext));
					tracks_map_insert(context->tracks_map, track, &track_context);
				}
			}

			track = track->next;
		}
	}

	/* store needed clip flags passing to get_buffer functions
	 * - MCLIP_USE_PROXY is needed to because timecode affects on movie clip
	 *   only in case Proxy/Timecode flag is set, so store this flag to use
	 *   timecodes properly but reset render size to SIZE_FULL so correct resolution
	 *   would be used for images
	 * - MCLIP_USE_PROXY_CUSTOM_DIR is needed because proxy/timecode files might
	 *   be stored in a different location
	 * ignore all the rest possible flags for now
	 */
	context->clip_flag = clip->flag & MCLIP_TIMECODE_FLAGS;

	context->user = *user;
	context->user.render_size = MCLIP_PROXY_RENDER_SIZE_FULL;
	context->user.render_flag = 0;

	if (!sequence)
		BLI_begin_threaded_malloc();

	return context;
}

/* Free context used for tracking. */
void BKE_tracking_context_free(MovieTrackingContext *context)
{
	if (!context->sequence)
		BLI_end_threaded_malloc();

	tracks_map_free(context->tracks_map, track_context_free);

	MEM_freeN(context);
}

/* Synchronize tracks between clip editor and tracking context,
 * by merging them together so all new created tracks and tracked
 * ones presents in the movie clip.
 */
void BKE_tracking_context_sync(MovieTrackingContext *context)
{
	MovieTracking *tracking = &context->clip->tracking;
	int newframe;

	tracks_map_merge(context->tracks_map, tracking);

	if (context->backwards)
		newframe = context->user.framenr + 1;
	else
		newframe = context->user.framenr - 1;

	context->sync_frame = newframe;

	BKE_tracking_dopesheet_tag_update(tracking);
}

/* Synchronize clip user's frame number with a frame number from tracking context,
 * used to update current frame displayed in the clip editor while tracking.
 */
void BKE_tracking_context_sync_user(const MovieTrackingContext *context, MovieClipUser *user)
{
	user->framenr = context->sync_frame;
}

#ifdef WITH_LIBMV
/* **** utility functions for tracking **** */

/* convert from float and byte RGBA to grayscale. Supports different coefficients for RGB. */
static void float_rgba_to_gray(const float *rgba, float *gray, int num_pixels,
                               float weight_red, float weight_green, float weight_blue)
{
	int i;

	for (i = 0; i < num_pixels; i++) {
		const float *pixel = rgba + 4 * i;

		gray[i] = weight_red * pixel[0] + weight_green * pixel[1] + weight_blue * pixel[2];
	}
}

static void uint8_rgba_to_float_gray(const unsigned char *rgba, float *gray, int num_pixels,
                                     float weight_red, float weight_green, float weight_blue)
{
	int i;

	for (i = 0; i < num_pixels; i++) {
		const unsigned char *pixel = rgba + i * 4;

		gray[i] = (weight_red * pixel[0] + weight_green * pixel[1] + weight_blue * pixel[2]) / 255.0f;
	}
}

/* Get grayscale float search buffer for given marker and frame. */
static float *track_get_search_floatbuf(ImBuf *ibuf, MovieTrackingTrack *track, MovieTrackingMarker *marker,
                                        int *width_r, int *height_r)
{
	ImBuf *searchibuf;
	float *gray_pixels;
	int width, height;

	searchibuf = BKE_tracking_get_search_imbuf(ibuf, track, marker, FALSE, TRUE);

	if (!searchibuf) {
		*width_r = 0;
		*height_r = 0;
		return NULL;
	}

	width = searchibuf->x;
	height = searchibuf->y;

	gray_pixels = MEM_callocN(width * height * sizeof(float), "tracking floatBuf");

	if (searchibuf->rect_float) {
		float_rgba_to_gray(searchibuf->rect_float, gray_pixels, width * height,
		                   0.2126f, 0.7152f, 0.0722f);
	}
	else {
		uint8_rgba_to_float_gray((unsigned char *)searchibuf->rect, gray_pixels, width * height,
		                         0.2126f, 0.7152f, 0.0722f);
	}

	IMB_freeImBuf(searchibuf);

	*width_r = width;
	*height_r = height;

	return gray_pixels;
}

/* Get image boffer for a given frame
 *
 * Frame is in clip space.
 */
static ImBuf *tracking_context_get_frame_ibuf(MovieClip *clip, MovieClipUser *user, int clip_flag, int framenr)
{
	ImBuf *ibuf;
	MovieClipUser new_user = *user;

	new_user.framenr = BKE_movieclip_remap_clip_to_scene_frame(clip, framenr);

	ibuf = BKE_movieclip_get_ibuf_flag(clip, &new_user, clip_flag, MOVIECLIP_CACHE_SKIP);

	return ibuf;
}

/* Get previous keyframed marker. */
static MovieTrackingMarker *tracking_context_get_keyframed_marker(MovieTrackingTrack *track,
                                                                  int curfra, bool backwards)
{
	MovieTrackingMarker *marker_keyed = BKE_tracking_marker_get(track, curfra);
	int a = marker_keyed - track->markers;

	while (a >= 0 && a < track->markersnr) {
		int next = backwards ? a + 1 : a - 1;
		bool is_keyframed = false;
		MovieTrackingMarker *cur_marker = &track->markers[a];
		MovieTrackingMarker *next_marker = NULL;

		if (next >= 0 && next < track->markersnr)
			next_marker = &track->markers[next];

		/* if next mrker is disabled, stop searching keyframe and use current frame as keyframe */
		if (next_marker && next_marker->flag & MARKER_DISABLED)
			is_keyframed = true;

		is_keyframed |= (cur_marker->flag & MARKER_TRACKED) == 0;

		if (is_keyframed) {
			marker_keyed = cur_marker;

			break;
		}

		a = next;
	}

	return marker_keyed;
}

/* Get image buffer for previous marker's keyframe. */
static ImBuf *tracking_context_get_keyframed_ibuf(MovieClip *clip, MovieClipUser *user, int clip_flag,
												  MovieTrackingTrack *track, int curfra, bool backwards,
                                                  MovieTrackingMarker **marker_keyed_r)
{
	MovieTrackingMarker *marker_keyed;
	int keyed_framenr;

	marker_keyed = tracking_context_get_keyframed_marker(track, curfra, backwards);
	keyed_framenr = marker_keyed->framenr;

	*marker_keyed_r = marker_keyed;

	return tracking_context_get_frame_ibuf(clip, user, clip_flag, keyed_framenr);
}

/* Get image buffer which si used as referece for track. */
static ImBuf *tracking_context_get_reference_ibuf(MovieClip *clip, MovieClipUser *user, int clip_flag,
												  MovieTrackingTrack *track, int curfra, bool backwards,
                                                  MovieTrackingMarker **reference_marker)
{
	ImBuf *ibuf = NULL;

	if (track->pattern_match == TRACK_MATCH_KEYFRAME) {
		ibuf = tracking_context_get_keyframed_ibuf(clip, user, clip_flag, track, curfra, backwards, reference_marker);
	}
	else {
		ibuf = tracking_context_get_frame_ibuf(clip, user, clip_flag, curfra);

		/* use current marker as keyframed position */
		*reference_marker = BKE_tracking_marker_get(track, curfra);
	}

	return ibuf;
}

/* Update track's reference patch (patch from which track is tracking from)
 *
 * Returns false if reference image buffer failed to load.
 */
static bool track_context_update_reference(MovieTrackingContext *context, TrackContext *track_context,
                                           MovieTrackingTrack *track, MovieTrackingMarker *marker, int curfra,
                                           int frame_width, int frame_height)
{
	MovieTrackingMarker *reference_marker = NULL;
	ImBuf *reference_ibuf = NULL;
	int width, height;

	/* calculate patch for keyframed position */
	reference_ibuf = tracking_context_get_reference_ibuf(context->clip, &context->user, context->clip_flag,
														 track, curfra, context->backwards, &reference_marker);

	if (!reference_ibuf)
		return false;

	track_context->reference_marker = *reference_marker;

	if (track_context->search_area) {
		MEM_freeN(track_context->search_area);
	}

	track_context->search_area = track_get_search_floatbuf(reference_ibuf, track, reference_marker, &width, &height);
	track_context->search_area_height = height;
	track_context->search_area_width = width;

	if ((track->algorithm_flag & TRACK_ALGORITHM_FLAG_USE_MASK) != 0) {
		if (track_context->mask)
			MEM_freeN(track_context->mask);

		track_context->mask = BKE_tracking_track_get_mask(frame_width, frame_height, track, marker);
	}

	IMB_freeImBuf(reference_ibuf);

	return true;
}

/* Fill in libmv tracker options structure with settings need to be used to perform track. */
static void tracking_configure_tracker(MovieTrackingTrack *track, float *mask,
                                       struct libmv_trackRegionOptions *options)
{
	options->motion_model = track->motion_model;

	options->use_brute = ((track->algorithm_flag & TRACK_ALGORITHM_FLAG_USE_BRUTE) != 0);

	options->use_normalization = ((track->algorithm_flag & TRACK_ALGORITHM_FLAG_USE_NORMALIZATION) != 0);

	options->num_iterations = 50;
	options->minimum_correlation = track->minimum_correlation;
	options->sigma = 0.9;

	if ((track->algorithm_flag & TRACK_ALGORITHM_FLAG_USE_MASK) != 0)
		options->image1_mask = mask;
	else
		options->image1_mask = NULL;
}

/* returns false if marker crossed margin area from frame bounds */
static bool tracking_check_marker_margin(MovieTrackingTrack *track, MovieTrackingMarker *marker,
                                         int frame_width, int frame_height)
{
	float pat_min[2], pat_max[2], dim[2], margin[2];

	/* margin from frame boundaries */
	BKE_tracking_marker_pattern_minmax(marker, pat_min, pat_max);
	sub_v2_v2v2(dim, pat_max, pat_min);
	margin[0] = margin[1] = max_ff(dim[0], dim[1]) / 2.0f;

	margin[0] = max_ff(margin[0], (float)track->margin / frame_width);
	margin[1] = max_ff(margin[1], (float)track->margin / frame_height);

	/* do not track markers which are too close to boundary */
	if (marker->pos[0] < margin[0] || marker->pos[0] > 1.0f - margin[0] ||
	    marker->pos[1] < margin[1] || marker->pos[1] > 1.0f - margin[1])
	{
		return false;
	}

	return true;
}

/* Scale search area of marker based on scale changes of pattern area,
 *
 * TODO(sergey): currently based on pattern bounding box scale change,
 *               smarter approach here is welcome.
 */
static void tracking_scale_marker_search(const MovieTrackingMarker *old_marker, MovieTrackingMarker *new_marker)
{
	float old_pat_min[2], old_pat_max[2];
	float new_pat_min[2], new_pat_max[2];
	float scale_x, scale_y;

	BKE_tracking_marker_pattern_minmax(old_marker, old_pat_min, old_pat_max);
	BKE_tracking_marker_pattern_minmax(new_marker, new_pat_min, new_pat_max);

	scale_x = (new_pat_max[0] - new_pat_min[0]) / (old_pat_max[0] - old_pat_min[0]);
	scale_y = (new_pat_max[1] - new_pat_min[1]) / (old_pat_max[1] - old_pat_min[1]);

	new_marker->search_min[0] *= scale_x;
	new_marker->search_min[1] *= scale_y;

	new_marker->search_max[0] *= scale_x;
	new_marker->search_max[1] *= scale_y;
}

/* Insert new marker which was tracked from old_marker to a new image,
 * will also ensure tracked segment is surrounded by disabled markers.
 */
static void tracking_insert_new_marker(MovieTrackingContext *context, MovieTrackingTrack *track,
                                       const MovieTrackingMarker *old_marker, int curfra, bool tracked,
                                       int frame_width, int frame_height,
                                       double dst_pixel_x[5], double dst_pixel_y[5])
{
	MovieTrackingMarker new_marker;
	int frame_delta = context->backwards ? -1 : 1;
	int nextfra = curfra + frame_delta;

	new_marker = *old_marker;

	if (tracked) {
		set_marker_coords_from_tracking(frame_width, frame_height, &new_marker, dst_pixel_x, dst_pixel_y);
		new_marker.flag |= MARKER_TRACKED;
		new_marker.framenr = nextfra;

		tracking_scale_marker_search(old_marker, &new_marker);

		if (context->first_time) {
			/* check if there's no keyframe/tracked markers before tracking marker.
			 * if so -- create disabled marker before currently tracking "segment"
			 */

			tracking_marker_insert_disabled(track, old_marker, !context->backwards, false);
		}

		/* insert currently tracked marker */
		BKE_tracking_marker_insert(track, &new_marker);

		/* make currently tracked segment be finished with disabled marker */
		tracking_marker_insert_disabled(track, &new_marker, context->backwards, false);
	}
	else {
		new_marker.framenr = nextfra;
		new_marker.flag |= MARKER_DISABLED;

		BKE_tracking_marker_insert(track, &new_marker);
	}
}

/* Peform tracking from a reference_marker to destination_ibuf.
 * Uses marker as an initial position guess.
 *
 * Returns truth if tracker returned success, puts result
 * to dst_pixel_x and dst_pixel_y.
 */
static bool configure_and_run_tracker(ImBuf *destination_ibuf, MovieTrackingTrack *track,
									  MovieTrackingMarker *reference_marker, MovieTrackingMarker *marker,
									  float *reference_search_area, int reference_search_area_width,
                                      int reference_search_area_height, float *mask,
                                      double dst_pixel_x[5], double dst_pixel_y[5])
{
	/* To convert to the x/y split array format for libmv. */
	double src_pixel_x[5], src_pixel_y[5];

	/* Settings for the tracker */
	struct libmv_trackRegionOptions options = {0};
	struct libmv_trackRegionResult result;

	float *patch_new;

	int new_search_area_width, new_search_area_height;
	int frame_width, frame_height;

	bool tracked;

	frame_width = destination_ibuf->x;
	frame_height = destination_ibuf->y;

	/* for now track to the same search area dimension as marker has got for current frame
	 * will make all tracked markers in currently tracked segment have the same search area
	 * size, but it's quite close to what is actually needed
	 */
	patch_new = track_get_search_floatbuf(destination_ibuf, track, marker,
	                                      &new_search_area_width, &new_search_area_height);

	/* configure the tracker */
	tracking_configure_tracker(track, mask, &options);

	/* convert the marker corners and center into pixel coordinates in the search/destination images. */
	get_marker_coords_for_tracking(frame_width, frame_height, reference_marker, src_pixel_x, src_pixel_y);
	get_marker_coords_for_tracking(frame_width, frame_height, marker, dst_pixel_x, dst_pixel_y);

	if (patch_new == NULL || reference_search_area == NULL)
		return false;

	/* run the tracker! */
	tracked = libmv_trackRegion(&options,
	                            reference_search_area,
	                            reference_search_area_width,
	                            reference_search_area_height,
	                            patch_new,
								new_search_area_width,
								new_search_area_height,
	                            src_pixel_x, src_pixel_y,
	                            &result,
	                            dst_pixel_x, dst_pixel_y);
	MEM_freeN(patch_new);

	return tracked;
}
#endif

/* Track all the tracks from context one more frame,
 * returns FALSe if nothing was tracked.
 */
int BKE_tracking_context_step(MovieTrackingContext *context)
{
	ImBuf *destination_ibuf;
	int frame_delta = context->backwards ? -1 : 1;
	int curfra =  BKE_movieclip_remap_scene_to_clip_frame(context->clip, context->user.framenr);
	int a, map_size;
	bool ok = false;

	int frame_width, frame_height;

	map_size = tracks_map_get_size(context->tracks_map);

	/* Nothing to track, avoid unneeded frames reading to save time and memory. */
	if (!map_size)
		return FALSE;

	/* Get an image buffer for frame we're tracking to. */
	context->user.framenr += frame_delta;

	destination_ibuf = BKE_movieclip_get_ibuf_flag(context->clip, &context->user,
	                                               context->clip_flag, MOVIECLIP_CACHE_SKIP);
	if (!destination_ibuf)
		return FALSE;

	frame_width = destination_ibuf->x;
	frame_height = destination_ibuf->y;

	#pragma omp parallel for private(a) shared(destination_ibuf, ok) if (map_size > 1)
	for (a = 0; a < map_size; a++) {
		TrackContext *track_context = NULL;
		MovieTrackingTrack *track;
		MovieTrackingMarker *marker;

		tracks_map_get_indexed_element(context->tracks_map, a, &track, (void **)&track_context);

		marker = BKE_tracking_marker_get_exact(track, curfra);

		if (marker && (marker->flag & MARKER_DISABLED) == 0) {
#ifdef WITH_LIBMV
			bool tracked = false, need_readjust;
			double dst_pixel_x[5], dst_pixel_y[5];

			if (track->pattern_match == TRACK_MATCH_KEYFRAME)
				need_readjust = context->first_time;
			else
				need_readjust = true;

			/* do not track markers which are too close to boundary */
			if (tracking_check_marker_margin(track, marker, frame_width, frame_height)) {
				if (need_readjust) {
					if (track_context_update_reference(context, track_context, track, marker,
					                                   curfra, frame_width, frame_height) == false)
					{
						/* happens when reference frame fails to be loaded */
						continue;
					}
				}

				tracked = configure_and_run_tracker(destination_ibuf, track,
				                                    &track_context->reference_marker, marker,
				                                    track_context->search_area,
				                                    track_context->search_area_width,
				                                    track_context->search_area_height,
				                                    track_context->mask,
				                                    dst_pixel_x, dst_pixel_y);
			}

			#pragma omp critical
			{
				tracking_insert_new_marker(context, track, marker, curfra, tracked,
				                           frame_width, frame_height, dst_pixel_x, dst_pixel_y);
			}

			ok = true;
#else
			(void)frame_height;
			(void)frame_width;
#endif
		}
	}

	IMB_freeImBuf(destination_ibuf);

	context->first_time = false;
	context->frames++;

	return ok;
}

/* Refine marker's position using previously known keyframe.
 * Direction of searching for a keyframe depends on backwards flag,
 * which means if backwards is false, previous keyframe will be as
 * reference.
 */
void BKE_tracking_refine_marker(MovieClip *clip, MovieTrackingTrack *track, MovieTrackingMarker *marker, int backwards)
{
#ifdef WITH_LIBMV
	MovieTrackingMarker *reference_marker = NULL;
	ImBuf *reference_ibuf, *destination_ibuf;
	float *search_area, *mask = NULL;
	int frame_width, frame_height;
	int search_area_height, search_area_width;
	int clip_flag = clip->flag & MCLIP_TIMECODE_FLAGS;
	int reference_framenr;
	MovieClipUser user = {0};
	double dst_pixel_x[5], dst_pixel_y[5];
	bool tracked;

	/* Construct a temporary clip used, used to acquire image buffers. */
	user.framenr = BKE_movieclip_remap_clip_to_scene_frame(clip, marker->framenr);

	BKE_movieclip_get_size(clip, &user, &frame_width, &frame_height);

	/* Get an image buffer for reference frame, also gets referecnce marker.
	 *
	 * Usually tracking_context_get_reference_ibuf will return current frame
	 * if marker is keyframed, which is correct for normal tracking. But here
	 * we'll want to have next/previous frame in such cases. So let's use small
	 * magic with original frame number used to get reference frame for.
	 */
	reference_framenr = backwards ? marker->framenr + 1 : marker->framenr - 1;
	reference_ibuf = tracking_context_get_reference_ibuf(clip, &user, clip_flag, track, reference_framenr,
	                                                     backwards, &reference_marker);
	if (reference_ibuf == NULL)
		return;

	/* Destination image buffer has got frame number corresponding to refining marker. */
	destination_ibuf = BKE_movieclip_get_ibuf_flag(clip, &user, clip_flag, MOVIECLIP_CACHE_SKIP);
	if (destination_ibuf == NULL) {
		IMB_freeImBuf(reference_ibuf);
		return;
	}

	/* Get search area from reference image. */
	search_area = track_get_search_floatbuf(reference_ibuf, track, reference_marker,
	                                        &search_area_width, &search_area_height);

	/* If needed, compute track's mask. */
	if ((track->algorithm_flag & TRACK_ALGORITHM_FLAG_USE_MASK) != 0)
		mask = BKE_tracking_track_get_mask(frame_width, frame_height, track, marker);

	/* Run the tracker from reference frame to current one. */
	tracked = configure_and_run_tracker(destination_ibuf, track, reference_marker, marker,
	                                    search_area, search_area_width, search_area_height,
	                                    mask, dst_pixel_x, dst_pixel_y);

	/* Refine current marker's position if track was successful. */
	if (tracked) {
		set_marker_coords_from_tracking(frame_width, frame_height, marker, dst_pixel_x, dst_pixel_y);
		marker->flag |= MARKER_TRACKED;
	}

	/* Free memory used for refining */
	MEM_freeN(search_area);
	if (mask)
		MEM_freeN(mask);
	IMB_freeImBuf(reference_ibuf);
	IMB_freeImBuf(destination_ibuf);
#else
	(void) clip;
	(void) track;
	(void) marker;
	(void) backwards;
#endif
}

/*********************** Camera solving *************************/

typedef struct MovieReconstructContext {
#ifdef WITH_LIBMV
	struct libmv_Tracks *tracks;
	int select_keyframes;
	int keyframe1, keyframe2;
	short refine_flags;

	struct libmv_Reconstruction *reconstruction;
#endif
	char object_name[MAX_NAME];
	int is_camera;
	short motion_flag;

	float focal_length;
	float principal_point[2];
	float k1, k2, k3;

	int width, height;

	float reprojection_error;

	TracksMap *tracks_map;

	float success_threshold;
	int use_fallback_reconstruction;

	int sfra, efra;
} MovieReconstructContext;

typedef struct ReconstructProgressData {
	short *stop;
	short *do_update;
	float *progress;
	char *stats_message;
	int message_size;
} ReconstructProgressData;

#ifdef WITH_LIBMV
/* Create mew libmv Tracks structure from blender's tracks list. */
static struct libmv_Tracks *libmv_tracks_new(ListBase *tracksbase, int width, int height)
{
	int tracknr = 0;
	MovieTrackingTrack *track;
	struct libmv_Tracks *tracks = libmv_tracksNew();

	track = tracksbase->first;
	while (track) {
		int a = 0;

		for (a = 0; a < track->markersnr; a++) {
			MovieTrackingMarker *marker = &track->markers[a];

			if ((marker->flag & MARKER_DISABLED) == 0) {
				libmv_tracksInsert(tracks, marker->framenr, tracknr,
				                   (marker->pos[0] + track->offset[0]) * width,
				                   (marker->pos[1] + track->offset[1]) * height);
			}
		}

		track = track->next;
		tracknr++;
	}

	return tracks;
}

/* Retrieve refined camera intrinsics from libmv to blender. */
static void reconstruct_retrieve_libmv_intrinscis(MovieReconstructContext *context, MovieTracking *tracking)
{
	struct libmv_Reconstruction *libmv_reconstruction = context->reconstruction;
	struct libmv_CameraIntrinsics *libmv_intrinsics = libmv_ReconstructionExtractIntrinsics(libmv_reconstruction);

	float aspy = 1.0f / tracking->camera.pixel_aspect;

	double focal_length, principal_x, principal_y, k1, k2, k3;
	int width, height;

	libmv_CameraIntrinsicsExtract(libmv_intrinsics, &focal_length, &principal_x, &principal_y,
	                              &k1, &k2, &k3, &width, &height);

	tracking->camera.focal = focal_length;

	tracking->camera.principal[0] = principal_x;
	tracking->camera.principal[1] = principal_y / (double)aspy;

	tracking->camera.k1 = k1;
	tracking->camera.k2 = k2;
	tracking->camera.k3 = k3;
}

/* Retrieve reconstructed tracks from libmv to blender.
 * Actually, this also copies reconstructed cameras
 * from libmv to movie clip datablock.
 */
static int reconstruct_retrieve_libmv_tracks(MovieReconstructContext *context, MovieTracking *tracking)
{
	struct libmv_Reconstruction *libmv_reconstruction = context->reconstruction;
	MovieTrackingReconstruction *reconstruction = NULL;
	MovieReconstructedCamera *reconstructed;
	MovieTrackingTrack *track;
	ListBase *tracksbase =  NULL;
	int tracknr = 0, a;
	bool ok = true;
	bool origin_set = false;
	int sfra = context->sfra, efra = context->efra;
	float imat[4][4];

	if (context->is_camera) {
		tracksbase = &tracking->tracks;
		reconstruction = &tracking->reconstruction;
	}
	else {
		MovieTrackingObject *object = BKE_tracking_object_get_named(tracking, context->object_name);

		tracksbase = &object->tracks;
		reconstruction = &object->reconstruction;
	}

	unit_m4(imat);

	track = tracksbase->first;
	while (track) {
		double pos[3];

		if (libmv_reporojectionPointForTrack(libmv_reconstruction, tracknr, pos)) {
			track->bundle_pos[0] = pos[0];
			track->bundle_pos[1] = pos[1];
			track->bundle_pos[2] = pos[2];

			track->flag |= TRACK_HAS_BUNDLE;
			track->error = libmv_reporojectionErrorForTrack(libmv_reconstruction, tracknr);
		}
		else {
			track->flag &= ~TRACK_HAS_BUNDLE;
			ok = false;

			printf("No bundle for track #%d '%s'\n", tracknr, track->name);
		}

		track = track->next;
		tracknr++;
	}

	if (reconstruction->cameras)
		MEM_freeN(reconstruction->cameras);

	reconstruction->camnr = 0;
	reconstruction->cameras = NULL;
	reconstructed = MEM_callocN((efra - sfra + 1) * sizeof(MovieReconstructedCamera),
	                            "temp reconstructed camera");

	for (a = sfra; a <= efra; a++) {
		double matd[4][4];

		if (libmv_reporojectionCameraForImage(libmv_reconstruction, a, matd)) {
			int i, j;
			float mat[4][4];
			float error = libmv_reporojectionErrorForImage(libmv_reconstruction, a);

			for (i = 0; i < 4; i++) {
				for (j = 0; j < 4; j++)
					mat[i][j] = matd[i][j];
			}

			/* Ensure first camera has got zero rotation and transform.
			 * This is essential for object tracking to work -- this way
			 * we'll always know object and environment are properly
			 * oriented.
			 *
			 * There's one weak part tho, which is requirement object
			 * motion starts at the same frame as camera motion does,
			 * otherwise that;' be a russian roulette whether object is
			 * aligned correct or not.
			 */
			if (!origin_set) {
				copy_m4_m4(imat, mat);
				invert_m4(imat);
				origin_set = true;
			}
			else {
				mult_m4_m4m4(mat, imat, mat);
			}

			copy_m4_m4(reconstructed[reconstruction->camnr].mat, mat);
			reconstructed[reconstruction->camnr].framenr = a;
			reconstructed[reconstruction->camnr].error = error;
			reconstruction->camnr++;
		}
		else {
			ok = false;
			printf("No camera for frame %d\n", a);
		}
	}

	if (reconstruction->camnr) {
		int size = reconstruction->camnr * sizeof(MovieReconstructedCamera);
		reconstruction->cameras = MEM_callocN(size, "reconstructed camera");
		memcpy(reconstruction->cameras, reconstructed, size);
	}

	if (origin_set) {
		track = tracksbase->first;
		while (track) {
			if (track->flag & TRACK_HAS_BUNDLE)
				mul_v3_m4v3(track->bundle_pos, imat, track->bundle_pos);

			track = track->next;
		}
	}

	MEM_freeN(reconstructed);

	return ok;
}

/* Retrieve all the libmv data from context to blender's side data blocks. */
static int reconstruct_retrieve_libmv(MovieReconstructContext *context, MovieTracking *tracking)
{
	/* take the intrinscis back from libmv */
	reconstruct_retrieve_libmv_intrinscis(context, tracking);

	return reconstruct_retrieve_libmv_tracks(context, tracking);
}

/* Convert blender's refinement flags to libmv's. */
static int reconstruct_refine_intrinsics_get_flags(MovieTracking *tracking, MovieTrackingObject *object)
{
	int refine = tracking->settings.refine_camera_intrinsics;
	int flags = 0;

	if ((object->flag & TRACKING_OBJECT_CAMERA) == 0)
		return 0;

	if (refine & REFINE_FOCAL_LENGTH)
		flags |= LIBMV_REFINE_FOCAL_LENGTH;

	if (refine & REFINE_PRINCIPAL_POINT)
		flags |= LIBMV_REFINE_PRINCIPAL_POINT;

	if (refine & REFINE_RADIAL_DISTORTION_K1)
		flags |= LIBMV_REFINE_RADIAL_DISTORTION_K1;

	if (refine & REFINE_RADIAL_DISTORTION_K2)
		flags |= LIBMV_REFINE_RADIAL_DISTORTION_K2;

	return flags;
}

/* Count tracks which has markers at both of keyframes. */
static int reconstruct_count_tracks_on_both_keyframes(MovieTracking *tracking, MovieTrackingObject *object)
{
	ListBase *tracksbase = BKE_tracking_object_get_tracks(tracking, object);
	int tot = 0;
	int frame1 = object->keyframe1, frame2 = object->keyframe2;
	MovieTrackingTrack *track;

	track = tracksbase->first;
	while (track) {
		if (BKE_tracking_track_has_enabled_marker_at_frame(track, frame1)) {
			if (BKE_tracking_track_has_enabled_marker_at_frame(track, frame2)) {
				tot++;
			}
		}

		track = track->next;
	}

	return tot;
}
#endif

/* Perform early check on whether everything is fine to start reconstruction. */
int BKE_tracking_reconstruction_check(MovieTracking *tracking, MovieTrackingObject *object,
                                      char *error_msg, int error_size)
{
#ifdef WITH_LIBMV
	if (tracking->settings.motion_flag & TRACKING_MOTION_MODAL) {
		/* TODO: check for number of tracks? */
		return TRUE;
	}
<<<<<<< HEAD
	else if ((tracking->settings.reconstruction_flag & TRACKING_USE_KEYFRAME_SELECTION) == 0) {
		/* automatic keyframe selection does not require any pre-process checks */
		if (reconstruct_count_tracks_on_both_keyframes(tracking, object) < 8) {
			BLI_strncpy(error_msg, N_("At least 8 common tracks on both of keyframes are needed for reconstruction"),
			            error_size);
=======
	else if (reconstruct_count_tracks_on_both_keyframes(tracking, object) < 8) {
		BLI_strncpy(error_msg,
		            N_("At least 8 common tracks on both of keyframes are needed for reconstruction"),
		            error_size);
>>>>>>> d9ca50ff

			return FALSE;
		}
	}

	return TRUE;
#else
	BLI_strncpy(error_msg, N_("Blender is compiled without motion tracking library"), error_size);

	(void) tracking;
	(void) object;

	return 0;
#endif
}

/* Create context for camera/object motion reconstruction.
 * Copies all data needed for reconstruction from movie
 * clip datablock, so editing this clip is safe during
 * reconstruction job is in progress.
 */
MovieReconstructContext *BKE_tracking_reconstruction_context_new(MovieTracking *tracking, MovieTrackingObject *object,
                                                                 int keyframe1, int keyframe2, int width, int height)
{
	MovieReconstructContext *context = MEM_callocN(sizeof(MovieReconstructContext), "MovieReconstructContext data");
	MovieTrackingCamera *camera = &tracking->camera;
	ListBase *tracksbase = BKE_tracking_object_get_tracks(tracking, object);
	float aspy = 1.0f / tracking->camera.pixel_aspect;
	int num_tracks = BLI_countlist(tracksbase);
	int sfra = INT_MAX, efra = INT_MIN;
	MovieTrackingTrack *track;

	BLI_strncpy(context->object_name, object->name, sizeof(context->object_name));
	context->is_camera = object->flag & TRACKING_OBJECT_CAMERA;
	context->motion_flag = tracking->settings.motion_flag;

	context->select_keyframes = tracking->settings.reconstruction_flag & TRACKING_USE_KEYFRAME_SELECTION;

	context->focal_length = camera->focal;
	context->principal_point[0] = camera->principal[0];
	context->principal_point[1] = camera->principal[1] * aspy;

	context->width = width;
	context->height = height;

	context->k1 = camera->k1;
	context->k2 = camera->k2;
	context->k3 = camera->k3;

	context->success_threshold = tracking->settings.reconstruction_success_threshold;
	context->use_fallback_reconstruction = tracking->settings.reconstruction_flag & TRACKING_USE_FALLBACK_RECONSTRUCTION;

	context->tracks_map = tracks_map_new(context->object_name, context->is_camera, num_tracks, 0);

	track = tracksbase->first;
	while (track) {
		int first = 0, last = track->markersnr - 1;
		MovieTrackingMarker *first_marker = &track->markers[0];
		MovieTrackingMarker *last_marker = &track->markers[track->markersnr - 1];

		/* find first not-disabled marker */
		while (first <= track->markersnr - 1 && first_marker->flag & MARKER_DISABLED) {
			first++;
			first_marker++;
		}

		/* find last not-disabled marker */
		while (last >= 0 && last_marker->flag & MARKER_DISABLED) {
			last--;
			last_marker--;
		}

		if (first < track->markersnr - 1)
			sfra = min_ii(sfra, first_marker->framenr);

		if (last >= 0)
			efra = max_ii(efra, last_marker->framenr);

		tracks_map_insert(context->tracks_map, track, NULL);

		track = track->next;
	}

	context->sfra = sfra;
	context->efra = efra;

#ifdef WITH_LIBMV
	context->tracks = libmv_tracks_new(tracksbase, width, height * aspy);
	context->keyframe1 = keyframe1;
	context->keyframe2 = keyframe2;
	context->refine_flags = reconstruct_refine_intrinsics_get_flags(tracking, object);
#else
	(void) width;
	(void) height;
	(void) keyframe1;
	(void) keyframe2;
#endif

	return context;
}

/* Free memory used by a reconstruction process. */
void BKE_tracking_reconstruction_context_free(MovieReconstructContext *context)
{
#ifdef WITH_LIBMV
	if (context->reconstruction)
		libmv_destroyReconstruction(context->reconstruction);

	libmv_tracksDestroy(context->tracks);
#endif

	tracks_map_free(context->tracks_map, NULL);

	MEM_freeN(context);
}

#ifdef WITH_LIBMV
/* Callback which is called from libmv side to update progress in the interface. */
static void reconstruct_update_solve_cb(void *customdata, double progress, const char *message)
{
	ReconstructProgressData *progressdata = customdata;

	if (progressdata->progress) {
		*progressdata->progress = progress;
		*progressdata->do_update = TRUE;
	}

	BLI_snprintf(progressdata->stats_message, progressdata->message_size, "Solving camera | %s", message);
}
<<<<<<< HEAD
=======

/* FIll in camera intrinsics structure from reconstruction context. */
>>>>>>> d9ca50ff
static void camraIntrincicsOptionsFromContext(libmv_cameraIntrinsicsOptions *camera_intrinsics_options,
                                              MovieReconstructContext *context)
{
	camera_intrinsics_options->focal_length = context->focal_length;

	camera_intrinsics_options->principal_point_x = context->principal_point[0];
	camera_intrinsics_options->principal_point_y = context->principal_point[1];

	camera_intrinsics_options->k1 = context->k1;
	camera_intrinsics_options->k2 = context->k2;
	camera_intrinsics_options->k3 = context->k3;

	camera_intrinsics_options->image_width = context->width;
	camera_intrinsics_options->image_height = context->height;
}

/* Fill in reconstruction options structure from reconstruction context. */
static void reconstructionOptionsFromContext(libmv_reconstructionOptions *reconstruction_options,
                                             MovieReconstructContext *context)
{
	reconstruction_options->select_keyframes = context->select_keyframes;

	reconstruction_options->keyframe1 = context->keyframe1;
	reconstruction_options->keyframe2 = context->keyframe2;

	reconstruction_options->refine_intrinsics = context->refine_flags;

	reconstruction_options->success_threshold = context->success_threshold;
	reconstruction_options->use_fallback_reconstruction = context->use_fallback_reconstruction;
}
#endif

/* Solve camera/object motion and reconstruct 3D markers position
 * from a prepared reconstruction context.
 *
 * stop is not actually used at this moment, so reconstruction
 * job could not be stopped.
 *
 * do_update, progress and stat_message are set by reconstruction
 * callback in libmv side and passing to an interface.
 */
void BKE_tracking_reconstruction_solve(MovieReconstructContext *context, short *stop, short *do_update,
                                       float *progress, char *stats_message, int message_size)
{
#ifdef WITH_LIBMV
	float error;

	ReconstructProgressData progressdata;

	libmv_cameraIntrinsicsOptions camera_intrinsics_options;
	libmv_reconstructionOptions reconstruction_options;

	progressdata.stop = stop;
	progressdata.do_update = do_update;
	progressdata.progress = progress;
	progressdata.stats_message = stats_message;
	progressdata.message_size = message_size;

	camraIntrincicsOptionsFromContext(&camera_intrinsics_options, context);
	reconstructionOptionsFromContext(&reconstruction_options, context);

	if (context->motion_flag & TRACKING_MOTION_MODAL) {
		context->reconstruction = libmv_solveModal(context->tracks,
		                                           &camera_intrinsics_options,
		                                           &reconstruction_options,
		                                           reconstruct_update_solve_cb, &progressdata);
	}
	else {
		context->reconstruction = libmv_solveReconstruction(context->tracks,
		                                                    &camera_intrinsics_options,
		                                                    &reconstruction_options,
		                                                    reconstruct_update_solve_cb, &progressdata);

		if (context->select_keyframes) {
			/* store actual keyframes used for reconstruction to update them in the interface later */
			context->keyframe1 = reconstruction_options.keyframe1;
			context->keyframe2 = reconstruction_options.keyframe2;
		}
	}

	error = libmv_reprojectionError(context->reconstruction);

	context->reprojection_error = error;
#else
	(void) context;
	(void) stop;
	(void) do_update;
	(void) progress;
	(void) stats_message;
	(void) message_size;
#endif
}

/* Finish reconstruction process by copying reconstructed data
 * to an actual movie clip datablock.
 */
int BKE_tracking_reconstruction_finish(MovieReconstructContext *context, MovieTracking *tracking)
{
	MovieTrackingReconstruction *reconstruction;
	MovieTrackingObject *object;

	tracks_map_merge(context->tracks_map, tracking);
	BKE_tracking_dopesheet_tag_update(tracking);

	object = BKE_tracking_object_get_named(tracking, context->object_name);
	
	if (context->is_camera)
		reconstruction = &tracking->reconstruction;
	else
		reconstruction = &object->reconstruction;

	/* update keyframe in the interface */
	if (context->select_keyframes) {
		object->keyframe1 = context->keyframe1;
		object->keyframe2 = context->keyframe2;
	}

	reconstruction->error = context->reprojection_error;
	reconstruction->flag |= TRACKING_RECONSTRUCTED;

#ifdef WITH_LIBMV
	if (!reconstruct_retrieve_libmv(context, tracking))
		return FALSE;
#endif

	return TRUE;
}

/*********************** Feature detection *************************/

#ifdef WITH_LIBMV
/* Check whether point is inside grease pencil stroke. */
static bool check_point_in_stroke(bGPDstroke *stroke, float x, float y)
{
	int i, prev;
	int count = 0;
	bGPDspoint *points = stroke->points;

	/* Count intersections of horizontal ray coming from the point.
	 * Point will be inside layer if and only if number of intersection
	 * is uneven.
	 *
	 * Well, if layer has got self-intersections, this logic wouldn't
	 * work, but such situation is crappy anyway.
	 */

	prev = stroke->totpoints - 1;

	for (i = 0; i < stroke->totpoints; i++) {
		if ((points[i].y < y && points[prev].y >= y) || (points[prev].y < y && points[i].y >= y)) {
			float fac = (y - points[i].y) / (points[prev].y - points[i].y);

			if (points[i].x + fac * (points[prev].x - points[i].x) < x)
				count++;
		}

		prev = i;
	}

	return count % 2 ? true : false;
}

/* Check whether point is inside any stroke of grease pencil layer. */
static bool check_point_in_layer(bGPDlayer *layer, float x, float y)
{
	bGPDframe *frame = layer->frames.first;

	while (frame) {
		bGPDstroke *stroke = frame->strokes.first;

		while (stroke) {
			if (check_point_in_stroke(stroke, x, y))
				return true;

			stroke = stroke->next;
		}
		frame = frame->next;
	}

	return false;
}

/* Get features detected by libmv and create tracks on the clip for them. */
static void detect_retrieve_libmv_features(MovieTracking *tracking, ListBase *tracksbase,
                                           struct libmv_Features *features, int framenr, int width, int height,
                                           bGPDlayer *layer, bool place_outside_layer)
{
	int a;

	a = libmv_countFeatures(features);
	while (a--) {
		MovieTrackingTrack *track;
		double x, y, size, score;
		bool ok = true;
		float xu, yu;

		libmv_getFeature(features, a, &x, &y, &score, &size);

		xu = x / width;
		yu = y / height;

		if (layer)
			ok = check_point_in_layer(layer, xu, yu) != place_outside_layer;

		if (ok) {
			track = BKE_tracking_track_add(tracking, tracksbase, xu, yu, framenr, width, height);
			track->flag |= SELECT;
			track->pat_flag |= SELECT;
			track->search_flag |= SELECT;
		}
	}
}

/* Get a gray-scale unsigned char buffer from given image buffer
 * wich will be used for feature detection.
 */
static unsigned char *detect_get_frame_ucharbuf(ImBuf *ibuf)
{
	int x, y;
	unsigned char *pixels, *cp;

	cp = pixels = MEM_callocN(ibuf->x * ibuf->y * sizeof(unsigned char), "tracking ucharBuf");
	for (y = 0; y < ibuf->y; y++) {
		for (x = 0; x < ibuf->x; x++) {
			int pixel = ibuf->x * y + x;

			if (ibuf->rect_float) {
				const float *rrgbf = ibuf->rect_float + pixel * 4;
				const float gray_f = 0.2126f * rrgbf[0] + 0.7152f * rrgbf[1] + 0.0722f * rrgbf[2];

				*cp = FTOCHAR(gray_f);
			}
			else {
				const unsigned char *rrgb = (unsigned char *)ibuf->rect + pixel * 4;

				*cp = 0.2126f * rrgb[0] + 0.7152f * rrgb[1] + 0.0722f * rrgb[2];
			}

			cp++;
		}
	}

	return pixels;
}
#endif

/* Detect features using FAST detector */
void BKE_tracking_detect_fast(MovieTracking *tracking, ListBase *tracksbase, ImBuf *ibuf,
                              int framenr, int margin, int min_trackness, int min_distance, bGPDlayer *layer,
                              int place_outside_layer)
{
#ifdef WITH_LIBMV
	struct libmv_Features *features;
	unsigned char *pixels = detect_get_frame_ucharbuf(ibuf);

	features = libmv_detectFeaturesFAST(pixels, ibuf->x, ibuf->y, ibuf->x,
	                                    margin, min_trackness, min_distance);

	MEM_freeN(pixels);

	detect_retrieve_libmv_features(tracking, tracksbase, features,
	                               framenr, ibuf->x, ibuf->y, layer,
	                               place_outside_layer ? true : false);

	libmv_destroyFeatures(features);
#else
	(void) tracking;
	(void) tracksbase;
	(void) ibuf;
	(void) framenr;
	(void) margin;
	(void) min_trackness;
	(void) min_distance;
	(void) layer;
	(void) place_outside_layer;
#endif
}

/*********************** 2D stabilization *************************/

/* Claculate median point of markers of tracks marked as used for
 * 2D stabilization.
 *
 * NOTE: frame number should be in clip space, not scene space
 */
static bool stabilization_median_point_get(MovieTracking *tracking, int framenr, float median[2])
{
	bool ok = false;
	float min[2], max[2];
	MovieTrackingTrack *track;

	INIT_MINMAX2(min, max);

	track = tracking->tracks.first;
	while (track) {
		if (track->flag & TRACK_USE_2D_STAB) {
			MovieTrackingMarker *marker = BKE_tracking_marker_get(track, framenr);

			minmax_v2v2_v2(min, max, marker->pos);

			ok = true;
		}

		track = track->next;
	}

	median[0] = (max[0] + min[0]) / 2.0f;
	median[1] = (max[1] + min[1]) / 2.0f;

	return ok;
}

/* Calculate stabilization data (translation, scale and rotation) from
 * given median of first and current frame medians, tracking data and
 * frame number.
 *
 * NOTE: frame number should be in clip space, not scene space
 */
static void stabilization_calculate_data(MovieTracking *tracking, int framenr, float width, float height,
                                         float firstmedian[2], float median[2], float loc[2],
                                         float *scale, float *angle)
{
	MovieTrackingStabilization *stab = &tracking->stabilization;

	*scale = (stab->scale - 1.0f) * stab->scaleinf + 1.0f;
	*angle = 0.0f;

	loc[0] = (firstmedian[0] - median[0]) * width * (*scale);
	loc[1] = (firstmedian[1] - median[1]) * height * (*scale);

	mul_v2_fl(loc, stab->locinf);

	if ((stab->flag & TRACKING_STABILIZE_ROTATION) && stab->rot_track && stab->rotinf) {
		MovieTrackingMarker *marker;
		float a[2], b[2];
		float x0 = (float)width / 2.0f, y0 = (float)height / 2.0f;
		float x = median[0] * width, y = median[1] * height;

		marker = BKE_tracking_marker_get(stab->rot_track, 1);
		sub_v2_v2v2(a, marker->pos, firstmedian);
		a[0] *= width;
		a[1] *= height;

		marker = BKE_tracking_marker_get(stab->rot_track, framenr);
		sub_v2_v2v2(b, marker->pos, median);
		b[0] *= width;
		b[1] *= height;

		*angle = -atan2(a[0] * b[1] - a[1] * b[0], a[0] * b[0] + a[1] * b[1]);
		*angle *= stab->rotinf;

		/* convert to rotation around image center */
		loc[0] -= (x0 + (x - x0) * cosf(*angle) - (y - y0) * sinf(*angle) - x) * (*scale);
		loc[1] -= (y0 + (x - x0) * sinf(*angle) + (y - y0) * cosf(*angle) - y) * (*scale);
	}
}

/* Calculate factor of a scale, which will eliminate black areas
 * appearing on the frame caused by frame translation.
 */
static float stabilization_calculate_autoscale_factor(MovieTracking *tracking, int width, int height)
{
	float firstmedian[2];
	MovieTrackingStabilization *stab = &tracking->stabilization;
	float aspect = tracking->camera.pixel_aspect;

	/* Early output if stabilization data is already up-to-date. */
	if (stab->ok)
		return stab->scale;

	/* See comment in BKE_tracking_stabilization_data_get about first frame. */
	if (stabilization_median_point_get(tracking, 1, firstmedian)) {
		int sfra = INT_MAX, efra = INT_MIN, cfra;
		float scale = 1.0f;
		MovieTrackingTrack *track;

		stab->scale = 1.0f;

		/* Calculate frame range of tracks used for stabilization. */
		track = tracking->tracks.first;
		while (track) {
			if (track->flag & TRACK_USE_2D_STAB ||
			    ((stab->flag & TRACKING_STABILIZE_ROTATION) && track == stab->rot_track))
			{
				sfra = min_ii(sfra, track->markers[0].framenr);
				efra = max_ii(efra, track->markers[track->markersnr - 1].framenr);
			}

			track = track->next;
		}

		/* For every frame we calculate scale factor needed to eliminate black
		 * aread and choose largest scale factor as final one.
		 */
		for (cfra = sfra; cfra <= efra; cfra++) {
			float median[2];
			float loc[2], angle, tmp_scale;
			int i;
			float mat[4][4];
			float points[4][2] = {{0.0f, 0.0f}, {0.0f, height}, {width, height}, {width, 0.0f}};
			float si, co;

			stabilization_median_point_get(tracking, cfra, median);

			stabilization_calculate_data(tracking, cfra, width, height, firstmedian, median, loc, &tmp_scale, &angle);

			BKE_tracking_stabilization_data_to_mat4(width, height, aspect, loc, 1.0f, angle, mat);

			si = sin(angle);
			co = cos(angle);

			for (i = 0; i < 4; i++) {
				int j;
				float a[3] = {0.0f, 0.0f, 0.0f}, b[3] = {0.0f, 0.0f, 0.0f};

				copy_v3_v3(a, points[i]);
				copy_v3_v3(b, points[(i + 1) % 4]);

				mul_m4_v3(mat, a);
				mul_m4_v3(mat, b);

				for (j = 0; j < 4; j++) {
					float point[3] = {points[j][0], points[j][1], 0.0f};
					float v1[3], v2[3];

					sub_v3_v3v3(v1, b, a);
					sub_v3_v3v3(v2, point, a);

					if (cross_v2v2(v1, v2) >= 0.0f) {
						const float rotDx[4][2] = {{1.0f, 0.0f}, {0.0f, -1.0f}, {-1.0f, 0.0f}, {0.0f, 1.0f}};
						const float rotDy[4][2] = {{0.0f, 1.0f}, {1.0f, 0.0f}, {0.0f, -1.0f}, {-1.0f, 0.0f}};

						float dx = loc[0] * rotDx[j][0] + loc[1] * rotDx[j][1],
						      dy = loc[0] * rotDy[j][0] + loc[1] * rotDy[j][1];

						float w, h, E, F, G, H, I, J, K, S;

						if (j % 2) {
							w = (float)height / 2.0f;
							h = (float)width / 2.0f;
						}
						else {
							w = (float)width / 2.0f;
							h = (float)height / 2.0f;
						}

						E = -w * co + h * si;
						F = -h * co - w * si;

						if ((i % 2) == (j % 2)) {
							G = -w * co - h * si;
							H = h * co - w * si;
						}
						else {
							G = w * co + h * si;
							H = -h * co + w * si;
						}

						I = F - H;
						J = G - E;
						K = G * F - E * H;

						S = (-w * I - h * J) / (dx * I + dy * J + K);

						scale = max_ff(scale, S);
					}
				}
			}
		}

		stab->scale = scale;

		if (stab->maxscale > 0.0f)
			stab->scale = min_ff(stab->scale, stab->maxscale);
	}
	else {
		stab->scale = 1.0f;
	}

	stab->ok = TRUE;

	return stab->scale;
}

/* Get stabilization data (translation, scaling and angle) for a given frame.
 *
 * NOTE: frame number should be in clip space, not scene space
 */
void BKE_tracking_stabilization_data_get(MovieTracking *tracking, int framenr, int width, int height,
                                         float loc[2], float *scale, float *angle)
{
	float firstmedian[2], median[2];
	MovieTrackingStabilization *stab = &tracking->stabilization;

	/* Early output if stabilization is disabled. */
	if ((stab->flag & TRACKING_2D_STABILIZATION) == 0) {
		zero_v2(loc);
		*scale = 1.0f;
		*angle = 0.0f;

		return;
	}

	/* Even if tracks does not start at frame 1, their position will
	 * be estimated at this frame, which will give reasonable result
	 * in most of cases.
	 *
	 * However, it's still better to replace this with real first
	 * frame number at which tracks are appearing.
	 */
	if (stabilization_median_point_get(tracking, 1, firstmedian)) {
		stabilization_median_point_get(tracking, framenr, median);

		if ((stab->flag & TRACKING_AUTOSCALE) == 0)
			stab->scale = 1.0f;

		if (!stab->ok) {
			if (stab->flag & TRACKING_AUTOSCALE)
				stabilization_calculate_autoscale_factor(tracking, width, height);

			stabilization_calculate_data(tracking, framenr, width, height, firstmedian, median, loc, scale, angle);

			stab->ok = TRUE;
		}
		else {
			stabilization_calculate_data(tracking, framenr, width, height, firstmedian, median, loc, scale, angle);
		}
	}
	else {
		zero_v2(loc);
		*scale = 1.0f;
		*angle = 0.0f;
	}
}

/* Stabilize given image buffer using stabilization data for
 * a specified frame number.
 *
 * NOTE: frame number should be in clip space, not scene space
 */
ImBuf *BKE_tracking_stabilize_frame(MovieTracking *tracking, int framenr, ImBuf *ibuf,
                                    float loc[2], float *scale, float *angle)
{
	float tloc[2], tscale, tangle;
	MovieTrackingStabilization *stab = &tracking->stabilization;
	ImBuf *tmpibuf;
	float width = ibuf->x, height = ibuf->y;
	float aspect = tracking->camera.pixel_aspect;
	float mat[4][4];
	int j, filter = tracking->stabilization.filter;
	void (*interpolation)(struct ImBuf *, struct ImBuf *, float, float, int, int) = NULL;
	int ibuf_flags;

	if (loc)
		copy_v2_v2(tloc, loc);

	if (scale)
		tscale = *scale;

	/* Perform early output if no stabilization is used. */
	if ((stab->flag & TRACKING_2D_STABILIZATION) == 0) {
		if (loc)
			zero_v2(loc);

		if (scale)
			*scale = 1.0f;

		if (angle)
			*angle = 0.0f;

		return ibuf;
	}

	/* Allocate frame for stabilization result. */
	ibuf_flags = 0;
	if (ibuf->rect)
		ibuf_flags |= IB_rect;
	if (ibuf->rect_float)
		ibuf_flags |= IB_rectfloat;

	tmpibuf = IMB_allocImBuf(ibuf->x, ibuf->y, ibuf->planes, ibuf_flags);

	/* Calculate stabilization matrix. */
	BKE_tracking_stabilization_data_get(tracking, framenr, width, height, tloc, &tscale, &tangle);
	BKE_tracking_stabilization_data_to_mat4(ibuf->x, ibuf->y, aspect, tloc, tscale, tangle, mat);
	invert_m4(mat);

	if (filter == TRACKING_FILTER_NEAREST)
		interpolation = nearest_interpolation;
	else if (filter == TRACKING_FILTER_BILINEAR)
		interpolation = bilinear_interpolation;
	else if (filter == TRACKING_FILTER_BICUBIC)
		interpolation = bicubic_interpolation;
	else
		/* fallback to default interpolation method */
		interpolation = nearest_interpolation;

	/* This function is only used for display in clip editor and
	 * sequencer only, which would only benefit of using threads
	 * here.
	 *
	 * But need to keep an eye on this if the function will be
	 * used in other cases.
	 */
	#pragma omp parallel for if(tmpibuf->y > 128)
	for (j = 0; j < tmpibuf->y; j++) {
		int i;
		for (i = 0; i < tmpibuf->x; i++) {
			float vec[3] = {i, j, 0};

			mul_v3_m4v3(vec, mat, vec);

			interpolation(ibuf, tmpibuf, vec[0], vec[1], i, j);
		}
	}

	if (tmpibuf->rect_float)
		tmpibuf->userflags |= IB_RECT_INVALID;

	if (loc)
		copy_v2_v2(loc, tloc);

	if (scale)
		*scale = tscale;

	if (angle)
		*angle = tangle;

	return tmpibuf;
}

/* Get 4x4 transformation matrix which corresponds to
 * stabilization data and used for easy coordinate
 * transformation.
 *
 * NOTE: The reaosn it is 4x4 matrix is because it's
 *       used for OpenGL drawing directly.
 */
void BKE_tracking_stabilization_data_to_mat4(int width, int height, float aspect, float loc[2],
                                             float scale, float angle, float mat[4][4])
{
	float lmat[4][4], rmat[4][4], smat[4][4], cmat[4][4], icmat[4][4], amat[4][4], iamat[4][4];
	float svec[3] = {scale, scale, scale};

	unit_m4(rmat);
	unit_m4(lmat);
	unit_m4(smat);
	unit_m4(cmat);
	unit_m4(amat);

	/* aspect ratio correction matrix */
	amat[0][0] = 1.0f / aspect;
	invert_m4_m4(iamat, amat);

	/* image center as rotation center */
	cmat[3][0] = (float)width / 2.0f;
	cmat[3][1] = (float)height / 2.0f;
	invert_m4_m4(icmat, cmat);

	size_to_mat4(smat, svec);       /* scale matrix */
	add_v2_v2(lmat[3], loc);        /* translation matrix */
	rotate_m4(rmat, 'Z', angle);    /* rotation matrix */

	/* compose transformation matrix */
	mul_serie_m4(mat, lmat, cmat, amat, rmat, iamat, smat, icmat, NULL);
}

/*********************** Dopesheet functions *************************/

/* ** Channels sort comparators ** */

static int channels_alpha_sort(void *a, void *b)
{
	MovieTrackingDopesheetChannel *channel_a = a;
	MovieTrackingDopesheetChannel *channel_b = b;

	if (BLI_strcasecmp(channel_a->track->name, channel_b->track->name) > 0)
		return 1;
	else
		return 0;
}

static int channels_total_track_sort(void *a, void *b)
{
	MovieTrackingDopesheetChannel *channel_a = a;
	MovieTrackingDopesheetChannel *channel_b = b;

	if (channel_a->total_frames > channel_b->total_frames)
		return 1;
	else
		return 0;
}

static int channels_longest_segment_sort(void *a, void *b)
{
	MovieTrackingDopesheetChannel *channel_a = a;
	MovieTrackingDopesheetChannel *channel_b = b;

	if (channel_a->max_segment > channel_b->max_segment)
		return 1;
	else
		return 0;
}

static int channels_average_error_sort(void *a, void *b)
{
	MovieTrackingDopesheetChannel *channel_a = a;
	MovieTrackingDopesheetChannel *channel_b = b;

	if (channel_a->track->error > channel_b->track->error)
		return 1;
	else
		return 0;
}

static int channels_alpha_inverse_sort(void *a, void *b)
{
	if (channels_alpha_sort(a, b))
		return 0;
	else
		return 1;
}

static int channels_total_track_inverse_sort(void *a, void *b)
{
	if (channels_total_track_sort(a, b))
		return 0;
	else
		return 1;
}

static int channels_longest_segment_inverse_sort(void *a, void *b)
{
	if (channels_longest_segment_sort(a, b))
		return 0;
	else
		return 1;
}

static int channels_average_error_inverse_sort(void *a, void *b)
{
	MovieTrackingDopesheetChannel *channel_a = a;
	MovieTrackingDopesheetChannel *channel_b = b;

	if (channel_a->track->error < channel_b->track->error)
		return 1;
	else
		return 0;
}

/* Calculate frames segments at which track is tracked continuously. */
static void tracking_dopesheet_channels_segments_calc(MovieTrackingDopesheetChannel *channel)
{
	MovieTrackingTrack *track = channel->track;
	int i, segment;

	channel->tot_segment = 0;
	channel->max_segment = 0;
	channel->total_frames = 0;

	/* TODO(sergey): looks a bit code-duplicated, need to look into
	 *               logic de-duplication here.
	 */

	/* count */
	i = 0;
	while (i < track->markersnr) {
		MovieTrackingMarker *marker = &track->markers[i];

		if ((marker->flag & MARKER_DISABLED) == 0) {
			int prev_fra = marker->framenr, len = 0;

			i++;
			while (i < track->markersnr) {
				marker = &track->markers[i];

				if (marker->framenr != prev_fra + 1)
					break;
				if (marker->flag & MARKER_DISABLED)
					break;

				prev_fra = marker->framenr;
				len++;
				i++;
			}

			channel->tot_segment++;
		}

		i++;
	}

	if (!channel->tot_segment)
		return;

	channel->segments = MEM_callocN(2 * sizeof(int) * channel->tot_segment, "tracking channel segments");

	/* create segments */
	i = 0;
	segment = 0;
	while (i < track->markersnr) {
		MovieTrackingMarker *marker = &track->markers[i];

		if ((marker->flag & MARKER_DISABLED) == 0) {
			MovieTrackingMarker *start_marker = marker;
			int prev_fra = marker->framenr, len = 0;

			i++;
			while (i < track->markersnr) {
				marker = &track->markers[i];

				if (marker->framenr != prev_fra + 1)
					break;
				if (marker->flag & MARKER_DISABLED)
					break;

				prev_fra = marker->framenr;
				channel->total_frames++;
				len++;
				i++;
			}

			channel->segments[2 * segment] = start_marker->framenr;
			channel->segments[2 * segment + 1] = start_marker->framenr + len;

			channel->max_segment = max_ii(channel->max_segment, len);
			segment++;
		}

		i++;
	}
}

/* Create channels for tracks and calculate tracked segments for them. */
static void tracking_dopesheet_channels_calc(MovieTracking *tracking)
{
	MovieTrackingObject *object = BKE_tracking_object_get_active(tracking);
	MovieTrackingDopesheet *dopesheet = &tracking->dopesheet;
	MovieTrackingTrack *track;
	MovieTrackingReconstruction *reconstruction =
		BKE_tracking_object_get_reconstruction(tracking, object);
	ListBase *tracksbase = BKE_tracking_object_get_tracks(tracking, object);

	short sel_only = dopesheet->flag & TRACKING_DOPE_SELECTED_ONLY;
	short show_hidden = dopesheet->flag & TRACKING_DOPE_SHOW_HIDDEN;

	for (track = tracksbase->first; track; track = track->next) {
		MovieTrackingDopesheetChannel *channel;

		if (!show_hidden && (track->flag & TRACK_HIDDEN) != 0)
			continue;

		if (sel_only && !TRACK_SELECTED(track))
			continue;

		channel = MEM_callocN(sizeof(MovieTrackingDopesheetChannel), "tracking dopesheet channel");
		channel->track = track;

		if (reconstruction->flag & TRACKING_RECONSTRUCTED) {
			BLI_snprintf(channel->name, sizeof(channel->name), "%s (%.4f)", track->name, track->error);
		}
		else {
			BLI_strncpy(channel->name, track->name, sizeof(channel->name));
		}

		tracking_dopesheet_channels_segments_calc(channel);

		BLI_addtail(&dopesheet->channels, channel);
		dopesheet->tot_channel++;
	}
}

/* Sot dopesheet channels using given method (name, average error, total coverage,
 * longest tracked segment) and could also inverse the list if it's enabled.
 */
static void tracking_dopesheet_channels_sort(MovieTracking *tracking, int sort_method, int inverse)
{
	MovieTrackingDopesheet *dopesheet = &tracking->dopesheet;

	if (inverse) {
		if (sort_method == TRACKING_DOPE_SORT_NAME) {
			BLI_sortlist(&dopesheet->channels, channels_alpha_inverse_sort);
		}
		else if (sort_method == TRACKING_DOPE_SORT_LONGEST) {
			BLI_sortlist(&dopesheet->channels, channels_longest_segment_inverse_sort);
		}
		else if (sort_method == TRACKING_DOPE_SORT_TOTAL) {
			BLI_sortlist(&dopesheet->channels, channels_total_track_inverse_sort);
		}
		else if (sort_method == TRACKING_DOPE_SORT_AVERAGE_ERROR) {
			BLI_sortlist(&dopesheet->channels, channels_average_error_inverse_sort);
		}
	}
	else {
		if (sort_method == TRACKING_DOPE_SORT_NAME) {
			BLI_sortlist(&dopesheet->channels, channels_alpha_sort);
		}
		else if (sort_method == TRACKING_DOPE_SORT_LONGEST) {
			BLI_sortlist(&dopesheet->channels, channels_longest_segment_sort);
		}
		else if (sort_method == TRACKING_DOPE_SORT_TOTAL) {
			BLI_sortlist(&dopesheet->channels, channels_total_track_sort);
		}
		else if (sort_method == TRACKING_DOPE_SORT_AVERAGE_ERROR) {
			BLI_sortlist(&dopesheet->channels, channels_average_error_sort);
		}
	}
}

static int coverage_from_count(int count)
{
	/* Values are actually arbitrary here, probably need to be tweaked. */
	if (count < 8)
		return TRACKING_COVERAGE_BAD;
	else if (count < 16)
		return TRACKING_COVERAGE_ACCEPTABLE;
	return TRACKING_COVERAGE_OK;
}

/* Calculate coverage of frames with tracks, this information
 * is used to highlight dopesheet background depending on how
 * many tracks exists on the frame.
 */
static void tracking_dopesheet_calc_coverage(MovieTracking *tracking)
{
	MovieTrackingDopesheet *dopesheet = &tracking->dopesheet;
	MovieTrackingObject *object = BKE_tracking_object_get_active(tracking);
	ListBase *tracksbase = BKE_tracking_object_get_tracks(tracking, object);
	MovieTrackingTrack *track;
	int frames, start_frame = INT_MAX, end_frame = -INT_MAX;
	int *per_frame_counter;
	int prev_coverage, last_segment_frame;
	int i;

	/* find frame boundaries */
	for (track = tracksbase->first; track; track = track->next) {
		start_frame = min_ii(start_frame, track->markers[0].framenr);
		end_frame = max_ii(end_frame, track->markers[track->markersnr - 1].framenr);
	}

	frames = end_frame - start_frame + 1;

	/* this is a per-frame counter of markers (how many markers belongs to the same frame) */
	per_frame_counter = MEM_callocN(sizeof(int) * frames, "per frame track counter");

	/* find per-frame markers count */
	for (track = tracksbase->first; track; track = track->next) {
		int i;

		for (i = 0; i < track->markersnr; i++) {
			MovieTrackingMarker *marker = &track->markers[i];

			/* TODO: perhaps we need to add check for non-single-frame track here */
			if ((marker->flag & MARKER_DISABLED) == 0)
				per_frame_counter[marker->framenr - start_frame]++;
		}
	}

	/* convert markers count to coverage and detect segments with the same coverage */
	prev_coverage = coverage_from_count(per_frame_counter[0]);
	last_segment_frame = start_frame;

	/* means only disabled tracks in the beginning, could be ignored */
	if (!per_frame_counter[0])
		prev_coverage = TRACKING_COVERAGE_OK;

	for (i = 1; i < frames; i++) {
		int coverage = coverage_from_count(per_frame_counter[i]);

		/* means only disabled tracks in the end, could be ignored */
		if (i == frames - 1 && !per_frame_counter[i])
			coverage = TRACKING_COVERAGE_OK;

		if (coverage != prev_coverage || i == frames - 1) {
			MovieTrackingDopesheetCoverageSegment *coverage_segment;
			int end_segment_frame = i - 1 + start_frame;

			if (end_segment_frame == last_segment_frame)
				end_segment_frame++;

			coverage_segment = MEM_callocN(sizeof(MovieTrackingDopesheetCoverageSegment), "tracking coverage segment");
			coverage_segment->coverage = prev_coverage;
			coverage_segment->start_frame = last_segment_frame;
			coverage_segment->end_frame = end_segment_frame;

			BLI_addtail(&dopesheet->coverage_segments, coverage_segment);

			last_segment_frame = end_segment_frame;
		}

		prev_coverage = coverage;
	}

	MEM_freeN(per_frame_counter);
}

/* Tag dopesheet for update, actual update will happen later
 * when it'll be actually needed.
 */
void BKE_tracking_dopesheet_tag_update(MovieTracking *tracking)
{
	MovieTrackingDopesheet *dopesheet = &tracking->dopesheet;

	dopesheet->ok = FALSE;
}

/* Do dopesheet update, if update is not needed nothing will happen. */
void BKE_tracking_dopesheet_update(MovieTracking *tracking)
{
	MovieTrackingDopesheet *dopesheet = &tracking->dopesheet;

	short sort_method = dopesheet->sort_method;
	short inverse = dopesheet->flag & TRACKING_DOPE_SORT_INVERSE;

	if (dopesheet->ok)
		return;

	tracking_dopesheet_free(dopesheet);

	/* channels */
	tracking_dopesheet_channels_calc(tracking);
	tracking_dopesheet_channels_sort(tracking, sort_method, inverse);

	/* frame coverage */
	tracking_dopesheet_calc_coverage(tracking);

	dopesheet->ok = TRUE;
}<|MERGE_RESOLUTION|>--- conflicted
+++ resolved
@@ -3220,18 +3220,12 @@
 		/* TODO: check for number of tracks? */
 		return TRUE;
 	}
-<<<<<<< HEAD
 	else if ((tracking->settings.reconstruction_flag & TRACKING_USE_KEYFRAME_SELECTION) == 0) {
 		/* automatic keyframe selection does not require any pre-process checks */
 		if (reconstruct_count_tracks_on_both_keyframes(tracking, object) < 8) {
-			BLI_strncpy(error_msg, N_("At least 8 common tracks on both of keyframes are needed for reconstruction"),
+			BLI_strncpy(error_msg,
+			            N_("At least 8 common tracks on both of keyframes are needed for reconstruction"),
 			            error_size);
-=======
-	else if (reconstruct_count_tracks_on_both_keyframes(tracking, object) < 8) {
-		BLI_strncpy(error_msg,
-		            N_("At least 8 common tracks on both of keyframes are needed for reconstruction"),
-		            error_size);
->>>>>>> d9ca50ff
 
 			return FALSE;
 		}
@@ -3361,11 +3355,7 @@
 
 	BLI_snprintf(progressdata->stats_message, progressdata->message_size, "Solving camera | %s", message);
 }
-<<<<<<< HEAD
-=======
-
 /* FIll in camera intrinsics structure from reconstruction context. */
->>>>>>> d9ca50ff
 static void camraIntrincicsOptionsFromContext(libmv_cameraIntrinsicsOptions *camera_intrinsics_options,
                                               MovieReconstructContext *context)
 {
