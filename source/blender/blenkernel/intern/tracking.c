/*
 * ***** BEGIN GPL LICENSE BLOCK *****
 *
 * This program is free software; you can redistribute it and/or
 * modify it under the terms of the GNU General Public License
 * as published by the Free Software Foundation; either version 2
 * of the License, or (at your option) any later version.
 *
 * This program is distributed in the hope that it will be useful,
 * but WITHOUT ANY WARRANTY; without even the implied warranty of
 * MERCHANTABILITY or FITNESS FOR A PARTICULAR PURPOSE.  See the
 * GNU General Public License for more details.
 *
 * You should have received a copy of the GNU General Public License
 * along with this program; if not, write to the Free Software Foundation,
 * Inc., 51 Franklin Street, Fifth Floor, Boston, MA 02110-1301, USA.
 *
 * The Original Code is Copyright (C) 2011 Blender Foundation.
 * All rights reserved.
 *
 * Contributor(s): Blender Foundation,
 *                 Sergey Sharybin
 *
 * ***** END GPL LICENSE BLOCK *****
 */

/** \file blender/blenkernel/intern/tracking.c
 *  \ingroup bke
 */

#include <stddef.h>
#include <limits.h>
#include <math.h>
#include <memory.h>

#include "MEM_guardedalloc.h"

#include "DNA_gpencil_types.h"
#include "DNA_camera_types.h"
#include "DNA_movieclip_types.h"
#include "DNA_object_types.h"	/* SELECT */
#include "DNA_scene_types.h"

#include "BLI_utildefines.h"
#include "BLI_math.h"
#include "BLI_math_base.h"
#include "BLI_listbase.h"
#include "BLI_ghash.h"
#include "BLI_path_util.h"
#include "BLI_string.h"

#include "BKE_global.h"
#include "BKE_tracking.h"
#include "BKE_movieclip.h"
#include "BKE_object.h"
#include "BKE_scene.h"

#include "IMB_imbuf_types.h"
#include "IMB_imbuf.h"

#ifdef WITH_LIBMV
#  include "libmv-capi.h"
#else
struct libmv_Features;
#endif

typedef struct MovieDistortion {
	struct libmv_CameraIntrinsics *intrinsics;
} MovieDistortion;

/*********************** common functions *************************/

void BKE_tracking_init_settings(MovieTracking *tracking)
{
	tracking->camera.sensor_width= 35.0f;
	tracking->camera.pixel_aspect= 1.0f;
	tracking->camera.units= CAMERA_UNITS_MM;

	tracking->settings.default_tracker= TRACKER_KLT;
	tracking->settings.default_minimum_correlation= 0.75;
	tracking->settings.default_pattern_size= 11;
	tracking->settings.default_search_size= 51;
	tracking->settings.default_pyramid_levels= 2;
	tracking->settings.keyframe1= 1;
	tracking->settings.keyframe2= 30;
	tracking->settings.dist= 1;

	tracking->stabilization.scaleinf= 1.0f;
	tracking->stabilization.locinf= 1.0f;
	tracking->stabilization.rotinf= 1.0f;
	tracking->stabilization.maxscale= 2.0f;
}

void BKE_tracking_clamp_track(MovieTrackingTrack *track, int event)
{
	int a;
	float pat_min[2];
	float pat_max[2];
	float max_pyramid_level_factor = 1.0;

	if (track->tracker == TRACKER_KLT) {
		max_pyramid_level_factor= 1 << (track->pyramid_levels - 1);
	}

	/* sort */
	for(a= 0; a<2; a++) {
		if(track->pat_min[a]>track->pat_max[a])
			SWAP(float, track->pat_min[a], track->pat_max[a]);

		if(track->search_min[a]>track->search_max[a])
			SWAP(float, track->search_min[a], track->search_max[a]);
	}

	/* compute the effective pattern size, which differs from the fine resolution
	 * pattern size for the pyramid KLT tracker */
	for(a= 0; a<2; a++) {
		pat_min[a] = max_pyramid_level_factor * track->pat_min[a];
		pat_max[a] = max_pyramid_level_factor * track->pat_max[a];
	}

	if(event==CLAMP_PAT_DIM) {
		for(a= 0; a<2; a++) {
			/* search shouldn't be resized smaller than pattern */
			track->search_min[a]= MIN2(pat_min[a], track->search_min[a]);
			track->search_max[a]= MAX2(pat_max[a], track->search_max[a]);
		}
	}
	else if(event==CLAMP_PAT_POS) {
		float dim[2];
		sub_v2_v2v2(dim, track->pat_max, track->pat_min);

		for(a= 0; a<2; a++) {
			/* pattern shouldn't be moved outside of search */
			if(pat_min[a] < track->search_min[a]) {
				track->pat_min[a]= track->search_min[a] - (pat_min[a] - track->pat_min[a]);
				track->pat_max[a]= track->pat_min[a] + dim[a];
			}
			if(track->pat_max[a] > track->search_max[a]) {
				track->pat_max[a]= track->search_max[a] - (pat_max[a] - track->pat_max[a]);
				track->pat_min[a]= track->pat_max[a] - dim[a];
			}
		}
	}
	else if(event==CLAMP_SEARCH_DIM) {
		for(a= 0; a<2; a++) {
			/* search shouldn't be resized smaller than pattern */
			track->search_min[a]= MIN2(pat_min[a], track->search_min[a]);
			track->search_max[a]= MAX2(pat_max[a], track->search_max[a]);
		}
	}
	else if(event==CLAMP_SEARCH_POS) {
		float dim[2];
		sub_v2_v2v2(dim, track->search_max, track->search_min);

		for(a= 0; a<2; a++) {
			/* search shouldn't be moved inside pattern */
			if(track->search_min[a] > pat_min[a]) {
				track->search_min[a]= pat_min[a];
				track->search_max[a]= track->search_min[a]+dim[a];
			}
			if(track->search_max[a] < pat_max[a]) {
				track->search_max[a]= pat_max[a];
				track->search_min[a]= track->search_max[a]-dim[a];
			}
		}
	}
	else if(event==CLAMP_PYRAMID_LEVELS || (event==CLAMP_SEARCH_DIM && track->tracker == TRACKER_KLT))  {
		float dim[2];
		sub_v2_v2v2(dim, track->pat_max, track->pat_min);
		{
			float search_ratio= 2.3f * max_pyramid_level_factor;

			/* resize the search area to something sensible based
			 * on the number of pyramid levels */
			for(a= 0; a<2; a++) {
				track->search_min[a]= search_ratio * track->pat_min[a];
				track->search_max[a]= search_ratio * track->pat_max[a];
			}
		}
	}

	/* marker's center should be in center of pattern */
	if(event==CLAMP_PAT_DIM || event==CLAMP_PAT_POS) {
		float dim[2];
		sub_v2_v2v2(dim, track->pat_max, track->pat_min);

		for(a= 0; a<2; a++) {
			track->pat_min[a]= -dim[a]/2.0f;
			track->pat_max[a]= dim[a]/2.0f;
		}
	}
}

void BKE_tracking_track_flag(MovieTrackingTrack *track, int area, int flag, int clear)
{
	if(area==TRACK_AREA_NONE)
		return;

	if(clear) {
		if(area&TRACK_AREA_POINT)	track->flag&= ~flag;
		if(area&TRACK_AREA_PAT)		track->pat_flag&= ~flag;
		if(area&TRACK_AREA_SEARCH)	track->search_flag&= ~flag;
	} else {
		if(area&TRACK_AREA_POINT)	track->flag|= flag;
		if(area&TRACK_AREA_PAT)		track->pat_flag|= flag;
		if(area&TRACK_AREA_SEARCH)	track->search_flag|= flag;
	}
}

MovieTrackingTrack *BKE_tracking_add_track(MovieTracking *tracking, float x, float y,
			int framenr, int width, int height)
{
	MovieTrackingTrack *track;
	MovieTrackingMarker marker;
	MovieTrackingSettings *settings= &tracking->settings;

	float half_pattern= (float)settings->default_pattern_size/2.0f;
	float half_search= (float)settings->default_search_size/2.0f;
	float pat[2], search[2];

	pat[0]= half_pattern/(float)width;
	pat[1]= half_pattern/(float)height;

	search[0]= half_search/(float)width;
	search[1]= half_search/(float)height;

	track= MEM_callocN(sizeof(MovieTrackingTrack), "add_marker_exec track");
	strcpy(track->name, "Track");

	track->tracker= settings->default_tracker;
	track->pyramid_levels= settings->default_pyramid_levels;
	track->minimum_correlation= settings->default_minimum_correlation;
	track->margin= settings->default_margin;
	track->pattern_match= settings->default_pattern_match;
	track->frames_limit= settings->default_frames_limit;

	memset(&marker, 0, sizeof(marker));
	marker.pos[0]= x;
	marker.pos[1]= y;
	marker.framenr= framenr;

	copy_v2_v2(track->pat_max, pat);
	negate_v2_v2(track->pat_min, pat);

	copy_v2_v2(track->search_max, search);
	negate_v2_v2(track->search_min, search);

	BKE_tracking_insert_marker(track, &marker);

	if(track->tracker == TRACKER_KLT)
		BKE_tracking_clamp_track(track, CLAMP_PYRAMID_LEVELS);

	BLI_addtail(&tracking->tracks, track);
	BKE_track_unique_name(tracking, track);

	return track;
}

void BKE_tracking_insert_marker(MovieTrackingTrack *track, MovieTrackingMarker *marker)
{
	MovieTrackingMarker *old_marker= NULL;

	if(track->markersnr)
		old_marker= BKE_tracking_exact_marker(track, marker->framenr);

	if(old_marker) {
		*old_marker= *marker;
	} else {
		int a= track->markersnr;

		while(a--) {
			if(track->markers[a].framenr<marker->framenr)
				break;
		}

		track->markersnr++;

		if(track->markers) track->markers= MEM_reallocN(track->markers, sizeof(MovieTrackingMarker)*track->markersnr);
		else track->markers= MEM_callocN(sizeof(MovieTrackingMarker), "MovieTracking markers");

		memmove(track->markers+a+2, track->markers+a+1, (track->markersnr-a-2)*sizeof(MovieTrackingMarker));
		track->markers[a+1]= *marker;

		track->last_marker= a+1;
	}
}

void BKE_tracking_delete_marker(MovieTrackingTrack *track, int framenr)
{
	int a= 0;

	while(a<track->markersnr) {
		if(track->markers[a].framenr==framenr) {
			if(track->markersnr>1) {
				memmove(track->markers+a, track->markers+a+1, (track->markersnr-a-1)*sizeof(MovieTrackingMarker));
				track->markersnr--;
				track->markers= MEM_reallocN(track->markers, sizeof(MovieTrackingMarker)*track->markersnr);
			} else {
				MEM_freeN(track->markers);
				track->markers= NULL;
				track->markersnr= 0;
			}

			break;
		}

		a++;
	}
}

MovieTrackingMarker *BKE_tracking_get_marker(MovieTrackingTrack *track, int framenr)
{
	int a= track->markersnr-1;

	if(!track->markersnr)
		return NULL;

	/* approximate pre-first framenr marker with first marker */
	if(framenr<track->markers[0].framenr)
		return &track->markers[0];

	if(track->last_marker<track->markersnr)
		a= track->last_marker;

	if(track->markers[a].framenr<=framenr) {
		while(a<track->markersnr && track->markers[a].framenr<=framenr) {
			if(track->markers[a].framenr==framenr) {
				track->last_marker= a;
				return &track->markers[a];
			}
			a++;
		}

		/* if there's no marker for exact position, use nearest marker from left side */
		return &track->markers[a-1];
	} else {
		while(a>=0 && track->markers[a].framenr>=framenr) {
			if(track->markers[a].framenr==framenr) {
				track->last_marker= a;
				return &track->markers[a];
			}

			a--;
		}

		/* if there's no marker for exact position, use nearest marker from left side */
		return &track->markers[a];
	}

	return NULL;
}

MovieTrackingMarker *BKE_tracking_ensure_marker(MovieTrackingTrack *track, int framenr)
{
	MovieTrackingMarker *marker= BKE_tracking_get_marker(track, framenr);

	if(marker->framenr!=framenr) {
		MovieTrackingMarker marker_new;

		marker_new= *marker;
		marker_new.framenr= framenr;

		BKE_tracking_insert_marker(track, &marker_new);
		marker= BKE_tracking_get_marker(track, framenr);
	}

	return marker;
}

MovieTrackingMarker *BKE_tracking_exact_marker(MovieTrackingTrack *track, int framenr)
{
	MovieTrackingMarker *marker= BKE_tracking_get_marker(track, framenr);

	if(marker->framenr!=framenr)
		return NULL;

	return marker;
}

int BKE_tracking_has_marker(MovieTrackingTrack *track, int framenr)
{
	return BKE_tracking_exact_marker(track, framenr) != 0;
}

void BKE_tracking_free_track(MovieTrackingTrack *track)
{
	if(track->markers) MEM_freeN(track->markers);
}

static void put_disabled_marker(MovieTrackingTrack *track, MovieTrackingMarker *ref_marker, int before, int overwrite)
{
	MovieTrackingMarker marker_new;

	marker_new= *ref_marker;
	marker_new.flag&= ~MARKER_TRACKED;
	marker_new.flag|= MARKER_DISABLED;

	if(before) marker_new.framenr--;
	else marker_new.framenr++;

	if(!BKE_tracking_has_marker(track, marker_new.framenr) || overwrite)
		BKE_tracking_insert_marker(track, &marker_new);
}

void BKE_tracking_clear_path(MovieTrackingTrack *track, int ref_frame, int action)
{
	int a;

	if(action==TRACK_CLEAR_REMAINED) {
		a= 1;
		while(a<track->markersnr) {
			if(track->markers[a].framenr>ref_frame) {
				track->markersnr= a;
				track->markers= MEM_reallocN(track->markers, sizeof(MovieTrackingMarker)*track->markersnr);

				break;
			}

			a++;
		}

		if(track->markersnr)
			put_disabled_marker(track, &track->markers[track->markersnr-1], 0, 1);
	} else if(action==TRACK_CLEAR_UPTO) {
		a= track->markersnr-1;
		while(a>=0) {
			if(track->markers[a].framenr<=ref_frame) {
				memmove(track->markers, track->markers+a, (track->markersnr-a)*sizeof(MovieTrackingMarker));

				track->markersnr= track->markersnr-a;
				track->markers= MEM_reallocN(track->markers, sizeof(MovieTrackingMarker)*track->markersnr);

				break;
			}

			a--;
		}

		if(track->markersnr)
			put_disabled_marker(track, &track->markers[0], 1, 1);
	} else if(action==TRACK_CLEAR_ALL) {
		MovieTrackingMarker *marker, marker_new;

		marker= BKE_tracking_get_marker(track, ref_frame);
		marker_new= *marker;

		MEM_freeN(track->markers);
		track->markers= NULL;
		track->markersnr= 0;

		BKE_tracking_insert_marker(track, &marker_new);

		put_disabled_marker(track, &marker_new, 1, 1);
		put_disabled_marker(track, &marker_new, 0, 1);
	}
}

int BKE_tracking_test_join_tracks(MovieTrackingTrack *dst_track, MovieTrackingTrack *src_track)
{
	int a= 0, b= 0;
	int count= 0;

	while(a<src_track->markersnr || b<dst_track->markersnr) {
		if(b>=dst_track->markersnr) {
			a++;
			count++;
		}
		else if(a>=src_track->markersnr) {
			b++;
			count++;
		}
		else if(src_track->markers[a].framenr<dst_track->markers[b].framenr) {
			a++;
			count++;
		} else if(src_track->markers[a].framenr>dst_track->markers[b].framenr) {
			b++;
			count++;
		} else {
			if((src_track->markers[a].flag&MARKER_DISABLED)==0 && (dst_track->markers[b].flag&MARKER_DISABLED)==0)
				return 0;

			a++;
			b++;
			count++;
		}
	}

	return count;
}

void BKE_tracking_join_tracks(MovieTrackingTrack *dst_track, MovieTrackingTrack *src_track)
{
	int i, a= 0, b= 0, tot;
	MovieTrackingMarker *markers;

	tot= BKE_tracking_test_join_tracks(dst_track, src_track);

	markers= MEM_callocN(tot*sizeof(MovieTrackingMarker), "tracking joined tracks");

	for(i= 0; i<tot; i++) {
		if(b>=dst_track->markersnr) {
			markers[i]= src_track->markers[a++];
		}
		else if(a>=src_track->markersnr) {
			markers[i]= dst_track->markers[b++];
		}
		else if(src_track->markers[a].framenr<dst_track->markers[b].framenr) {
			markers[i]= src_track->markers[a++];
		} else if(src_track->markers[a].framenr>dst_track->markers[b].framenr) {
			markers[i]= dst_track->markers[b++];
		} else {
			if((src_track->markers[a].flag&MARKER_DISABLED)) markers[i]= dst_track->markers[b];
			else markers[i]= src_track->markers[a++];

			a++;
			b++;
		}
	}

	MEM_freeN(dst_track->markers);

	dst_track->markers= markers;
	dst_track->markersnr= tot;
}

void BKE_tracking_free(MovieTracking *tracking)
{
	MovieTrackingTrack *track;

	for(track= tracking->tracks.first; track; track= track->next) {
		BKE_tracking_free_track(track);
	}

	BLI_freelistN(&tracking->tracks);

	if(tracking->reconstruction.cameras)
		MEM_freeN(tracking->reconstruction.cameras);

	if(tracking->stabilization.scaleibuf)
		IMB_freeImBuf(tracking->stabilization.scaleibuf);

	if(tracking->camera.intrinsics)
		BKE_tracking_distortion_destroy(tracking->camera.intrinsics);
}

/*********************** tracks map *************************/

typedef struct TracksMap {
	int num_tracks;
	int customdata_size;

	char *customdata;
	MovieTrackingTrack *tracks;

	GHash *hash;

	int ptr;
} TracksMap;

static TracksMap *tracks_map_new(int num_tracks, int customdata_size)
{
	TracksMap *map= MEM_callocN(sizeof(TracksMap), "TrackingsMap");

	map->num_tracks= num_tracks;
	map->customdata_size= customdata_size;

	map->tracks= MEM_callocN(sizeof(MovieTrackingTrack)*num_tracks, "TrackingsMap tracks");

	if(customdata_size)
		map->customdata= MEM_callocN(customdata_size*num_tracks, "TracksMap customdata");

	map->hash= BLI_ghash_new(BLI_ghashutil_ptrhash, BLI_ghashutil_ptrcmp, "TracksMap hash");

	return map;
}

static int tracks_map_size(TracksMap *map)
{
	return map->num_tracks;
}

static void tracks_map_get(TracksMap *map, int index, MovieTrackingTrack **track, void **customdata)
{
	*track= &map->tracks[index];

	if(map->customdata)
		*customdata= &map->customdata[index*map->customdata_size];
}

static void tracks_map_insert(TracksMap *map, MovieTrackingTrack *track, void *customdata)
{
	MovieTrackingTrack new_track= *track;

	new_track.markers= MEM_dupallocN(new_track.markers);

	map->tracks[map->ptr]= new_track;

	if(customdata)
		memcpy(&map->customdata[map->ptr*map->customdata_size], customdata, map->customdata_size);

	BLI_ghash_insert(map->hash, &map->tracks[map->ptr], track);

	map->ptr++;
}

static void tracks_map_merge(TracksMap *map, MovieTracking *tracking)
{
	MovieTrackingTrack *track;
	ListBase tracks= {NULL, NULL}, new_tracks= {NULL, NULL};
	ListBase *old_tracks= &tracking->tracks;
	int a;

	/* duplicate currently operating tracks to temporary list.
	   this is needed to keep names in unique state and it's faster to change names
	   of currently operating tracks (if needed) */
	for(a= 0; a<map->num_tracks; a++) {
		int replace_sel= 0;
		MovieTrackingTrack *new_track, *old;

		track= &map->tracks[a];

		/* find original of operating track in list of previously displayed tracks */
		old= BLI_ghash_lookup(map->hash, track);
		if(old) {
			MovieTrackingTrack *cur= old_tracks->first;

			while(cur) {
				if(cur==old)
					break;

				cur= cur->next;
			}

			/* original track was found, re-use flags and remove this track */
			if(cur) {
				if(cur==tracking->act_track)
					replace_sel= 1;

				track->flag= cur->flag;
				track->pat_flag= cur->pat_flag;
				track->search_flag= cur->search_flag;

				BKE_tracking_free_track(cur);
				BLI_freelinkN(old_tracks, cur);
			}
		}

		new_track= MEM_callocN(sizeof(MovieTrackingTrack), "tracksMapMerge new_track");
		*new_track= *track;
		new_track->markers= MEM_dupallocN(new_track->markers);

		BLI_ghash_remove(map->hash, track, NULL, NULL); /* XXX: are we actually need this */
		BLI_ghash_insert(map->hash, track, new_track);

		if(replace_sel)		/* update current selection in clip */
			tracking->act_track= new_track;

		BLI_addtail(&tracks, new_track);
	}

	/* move all tracks, which aren't operating */
	track= old_tracks->first;
	while(track) {
		MovieTrackingTrack *next= track->next;

		track->next= track->prev= NULL;
		BLI_addtail(&new_tracks, track);

		track= next;
	}

	/* now move all tracks which are currently operating and keep their names unique */
	track= tracks.first;
	while(track) {
		MovieTrackingTrack *next= track->next;

		BLI_remlink(&tracks, track);

		track->next= track->prev= NULL;
		BLI_addtail(&new_tracks, track);

		BLI_uniquename(&new_tracks, track, "Track", '.', offsetof(MovieTrackingTrack, name), sizeof(track->name));

		track= next;
	}

	tracking->tracks= new_tracks;
}

static void tracks_map_free(TracksMap *map, void (*customdata_free) (void *customdata))
{
	int i= 0;

	BLI_ghash_free(map->hash, NULL, NULL);

	for(i= 0; i<map->num_tracks; i++) {
		if(map->customdata && customdata_free)
			customdata_free(&map->customdata[i*map->customdata_size]);

		BKE_tracking_free_track(&map->tracks[i]);
	}

	if(map->customdata)
		MEM_freeN(map->customdata);

	MEM_freeN(map->tracks);
	MEM_freeN(map);
}

/*********************** tracking *************************/

typedef struct TrackContext {
#ifdef WITH_LIBMV
	float keyframed_pos[2];

	/* ** KLT tracker ** */
	struct libmv_RegionTracker *region_tracker;
	float *patch;			/* keyframed patch */

	/* ** SAD tracker ** */
	int pattern_size;		/* size of pattern */
	unsigned char *pattern;	/* keyframed pattern */
	unsigned char *warped;	/* warped version of reference */
#else
	int pad;
#endif
} TrackContext;

typedef struct MovieTrackingContext {
	MovieClipUser user;
	MovieClip *clip;

	int first_time, frames;

	MovieTrackingSettings settings;
	TracksMap *tracks_map;

	short backwards, disable_failed;
	int sync_frame;
} MovieTrackingContext;

MovieTrackingContext *BKE_tracking_context_new(MovieClip *clip, MovieClipUser *user, short backwards, short disable_failed)
{
	MovieTrackingContext *context= MEM_callocN(sizeof(MovieTrackingContext), "trackingContext");
	MovieTracking *tracking= &clip->tracking;
	MovieTrackingSettings *settings= &tracking->settings;
	MovieTrackingTrack *track;
	int num_tracks= 0;

	context->settings= *settings;
	context->backwards= backwards;
	context->disable_failed= disable_failed;
	context->sync_frame= user->framenr;
	context->first_time= 1;

	/* count */
	track= tracking->tracks.first;
	while(track) {
		if(TRACK_SELECTED(track) && (track->flag&TRACK_LOCKED)==0) {
			MovieTrackingMarker *marker= BKE_tracking_get_marker(track, user->framenr);

			if((marker->flag&MARKER_DISABLED)==0)
				num_tracks++;
		}

		track= track->next;
	}

	if(num_tracks) {
		int width, height;

		context->tracks_map= tracks_map_new(num_tracks, sizeof(TrackContext));

		BKE_movieclip_get_size(clip, user, &width, &height);

		/* create tracking data */
		track= tracking->tracks.first;
		while(track) {
			if(TRACK_SELECTED(track) && (track->flag&TRACK_LOCKED)==0) {
				MovieTrackingMarker *marker= BKE_tracking_get_marker(track, user->framenr);

				if((marker->flag&MARKER_DISABLED)==0) {
					TrackContext track_context;

					memset(&track_context, 0, sizeof(TrackContext));

#ifdef WITH_LIBMV
					{
						float patx, paty;
						patx= (int)((track->pat_max[0]-track->pat_min[0])*width);
						paty= (int)((track->pat_max[1]-track->pat_min[1])*height);

<<<<<<< HEAD
						if(track->tracker==TRACKER_KLT || track->tracker==TRACKER_HYBRID) {
=======
						if(ELEM(track->tracker, TRACKER_KLT, TRACKER_HYBRID)) {
>>>>>>> 3eaf5e93
							float search_size_x= (track->search_max[0]-track->search_min[0])*width;
							float search_size_y= (track->search_max[1]-track->search_min[1])*height;
							float pattern_size_x= (track->pat_max[0]-track->pat_min[0])*width;
							float pattern_size_y= (track->pat_max[1]-track->pat_min[1])*height;
							int wndx= (int)patx/2, wndy= (int)paty/2;

							/* compute the maximum pyramid size */
							float search_to_pattern_ratio= MIN2(search_size_x,  search_size_y)
								/ MAX2(pattern_size_x, pattern_size_y);
							float log2_search_to_pattern_ratio = log(floor(search_to_pattern_ratio)) / M_LN2;
							int max_pyramid_levels= floor(log2_search_to_pattern_ratio + 1);

							/* try to accomodate the user's choice of pyramid level in a way
							 * that doesn't cause the coarsest pyramid pattern to be larger
							 * than the search size */
							int level= MIN2(track->pyramid_levels, max_pyramid_levels);

							if(track->tracker==TRACKER_KLT)
<<<<<<< HEAD
								track_context.region_tracker= libmv_pyramidRegionTrackerNew(100, level, MAX2(wndx, wndy), track->minimum_correlation);
							else
								track_context.region_tracker= libmv_hybridRegionTrackerNew(100, MAX2(wndx, wndy), track->minimum_correlation);
=======
								track_context.region_tracker= libmv_pyramidRegionTrackerNew(100, level, MAX2(wndx, wndy));
							else
								track_context.region_tracker= libmv_hybridRegionTrackerNew(100, MAX2(wndx, wndy));
>>>>>>> 3eaf5e93
						}
						else if(track->tracker==TRACKER_SAD) {
							track_context.pattern_size= MAX2(patx, paty);
						}
					}
#endif

					tracks_map_insert(context->tracks_map, track, &track_context);
				}
			}

			track= track->next;
		}
	}

	context->clip= clip;
	context->user= *user;

	return context;
}

static void track_context_free(void *customdata)
{
	TrackContext *track_context= (TrackContext *)customdata;

#if WITH_LIBMV
	if(track_context->region_tracker)
		libmv_regionTrackerDestroy(track_context->region_tracker);

	if(track_context->patch)
		MEM_freeN(track_context->patch);

	if(track_context->pattern)
		MEM_freeN(track_context->pattern);

	if(track_context->warped)
		MEM_freeN(track_context->warped);
#else
		(void) track_context;
#endif
}

void BKE_tracking_context_free(MovieTrackingContext *context)
{
	tracks_map_free(context->tracks_map, track_context_free);

	MEM_freeN(context);
}

/* zap channels from the imbuf that are disabled by the user. this can lead to
 * better tracks sometimes. however, instead of simply zeroing the channels
 * out, do a partial grayscale conversion so the display is better. */
static void disable_imbuf_channels(ImBuf *ibuf, MovieTrackingTrack *track, int grayscale)
{
	int x, y;
	float scale;

	if((track->flag&(TRACK_DISABLE_RED|TRACK_DISABLE_GREEN|TRACK_DISABLE_BLUE))==0 && !grayscale)
		return;

	/* If only some components are selected, it's important to rescale the result
	 * appropriately so that e.g. if only blue is selected, it's not zeroed out. */
	scale = ((track->flag&TRACK_DISABLE_RED  ) ? 0.0f : 0.2126f) +
	        ((track->flag&TRACK_DISABLE_GREEN) ? 0.0f : 0.7152f) +
	        ((track->flag&TRACK_DISABLE_BLUE)  ? 0.0f : 0.0722f);

	for(y= 0; y<ibuf->y; y++) {
		for (x= 0; x<ibuf->x; x++) {
			int pixel= ibuf->x*y + x;

			if(ibuf->rect_float) {
				float *rrgbf= ibuf->rect_float + pixel*4;
				float r = (track->flag&TRACK_DISABLE_RED)   ? 0.0f : rrgbf[0];
				float g = (track->flag&TRACK_DISABLE_GREEN) ? 0.0f : rrgbf[1];
				float b = (track->flag&TRACK_DISABLE_BLUE)  ? 0.0f : rrgbf[2];
				if (grayscale) {
					float gray = (0.2126f*r + 0.7152f*g + 0.0722f*b) / scale;
					rrgbf[0] = rrgbf[1] = rrgbf[2] = gray;
				} else {
					rrgbf[0] = r;
					rrgbf[1] = g;
					rrgbf[2] = b;
				}
			} else {
				char *rrgb= (char*)ibuf->rect + pixel*4;
				char r = (track->flag&TRACK_DISABLE_RED)   ? 0 : rrgb[0];
				char g = (track->flag&TRACK_DISABLE_GREEN) ? 0 : rrgb[1];
				char b = (track->flag&TRACK_DISABLE_BLUE)  ? 0 : rrgb[2];
				if (grayscale) {
					float gray = (0.2126f*r + 0.7152f*g + 0.0722f*b) / scale;
					rrgb[0] = rrgb[1] = rrgb[2] = gray;
				} else {
					rrgb[0] = r;
					rrgb[1] = g;
					rrgb[2] = b;
				}
			}
		}
	}
}

static ImBuf *get_area_imbuf(ImBuf *ibuf, MovieTrackingTrack *track, MovieTrackingMarker *marker,
			float min[2], float max[2], int margin, int anchored, float pos[2], int origin[2])
{
	ImBuf *tmpibuf;
	int x, y;
	int x1, y1, x2, y2, w, h;
	float mpos[2];

	copy_v2_v2(mpos, marker->pos);
	if(anchored)
		add_v2_v2(mpos, track->offset);

	x= mpos[0]*ibuf->x;
	y= mpos[1]*ibuf->y;
	x1= x-(int)(-min[0]*ibuf->x);
	y1= y-(int)(-min[1]*ibuf->y);
	x2= x+(int)(max[0]*ibuf->x);
	y2= y+(int)(max[1]*ibuf->y);

	/* dimensions should be odd */
	w= (x2-x1)|1;
	h= (y2-y1)|1;

	tmpibuf= IMB_allocImBuf(w+margin*2, h+margin*2, 32, IB_rect);
	IMB_rectcpy(tmpibuf, ibuf, 0, 0, x1-margin, y1-margin, w+margin*2, h+margin*2);

	if(pos != NULL) {
		pos[0]= mpos[0]*ibuf->x-x1+margin;
		pos[1]= mpos[1]*ibuf->y-y1+margin;
	}

	if(origin != NULL) {
		origin[0]= x1-margin;
		origin[1]= y1-margin;
	}

	if ((track->flag & TRACK_PREVIEW_GRAYSCALE) ||
			(track->flag & TRACK_DISABLE_RED)       ||
			(track->flag & TRACK_DISABLE_GREEN)     ||
			(track->flag & TRACK_DISABLE_BLUE) ) {
		disable_imbuf_channels(tmpibuf, track, 1 /* grayscale */);
	}

	return tmpibuf;
}

ImBuf *BKE_tracking_get_pattern_imbuf(ImBuf *ibuf, MovieTrackingTrack *track, MovieTrackingMarker *marker,
			int margin, int anchored, float pos[2], int origin[2])
{
	return get_area_imbuf(ibuf, track, marker, track->pat_min, track->pat_max, margin, anchored, pos, origin);
}

ImBuf *BKE_tracking_get_search_imbuf(ImBuf *ibuf, MovieTrackingTrack *track, MovieTrackingMarker *marker,
			int margin, int anchored, float pos[2], int origin[2])
{
	return get_area_imbuf(ibuf, track, marker, track->search_min, track->search_max, margin, anchored, pos, origin);
}

#ifdef WITH_LIBMV
static float *get_search_floatbuf(ImBuf *ibuf, MovieTrackingTrack *track, MovieTrackingMarker *marker,
			int *width_r, int *height_r, float pos[2], int origin[2])
{
	ImBuf *tmpibuf;
	float *pixels, *fp;
	int x, y, width, height;

	width= (track->search_max[0]-track->search_min[0])*ibuf->x;
	height= (track->search_max[1]-track->search_min[1])*ibuf->y;

	tmpibuf= BKE_tracking_get_search_imbuf(ibuf, track, marker, 0, 0, pos, origin);
	disable_imbuf_channels(tmpibuf, track, 0 /* don't grayscale */);

	*width_r= width;
	*height_r= height;

	fp= pixels= MEM_callocN(width*height*sizeof(float), "tracking floatBuf");
	for(y= 0; y<(int)height; y++) {
		for (x= 0; x<(int)width; x++) {
			int pixel= tmpibuf->x*y + x;

			if(tmpibuf->rect_float) {
				float *rrgbf= tmpibuf->rect_float + pixel*4;
				*fp= 0.2126*rrgbf[0] + 0.7152*rrgbf[1] + 0.0722*rrgbf[2];
			} else {
				unsigned char *rrgb= (unsigned char*)tmpibuf->rect + pixel*4;
				*fp= (0.2126*rrgb[0] + 0.7152*rrgb[1] + 0.0722*rrgb[2])/255.0f;
			}
			fp++;
		}
	}

	IMB_freeImBuf(tmpibuf);

	return pixels;
}

static unsigned char *get_ucharbuf(ImBuf *ibuf)
{
	int x, y;
	unsigned char *pixels, *cp;

	cp= pixels= MEM_callocN(ibuf->x*ibuf->y*sizeof(unsigned char), "tracking ucharBuf");
	for(y= 0; y<ibuf->y; y++) {
		for (x= 0; x<ibuf->x; x++) {
			int pixel= ibuf->x*y + x;

			if(ibuf->rect_float) {
				float *rrgbf= ibuf->rect_float + pixel*4;
				*cp= FTOCHAR(0.2126f*rrgbf[0] + 0.7152f*rrgbf[1] + 0.0722f*rrgbf[2]);
			} else {
				unsigned char *rrgb= (unsigned char*)ibuf->rect + pixel*4;
				*cp= 0.2126f*rrgb[0] + 0.7152f*rrgb[1] + 0.0722f*rrgb[2];
			}
			cp++;
		}
	}

	return pixels;
}

static unsigned char *get_search_bytebuf(ImBuf *ibuf, MovieTrackingTrack *track, MovieTrackingMarker *marker,
			int *width_r, int *height_r, float pos[2], int origin[2])
{
	ImBuf *tmpibuf;
	unsigned char *pixels;

	tmpibuf= BKE_tracking_get_search_imbuf(ibuf, track, marker, 0, 0, pos, origin);
	disable_imbuf_channels(tmpibuf, track, 0 /* don't grayscale */);

	*width_r= tmpibuf->x;
	*height_r= tmpibuf->y;

	pixels= get_ucharbuf(tmpibuf);

	IMB_freeImBuf(tmpibuf);

	return pixels;
}

static ImBuf *get_frame_ibuf(MovieTrackingContext *context, int framenr)
{
	ImBuf *ibuf;
	MovieClipUser user= context->user;

	user.framenr= framenr;

	ibuf= BKE_movieclip_get_ibuf_flag(context->clip, &user, 0);

	return ibuf;
}

static ImBuf *get_keyframed_ibuf(MovieTrackingContext *context, MovieTrackingTrack *track,
			MovieTrackingMarker *marker, MovieTrackingMarker **marker_keyed)
{
	int framenr= marker->framenr;
	int a= marker-track->markers;

	*marker_keyed= marker;

	while(a>=0 && a<track->markersnr) {
		int next= (context->backwards) ? a+1 : a-1;
		int is_keyframed= 0;
		MovieTrackingMarker *cur_marker= &track->markers[a];
		MovieTrackingMarker *next_marker= NULL;

		if(next>=0 && next<track->markersnr)
			next_marker= &track->markers[next];

		/* if next mrker is disabled, stop searching keyframe and use current frame as keyframe */
		if(next_marker && next_marker->flag&MARKER_DISABLED)
			is_keyframed= 1;

		is_keyframed|= (cur_marker->flag&MARKER_TRACKED)==0;

		if(is_keyframed) {
			framenr= cur_marker->framenr;
			*marker_keyed= cur_marker;
			break;
		}

		a= next;
	}

	return get_frame_ibuf(context, framenr);
}

static ImBuf *get_adjust_ibuf(MovieTrackingContext *context, MovieTrackingTrack *track, MovieTrackingMarker *marker,
			int curfra, MovieTrackingMarker **marker_keyed)
{
	ImBuf *ibuf= NULL;

	if(track->pattern_match == TRACK_MATCH_KEYFRAME) {
		ibuf= get_keyframed_ibuf(context, track, marker, marker_keyed);
	} else {
		ibuf= get_frame_ibuf(context, curfra);

		/* use current marker as keyframed position */
		*marker_keyed= marker;
	}

	return ibuf;
}

static void get_warped(TrackContext *track_context, int x, int y, int width, unsigned char *image)
{
	int i, j;

	for(i=0; i<track_context->pattern_size; i++) {
		for(j=0; j<track_context->pattern_size; j++) {
			track_context->warped[i*track_context->pattern_size+j]=
					image[(y+i-track_context->pattern_size/2)*width+x+j-track_context->pattern_size/2];
		}
	}
}

#endif

void BKE_tracking_sync(MovieTrackingContext *context)
{
	MovieTracking *tracking= &context->clip->tracking;
	int newframe;

	tracks_map_merge(context->tracks_map, tracking);

	if(context->backwards) newframe= context->user.framenr+1;
	else newframe= context->user.framenr-1;

	context->sync_frame= newframe;
}

void BKE_tracking_sync_user(MovieClipUser *user, MovieTrackingContext *context)
{
	user->framenr= context->sync_frame;
}

int BKE_tracking_next(MovieTrackingContext *context)
{
	ImBuf *ibuf_new;
	int curfra= context->user.framenr;
	int a, ok= 0, map_size;

	map_size= tracks_map_size(context->tracks_map);

	/* nothing to track, avoid unneeded frames reading to save time and memory */
	if(!map_size)
		return 0;

	if(context->backwards) context->user.framenr--;
	else context->user.framenr++;

	ibuf_new= BKE_movieclip_get_ibuf_flag(context->clip, &context->user, 0);
	if(!ibuf_new)
		return 0;

    #pragma omp parallel for private(a) shared(ibuf_new, ok) if(map_size>1)
	for(a= 0; a<map_size; a++) {
		TrackContext *track_context;
		MovieTrackingTrack *track;
		MovieTrackingMarker *marker;

		tracks_map_get(context->tracks_map, a, &track, (void**)&track_context);

		marker= BKE_tracking_exact_marker(track, curfra);

		if(marker && (marker->flag&MARKER_DISABLED)==0) {
#ifdef WITH_LIBMV
			int width, height, origin[2], tracked= 0, need_readjust= 0;
			float pos[2], margin[2];
			double x1, y1, x2, y2;
			ImBuf *ibuf= NULL;
			MovieTrackingMarker marker_new, *marker_keyed;
			int onbound= 0, coords_correct= 0;
			int nextfra;

			if(track->pattern_match==TRACK_MATCH_KEYFRAME)
				need_readjust= context->first_time;
			else
				need_readjust= 1;

			if(context->backwards) nextfra= curfra-1;
			else nextfra= curfra+1;

			/* margin from frame boundaries */
			sub_v2_v2v2(margin, track->pat_max, track->pat_min);

			margin[0]= MAX2(margin[0], (float)track->margin / ibuf_new->x);
			margin[1]= MAX2(margin[1], (float)track->margin / ibuf_new->y);

			/* do not track markers which are too close to boundary */
			if(marker->pos[0]<margin[0] || marker->pos[0]>1.0f-margin[0] ||
			   marker->pos[1]<margin[1] || marker->pos[1]>1.0f-margin[1]) {
				onbound= 1;
			}
<<<<<<< HEAD
			else if(track->tracker==TRACKER_KLT || track->tracker==TRACKER_HYBRID) {
=======
			else if(ELEM(track->tracker, TRACKER_KLT, TRACKER_HYBRID)) {
>>>>>>> 3eaf5e93
				float *patch_new;

				if(need_readjust) {
					/* calculate patch for keyframed position */
					ibuf= get_adjust_ibuf(context, track, marker, curfra, &marker_keyed);

					if(track_context->patch)
						MEM_freeN(track_context->patch);

					track_context->patch= get_search_floatbuf(ibuf, track, marker_keyed, &width, &height, track_context->keyframed_pos, origin);

					IMB_freeImBuf(ibuf);
				}

				patch_new= get_search_floatbuf(ibuf_new, track, marker, &width, &height, pos, origin);

				x1= track_context->keyframed_pos[0];
				y1= track_context->keyframed_pos[1];

				x2= pos[0];
				y2= pos[1];

				tracked= libmv_regionTrackerTrack(track_context->region_tracker, track_context->patch, patch_new,
							width, height, x1, y1, &x2, &y2);

				MEM_freeN(patch_new);
			}
			else if(track->tracker==TRACKER_SAD) {
				unsigned char *image_new;
				float correlation;
				float warp[3][2]={{0}};

				if(need_readjust) {
					unsigned char *image;

					/* calculate pattern for keyframed position */
					ibuf= get_adjust_ibuf(context, track, marker, curfra, &marker_keyed);

					image= get_search_bytebuf(ibuf, track, marker_keyed, &width, &height, pos, origin);

					memset(warp, 0, sizeof(warp));
					warp[0][0]= 1;
					warp[1][1]= 1;
					warp[2][0]= pos[0];
					warp[2][1]= pos[1];

					if(!track_context->pattern) {
						int square= track_context->pattern_size*track_context->pattern_size;
						track_context->pattern= MEM_callocN(sizeof(unsigned char)*square, "trackking pattern");
					}

					libmv_SADSamplePattern(image, width, warp, track_context->pattern, track_context->pattern_size);

					MEM_freeN(image);
					IMB_freeImBuf(ibuf);
				}

				image_new= get_search_bytebuf(ibuf_new, track, marker, &width, &height, pos, origin);

				if(track_context->warped==NULL) {
					unsigned char *image_old;

					ibuf= get_frame_ibuf(context, curfra);

					if(track_context->warped==NULL) {
						int square= track_context->pattern_size*track_context->pattern_size;
						track_context->warped= MEM_callocN(sizeof(unsigned char)*square, "trackking warped");
					}

					image_old= get_search_bytebuf(ibuf, track, marker, &width, &height, pos, origin);
					get_warped(track_context, pos[0], pos[1], width, image_old);
					IMB_freeImBuf(ibuf);
					MEM_freeN(image_old);
				}

				memset(warp, 0, sizeof(warp));
				warp[0][0]= 1;
				warp[1][1]= 1;
				warp[2][0]= pos[0];
				warp[2][1]= pos[1];

				correlation= libmv_SADTrackerTrack(track_context->pattern, track_context->warped,
							track_context->pattern_size, image_new, width, width, height, warp);

				x2= warp[2][0];
				y2= warp[2][1];

				tracked= track->minimum_correlation < correlation;

				if(tracked)
					get_warped(track_context, x2, y2, width, image_new);

				MEM_freeN(image_new);
			}

			coords_correct= !isnan(x2) && !isnan(y2) && finite(x2) && finite(y2);
			if(coords_correct && (tracked || !context->disable_failed)) {
				if(context->first_time) {
					#pragma omp critical
					{
						/* check if there's no keyframe/tracked markers before tracking marker.
						   if so -- create disabled marker before currently tracking "segment" */
						put_disabled_marker(track, marker, 1, 0);
					}
				}

				memset(&marker_new, 0, sizeof(marker_new));

				if(!onbound) {
					marker_new.pos[0]= (origin[0]+x2)/ibuf_new->x;
					marker_new.pos[1]= (origin[1]+y2)/ibuf_new->y;
				} else {
					copy_v2_v2(marker_new.pos, marker->pos);
				}

				marker_new.flag|= MARKER_TRACKED;
				marker_new.framenr= nextfra;

				#pragma omp critical
				{
					BKE_tracking_insert_marker(track, &marker_new);
				}

				/* make currently tracked segment be finished with disabled marker */
				#pragma omp critical
				{
					put_disabled_marker(track, &marker_new, 0, 0);
				}
			} else {
				marker_new= *marker;

				marker_new.framenr= nextfra;
				marker_new.flag|= MARKER_DISABLED;

				#pragma omp critical
				{
					BKE_tracking_insert_marker(track, &marker_new);
				}
			}

			ok= 1;
#endif
		}
	}

	IMB_freeImBuf(ibuf_new);

	context->first_time= 0;
	context->frames++;

	return ok;
}

/*********************** camera solving *************************/

typedef struct MovieReconstructContext {
#ifdef WITH_LIBMV
	struct libmv_Tracks *tracks;
	int keyframe1, keyframe2;
	short refine_flags;

	struct libmv_Reconstruction *reconstruction;
#endif

	float focal_length;
	float principal_point[2];
	float k1, k2, k3;

	float reprojection_error;

	TracksMap *tracks_map;

	int sfra, efra;
} MovieReconstructContext;

typedef struct ReconstructProgressData {
	short *stop;
	short *do_update;
	float *progress;
	char *stats_message;
	int message_size;
} ReconstructProgressData;

#if WITH_LIBMV
static struct libmv_Tracks *create_libmv_tracks(MovieTracking *tracking, int width, int height)
{
	int tracknr= 0;
	MovieTrackingTrack *track;
	struct libmv_Tracks *tracks= libmv_tracksNew();

	track= tracking->tracks.first;
	while(track) {
		int a= 0;

		for(a= 0; a<track->markersnr; a++) {
			MovieTrackingMarker *marker= &track->markers[a];

			if((marker->flag&MARKER_DISABLED)==0)
				libmv_tracksInsert(tracks, marker->framenr, tracknr,
							marker->pos[0]*width, marker->pos[1]*height);
		}

		track= track->next;
		tracknr++;
	}

	return tracks;
}

static void retrieve_libmv_reconstruct_intrinscis(MovieReconstructContext *context, MovieTracking *tracking)
{
	struct libmv_Reconstruction *libmv_reconstruction= context->reconstruction;
	struct libmv_CameraIntrinsics *libmv_intrinsics = libmv_ReconstructionExtractIntrinsics(libmv_reconstruction);

	float aspy= 1.0f/tracking->camera.pixel_aspect;

	double focal_length, principal_x, principal_y, k1, k2, k3;
	int width, height;

	libmv_CameraIntrinsicsExtract(libmv_intrinsics, &focal_length, &principal_x, &principal_y,
			&k1, &k2, &k3, &width, &height);

	tracking->camera.focal= focal_length;
	tracking->camera.principal[0]= principal_x;

	/* todo: verify divide by aspy is correct */
	tracking->camera.principal[1]= principal_y / aspy;
	tracking->camera.k1= k1;
	tracking->camera.k2= k2;
}

static int retrieve_libmv_reconstruct_tracks(MovieReconstructContext *context, MovieTracking *tracking)
{
	struct libmv_Reconstruction *libmv_reconstruction= context->reconstruction;
	MovieTrackingReconstruction *reconstruction= &tracking->reconstruction;
	MovieReconstructedCamera *reconstructed;
	MovieTrackingTrack *track;
	int ok= 1, tracknr= 0, a, origin_set= 0;
	int sfra= context->sfra, efra= context->efra;
	float imat[4][4];

	unit_m4(imat);

	track= tracking->tracks.first;
	while(track) {
		double pos[3];

		if(libmv_reporojectionPointForTrack(libmv_reconstruction, tracknr, pos)) {
			track->bundle_pos[0]= pos[0];
			track->bundle_pos[1]= pos[1];
			track->bundle_pos[2]= pos[2];

			track->flag|= TRACK_HAS_BUNDLE;
			track->error= libmv_reporojectionErrorForTrack(libmv_reconstruction, tracknr);
		} else {
			track->flag&= ~TRACK_HAS_BUNDLE;
			ok= 0;

			printf("No bundle for track #%d '%s'\n", tracknr, track->name);
		}

		track= track->next;
		tracknr++;
	}

	if(reconstruction->cameras)
		MEM_freeN(reconstruction->cameras);

	reconstruction->camnr= 0;
	reconstruction->cameras= NULL;
	reconstructed= MEM_callocN((efra-sfra+1)*sizeof(MovieReconstructedCamera), "temp reconstructed camera");

	for(a= sfra; a<=efra; a++) {
		double matd[4][4];

		if(libmv_reporojectionCameraForImage(libmv_reconstruction, a, matd)) {
			int i, j;
			float mat[4][4];
			float error= libmv_reporojectionErrorForImage(libmv_reconstruction, a);

			for(i=0; i<4; i++)
				for(j= 0; j<4; j++)
					mat[i][j]= matd[i][j];

			if(!origin_set) {
				copy_m4_m4(imat, mat);
				invert_m4(imat);
				origin_set= 1;
			}

			if(origin_set)
				mul_m4_m4m4(mat, mat, imat);

			copy_m4_m4(reconstructed[reconstruction->camnr].mat, mat);
			reconstructed[reconstruction->camnr].framenr= a;
			reconstructed[reconstruction->camnr].error= error;
			reconstruction->camnr++;
		} else {
			ok= 0;
			printf("No camera for frame %d\n", a);
		}
	}

	if(reconstruction->camnr) {
		reconstruction->cameras= MEM_callocN(reconstruction->camnr*sizeof(MovieReconstructedCamera), "reconstructed camera");
		memcpy(reconstruction->cameras, reconstructed, reconstruction->camnr*sizeof(MovieReconstructedCamera));
	}

	if(origin_set) {
		track= tracking->tracks.first;
		while(track) {
			if(track->flag&TRACK_HAS_BUNDLE)
				mul_v3_m4v3(track->bundle_pos, imat, track->bundle_pos);

			track= track->next;
		}
	}

	MEM_freeN(reconstructed);

	return ok;
}

static int retrieve_libmv_reconstruct(MovieReconstructContext *context, MovieTracking *tracking)
{
	tracks_map_merge(context->tracks_map, tracking);

	/* take the intrinscis back from libmv */
	retrieve_libmv_reconstruct_intrinscis(context, tracking);

	return retrieve_libmv_reconstruct_tracks(context, tracking);
}

static int get_refine_intrinsics_flags(MovieTracking *tracking)
{
	int refine= tracking->settings.refine_camera_intrinsics;
	int flags= 0;

	if(refine&REFINE_FOCAL_LENGTH)
		flags|= LIBMV_REFINE_FOCAL_LENGTH;

	if(refine&REFINE_PRINCIPAL_POINT)
		flags|= LIBMV_REFINE_PRINCIPAL_POINT;

	if(refine&REFINE_RADIAL_DISTORTION_K1)
		flags|= REFINE_RADIAL_DISTORTION_K1;

	if(refine&REFINE_RADIAL_DISTORTION_K2)
		flags|= REFINE_RADIAL_DISTORTION_K2;

	return flags;
}

static int count_tracks_on_both_keyframes(MovieTracking *tracking)
{
	int tot= 0;
	int frame1= tracking->settings.keyframe1, frame2= tracking->settings.keyframe2;
	MovieTrackingTrack *track;

	track= tracking->tracks.first;
	while(track) {
		if(BKE_tracking_has_marker(track, frame1))
			if(BKE_tracking_has_marker(track, frame2))
				tot++;

		track= track->next;
	}

	return tot;
}
#endif

int BKE_tracking_can_reconstruct(MovieTracking *tracking, char *error_msg, int error_size)
{
#if WITH_LIBMV
	if(count_tracks_on_both_keyframes(tracking)<8) {
		BLI_strncpy(error_msg, "At least 8 tracks on both of keyframes are needed for reconstruction", error_size);
		return 0;
	}

	return 1;
#else
	BLI_strncpy(error_msg, "Blender is compiled without motion tracking library", error_size);
	(void) tracking;

	return 0;
#endif
}

MovieReconstructContext* BKE_tracking_reconstruction_context_new(MovieTracking *tracking,
			int keyframe1, int keyframe2, int width, int height)
{
	MovieReconstructContext *context= MEM_callocN(sizeof(MovieReconstructContext), "MovieReconstructContext data");
	MovieTrackingCamera *camera= &tracking->camera;
	float aspy= 1.0f/tracking->camera.pixel_aspect;
	int num_tracks= BLI_countlist(&tracking->tracks);
	int sfra= INT_MAX, efra= INT_MIN;
	MovieTrackingTrack *track;

	context->tracks_map= tracks_map_new(num_tracks, 0);
	track= tracking->tracks.first;
	while(track) {
		int first= 0, last= track->markersnr;
		MovieTrackingMarker *first_marker= &track->markers[0];
		MovieTrackingMarker *last_marker= &track->markers[track->markersnr-1];

		/* find first not-disabled marker */
		while(first<track->markersnr-1 && first_marker->flag&MARKER_DISABLED) {
			first++;
			first_marker++;
		}

		/* find last not-disabled marker */
		while(last>=0 && last_marker->flag&MARKER_DISABLED) {
			last--;
			last_marker--;
		}

		if(first<track->markersnr-1)
			sfra= MIN2(sfra, first_marker->framenr);

		if(last>=0)
			efra= MAX2(efra, last_marker->framenr);

		tracks_map_insert(context->tracks_map, track, NULL);

		track= track->next;
	}

	context->sfra= sfra;
	context->efra= efra;

#ifdef WITH_LIBMV
	context->tracks= create_libmv_tracks(tracking, width, height*aspy);
	context->keyframe1= keyframe1;
	context->keyframe2= keyframe2;
	context->refine_flags= get_refine_intrinsics_flags(tracking);
#else
	(void) width;
	(void) height;
	(void) keyframe1;
	(void) keyframe2;
#endif

	context->focal_length= camera->focal;
	context->principal_point[0]= camera->principal[0];
	context->principal_point[1]= camera->principal[1]*aspy;

	context->k1= camera->k1;
	context->k2= camera->k2;
	context->k2= camera->k2;

	return context;
}

void BKE_tracking_reconstruction_context_free(MovieReconstructContext *context)
{
#ifdef WITH_LIBMV
	if(context->reconstruction)
			libmv_destroyReconstruction(context->reconstruction);

	libmv_tracksDestroy(context->tracks);
#endif

	tracks_map_free(context->tracks_map, NULL);

	MEM_freeN(context);
}

#ifdef WITH_LIBMV
static void solve_reconstruction_update_cb(void *customdata, double progress, const char *message)
{
	ReconstructProgressData *progressdata= customdata;

	if(progressdata->progress) {
		*progressdata->progress= progress;
		*progressdata->do_update= 1;
	}

	BLI_snprintf(progressdata->stats_message, progressdata->message_size,
			"Solving camera | %s", message);
}
#endif

#if 0
static int solve_reconstruction_testbreak_cb(void *customdata)
{
	ReconstructProgressData *progressdata= customdata;

	if(progressdata->stop && *progressdata->stop)
		return 1;

	return G.afbreek;
}
#endif

void BKE_tracking_solve_reconstruction(MovieReconstructContext *context, short *stop,
			short *do_update, float *progress, char *stats_message, int message_size)
{
#ifdef WITH_LIBMV
	float error;

	ReconstructProgressData progressdata;

	progressdata.stop= stop;
	progressdata.do_update= do_update;
	progressdata.progress= progress;
	progressdata.stats_message= stats_message;
	progressdata.message_size= message_size;

	context->reconstruction = libmv_solveReconstruction(context->tracks,
		context->keyframe1, context->keyframe2,
		context->refine_flags,
		context->focal_length,
		context->principal_point[0], context->principal_point[1],
		context->k1, context->k2, context->k3,
		solve_reconstruction_update_cb, &progressdata);

	error= libmv_reprojectionError(context->reconstruction);

	context->reprojection_error= error;
#else
	(void) context;
	(void) stop;
	(void) do_update;
	(void) progress;
	(void) stats_message;
	(void) message_size;
#endif
}

int BKE_tracking_finish_reconstruction(MovieReconstructContext *context, MovieTracking *tracking)
{
	tracking->reconstruction.error= context->reprojection_error;
	tracking->reconstruction.flag|= TRACKING_RECONSTRUCTED;

#ifdef WITH_LIBMV
	if(!retrieve_libmv_reconstruct(context, tracking))
		return 0;
#endif

	return 1;
}

void BKE_track_unique_name(MovieTracking *tracking, MovieTrackingTrack *track)
{
	BLI_uniquename(&tracking->tracks, track, "Track", '.', offsetof(MovieTrackingTrack, name), sizeof(track->name));
}

MovieTrackingTrack *BKE_tracking_named_track(MovieTracking *tracking, const char *name)
{
	MovieTrackingTrack *track= tracking->tracks.first;

	while(track) {
		if(!strcmp(track->name, name))
			return track;

		track= track->next;
	}

	return NULL;
}

static int reconstruction_camera_index(MovieTracking *tracking, int framenr, int nearest)
{
	MovieTrackingReconstruction *reconstruction= &tracking->reconstruction;
	MovieReconstructedCamera *cameras= reconstruction->cameras;
	int a= 0, d= 1;

	if(!reconstruction->camnr)
		return -1;

	if(framenr<cameras[0].framenr) {
		if(nearest) return 0;
		else return -1;
	}

	if(framenr>cameras[reconstruction->camnr-1].framenr) {
		if(nearest) return reconstruction->camnr-1;
		else return -1;
	}

	if(reconstruction->last_camera<reconstruction->camnr)
		a= reconstruction->last_camera;

	if(cameras[a].framenr>=framenr)
		d= -1;

	while(a>=0 && a<reconstruction->camnr) {
		int cfra= cameras[a].framenr;

		/* check if needed framenr was "skipped" -- no data for requested frame */

		if(d>0 && cfra>framenr) {
			/* interpolate with previous position */
			if(nearest) return a-1;
			else break;
		}

		if(d<0 && cfra<framenr) {
			/* interpolate with next position */
			if(nearest) return a;
			else break;
		}

		if(cfra==framenr) {
			reconstruction->last_camera= a;

			return a;
		}

		a+= d;
	}

	return -1;
}

MovieReconstructedCamera *BKE_tracking_get_reconstructed_camera(MovieTracking *tracking, int framenr)
{
	int a= reconstruction_camera_index(tracking, framenr, 0);

	if(a==-1)
		return NULL;

	return &tracking->reconstruction.cameras[a];
}

void BKE_tracking_get_interpolated_camera(MovieTracking *tracking, int framenr, float mat[4][4])
{
	MovieTrackingReconstruction *reconstruction= &tracking->reconstruction;
	MovieReconstructedCamera *cameras= reconstruction->cameras;
	int a= reconstruction_camera_index(tracking, framenr, 1);

	if(a==-1) {
		unit_m4(mat);
		return;
	}

	if(cameras[a].framenr!=framenr && a>0 && a<reconstruction->camnr-1) {
		float t= ((float)framenr-cameras[a].framenr) / (cameras[a+1].framenr-cameras[a].framenr);

		blend_m4_m4m4(mat, cameras[a].mat, cameras[a+1].mat, t);
	} else {
		copy_m4_m4(mat, cameras[a].mat);
	}
}

void BKE_get_tracking_mat(Scene *scene, Object *ob, float mat[4][4])
{
	if(!ob) {
		if(scene->camera) ob= scene->camera;
		else ob= scene_find_camera(scene);
	}

	if(ob)
		where_is_object_mat(scene, ob, mat);
	else
		unit_m4(mat);
}

void BKE_tracking_camera_shift(MovieTracking *tracking, int winx, int winy, float *shiftx, float *shifty)
{
	*shiftx= (0.5f*winx-tracking->camera.principal[0]) / winx;
	*shifty= (0.5f*winy-tracking->camera.principal[1]) / winx;
}

void BKE_tracking_camera_to_blender(MovieTracking *tracking, Scene *scene, Camera *camera, int width, int height)
{
	float focal= tracking->camera.focal;

	camera->sensor_x= tracking->camera.sensor_width;
	camera->sensor_fit= CAMERA_SENSOR_FIT_AUTO;
	camera->lens= focal*camera->sensor_x/width;

	scene->r.xsch= width*tracking->camera.pixel_aspect;
	scene->r.ysch= height;

	scene->r.xasp= 1.0f;
	scene->r.yasp= 1.0f;

	BKE_tracking_camera_shift(tracking, width, height, &camera->shiftx, &camera->shifty);
}

void BKE_tracking_projection_matrix(MovieTracking *tracking, int framenr, int winx, int winy, float mat[4][4])
{
	MovieReconstructedCamera *camera;
	float lens= tracking->camera.focal*tracking->camera.sensor_width/(float)winx;
	float viewfac, pixsize, left, right, bottom, top, clipsta, clipend;
	float winmat[4][4];
	float ycor= 1.0f/tracking->camera.pixel_aspect;
	float shiftx, shifty, winside= MAX2(winx, winy);

	BKE_tracking_camera_shift(tracking, winx, winy, &shiftx, &shifty);

	clipsta= 0.1f;
	clipend= 1000.0f;

	if(winx >= winy)
		viewfac= (lens*winx)/tracking->camera.sensor_width;
	else
		viewfac= (ycor*lens*winy)/tracking->camera.sensor_width;

	pixsize= clipsta/viewfac;

	left= -0.5f*(float)winx + shiftx*winside;
	bottom= -0.5f*(ycor)*(float)winy + shifty*winside;
	right=  0.5f*(float)winx + shiftx*winside;
	top=  0.5f*(ycor)*(float)winy + shifty*winside;

	left *= pixsize;
	right *= pixsize;
	bottom *= pixsize;
	top *= pixsize;

	perspective_m4(winmat, left, right, bottom, top, clipsta, clipend);

	camera= BKE_tracking_get_reconstructed_camera(tracking, framenr);
	if(camera) {
		float imat[4][4];

		invert_m4_m4(imat, camera->mat);
		mul_m4_m4m4(mat, imat, winmat);
	} else copy_m4_m4(mat, winmat);
}

void BKE_tracking_apply_intrinsics(MovieTracking *tracking, float co[2], float nco[2])
{
	MovieTrackingCamera *camera= &tracking->camera;

#ifdef WITH_LIBMV
	double x, y;
	float aspy= 1.0f/tracking->camera.pixel_aspect;

	/* normalize coords */
	x= (co[0]-camera->principal[0]) / camera->focal;
	y= (co[1]-camera->principal[1] * aspy) / camera->focal;

	libmv_applyCameraIntrinsics(camera->focal, camera->principal[0], camera->principal[1] * aspy,
				camera->k1, camera->k2, camera->k3, x, y, &x, &y);

	/* result is in image coords already */
	nco[0]= x;
	nco[1]= y;
#else
	(void)camera;
	(void)co;
	(void)nco;
#endif
}

void BKE_tracking_invert_intrinsics(MovieTracking *tracking, float co[2], float nco[2])
{
	MovieTrackingCamera *camera= &tracking->camera;

#ifdef WITH_LIBMV
	double x= co[0], y= co[1];
	float aspy= 1.0f/tracking->camera.pixel_aspect;

	libmv_InvertIntrinsics(camera->focal, camera->principal[0], camera->principal[1] * aspy,
				camera->k1, camera->k2, camera->k3, x, y, &x, &y);

	nco[0]= x * camera->focal + camera->principal[0];
	nco[1]= y * camera->focal + camera->principal[1] * aspy;
#else
	(void)camera;
	(void)co;
	(void)nco;
#endif
}

#ifdef WITH_LIBMV
static int point_in_stroke(bGPDstroke *stroke, float x, float y)
{
	int i, prev;
	int count= 0;
	bGPDspoint *points= stroke->points;

	prev= stroke->totpoints-1;

	for(i= 0; i<stroke->totpoints; i++) {
		if((points[i].y<y && points[prev].y>=y) || (points[prev].y<y && points[i].y>=y)) {
			float fac= (y-points[i].y)/(points[prev].y-points[i].y);

			if (points[i].x+fac*(points[prev].x-points[i].x)<x)
				count++;
		}

		prev= i;
	}

	return count%2;
}

static int point_in_layer(bGPDlayer *layer, float x, float y)
{
	bGPDframe *frame= layer->frames.first;

	while(frame) {
		bGPDstroke *stroke= frame->strokes.first;
		while(stroke) {
			if(point_in_stroke(stroke, x, y))
				return 1;

			stroke= stroke->next;
		}
		frame= frame->next;
	}

	return 0;
}

static void retrieve_libmv_features(MovieTracking *tracking, struct libmv_Features *features,
			int framenr, int width, int height, bGPDlayer *layer, int place_outside_layer)
{
	int a;

	a= libmv_countFeatures(features);
	while(a--) {
		MovieTrackingTrack *track;
		double x, y, size, score;
		int ok= 1;
		float xu, yu;

		libmv_getFeature(features, a, &x, &y, &score, &size);

		xu= x/width;
		yu= y/height;

		if(layer)
			ok= point_in_layer(layer, xu, yu)!=place_outside_layer;

		if(ok) {
			track= BKE_tracking_add_track(tracking, xu, yu, framenr, width, height);
			track->flag|= SELECT;
			track->pat_flag|= SELECT;
			track->search_flag|= SELECT;
		}
	}
}
#endif

void BKE_tracking_detect_fast(MovieTracking *tracking, ImBuf *ibuf,
			int framenr, int margin, int min_trackness, int min_distance, bGPDlayer *layer,
			int place_outside_layer)
{
#ifdef WITH_LIBMV
	struct libmv_Features *features;
	unsigned char *pixels= get_ucharbuf(ibuf);

	features= libmv_detectFeaturesFAST(pixels, ibuf->x, ibuf->y, ibuf->x, margin, min_trackness, min_distance);

	MEM_freeN(pixels);

	retrieve_libmv_features(tracking, features, framenr, ibuf->x, ibuf->y, layer, place_outside_layer);

	libmv_destroyFeatures(features);
#else
	(void)tracking;
	(void)ibuf;
	(void)framenr;
	(void)margin;
	(void)min_trackness;
	(void)min_distance;
	(void)layer;
	(void)place_outside_layer;
#endif
}

MovieTrackingTrack *BKE_tracking_indexed_track(MovieTracking *tracking, int tracknr)
{
	MovieTrackingTrack *track= tracking->tracks.first;
	int cur= 1;

	while(track) {
		if(track->flag&TRACK_HAS_BUNDLE) {
			if(cur==tracknr)
				return track;

			cur++;
		}

		track= track->next;
	}

	return NULL;
}

static int stabilization_median_point(MovieTracking *tracking, int framenr, float median[2])
{
	int ok= 0;
	float min[2], max[2];
	MovieTrackingTrack *track;

	INIT_MINMAX2(min, max);

	track= tracking->tracks.first;
	while(track) {
		if(track->flag&TRACK_USE_2D_STAB) {
			MovieTrackingMarker *marker= BKE_tracking_get_marker(track, framenr);

			DO_MINMAX2(marker->pos, min, max);

			ok= 1;
		}

		track= track->next;
	}

	median[0]= (max[0]+min[0])/2.0f;
	median[1]= (max[1]+min[1])/2.0f;

	return ok;
}

static void calculate_stabdata(MovieTracking *tracking, int framenr, float width, float height,
			float firstmedian[2], float median[2], float loc[2], float *scale, float *angle)
{
	MovieTrackingStabilization *stab= &tracking->stabilization;

	*scale= (stab->scale-1.0f)*stab->scaleinf+1.0f;
	*angle= 0.0f;

	loc[0]= (firstmedian[0]-median[0])*width*(*scale);
	loc[1]= (firstmedian[1]-median[1])*height*(*scale);

	mul_v2_fl(loc, stab->locinf);

	if((stab->flag&TRACKING_STABILIZE_ROTATION) && stab->rot_track && stab->rotinf) {
		MovieTrackingMarker *marker;
		float a[2], b[2];
		float x0= (float)width/2.0f, y0= (float)height/2.0f;
		float x= median[0]*width, y= median[1]*height;

		marker= BKE_tracking_get_marker(stab->rot_track, 1);
		sub_v2_v2v2(a, marker->pos, firstmedian);
		a[0]*= width;
		a[1]*= height;

		marker= BKE_tracking_get_marker(stab->rot_track, framenr);
		sub_v2_v2v2(b, marker->pos, median);
		b[0]*= width;
		b[1]*= height;

		*angle= -atan2(a[0]*b[1]-a[1]*b[0], a[0]*b[0]+a[1]*b[1]);
		*angle*= stab->rotinf;

		/* convert to rotation around image center */
		loc[0]-= (x0 + (x-x0)*cosf(*angle)-(y-y0)*sinf(*angle) - x)*(*scale);
		loc[1]-= (y0 + (x-x0)*sinf(*angle)+(y-y0)*cosf(*angle) - y)*(*scale);
	}
}

static float stabilization_auto_scale_factor(MovieTracking *tracking, int width, int height)
{
	float firstmedian[2];
	MovieTrackingStabilization *stab= &tracking->stabilization;

	if(stab->ok)
		return stab->scale;

	if(stabilization_median_point(tracking, 1, firstmedian)) {
		int sfra= INT_MAX, efra= INT_MIN, cfra;
		float delta[2]= {0.0f, 0.0f}, scalex= 1.0f, scaley= 1.0f;
		MovieTrackingTrack *track;

		stab->scale= 1.0f;

		track= tracking->tracks.first;
		while(track) {
			if(track->flag&TRACK_USE_2D_STAB ||
			   ((stab->flag&TRACKING_STABILIZE_ROTATION) && track==stab->rot_track)) {
				sfra= MIN2(sfra, track->markers[0].framenr);
				efra= MAX2(efra, track->markers[track->markersnr-1].framenr);
			}

			track= track->next;
		}

		for(cfra=sfra; cfra<=efra; cfra++) {
			float median[2], near[2];
			float loc[2], scale, angle;

			stabilization_median_point(tracking, cfra, median);

			calculate_stabdata(tracking, cfra, width, height, firstmedian, median,
						loc, &scale, &angle);

			if(angle==0.0f) {
				loc[0]= fabsf(loc[0]);
				loc[1]= fabsf(loc[1]);

				delta[0]= MAX2(delta[0], loc[0]);
				delta[1]= MAX2(delta[1], loc[1]);

				near[0]= MIN2(median[0], 1.0f-median[0]);
				near[1]= MIN2(median[1], 1.0f-median[1]);
				near[0]= MAX2(near[0], 0.05f);
				near[1]= MAX2(near[1], 0.05f);

				scalex= 1.0f+delta[0]/(near[0]*width);
				scaley= 1.0f+delta[1]/(near[1]*height);
			} else {
				int i;
				float mat[4][4];
				float points[4][2]={{0.0f, 0.0f}, {0.0f, height}, {width, height}, {width, 0.0f}};

				BKE_tracking_stabdata_to_mat4(width, height, loc, scale, angle, mat);

				for(i= 0; i<4; i++) {
					int j;
					float a[3]= {0.0f, 0.0f, 0.0f}, b[3]= {0.0f, 0.0f, 0.0f};

					copy_v3_v3(a, points[i]);
					copy_v3_v3(b, points[(i+1)%4]);

					mul_m4_v3(mat, a);
					mul_m4_v3(mat, b);

					for(j= 0; j<4; j++) {
						float point[3]= {points[j][0], points[j][1], 0.0f};
						float v1[3], v2[3];

						sub_v3_v3v3(v1, b, a);
						sub_v3_v3v3(v2, point, a);

						if(cross_v2v2(v1, v2) >= 0.0f) {
							float dist= dist_to_line_v2(point, a, b);
							if(i%2==0) {
								scalex= MAX2(scalex, (width+2*dist)/width);
							} else {
								scaley= MAX2(scaley, (height+2*dist)/height);
							}
						}
					}
				}
			}
		}

		stab->scale= MAX2(scalex, scaley);

		if(stab->maxscale>0.0f)
			stab->scale= MIN2(stab->scale, stab->maxscale);
	} else {
		stab->scale= 1.0f;
	}

	stab->ok= 1;

	return stab->scale;
}

static ImBuf* stabilize_alloc_ibuf(ImBuf *cacheibuf, ImBuf *srcibuf, int fill)
{
	int flags;

	if(cacheibuf && (cacheibuf->x != srcibuf->x || cacheibuf->y != srcibuf->y)) {
		IMB_freeImBuf(cacheibuf);
		cacheibuf= NULL;
	}

	flags= IB_rect;

	if(srcibuf->rect_float)
		flags|= IB_rectfloat;

	if(cacheibuf) {
		if(fill) {
			float col[4]= {0.0f, 0.0f, 0.0f, 0.0f};
			IMB_rectfill(cacheibuf, col);
		}
	}
	else {
		cacheibuf= IMB_allocImBuf(srcibuf->x, srcibuf->y, srcibuf->planes, flags);
		cacheibuf->profile= srcibuf->profile;
	}

	return cacheibuf;
}

void BKE_tracking_stabilization_data(MovieTracking *tracking, int framenr, int width, int height, float loc[2], float *scale, float *angle)
{
	float firstmedian[2], median[2];
	MovieTrackingStabilization *stab= &tracking->stabilization;

	if((stab->flag&TRACKING_2D_STABILIZATION)==0) {
		zero_v2(loc);
		*scale= 1.0f;
		*angle= 0.0f;

		return;
	}

	if(stabilization_median_point(tracking, 1, firstmedian)) {
		stabilization_median_point(tracking, framenr, median);

		if((stab->flag&TRACKING_AUTOSCALE)==0)
			stab->scale= 1.0f;

		if(!stab->ok) {
			if(stab->flag&TRACKING_AUTOSCALE)
				stabilization_auto_scale_factor(tracking, width, height);

			calculate_stabdata(tracking, framenr, width, height, firstmedian, median, loc, scale, angle);

			stab->ok= 1;
		} else {
			calculate_stabdata(tracking, framenr, width, height, firstmedian, median, loc, scale, angle);
		}
	} else {
		zero_v2(loc);
		*scale= 1.0f;
		*angle= 0.0f;
	}
}

ImBuf *BKE_tracking_stabilize(MovieTracking *tracking, int framenr, ImBuf *ibuf, float loc[2], float *scale, float *angle)
{
	float tloc[2], tscale, tangle;
	MovieTrackingStabilization *stab= &tracking->stabilization;
	ImBuf *tmpibuf;
	float width= ibuf->x, height= ibuf->y;

	if(loc)		copy_v2_v2(tloc, loc);
	if(scale)	tscale= *scale;

	if((stab->flag&TRACKING_2D_STABILIZATION)==0) {
		if(loc)		zero_v2(loc);
		if(scale) 	*scale= 1.0f;

		return ibuf;
	}

	BKE_tracking_stabilization_data(tracking, framenr, width, height, tloc, &tscale, &tangle);

	tmpibuf= stabilize_alloc_ibuf(NULL, ibuf, 1);

	/* scale would be handled by matrix transformation when angle is non-zero */
	if(tscale!=1.0f && tangle==0.0f) {
		ImBuf *scaleibuf;

		stabilization_auto_scale_factor(tracking, width, height);

		scaleibuf= stabilize_alloc_ibuf(stab->scaleibuf, ibuf, 0);
		stab->scaleibuf= scaleibuf;

		IMB_rectcpy(scaleibuf, ibuf, 0, 0, 0, 0, ibuf->x, ibuf->y);
		IMB_scalefastImBuf(scaleibuf, ibuf->x*tscale, ibuf->y*tscale);

		ibuf= scaleibuf;
	}

	if(tangle==0.0f) {
		/* if angle is zero, then it's much faster to use rect copy
		   but could be issues with subpixel precisions */
		IMB_rectcpy(tmpibuf, ibuf, tloc[0]-(tscale-1.0f)*width/2.0f, tloc[1]-(tscale-1.0f)*height/2.0f, 0, 0, ibuf->x, ibuf->y);
	} else {
		float mat[4][4];
		int i, j;

		BKE_tracking_stabdata_to_mat4(ibuf->x, ibuf->y, tloc, tscale, tangle, mat);
		invert_m4(mat);

		for(j=0; j<tmpibuf->y; j++) {
			for(i=0; i<tmpibuf->x;i++) {
				float vec[3]= {i, j, 0};

				mul_v3_m4v3(vec, mat, vec);

				/* TODO: add selector for interpolation method */
				neareast_interpolation(ibuf, tmpibuf, vec[0], vec[1], i, j);
			}
		}
	}

	tmpibuf->userflags|= IB_MIPMAP_INVALID;

	if(tmpibuf->rect_float)
		tmpibuf->userflags|= IB_RECT_INVALID;

	if(loc)		copy_v2_v2(loc, tloc);
	if(scale)	*scale= tscale;
	if(angle)	*angle= tangle;

	return tmpibuf;
}

void BKE_tracking_stabdata_to_mat4(int width, int height, float loc[2], float scale, float angle, float mat[4][4])
{
	float lmat[4][4], rmat[4][4], smat[4][4], cmat[4][4], icmat[4][4];
	float svec[3]= {scale, scale, scale};

	unit_m4(rmat);
	unit_m4(lmat);
	unit_m4(smat);
	unit_m4(cmat);

	/* image center as rotation center */
	cmat[3][0]= (float)width/2.0f;
	cmat[3][1]= (float)height/2.0f;
	invert_m4_m4(icmat, cmat);

	size_to_mat4(smat, svec);		/* scale matrix */
	add_v2_v2(lmat[3], loc);		/* tranlation matrix */
	rotate_m4(rmat, 'Z', angle);	/* rotation matrix */

	/* compose transformation matrix */
	mul_serie_m4(mat, lmat, cmat, rmat, smat, icmat, NULL, NULL, NULL);
}

MovieDistortion *BKE_tracking_distortion_create(void)
{
	MovieDistortion *distortion;

	distortion= MEM_callocN(sizeof(MovieDistortion), "BKE_tracking_distortion_create");

	return distortion;
}

MovieDistortion *BKE_tracking_distortion_copy(MovieDistortion *distortion)
{
	MovieDistortion *new_distortion;

	new_distortion= MEM_callocN(sizeof(MovieDistortion), "BKE_tracking_distortion_create");

#ifdef WITH_LIBMV
	new_distortion->intrinsics= libmv_CameraIntrinsicsCopy(distortion->intrinsics);
#else
	(void)distortion;
#endif

	return new_distortion;
}

void BKE_tracking_distortion_update(MovieDistortion *distortion, MovieTracking *tracking, int width, int height)
{
	MovieTrackingCamera *camera= &tracking->camera;
	float aspy= 1.0f/tracking->camera.pixel_aspect;

#ifdef WITH_LIBMV
	if(!distortion->intrinsics) {
		distortion->intrinsics= libmv_CameraIntrinsicsNew(camera->focal,
				camera->principal[0], camera->principal[1] * aspy,
				camera->k1, camera->k2, camera->k3, width, height * aspy);
	} else {
		libmv_CameraIntrinsicsUpdate(distortion->intrinsics, camera->focal,
				camera->principal[0], camera->principal[1] * aspy,
				camera->k1, camera->k2, camera->k3, width, height * aspy);
	}
#else
	(void)distortion;
	(void)width;
	(void)height;
	(void)camera;
	(void)aspy;
#endif
}

ImBuf *BKE_tracking_distortion_exec(MovieDistortion *distortion, MovieTracking *tracking,
			ImBuf *ibuf, int width, int height, float overscan, int undistort)
{
	ImBuf *resibuf;

	BKE_tracking_distortion_update(distortion, tracking, width, height);

	resibuf= IMB_dupImBuf(ibuf);

	if(ibuf->rect_float) {
#ifdef WITH_LIBMV
		if(undistort) {
			libmv_CameraIntrinsicsUndistortFloat(distortion->intrinsics,
						ibuf->rect_float, resibuf->rect_float,
						ibuf->x, ibuf->y, overscan, ibuf->channels);
		} else {
			libmv_CameraIntrinsicsDistortFloat(distortion->intrinsics,
						ibuf->rect_float, resibuf->rect_float,
						ibuf->x, ibuf->y, overscan, ibuf->channels);
		}
#endif

		ibuf->userflags|= IB_RECT_INVALID;
	} else {
#ifdef WITH_LIBMV
		if(undistort) {
				libmv_CameraIntrinsicsUndistortByte(distortion->intrinsics,
							(unsigned char*)ibuf->rect, (unsigned char*)resibuf->rect,
							ibuf->x, ibuf->y, overscan, ibuf->channels);
		} else {
			libmv_CameraIntrinsicsDistortByte(distortion->intrinsics,
						(unsigned char*)ibuf->rect, (unsigned char*)resibuf->rect,
						ibuf->x, ibuf->y, overscan, ibuf->channels);
		}
#endif
	}

#ifndef WITH_LIBMV
	(void)overscan;
	(void)undistort;
#endif

	return resibuf;
}

void BKE_tracking_distortion_destroy(MovieDistortion *distortion)
{
#ifdef WITH_LIBMV
	libmv_CameraIntrinsicsDestroy(distortion->intrinsics);
#endif

	MEM_freeN(distortion);
}

ImBuf *BKE_tracking_undistort(MovieTracking *tracking, ImBuf *ibuf, int width, int height, float overscan)
{
	MovieTrackingCamera *camera= &tracking->camera;

	if(camera->intrinsics == NULL)
		camera->intrinsics= BKE_tracking_distortion_create();

	return BKE_tracking_distortion_exec(camera->intrinsics, tracking, ibuf, width, height, overscan, 1);
}

ImBuf *BKE_tracking_distort(MovieTracking *tracking, ImBuf *ibuf, int width, int height, float overscan)
{
	MovieTrackingCamera *camera= &tracking->camera;

	if(camera->intrinsics == NULL)
		camera->intrinsics= BKE_tracking_distortion_create();

	return BKE_tracking_distortion_exec(camera->intrinsics, tracking, ibuf, width, height, overscan, 0);
}

/* area - which part of marker should be selected. see TRACK_AREA_* constants */
void BKE_tracking_select_track(MovieTracking *tracking, MovieTrackingTrack *track, int area, int extend)
{
	if(extend) {
		BKE_tracking_track_flag(track, area, SELECT, 0);
	} else {
		MovieTrackingTrack *cur= tracking->tracks.first;

		while(cur) {
			if(cur==track) {
				BKE_tracking_track_flag(cur, TRACK_AREA_ALL, SELECT, 1);
				BKE_tracking_track_flag(cur, area, SELECT, 0);
			}
			else {
				BKE_tracking_track_flag(cur, TRACK_AREA_ALL, SELECT, 1);
			}

			cur= cur->next;
		}
	}
}

void BKE_tracking_deselect_track(MovieTrackingTrack *track, int area)
{
	BKE_tracking_track_flag(track, area, SELECT, 1);
}<|MERGE_RESOLUTION|>--- conflicted
+++ resolved
@@ -790,11 +790,7 @@
 						patx= (int)((track->pat_max[0]-track->pat_min[0])*width);
 						paty= (int)((track->pat_max[1]-track->pat_min[1])*height);
 
-<<<<<<< HEAD
-						if(track->tracker==TRACKER_KLT || track->tracker==TRACKER_HYBRID) {
-=======
 						if(ELEM(track->tracker, TRACKER_KLT, TRACKER_HYBRID)) {
->>>>>>> 3eaf5e93
 							float search_size_x= (track->search_max[0]-track->search_min[0])*width;
 							float search_size_y= (track->search_max[1]-track->search_min[1])*height;
 							float pattern_size_x= (track->pat_max[0]-track->pat_min[0])*width;
@@ -813,15 +809,9 @@
 							int level= MIN2(track->pyramid_levels, max_pyramid_levels);
 
 							if(track->tracker==TRACKER_KLT)
-<<<<<<< HEAD
 								track_context.region_tracker= libmv_pyramidRegionTrackerNew(100, level, MAX2(wndx, wndy), track->minimum_correlation);
 							else
 								track_context.region_tracker= libmv_hybridRegionTrackerNew(100, MAX2(wndx, wndy), track->minimum_correlation);
-=======
-								track_context.region_tracker= libmv_pyramidRegionTrackerNew(100, level, MAX2(wndx, wndy));
-							else
-								track_context.region_tracker= libmv_hybridRegionTrackerNew(100, MAX2(wndx, wndy));
->>>>>>> 3eaf5e93
 						}
 						else if(track->tracker==TRACKER_SAD) {
 							track_context.pattern_size= MAX2(patx, paty);
@@ -1216,11 +1206,7 @@
 			   marker->pos[1]<margin[1] || marker->pos[1]>1.0f-margin[1]) {
 				onbound= 1;
 			}
-<<<<<<< HEAD
-			else if(track->tracker==TRACKER_KLT || track->tracker==TRACKER_HYBRID) {
-=======
 			else if(ELEM(track->tracker, TRACKER_KLT, TRACKER_HYBRID)) {
->>>>>>> 3eaf5e93
 				float *patch_new;
 
 				if(need_readjust) {
