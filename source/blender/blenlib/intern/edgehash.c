--- conflicted
+++ resolved
@@ -46,72 +46,7 @@
 	eh->buckets= MEM_callocN(eh->nbuckets*sizeof(*eh->buckets), "eh buckets 2");
 	eh->epool = BLI_mempool_create(sizeof(EdgeEntry), 512, 512, 1, 0);
 
-<<<<<<< HEAD
 	return eh;
-=======
-	if (v1<v0) {
-		v0 ^= v1;
-		v1 ^= v0;
-		v0 ^= v1;
-	}
-	 hash = EDGEHASH(v0,v1)%eh->nbuckets;
-
-	e->v0 = v0;
-	e->v1 = v1;
-	e->val = val;
-	e->next= eh->buckets[hash];
-	eh->buckets[hash]= e;
-	
-	if (++eh->nentries>eh->nbuckets*3) {
-		Entry *e, **old= eh->buckets;
-		int i, nold= eh->nbuckets;
-		
-		eh->nbuckets= hashsizes[++eh->cursize];
-		eh->buckets= malloc(eh->nbuckets*sizeof(*eh->buckets));
-		memset(eh->buckets, 0, eh->nbuckets*sizeof(*eh->buckets));
-		
-		for (i=0; i<nold; i++) {
-			for (e= old[i]; e;) {
-				Entry *n= e->next;
-				
-				hash= EDGEHASH(e->v0,e->v1)%eh->nbuckets;
-				e->next= eh->buckets[hash];
-				eh->buckets[hash]= e;
-				
-				e= n;
-			}
-		}
-		
-		free(old);
-	}
-}
-
-void** BLI_edgehash_lookup_p(EdgeHash *eh, int v0, int v1) {
-	unsigned int hash;
-	Entry *e;
-
-	if (v1<v0) {
-		v0 ^= v1;
-		v1 ^= v0;
-		v0 ^= v1;
-	}
-	hash = EDGEHASH(v0,v1)%eh->nbuckets;
-	for (e= eh->buckets[hash]; e; e= e->next)
-		if (v0==e->v0 && v1==e->v1)
-			return &e->val;
-	
-	return NULL;
-}
-
-void* BLI_edgehash_lookup(EdgeHash *eh, int v0, int v1) {
-	void **value_p = BLI_edgehash_lookup_p(eh,v0,v1);
-
-	return value_p?*value_p:NULL;
-}
-
-int BLI_edgehash_haskey(EdgeHash *eh, int v0, int v1) {
-	return BLI_edgehash_lookup_p(eh, v0, v1)!=NULL;
->>>>>>> 7f083c45
 }
 
 int BLI_edgehash_size(EdgeHash *eh) {
