/*
 * ***** BEGIN GPL LICENSE BLOCK *****
 *
 * This program is free software; you can redistribute it and/or
 * modify it under the terms of the GNU General Public License
 * as published by the Free Software Foundation; either version 2
 * of the License, or (at your option) any later version.
 *
 * This program is distributed in the hope that it will be useful,
 * but WITHOUT ANY WARRANTY; without even the implied warranty of
 * MERCHANTABILITY or FITNESS FOR A PARTICULAR PURPOSE.  See the
 * GNU General Public License for more details.
 *
 * You should have received a copy of the GNU General Public License
 * along with this program; if not, write to the Free Software Foundation,
 * Inc., 51 Franklin Street, Fifth Floor, Boston, MA 02110-1301, USA.
 *
 * The Original Code is Copyright (C) 2001-2002 by NaN Holding BV.
 * All rights reserved.
 *
 * The Original Code is: all of this file.
 *
 * Contributor(s): none yet.
 *
 * ***** END GPL LICENSE BLOCK *****
 */
#ifndef __BLO_READFILE_H__
#define __BLO_READFILE_H__

/** \file BLO_readfile.h
 *  \ingroup blenloader
 *  \brief external readfile function prototypes.
 */

#ifdef __cplusplus
extern "C" {
#endif

struct BlendThumbnail;
struct bScreen;
struct LinkNode;
struct Main;
struct MemFile;
struct ReportList;
struct Scene;
struct UserDef;
struct View3D;
struct bContext;
struct BHead;
struct FileData;

typedef struct BlendHandle BlendHandle;

typedef enum BlenFileType {
	BLENFILETYPE_BLEND = 1,
	BLENFILETYPE_PUB = 2,
	BLENFILETYPE_RUNTIME = 3
} BlenFileType;

typedef struct BlendFileData {
	struct Main *main;
	struct UserDef *user;

	int fileflags;
	int globalf;
	char filename[1024];    /* 1024 = FILE_MAX */
	
	struct bScreen *curscreen;
	struct Scene *curscene;
	
	BlenFileType type;
} BlendFileData;

/**
 * Open a blender file from a pathname. The function
 * returns NULL and sets a report in the list if
 * it cannot open the file.
 *
 * \param filepath The path of the file to open.
 * \param reports If the return value is NULL, errors
 * indicating the cause of the failure.
 * \return The data of the file.
 */
BlendFileData *BLO_read_from_file(
        const char *filepath,
        struct ReportList *reports);

/**
 * Open a blender file from memory. The function
 * returns NULL and sets a report in the list if
 * it cannot open the file.
 *
 * \param mem The file data.
 * \param memsize The length of \a mem.
 * \param reports If the return value is NULL, errors
 * indicating the cause of the failure.
 * \return The data of the file.
 */
BlendFileData *BLO_read_from_memory(
        const void *mem, int memsize,
        struct ReportList *reports);

/**
 * oldmain is old main, from which we will keep libraries, images, ..
 * file name is current file, only for retrieving library data */

BlendFileData *BLO_read_from_memfile(
        struct Main *oldmain, const char *filename, struct MemFile *memfile,
        struct ReportList *reports);

/**
 * Free's a BlendFileData structure and _all_ the
 * data associated with it (the userdef data, and
 * the main libblock data).
 *
 * \param bfd The structure to free.
 */
void
BLO_blendfiledata_free(BlendFileData *bfd);

/**
 * Open a blendhandle from a file path.
 *
 * \param filepath: The file path to open.
 * \param reports: Report errors in opening the file (can be NULL).
 * \return A handle on success, or NULL on failure.
 */
BlendHandle *BLO_blendhandle_from_file(
        const char *filepath,
        struct ReportList *reports);

/**
 * Open a blendhandle from memory.
 *
 * \param mem The data to load from.
 * \param memsize The size of the data.
 * \return A handle on success, or NULL on failure.
 */

BlendHandle *BLO_blendhandle_from_memory(
        const void *mem, int memsize);

/**
 * Gets the names of all the datablocks in a file
 * of a certain type (ie. All the scene names in
 * a file).
 *
 * \param bh The blendhandle to access.
 * \param ofblocktype The type of names to get.
 * \param tot_names The length of the returned list.
 * \return A BLI_linklist of strings. The string links
 * should be freed with malloc.
 */
struct LinkNode *BLO_blendhandle_get_datablock_names(
        BlendHandle *bh,
        int ofblocktype, int *tot_names);

/**
 * Gets the previews of all the datablocks in a file
 * of a certain type (ie. All the scene names in
 * a file).
 *
 * \param bh The blendhandle to access.
 * \param ofblocktype The type of names to get.
 * \param tot_prev The length of the returned list.
 * \return A BLI_linklist of PreviewImage. The PreviewImage links
 * should be freed with malloc.
 */
struct LinkNode *BLO_blendhandle_get_previews(
        BlendHandle *bh,
        int ofblocktype, int *tot_prev);

/**
 * Gets the names of all the datablock groups in a
 * file. (ie. file contains Scene, Mesh, and Lamp
 * datablocks).
 *
 * \param bh The blendhandle to access.
 * \return A BLI_linklist of strings. The string links
 * should be freed with malloc.
 */
struct LinkNode *BLO_blendhandle_get_linkable_groups(BlendHandle *bh);

/**
 * Close and free a blendhandle. The handle
 * becomes invalid after this call.
 *
 * \param bh The handle to close.
 */
void
BLO_blendhandle_close(BlendHandle *bh);

/***/

#define BLO_GROUP_MAX 32

bool BLO_has_bfile_extension(const char *str);

/**
 * \param path the full path to explode.
 * \param r_dir the string that'll contain path up to blend file itself ('library' path).
 * \param r_group the string that'll contain 'group' part of the path, if any. May be NULL.
 * \param r_name the string that'll contain data's name part of the path, if any. May be NULL.
 * \return true if path contains a blend file.
 */
bool BLO_library_path_explode(const char *path, char *r_dir, char **r_group, char **r_name);


/**
 * Initialize the BlendHandle for appending or linking library data.
 *
 * \param mainvar The current main database eg G.main or CTX_data_main(C).
 * \param bh A blender file handle as returned by BLO_blendhandle_from_file or BLO_blendhandle_from_memory.
 * \param filepath Used for relative linking, copied to the lib->name
 * \return the library Main, to be passed to BLO_library_append_named_part as mainl.
 */
struct Main *BLO_library_link_begin(
        struct Main *mainvar, BlendHandle **bh,
        const char *filepath);


/**
 * Link a named datablock from an external blend file.
 *
 * \param mainl The main database to link from (not the active one).
 * \param bh The blender file handle.
 * \param idname The name of the datablock (without the 2 char ID prefix)
 * \param idcode The kind of datablock to link.
 * \return the appended ID when found.
 */
struct ID *BLO_library_link_named_part(
        struct Main *mainl, BlendHandle **bh,
        const char *idname, const int idcode);

/**
 * Link a named datablock from an external blend file.
<<<<<<< HEAD
 * optionally instance the object/group in the scene when the flags are set.
=======
 * optionally instanciate the object/group in the scene when the flags are set.
>>>>>>> 8bb7031d
 *
 * \param mainl The main database to link from (not the active one).
 * \param bh The blender file handle.
 * \param idname The name of the datablock (without the 2 char ID prefix)
 * \param idcode The kind of datablock to link.
 * \param flag Options for linking, used for instancing.
 * \param scene The scene in which to instanciate objects/groups (if NULL, no instanciation is done).
 * \param v3d The active View3D (only to define active layers for instanced objects & groups, can be NULL).
<<<<<<< HEAD
 * \param use_placeholders If true, generate a placeholder (empty ID) if not found in current lib file.
 * \param force_indirect If true, force loaded ID to be tagged as LIB_INDIRECT (used in reload context only).
=======
>>>>>>> 8bb7031d
 * \return the appended ID when found.
 */
struct ID *BLO_library_link_named_part_ex(
        struct Main *mainl, BlendHandle **bh,
        const char *idname, const int idcode, const short flag,
<<<<<<< HEAD
        struct Scene *scene, struct View3D *v3d, const bool use_placeholders, const bool force_indirect);
=======
        struct Scene *scene, struct View3D *v3d);
>>>>>>> 8bb7031d

/**
 * Finalize linking from a given .blend file (library).
 * Optionally instance the indirect object/group in the scene when the flags are set.
 *
 * \param mainl The main database to link from (not the active one).
 * \param bh The blender file handle (WARNING! may be freed by this function!).
 * \param flag Options for linking, used for instancing.
 * \param scene The scene in which to instanciate objects/groups (if NULL, no instanciation is done).
 * \param v3d The active View3D (only to define active layers for instanced objects & groups, can be NULL).
 */
void BLO_library_link_end(struct Main *mainl, BlendHandle **bh, short flag, struct Scene *scene, struct View3D *v3d);

void BLO_library_link_all(struct Main *mainl, BlendHandle *bh);

void *BLO_library_read_struct(struct FileData *fd, struct BHead *bh, const char *blockname);

BlendFileData *blo_read_blendafterruntime(int file, const char *name, int actualsize, struct ReportList *reports);

/* internal function but we need to expose it */
void blo_lib_link_screen_restore(struct Main *newmain, struct bScreen *curscreen, struct Scene *curscene);

/**
 * BLO_expand_main() loops over all ID data in Main to mark relations.
 * Set (id->flag & LIB_NEED_EXPAND) to mark expanding. Flags get cleared after expanding.
 *
 * \param expand_doit_func() gets called for each ID block it finds
 */
void BLO_main_expander(void (*expand_doit_func)(void *, struct Main *, void *));

/**
 * BLO_expand_main() loops over all ID data in Main to mark relations.
 * Set (id->flag & LIB_NEED_EXPAND) to mark expanding. Flags get cleared after expanding.
 *
 * \param fdhandle usually filedata, or own handle
 * \param mainvar the Main database to expand
 */
void BLO_expand_main(void *fdhandle, struct Main *mainvar);

/* Update defaults in startup.blend & userprefs.blend, without having to save and embed it */
void BLO_update_defaults_userpref_blend(void);
void BLO_update_defaults_startup_blend(struct Main *mainvar);

/**
 * Does a very light reading of given .blend file to extract its stored thumbnail.
 *
 * \param filepath The path of the file to extract thumbnail from.
 * \return The raw thumbnail
 *         (MEM-allocated, as stored in file, use BKE_main_thumbnail_to_imbuf() to convert it to ImBuf image).
 */
struct BlendThumbnail *BLO_thumbnail_from_file(const char *filepath);

#ifdef __cplusplus
} 
#endif

#endif  /* __BLO_READFILE_H__ */<|MERGE_RESOLUTION|>--- conflicted
+++ resolved
@@ -234,11 +234,7 @@
 
 /**
  * Link a named datablock from an external blend file.
-<<<<<<< HEAD
- * optionally instance the object/group in the scene when the flags are set.
-=======
  * optionally instanciate the object/group in the scene when the flags are set.
->>>>>>> 8bb7031d
  *
  * \param mainl The main database to link from (not the active one).
  * \param bh The blender file handle.
@@ -247,21 +243,14 @@
  * \param flag Options for linking, used for instancing.
  * \param scene The scene in which to instanciate objects/groups (if NULL, no instanciation is done).
  * \param v3d The active View3D (only to define active layers for instanced objects & groups, can be NULL).
-<<<<<<< HEAD
  * \param use_placeholders If true, generate a placeholder (empty ID) if not found in current lib file.
  * \param force_indirect If true, force loaded ID to be tagged as LIB_INDIRECT (used in reload context only).
-=======
->>>>>>> 8bb7031d
  * \return the appended ID when found.
  */
 struct ID *BLO_library_link_named_part_ex(
         struct Main *mainl, BlendHandle **bh,
         const char *idname, const int idcode, const short flag,
-<<<<<<< HEAD
         struct Scene *scene, struct View3D *v3d, const bool use_placeholders, const bool force_indirect);
-=======
-        struct Scene *scene, struct View3D *v3d);
->>>>>>> 8bb7031d
 
 /**
  * Finalize linking from a given .blend file (library).
