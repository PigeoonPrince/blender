--- conflicted
+++ resolved
@@ -36,12 +36,9 @@
 extern "C" {
 #endif
 
-<<<<<<< HEAD
 struct AssetEngineType;
 struct AssetUUID;
-=======
 struct BlendThumbnail;
->>>>>>> 2420f8a3
 struct bScreen;
 struct LinkNode;
 struct Main;
