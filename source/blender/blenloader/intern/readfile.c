--- conflicted
+++ resolved
@@ -6560,6 +6560,7 @@
 							SpaceClip *sclip = (SpaceClip *)sl;
 
 							sclip->clip = newlibadr_real_us(fd, sc->id.lib, sclip->clip);
+							sclip->secondary_clip = newlibadr_real_us(fd, sc->id.lib, sclip->secondary_clip);
 							sclip->mask_info.mask = newlibadr_real_us(fd, sc->id.lib, sclip->mask_info.mask);
 							break;
 						}
@@ -6570,25 +6571,8 @@
 							slogic->gpd = newlibadr_us(fd, sc->id.lib, slogic->gpd);
 							break;
 						}
-<<<<<<< HEAD
-						else
-							snode->edittree = NULL;
-					}
-					else if (sl->spacetype == SPACE_CLIP) {
-						SpaceClip *sclip = (SpaceClip *)sl;
-						
-						sclip->clip = newlibadr_real_us(fd, sc->id.lib, sclip->clip);
-						sclip->secondary_clip = newlibadr_real_us(fd, sc->id.lib, sclip->secondary_clip);
-						sclip->mask_info.mask = newlibadr_real_us(fd, sc->id.lib, sclip->mask_info.mask);
-					}
-					else if (sl->spacetype == SPACE_LOGIC) {
-						SpaceLogic *slogic = (SpaceLogic *)sl;
-						
-						slogic->gpd = newlibadr_us(fd, sc->id.lib, slogic->gpd);
-=======
 						default:
 							break;
->>>>>>> 97c9c6a3
 					}
 				}
 			}
