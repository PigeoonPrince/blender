--- conflicted
+++ resolved
@@ -12752,7 +12752,89 @@
 
 	/* put compatibility code here until next subversion bump */
 	{
-<<<<<<< HEAD
+		{
+			/* update use flags for node sockets (was only temporary before) */
+			Scene *sce;
+			Material *mat;
+			Tex *tex;
+			Lamp *lamp;
+			World *world;
+			bNodeTree *ntree;
+
+			for (sce=main->scene.first; sce; sce=sce->id.next)
+				if (sce->nodetree)
+					do_versions_nodetree_socket_use_flags_2_62(sce->nodetree);
+
+			for (mat=main->mat.first; mat; mat=mat->id.next)
+				if (mat->nodetree)
+					do_versions_nodetree_socket_use_flags_2_62(mat->nodetree);
+
+			for (tex=main->tex.first; tex; tex=tex->id.next)
+				if (tex->nodetree)
+					do_versions_nodetree_socket_use_flags_2_62(tex->nodetree);
+
+			for (lamp=main->lamp.first; lamp; lamp=lamp->id.next)
+				if (lamp->nodetree)
+					do_versions_nodetree_socket_use_flags_2_62(lamp->nodetree);
+
+			for (world=main->world.first; world; world=world->id.next)
+				if (world->nodetree)
+					do_versions_nodetree_socket_use_flags_2_62(world->nodetree);
+
+			for (ntree=main->nodetree.first; ntree; ntree=ntree->id.next)
+				do_versions_nodetree_socket_use_flags_2_62(ntree);
+		}
+		{
+			/* Initialize BGE exit key to esc key */
+			Scene *scene;
+			for(scene= main->scene.first; scene; scene= scene->id.next) {
+				if (!scene->gm.exitkey)
+					scene->gm.exitkey = 218; // Blender key code for ESC
+			}
+		}
+		{
+			MovieClip *clip;
+			Object *ob;
+
+			for (clip= main->movieclip.first; clip; clip= clip->id.next) {
+				MovieTracking *tracking= &clip->tracking;
+				MovieTrackingObject *tracking_object= tracking->objects.first;
+
+				clip->proxy.build_tc_flag|= IMB_TC_RECORD_RUN_NO_GAPS;
+
+				if(!tracking->settings.object_distance)
+					tracking->settings.object_distance= 1.0f;
+
+				if(tracking->objects.first == NULL)
+					BKE_tracking_new_object(tracking, "Camera");
+
+				while(tracking_object) {
+					if(!tracking_object->scale)
+						tracking_object->scale= 1.0f;
+
+					tracking_object= tracking_object->next;
+				}
+			}
+
+			for (ob= main->object.first; ob; ob= ob->id.next) {
+				bConstraint *con;
+				for (con= ob->constraints.first; con; con=con->next) {
+					bConstraintTypeInfo *cti= constraint_get_typeinfo(con);
+
+					if(!cti)
+						continue;
+
+					if(cti->type==CONSTRAINT_TYPE_OBJECTSOLVER) {
+						bObjectSolverConstraint *data= (bObjectSolverConstraint *)con->data;
+
+						if(data->invmat[3][3]==0.0f)
+							unit_m4(data->invmat);
+					}
+				}
+			}
+		}
+		
+		{
 		// composite redesign
 		Scene *scene;
 		bNode *node;
@@ -12776,89 +12858,7 @@
 				if ( scene->nodetree->chunksize == 0) {
 					scene->nodetree->chunksize = 128;
 				}
-=======
-		{
-			/* update use flags for node sockets (was only temporary before) */
-			Scene *sce;
-			Material *mat;
-			Tex *tex;
-			Lamp *lamp;
-			World *world;
-			bNodeTree *ntree;
-
-			for (sce=main->scene.first; sce; sce=sce->id.next)
-				if (sce->nodetree)
-					do_versions_nodetree_socket_use_flags_2_62(sce->nodetree);
-
-			for (mat=main->mat.first; mat; mat=mat->id.next)
-				if (mat->nodetree)
-					do_versions_nodetree_socket_use_flags_2_62(mat->nodetree);
-
-			for (tex=main->tex.first; tex; tex=tex->id.next)
-				if (tex->nodetree)
-					do_versions_nodetree_socket_use_flags_2_62(tex->nodetree);
-
-			for (lamp=main->lamp.first; lamp; lamp=lamp->id.next)
-				if (lamp->nodetree)
-					do_versions_nodetree_socket_use_flags_2_62(lamp->nodetree);
-
-			for (world=main->world.first; world; world=world->id.next)
-				if (world->nodetree)
-					do_versions_nodetree_socket_use_flags_2_62(world->nodetree);
-
-			for (ntree=main->nodetree.first; ntree; ntree=ntree->id.next)
-				do_versions_nodetree_socket_use_flags_2_62(ntree);
-		}
-		{
-			/* Initialize BGE exit key to esc key */
-			Scene *scene;
-			for(scene= main->scene.first; scene; scene= scene->id.next) {
-				if (!scene->gm.exitkey)
-					scene->gm.exitkey = 218; // Blender key code for ESC
-			}
-		}
-		{
-			MovieClip *clip;
-			Object *ob;
-
-			for (clip= main->movieclip.first; clip; clip= clip->id.next) {
-				MovieTracking *tracking= &clip->tracking;
-				MovieTrackingObject *tracking_object= tracking->objects.first;
-
-				clip->proxy.build_tc_flag|= IMB_TC_RECORD_RUN_NO_GAPS;
-
-				if(!tracking->settings.object_distance)
-					tracking->settings.object_distance= 1.0f;
-
-				if(tracking->objects.first == NULL)
-					BKE_tracking_new_object(tracking, "Camera");
-
-				while(tracking_object) {
-					if(!tracking_object->scale)
-						tracking_object->scale= 1.0f;
-
-					tracking_object= tracking_object->next;
-				}
-			}
-
-			for (ob= main->object.first; ob; ob= ob->id.next) {
-				bConstraint *con;
-				for (con= ob->constraints.first; con; con=con->next) {
-					bConstraintTypeInfo *cti= constraint_get_typeinfo(con);
-
-					if(!cti)
-						continue;
-
-					if(cti->type==CONSTRAINT_TYPE_OBJECTSOLVER) {
-						bObjectSolverConstraint *data= (bObjectSolverConstraint *)con->data;
-
-						if(data->invmat[3][3]==0.0f)
-							unit_m4(data->invmat);
-					}
-				}
-			}
-		}
->>>>>>> 434c1e6d
+		}
 	}
 
 	/* WATCH IT!!!: pointers from libdata have not been converted yet here! */
