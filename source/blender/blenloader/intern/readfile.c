--- conflicted
+++ resolved
@@ -7525,14 +7525,7 @@
     }
     else if (sl->spacetype == SPACE_TEXT) {
       SpaceText *st = (SpaceText *)sl;
-<<<<<<< HEAD
-
-      st->drawcache = NULL;
-      st->scroll_ofs_px[0] = 0;
-      st->scroll_ofs_px[1] = 0;
-=======
       memset(&st->runtime, 0, sizeof(st->runtime));
->>>>>>> fcc6e948
     }
     else if (sl->spacetype == SPACE_SEQ) {
       SpaceSeq *sseq = (SpaceSeq *)sl;
