/*
 * This program is free software; you can redistribute it and/or
 * modify it under the terms of the GNU General Public License
 * as published by the Free Software Foundation; either version 2
 * of the License, or (at your option) any later version.
 *
 * This program is distributed in the hope that it will be useful,
 * but WITHOUT ANY WARRANTY; without even the implied warranty of
 * MERCHANTABILITY or FITNESS FOR A PARTICULAR PURPOSE.  See the
 * GNU General Public License for more details.
 *
 * You should have received a copy of the GNU General Public License
 * along with this program; if not, write to the Free Software Foundation,
 * Inc., 51 Franklin Street, Fifth Floor, Boston, MA 02110-1301, USA.
 *
 * The Original Code is Copyright (C) 2001-2002 by NaN Holding BV.
 * All rights reserved.
 */

/** \file
 * \ingroup blenloader
 */

#include "zlib.h"

#include <limits.h>
#include <stdlib.h> /* for atoi. */
#include <stddef.h> /* for offsetof. */
#include <fcntl.h>  /* for open flags (O_BINARY, O_RDONLY). */
#include <stdarg.h> /* for va_start/end. */
#include <time.h>   /* for gmtime. */
#include <ctype.h>  /* for isdigit. */

#include "BLI_utildefines.h"
#ifndef WIN32
#  include <unistd.h>  // for read close
#else
#  include <io.h>  // for open close read
#  include "winsock2.h"
#  include "BLI_winstuff.h"
#endif

/* allow readfile to use deprecated functionality */
#define DNA_DEPRECATED_ALLOW

#include "DNA_anim_types.h"
#include "DNA_armature_types.h"
#include "DNA_brush_types.h"
#include "DNA_camera_types.h"
#include "DNA_cachefile_types.h"
#include "DNA_cloth_types.h"
#include "DNA_collection_types.h"
#include "DNA_constraint_types.h"
#include "DNA_dynamicpaint_types.h"
#include "DNA_effect_types.h"
#include "DNA_fileglobal_types.h"
#include "DNA_genfile.h"
#include "DNA_gpencil_types.h"
#include "DNA_gpencil_modifier_types.h"
#include "DNA_shader_fx_types.h"
#include "DNA_ipo_types.h"
#include "DNA_key_types.h"
#include "DNA_lattice_types.h"
#include "DNA_layer_types.h"
#include "DNA_light_types.h"
#include "DNA_linestyle_types.h"
#include "DNA_meta_types.h"
#include "DNA_material_types.h"
#include "DNA_mesh_types.h"
#include "DNA_meshdata_types.h"
#include "DNA_nla_types.h"
#include "DNA_node_types.h"
#include "DNA_object_fluidsim_types.h"
#include "DNA_object_types.h"
#include "DNA_packedFile_types.h"
#include "DNA_particle_types.h"
#include "DNA_curveprofile_types.h"
#include "DNA_lightprobe_types.h"
#include "DNA_rigidbody_types.h"
#include "DNA_text_types.h"
#include "DNA_view3d_types.h"
#include "DNA_screen_types.h"
#include "DNA_sdna_types.h"
#include "DNA_scene_types.h"
#include "DNA_sequence_types.h"
#include "DNA_fluid_types.h"
#include "DNA_speaker_types.h"
#include "DNA_sound_types.h"
#include "DNA_space_types.h"
#include "DNA_vfont_types.h"
#include "DNA_workspace_types.h"
#include "DNA_world_types.h"
#include "DNA_movieclip_types.h"
#include "DNA_mask_types.h"

#include "MEM_guardedalloc.h"

#include "BLI_endian_switch.h"
#include "BLI_blenlib.h"
#include "BLI_linklist.h"
#include "BLI_math.h"
#include "BLI_threads.h"
#include "BLI_mempool.h"
#include "BLI_ghash.h"

#include "BLT_translation.h"

#include "BKE_action.h"
#include "BKE_animsys.h"
#include "BKE_armature.h"
#include "BKE_brush.h"
#include "BKE_collection.h"
#include "BKE_colortools.h"
#include "BKE_constraint.h"
#include "BKE_curve.h"
#include "BKE_effect.h"
#include "BKE_fcurve.h"
#include "BKE_fluid.h"
#include "BKE_global.h"  // for G
#include "BKE_gpencil_modifier.h"
#include "BKE_idcode.h"
#include "BKE_idprop.h"
#include "BKE_layer.h"
#include "BKE_lib_id.h"
#include "BKE_main_idmap.h"
#include "BKE_lib_override.h"
#include "BKE_lib_query.h"
#include "BKE_main.h"  // for Main
#include "BKE_material.h"
#include "BKE_mesh.h"  // for ME_ defines (patching)
#include "BKE_mesh_runtime.h"
#include "BKE_modifier.h"
#include "BKE_multires.h"
#include "BKE_node.h"  // for tree type defines
#include "BKE_object.h"
#include "BKE_paint.h"
#include "BKE_particle.h"
#include "BKE_pointcache.h"
#include "BKE_curveprofile.h"
#include "BKE_report.h"
#include "BKE_scene.h"
#include "BKE_screen.h"
#include "BKE_sequencer.h"
#include "BKE_shader_fx.h"
#include "BKE_sound.h"
#include "BKE_workspace.h"

#include "DRW_engine.h"

#include "DEG_depsgraph.h"

#include "NOD_socket.h"

#include "BLO_blend_defs.h"
#include "BLO_blend_validate.h"
#include "BLO_readfile.h"
#include "BLO_undofile.h"

#include "RE_engine.h"

#include "readfile.h"

#include <errno.h>

/* Make preferences read-only. */
#define U (*((const UserDef *)&U))

/**
 * READ
 * ====
 *
 * - Existing Library (#Main) push or free
 * - allocate new #Main
 * - load file
 * - read #SDNA
 * - for each LibBlock
 *   - read LibBlock
 *   - if a Library
 *     - make a new #Main
 *     - attach ID's to it
 *   - else
 *     - read associated 'direct data'
 *     - link direct data (internal and to LibBlock)
 * - read #FileGlobal
 * - read #USER data, only when indicated (file is `~/.config/blender/X.XX/config/userpref.blend`)
 * - free file
 * - per Library (per #Main)
 *   - read file
 *   - read #SDNA
 *   - find LibBlocks and attach #ID's to #Main
 *     - if external LibBlock
 *       - search all #Main's
 *         - or it's already read,
 *         - or not read yet
 *         - or make new #Main
 *   - per LibBlock
 *     - read recursive
 *     - read associated direct data
 *     - link direct data (internal and to LibBlock)
 *   - free file
 * - per Library with unread LibBlocks
 *   - read file
 *   - read #SDNA
 *   - per LibBlock
 *     - read recursive
 *     - read associated direct data
 *     - link direct data (internal and to LibBlock)
 *   - free file
 * - join all #Main's
 * - link all LibBlocks and indirect pointers to libblocks
 * - initialize #FileGlobal and copy pointers to #Global
 *
 * \note Still a weak point is the new-address function, that doesn't solve reading from
 * multiple files at the same time.
 * (added remark: oh, i thought that was solved? will look at that... (ton).
 */

/**
 * Delay reading blocks we might not use (especially applies to library linking).
 * which keeps large arrays in memory from data-blocks we may not even use.
 *
 * \note This is disabled when using compression,
 * while zlib supports seek it's unusably slow, see: T61880.
 */
#define USE_BHEAD_READ_ON_DEMAND

/* use GHash for BHead name-based lookups (speeds up linking) */
#define USE_GHASH_BHEAD

/* Use GHash for restoring pointers by name */
#define USE_GHASH_RESTORE_POINTER

/* Define this to have verbose debug prints. */
//#define USE_DEBUG_PRINT

#ifdef USE_DEBUG_PRINT
#  define DEBUG_PRINTF(...) printf(__VA_ARGS__)
#else
#  define DEBUG_PRINTF(...)
#endif

/* local prototypes */
static void read_libraries(FileData *basefd, ListBase *mainlist);
static void *read_struct(FileData *fd, BHead *bh, const char *blockname);
static void direct_link_modifiers(FileData *fd, ListBase *lb, Object *ob);
static BHead *find_bhead_from_code_name(FileData *fd, const short idcode, const char *name);
static BHead *find_bhead_from_idname(FileData *fd, const char *idname);

#ifdef USE_COLLECTION_COMPAT_28
static void expand_scene_collection(FileData *fd, Main *mainvar, SceneCollection *sc);
#endif
static void direct_link_animdata(FileData *fd, AnimData *adt);
static void lib_link_animdata(FileData *fd, ID *id, AnimData *adt);

typedef struct BHeadN {
  struct BHeadN *next, *prev;
#ifdef USE_BHEAD_READ_ON_DEMAND
  /** Use to read the data from the file directly into memory as needed. */
  off64_t file_offset;
  /** When set, the remainder of this allocation is the data, otherwise it needs to be read. */
  bool has_data;
#endif
  bool is_memchunk_identical;
  struct BHead bhead;
} BHeadN;

#define BHEADN_FROM_BHEAD(bh) ((BHeadN *)POINTER_OFFSET(bh, -offsetof(BHeadN, bhead)))

/* We could change this in the future, for now it's simplest if only data is delayed
 * because ID names are used in lookup tables. */
#define BHEAD_USE_READ_ON_DEMAND(bhead) ((bhead)->code == DATA)

/**
 * This function ensures that reports are printed,
 * in the case of library linking errors this is important!
 *
 * bit kludge but better then doubling up on prints,
 * we could alternatively have a versions of a report function which forces printing - campbell
 */
void blo_reportf_wrap(ReportList *reports, ReportType type, const char *format, ...)
{
  char fixed_buf[1024]; /* should be long enough */

  va_list args;

  va_start(args, format);
  vsnprintf(fixed_buf, sizeof(fixed_buf), format, args);
  va_end(args);

  fixed_buf[sizeof(fixed_buf) - 1] = '\0';

  BKE_report(reports, type, fixed_buf);

  if (G.background == 0) {
    printf("%s: %s\n", BKE_report_type_str(type), fixed_buf);
  }
}

/* for reporting linking messages */
static const char *library_parent_filepath(Library *lib)
{
  return lib->parent ? lib->parent->filepath : "<direct>";
}

/* -------------------------------------------------------------------- */
/** \name OldNewMap API
 * \{ */

typedef struct OldNew {
  const void *oldp;
  void *newp;
  /* `nr` is "user count" for data, and ID code for libdata. */
  int nr;
} OldNew;

typedef struct OldNewMap {
  /* Array that stores the actual entries. */
  OldNew *entries;
  int nentries;
  /* Hashmap that stores indices into the `entries` array. */
  int32_t *map;

  int capacity_exp;
} OldNewMap;

#define ENTRIES_CAPACITY(onm) (1ll << (onm)->capacity_exp)
#define MAP_CAPACITY(onm) (1ll << ((onm)->capacity_exp + 1))
#define SLOT_MASK(onm) (MAP_CAPACITY(onm) - 1)
#define DEFAULT_SIZE_EXP 6
#define PERTURB_SHIFT 5

/* based on the probing algorithm used in Python dicts. */
#define ITER_SLOTS(onm, KEY, SLOT_NAME, INDEX_NAME) \
  uint32_t hash = BLI_ghashutil_ptrhash(KEY); \
  uint32_t mask = SLOT_MASK(onm); \
  uint perturb = hash; \
  int SLOT_NAME = mask & hash; \
  int INDEX_NAME = onm->map[SLOT_NAME]; \
  for (;; SLOT_NAME = mask & ((5 * SLOT_NAME) + 1 + perturb), \
          perturb >>= PERTURB_SHIFT, \
          INDEX_NAME = onm->map[SLOT_NAME])

static void oldnewmap_insert_index_in_map(OldNewMap *onm, const void *ptr, int index)
{
  ITER_SLOTS (onm, ptr, slot, stored_index) {
    if (stored_index == -1) {
      onm->map[slot] = index;
      break;
    }
  }
}

static void oldnewmap_insert_or_replace(OldNewMap *onm, OldNew entry)
{
  ITER_SLOTS (onm, entry.oldp, slot, index) {
    if (index == -1) {
      onm->entries[onm->nentries] = entry;
      onm->map[slot] = onm->nentries;
      onm->nentries++;
      break;
    }
    else if (onm->entries[index].oldp == entry.oldp) {
      onm->entries[index] = entry;
      break;
    }
  }
}

static OldNew *oldnewmap_lookup_entry(const OldNewMap *onm, const void *addr)
{
  ITER_SLOTS (onm, addr, slot, index) {
    if (index >= 0) {
      OldNew *entry = &onm->entries[index];
      if (entry->oldp == addr) {
        return entry;
      }
    }
    else {
      return NULL;
    }
  }
}

static void oldnewmap_clear_map(OldNewMap *onm)
{
  memset(onm->map, 0xFF, MAP_CAPACITY(onm) * sizeof(*onm->map));
}

static void oldnewmap_increase_size(OldNewMap *onm)
{
  onm->capacity_exp++;
  onm->entries = MEM_reallocN(onm->entries, sizeof(*onm->entries) * ENTRIES_CAPACITY(onm));
  onm->map = MEM_reallocN(onm->map, sizeof(*onm->map) * MAP_CAPACITY(onm));
  oldnewmap_clear_map(onm);
  for (int i = 0; i < onm->nentries; i++) {
    oldnewmap_insert_index_in_map(onm, onm->entries[i].oldp, i);
  }
}

/* Public OldNewMap API */

static OldNewMap *oldnewmap_new(void)
{
  OldNewMap *onm = MEM_callocN(sizeof(*onm), "OldNewMap");

  onm->capacity_exp = DEFAULT_SIZE_EXP;
  onm->entries = MEM_malloc_arrayN(
      ENTRIES_CAPACITY(onm), sizeof(*onm->entries), "OldNewMap.entries");
  onm->map = MEM_malloc_arrayN(MAP_CAPACITY(onm), sizeof(*onm->map), "OldNewMap.map");
  oldnewmap_clear_map(onm);

  return onm;
}

static void oldnewmap_insert(OldNewMap *onm, const void *oldaddr, void *newaddr, int nr)
{
  if (oldaddr == NULL || newaddr == NULL) {
    return;
  }

  if (UNLIKELY(onm->nentries == ENTRIES_CAPACITY(onm))) {
    oldnewmap_increase_size(onm);
  }

  OldNew entry;
  entry.oldp = oldaddr;
  entry.newp = newaddr;
  entry.nr = nr;
  oldnewmap_insert_or_replace(onm, entry);
}

void blo_do_versions_oldnewmap_insert(OldNewMap *onm, const void *oldaddr, void *newaddr, int nr)
{
  oldnewmap_insert(onm, oldaddr, newaddr, nr);
}

static void *oldnewmap_lookup_and_inc(OldNewMap *onm, const void *addr, bool increase_users)
{
  OldNew *entry = oldnewmap_lookup_entry(onm, addr);
  if (entry == NULL) {
    return NULL;
  }
  if (increase_users) {
    entry->nr++;
  }
  return entry->newp;
}

/* for libdata, OldNew.nr has ID code, no increment */
static void *oldnewmap_liblookup(OldNewMap *onm, const void *addr, const void *lib)
{
  if (addr == NULL) {
    return NULL;
  }

  ID *id = oldnewmap_lookup_and_inc(onm, addr, false);
  if (id == NULL) {
    return NULL;
  }
  if (!lib || id->lib) {
    return id;
  }
  return NULL;
}

static void oldnewmap_free_unused(OldNewMap *onm)
{
  for (int i = 0; i < onm->nentries; i++) {
    OldNew *entry = &onm->entries[i];
    if (entry->nr == 0) {
      MEM_freeN(entry->newp);
      entry->newp = NULL;
    }
  }
}

static void oldnewmap_clear(OldNewMap *onm)
{
  onm->capacity_exp = DEFAULT_SIZE_EXP;
  oldnewmap_clear_map(onm);
  onm->nentries = 0;
}

static void oldnewmap_free(OldNewMap *onm)
{
  MEM_freeN(onm->entries);
  MEM_freeN(onm->map);
  MEM_freeN(onm);
}

#undef ENTRIES_CAPACITY
#undef MAP_CAPACITY
#undef SLOT_MASK
#undef DEFAULT_SIZE_EXP
#undef PERTURB_SHIFT
#undef ITER_SLOTS

/** \} */

/* -------------------------------------------------------------------- */
/** \name Helper Functions
 * \{ */

static void add_main_to_main(Main *mainvar, Main *from)
{
  ListBase *lbarray[MAX_LIBARRAY], *fromarray[MAX_LIBARRAY];
  int a;

  set_listbasepointers(mainvar, lbarray);
  a = set_listbasepointers(from, fromarray);
  while (a--) {
    BLI_movelisttolist(lbarray[a], fromarray[a]);
  }
}

void blo_join_main(ListBase *mainlist)
{
  Main *tojoin, *mainl;

  mainl = mainlist->first;
  while ((tojoin = mainl->next)) {
    add_main_to_main(mainl, tojoin);
    BLI_remlink(mainlist, tojoin);
    BKE_main_free(tojoin);
  }
}

static void split_libdata(ListBase *lb_src, Main **lib_main_array, const uint lib_main_array_len)
{
  for (ID *id = lb_src->first, *idnext; id; id = idnext) {
    idnext = id->next;

    if (id->lib) {
      if (((uint)id->lib->temp_index < lib_main_array_len) &&
          /* this check should never fail, just in case 'id->lib' is a dangling pointer. */
          (lib_main_array[id->lib->temp_index]->curlib == id->lib)) {
        Main *mainvar = lib_main_array[id->lib->temp_index];
        ListBase *lb_dst = which_libbase(mainvar, GS(id->name));
        BLI_remlink(lb_src, id);
        BLI_addtail(lb_dst, id);
      }
      else {
        printf("%s: invalid library for '%s'\n", __func__, id->name);
        BLI_assert(0);
      }
    }
  }
}

void blo_split_main(ListBase *mainlist, Main *main)
{
  mainlist->first = mainlist->last = main;
  main->next = NULL;

  if (BLI_listbase_is_empty(&main->libraries)) {
    return;
  }

  /* (Library.temp_index -> Main), lookup table */
  const uint lib_main_array_len = BLI_listbase_count(&main->libraries);
  Main **lib_main_array = MEM_malloc_arrayN(lib_main_array_len, sizeof(*lib_main_array), __func__);

  int i = 0;
  for (Library *lib = main->libraries.first; lib; lib = lib->id.next, i++) {
    Main *libmain = BKE_main_new();
    libmain->curlib = lib;
    libmain->versionfile = lib->versionfile;
    libmain->subversionfile = lib->subversionfile;
    BLI_addtail(mainlist, libmain);
    lib->temp_index = i;
    lib_main_array[i] = libmain;
  }

  ListBase *lbarray[MAX_LIBARRAY];
  i = set_listbasepointers(main, lbarray);
  while (i--) {
    ID *id = lbarray[i]->first;
    if (id == NULL || GS(id->name) == ID_LI) {
      /* No ID_LI data-lock should ever be linked anyway, but just in case, better be explicit. */
      continue;
    }
    split_libdata(lbarray[i], lib_main_array, lib_main_array_len);
  }

  MEM_freeN(lib_main_array);
}

static void read_file_version(FileData *fd, Main *main)
{
  BHead *bhead;

  for (bhead = blo_bhead_first(fd); bhead; bhead = blo_bhead_next(fd, bhead)) {
    if (bhead->code == GLOB) {
      FileGlobal *fg = read_struct(fd, bhead, "Global");
      if (fg) {
        main->subversionfile = fg->subversion;
        main->minversionfile = fg->minversion;
        main->minsubversionfile = fg->minsubversion;
        MEM_freeN(fg);
      }
      else if (bhead->code == ENDB) {
        break;
      }
    }
  }
  if (main->curlib) {
    main->curlib->versionfile = main->versionfile;
    main->curlib->subversionfile = main->subversionfile;
  }
}

#ifdef USE_GHASH_BHEAD
static void read_file_bhead_idname_map_create(FileData *fd)
{
  BHead *bhead;

  /* dummy values */
  bool is_link = false;
  int code_prev = ENDB;
  uint reserve = 0;

  for (bhead = blo_bhead_first(fd); bhead; bhead = blo_bhead_next(fd, bhead)) {
    if (code_prev != bhead->code) {
      code_prev = bhead->code;
      is_link = BKE_idcode_is_valid(code_prev) ? BKE_idcode_is_linkable(code_prev) : false;
    }

    if (is_link) {
      reserve += 1;
    }
  }

  BLI_assert(fd->bhead_idname_hash == NULL);

  fd->bhead_idname_hash = BLI_ghash_str_new_ex(__func__, reserve);

  for (bhead = blo_bhead_first(fd); bhead; bhead = blo_bhead_next(fd, bhead)) {
    if (code_prev != bhead->code) {
      code_prev = bhead->code;
      is_link = BKE_idcode_is_valid(code_prev) ? BKE_idcode_is_linkable(code_prev) : false;
    }

    if (is_link) {
      BLI_ghash_insert(fd->bhead_idname_hash, (void *)blo_bhead_id_name(fd, bhead), bhead);
    }
  }
}
#endif

static Main *blo_find_main(FileData *fd, const char *filepath, const char *relabase)
{
  ListBase *mainlist = fd->mainlist;
  Main *m;
  Library *lib;
  char name1[FILE_MAX];

  BLI_strncpy(name1, filepath, sizeof(name1));
  BLI_cleanup_path(relabase, name1);

  //  printf("blo_find_main: relabase  %s\n", relabase);
  //  printf("blo_find_main: original in  %s\n", filepath);
  //  printf("blo_find_main: converted to %s\n", name1);

  for (m = mainlist->first; m; m = m->next) {
    const char *libname = (m->curlib) ? m->curlib->filepath : m->name;

    if (BLI_path_cmp(name1, libname) == 0) {
      if (G.debug & G_DEBUG) {
        printf("blo_find_main: found library %s\n", libname);
      }
      return m;
    }
  }

  m = BKE_main_new();
  BLI_addtail(mainlist, m);

  /* Add library data-block itself to 'main' Main, since libraries are **never** linked data.
   * Fixes bug where you could end with all ID_LI data-blocks having the same name... */
  lib = BKE_libblock_alloc(mainlist->first, ID_LI, BLI_path_basename(filepath), 0);

  /* Important, consistency with main ID reading code from read_libblock(). */
  lib->id.us = ID_FAKE_USERS(lib);

  /* Matches lib_link_library(). */
  id_us_ensure_real(&lib->id);

  BLI_strncpy(lib->name, filepath, sizeof(lib->name));
  BLI_strncpy(lib->filepath, name1, sizeof(lib->filepath));

  m->curlib = lib;

  read_file_version(fd, m);

  if (G.debug & G_DEBUG) {
    printf("blo_find_main: added new lib %s\n", filepath);
  }
  return m;
}

/** \} */

/* -------------------------------------------------------------------- */
/** \name File Parsing
 * \{ */

static void switch_endian_bh4(BHead4 *bhead)
{
  /* the ID_.. codes */
  if ((bhead->code & 0xFFFF) == 0) {
    bhead->code >>= 16;
  }

  if (bhead->code != ENDB) {
    BLI_endian_switch_int32(&bhead->len);
    BLI_endian_switch_int32(&bhead->SDNAnr);
    BLI_endian_switch_int32(&bhead->nr);
  }
}

static void switch_endian_bh8(BHead8 *bhead)
{
  /* the ID_.. codes */
  if ((bhead->code & 0xFFFF) == 0) {
    bhead->code >>= 16;
  }

  if (bhead->code != ENDB) {
    BLI_endian_switch_int32(&bhead->len);
    BLI_endian_switch_int32(&bhead->SDNAnr);
    BLI_endian_switch_int32(&bhead->nr);
  }
}

static void bh4_from_bh8(BHead *bhead, BHead8 *bhead8, int do_endian_swap)
{
  BHead4 *bhead4 = (BHead4 *)bhead;
  int64_t old;

  bhead4->code = bhead8->code;
  bhead4->len = bhead8->len;

  if (bhead4->code != ENDB) {
    /* perform a endian swap on 64bit pointers, otherwise the pointer might map to zero
     * 0x0000000000000000000012345678 would become 0x12345678000000000000000000000000
     */
    if (do_endian_swap) {
      BLI_endian_switch_int64(&bhead8->old);
    }

    /* this patch is to avoid a long long being read from not-eight aligned positions
     * is necessary on any modern 64bit architecture) */
    memcpy(&old, &bhead8->old, 8);
    bhead4->old = (int)(old >> 3);

    bhead4->SDNAnr = bhead8->SDNAnr;
    bhead4->nr = bhead8->nr;
  }
}

static void bh8_from_bh4(BHead *bhead, BHead4 *bhead4)
{
  BHead8 *bhead8 = (BHead8 *)bhead;

  bhead8->code = bhead4->code;
  bhead8->len = bhead4->len;

  if (bhead8->code != ENDB) {
    bhead8->old = bhead4->old;
    bhead8->SDNAnr = bhead4->SDNAnr;
    bhead8->nr = bhead4->nr;
  }
}

static BHeadN *get_bhead(FileData *fd)
{
  BHeadN *new_bhead = NULL;
  int readsize;

  if (fd) {
    if (!fd->is_eof) {
      /* initializing to zero isn't strictly needed but shuts valgrind up
       * since uninitialized memory gets compared */
      BHead8 bhead8 = {0};
      BHead4 bhead4 = {0};
      BHead bhead = {0};

      /* First read the bhead structure.
       * Depending on the platform the file was written on this can
       * be a big or little endian BHead4 or BHead8 structure.
       *
       * As usual 'ENDB' (the last *partial* bhead of the file)
       * needs some special handling. We don't want to EOF just yet.
       */
      if (fd->flags & FD_FLAGS_FILE_POINTSIZE_IS_4) {
        bhead4.code = DATA;
        readsize = fd->read(fd, &bhead4, sizeof(bhead4), NULL);

        if (readsize == sizeof(bhead4) || bhead4.code == ENDB) {
          if (fd->flags & FD_FLAGS_SWITCH_ENDIAN) {
            switch_endian_bh4(&bhead4);
          }

          if (fd->flags & FD_FLAGS_POINTSIZE_DIFFERS) {
            bh8_from_bh4(&bhead, &bhead4);
          }
          else {
            /* MIN2 is only to quiet '-Warray-bounds' compiler warning. */
            BLI_assert(sizeof(bhead) == sizeof(bhead4));
            memcpy(&bhead, &bhead4, MIN2(sizeof(bhead), sizeof(bhead4)));
          }
        }
        else {
          fd->is_eof = true;
          bhead.len = 0;
        }
      }
      else {
        bhead8.code = DATA;
        readsize = fd->read(fd, &bhead8, sizeof(bhead8), NULL);

        if (readsize == sizeof(bhead8) || bhead8.code == ENDB) {
          if (fd->flags & FD_FLAGS_SWITCH_ENDIAN) {
            switch_endian_bh8(&bhead8);
          }

          if (fd->flags & FD_FLAGS_POINTSIZE_DIFFERS) {
            bh4_from_bh8(&bhead, &bhead8, (fd->flags & FD_FLAGS_SWITCH_ENDIAN));
          }
          else {
            /* MIN2 is only to quiet '-Warray-bounds' compiler warning. */
            BLI_assert(sizeof(bhead) == sizeof(bhead8));
            memcpy(&bhead, &bhead8, MIN2(sizeof(bhead), sizeof(bhead8)));
          }
        }
        else {
          fd->is_eof = true;
          bhead.len = 0;
        }
      }

      /* make sure people are not trying to pass bad blend files */
      if (bhead.len < 0) {
        fd->is_eof = true;
      }

      /* bhead now contains the (converted) bhead structure. Now read
       * the associated data and put everything in a BHeadN (creative naming !)
       */
      if (fd->is_eof) {
        /* pass */
      }
#ifdef USE_BHEAD_READ_ON_DEMAND
      else if (fd->seek != NULL && BHEAD_USE_READ_ON_DEMAND(&bhead)) {
        /* Delay reading bhead content. */
        new_bhead = MEM_mallocN(sizeof(BHeadN), "new_bhead");
        if (new_bhead) {
          new_bhead->next = new_bhead->prev = NULL;
          new_bhead->file_offset = fd->file_offset;
          new_bhead->has_data = false;
          new_bhead->is_memchunk_identical = false;
          new_bhead->bhead = bhead;
          off64_t seek_new = fd->seek(fd, bhead.len, SEEK_CUR);
          if (seek_new == -1) {
            fd->is_eof = true;
            MEM_freeN(new_bhead);
            new_bhead = NULL;
          }
          BLI_assert(fd->file_offset == seek_new);
        }
        else {
          fd->is_eof = true;
        }
      }
#endif
      else {
        new_bhead = MEM_mallocN(sizeof(BHeadN) + bhead.len, "new_bhead");
        if (new_bhead) {
          new_bhead->next = new_bhead->prev = NULL;
#ifdef USE_BHEAD_READ_ON_DEMAND
          new_bhead->file_offset = 0; /* don't seek. */
          new_bhead->has_data = true;
#endif
          new_bhead->is_memchunk_identical = false;
          new_bhead->bhead = bhead;

          readsize = fd->read(fd, new_bhead + 1, bhead.len, &new_bhead->is_memchunk_identical);

          if (readsize != bhead.len) {
            fd->is_eof = true;
            MEM_freeN(new_bhead);
            new_bhead = NULL;
          }
        }
        else {
          fd->is_eof = true;
        }
      }
    }
  }

  /* We've read a new block. Now add it to the list
   * of blocks.
   */
  if (new_bhead) {
    BLI_addtail(&fd->bhead_list, new_bhead);
  }

  return new_bhead;
}

BHead *blo_bhead_first(FileData *fd)
{
  BHeadN *new_bhead;
  BHead *bhead = NULL;

  /* Rewind the file
   * Read in a new block if necessary
   */
  new_bhead = fd->bhead_list.first;
  if (new_bhead == NULL) {
    new_bhead = get_bhead(fd);
  }

  if (new_bhead) {
    bhead = &new_bhead->bhead;
  }

  return bhead;
}

BHead *blo_bhead_prev(FileData *UNUSED(fd), BHead *thisblock)
{
  BHeadN *bheadn = BHEADN_FROM_BHEAD(thisblock);
  BHeadN *prev = bheadn->prev;

  return (prev) ? &prev->bhead : NULL;
}

BHead *blo_bhead_next(FileData *fd, BHead *thisblock)
{
  BHeadN *new_bhead = NULL;
  BHead *bhead = NULL;

  if (thisblock) {
    /* bhead is actually a sub part of BHeadN
     * We calculate the BHeadN pointer from the BHead pointer below */
    new_bhead = BHEADN_FROM_BHEAD(thisblock);

    /* get the next BHeadN. If it doesn't exist we read in the next one */
    new_bhead = new_bhead->next;
    if (new_bhead == NULL) {
      new_bhead = get_bhead(fd);
    }
  }

  if (new_bhead) {
    /* here we do the reverse:
     * go from the BHeadN pointer to the BHead pointer */
    bhead = &new_bhead->bhead;
  }

  return bhead;
}

#ifdef USE_BHEAD_READ_ON_DEMAND
static bool blo_bhead_read_data(FileData *fd, BHead *thisblock, void *buf)
{
  bool success = true;
  BHeadN *new_bhead = BHEADN_FROM_BHEAD(thisblock);
  BLI_assert(new_bhead->has_data == false && new_bhead->file_offset != 0);
  off64_t offset_backup = fd->file_offset;
  if (UNLIKELY(fd->seek(fd, new_bhead->file_offset, SEEK_SET) == -1)) {
    success = false;
  }
  else {
    if (fd->read(fd, buf, new_bhead->bhead.len, &new_bhead->is_memchunk_identical) !=
        new_bhead->bhead.len) {
      success = false;
    }
  }
  if (fd->seek(fd, offset_backup, SEEK_SET) == -1) {
    success = false;
  }
  return success;
}

static BHead *blo_bhead_read_full(FileData *fd, BHead *thisblock)
{
  BHeadN *new_bhead = BHEADN_FROM_BHEAD(thisblock);
  BHeadN *new_bhead_data = MEM_mallocN(sizeof(BHeadN) + new_bhead->bhead.len, "new_bhead");
  new_bhead_data->bhead = new_bhead->bhead;
  new_bhead_data->file_offset = new_bhead->file_offset;
  new_bhead_data->has_data = true;
  new_bhead_data->is_memchunk_identical = false;
  if (!blo_bhead_read_data(fd, thisblock, new_bhead_data + 1)) {
    MEM_freeN(new_bhead_data);
    return NULL;
  }
  return &new_bhead_data->bhead;
}
#endif /* USE_BHEAD_READ_ON_DEMAND */

/* Warning! Caller's responsibility to ensure given bhead **is** and ID one! */
const char *blo_bhead_id_name(const FileData *fd, const BHead *bhead)
{
  return (const char *)POINTER_OFFSET(bhead, sizeof(*bhead) + fd->id_name_offs);
}

static void decode_blender_header(FileData *fd)
{
  char header[SIZEOFBLENDERHEADER], num[4];
  int readsize;

  /* read in the header data */
  readsize = fd->read(fd, header, sizeof(header), NULL);

  if (readsize == sizeof(header) && STREQLEN(header, "BLENDER", 7) && ELEM(header[7], '_', '-') &&
      ELEM(header[8], 'v', 'V') &&
      (isdigit(header[9]) && isdigit(header[10]) && isdigit(header[11]))) {
    fd->flags |= FD_FLAGS_FILE_OK;

    /* what size are pointers in the file ? */
    if (header[7] == '_') {
      fd->flags |= FD_FLAGS_FILE_POINTSIZE_IS_4;
      if (sizeof(void *) != 4) {
        fd->flags |= FD_FLAGS_POINTSIZE_DIFFERS;
      }
    }
    else {
      if (sizeof(void *) != 8) {
        fd->flags |= FD_FLAGS_POINTSIZE_DIFFERS;
      }
    }

    /* is the file saved in a different endian
     * than we need ?
     */
    if (((header[8] == 'v') ? L_ENDIAN : B_ENDIAN) != ENDIAN_ORDER) {
      fd->flags |= FD_FLAGS_SWITCH_ENDIAN;
    }

    /* get the version number */
    memcpy(num, header + 9, 3);
    num[3] = 0;
    fd->fileversion = atoi(num);
  }
}

/**
 * \return Success if the file is read correctly, else set \a r_error_message.
 */
static bool read_file_dna(FileData *fd, const char **r_error_message)
{
  BHead *bhead;
  int subversion = 0;

  for (bhead = blo_bhead_first(fd); bhead; bhead = blo_bhead_next(fd, bhead)) {
    if (bhead->code == GLOB) {
      /* Before this, the subversion didn't exist in 'FileGlobal' so the subversion
       * value isn't accessible for the purpose of DNA versioning in this case. */
      if (fd->fileversion <= 242) {
        continue;
      }
      /* We can't use read_global because this needs 'DNA1' to be decoded,
       * however the first 4 chars are _always_ the subversion. */
      FileGlobal *fg = (void *)&bhead[1];
      BLI_STATIC_ASSERT(offsetof(FileGlobal, subvstr) == 0, "Must be first: subvstr")
      char num[5];
      memcpy(num, fg->subvstr, 4);
      num[4] = 0;
      subversion = atoi(num);
    }
    else if (bhead->code == DNA1) {
      const bool do_endian_swap = (fd->flags & FD_FLAGS_SWITCH_ENDIAN) != 0;

      fd->filesdna = DNA_sdna_from_data(
          &bhead[1], bhead->len, do_endian_swap, true, r_error_message);
      if (fd->filesdna) {
        blo_do_versions_dna(fd->filesdna, fd->fileversion, subversion);
        fd->compflags = DNA_struct_get_compareflags(fd->filesdna, fd->memsdna);
        /* used to retrieve ID names from (bhead+1) */
        fd->id_name_offs = DNA_elem_offset(fd->filesdna, "ID", "char", "name[]");

        return true;
      }
      else {
        return false;
      }
    }
    else if (bhead->code == ENDB) {
      break;
    }
  }

  *r_error_message = "Missing DNA block";
  return false;
}

static int *read_file_thumbnail(FileData *fd)
{
  BHead *bhead;
  int *blend_thumb = NULL;

  for (bhead = blo_bhead_first(fd); bhead; bhead = blo_bhead_next(fd, bhead)) {
    if (bhead->code == TEST) {
      const bool do_endian_swap = (fd->flags & FD_FLAGS_SWITCH_ENDIAN) != 0;
      int *data = (int *)(bhead + 1);

      if (bhead->len < (2 * sizeof(int))) {
        break;
      }

      if (do_endian_swap) {
        BLI_endian_switch_int32(&data[0]);
        BLI_endian_switch_int32(&data[1]);
      }

      const int width = data[0];
      const int height = data[1];
      if (!BLEN_THUMB_MEMSIZE_IS_VALID(width, height)) {
        break;
      }
      if (bhead->len < BLEN_THUMB_MEMSIZE_FILE(width, height)) {
        break;
      }

      blend_thumb = data;
      break;
    }
    else if (bhead->code != REND) {
      /* Thumbnail is stored in TEST immediately after first REND... */
      break;
    }
  }

  return blend_thumb;
}

/** \} */

/* -------------------------------------------------------------------- */
/** \name File Data API
 * \{ */

/* Regular file reading. */

static int fd_read_data_from_file(FileData *filedata,
                                  void *buffer,
                                  uint size,
                                  bool *UNUSED(r_is_memchunck_identical))
{
  int readsize = read(filedata->filedes, buffer, size);

  if (readsize < 0) {
    readsize = EOF;
  }
  else {
    filedata->file_offset += readsize;
  }

  return (readsize);
}

static off64_t fd_seek_data_from_file(FileData *filedata, off64_t offset, int whence)
{
  filedata->file_offset = lseek(filedata->filedes, offset, whence);
  return filedata->file_offset;
}

/* GZip file reading. */

static int fd_read_gzip_from_file(FileData *filedata,
                                  void *buffer,
                                  uint size,
                                  bool *UNUSED(r_is_memchunck_identical))
{
  int readsize = gzread(filedata->gzfiledes, buffer, size);

  if (readsize < 0) {
    readsize = EOF;
  }
  else {
    filedata->file_offset += readsize;
  }

  return (readsize);
}

/* Memory reading. */

static int fd_read_from_memory(FileData *filedata,
                               void *buffer,
                               uint size,
                               bool *UNUSED(r_is_memchunck_identical))
{
  /* don't read more bytes then there are available in the buffer */
  int readsize = (int)MIN2(size, (uint)(filedata->buffersize - filedata->file_offset));

  memcpy(buffer, filedata->buffer + filedata->file_offset, readsize);
  filedata->file_offset += readsize;

  return (readsize);
}

/* MemFile reading. */

static int fd_read_from_memfile(FileData *filedata,
                                void *buffer,
                                uint size,
                                bool *r_is_memchunck_identical)
{
  static size_t seek = SIZE_MAX; /* the current position */
  static size_t offset = 0;      /* size of previous chunks */
  static MemFileChunk *chunk = NULL;
  size_t chunkoffset, readsize, totread;

  if (size == 0) {
    return 0;
  }

  if (seek != (size_t)filedata->file_offset) {
    chunk = filedata->memfile->chunks.first;
    seek = 0;

    while (chunk) {
      if (seek + chunk->size > (size_t)filedata->file_offset) {
        break;
      }
      seek += chunk->size;
      chunk = chunk->next;
    }
    offset = seek;
    seek = filedata->file_offset;
  }

  if (chunk) {
    totread = 0;

    do {
      /* first check if it's on the end if current chunk */
      if (seek - offset == chunk->size) {
        offset += chunk->size;
        chunk = chunk->next;
      }

      /* debug, should never happen */
      if (chunk == NULL) {
        printf("illegal read, chunk zero\n");
        return 0;
      }

      chunkoffset = seek - offset;
      readsize = size - totread;

      /* data can be spread over multiple chunks, so clamp size
       * to within this chunk, and then it will read further in
       * the next chunk */
      if (chunkoffset + readsize > chunk->size) {
        readsize = chunk->size - chunkoffset;
      }

      memcpy(POINTER_OFFSET(buffer, totread), chunk->buf + chunkoffset, readsize);
      totread += readsize;
      filedata->file_offset += readsize;
      seek += readsize;
      if (r_is_memchunck_identical != NULL) {
        /* `is_identical` of current chunk represent whether it changed compared to previous undo
         * step. this is fine in redo case (filedata->undo_direction > 0), but not in undo case,
         * where we need an extra flag defined when saving the next (future) step after the one we
         * want to restore, as we are supposed to 'come from' that future undo step, and not the
         * one before current one. */
        *r_is_memchunck_identical = filedata->undo_direction > 0 ? chunk->is_identical :
                                                                   chunk->is_identical_future;
      }
    } while (totread < size);

    return totread;
  }

  return 0;
}

static FileData *filedata_new(void)
{
  FileData *fd = MEM_callocN(sizeof(FileData), "FileData");

  fd->filedes = -1;
  fd->gzfiledes = NULL;

  fd->memsdna = DNA_sdna_current_get();

  fd->datamap = oldnewmap_new();
  fd->globmap = oldnewmap_new();
  fd->libmap = oldnewmap_new();

  return fd;
}

static FileData *blo_decode_and_check(FileData *fd, ReportList *reports)
{
  decode_blender_header(fd);

  if (fd->flags & FD_FLAGS_FILE_OK) {
    const char *error_message = NULL;
    if (read_file_dna(fd, &error_message) == false) {
      BKE_reportf(
          reports, RPT_ERROR, "Failed to read blend file '%s': %s", fd->relabase, error_message);
      blo_filedata_free(fd);
      fd = NULL;
    }
  }
  else {
    BKE_reportf(
        reports, RPT_ERROR, "Failed to read blend file '%s', not a blend file", fd->relabase);
    blo_filedata_free(fd);
    fd = NULL;
  }

  return fd;
}

static FileData *blo_filedata_from_file_descriptor(const char *filepath,
                                                   ReportList *reports,
                                                   int file)
{
  FileDataReadFn *read_fn = NULL;
  FileDataSeekFn *seek_fn = NULL; /* Optional. */

  gzFile gzfile = (gzFile)Z_NULL;

  char header[7];

  /* Regular file. */
  errno = 0;
  if (read(file, header, sizeof(header)) != sizeof(header)) {
    BKE_reportf(reports,
                RPT_WARNING,
                "Unable to read '%s': %s",
                filepath,
                errno ? strerror(errno) : TIP_("insufficient content"));
    return NULL;
  }
  else {
    lseek(file, 0, SEEK_SET);
  }

  /* Regular file. */
  if (memcmp(header, "BLENDER", sizeof(header)) == 0) {
    read_fn = fd_read_data_from_file;
    seek_fn = fd_seek_data_from_file;
  }

  /* Gzip file. */
  errno = 0;
  if ((read_fn == NULL) &&
      /* Check header magic. */
      (header[0] == 0x1f && header[1] == 0x8b)) {
    gzfile = BLI_gzopen(filepath, "rb");
    if (gzfile == (gzFile)Z_NULL) {
      BKE_reportf(reports,
                  RPT_WARNING,
                  "Unable to open '%s': %s",
                  filepath,
                  errno ? strerror(errno) : TIP_("unknown error reading file"));
      return NULL;
    }
    else {
      /* 'seek_fn' is too slow for gzip, don't set it. */
      read_fn = fd_read_gzip_from_file;
      /* Caller must close. */
      file = -1;
    }
  }

  if (read_fn == NULL) {
    BKE_reportf(reports, RPT_WARNING, "Unrecognized file format '%s'", filepath);
    return NULL;
  }

  FileData *fd = filedata_new();

  fd->filedes = file;
  fd->gzfiledes = gzfile;

  fd->read = read_fn;
  fd->seek = seek_fn;

  return fd;
}

static FileData *blo_filedata_from_file_open(const char *filepath, ReportList *reports)
{
  errno = 0;
  const int file = BLI_open(filepath, O_BINARY | O_RDONLY, 0);
  if (file == -1) {
    BKE_reportf(reports,
                RPT_WARNING,
                "Unable to open '%s': %s",
                filepath,
                errno ? strerror(errno) : TIP_("unknown error reading file"));
    return NULL;
  }
  FileData *fd = blo_filedata_from_file_descriptor(filepath, reports, file);
  if ((fd == NULL) || (fd->filedes == -1)) {
    close(file);
  }
  return fd;
}

/* cannot be called with relative paths anymore! */
/* on each new library added, it now checks for the current FileData and expands relativeness */
FileData *blo_filedata_from_file(const char *filepath, ReportList *reports)
{
  FileData *fd = blo_filedata_from_file_open(filepath, reports);
  if (fd != NULL) {
    /* needed for library_append and read_libraries */
    BLI_strncpy(fd->relabase, filepath, sizeof(fd->relabase));

    return blo_decode_and_check(fd, reports);
  }
  return NULL;
}

/**
 * Same as blo_filedata_from_file(), but does not reads DNA data, only header.
 * Use it for light access (e.g. thumbnail reading).
 */
static FileData *blo_filedata_from_file_minimal(const char *filepath)
{
  FileData *fd = blo_filedata_from_file_open(filepath, NULL);
  if (fd != NULL) {
    decode_blender_header(fd);
    if (fd->flags & FD_FLAGS_FILE_OK) {
      return fd;
    }
    blo_filedata_free(fd);
  }
  return NULL;
}

static int fd_read_gzip_from_memory(FileData *filedata,
                                    void *buffer,
                                    uint size,
                                    bool *UNUSED(r_is_memchunck_identical))
{
  int err;

  filedata->strm.next_out = (Bytef *)buffer;
  filedata->strm.avail_out = size;

  // Inflate another chunk.
  err = inflate(&filedata->strm, Z_SYNC_FLUSH);

  if (err == Z_STREAM_END) {
    return 0;
  }
  else if (err != Z_OK) {
    printf("fd_read_gzip_from_memory: zlib error\n");
    return 0;
  }

  filedata->file_offset += size;

  return (size);
}

static int fd_read_gzip_from_memory_init(FileData *fd)
{

  fd->strm.next_in = (Bytef *)fd->buffer;
  fd->strm.avail_in = fd->buffersize;
  fd->strm.total_out = 0;
  fd->strm.zalloc = Z_NULL;
  fd->strm.zfree = Z_NULL;

  if (inflateInit2(&fd->strm, (16 + MAX_WBITS)) != Z_OK) {
    return 0;
  }

  fd->read = fd_read_gzip_from_memory;

  return 1;
}

FileData *blo_filedata_from_memory(const void *mem, int memsize, ReportList *reports)
{
  if (!mem || memsize < SIZEOFBLENDERHEADER) {
    BKE_report(reports, RPT_WARNING, (mem) ? TIP_("Unable to read") : TIP_("Unable to open"));
    return NULL;
  }
  else {
    FileData *fd = filedata_new();
    const char *cp = mem;

    fd->buffer = mem;
    fd->buffersize = memsize;

    /* test if gzip */
    if (cp[0] == 0x1f && cp[1] == 0x8b) {
      if (0 == fd_read_gzip_from_memory_init(fd)) {
        blo_filedata_free(fd);
        return NULL;
      }
    }
    else {
      fd->read = fd_read_from_memory;
    }

    fd->flags |= FD_FLAGS_NOT_MY_BUFFER;

    return blo_decode_and_check(fd, reports);
  }
}

FileData *blo_filedata_from_memfile(MemFile *memfile,
                                    const struct BlendFileReadParams *params,
                                    ReportList *reports)
{
  if (!memfile) {
    BKE_report(reports, RPT_WARNING, "Unable to open blend <memory>");
    return NULL;
  }
  else {
    FileData *fd = filedata_new();
    fd->memfile = memfile;
    fd->undo_direction = params->undo_direction;

    fd->read = fd_read_from_memfile;
    fd->flags |= FD_FLAGS_NOT_MY_BUFFER;

    return blo_decode_and_check(fd, reports);
  }
}

void blo_filedata_free(FileData *fd)
{
  if (fd) {
    if (fd->filedes != -1) {
      close(fd->filedes);
    }

    if (fd->gzfiledes != NULL) {
      gzclose(fd->gzfiledes);
    }

    if (fd->strm.next_in) {
      if (inflateEnd(&fd->strm) != Z_OK) {
        printf("close gzip stream error\n");
      }
    }

    if (fd->buffer && !(fd->flags & FD_FLAGS_NOT_MY_BUFFER)) {
      MEM_freeN((void *)fd->buffer);
      fd->buffer = NULL;
    }

    /* Free all BHeadN data blocks */
#ifndef NDEBUG
    BLI_freelistN(&fd->bhead_list);
#else
    /* Sanity check we're not keeping memory we don't need. */
    LISTBASE_FOREACH_MUTABLE (BHeadN *, new_bhead, &fd->bhead_list) {
      if (fd->seek != NULL && BHEAD_USE_READ_ON_DEMAND(&new_bhead->bhead)) {
        BLI_assert(new_bhead->has_data == 0);
      }
      MEM_freeN(new_bhead);
    }
#endif

    if (fd->filesdna) {
      DNA_sdna_free(fd->filesdna);
    }
    if (fd->compflags) {
      MEM_freeN((void *)fd->compflags);
    }

    if (fd->datamap) {
      oldnewmap_free(fd->datamap);
    }
    if (fd->globmap) {
      oldnewmap_free(fd->globmap);
    }
    if (fd->imamap) {
      oldnewmap_free(fd->imamap);
    }
    if (fd->movieclipmap) {
      oldnewmap_free(fd->movieclipmap);
    }
    if (fd->scenemap) {
      oldnewmap_free(fd->scenemap);
    }
    if (fd->soundmap) {
      oldnewmap_free(fd->soundmap);
    }
    if (fd->packedmap) {
      oldnewmap_free(fd->packedmap);
    }
    if (fd->libmap && !(fd->flags & FD_FLAGS_NOT_MY_LIBMAP)) {
      oldnewmap_free(fd->libmap);
    }
    if (fd->old_valid_ids != NULL) {
      BLI_gset_free(fd->old_valid_ids, NULL);
    }
    if (fd->bheadmap) {
      MEM_freeN(fd->bheadmap);
    }

#ifdef USE_GHASH_BHEAD
    if (fd->bhead_idname_hash) {
      BLI_ghash_free(fd->bhead_idname_hash, NULL, NULL);
    }
#endif

    MEM_freeN(fd);
  }
}

/** \} */

/* -------------------------------------------------------------------- */
/** \name Public Utilities
 * \{ */

/**
 * Check whether given path ends with a blend file compatible extension
 * (`.blend`, `.ble` or `.blend.gz`).
 *
 * \param str: The path to check.
 * \return true is this path ends with a blender file extension.
 */
bool BLO_has_bfile_extension(const char *str)
{
  const char *ext_test[4] = {".blend", ".ble", ".blend.gz", NULL};
  return BLI_path_extension_check_array(str, ext_test);
}

/**
 * Try to explode given path into its 'library components'
 * (i.e. a .blend file, id type/group, and data-block itself).
 *
 * \param path: the full path to explode.
 * \param r_dir: the string that'll contain path up to blend file itself ('library' path).
 * WARNING! Must be #FILE_MAX_LIBEXTRA long (it also stores group and name strings)!
 * \param r_group: the string that'll contain 'group' part of the path, if any. May be NULL.
 * \param r_name: the string that'll contain data's name part of the path, if any. May be NULL.
 * \return true if path contains a blend file.
 */
bool BLO_library_path_explode(const char *path, char *r_dir, char **r_group, char **r_name)
{
  /* We might get some data names with slashes,
   * so we have to go up in path until we find blend file itself,
   * then we now next path item is group, and everything else is data name. */
  char *slash = NULL, *prev_slash = NULL, c = '\0';

  r_dir[0] = '\0';
  if (r_group) {
    *r_group = NULL;
  }
  if (r_name) {
    *r_name = NULL;
  }

  /* if path leads to an existing directory, we can be sure we're not (in) a library */
  if (BLI_is_dir(path)) {
    return false;
  }

  strcpy(r_dir, path);

  while ((slash = (char *)BLI_last_slash(r_dir))) {
    char tc = *slash;
    *slash = '\0';
    if (BLO_has_bfile_extension(r_dir) && BLI_is_file(r_dir)) {
      break;
    }
    else if (STREQ(r_dir, BLO_EMBEDDED_STARTUP_BLEND)) {
      break;
    }

    if (prev_slash) {
      *prev_slash = c;
    }
    prev_slash = slash;
    c = tc;
  }

  if (!slash) {
    return false;
  }

  if (slash[1] != '\0') {
    BLI_assert(strlen(slash + 1) < BLO_GROUP_MAX);
    if (r_group) {
      *r_group = slash + 1;
    }
  }

  if (prev_slash && (prev_slash[1] != '\0')) {
    BLI_assert(strlen(prev_slash + 1) < MAX_ID_NAME - 2);
    if (r_name) {
      *r_name = prev_slash + 1;
    }
  }

  return true;
}

/**
 * Does a very light reading of given .blend file to extract its stored thumbnail.
 *
 * \param filepath: The path of the file to extract thumbnail from.
 * \return The raw thumbnail
 * (MEM-allocated, as stored in file, use #BKE_main_thumbnail_to_imbuf()
 * to convert it to ImBuf image).
 */
BlendThumbnail *BLO_thumbnail_from_file(const char *filepath)
{
  FileData *fd;
  BlendThumbnail *data = NULL;
  int *fd_data;

  fd = blo_filedata_from_file_minimal(filepath);
  fd_data = fd ? read_file_thumbnail(fd) : NULL;

  if (fd_data) {
    const int width = fd_data[0];
    const int height = fd_data[1];
    if (BLEN_THUMB_MEMSIZE_IS_VALID(width, height)) {
      const size_t sz = BLEN_THUMB_MEMSIZE(width, height);
      data = MEM_mallocN(sz, __func__);
      if (data) {
        BLI_assert((sz - sizeof(*data)) ==
                   (BLEN_THUMB_MEMSIZE_FILE(width, height) - (sizeof(*fd_data) * 2)));
        data->width = width;
        data->height = height;
        memcpy(data->rect, &fd_data[2], sz - sizeof(*data));
      }
    }
  }

  blo_filedata_free(fd);

  return data;
}

/** \} */

/* -------------------------------------------------------------------- */
/** \name Old/New Pointer Map
 * \{ */

/* only direct databocks */
static void *newdataadr(FileData *fd, const void *adr)
{
  return oldnewmap_lookup_and_inc(fd->datamap, adr, true);
}

/* only direct databocks */
static void *newdataadr_no_us(FileData *fd, const void *adr)
{
  return oldnewmap_lookup_and_inc(fd->datamap, adr, false);
}

/* direct datablocks with global linking */
static void *newglobadr(FileData *fd, const void *adr)
{
  return oldnewmap_lookup_and_inc(fd->globmap, adr, true);
}

/* used to restore image data after undo */
static void *newimaadr(FileData *fd, const void *adr)
{
  if (fd->imamap && adr) {
    return oldnewmap_lookup_and_inc(fd->imamap, adr, true);
  }
  return NULL;
}

/* used to restore scene data after undo */
static void *newsceadr(FileData *fd, const void *adr)
{
  if (fd->scenemap && adr) {
    return oldnewmap_lookup_and_inc(fd->scenemap, adr, true);
  }
  return NULL;
}

/* used to restore movie clip data after undo */
static void *newmclipadr(FileData *fd, const void *adr)
{
  if (fd->movieclipmap && adr) {
    return oldnewmap_lookup_and_inc(fd->movieclipmap, adr, true);
  }
  return NULL;
}

/* used to restore sound data after undo */
static void *newsoundadr(FileData *fd, const void *adr)
{
  if (fd->soundmap && adr) {
    return oldnewmap_lookup_and_inc(fd->soundmap, adr, true);
  }
  return NULL;
}

/* used to restore packed data after undo */
static void *newpackedadr(FileData *fd, const void *adr)
{
  if (fd->packedmap && adr) {
    return oldnewmap_lookup_and_inc(fd->packedmap, adr, true);
  }

  return oldnewmap_lookup_and_inc(fd->datamap, adr, true);
}

/* only lib data */
static void *newlibadr(FileData *fd, const void *lib, const void *adr)
{
  return oldnewmap_liblookup(fd->libmap, adr, lib);
}

/* only lib data */
void *blo_do_versions_newlibadr(FileData *fd, const void *lib, const void *adr)
{
  return newlibadr(fd, lib, adr);
}

/* increases user number */
static void change_link_placeholder_to_real_ID_pointer_fd(FileData *fd, const void *old, void *new)
{
  for (int i = 0; i < fd->libmap->nentries; i++) {
    OldNew *entry = &fd->libmap->entries[i];

    if (old == entry->newp && entry->nr == ID_LINK_PLACEHOLDER) {
      entry->newp = new;
      if (new) {
        entry->nr = GS(((ID *)new)->name);
      }
    }
  }
}

static void change_link_placeholder_to_real_ID_pointer(ListBase *mainlist,
                                                       FileData *basefd,
                                                       void *old,
                                                       void *new)
{
  Main *mainptr;

  for (mainptr = mainlist->first; mainptr; mainptr = mainptr->next) {
    FileData *fd;

    if (mainptr->curlib) {
      fd = mainptr->curlib->filedata;
    }
    else {
      fd = basefd;
    }

    if (fd) {
      change_link_placeholder_to_real_ID_pointer_fd(fd, old, new);
    }
  }
}

/* lib linked proxy objects point to our local data, we need
 * to clear that pointer before reading the undo memfile since
 * the object might be removed, it is set again in reading
 * if the local object still exists.
 * This is only valid for local proxy objects though, linked ones should not be affected here.
 */
void blo_clear_proxy_pointers_from_lib(Main *oldmain)
{
  Object *ob = oldmain->objects.first;

  for (; ob; ob = ob->id.next) {
    if (ob->id.lib != NULL && ob->proxy_from != NULL && ob->proxy_from->id.lib == NULL) {
      ob->proxy_from = NULL;
    }
  }
}

void blo_make_scene_pointer_map(FileData *fd, Main *oldmain)
{
  Scene *sce = oldmain->scenes.first;

  fd->scenemap = oldnewmap_new();

  for (; sce; sce = sce->id.next) {
    if (sce->eevee.light_cache) {
      struct LightCache *light_cache = sce->eevee.light_cache;
      oldnewmap_insert(fd->scenemap, light_cache, light_cache, 0);
    }
  }
}

void blo_end_scene_pointer_map(FileData *fd, Main *oldmain)
{
  OldNew *entry = fd->scenemap->entries;
  Scene *sce = oldmain->scenes.first;
  int i;

  /* used entries were restored, so we put them to zero */
  for (i = 0; i < fd->scenemap->nentries; i++, entry++) {
    if (entry->nr > 0) {
      entry->newp = NULL;
    }
  }

  for (; sce; sce = sce->id.next) {
    sce->eevee.light_cache = newsceadr(fd, sce->eevee.light_cache);
  }
}

void blo_make_image_pointer_map(FileData *fd, Main *oldmain)
{
  Image *ima = oldmain->images.first;
  Scene *sce = oldmain->scenes.first;
  int a;

  fd->imamap = oldnewmap_new();

  for (; ima; ima = ima->id.next) {
    if (ima->cache) {
      oldnewmap_insert(fd->imamap, ima->cache, ima->cache, 0);
    }
    for (a = 0; a < TEXTARGET_COUNT; a++) {
      if (ima->gputexture[a] != NULL) {
        oldnewmap_insert(fd->imamap, ima->gputexture[a], ima->gputexture[a], 0);
      }
    }
    if (ima->rr) {
      oldnewmap_insert(fd->imamap, ima->rr, ima->rr, 0);
    }
    LISTBASE_FOREACH (RenderSlot *, slot, &ima->renderslots) {
      if (slot->render) {
        oldnewmap_insert(fd->imamap, slot->render, slot->render, 0);
      }
    }
  }
  for (; sce; sce = sce->id.next) {
    if (sce->nodetree && sce->nodetree->previews) {
      bNodeInstanceHashIterator iter;
      NODE_INSTANCE_HASH_ITER (iter, sce->nodetree->previews) {
        bNodePreview *preview = BKE_node_instance_hash_iterator_get_value(&iter);
        oldnewmap_insert(fd->imamap, preview, preview, 0);
      }
    }
  }
}

/* set old main image ibufs to zero if it has been restored */
/* this works because freeing old main only happens after this call */
void blo_end_image_pointer_map(FileData *fd, Main *oldmain)
{
  OldNew *entry = fd->imamap->entries;
  Image *ima = oldmain->images.first;
  Scene *sce = oldmain->scenes.first;
  int i;

  /* used entries were restored, so we put them to zero */
  for (i = 0; i < fd->imamap->nentries; i++, entry++) {
    if (entry->nr > 0) {
      entry->newp = NULL;
    }
  }

  for (; ima; ima = ima->id.next) {
    ima->cache = newimaadr(fd, ima->cache);
    if (ima->cache == NULL) {
      ima->gpuflag = 0;
      ima->gpuframenr = INT_MAX;
      for (i = 0; i < TEXTARGET_COUNT; i++) {
        ima->gputexture[i] = NULL;
      }
      ima->rr = NULL;
    }
    LISTBASE_FOREACH (RenderSlot *, slot, &ima->renderslots) {
      slot->render = newimaadr(fd, slot->render);
    }

    for (i = 0; i < TEXTARGET_COUNT; i++) {
      ima->gputexture[i] = newimaadr(fd, ima->gputexture[i]);
    }
    ima->rr = newimaadr(fd, ima->rr);
  }
  for (; sce; sce = sce->id.next) {
    if (sce->nodetree && sce->nodetree->previews) {
      bNodeInstanceHash *new_previews = BKE_node_instance_hash_new("node previews");
      bNodeInstanceHashIterator iter;

      /* reconstruct the preview hash, only using remaining pointers */
      NODE_INSTANCE_HASH_ITER (iter, sce->nodetree->previews) {
        bNodePreview *preview = BKE_node_instance_hash_iterator_get_value(&iter);
        if (preview) {
          bNodePreview *new_preview = newimaadr(fd, preview);
          if (new_preview) {
            bNodeInstanceKey key = BKE_node_instance_hash_iterator_get_key(&iter);
            BKE_node_instance_hash_insert(new_previews, key, new_preview);
          }
        }
      }
      BKE_node_instance_hash_free(sce->nodetree->previews, NULL);
      sce->nodetree->previews = new_previews;
    }
  }
}

void blo_make_movieclip_pointer_map(FileData *fd, Main *oldmain)
{
  MovieClip *clip = oldmain->movieclips.first;
  Scene *sce = oldmain->scenes.first;

  fd->movieclipmap = oldnewmap_new();

  for (; clip; clip = clip->id.next) {
    if (clip->cache) {
      oldnewmap_insert(fd->movieclipmap, clip->cache, clip->cache, 0);
    }

    if (clip->tracking.camera.intrinsics) {
      oldnewmap_insert(
          fd->movieclipmap, clip->tracking.camera.intrinsics, clip->tracking.camera.intrinsics, 0);
    }
  }

  for (; sce; sce = sce->id.next) {
    if (sce->nodetree) {
      bNode *node;
      for (node = sce->nodetree->nodes.first; node; node = node->next) {
        if (node->type == CMP_NODE_MOVIEDISTORTION) {
          oldnewmap_insert(fd->movieclipmap, node->storage, node->storage, 0);
        }
      }
    }
  }
}

/* set old main movie clips caches to zero if it has been restored */
/* this works because freeing old main only happens after this call */
void blo_end_movieclip_pointer_map(FileData *fd, Main *oldmain)
{
  OldNew *entry = fd->movieclipmap->entries;
  MovieClip *clip = oldmain->movieclips.first;
  Scene *sce = oldmain->scenes.first;
  int i;

  /* used entries were restored, so we put them to zero */
  for (i = 0; i < fd->movieclipmap->nentries; i++, entry++) {
    if (entry->nr > 0) {
      entry->newp = NULL;
    }
  }

  for (; clip; clip = clip->id.next) {
    clip->cache = newmclipadr(fd, clip->cache);
    clip->tracking.camera.intrinsics = newmclipadr(fd, clip->tracking.camera.intrinsics);
    BLI_freelistN(&clip->runtime.gputextures);
  }

  for (; sce; sce = sce->id.next) {
    if (sce->nodetree) {
      bNode *node;
      for (node = sce->nodetree->nodes.first; node; node = node->next) {
        if (node->type == CMP_NODE_MOVIEDISTORTION) {
          node->storage = newmclipadr(fd, node->storage);
        }
      }
    }
  }
}

void blo_make_sound_pointer_map(FileData *fd, Main *oldmain)
{
  bSound *sound = oldmain->sounds.first;

  fd->soundmap = oldnewmap_new();

  for (; sound; sound = sound->id.next) {
    if (sound->waveform) {
      oldnewmap_insert(fd->soundmap, sound->waveform, sound->waveform, 0);
    }
  }
}

/* set old main sound caches to zero if it has been restored */
/* this works because freeing old main only happens after this call */
void blo_end_sound_pointer_map(FileData *fd, Main *oldmain)
{
  OldNew *entry = fd->soundmap->entries;
  bSound *sound = oldmain->sounds.first;
  int i;

  /* used entries were restored, so we put them to zero */
  for (i = 0; i < fd->soundmap->nentries; i++, entry++) {
    if (entry->nr > 0) {
      entry->newp = NULL;
    }
  }

  for (; sound; sound = sound->id.next) {
    sound->waveform = newsoundadr(fd, sound->waveform);
  }
}

/* XXX disabled this feature - packed files also belong in temp saves and quit.blend,
 * to make restore work. */

static void insert_packedmap(FileData *fd, PackedFile *pf)
{
  oldnewmap_insert(fd->packedmap, pf, pf, 0);
  oldnewmap_insert(fd->packedmap, pf->data, pf->data, 0);
}

void blo_make_packed_pointer_map(FileData *fd, Main *oldmain)
{
  Image *ima;
  VFont *vfont;
  bSound *sound;
  Library *lib;

  fd->packedmap = oldnewmap_new();

  for (ima = oldmain->images.first; ima; ima = ima->id.next) {
    ImagePackedFile *imapf;

    if (ima->packedfile) {
      insert_packedmap(fd, ima->packedfile);
    }

    for (imapf = ima->packedfiles.first; imapf; imapf = imapf->next) {
      if (imapf->packedfile) {
        insert_packedmap(fd, imapf->packedfile);
      }
    }
  }

  for (vfont = oldmain->fonts.first; vfont; vfont = vfont->id.next) {
    if (vfont->packedfile) {
      insert_packedmap(fd, vfont->packedfile);
    }
  }

  for (sound = oldmain->sounds.first; sound; sound = sound->id.next) {
    if (sound->packedfile) {
      insert_packedmap(fd, sound->packedfile);
    }
  }

  for (lib = oldmain->libraries.first; lib; lib = lib->id.next) {
    if (lib->packedfile) {
      insert_packedmap(fd, lib->packedfile);
    }
  }
}

/* set old main packed data to zero if it has been restored */
/* this works because freeing old main only happens after this call */
void blo_end_packed_pointer_map(FileData *fd, Main *oldmain)
{
  Image *ima;
  VFont *vfont;
  bSound *sound;
  Library *lib;
  OldNew *entry = fd->packedmap->entries;
  int i;

  /* used entries were restored, so we put them to zero */
  for (i = 0; i < fd->packedmap->nentries; i++, entry++) {
    if (entry->nr > 0) {
      entry->newp = NULL;
    }
  }

  for (ima = oldmain->images.first; ima; ima = ima->id.next) {
    ImagePackedFile *imapf;

    ima->packedfile = newpackedadr(fd, ima->packedfile);

    for (imapf = ima->packedfiles.first; imapf; imapf = imapf->next) {
      imapf->packedfile = newpackedadr(fd, imapf->packedfile);
    }
  }

  for (vfont = oldmain->fonts.first; vfont; vfont = vfont->id.next) {
    vfont->packedfile = newpackedadr(fd, vfont->packedfile);
  }

  for (sound = oldmain->sounds.first; sound; sound = sound->id.next) {
    sound->packedfile = newpackedadr(fd, sound->packedfile);
  }

  for (lib = oldmain->libraries.first; lib; lib = lib->id.next) {
    lib->packedfile = newpackedadr(fd, lib->packedfile);
  }
}

/* undo file support: add all library pointers in lookup */
void blo_add_library_pointer_map(ListBase *old_mainlist, FileData *fd)
{
  Main *ptr = old_mainlist->first;
  ListBase *lbarray[MAX_LIBARRAY];

  for (ptr = ptr->next; ptr; ptr = ptr->next) {
    int i = set_listbasepointers(ptr, lbarray);
    while (i--) {
      ID *id;
      for (id = lbarray[i]->first; id; id = id->next) {
        oldnewmap_insert(fd->libmap, id, id, GS(id->name));
      }
    }
  }

  fd->old_mainlist = old_mainlist;
}

/* Build a GSet of old main (we only care about local data here, so we can do that after
 * split_main() call. */
void blo_make_old_valid_ids_from_main(FileData *fd, Main *bmain)
{
  if (fd->old_valid_ids != NULL) {
    BLI_gset_clear(fd->old_valid_ids, NULL);
  }
  else {
    fd->old_valid_ids = BLI_gset_new(BLI_ghashutil_ptrhash, BLI_ghashutil_ptrcmp, __func__);
  }
<<<<<<< HEAD
=======
  fd->old_idmap = BKE_main_idmap_create(bmain, false, NULL, MAIN_IDMAP_TYPE_UUID);
}
>>>>>>> a658b62f

  ID *id;
  FOREACH_MAIN_ID_BEGIN (bmain, id) {
    BLI_gset_add(fd->old_valid_ids, id);
  }
  FOREACH_MAIN_ID_END;
}

/** \} */

/* -------------------------------------------------------------------- */
/** \name DNA Struct Loading
 * \{ */

static void switch_endian_structs(const struct SDNA *filesdna, BHead *bhead)
{
  int blocksize, nblocks;
  char *data;

  data = (char *)(bhead + 1);
  blocksize = filesdna->types_size[filesdna->structs[bhead->SDNAnr][0]];

  nblocks = bhead->nr;
  while (nblocks--) {
    DNA_struct_switch_endian(filesdna, bhead->SDNAnr, data);

    data += blocksize;
  }
}

static void *read_struct(FileData *fd, BHead *bh, const char *blockname)
{
  void *temp = NULL;

  if (bh->len) {
#ifdef USE_BHEAD_READ_ON_DEMAND
    BHead *bh_orig = bh;
#endif

    /* switch is based on file dna */
    if (bh->SDNAnr && (fd->flags & FD_FLAGS_SWITCH_ENDIAN)) {
#ifdef USE_BHEAD_READ_ON_DEMAND
      if (BHEADN_FROM_BHEAD(bh)->has_data == false) {
        bh = blo_bhead_read_full(fd, bh);
        if (UNLIKELY(bh == NULL)) {
          fd->flags &= ~FD_FLAGS_FILE_OK;
          return NULL;
        }
      }
#endif
      switch_endian_structs(fd->filesdna, bh);
    }

    if (fd->compflags[bh->SDNAnr] != SDNA_CMP_REMOVED) {
      if (fd->compflags[bh->SDNAnr] == SDNA_CMP_NOT_EQUAL) {
#ifdef USE_BHEAD_READ_ON_DEMAND
        if (BHEADN_FROM_BHEAD(bh)->has_data == false) {
          bh = blo_bhead_read_full(fd, bh);
          if (UNLIKELY(bh == NULL)) {
            fd->flags &= ~FD_FLAGS_FILE_OK;
            return NULL;
          }
        }
#endif
        temp = DNA_struct_reconstruct(
            fd->memsdna, fd->filesdna, fd->compflags, bh->SDNAnr, bh->nr, (bh + 1));
      }
      else {
        /* SDNA_CMP_EQUAL */
        temp = MEM_mallocN(bh->len, blockname);
#ifdef USE_BHEAD_READ_ON_DEMAND
        if (BHEADN_FROM_BHEAD(bh)->has_data) {
          memcpy(temp, (bh + 1), bh->len);
        }
        else {
          /* Instead of allocating the bhead, then copying it,
           * read the data from the file directly into the memory. */
          if (UNLIKELY(!blo_bhead_read_data(fd, bh, temp))) {
            fd->flags &= ~FD_FLAGS_FILE_OK;
            MEM_freeN(temp);
            temp = NULL;
          }
        }
#else
        memcpy(temp, (bh + 1), bh->len);
#endif
      }
    }

    if (!BHEADN_FROM_BHEAD(bh)->is_memchunk_identical) {
      fd->are_memchunks_identical = false;
    }
#ifdef USE_BHEAD_READ_ON_DEMAND
    if (bh_orig != bh) {
      MEM_freeN(BHEADN_FROM_BHEAD(bh));
    }
#endif
  }

  return temp;
}

typedef void (*link_list_cb)(FileData *fd, void *data);

static void link_list_ex(FileData *fd, ListBase *lb, link_list_cb callback) /* only direct data */
{
  Link *ln, *prev;

  if (BLI_listbase_is_empty(lb)) {
    return;
  }

  lb->first = newdataadr(fd, lb->first);
  if (callback != NULL) {
    callback(fd, lb->first);
  }
  ln = lb->first;
  prev = NULL;
  while (ln) {
    ln->next = newdataadr(fd, ln->next);
    if (ln->next != NULL && callback != NULL) {
      callback(fd, ln->next);
    }
    ln->prev = prev;
    prev = ln;
    ln = ln->next;
  }
  lb->last = prev;
}

static void link_list(FileData *fd, ListBase *lb) /* only direct data */
{
  link_list_ex(fd, lb, NULL);
}

static void link_glob_list(FileData *fd, ListBase *lb) /* for glob data */
{
  Link *ln, *prev;
  void *poin;

  if (BLI_listbase_is_empty(lb)) {
    return;
  }
  poin = newdataadr(fd, lb->first);
  if (lb->first) {
    oldnewmap_insert(fd->globmap, lb->first, poin, 0);
  }
  lb->first = poin;

  ln = lb->first;
  prev = NULL;
  while (ln) {
    poin = newdataadr(fd, ln->next);
    if (ln->next) {
      oldnewmap_insert(fd->globmap, ln->next, poin, 0);
    }
    ln->next = poin;
    ln->prev = prev;
    prev = ln;
    ln = ln->next;
  }
  lb->last = prev;
}

static void test_pointer_array(FileData *fd, void **mat)
{
  int64_t *lpoin, *lmat;
  int *ipoin, *imat;
  size_t len;

  /* manually convert the pointer array in
   * the old dna format to a pointer array in
   * the new dna format.
   */
  if (*mat) {
    len = MEM_allocN_len(*mat) / fd->filesdna->pointer_size;

    if (fd->filesdna->pointer_size == 8 && fd->memsdna->pointer_size == 4) {
      ipoin = imat = MEM_malloc_arrayN(len, 4, "newmatar");
      lpoin = *mat;

      while (len-- > 0) {
        if ((fd->flags & FD_FLAGS_SWITCH_ENDIAN)) {
          BLI_endian_switch_int64(lpoin);
        }
        *ipoin = (int)((*lpoin) >> 3);
        ipoin++;
        lpoin++;
      }
      MEM_freeN(*mat);
      *mat = imat;
    }

    if (fd->filesdna->pointer_size == 4 && fd->memsdna->pointer_size == 8) {
      lpoin = lmat = MEM_malloc_arrayN(len, 8, "newmatar");
      ipoin = *mat;

      while (len-- > 0) {
        *lpoin = *ipoin;
        ipoin++;
        lpoin++;
      }
      MEM_freeN(*mat);
      *mat = lmat;
    }
  }
}

/** \} */

/* -------------------------------------------------------------------- */
/** \name Read ID Properties
 * \{ */

static void IDP_DirectLinkProperty(IDProperty *prop, int switch_endian, FileData *fd);
static void IDP_LibLinkProperty(IDProperty *prop, FileData *fd);

static void IDP_DirectLinkIDPArray(IDProperty *prop, int switch_endian, FileData *fd)
{
  IDProperty *array;
  int i;

  /* since we didn't save the extra buffer, set totallen to len */
  prop->totallen = prop->len;
  prop->data.pointer = newdataadr(fd, prop->data.pointer);

  array = (IDProperty *)prop->data.pointer;

  /* note!, idp-arrays didn't exist in 2.4x, so the pointer will be cleared
   * there's not really anything we can do to correct this, at least don't crash */
  if (array == NULL) {
    prop->len = 0;
    prop->totallen = 0;
  }

  for (i = 0; i < prop->len; i++) {
    IDP_DirectLinkProperty(&array[i], switch_endian, fd);
  }
}

static void IDP_DirectLinkArray(IDProperty *prop, int switch_endian, FileData *fd)
{
  IDProperty **array;
  int i;

  /* since we didn't save the extra buffer, set totallen to len */
  prop->totallen = prop->len;
  prop->data.pointer = newdataadr(fd, prop->data.pointer);

  if (prop->subtype == IDP_GROUP) {
    test_pointer_array(fd, prop->data.pointer);
    array = prop->data.pointer;

    for (i = 0; i < prop->len; i++) {
      IDP_DirectLinkProperty(array[i], switch_endian, fd);
    }
  }
  else if (prop->subtype == IDP_DOUBLE) {
    if (switch_endian) {
      BLI_endian_switch_double_array(prop->data.pointer, prop->len);
    }
  }
  else {
    if (switch_endian) {
      /* also used for floats */
      BLI_endian_switch_int32_array(prop->data.pointer, prop->len);
    }
  }
}

static void IDP_DirectLinkString(IDProperty *prop, FileData *fd)
{
  /*since we didn't save the extra string buffer, set totallen to len.*/
  prop->totallen = prop->len;
  prop->data.pointer = newdataadr(fd, prop->data.pointer);
}

static void IDP_DirectLinkGroup(IDProperty *prop, int switch_endian, FileData *fd)
{
  ListBase *lb = &prop->data.group;
  IDProperty *loop;

  link_list(fd, lb);

  /*Link child id properties now*/
  for (loop = prop->data.group.first; loop; loop = loop->next) {
    IDP_DirectLinkProperty(loop, switch_endian, fd);
  }
}

static void IDP_DirectLinkProperty(IDProperty *prop, int switch_endian, FileData *fd)
{
  switch (prop->type) {
    case IDP_GROUP:
      IDP_DirectLinkGroup(prop, switch_endian, fd);
      break;
    case IDP_STRING:
      IDP_DirectLinkString(prop, fd);
      break;
    case IDP_ARRAY:
      IDP_DirectLinkArray(prop, switch_endian, fd);
      break;
    case IDP_IDPARRAY:
      IDP_DirectLinkIDPArray(prop, switch_endian, fd);
      break;
    case IDP_DOUBLE:
      /* Workaround for doubles.
       * They are stored in the same field as `int val, val2` in the IDPropertyData struct,
       * they have to deal with endianness specifically.
       *
       * In theory, val and val2 would've already been swapped
       * if switch_endian is true, so we have to first unswap
       * them then re-swap them as a single 64-bit entity. */
      if (switch_endian) {
        BLI_endian_switch_int32(&prop->data.val);
        BLI_endian_switch_int32(&prop->data.val2);
        BLI_endian_switch_int64((int64_t *)&prop->data.val);
      }
      break;
    case IDP_INT:
    case IDP_FLOAT:
    case IDP_ID:
      break; /* Nothing special to do here. */
    default:
      /* Unknown IDP type, nuke it (we cannot handle unknown types everywhere in code,
       * IDP are way too polymorphic to do it safely. */
      printf(
          "%s: found unknown IDProperty type %d, reset to Integer one !\n", __func__, prop->type);
      /* Note: we do not attempt to free unknown prop, we have no way to know how to do that! */
      prop->type = IDP_INT;
      prop->subtype = 0;
      IDP_Int(prop) = 0;
  }
}

#define IDP_DirectLinkGroup_OrFree(prop, switch_endian, fd) \
  _IDP_DirectLinkGroup_OrFree(prop, switch_endian, fd, __func__)

static void _IDP_DirectLinkGroup_OrFree(IDProperty **prop,
                                        int switch_endian,
                                        FileData *fd,
                                        const char *caller_func_id)
{
  if (*prop) {
    if ((*prop)->type == IDP_GROUP) {
      IDP_DirectLinkGroup(*prop, switch_endian, fd);
    }
    else {
      /* corrupt file! */
      printf("%s: found non group data, freeing type %d!\n", caller_func_id, (*prop)->type);
      /* don't risk id, data's likely corrupt. */
      // IDP_FreePropertyContent(*prop);
      *prop = NULL;
    }
  }
}

static void IDP_LibLinkProperty(IDProperty *prop, FileData *fd)
{
  if (!prop) {
    return;
  }

  switch (prop->type) {
    case IDP_ID: /* PointerProperty */
    {
      void *newaddr = newlibadr(fd, NULL, IDP_Id(prop));
      if (IDP_Id(prop) && !newaddr && G.debug) {
        printf("Error while loading \"%s\". Data not found in file!\n", prop->name);
      }
      prop->data.pointer = newaddr;
      break;
    }
    case IDP_IDPARRAY: /* CollectionProperty */
    {
      IDProperty *idp_array = IDP_IDPArray(prop);
      for (int i = 0; i < prop->len; i++) {
        IDP_LibLinkProperty(&(idp_array[i]), fd);
      }
      break;
    }
    case IDP_GROUP: /* PointerProperty */
    {
      for (IDProperty *loop = prop->data.group.first; loop; loop = loop->next) {
        IDP_LibLinkProperty(loop, fd);
      }
      break;
    }
    default:
      break; /* Nothing to do for other IDProps. */
  }
}

/** \} */

/* -------------------------------------------------------------------- */
/** \name Read Image Preview
 * \{ */

static PreviewImage *direct_link_preview_image(FileData *fd, PreviewImage *old_prv)
{
  PreviewImage *prv = newdataadr(fd, old_prv);

  if (prv) {
    int i;
    for (i = 0; i < NUM_ICON_SIZES; i++) {
      if (prv->rect[i]) {
        prv->rect[i] = newdataadr(fd, prv->rect[i]);
      }
      prv->gputexture[i] = NULL;
    }
    prv->icon_id = 0;
    prv->tag = 0;
  }

  return prv;
}

/** \} */

/* -------------------------------------------------------------------- */
/** \name Read ID
 * \{ */

static void lib_link_id(FileData *fd, Main *bmain, ID *id);
static void lib_link_nodetree(FileData *fd, Main *bmain, bNodeTree *ntree);
static void lib_link_collection(FileData *fd, Main *bmain, Collection *collection);

static void lib_link_id_private_id(FileData *fd, Main *bmain, ID *id)
{
  /* Handle 'private IDs'. */
  bNodeTree *nodetree = ntreeFromID(id);
  if (nodetree != NULL) {
    lib_link_id(fd, bmain, &nodetree->id);
    lib_link_nodetree(fd, bmain, nodetree);
  }

  if (GS(id->name) == ID_SCE) {
    Scene *scene = (Scene *)id;
    if (scene->master_collection != NULL) {
      lib_link_id(fd, bmain, &scene->master_collection->id);
      lib_link_collection(fd, bmain, scene->master_collection);
    }
  }
}

static void lib_link_id(FileData *fd, Main *bmain, ID *id)
{
  /* Note: WM IDProperties are never written to file, hence they should always be NULL here. */
  BLI_assert((GS(id->name) != ID_WM) || id->properties == NULL);
  IDP_LibLinkProperty(id->properties, fd);

  AnimData *adt = BKE_animdata_from_id(id);
  if (adt != NULL) {
    lib_link_animdata(fd, id, adt);
  }

  if (id->override_library) {
    id->override_library->reference = newlibadr(fd, id->lib, id->override_library->reference);
    id->override_library->storage = newlibadr(fd, id->lib, id->override_library->storage);
  }

  lib_link_id_private_id(fd, bmain, id);
}

static void direct_link_id_override_property_operation_cb(FileData *fd, void *data)
{
  IDOverrideLibraryPropertyOperation *opop = data;

  opop->subitem_reference_name = newdataadr(fd, opop->subitem_reference_name);
  opop->subitem_local_name = newdataadr(fd, opop->subitem_local_name);
}

static void direct_link_id_override_property_cb(FileData *fd, void *data)
{
  IDOverrideLibraryProperty *op = data;

  op->rna_path = newdataadr(fd, op->rna_path);
  link_list_ex(fd, &op->operations, direct_link_id_override_property_operation_cb);
}

static void direct_link_id(FileData *fd, ID *id, ID *id_old);
static void direct_link_nodetree(FileData *fd, bNodeTree *ntree);
static void direct_link_collection(FileData *fd, Collection *collection);

static void direct_link_id_private_id(FileData *fd, ID *id, ID *id_old)
{
  /* Handle 'private IDs'. */
  bNodeTree **nodetree = BKE_ntree_ptr_from_id(id);
  if (nodetree != NULL && *nodetree != NULL) {
    *nodetree = newdataadr(fd, *nodetree);
    direct_link_id(fd, (ID *)*nodetree, id_old != NULL ? (ID *)ntreeFromID(id_old) : NULL);
    direct_link_nodetree(fd, *nodetree);
  }

  if (GS(id->name) == ID_SCE) {
    Scene *scene = (Scene *)id;
    if (scene->master_collection != NULL) {
      scene->master_collection = newdataadr(fd, scene->master_collection);
      direct_link_id(fd,
                     &scene->master_collection->id,
                     id_old != NULL ? &((Scene *)id_old)->master_collection->id : NULL);
      direct_link_collection(fd, scene->master_collection);
    }
  }
}

static void direct_link_id(FileData *fd, ID *id, ID *id_old)
{
  /*link direct data of ID properties*/
  if (id->properties) {
    id->properties = newdataadr(fd, id->properties);
    /* this case means the data was written incorrectly, it should not happen */
    IDP_DirectLinkGroup_OrFree(&id->properties, (fd->flags & FD_FLAGS_SWITCH_ENDIAN), fd);
  }
  id->py_instance = NULL;

  /* That way data-lock reading not going through main read_libblock()
   * function are still in a clear tag state.
   * (glowering at certain nodetree fake data-lock here...). */
  id->tag = 0;
  id->flag &= ~LIB_INDIRECT_WEAK_LINK;

  /* NOTE: It is important to not clear the recalc flags for undo/redo.
   * Preserving recalc flags on redo/undo is the only way to make dependency graph detect
   * that animation is to be evaluated on undo/redo. If this is not enforced by the recalc
   * flags dependency graph does not do animation update to avoid loss of unkeyed changes.,
   * which conflicts with undo/redo of changes to animation data itself.
   *
   * But for regular file load we clear the flag, since the flags might have been changed since
   * the version the file has been saved with. */
  if (fd->memfile == NULL) {
    id->recalc = 0;
    id->recalc_undo_accumulated = 0;
  }
  else {
    if (fd->undo_direction < 0) {
      /* We are coming from the future (i.e. do an actual undo, and not a redo), and we found an
       * old (aka existing) ID: we use its 'accumulated recalc flags since last memfile undo step
       * saving' as recalc flags of our newly read ID. */
      if (id_old != NULL) {
        id->recalc = id_old->recalc_undo_accumulated;
      }
    }
    else {
      /* We are coming from the past (i.e. do a redo), and we found an, we use saved 'accumulated
       * recalc flags since last memfile undo step saving' as recalc flags of our newly read ID. */
      id->recalc = id->recalc_undo_accumulated;
    }
  }

  /* Link direct data of overrides. */
  if (id->override_library) {
    id->override_library = newdataadr(fd, id->override_library);
    link_list_ex(fd, &id->override_library->properties, direct_link_id_override_property_cb);
    id->override_library->runtime = NULL;
  }

  DrawDataList *drawdata = DRW_drawdatalist_from_id(id);
  if (drawdata) {
    BLI_listbase_clear((ListBase *)drawdata);
  }

  /* Handle 'private IDs'. */
  direct_link_id_private_id(fd, id, id_old);
}

/** \} */

/* -------------------------------------------------------------------- */
/** \name Read CurveMapping
 * \{ */

/* cuma itself has been read! */
static void direct_link_curvemapping(FileData *fd, CurveMapping *cumap)
{
  int a;

  /* flag seems to be able to hang? Maybe old files... not bad to clear anyway */
  cumap->flag &= ~CUMA_PREMULLED;

  for (a = 0; a < CM_TOT; a++) {
    cumap->cm[a].curve = newdataadr(fd, cumap->cm[a].curve);
    cumap->cm[a].table = NULL;
    cumap->cm[a].premultable = NULL;
  }
}

/** \} */

/* -------------------------------------------------------------------- */
/** \name Read CurveProfile
 * \{ */

static void direct_link_curveprofile(FileData *fd, CurveProfile *profile)
{
  profile->path = newdataadr(fd, profile->path);
  profile->table = NULL;
  profile->segments = NULL;
}

/** \} */

/* -------------------------------------------------------------------- */
/** \name Read ID: Brush
 * \{ */

/* library brush linking after fileread */
static void lib_link_brush(FileData *fd, Main *UNUSED(bmain), Brush *brush)
{
  /* brush->(mask_)mtex.obj is ignored on purpose? */
  brush->mtex.tex = newlibadr(fd, brush->id.lib, brush->mtex.tex);
  brush->mask_mtex.tex = newlibadr(fd, brush->id.lib, brush->mask_mtex.tex);
  brush->clone.image = newlibadr(fd, brush->id.lib, brush->clone.image);
  brush->toggle_brush = newlibadr(fd, brush->id.lib, brush->toggle_brush);
  brush->paint_curve = newlibadr(fd, brush->id.lib, brush->paint_curve);

  /* link default grease pencil palette */
  if (brush->gpencil_settings != NULL) {
    if (brush->gpencil_settings->flag & GP_BRUSH_MATERIAL_PINNED) {
      brush->gpencil_settings->material = newlibadr(
          fd, brush->id.lib, brush->gpencil_settings->material);

      if (!brush->gpencil_settings->material) {
        brush->gpencil_settings->flag &= ~GP_BRUSH_MATERIAL_PINNED;
      }
    }
    else {
      brush->gpencil_settings->material = NULL;
    }
  }
}

static void direct_link_brush(FileData *fd, Brush *brush)
{
  /* brush itself has been read */

  /* fallof curve */
  brush->curve = newdataadr(fd, brush->curve);

  brush->gradient = newdataadr(fd, brush->gradient);

  if (brush->curve) {
    direct_link_curvemapping(fd, brush->curve);
  }
  else {
    BKE_brush_curve_preset(brush, CURVE_PRESET_SHARP);
  }

  /* grease pencil */
  brush->gpencil_settings = newdataadr(fd, brush->gpencil_settings);
  if (brush->gpencil_settings != NULL) {
    brush->gpencil_settings->curve_sensitivity = newdataadr(
        fd, brush->gpencil_settings->curve_sensitivity);
    brush->gpencil_settings->curve_strength = newdataadr(fd,
                                                         brush->gpencil_settings->curve_strength);
    brush->gpencil_settings->curve_jitter = newdataadr(fd, brush->gpencil_settings->curve_jitter);

    if (brush->gpencil_settings->curve_sensitivity) {
      direct_link_curvemapping(fd, brush->gpencil_settings->curve_sensitivity);
    }

    if (brush->gpencil_settings->curve_strength) {
      direct_link_curvemapping(fd, brush->gpencil_settings->curve_strength);
    }

    if (brush->gpencil_settings->curve_jitter) {
      direct_link_curvemapping(fd, brush->gpencil_settings->curve_jitter);
    }
  }

  brush->preview = NULL;
  brush->icon_imbuf = NULL;
}

/** \} */

/* -------------------------------------------------------------------- */
/** \name Read ID: Palette
 * \{ */

static void lib_link_palette(FileData *UNUSED(fd), Main *UNUSED(bmain), Palette *UNUSED(palette))
{
}

static void direct_link_palette(FileData *fd, Palette *palette)
{

  /* palette itself has been read */
  link_list(fd, &palette->colors);
}

static void lib_link_paint_curve(FileData *UNUSED(fd), Main *UNUSED(bmain), PaintCurve *UNUSED(pc))
{
}

static void direct_link_paint_curve(FileData *fd, PaintCurve *pc)
{
  pc->points = newdataadr(fd, pc->points);
}

/** \} */

/* -------------------------------------------------------------------- */
/** \name Read PackedFile
 * \{ */

static PackedFile *direct_link_packedfile(FileData *fd, PackedFile *oldpf)
{
  PackedFile *pf = newpackedadr(fd, oldpf);

  if (pf) {
    pf->data = newpackedadr(fd, pf->data);
    if (pf->data == NULL) {
      /* We cannot allow a PackedFile with a NULL data field,
       * the whole code assumes this is not possible. See T70315. */
      printf("%s: NULL packedfile data, cleaning up...\n", __func__);
      MEM_SAFE_FREE(pf);
    }
  }

  return pf;
}

/** \} */

/* -------------------------------------------------------------------- */
/** \name Read Animation (legacy for version patching)
 * \{ */

// XXX deprecated - old animation system
static void lib_link_ipo(FileData *fd, Main *UNUSED(bmain), Ipo *ipo)
{
  for (IpoCurve *icu = ipo->curve.first; icu; icu = icu->next) {
    if (icu->driver) {
      icu->driver->ob = newlibadr(fd, ipo->id.lib, icu->driver->ob);
    }
  }
}

// XXX deprecated - old animation system
static void direct_link_ipo(FileData *fd, Ipo *ipo)
{
  IpoCurve *icu;

  link_list(fd, &(ipo->curve));

  for (icu = ipo->curve.first; icu; icu = icu->next) {
    icu->bezt = newdataadr(fd, icu->bezt);
    icu->bp = newdataadr(fd, icu->bp);
    icu->driver = newdataadr(fd, icu->driver);
  }
}

// XXX deprecated - old animation system
static void lib_link_nlastrips(FileData *fd, ID *id, ListBase *striplist)
{
  bActionStrip *strip;
  bActionModifier *amod;

  for (strip = striplist->first; strip; strip = strip->next) {
    strip->object = newlibadr(fd, id->lib, strip->object);
    strip->act = newlibadr(fd, id->lib, strip->act);
    strip->ipo = newlibadr(fd, id->lib, strip->ipo);
    for (amod = strip->modifiers.first; amod; amod = amod->next) {
      amod->ob = newlibadr(fd, id->lib, amod->ob);
    }
  }
}

// XXX deprecated - old animation system
static void direct_link_nlastrips(FileData *fd, ListBase *strips)
{
  bActionStrip *strip;

  link_list(fd, strips);

  for (strip = strips->first; strip; strip = strip->next) {
    link_list(fd, &strip->modifiers);
  }
}

// XXX deprecated - old animation system
static void lib_link_constraint_channels(FileData *fd, ID *id, ListBase *chanbase)
{
  bConstraintChannel *chan;

  for (chan = chanbase->first; chan; chan = chan->next) {
    chan->ipo = newlibadr(fd, id->lib, chan->ipo);
  }
}

/** \} */

/* -------------------------------------------------------------------- */
/** \name Read ID: Action
 * \{ */

static void lib_link_fmodifiers(FileData *fd, ID *id, ListBase *list)
{
  FModifier *fcm;

  for (fcm = list->first; fcm; fcm = fcm->next) {
    /* data for specific modifiers */
    switch (fcm->type) {
      case FMODIFIER_TYPE_PYTHON: {
        FMod_Python *data = (FMod_Python *)fcm->data;
        data->script = newlibadr(fd, id->lib, data->script);

        break;
      }
    }
  }
}

static void lib_link_fcurves(FileData *fd, ID *id, ListBase *list)
{
  FCurve *fcu;

  if (list == NULL) {
    return;
  }

  /* relink ID-block references... */
  for (fcu = list->first; fcu; fcu = fcu->next) {
    /* driver data */
    if (fcu->driver) {
      ChannelDriver *driver = fcu->driver;
      DriverVar *dvar;

      for (dvar = driver->variables.first; dvar; dvar = dvar->next) {
        DRIVER_TARGETS_LOOPER_BEGIN (dvar) {
          /* only relink if still used */
          if (tarIndex < dvar->num_targets) {
            dtar->id = newlibadr(fd, id->lib, dtar->id);
          }
          else {
            dtar->id = NULL;
          }
        }
        DRIVER_TARGETS_LOOPER_END;
      }
    }

    /* modifiers */
    lib_link_fmodifiers(fd, id, &fcu->modifiers);
  }
}

/* NOTE: this assumes that link_list has already been called on the list */
static void direct_link_fmodifiers(FileData *fd, ListBase *list, FCurve *curve)
{
  FModifier *fcm;

  for (fcm = list->first; fcm; fcm = fcm->next) {
    /* relink general data */
    fcm->data = newdataadr(fd, fcm->data);
    fcm->curve = curve;

    /* do relinking of data for specific types */
    switch (fcm->type) {
      case FMODIFIER_TYPE_GENERATOR: {
        FMod_Generator *data = (FMod_Generator *)fcm->data;

        data->coefficients = newdataadr(fd, data->coefficients);

        if (fd->flags & FD_FLAGS_SWITCH_ENDIAN) {
          BLI_endian_switch_float_array(data->coefficients, data->arraysize);
        }

        break;
      }
      case FMODIFIER_TYPE_ENVELOPE: {
        FMod_Envelope *data = (FMod_Envelope *)fcm->data;

        data->data = newdataadr(fd, data->data);

        break;
      }
      case FMODIFIER_TYPE_PYTHON: {
        FMod_Python *data = (FMod_Python *)fcm->data;

        data->prop = newdataadr(fd, data->prop);
        IDP_DirectLinkGroup_OrFree(&data->prop, (fd->flags & FD_FLAGS_SWITCH_ENDIAN), fd);

        break;
      }
    }
  }
}

/* NOTE: this assumes that link_list has already been called on the list */
static void direct_link_fcurves(FileData *fd, ListBase *list)
{
  FCurve *fcu;

  /* link F-Curve data to F-Curve again (non ID-libs) */
  for (fcu = list->first; fcu; fcu = fcu->next) {
    /* curve data */
    fcu->bezt = newdataadr(fd, fcu->bezt);
    fcu->fpt = newdataadr(fd, fcu->fpt);

    /* rna path */
    fcu->rna_path = newdataadr(fd, fcu->rna_path);

    /* group */
    fcu->grp = newdataadr(fd, fcu->grp);

    /* clear disabled flag - allows disabled drivers to be tried again ([#32155]),
     * but also means that another method for "reviving disabled F-Curves" exists
     */
    fcu->flag &= ~FCURVE_DISABLED;

    /* driver */
    fcu->driver = newdataadr(fd, fcu->driver);
    if (fcu->driver) {
      ChannelDriver *driver = fcu->driver;
      DriverVar *dvar;

      /* Compiled expression data will need to be regenerated
       * (old pointer may still be set here). */
      driver->expr_comp = NULL;
      driver->expr_simple = NULL;

      /* give the driver a fresh chance - the operating environment may be different now
       * (addons, etc. may be different) so the driver namespace may be sane now [#32155]
       */
      driver->flag &= ~DRIVER_FLAG_INVALID;

      /* relink variables, targets and their paths */
      link_list(fd, &driver->variables);
      for (dvar = driver->variables.first; dvar; dvar = dvar->next) {
        DRIVER_TARGETS_LOOPER_BEGIN (dvar) {
          /* only relink the targets being used */
          if (tarIndex < dvar->num_targets) {
            dtar->rna_path = newdataadr(fd, dtar->rna_path);
          }
          else {
            dtar->rna_path = NULL;
          }
        }
        DRIVER_TARGETS_LOOPER_END;
      }
    }

    /* modifiers */
    link_list(fd, &fcu->modifiers);
    direct_link_fmodifiers(fd, &fcu->modifiers, fcu);
  }
}

static void lib_link_action(FileData *fd, Main *UNUSED(bmain), bAction *act)
{
  // XXX deprecated - old animation system <<<
  for (bActionChannel *chan = act->chanbase.first; chan; chan = chan->next) {
    chan->ipo = newlibadr(fd, act->id.lib, chan->ipo);
    lib_link_constraint_channels(fd, &act->id, &chan->constraintChannels);
  }
  // >>> XXX deprecated - old animation system

  lib_link_fcurves(fd, &act->id, &act->curves);

  for (TimeMarker *marker = act->markers.first; marker; marker = marker->next) {
    if (marker->camera) {
      marker->camera = newlibadr(fd, act->id.lib, marker->camera);
    }
  }
}

static void direct_link_action(FileData *fd, bAction *act)
{
  bActionChannel *achan;  // XXX deprecated - old animation system
  bActionGroup *agrp;

  link_list(fd, &act->curves);
  link_list(fd, &act->chanbase);  // XXX deprecated - old animation system
  link_list(fd, &act->groups);
  link_list(fd, &act->markers);

  // XXX deprecated - old animation system <<<
  for (achan = act->chanbase.first; achan; achan = achan->next) {
    achan->grp = newdataadr(fd, achan->grp);

    link_list(fd, &achan->constraintChannels);
  }
  // >>> XXX deprecated - old animation system

  direct_link_fcurves(fd, &act->curves);

  for (agrp = act->groups.first; agrp; agrp = agrp->next) {
    agrp->channels.first = newdataadr(fd, agrp->channels.first);
    agrp->channels.last = newdataadr(fd, agrp->channels.last);
  }
}

static void lib_link_nladata_strips(FileData *fd, ID *id, ListBase *list)
{
  NlaStrip *strip;

  for (strip = list->first; strip; strip = strip->next) {
    /* check strip's children */
    lib_link_nladata_strips(fd, id, &strip->strips);

    /* check strip's F-Curves */
    lib_link_fcurves(fd, id, &strip->fcurves);

    /* reassign the counted-reference to action */
    strip->act = newlibadr(fd, id->lib, strip->act);

    /* fix action id-root (i.e. if it comes from a pre 2.57 .blend file) */
    if ((strip->act) && (strip->act->idroot == 0)) {
      strip->act->idroot = GS(id->name);
    }
  }
}

static void lib_link_nladata(FileData *fd, ID *id, ListBase *list)
{
  NlaTrack *nlt;

  /* we only care about the NLA strips inside the tracks */
  for (nlt = list->first; nlt; nlt = nlt->next) {
    lib_link_nladata_strips(fd, id, &nlt->strips);
  }
}

/* This handles Animato NLA-Strips linking
 * NOTE: this assumes that link_list has already been called on the list
 */
static void direct_link_nladata_strips(FileData *fd, ListBase *list)
{
  NlaStrip *strip;

  for (strip = list->first; strip; strip = strip->next) {
    /* strip's child strips */
    link_list(fd, &strip->strips);
    direct_link_nladata_strips(fd, &strip->strips);

    /* strip's F-Curves */
    link_list(fd, &strip->fcurves);
    direct_link_fcurves(fd, &strip->fcurves);

    /* strip's F-Modifiers */
    link_list(fd, &strip->modifiers);
    direct_link_fmodifiers(fd, &strip->modifiers, NULL);
  }
}

/* NOTE: this assumes that link_list has already been called on the list */
static void direct_link_nladata(FileData *fd, ListBase *list)
{
  NlaTrack *nlt;

  for (nlt = list->first; nlt; nlt = nlt->next) {
    /* relink list of strips */
    link_list(fd, &nlt->strips);

    /* relink strip data */
    direct_link_nladata_strips(fd, &nlt->strips);
  }
}

/* ------- */

static void lib_link_keyingsets(FileData *fd, ID *id, ListBase *list)
{
  KeyingSet *ks;
  KS_Path *ksp;

  /* here, we're only interested in the ID pointer stored in some of the paths */
  for (ks = list->first; ks; ks = ks->next) {
    for (ksp = ks->paths.first; ksp; ksp = ksp->next) {
      ksp->id = newlibadr(fd, id->lib, ksp->id);
    }
  }
}

/* NOTE: this assumes that link_list has already been called on the list */
static void direct_link_keyingsets(FileData *fd, ListBase *list)
{
  KeyingSet *ks;
  KS_Path *ksp;

  /* link KeyingSet data to KeyingSet again (non ID-libs) */
  for (ks = list->first; ks; ks = ks->next) {
    /* paths */
    link_list(fd, &ks->paths);

    for (ksp = ks->paths.first; ksp; ksp = ksp->next) {
      /* rna path */
      ksp->rna_path = newdataadr(fd, ksp->rna_path);
    }
  }
}

/* ------- */

static void lib_link_animdata(FileData *fd, ID *id, AnimData *adt)
{
  if (adt == NULL) {
    return;
  }

  /* link action data */
  adt->action = newlibadr(fd, id->lib, adt->action);
  adt->tmpact = newlibadr(fd, id->lib, adt->tmpact);

  /* fix action id-roots (i.e. if they come from a pre 2.57 .blend file) */
  if ((adt->action) && (adt->action->idroot == 0)) {
    adt->action->idroot = GS(id->name);
  }
  if ((adt->tmpact) && (adt->tmpact->idroot == 0)) {
    adt->tmpact->idroot = GS(id->name);
  }

  /* link drivers */
  lib_link_fcurves(fd, id, &adt->drivers);

  /* overrides don't have lib-link for now, so no need to do anything */

  /* link NLA-data */
  lib_link_nladata(fd, id, &adt->nla_tracks);
}

static void direct_link_animdata(FileData *fd, AnimData *adt)
{
  /* NOTE: must have called newdataadr already before doing this... */
  if (adt == NULL) {
    return;
  }

  /* link drivers */
  link_list(fd, &adt->drivers);
  direct_link_fcurves(fd, &adt->drivers);
  adt->driver_array = NULL;

  /* link overrides */
  // TODO...

  /* link NLA-data */
  link_list(fd, &adt->nla_tracks);
  direct_link_nladata(fd, &adt->nla_tracks);

  /* relink active track/strip - even though strictly speaking this should only be used
   * if we're in 'tweaking mode', we need to be able to have this loaded back for
   * undo, but also since users may not exit tweakmode before saving (#24535)
   */
  // TODO: it's not really nice that anyone should be able to save the file in this
  //      state, but it's going to be too hard to enforce this single case...
  adt->act_track = newdataadr(fd, adt->act_track);
  adt->actstrip = newdataadr(fd, adt->actstrip);
}

/** \} */

/* -------------------------------------------------------------------- */
/** \name Read ID: CacheFiles
 * \{ */

static void lib_link_cachefiles(FileData *UNUSED(fd),
                                Main *UNUSED(bmain),
                                CacheFile *UNUSED(cache_file))
{
}

static void direct_link_cachefile(FileData *fd, CacheFile *cache_file)
{
  BLI_listbase_clear(&cache_file->object_paths);
  cache_file->handle = NULL;
  cache_file->handle_filepath[0] = '\0';
  cache_file->handle_readers = NULL;

  /* relink animdata */
  cache_file->adt = newdataadr(fd, cache_file->adt);
  direct_link_animdata(fd, cache_file->adt);
}

/** \} */

/* -------------------------------------------------------------------- */
/** \name Read ID: WorkSpace
 * \{ */

static void lib_link_workspaces(FileData *fd, Main *bmain, WorkSpace *workspace)
{
  ListBase *layouts = BKE_workspace_layouts_get(workspace);
  ID *id = (ID *)workspace;

  id_us_ensure_real(id);

  for (WorkSpaceLayout *layout = layouts->first, *layout_next; layout; layout = layout_next) {
    layout->screen = newlibadr(fd, id->lib, layout->screen);

    layout_next = layout->next;
    if (layout->screen) {
      if (ID_IS_LINKED(id)) {
        layout->screen->winid = 0;
        if (layout->screen->temp) {
          /* delete temp layouts when appending */
          BKE_workspace_layout_remove(bmain, workspace, layout);
        }
      }
    }
    else {
      /* If we're reading a layout without screen stored, it's useless and we shouldn't keep it
       * around. */
      BKE_workspace_layout_remove(bmain, workspace, layout);
    }
  }
}

static void direct_link_workspace(FileData *fd, WorkSpace *workspace, const Main *main)
{
  link_list(fd, BKE_workspace_layouts_get(workspace));
  link_list(fd, &workspace->hook_layout_relations);
  link_list(fd, &workspace->owner_ids);
  link_list(fd, &workspace->tools);

  for (WorkSpaceDataRelation *relation = workspace->hook_layout_relations.first; relation;
       relation = relation->next) {

    /* data from window - need to access through global oldnew-map */
    relation->parent = newglobadr(fd, relation->parent);

    relation->value = newdataadr(fd, relation->value);
  }

  /* Same issue/fix as in direct_link_workspace_link_scene_data: Can't read workspace data
   * when reading windows, so have to update windows after/when reading workspaces. */
  for (wmWindowManager *wm = main->wm.first; wm; wm = wm->id.next) {
    for (wmWindow *win = wm->windows.first; win; win = win->next) {
      WorkSpaceLayout *act_layout = newdataadr(
          fd, BKE_workspace_active_layout_get(win->workspace_hook));
      if (act_layout) {
        BKE_workspace_active_layout_set(win->workspace_hook, act_layout);
      }
    }
  }

  for (bToolRef *tref = workspace->tools.first; tref; tref = tref->next) {
    tref->runtime = NULL;
    tref->properties = newdataadr(fd, tref->properties);
    IDP_DirectLinkGroup_OrFree(&tref->properties, (fd->flags & FD_FLAGS_SWITCH_ENDIAN), fd);
  }

  workspace->status_text = NULL;
}

static void lib_link_workspace_instance_hook(FileData *fd, WorkSpaceInstanceHook *hook, ID *id)
{
  WorkSpace *workspace = BKE_workspace_active_get(hook);
  BKE_workspace_active_set(hook, newlibadr(fd, id->lib, workspace));
}

/** \} */

/* -------------------------------------------------------------------- */
/** \name Read ID: Node Tree
 * \{ */

/* Single node tree (also used for material/scene trees), ntree is not NULL */
static void lib_link_ntree(FileData *fd, Library *lib, bNodeTree *ntree)
{
  ntree->id.lib = lib;

  ntree->gpd = newlibadr(fd, lib, ntree->gpd);

  for (bNode *node = ntree->nodes.first; node; node = node->next) {
    /* Link ID Properties -- and copy this comment EXACTLY for easy finding
     * of library blocks that implement this.*/
    IDP_LibLinkProperty(node->prop, fd);

    node->id = newlibadr(fd, lib, node->id);

    for (bNodeSocket *sock = node->inputs.first; sock; sock = sock->next) {
      IDP_LibLinkProperty(sock->prop, fd);
    }
    for (bNodeSocket *sock = node->outputs.first; sock; sock = sock->next) {
      IDP_LibLinkProperty(sock->prop, fd);
    }
  }

  for (bNodeSocket *sock = ntree->inputs.first; sock; sock = sock->next) {
    IDP_LibLinkProperty(sock->prop, fd);
  }
  for (bNodeSocket *sock = ntree->outputs.first; sock; sock = sock->next) {
    IDP_LibLinkProperty(sock->prop, fd);
  }

  /* Set node->typeinfo pointers. This is done in lib linking, after the
   * first versioning that can change types still without functions that
   * update the typeinfo pointers. Versioning after lib linking needs
   * these top be valid. */
  ntreeSetTypes(NULL, ntree);

  /* For nodes with static socket layout, add/remove sockets as needed
   * to match the static layout. */
  if (fd->memfile == NULL) {
    for (bNode *node = ntree->nodes.first; node; node = node->next) {
      node_verify_socket_templates(ntree, node);
    }
  }
}

/* library ntree linking after fileread */
static void lib_link_nodetree(FileData *fd, Main *UNUSED(bmain), bNodeTree *ntree)
{
  lib_link_ntree(fd, ntree->id.lib, ntree);
}

static void direct_link_node_socket(FileData *fd, bNodeSocket *sock)
{
  sock->prop = newdataadr(fd, sock->prop);
  IDP_DirectLinkGroup_OrFree(&sock->prop, (fd->flags & FD_FLAGS_SWITCH_ENDIAN), fd);

  sock->link = newdataadr(fd, sock->link);
  sock->typeinfo = NULL;
  sock->storage = newdataadr(fd, sock->storage);
  sock->default_value = newdataadr(fd, sock->default_value);
  sock->cache = NULL;
}

/* ntree itself has been read! */
static void direct_link_nodetree(FileData *fd, bNodeTree *ntree)
{
  /* note: writing and reading goes in sync, for speed */
  bNode *node;
  bNodeSocket *sock;
  bNodeLink *link;

  ntree->init = 0; /* to set callbacks and force setting types */
  ntree->is_updating = false;
  ntree->typeinfo = NULL;
  ntree->interface_type = NULL;

  ntree->progress = NULL;
  ntree->execdata = NULL;

  ntree->adt = newdataadr(fd, ntree->adt);
  direct_link_animdata(fd, ntree->adt);

  link_list(fd, &ntree->nodes);
  for (node = ntree->nodes.first; node; node = node->next) {
    node->typeinfo = NULL;

    link_list(fd, &node->inputs);
    link_list(fd, &node->outputs);

    node->prop = newdataadr(fd, node->prop);
    IDP_DirectLinkGroup_OrFree(&node->prop, (fd->flags & FD_FLAGS_SWITCH_ENDIAN), fd);

    link_list(fd, &node->internal_links);
    for (link = node->internal_links.first; link; link = link->next) {
      link->fromnode = newdataadr(fd, link->fromnode);
      link->fromsock = newdataadr(fd, link->fromsock);
      link->tonode = newdataadr(fd, link->tonode);
      link->tosock = newdataadr(fd, link->tosock);
    }

    if (node->type == CMP_NODE_MOVIEDISTORTION) {
      node->storage = newmclipadr(fd, node->storage);
    }
    else {
      node->storage = newdataadr(fd, node->storage);
    }

    if (node->storage) {
      /* could be handlerized at some point */
      switch (node->type) {
        case SH_NODE_CURVE_VEC:
        case SH_NODE_CURVE_RGB:
        case CMP_NODE_TIME:
        case CMP_NODE_CURVE_VEC:
        case CMP_NODE_CURVE_RGB:
        case CMP_NODE_HUECORRECT:
        case TEX_NODE_CURVE_RGB:
        case TEX_NODE_CURVE_TIME: {
          direct_link_curvemapping(fd, node->storage);
          break;
        }
        case SH_NODE_SCRIPT: {
          NodeShaderScript *nss = (NodeShaderScript *)node->storage;
          nss->bytecode = newdataadr(fd, nss->bytecode);
          break;
        }
        case SH_NODE_TEX_POINTDENSITY: {
          NodeShaderTexPointDensity *npd = (NodeShaderTexPointDensity *)node->storage;
          memset(&npd->pd, 0, sizeof(npd->pd));
          break;
        }
        case SH_NODE_TEX_IMAGE: {
          NodeTexImage *tex = (NodeTexImage *)node->storage;
          tex->iuser.ok = 1;
          tex->iuser.scene = NULL;
          break;
        }
        case SH_NODE_TEX_ENVIRONMENT: {
          NodeTexEnvironment *tex = (NodeTexEnvironment *)node->storage;
          tex->iuser.ok = 1;
          tex->iuser.scene = NULL;
          break;
        }
        case CMP_NODE_IMAGE:
        case CMP_NODE_R_LAYERS:
        case CMP_NODE_VIEWER:
        case CMP_NODE_SPLITVIEWER: {
          ImageUser *iuser = node->storage;
          iuser->ok = 1;
          iuser->scene = NULL;
          break;
        }
        case CMP_NODE_CRYPTOMATTE: {
          NodeCryptomatte *nc = (NodeCryptomatte *)node->storage;
          nc->matte_id = newdataadr(fd, nc->matte_id);
          break;
        }
        case TEX_NODE_IMAGE: {
          ImageUser *iuser = node->storage;
          iuser->ok = 1;
          iuser->scene = NULL;
          break;
        }
        default:
          break;
      }
    }
  }
  link_list(fd, &ntree->links);

  /* and we connect the rest */
  for (node = ntree->nodes.first; node; node = node->next) {
    node->parent = newdataadr(fd, node->parent);
    node->lasty = 0;

    for (sock = node->inputs.first; sock; sock = sock->next) {
      direct_link_node_socket(fd, sock);
    }
    for (sock = node->outputs.first; sock; sock = sock->next) {
      direct_link_node_socket(fd, sock);
    }
  }

  /* interface socket lists */
  link_list(fd, &ntree->inputs);
  link_list(fd, &ntree->outputs);
  for (sock = ntree->inputs.first; sock; sock = sock->next) {
    direct_link_node_socket(fd, sock);
  }
  for (sock = ntree->outputs.first; sock; sock = sock->next) {
    direct_link_node_socket(fd, sock);
  }

  for (link = ntree->links.first; link; link = link->next) {
    link->fromnode = newdataadr(fd, link->fromnode);
    link->tonode = newdataadr(fd, link->tonode);
    link->fromsock = newdataadr(fd, link->fromsock);
    link->tosock = newdataadr(fd, link->tosock);
  }

#if 0
  if (ntree->previews) {
    bNodeInstanceHash *new_previews = BKE_node_instance_hash_new("node previews");
    bNodeInstanceHashIterator iter;

    NODE_INSTANCE_HASH_ITER(iter, ntree->previews) {
      bNodePreview *preview = BKE_node_instance_hash_iterator_get_value(&iter);
      if (preview) {
        bNodePreview *new_preview = newimaadr(fd, preview);
        if (new_preview) {
          bNodeInstanceKey key = BKE_node_instance_hash_iterator_get_key(&iter);
          BKE_node_instance_hash_insert(new_previews, key, new_preview);
        }
      }
    }
    BKE_node_instance_hash_free(ntree->previews, NULL);
    ntree->previews = new_previews;
  }
#else
  /* XXX TODO */
  ntree->previews = NULL;
#endif

  /* type verification is in lib-link */
}

/** \} */

/* -------------------------------------------------------------------- */
/** \name Read ID: Armature
 * \{ */

/* temp struct used to transport needed info to lib_link_constraint_cb() */
typedef struct tConstraintLinkData {
  FileData *fd;
  ID *id;
} tConstraintLinkData;
/* callback function used to relink constraint ID-links */
static void lib_link_constraint_cb(bConstraint *UNUSED(con),
                                   ID **idpoin,
                                   bool is_reference,
                                   void *userdata)
{
  tConstraintLinkData *cld = (tConstraintLinkData *)userdata;

  /* for reference types, we need to increment the usercounts on load... */
  if (is_reference) {
    /* reference type - with usercount */
    *idpoin = newlibadr(cld->fd, cld->id->lib, *idpoin);
  }
  else {
    /* target type - no usercount needed */
    *idpoin = newlibadr(cld->fd, cld->id->lib, *idpoin);
  }
}

static void lib_link_constraints(FileData *fd, ID *id, ListBase *conlist)
{
  tConstraintLinkData cld;
  bConstraint *con;

  /* legacy fixes */
  for (con = conlist->first; con; con = con->next) {
    /* patch for error introduced by changing constraints (dunno how) */
    /* if con->data type changes, dna cannot resolve the pointer! (ton) */
    if (con->data == NULL) {
      con->type = CONSTRAINT_TYPE_NULL;
    }
    /* own ipo, all constraints have it */
    con->ipo = newlibadr(fd, id->lib, con->ipo);  // XXX deprecated - old animation system

    /* If linking from a library, clear 'local' library override flag. */
    if (id->lib != NULL) {
      con->flag &= ~CONSTRAINT_OVERRIDE_LIBRARY_LOCAL;
    }
  }

  /* relink all ID-blocks used by the constraints */
  cld.fd = fd;
  cld.id = id;

  BKE_constraints_id_loop(conlist, lib_link_constraint_cb, &cld);
}

static void direct_link_constraints(FileData *fd, ListBase *lb)
{
  bConstraint *con;

  link_list(fd, lb);
  for (con = lb->first; con; con = con->next) {
    con->data = newdataadr(fd, con->data);

    switch (con->type) {
      case CONSTRAINT_TYPE_PYTHON: {
        bPythonConstraint *data = con->data;

        link_list(fd, &data->targets);

        data->prop = newdataadr(fd, data->prop);
        IDP_DirectLinkGroup_OrFree(&data->prop, (fd->flags & FD_FLAGS_SWITCH_ENDIAN), fd);
        break;
      }
      case CONSTRAINT_TYPE_ARMATURE: {
        bArmatureConstraint *data = con->data;

        link_list(fd, &data->targets);

        break;
      }
      case CONSTRAINT_TYPE_SPLINEIK: {
        bSplineIKConstraint *data = con->data;

        data->points = newdataadr(fd, data->points);
        break;
      }
      case CONSTRAINT_TYPE_KINEMATIC: {
        bKinematicConstraint *data = con->data;

        con->lin_error = 0.f;
        con->rot_error = 0.f;

        /* version patch for runtime flag, was not cleared in some case */
        data->flag &= ~CONSTRAINT_IK_AUTO;
        break;
      }
      case CONSTRAINT_TYPE_CHILDOF: {
        /* XXX version patch, in older code this flag wasn't always set, and is inherent to type */
        if (con->ownspace == CONSTRAINT_SPACE_POSE) {
          con->flag |= CONSTRAINT_SPACEONCE;
        }
        break;
      }
      case CONSTRAINT_TYPE_TRANSFORM_CACHE: {
        bTransformCacheConstraint *data = con->data;
        data->reader = NULL;
        data->reader_object_path[0] = '\0';
      }
    }
  }
}

static void lib_link_pose(FileData *fd, Main *bmain, Object *ob, bPose *pose)
{
  bArmature *arm = ob->data;

  if (!pose || !arm) {
    return;
  }

  /* always rebuild to match proxy or lib changes, but on Undo */
  bool rebuild = false;

  if (fd->memfile == NULL) {
    if (ob->proxy || ob->id.lib != arm->id.lib) {
      rebuild = true;
    }
  }

  if (ob->proxy) {
    /* sync proxy layer */
    if (pose->proxy_layer) {
      arm->layer = pose->proxy_layer;
    }

    /* sync proxy active bone */
    if (pose->proxy_act_bone[0]) {
      Bone *bone = BKE_armature_find_bone_name(arm, pose->proxy_act_bone);
      if (bone) {
        arm->act_bone = bone;
      }
    }
  }

  for (bPoseChannel *pchan = pose->chanbase.first; pchan; pchan = pchan->next) {
    lib_link_constraints(fd, (ID *)ob, &pchan->constraints);

    pchan->bone = BKE_armature_find_bone_name(arm, pchan->name);

    IDP_LibLinkProperty(pchan->prop, fd);

    pchan->custom = newlibadr(fd, arm->id.lib, pchan->custom);
    if (UNLIKELY(pchan->bone == NULL)) {
      rebuild = true;
    }
    else if ((ob->id.lib == NULL) && arm->id.lib) {
      /* local pose selection copied to armature, bit hackish */
      pchan->bone->flag &= ~BONE_SELECTED;
      pchan->bone->flag |= pchan->selectflag;
    }
  }

  if (rebuild) {
    DEG_id_tag_update_ex(
        bmain, &ob->id, ID_RECALC_TRANSFORM | ID_RECALC_GEOMETRY | ID_RECALC_ANIMATION);
    BKE_pose_tag_recalc(bmain, pose);
  }
}

static void lib_link_bones(FileData *fd, Bone *bone)
{
  IDP_LibLinkProperty(bone->prop, fd);

  for (Bone *curbone = bone->childbase.first; curbone; curbone = curbone->next) {
    lib_link_bones(fd, curbone);
  }
}

static void lib_link_armature(FileData *fd, Main *UNUSED(bmain), bArmature *arm)
{
  for (Bone *curbone = arm->bonebase.first; curbone; curbone = curbone->next) {
    lib_link_bones(fd, curbone);
  }
}

static void direct_link_bones(FileData *fd, Bone *bone)
{
  Bone *child;

  bone->parent = newdataadr(fd, bone->parent);
  bone->prop = newdataadr(fd, bone->prop);
  IDP_DirectLinkGroup_OrFree(&bone->prop, (fd->flags & FD_FLAGS_SWITCH_ENDIAN), fd);

  bone->bbone_next = newdataadr(fd, bone->bbone_next);
  bone->bbone_prev = newdataadr(fd, bone->bbone_prev);

  bone->flag &= ~(BONE_DRAW_ACTIVE | BONE_DRAW_LOCKED_WEIGHT);

  link_list(fd, &bone->childbase);

  for (child = bone->childbase.first; child; child = child->next) {
    direct_link_bones(fd, child);
  }
}

static void direct_link_armature(FileData *fd, bArmature *arm)
{
  Bone *bone;

  link_list(fd, &arm->bonebase);
  arm->bonehash = NULL;
  arm->edbo = NULL;
  /* Must always be cleared (armatures don't have their own edit-data). */
  arm->needs_flush_to_id = 0;

  arm->adt = newdataadr(fd, arm->adt);
  direct_link_animdata(fd, arm->adt);

  for (bone = arm->bonebase.first; bone; bone = bone->next) {
    direct_link_bones(fd, bone);
  }

  arm->act_bone = newdataadr(fd, arm->act_bone);
  arm->act_edbone = NULL;

  BKE_armature_bone_hash_make(arm);
}

/** \} */

/* -------------------------------------------------------------------- */
/** \name Read ID: Camera
 * \{ */

static void lib_link_camera(FileData *fd, Main *UNUSED(bmain), Camera *ca)
{
  ca->ipo = newlibadr(fd, ca->id.lib, ca->ipo); /* deprecated, for versioning */

  ca->dof_ob = newlibadr(fd, ca->id.lib, ca->dof_ob); /* deprecated, for versioning */
  ca->dof.focus_object = newlibadr(fd, ca->id.lib, ca->dof.focus_object);

  for (CameraBGImage *bgpic = ca->bg_images.first; bgpic; bgpic = bgpic->next) {
    bgpic->ima = newlibadr(fd, ca->id.lib, bgpic->ima);
    bgpic->clip = newlibadr(fd, ca->id.lib, bgpic->clip);
  }
}

static void direct_link_camera(FileData *fd, Camera *ca)
{
  ca->adt = newdataadr(fd, ca->adt);
  direct_link_animdata(fd, ca->adt);

  link_list(fd, &ca->bg_images);

  for (CameraBGImage *bgpic = ca->bg_images.first; bgpic; bgpic = bgpic->next) {
    bgpic->iuser.ok = 1;
    bgpic->iuser.scene = NULL;
  }
}

/** \} */

/* -------------------------------------------------------------------- */
/** \name Read ID: Light
 * \{ */

static void lib_link_light(FileData *fd, Main *UNUSED(bmain), Light *la)
{
  la->ipo = newlibadr(fd, la->id.lib, la->ipo);  // XXX deprecated - old animation system
}

static void direct_link_light(FileData *fd, Light *la)
{
  la->adt = newdataadr(fd, la->adt);
  direct_link_animdata(fd, la->adt);

  la->curfalloff = newdataadr(fd, la->curfalloff);
  if (la->curfalloff) {
    direct_link_curvemapping(fd, la->curfalloff);
  }

  la->preview = direct_link_preview_image(fd, la->preview);
}

/** \} */

/* -------------------------------------------------------------------- */
/** \name Read ID: Shape Keys
 * \{ */

void blo_do_versions_key_uidgen(Key *key)
{
  KeyBlock *block;

  key->uidgen = 1;
  for (block = key->block.first; block; block = block->next) {
    block->uid = key->uidgen++;
  }
}

static void lib_link_key(FileData *fd, Main *UNUSED(bmain), Key *key)
{
  BLI_assert((key->id.tag & LIB_TAG_EXTERN) == 0);

  key->ipo = newlibadr(fd, key->id.lib, key->ipo);  // XXX deprecated - old animation system
  key->from = newlibadr(fd, key->id.lib, key->from);
}

static void switch_endian_keyblock(Key *key, KeyBlock *kb)
{
  int elemsize, a, b;
  char *data;

  elemsize = key->elemsize;
  data = kb->data;

  for (a = 0; a < kb->totelem; a++) {
    const char *cp = key->elemstr;
    char *poin = data;

    while (cp[0]) {    /* cp[0] == amount */
      switch (cp[1]) { /* cp[1] = type */
        case IPO_FLOAT:
        case IPO_BPOINT:
        case IPO_BEZTRIPLE:
          b = cp[0];
          BLI_endian_switch_float_array((float *)poin, b);
          poin += sizeof(float) * b;
          break;
      }

      cp += 2;
    }
    data += elemsize;
  }
}

static void direct_link_key(FileData *fd, Key *key)
{
  KeyBlock *kb;

  link_list(fd, &(key->block));

  key->adt = newdataadr(fd, key->adt);
  direct_link_animdata(fd, key->adt);

  key->refkey = newdataadr(fd, key->refkey);

  for (kb = key->block.first; kb; kb = kb->next) {
    kb->data = newdataadr(fd, kb->data);

    if (fd->flags & FD_FLAGS_SWITCH_ENDIAN) {
      switch_endian_keyblock(key, kb);
    }
  }
}

/** \} */

/* -------------------------------------------------------------------- */
/** \name Read ID: Meta Ball
 * \{ */

static void lib_link_mball(FileData *fd, Main *UNUSED(bmain), MetaBall *mb)
{
  for (int a = 0; a < mb->totcol; a++) {
    mb->mat[a] = newlibadr(fd, mb->id.lib, mb->mat[a]);
  }

  mb->ipo = newlibadr(fd, mb->id.lib, mb->ipo);  // XXX deprecated - old animation system
}

static void direct_link_mball(FileData *fd, MetaBall *mb)
{
  mb->adt = newdataadr(fd, mb->adt);
  direct_link_animdata(fd, mb->adt);

  mb->mat = newdataadr(fd, mb->mat);
  test_pointer_array(fd, (void **)&mb->mat);

  link_list(fd, &(mb->elems));

  BLI_listbase_clear(&mb->disp);
  mb->editelems = NULL;
  /* Must always be cleared (meta's don't have their own edit-data). */
  mb->needs_flush_to_id = 0;
  /*  mb->edit_elems.first= mb->edit_elems.last= NULL;*/
  mb->lastelem = NULL;
  mb->batch_cache = NULL;
}

/** \} */

/* -------------------------------------------------------------------- */
/** \name Read ID: World
 * \{ */

static void lib_link_world(FileData *fd, Main *UNUSED(bmain), World *wrld)
{
  wrld->ipo = newlibadr(fd, wrld->id.lib, wrld->ipo);  // XXX deprecated - old animation system
}

static void direct_link_world(FileData *fd, World *wrld)
{
  wrld->adt = newdataadr(fd, wrld->adt);
  direct_link_animdata(fd, wrld->adt);

  wrld->preview = direct_link_preview_image(fd, wrld->preview);
  BLI_listbase_clear(&wrld->gpumaterial);
}

/** \} */

/* -------------------------------------------------------------------- */
/** \name Read ID: VFont
 * \{ */

static void lib_link_vfont(FileData *UNUSED(fd), Main *UNUSED(bmain), VFont *UNUSED(vf))
{
}

static void direct_link_vfont(FileData *fd, VFont *vf)
{
  vf->data = NULL;
  vf->temp_pf = NULL;
  vf->packedfile = direct_link_packedfile(fd, vf->packedfile);
}

/** \} */

/* -------------------------------------------------------------------- */
/** \name Read ID: Text
 * \{ */

static void lib_link_text(FileData *UNUSED(fd), Main *UNUSED(bmain), Text *UNUSED(text))
{
}

static void direct_link_text(FileData *fd, Text *text)
{
  TextLine *ln;

  text->name = newdataadr(fd, text->name);

  text->compiled = NULL;

#if 0
  if (text->flags & TXT_ISEXT) {
    BKE_text_reload(text);
  }
  /* else { */
#endif

  link_list(fd, &text->lines);

  text->curl = newdataadr(fd, text->curl);
  text->sell = newdataadr(fd, text->sell);

  for (ln = text->lines.first; ln; ln = ln->next) {
    ln->line = newdataadr(fd, ln->line);
    ln->format = NULL;

    if (ln->len != (int)strlen(ln->line)) {
      printf("Error loading text, line lengths differ\n");
      ln->len = strlen(ln->line);
    }
  }

  text->flags = (text->flags) & ~TXT_ISEXT;

  id_us_ensure_real(&text->id);
}

/** \} */

/* -------------------------------------------------------------------- */
/** \name Read ID: Image
 * \{ */

static void lib_link_image(FileData *UNUSED(fd), Main *UNUSED(bmain), Image *UNUSED(ima))
{
}

static void direct_link_image(FileData *fd, Image *ima)
{
  ImagePackedFile *imapf;

  /* for undo system, pointers could be restored */
  if (fd->imamap) {
    ima->cache = newimaadr(fd, ima->cache);
  }
  else {
    ima->cache = NULL;
  }

  link_list(fd, &ima->tiles);

  /* if not restored, we keep the binded opengl index */
  if (!ima->cache) {
    ima->gpuflag = 0;
    ima->gpuframenr = INT_MAX;
    for (int i = 0; i < TEXTARGET_COUNT; i++) {
      ima->gputexture[i] = NULL;
    }
    ima->rr = NULL;
  }
  else {
    for (int i = 0; i < TEXTARGET_COUNT; i++) {
      ima->gputexture[i] = newimaadr(fd, ima->gputexture[i]);
    }
    ima->rr = newimaadr(fd, ima->rr);
  }

  /* undo system, try to restore render buffers */
  link_list(fd, &(ima->renderslots));
  if (fd->imamap) {
    LISTBASE_FOREACH (RenderSlot *, slot, &ima->renderslots) {
      slot->render = newimaadr(fd, slot->render);
    }
  }
  else {
    LISTBASE_FOREACH (RenderSlot *, slot, &ima->renderslots) {
      slot->render = NULL;
    }
    ima->last_render_slot = ima->render_slot;
  }

  link_list(fd, &(ima->views));
  link_list(fd, &(ima->packedfiles));

  if (ima->packedfiles.first) {
    for (imapf = ima->packedfiles.first; imapf; imapf = imapf->next) {
      imapf->packedfile = direct_link_packedfile(fd, imapf->packedfile);
    }
    ima->packedfile = NULL;
  }
  else {
    ima->packedfile = direct_link_packedfile(fd, ima->packedfile);
  }

  BLI_listbase_clear(&ima->anims);
  ima->preview = direct_link_preview_image(fd, ima->preview);
  ima->stereo3d_format = newdataadr(fd, ima->stereo3d_format);
  LISTBASE_FOREACH (ImageTile *, tile, &ima->tiles) {
    tile->ok = 1;
  }
}

/** \} */

/* -------------------------------------------------------------------- */
/** \name Read ID: Curve
 * \{ */

static void lib_link_curve(FileData *fd, Main *UNUSED(bmain), Curve *cu)
{
  for (int a = 0; a < cu->totcol; a++) {
    cu->mat[a] = newlibadr(fd, cu->id.lib, cu->mat[a]);
  }

  cu->bevobj = newlibadr(fd, cu->id.lib, cu->bevobj);
  cu->taperobj = newlibadr(fd, cu->id.lib, cu->taperobj);
  cu->textoncurve = newlibadr(fd, cu->id.lib, cu->textoncurve);
  cu->vfont = newlibadr(fd, cu->id.lib, cu->vfont);
  cu->vfontb = newlibadr(fd, cu->id.lib, cu->vfontb);
  cu->vfonti = newlibadr(fd, cu->id.lib, cu->vfonti);
  cu->vfontbi = newlibadr(fd, cu->id.lib, cu->vfontbi);

  cu->ipo = newlibadr(fd, cu->id.lib, cu->ipo);  // XXX deprecated - old animation system
  cu->key = newlibadr(fd, cu->id.lib, cu->key);
}

static void switch_endian_knots(Nurb *nu)
{
  if (nu->knotsu) {
    BLI_endian_switch_float_array(nu->knotsu, KNOTSU(nu));
  }
  if (nu->knotsv) {
    BLI_endian_switch_float_array(nu->knotsv, KNOTSV(nu));
  }
}

static void direct_link_curve(FileData *fd, Curve *cu)
{
  Nurb *nu;
  TextBox *tb;

  cu->adt = newdataadr(fd, cu->adt);
  direct_link_animdata(fd, cu->adt);

  /* Protect against integer overflow vulnerability. */
  CLAMP(cu->len_wchar, 0, INT_MAX - 4);

  cu->mat = newdataadr(fd, cu->mat);
  test_pointer_array(fd, (void **)&cu->mat);
  cu->str = newdataadr(fd, cu->str);
  cu->strinfo = newdataadr(fd, cu->strinfo);
  cu->tb = newdataadr(fd, cu->tb);

  if (cu->vfont == NULL) {
    link_list(fd, &(cu->nurb));
  }
  else {
    cu->nurb.first = cu->nurb.last = NULL;

    tb = MEM_calloc_arrayN(MAXTEXTBOX, sizeof(TextBox), "TextBoxread");
    if (cu->tb) {
      memcpy(tb, cu->tb, cu->totbox * sizeof(TextBox));
      MEM_freeN(cu->tb);
      cu->tb = tb;
    }
    else {
      cu->totbox = 1;
      cu->actbox = 1;
      cu->tb = tb;
      cu->tb[0].w = cu->linewidth;
    }
    if (cu->wordspace == 0.0f) {
      cu->wordspace = 1.0f;
    }
  }

  cu->editnurb = NULL;
  cu->editfont = NULL;
  cu->batch_cache = NULL;

  for (nu = cu->nurb.first; nu; nu = nu->next) {
    nu->bezt = newdataadr(fd, nu->bezt);
    nu->bp = newdataadr(fd, nu->bp);
    nu->knotsu = newdataadr(fd, nu->knotsu);
    nu->knotsv = newdataadr(fd, nu->knotsv);
    if (cu->vfont == NULL) {
      nu->charidx = 0;
    }

    if (fd->flags & FD_FLAGS_SWITCH_ENDIAN) {
      switch_endian_knots(nu);
    }
  }
  cu->texflag &= ~CU_AUTOSPACE_EVALUATED;
}

/** \} */

/* -------------------------------------------------------------------- */
/** \name Read ID: Texture
 * \{ */

static void lib_link_texture(FileData *fd, Main *UNUSED(bmain), Tex *tex)
{
  tex->ima = newlibadr(fd, tex->id.lib, tex->ima);
  tex->ipo = newlibadr(fd, tex->id.lib, tex->ipo);  // XXX deprecated - old animation system
}

static void direct_link_texture(FileData *fd, Tex *tex)
{
  tex->adt = newdataadr(fd, tex->adt);
  direct_link_animdata(fd, tex->adt);

  tex->coba = newdataadr(fd, tex->coba);

  tex->preview = direct_link_preview_image(fd, tex->preview);

  tex->iuser.ok = 1;
  tex->iuser.scene = NULL;
}

/** \} */

/* -------------------------------------------------------------------- */
/** \name Read ID: Material
 * \{ */

static void lib_link_material(FileData *fd, Main *UNUSED(bmain), Material *ma)
{
  ma->ipo = newlibadr(fd, ma->id.lib, ma->ipo);  // XXX deprecated - old animation system

  /* relink grease pencil settings */
  if (ma->gp_style != NULL) {
    MaterialGPencilStyle *gp_style = ma->gp_style;
    if (gp_style->sima != NULL) {
      gp_style->sima = newlibadr(fd, ma->id.lib, gp_style->sima);
    }
    if (gp_style->ima != NULL) {
      gp_style->ima = newlibadr(fd, ma->id.lib, gp_style->ima);
    }
  }
}

static void direct_link_material(FileData *fd, Material *ma)
{
  ma->adt = newdataadr(fd, ma->adt);
  direct_link_animdata(fd, ma->adt);

  ma->texpaintslot = NULL;

  ma->preview = direct_link_preview_image(fd, ma->preview);
  BLI_listbase_clear(&ma->gpumaterial);

  ma->gp_style = newdataadr(fd, ma->gp_style);
}

/** \} */

/* -------------------------------------------------------------------- */
/** \name Read ID: Particle Settings
 * \{ */

/* update this also to writefile.c */
static const char *ptcache_data_struct[] = {
    "",          // BPHYS_DATA_INDEX
    "",          // BPHYS_DATA_LOCATION
    "",          // BPHYS_DATA_VELOCITY
    "",          // BPHYS_DATA_ROTATION
    "",          // BPHYS_DATA_AVELOCITY / BPHYS_DATA_XCONST */
    "",          // BPHYS_DATA_SIZE:
    "",          // BPHYS_DATA_TIMES:
    "BoidData",  // case BPHYS_DATA_BOIDS:
};

static void direct_link_pointcache_cb(FileData *fd, void *data)
{
  PTCacheMem *pm = data;
  PTCacheExtra *extra;
  int i;
  for (i = 0; i < BPHYS_TOT_DATA; i++) {
    pm->data[i] = newdataadr(fd, pm->data[i]);

    /* the cache saves non-struct data without DNA */
    if (pm->data[i] && ptcache_data_struct[i][0] == '\0' && (fd->flags & FD_FLAGS_SWITCH_ENDIAN)) {
      /* data_size returns bytes. */
      int tot = (BKE_ptcache_data_size(i) * pm->totpoint) / sizeof(int);

      int *poin = pm->data[i];

      BLI_endian_switch_int32_array(poin, tot);
    }
  }

  link_list(fd, &pm->extradata);

  for (extra = pm->extradata.first; extra; extra = extra->next) {
    extra->data = newdataadr(fd, extra->data);
  }
}

static void direct_link_pointcache(FileData *fd, PointCache *cache)
{
  if ((cache->flag & PTCACHE_DISK_CACHE) == 0) {
    link_list_ex(fd, &cache->mem_cache, direct_link_pointcache_cb);
  }
  else {
    BLI_listbase_clear(&cache->mem_cache);
  }

  cache->flag &= ~PTCACHE_SIMULATION_VALID;
  cache->simframe = 0;
  cache->edit = NULL;
  cache->free_edit = NULL;
  cache->cached_frames = NULL;
  cache->cached_frames_len = 0;
}

static void direct_link_pointcache_list(FileData *fd,
                                        ListBase *ptcaches,
                                        PointCache **ocache,
                                        int force_disk)
{
  if (ptcaches->first) {
    PointCache *cache = NULL;
    link_list(fd, ptcaches);
    for (cache = ptcaches->first; cache; cache = cache->next) {
      direct_link_pointcache(fd, cache);
      if (force_disk) {
        cache->flag |= PTCACHE_DISK_CACHE;
        cache->step = 1;
      }
    }

    *ocache = newdataadr(fd, *ocache);
  }
  else if (*ocache) {
    /* old "single" caches need to be linked too */
    *ocache = newdataadr(fd, *ocache);
    direct_link_pointcache(fd, *ocache);
    if (force_disk) {
      (*ocache)->flag |= PTCACHE_DISK_CACHE;
      (*ocache)->step = 1;
    }

    ptcaches->first = ptcaches->last = *ocache;
  }
}

static void lib_link_partdeflect(FileData *fd, ID *id, PartDeflect *pd)
{
  if (pd && pd->tex) {
    pd->tex = newlibadr(fd, id->lib, pd->tex);
  }
  if (pd && pd->f_source) {
    pd->f_source = newlibadr(fd, id->lib, pd->f_source);
  }
}

static void lib_link_particlesettings(FileData *fd, Main *UNUSED(bmain), ParticleSettings *part)
{
  part->ipo = newlibadr(fd, part->id.lib, part->ipo);  // XXX deprecated - old animation system

  part->instance_object = newlibadr(fd, part->id.lib, part->instance_object);
  part->instance_collection = newlibadr(fd, part->id.lib, part->instance_collection);
  part->force_group = newlibadr(fd, part->id.lib, part->force_group);
  part->bb_ob = newlibadr(fd, part->id.lib, part->bb_ob);
  part->collision_group = newlibadr(fd, part->id.lib, part->collision_group);

  lib_link_partdeflect(fd, &part->id, part->pd);
  lib_link_partdeflect(fd, &part->id, part->pd2);

  if (part->effector_weights) {
    part->effector_weights->group = newlibadr(fd, part->id.lib, part->effector_weights->group);
  }
  else {
    part->effector_weights = BKE_effector_add_weights(part->force_group);
  }

  if (part->instance_weights.first && part->instance_collection) {
    for (ParticleDupliWeight *dw = part->instance_weights.first; dw; dw = dw->next) {
      dw->ob = newlibadr(fd, part->id.lib, dw->ob);
    }
  }
  else {
    BLI_listbase_clear(&part->instance_weights);
  }

  if (part->boids) {
    BoidState *state = part->boids->states.first;
    BoidRule *rule;
    for (; state; state = state->next) {
      rule = state->rules.first;
      for (; rule; rule = rule->next) {
        switch (rule->type) {
          case eBoidRuleType_Goal:
          case eBoidRuleType_Avoid: {
            BoidRuleGoalAvoid *brga = (BoidRuleGoalAvoid *)rule;
            brga->ob = newlibadr(fd, part->id.lib, brga->ob);
            break;
          }
          case eBoidRuleType_FollowLeader: {
            BoidRuleFollowLeader *brfl = (BoidRuleFollowLeader *)rule;
            brfl->ob = newlibadr(fd, part->id.lib, brfl->ob);
            break;
          }
        }
      }
    }
  }

  for (int a = 0; a < MAX_MTEX; a++) {
    MTex *mtex = part->mtex[a];
    if (mtex) {
      mtex->tex = newlibadr(fd, part->id.lib, mtex->tex);
      mtex->object = newlibadr(fd, part->id.lib, mtex->object);
    }
  }
}

static void direct_link_partdeflect(PartDeflect *pd)
{
  if (pd) {
    pd->rng = NULL;
  }
}

static void direct_link_particlesettings(FileData *fd, ParticleSettings *part)
{
  int a;

  part->adt = newdataadr(fd, part->adt);
  part->pd = newdataadr(fd, part->pd);
  part->pd2 = newdataadr(fd, part->pd2);

  direct_link_animdata(fd, part->adt);
  direct_link_partdeflect(part->pd);
  direct_link_partdeflect(part->pd2);

  part->clumpcurve = newdataadr(fd, part->clumpcurve);
  if (part->clumpcurve) {
    direct_link_curvemapping(fd, part->clumpcurve);
  }
  part->roughcurve = newdataadr(fd, part->roughcurve);
  if (part->roughcurve) {
    direct_link_curvemapping(fd, part->roughcurve);
  }
  part->twistcurve = newdataadr(fd, part->twistcurve);
  if (part->twistcurve) {
    direct_link_curvemapping(fd, part->twistcurve);
  }

  part->effector_weights = newdataadr(fd, part->effector_weights);
  if (!part->effector_weights) {
    part->effector_weights = BKE_effector_add_weights(part->force_group);
  }

  link_list(fd, &part->instance_weights);

  part->boids = newdataadr(fd, part->boids);
  part->fluid = newdataadr(fd, part->fluid);

  if (part->boids) {
    BoidState *state;
    link_list(fd, &part->boids->states);

    for (state = part->boids->states.first; state; state = state->next) {
      link_list(fd, &state->rules);
      link_list(fd, &state->conditions);
      link_list(fd, &state->actions);
    }
  }
  for (a = 0; a < MAX_MTEX; a++) {
    part->mtex[a] = newdataadr(fd, part->mtex[a]);
  }

  /* Protect against integer overflow vulnerability. */
  CLAMP(part->trail_count, 1, 100000);
}

static void lib_link_particlesystems(FileData *fd, Object *ob, ID *id, ListBase *particles)
{
  ParticleSystem *psys, *psysnext;

  for (psys = particles->first; psys; psys = psysnext) {
    psysnext = psys->next;

    psys->part = newlibadr(fd, id->lib, psys->part);
    if (psys->part) {
      ParticleTarget *pt = psys->targets.first;

      for (; pt; pt = pt->next) {
        pt->ob = newlibadr(fd, id->lib, pt->ob);
      }

      psys->parent = newlibadr(fd, id->lib, psys->parent);
      psys->target_ob = newlibadr(fd, id->lib, psys->target_ob);

      if (psys->clmd) {
        /* XXX - from reading existing code this seems correct but intended usage of
         * pointcache /w cloth should be added in 'ParticleSystem' - campbell */
        psys->clmd->point_cache = psys->pointcache;
        psys->clmd->ptcaches.first = psys->clmd->ptcaches.last = NULL;
        psys->clmd->coll_parms->group = newlibadr(fd, id->lib, psys->clmd->coll_parms->group);
        psys->clmd->modifier.error = NULL;
      }
    }
    else {
      /* particle modifier must be removed before particle system */
      ParticleSystemModifierData *psmd = psys_get_modifier(ob, psys);
      BLI_remlink(&ob->modifiers, psmd);
      modifier_free((ModifierData *)psmd);

      BLI_remlink(particles, psys);
      MEM_freeN(psys);
    }
  }
}
static void direct_link_particlesystems(FileData *fd, ListBase *particles)
{
  ParticleSystem *psys;
  ParticleData *pa;
  int a;

  for (psys = particles->first; psys; psys = psys->next) {
    psys->particles = newdataadr(fd, psys->particles);

    if (psys->particles && psys->particles->hair) {
      for (a = 0, pa = psys->particles; a < psys->totpart; a++, pa++) {
        pa->hair = newdataadr(fd, pa->hair);
      }
    }

    if (psys->particles && psys->particles->keys) {
      for (a = 0, pa = psys->particles; a < psys->totpart; a++, pa++) {
        pa->keys = NULL;
        pa->totkey = 0;
      }

      psys->flag &= ~PSYS_KEYED;
    }

    if (psys->particles && psys->particles->boid) {
      pa = psys->particles;
      pa->boid = newdataadr(fd, pa->boid);

      /* This is purely runtime data, but still can be an issue if left dangling. */
      pa->boid->ground = NULL;

      for (a = 1, pa++; a < psys->totpart; a++, pa++) {
        pa->boid = (pa - 1)->boid + 1;
        pa->boid->ground = NULL;
      }
    }
    else if (psys->particles) {
      for (a = 0, pa = psys->particles; a < psys->totpart; a++, pa++) {
        pa->boid = NULL;
      }
    }

    psys->fluid_springs = newdataadr(fd, psys->fluid_springs);

    psys->child = newdataadr(fd, psys->child);
    psys->effectors = NULL;

    link_list(fd, &psys->targets);

    psys->edit = NULL;
    psys->free_edit = NULL;
    psys->pathcache = NULL;
    psys->childcache = NULL;
    BLI_listbase_clear(&psys->pathcachebufs);
    BLI_listbase_clear(&psys->childcachebufs);
    psys->pdd = NULL;

    if (psys->clmd) {
      psys->clmd = newdataadr(fd, psys->clmd);
      psys->clmd->clothObject = NULL;
      psys->clmd->hairdata = NULL;

      psys->clmd->sim_parms = newdataadr(fd, psys->clmd->sim_parms);
      psys->clmd->coll_parms = newdataadr(fd, psys->clmd->coll_parms);

      if (psys->clmd->sim_parms) {
        psys->clmd->sim_parms->effector_weights = NULL;
        if (psys->clmd->sim_parms->presets > 10) {
          psys->clmd->sim_parms->presets = 0;
        }
      }

      psys->hair_in_mesh = psys->hair_out_mesh = NULL;
      psys->clmd->solver_result = NULL;
    }

    direct_link_pointcache_list(fd, &psys->ptcaches, &psys->pointcache, 0);
    if (psys->clmd) {
      psys->clmd->point_cache = psys->pointcache;
    }

    psys->tree = NULL;
    psys->bvhtree = NULL;

    psys->orig_psys = NULL;
    psys->batch_cache = NULL;
  }
  return;
}

/** \} */

/* -------------------------------------------------------------------- */
/** \name Read ID: Mesh
 * \{ */

static void lib_link_mesh(FileData *fd, Main *UNUSED(bmain), Mesh *me)
{
  /* this check added for python created meshes */
  if (me->mat) {
    for (int i = 0; i < me->totcol; i++) {
      me->mat[i] = newlibadr(fd, me->id.lib, me->mat[i]);
    }
  }
  else {
    me->totcol = 0;
  }

  me->ipo = newlibadr(fd, me->id.lib, me->ipo);  // XXX: deprecated: old anim sys
  me->key = newlibadr(fd, me->id.lib, me->key);
  me->texcomesh = newlibadr(fd, me->id.lib, me->texcomesh);
}

static void direct_link_dverts(FileData *fd, int count, MDeformVert *mdverts)
{
  int i;

  if (mdverts == NULL) {
    return;
  }

  for (i = count; i > 0; i--, mdverts++) {
    /*convert to vgroup allocation system*/
    MDeformWeight *dw;
    if (mdverts->dw && (dw = newdataadr(fd, mdverts->dw))) {
      const ssize_t dw_len = mdverts->totweight * sizeof(MDeformWeight);
      void *dw_tmp = MEM_mallocN(dw_len, "direct_link_dverts");
      memcpy(dw_tmp, dw, dw_len);
      mdverts->dw = dw_tmp;
      MEM_freeN(dw);
    }
    else {
      mdverts->dw = NULL;
      mdverts->totweight = 0;
    }
  }
}

static void direct_link_mdisps(FileData *fd, int count, MDisps *mdisps, int external)
{
  if (mdisps) {
    int i;

    for (i = 0; i < count; i++) {
      mdisps[i].disps = newdataadr(fd, mdisps[i].disps);
      mdisps[i].hidden = newdataadr(fd, mdisps[i].hidden);

      if (mdisps[i].totdisp && !mdisps[i].level) {
        /* this calculation is only correct for loop mdisps;
         * if loading pre-BMesh face mdisps this will be
         * overwritten with the correct value in
         * bm_corners_to_loops() */
        float gridsize = sqrtf(mdisps[i].totdisp);
        mdisps[i].level = (int)(logf(gridsize - 1.0f) / (float)M_LN2) + 1;
      }

      if ((fd->flags & FD_FLAGS_SWITCH_ENDIAN) && (mdisps[i].disps)) {
        /* DNA_struct_switch_endian doesn't do endian swap for (*disps)[] */
        /* this does swap for data written at write_mdisps() - readfile.c */
        BLI_endian_switch_float_array(*mdisps[i].disps, mdisps[i].totdisp * 3);
      }
      if (!external && !mdisps[i].disps) {
        mdisps[i].totdisp = 0;
      }
    }
  }
}

static void direct_link_grid_paint_mask(FileData *fd, int count, GridPaintMask *grid_paint_mask)
{
  if (grid_paint_mask) {
    int i;

    for (i = 0; i < count; i++) {
      GridPaintMask *gpm = &grid_paint_mask[i];
      if (gpm->data) {
        gpm->data = newdataadr(fd, gpm->data);
      }
    }
  }
}

/*this isn't really a public api function, so prototyped here*/
static void direct_link_customdata(FileData *fd, CustomData *data, int count)
{
  int i = 0;

  data->layers = newdataadr(fd, data->layers);

  /* annoying workaround for bug [#31079] loading legacy files with
   * no polygons _but_ have stale customdata */
  if (UNLIKELY(count == 0 && data->layers == NULL && data->totlayer != 0)) {
    CustomData_reset(data);
    return;
  }

  data->external = newdataadr(fd, data->external);

  while (i < data->totlayer) {
    CustomDataLayer *layer = &data->layers[i];

    if (layer->flag & CD_FLAG_EXTERNAL) {
      layer->flag &= ~CD_FLAG_IN_MEMORY;
    }

    layer->flag &= ~CD_FLAG_NOFREE;

    if (CustomData_verify_versions(data, i)) {
      layer->data = newdataadr(fd, layer->data);
      if (layer->type == CD_MDISPS) {
        direct_link_mdisps(fd, count, layer->data, layer->flag & CD_FLAG_EXTERNAL);
      }
      else if (layer->type == CD_GRID_PAINT_MASK) {
        direct_link_grid_paint_mask(fd, count, layer->data);
      }
      i++;
    }
  }

  CustomData_update_typemap(data);
}

static void direct_link_mesh(FileData *fd, Mesh *mesh)
{
  mesh->mat = newdataadr(fd, mesh->mat);
  test_pointer_array(fd, (void **)&mesh->mat);

  mesh->mvert = newdataadr(fd, mesh->mvert);
  mesh->medge = newdataadr(fd, mesh->medge);
  mesh->mface = newdataadr(fd, mesh->mface);
  mesh->mloop = newdataadr(fd, mesh->mloop);
  mesh->mpoly = newdataadr(fd, mesh->mpoly);
  mesh->tface = newdataadr(fd, mesh->tface);
  mesh->mtface = newdataadr(fd, mesh->mtface);
  mesh->mcol = newdataadr(fd, mesh->mcol);
  mesh->dvert = newdataadr(fd, mesh->dvert);
  mesh->mloopcol = newdataadr(fd, mesh->mloopcol);
  mesh->mloopuv = newdataadr(fd, mesh->mloopuv);
  mesh->mselect = newdataadr(fd, mesh->mselect);

  /* animdata */
  mesh->adt = newdataadr(fd, mesh->adt);
  direct_link_animdata(fd, mesh->adt);

  /* Normally direct_link_dverts should be called in direct_link_customdata,
   * but for backwards compatibility in do_versions to work we do it here. */
  direct_link_dverts(fd, mesh->totvert, mesh->dvert);

  direct_link_customdata(fd, &mesh->vdata, mesh->totvert);
  direct_link_customdata(fd, &mesh->edata, mesh->totedge);
  direct_link_customdata(fd, &mesh->fdata, mesh->totface);
  direct_link_customdata(fd, &mesh->ldata, mesh->totloop);
  direct_link_customdata(fd, &mesh->pdata, mesh->totpoly);

  mesh->texflag &= ~ME_AUTOSPACE_EVALUATED;
  mesh->edit_mesh = NULL;
  BKE_mesh_runtime_reset(mesh);

  /* happens with old files */
  if (mesh->mselect == NULL) {
    mesh->totselect = 0;
  }

  /* Multires data */
  mesh->mr = newdataadr(fd, mesh->mr);
  if (mesh->mr) {
    MultiresLevel *lvl;

    link_list(fd, &mesh->mr->levels);
    lvl = mesh->mr->levels.first;

    direct_link_customdata(fd, &mesh->mr->vdata, lvl->totvert);
    direct_link_dverts(fd, lvl->totvert, CustomData_get(&mesh->mr->vdata, 0, CD_MDEFORMVERT));
    direct_link_customdata(fd, &mesh->mr->fdata, lvl->totface);

    mesh->mr->edge_flags = newdataadr(fd, mesh->mr->edge_flags);
    mesh->mr->edge_creases = newdataadr(fd, mesh->mr->edge_creases);

    mesh->mr->verts = newdataadr(fd, mesh->mr->verts);

    /* If mesh has the same number of vertices as the
     * highest multires level, load the current mesh verts
     * into multires and discard the old data. Needed
     * because some saved files either do not have a verts
     * array, or the verts array contains out-of-date
     * data. */
    if (mesh->totvert == ((MultiresLevel *)mesh->mr->levels.last)->totvert) {
      if (mesh->mr->verts) {
        MEM_freeN(mesh->mr->verts);
      }
      mesh->mr->verts = MEM_dupallocN(mesh->mvert);
    }

    for (; lvl; lvl = lvl->next) {
      lvl->verts = newdataadr(fd, lvl->verts);
      lvl->faces = newdataadr(fd, lvl->faces);
      lvl->edges = newdataadr(fd, lvl->edges);
      lvl->colfaces = newdataadr(fd, lvl->colfaces);
    }
  }

  /* if multires is present but has no valid vertex data,
   * there's no way to recover it; silently remove multires */
  if (mesh->mr && !mesh->mr->verts) {
    multires_free(mesh->mr);
    mesh->mr = NULL;
  }

  if ((fd->flags & FD_FLAGS_SWITCH_ENDIAN) && mesh->tface) {
    TFace *tf = mesh->tface;
    int i;

    for (i = 0; i < mesh->totface; i++, tf++) {
      BLI_endian_switch_uint32_array(tf->col, 4);
    }
  }
}

/** \} */

/* -------------------------------------------------------------------- */
/** \name Read ID: Lattice
 * \{ */

static void lib_link_latt(FileData *fd, Main *UNUSED(bmain), Lattice *lt)
{
  lt->ipo = newlibadr(fd, lt->id.lib, lt->ipo);  // XXX deprecated - old animation system
  lt->key = newlibadr(fd, lt->id.lib, lt->key);
}

static void direct_link_latt(FileData *fd, Lattice *lt)
{
  lt->def = newdataadr(fd, lt->def);

  lt->dvert = newdataadr(fd, lt->dvert);
  direct_link_dverts(fd, lt->pntsu * lt->pntsv * lt->pntsw, lt->dvert);

  lt->editlatt = NULL;
  lt->batch_cache = NULL;

  lt->adt = newdataadr(fd, lt->adt);
  direct_link_animdata(fd, lt->adt);
}

/** \} */

/* -------------------------------------------------------------------- */
/** \name Read ID: Object
 * \{ */

static void lib_link_modifiers_common(void *userData, Object *ob, ID **idpoin, int cb_flag)
{
  FileData *fd = userData;

  *idpoin = newlibadr(fd, ob->id.lib, *idpoin);
  if (*idpoin != NULL && (cb_flag & IDWALK_CB_USER) != 0) {
    id_us_plus_no_lib(*idpoin);
  }
}

static void lib_link_modifiers(FileData *fd, Object *ob)
{
  modifiers_foreachIDLink(ob, lib_link_modifiers_common, fd);

  /* If linking from a library, clear 'local' library override flag. */
  if (ob->id.lib != NULL) {
    for (ModifierData *mod = ob->modifiers.first; mod != NULL; mod = mod->next) {
      mod->flag &= ~eModifierFlag_OverrideLibrary_Local;
    }
  }
}

static void lib_link_gpencil_modifiers(FileData *fd, Object *ob)
{
  BKE_gpencil_modifiers_foreachIDLink(ob, lib_link_modifiers_common, fd);

  /* If linking from a library, clear 'local' library override flag. */
  if (ob->id.lib != NULL) {
    for (GpencilModifierData *mod = ob->greasepencil_modifiers.first; mod != NULL;
         mod = mod->next) {
      mod->flag &= ~eGpencilModifierFlag_OverrideLibrary_Local;
    }
  }
}

static void lib_link_shaderfxs(FileData *fd, Object *ob)
{
  BKE_shaderfx_foreachIDLink(ob, lib_link_modifiers_common, fd);

  /* If linking from a library, clear 'local' library override flag. */
  if (ob->id.lib != NULL) {
    for (ShaderFxData *fx = ob->shader_fx.first; fx != NULL; fx = fx->next) {
      fx->flag &= ~eShaderFxFlag_OverrideLibrary_Local;
    }
  }
}

static void lib_link_object(FileData *fd, Main *bmain, Object *ob)
{
  bool warn = false;
  int a;

  // XXX deprecated - old animation system <<<
  ob->ipo = newlibadr(fd, ob->id.lib, ob->ipo);
  ob->action = newlibadr(fd, ob->id.lib, ob->action);
  // >>> XXX deprecated - old animation system

  ob->parent = newlibadr(fd, ob->id.lib, ob->parent);
  ob->track = newlibadr(fd, ob->id.lib, ob->track);
  ob->poselib = newlibadr(fd, ob->id.lib, ob->poselib);

  /* 2.8x drops support for non-empty dupli instances. */
  if (ob->type == OB_EMPTY) {
    ob->instance_collection = newlibadr(fd, ob->id.lib, ob->instance_collection);
  }
  else {
    if (ob->instance_collection != NULL) {
      ID *id = newlibadr(fd, ob->id.lib, ob->instance_collection);
      blo_reportf_wrap(fd->reports,
                       RPT_WARNING,
                       TIP_("Non-Empty object '%s' cannot duplicate collection '%s' "
                            "anymore in Blender 2.80, removed instancing"),
                       ob->id.name + 2,
                       id->name + 2);
    }
    ob->instance_collection = NULL;
    ob->transflag &= ~OB_DUPLICOLLECTION;
  }

  ob->proxy = newlibadr(fd, ob->id.lib, ob->proxy);
  if (ob->proxy) {
    /* paranoia check, actually a proxy_from pointer should never be written... */
    if (ob->proxy->id.lib == NULL) {
      ob->proxy->proxy_from = NULL;
      ob->proxy = NULL;

      if (ob->id.lib) {
        printf("Proxy lost from  object %s lib %s\n", ob->id.name + 2, ob->id.lib->name);
      }
      else {
        printf("Proxy lost from  object %s lib <NONE>\n", ob->id.name + 2);
      }
    }
    else {
      /* this triggers object_update to always use a copy */
      ob->proxy->proxy_from = ob;
    }
  }
  ob->proxy_group = newlibadr(fd, ob->id.lib, ob->proxy_group);

  void *poin = ob->data;
  ob->data = newlibadr(fd, ob->id.lib, ob->data);

  if (ob->data == NULL && poin != NULL) {
    if (ob->id.lib) {
      printf("Can't find obdata of %s lib %s\n", ob->id.name + 2, ob->id.lib->name);
    }
    else {
      printf("Object %s lost data.\n", ob->id.name + 2);
    }

    ob->type = OB_EMPTY;
    warn = true;

    if (ob->pose) {
      /* we can't call #BKE_pose_free() here because of library linking
       * freeing will recurse down into every pose constraints ID pointers
       * which are not always valid, so for now free directly and suffer
       * some leaked memory rather then crashing immediately
       * while bad this _is_ an exceptional case - campbell */
#if 0
          BKE_pose_free(ob->pose);
#else
      MEM_freeN(ob->pose);
#endif
      ob->pose = NULL;
      ob->mode &= ~OB_MODE_POSE;
    }
  }
  for (a = 0; a < ob->totcol; a++) {
    ob->mat[a] = newlibadr(fd, ob->id.lib, ob->mat[a]);
  }

  /* When the object is local and the data is library its possible
   * the material list size gets out of sync. [#22663] */
  if (ob->data && ob->id.lib != ((ID *)ob->data)->lib) {
    const short *totcol_data = BKE_object_material_num(ob);
    /* Only expand so as not to loose any object materials that might be set. */
    if (totcol_data && (*totcol_data > ob->totcol)) {
      /* printf("'%s' %d -> %d\n", ob->id.name, ob->totcol, *totcol_data); */
      BKE_material_resize_object(bmain, ob, *totcol_data, false);
    }
  }

  ob->gpd = newlibadr(fd, ob->id.lib, ob->gpd);

  /* if id.us==0 a new base will be created later on */

  /* WARNING! Also check expand_object(), should reflect the stuff below. */
  lib_link_pose(fd, bmain, ob, ob->pose);
  lib_link_constraints(fd, &ob->id, &ob->constraints);

  // XXX deprecated - old animation system <<<
  lib_link_constraint_channels(fd, &ob->id, &ob->constraintChannels);
  lib_link_nlastrips(fd, &ob->id, &ob->nlastrips);
  // >>> XXX deprecated - old animation system

  for (PartEff *paf = ob->effect.first; paf; paf = paf->next) {
    if (paf->type == EFF_PARTICLE) {
      paf->group = newlibadr(fd, ob->id.lib, paf->group);
    }
  }

  {
    FluidsimModifierData *fluidmd = (FluidsimModifierData *)modifiers_findByType(
        ob, eModifierType_Fluidsim);

    if (fluidmd && fluidmd->fss) {
      fluidmd->fss->ipo = newlibadr(
          fd, ob->id.lib, fluidmd->fss->ipo);  // XXX deprecated - old animation system
    }
  }

  {
    FluidModifierData *mmd = (FluidModifierData *)modifiers_findByType(ob, eModifierType_Fluid);

    if (mmd && (mmd->type == MOD_FLUID_TYPE_DOMAIN) && mmd->domain) {
      /* Flag for refreshing the simulation after loading */
      mmd->domain->flags |= FLUID_DOMAIN_FILE_LOAD;
    }
  }

  /* texture field */
  if (ob->pd) {
    lib_link_partdeflect(fd, &ob->id, ob->pd);
  }

  if (ob->soft) {
    ob->soft->collision_group = newlibadr(fd, ob->id.lib, ob->soft->collision_group);

    ob->soft->effector_weights->group = newlibadr(
        fd, ob->id.lib, ob->soft->effector_weights->group);
  }

  lib_link_particlesystems(fd, ob, &ob->id, &ob->particlesystem);
  lib_link_modifiers(fd, ob);
  lib_link_gpencil_modifiers(fd, ob);
  lib_link_shaderfxs(fd, ob);

  if (ob->rigidbody_constraint) {
    ob->rigidbody_constraint->ob1 = newlibadr(fd, ob->id.lib, ob->rigidbody_constraint->ob1);
    ob->rigidbody_constraint->ob2 = newlibadr(fd, ob->id.lib, ob->rigidbody_constraint->ob2);
  }

  {
    LodLevel *level;
    for (level = ob->lodlevels.first; level; level = level->next) {
      level->source = newlibadr(fd, ob->id.lib, level->source);

      if (!level->source && level == ob->lodlevels.first) {
        level->source = ob;
      }
    }
  }

  if (warn) {
    BKE_report(fd->reports, RPT_WARNING, "Warning in console");
  }
}

/* direct data for cache */
static void direct_link_motionpath(FileData *fd, bMotionPath *mpath)
{
  /* sanity check */
  if (mpath == NULL) {
    return;
  }

  /* relink points cache */
  mpath->points = newdataadr(fd, mpath->points);

  mpath->points_vbo = NULL;
  mpath->batch_line = NULL;
  mpath->batch_points = NULL;
}

static void direct_link_pose(FileData *fd, bPose *pose)
{
  bPoseChannel *pchan;

  if (!pose) {
    return;
  }

  link_list(fd, &pose->chanbase);
  link_list(fd, &pose->agroups);

  pose->chanhash = NULL;
  pose->chan_array = NULL;

  for (pchan = pose->chanbase.first; pchan; pchan = pchan->next) {
    pchan->bone = NULL;
    pchan->parent = newdataadr(fd, pchan->parent);
    pchan->child = newdataadr(fd, pchan->child);
    pchan->custom_tx = newdataadr(fd, pchan->custom_tx);

    pchan->bbone_prev = newdataadr(fd, pchan->bbone_prev);
    pchan->bbone_next = newdataadr(fd, pchan->bbone_next);

    direct_link_constraints(fd, &pchan->constraints);

    pchan->prop = newdataadr(fd, pchan->prop);
    IDP_DirectLinkGroup_OrFree(&pchan->prop, (fd->flags & FD_FLAGS_SWITCH_ENDIAN), fd);

    pchan->mpath = newdataadr(fd, pchan->mpath);
    if (pchan->mpath) {
      direct_link_motionpath(fd, pchan->mpath);
    }

    BLI_listbase_clear(&pchan->iktree);
    BLI_listbase_clear(&pchan->siktree);

    /* in case this value changes in future, clamp else we get undefined behavior */
    CLAMP(pchan->rotmode, ROT_MODE_MIN, ROT_MODE_MAX);

    pchan->draw_data = NULL;
    BKE_pose_channel_runtime_reset(&pchan->runtime);
  }
  pose->ikdata = NULL;
  if (pose->ikparam != NULL) {
    pose->ikparam = newdataadr(fd, pose->ikparam);
  }
}

/* TODO(sergey): Find a better place for this.
 *
 * Unfortunately, this can not be done as a regular do_versions() since the modifier type is
 * set to NONE, so the do_versions code wouldn't know where the modifier came from.
 *
 * The best approach seems to have the functionality in versioning_280.c but still call the
 * function from #direct_link_modifiers().
 */

/* Domain, inflow, ... */
static void modifier_ensure_type(FluidModifierData *fluid_modifier_data, int type)
{
  fluid_modifier_data->type = type;
  BKE_fluid_modifier_free(fluid_modifier_data);
  BKE_fluid_modifier_create_type_data(fluid_modifier_data);
}

/**
 * \note The old_modifier_data is NOT linked.
 * This means that in order to access sub-data pointers #newdataadr is to be used.
 */
static ModifierData *modifier_replace_with_fluid(FileData *fd,
                                                 Object *object,
                                                 ListBase *modifiers,
                                                 ModifierData *old_modifier_data)
{
  ModifierData *new_modifier_data = modifier_new(eModifierType_Fluid);
  FluidModifierData *fluid_modifier_data = (FluidModifierData *)new_modifier_data;

  if (old_modifier_data->type == eModifierType_Fluidsim) {
    FluidsimModifierData *old_fluidsim_modifier_data = (FluidsimModifierData *)old_modifier_data;
    FluidsimSettings *old_fluidsim_settings = newdataadr(fd, old_fluidsim_modifier_data->fss);
    switch (old_fluidsim_settings->type) {
      case OB_FLUIDSIM_ENABLE:
        modifier_ensure_type(fluid_modifier_data, 0);
        break;
      case OB_FLUIDSIM_DOMAIN:
        modifier_ensure_type(fluid_modifier_data, MOD_FLUID_TYPE_DOMAIN);
        BKE_fluid_domain_type_set(object, fluid_modifier_data->domain, FLUID_DOMAIN_TYPE_LIQUID);
        break;
      case OB_FLUIDSIM_FLUID:
        modifier_ensure_type(fluid_modifier_data, MOD_FLUID_TYPE_FLOW);
        BKE_fluid_flow_type_set(object, fluid_modifier_data->flow, FLUID_FLOW_TYPE_LIQUID);
        /* No need to emit liquid far away from surface. */
        fluid_modifier_data->flow->surface_distance = 0.0f;
        break;
      case OB_FLUIDSIM_OBSTACLE:
        modifier_ensure_type(fluid_modifier_data, MOD_FLUID_TYPE_EFFEC);
        BKE_fluid_effector_type_set(
            object, fluid_modifier_data->effector, FLUID_EFFECTOR_TYPE_COLLISION);
        break;
      case OB_FLUIDSIM_INFLOW:
        modifier_ensure_type(fluid_modifier_data, MOD_FLUID_TYPE_FLOW);
        BKE_fluid_flow_type_set(object, fluid_modifier_data->flow, FLUID_FLOW_TYPE_LIQUID);
        BKE_fluid_flow_behavior_set(object, fluid_modifier_data->flow, FLUID_FLOW_BEHAVIOR_INFLOW);
        /* No need to emit liquid far away from surface. */
        fluid_modifier_data->flow->surface_distance = 0.0f;
        break;
      case OB_FLUIDSIM_OUTFLOW:
        modifier_ensure_type(fluid_modifier_data, MOD_FLUID_TYPE_FLOW);
        BKE_fluid_flow_type_set(object, fluid_modifier_data->flow, FLUID_FLOW_TYPE_LIQUID);
        BKE_fluid_flow_behavior_set(
            object, fluid_modifier_data->flow, FLUID_FLOW_BEHAVIOR_OUTFLOW);
        break;
      case OB_FLUIDSIM_PARTICLE:
        /* "Particle" type objects not being used by Mantaflow fluid simulations.
         * Skip this object, secondary particles can only be enabled through the domain object. */
        break;
      case OB_FLUIDSIM_CONTROL:
        /* "Control" type objects not being used by Mantaflow fluid simulations.
         * Use guiding type instead which is similar. */
        modifier_ensure_type(fluid_modifier_data, MOD_FLUID_TYPE_EFFEC);
        BKE_fluid_effector_type_set(
            object, fluid_modifier_data->effector, FLUID_EFFECTOR_TYPE_GUIDE);
        break;
    }
  }
  else if (old_modifier_data->type == eModifierType_Smoke) {
    SmokeModifierData *old_smoke_modifier_data = (SmokeModifierData *)old_modifier_data;
    modifier_ensure_type(fluid_modifier_data, old_smoke_modifier_data->type);
    if (fluid_modifier_data->type == MOD_FLUID_TYPE_DOMAIN) {
      BKE_fluid_domain_type_set(object, fluid_modifier_data->domain, FLUID_DOMAIN_TYPE_GAS);
    }
    else if (fluid_modifier_data->type == MOD_FLUID_TYPE_FLOW) {
      BKE_fluid_flow_type_set(object, fluid_modifier_data->flow, FLUID_FLOW_TYPE_SMOKE);
    }
    else if (fluid_modifier_data->type == MOD_FLUID_TYPE_EFFEC) {
      BKE_fluid_effector_type_set(
          object, fluid_modifier_data->effector, FLUID_EFFECTOR_TYPE_COLLISION);
    }
  }

  /* Replace modifier data in the stack. */
  new_modifier_data->next = old_modifier_data->next;
  new_modifier_data->prev = old_modifier_data->prev;
  if (new_modifier_data->prev != NULL) {
    new_modifier_data->prev->next = new_modifier_data;
  }
  if (new_modifier_data->next != NULL) {
    new_modifier_data->next->prev = new_modifier_data;
  }
  if (modifiers->first == old_modifier_data) {
    modifiers->first = new_modifier_data;
  }
  if (modifiers->last == old_modifier_data) {
    modifiers->last = new_modifier_data;
  }

  /* Free old modifier data. */
  MEM_freeN(old_modifier_data);

  return new_modifier_data;
}

static void direct_link_modifiers(FileData *fd, ListBase *lb, Object *ob)
{
  ModifierData *md;

  link_list(fd, lb);

  for (md = lb->first; md; md = md->next) {
    md->error = NULL;
    md->runtime = NULL;

    /* Modifier data has been allocated as a part of data migration process and
     * no reading of nested fields from file is needed. */
    bool is_allocated = false;

    if (md->type == eModifierType_Fluidsim) {
      blo_reportf_wrap(
          fd->reports,
          RPT_WARNING,
          TIP_("Possible data loss when saving this file! %s modifier is deprecated (Object: %s)"),
          md->name,
          ob->id.name + 2);
      md = modifier_replace_with_fluid(fd, ob, lb, md);
      is_allocated = true;
    }
    else if (md->type == eModifierType_Smoke) {
      blo_reportf_wrap(
          fd->reports,
          RPT_WARNING,
          TIP_("Possible data loss when saving this file! %s modifier is deprecated (Object: %s)"),
          md->name,
          ob->id.name + 2);
      md = modifier_replace_with_fluid(fd, ob, lb, md);
      is_allocated = true;
    }
    /* if modifiers disappear, or for upward compatibility */
    if (NULL == modifierType_getInfo(md->type)) {
      md->type = eModifierType_None;
    }

    if (is_allocated) {
      /* All the fields has been properly allocated. */
    }
    else if (md->type == eModifierType_Subsurf) {
      SubsurfModifierData *smd = (SubsurfModifierData *)md;

      smd->emCache = smd->mCache = NULL;
    }
    else if (md->type == eModifierType_Armature) {
      ArmatureModifierData *amd = (ArmatureModifierData *)md;

      amd->prevCos = NULL;
    }
    else if (md->type == eModifierType_Cloth) {
      ClothModifierData *clmd = (ClothModifierData *)md;

      clmd->clothObject = NULL;
      clmd->hairdata = NULL;

      clmd->sim_parms = newdataadr(fd, clmd->sim_parms);
      clmd->coll_parms = newdataadr(fd, clmd->coll_parms);

      direct_link_pointcache_list(fd, &clmd->ptcaches, &clmd->point_cache, 0);

      if (clmd->sim_parms) {
        if (clmd->sim_parms->presets > 10) {
          clmd->sim_parms->presets = 0;
        }

        clmd->sim_parms->reset = 0;

        clmd->sim_parms->effector_weights = newdataadr(fd, clmd->sim_parms->effector_weights);

        if (!clmd->sim_parms->effector_weights) {
          clmd->sim_parms->effector_weights = BKE_effector_add_weights(NULL);
        }
      }

      clmd->solver_result = NULL;
    }
    else if (md->type == eModifierType_Fluid) {

      FluidModifierData *mmd = (FluidModifierData *)md;

      if (mmd->type == MOD_FLUID_TYPE_DOMAIN) {
        mmd->flow = NULL;
        mmd->effector = NULL;
        mmd->domain = newdataadr(fd, mmd->domain);
        mmd->domain->mmd = mmd;

        mmd->domain->fluid = NULL;
        mmd->domain->fluid_mutex = BLI_rw_mutex_alloc();
        mmd->domain->tex = NULL;
        mmd->domain->tex_shadow = NULL;
        mmd->domain->tex_flame = NULL;
        mmd->domain->tex_flame_coba = NULL;
        mmd->domain->tex_coba = NULL;
        mmd->domain->tex_field = NULL;
        mmd->domain->tex_velocity_x = NULL;
        mmd->domain->tex_velocity_y = NULL;
        mmd->domain->tex_velocity_z = NULL;
        mmd->domain->tex_wt = NULL;
        mmd->domain->mesh_velocities = NULL;
        mmd->domain->coba = newdataadr(fd, mmd->domain->coba);

        mmd->domain->effector_weights = newdataadr(fd, mmd->domain->effector_weights);
        if (!mmd->domain->effector_weights) {
          mmd->domain->effector_weights = BKE_effector_add_weights(NULL);
        }

        direct_link_pointcache_list(
            fd, &(mmd->domain->ptcaches[0]), &(mmd->domain->point_cache[0]), 1);

        /* Manta sim uses only one cache from now on, so store pointer convert */
        if (mmd->domain->ptcaches[1].first || mmd->domain->point_cache[1]) {
          if (mmd->domain->point_cache[1]) {
            PointCache *cache = newdataadr(fd, mmd->domain->point_cache[1]);
            if (cache->flag & PTCACHE_FAKE_SMOKE) {
              /* Manta-sim/smoke was already saved in "new format" and this cache is a fake one. */
            }
            else {
              printf(
                  "High resolution manta cache not available due to pointcache update. Please "
                  "reset the simulation.\n");
            }
            BKE_ptcache_free(cache);
          }
          BLI_listbase_clear(&mmd->domain->ptcaches[1]);
          mmd->domain->point_cache[1] = NULL;
        }
      }
      else if (mmd->type == MOD_FLUID_TYPE_FLOW) {
        mmd->domain = NULL;
        mmd->effector = NULL;
        mmd->flow = newdataadr(fd, mmd->flow);
        mmd->flow->mmd = mmd;
        mmd->flow->mesh = NULL;
        mmd->flow->verts_old = NULL;
        mmd->flow->numverts = 0;
        mmd->flow->psys = newdataadr(fd, mmd->flow->psys);
      }
      else if (mmd->type == MOD_FLUID_TYPE_EFFEC) {
        mmd->flow = NULL;
        mmd->domain = NULL;
        mmd->effector = newdataadr(fd, mmd->effector);
        if (mmd->effector) {
          mmd->effector->mmd = mmd;
          mmd->effector->verts_old = NULL;
          mmd->effector->numverts = 0;
          mmd->effector->mesh = NULL;
        }
        else {
          mmd->type = 0;
          mmd->flow = NULL;
          mmd->domain = NULL;
          mmd->effector = NULL;
        }
      }
    }
    else if (md->type == eModifierType_DynamicPaint) {
      DynamicPaintModifierData *pmd = (DynamicPaintModifierData *)md;

      if (pmd->canvas) {
        pmd->canvas = newdataadr(fd, pmd->canvas);
        pmd->canvas->pmd = pmd;
        pmd->canvas->flags &= ~MOD_DPAINT_BAKING; /* just in case */

        if (pmd->canvas->surfaces.first) {
          DynamicPaintSurface *surface;
          link_list(fd, &pmd->canvas->surfaces);

          for (surface = pmd->canvas->surfaces.first; surface; surface = surface->next) {
            surface->canvas = pmd->canvas;
            surface->data = NULL;
            direct_link_pointcache_list(fd, &(surface->ptcaches), &(surface->pointcache), 1);

            if (!(surface->effector_weights = newdataadr(fd, surface->effector_weights))) {
              surface->effector_weights = BKE_effector_add_weights(NULL);
            }
          }
        }
      }
      if (pmd->brush) {
        pmd->brush = newdataadr(fd, pmd->brush);
        pmd->brush->pmd = pmd;
        pmd->brush->psys = newdataadr(fd, pmd->brush->psys);
        pmd->brush->paint_ramp = newdataadr(fd, pmd->brush->paint_ramp);
        pmd->brush->vel_ramp = newdataadr(fd, pmd->brush->vel_ramp);
      }
    }
    else if (md->type == eModifierType_Collision) {
      CollisionModifierData *collmd = (CollisionModifierData *)md;
#if 0
      // TODO: CollisionModifier should use pointcache
      // + have proper reset events before enabling this
      collmd->x = newdataadr(fd, collmd->x);
      collmd->xnew = newdataadr(fd, collmd->xnew);
      collmd->mfaces = newdataadr(fd, collmd->mfaces);

      collmd->current_x = MEM_calloc_arrayN(collmd->numverts, sizeof(MVert), "current_x");
      collmd->current_xnew = MEM_calloc_arrayN(collmd->numverts, sizeof(MVert), "current_xnew");
      collmd->current_v = MEM_calloc_arrayN(collmd->numverts, sizeof(MVert), "current_v");
#endif

      collmd->x = NULL;
      collmd->xnew = NULL;
      collmd->current_x = NULL;
      collmd->current_xnew = NULL;
      collmd->current_v = NULL;
      collmd->time_x = collmd->time_xnew = -1000;
      collmd->mvert_num = 0;
      collmd->tri_num = 0;
      collmd->is_static = false;
      collmd->bvhtree = NULL;
      collmd->tri = NULL;
    }
    else if (md->type == eModifierType_Surface) {
      SurfaceModifierData *surmd = (SurfaceModifierData *)md;

      surmd->mesh = NULL;
      surmd->bvhtree = NULL;
      surmd->x = NULL;
      surmd->v = NULL;
      surmd->numverts = 0;
    }
    else if (md->type == eModifierType_Hook) {
      HookModifierData *hmd = (HookModifierData *)md;

      hmd->indexar = newdataadr(fd, hmd->indexar);
      if (fd->flags & FD_FLAGS_SWITCH_ENDIAN) {
        BLI_endian_switch_int32_array(hmd->indexar, hmd->totindex);
      }

      hmd->curfalloff = newdataadr(fd, hmd->curfalloff);
      if (hmd->curfalloff) {
        direct_link_curvemapping(fd, hmd->curfalloff);
      }
    }
    else if (md->type == eModifierType_ParticleSystem) {
      ParticleSystemModifierData *psmd = (ParticleSystemModifierData *)md;

      psmd->mesh_final = NULL;
      psmd->mesh_original = NULL;
      psmd->psys = newdataadr(fd, psmd->psys);
      psmd->flag &= ~eParticleSystemFlag_psys_updated;
      psmd->flag |= eParticleSystemFlag_file_loaded;
    }
    else if (md->type == eModifierType_Explode) {
      ExplodeModifierData *psmd = (ExplodeModifierData *)md;

      psmd->facepa = NULL;
    }
    else if (md->type == eModifierType_MeshDeform) {
      MeshDeformModifierData *mmd = (MeshDeformModifierData *)md;

      mmd->bindinfluences = newdataadr(fd, mmd->bindinfluences);
      mmd->bindoffsets = newdataadr(fd, mmd->bindoffsets);
      mmd->bindcagecos = newdataadr(fd, mmd->bindcagecos);
      mmd->dyngrid = newdataadr(fd, mmd->dyngrid);
      mmd->dyninfluences = newdataadr(fd, mmd->dyninfluences);
      mmd->dynverts = newdataadr(fd, mmd->dynverts);

      mmd->bindweights = newdataadr(fd, mmd->bindweights);
      mmd->bindcos = newdataadr(fd, mmd->bindcos);

      if (fd->flags & FD_FLAGS_SWITCH_ENDIAN) {
        if (mmd->bindoffsets) {
          BLI_endian_switch_int32_array(mmd->bindoffsets, mmd->totvert + 1);
        }
        if (mmd->bindcagecos) {
          BLI_endian_switch_float_array(mmd->bindcagecos, mmd->totcagevert * 3);
        }
        if (mmd->dynverts) {
          BLI_endian_switch_int32_array(mmd->dynverts, mmd->totvert);
        }
        if (mmd->bindweights) {
          BLI_endian_switch_float_array(mmd->bindweights, mmd->totvert);
        }
        if (mmd->bindcos) {
          BLI_endian_switch_float_array(mmd->bindcos, mmd->totcagevert * 3);
        }
      }
    }
    else if (md->type == eModifierType_Ocean) {
      OceanModifierData *omd = (OceanModifierData *)md;
      omd->oceancache = NULL;
      omd->ocean = NULL;
    }
    else if (md->type == eModifierType_Warp) {
      WarpModifierData *tmd = (WarpModifierData *)md;

      tmd->curfalloff = newdataadr(fd, tmd->curfalloff);
      if (tmd->curfalloff) {
        direct_link_curvemapping(fd, tmd->curfalloff);
      }
    }
    else if (md->type == eModifierType_WeightVGEdit) {
      WeightVGEditModifierData *wmd = (WeightVGEditModifierData *)md;

      wmd->cmap_curve = newdataadr(fd, wmd->cmap_curve);
      if (wmd->cmap_curve) {
        direct_link_curvemapping(fd, wmd->cmap_curve);
      }
    }
    else if (md->type == eModifierType_LaplacianDeform) {
      LaplacianDeformModifierData *lmd = (LaplacianDeformModifierData *)md;

      lmd->vertexco = newdataadr(fd, lmd->vertexco);
      if (fd->flags & FD_FLAGS_SWITCH_ENDIAN) {
        BLI_endian_switch_float_array(lmd->vertexco, lmd->total_verts * 3);
      }
      lmd->cache_system = NULL;
    }
    else if (md->type == eModifierType_CorrectiveSmooth) {
      CorrectiveSmoothModifierData *csmd = (CorrectiveSmoothModifierData *)md;

      if (csmd->bind_coords) {
        csmd->bind_coords = newdataadr(fd, csmd->bind_coords);
        if (fd->flags & FD_FLAGS_SWITCH_ENDIAN) {
          BLI_endian_switch_float_array((float *)csmd->bind_coords, csmd->bind_coords_num * 3);
        }
      }

      /* runtime only */
      csmd->delta_cache.deltas = NULL;
      csmd->delta_cache.totverts = 0;
    }
    else if (md->type == eModifierType_MeshSequenceCache) {
      MeshSeqCacheModifierData *msmcd = (MeshSeqCacheModifierData *)md;
      msmcd->reader = NULL;
      msmcd->reader_object_path[0] = '\0';
    }
    else if (md->type == eModifierType_SurfaceDeform) {
      SurfaceDeformModifierData *smd = (SurfaceDeformModifierData *)md;

      smd->verts = newdataadr(fd, smd->verts);

      if (smd->verts) {
        for (int i = 0; i < smd->numverts; i++) {
          smd->verts[i].binds = newdataadr(fd, smd->verts[i].binds);

          if (smd->verts[i].binds) {
            for (int j = 0; j < smd->verts[i].numbinds; j++) {
              smd->verts[i].binds[j].vert_inds = newdataadr(fd, smd->verts[i].binds[j].vert_inds);
              smd->verts[i].binds[j].vert_weights = newdataadr(
                  fd, smd->verts[i].binds[j].vert_weights);

              if (fd->flags & FD_FLAGS_SWITCH_ENDIAN) {
                if (smd->verts[i].binds[j].vert_inds) {
                  BLI_endian_switch_uint32_array(smd->verts[i].binds[j].vert_inds,
                                                 smd->verts[i].binds[j].numverts);
                }

                if (smd->verts[i].binds[j].vert_weights) {
                  if (smd->verts[i].binds[j].mode == MOD_SDEF_MODE_CENTROID ||
                      smd->verts[i].binds[j].mode == MOD_SDEF_MODE_LOOPTRI) {
                    BLI_endian_switch_float_array(smd->verts[i].binds[j].vert_weights, 3);
                  }
                  else {
                    BLI_endian_switch_float_array(smd->verts[i].binds[j].vert_weights,
                                                  smd->verts[i].binds[j].numverts);
                  }
                }
              }
            }
          }
        }
      }
    }
    else if (md->type == eModifierType_Bevel) {
      BevelModifierData *bmd = (BevelModifierData *)md;
      bmd->custom_profile = newdataadr(fd, bmd->custom_profile);
      if (bmd->custom_profile) {
        direct_link_curveprofile(fd, bmd->custom_profile);
      }
    }
  }
}

static void direct_link_gpencil_modifiers(FileData *fd, ListBase *lb)
{
  GpencilModifierData *md;

  link_list(fd, lb);

  for (md = lb->first; md; md = md->next) {
    md->error = NULL;

    /* if modifiers disappear, or for upward compatibility */
    if (NULL == BKE_gpencil_modifierType_getInfo(md->type)) {
      md->type = eModifierType_None;
    }

    if (md->type == eGpencilModifierType_Lattice) {
      LatticeGpencilModifierData *gpmd = (LatticeGpencilModifierData *)md;
      gpmd->cache_data = NULL;
    }
    else if (md->type == eGpencilModifierType_Hook) {
      HookGpencilModifierData *hmd = (HookGpencilModifierData *)md;

      hmd->curfalloff = newdataadr(fd, hmd->curfalloff);
      if (hmd->curfalloff) {
        direct_link_curvemapping(fd, hmd->curfalloff);
      }
    }
    else if (md->type == eGpencilModifierType_Thick) {
      ThickGpencilModifierData *gpmd = (ThickGpencilModifierData *)md;

      gpmd->curve_thickness = newdataadr(fd, gpmd->curve_thickness);
      if (gpmd->curve_thickness) {
        direct_link_curvemapping(fd, gpmd->curve_thickness);
        /* initialize the curve. Maybe this could be moved to modififer logic */
        BKE_curvemapping_initialize(gpmd->curve_thickness);
      }
    }
  }
}

static void direct_link_shaderfxs(FileData *fd, ListBase *lb)
{
  ShaderFxData *fx;

  link_list(fd, lb);

  for (fx = lb->first; fx; fx = fx->next) {
    fx->error = NULL;

    /* if shader disappear, or for upward compatibility */
    if (NULL == BKE_shaderfxType_getInfo(fx->type)) {
      fx->type = eShaderFxType_None;
    }
  }
}

static void direct_link_object(FileData *fd, Object *ob)
{
  PartEff *paf;

  /* XXX This should not be needed - but seems like it can happen in some cases,
   * so for now play safe. */
  ob->proxy_from = NULL;

  /* loading saved files with editmode enabled works, but for undo we like
   * to stay in object mode during undo presses so keep editmode disabled.
   *
   * Also when linking in a file don't allow edit and pose modes.
   * See [#34776, #42780] for more information.
   */
  if (fd->memfile || (ob->id.tag & (LIB_TAG_EXTERN | LIB_TAG_INDIRECT))) {
    ob->mode &= ~(OB_MODE_EDIT | OB_MODE_PARTICLE_EDIT);
    if (!fd->memfile) {
      ob->mode &= ~OB_MODE_POSE;
    }
  }

  ob->adt = newdataadr(fd, ob->adt);
  direct_link_animdata(fd, ob->adt);

  ob->pose = newdataadr(fd, ob->pose);
  direct_link_pose(fd, ob->pose);

  ob->mpath = newdataadr(fd, ob->mpath);
  if (ob->mpath) {
    direct_link_motionpath(fd, ob->mpath);
  }

  link_list(fd, &ob->defbase);
  link_list(fd, &ob->fmaps);
  // XXX deprecated - old animation system <<<
  direct_link_nlastrips(fd, &ob->nlastrips);
  link_list(fd, &ob->constraintChannels);
  // >>> XXX deprecated - old animation system

  ob->mat = newdataadr(fd, ob->mat);
  test_pointer_array(fd, (void **)&ob->mat);
  ob->matbits = newdataadr(fd, ob->matbits);

  /* do it here, below old data gets converted */
  direct_link_modifiers(fd, &ob->modifiers, ob);
  direct_link_gpencil_modifiers(fd, &ob->greasepencil_modifiers);
  direct_link_shaderfxs(fd, &ob->shader_fx);

  link_list(fd, &ob->effect);
  paf = ob->effect.first;
  while (paf) {
    if (paf->type == EFF_PARTICLE) {
      paf->keys = NULL;
    }
    if (paf->type == EFF_WAVE) {
      WaveEff *wav = (WaveEff *)paf;
      PartEff *next = paf->next;
      WaveModifierData *wmd = (WaveModifierData *)modifier_new(eModifierType_Wave);

      wmd->damp = wav->damp;
      wmd->flag = wav->flag;
      wmd->height = wav->height;
      wmd->lifetime = wav->lifetime;
      wmd->narrow = wav->narrow;
      wmd->speed = wav->speed;
      wmd->startx = wav->startx;
      wmd->starty = wav->startx;
      wmd->timeoffs = wav->timeoffs;
      wmd->width = wav->width;

      BLI_addtail(&ob->modifiers, wmd);

      BLI_remlink(&ob->effect, paf);
      MEM_freeN(paf);

      paf = next;
      continue;
    }
    if (paf->type == EFF_BUILD) {
      BuildEff *baf = (BuildEff *)paf;
      PartEff *next = paf->next;
      BuildModifierData *bmd = (BuildModifierData *)modifier_new(eModifierType_Build);

      bmd->start = baf->sfra;
      bmd->length = baf->len;
      bmd->randomize = 0;
      bmd->seed = 1;

      BLI_addtail(&ob->modifiers, bmd);

      BLI_remlink(&ob->effect, paf);
      MEM_freeN(paf);

      paf = next;
      continue;
    }
    paf = paf->next;
  }

  ob->pd = newdataadr(fd, ob->pd);
  direct_link_partdeflect(ob->pd);
  ob->soft = newdataadr(fd, ob->soft);
  if (ob->soft) {
    SoftBody *sb = ob->soft;

    sb->bpoint = NULL;  // init pointers so it gets rebuilt nicely
    sb->bspring = NULL;
    sb->scratch = NULL;
    /* although not used anymore */
    /* still have to be loaded to be compatible with old files */
    sb->keys = newdataadr(fd, sb->keys);
    test_pointer_array(fd, (void **)&sb->keys);
    if (sb->keys) {
      int a;
      for (a = 0; a < sb->totkey; a++) {
        sb->keys[a] = newdataadr(fd, sb->keys[a]);
      }
    }

    sb->effector_weights = newdataadr(fd, sb->effector_weights);
    if (!sb->effector_weights) {
      sb->effector_weights = BKE_effector_add_weights(NULL);
    }

    sb->shared = newdataadr(fd, sb->shared);
    if (sb->shared == NULL) {
      /* Link deprecated caches if they exist, so we can use them for versioning.
       * We should only do this when sb->shared == NULL, because those pointers
       * are always set (for compatibility with older Blenders). We mustn't link
       * the same pointcache twice. */
      direct_link_pointcache_list(fd, &sb->ptcaches, &sb->pointcache, false);
    }
    else {
      /* link caches */
      direct_link_pointcache_list(fd, &sb->shared->ptcaches, &sb->shared->pointcache, false);
    }
  }
  ob->fluidsimSettings = newdataadr(fd, ob->fluidsimSettings); /* NT */

  ob->rigidbody_object = newdataadr(fd, ob->rigidbody_object);
  if (ob->rigidbody_object) {
    RigidBodyOb *rbo = ob->rigidbody_object;
    /* Allocate runtime-only struct */
    rbo->shared = MEM_callocN(sizeof(*rbo->shared), "RigidBodyObShared");
  }
  ob->rigidbody_constraint = newdataadr(fd, ob->rigidbody_constraint);
  if (ob->rigidbody_constraint) {
    ob->rigidbody_constraint->physics_constraint = NULL;
  }

  link_list(fd, &ob->particlesystem);
  direct_link_particlesystems(fd, &ob->particlesystem);

  direct_link_constraints(fd, &ob->constraints);

  link_list(fd, &ob->hooks);
  while (ob->hooks.first) {
    ObHook *hook = ob->hooks.first;
    HookModifierData *hmd = (HookModifierData *)modifier_new(eModifierType_Hook);

    hook->indexar = newdataadr(fd, hook->indexar);
    if (fd->flags & FD_FLAGS_SWITCH_ENDIAN) {
      BLI_endian_switch_int32_array(hook->indexar, hook->totindex);
    }

    /* Do conversion here because if we have loaded
     * a hook we need to make sure it gets converted
     * and freed, regardless of version.
     */
    copy_v3_v3(hmd->cent, hook->cent);
    hmd->falloff = hook->falloff;
    hmd->force = hook->force;
    hmd->indexar = hook->indexar;
    hmd->object = hook->parent;
    memcpy(hmd->parentinv, hook->parentinv, sizeof(hmd->parentinv));
    hmd->totindex = hook->totindex;

    BLI_addhead(&ob->modifiers, hmd);
    BLI_remlink(&ob->hooks, hook);

    modifier_unique_name(&ob->modifiers, (ModifierData *)hmd);

    MEM_freeN(hook);
  }

  ob->iuser = newdataadr(fd, ob->iuser);
  if (ob->type == OB_EMPTY && ob->empty_drawtype == OB_EMPTY_IMAGE && !ob->iuser) {
    BKE_object_empty_draw_type_set(ob, ob->empty_drawtype);
  }

  BKE_object_runtime_reset(ob);
  link_list(fd, &ob->pc_ids);

  /* in case this value changes in future, clamp else we get undefined behavior */
  CLAMP(ob->rotmode, ROT_MODE_MIN, ROT_MODE_MAX);

  if (ob->sculpt) {
    ob->sculpt = NULL;
    /* Only create data on undo, otherwise rely on editor mode switching. */
    if (fd->memfile && (ob->mode & OB_MODE_ALL_SCULPT)) {
      BKE_object_sculpt_data_create(ob);
    }
  }

  link_list(fd, &ob->lodlevels);
  ob->currentlod = ob->lodlevels.first;

  ob->preview = direct_link_preview_image(fd, ob->preview);
}

static void direct_link_view_settings(FileData *fd, ColorManagedViewSettings *view_settings)
{
  view_settings->curve_mapping = newdataadr(fd, view_settings->curve_mapping);

  if (view_settings->curve_mapping) {
    direct_link_curvemapping(fd, view_settings->curve_mapping);
  }
}

/** \} */

/* -------------------------------------------------------------------- */
/** \name Read View Layer (Collection Data)
 * \{ */

static void direct_link_layer_collections(FileData *fd, ListBase *lb, bool master)
{
  link_list(fd, lb);
  for (LayerCollection *lc = lb->first; lc; lc = lc->next) {
#ifdef USE_COLLECTION_COMPAT_28
    lc->scene_collection = newdataadr(fd, lc->scene_collection);
#endif

    /* Master collection is not a real data-lock. */
    if (master) {
      lc->collection = newdataadr(fd, lc->collection);
    }

    direct_link_layer_collections(fd, &lc->layer_collections, false);
  }
}

static void direct_link_view_layer(FileData *fd, ViewLayer *view_layer)
{
  view_layer->stats = NULL;
  link_list(fd, &view_layer->object_bases);
  view_layer->basact = newdataadr(fd, view_layer->basact);

  direct_link_layer_collections(fd, &view_layer->layer_collections, true);
  view_layer->active_collection = newdataadr(fd, view_layer->active_collection);

  view_layer->id_properties = newdataadr(fd, view_layer->id_properties);
  IDP_DirectLinkGroup_OrFree(&view_layer->id_properties, (fd->flags & FD_FLAGS_SWITCH_ENDIAN), fd);

  link_list(fd, &(view_layer->freestyle_config.modules));
  link_list(fd, &(view_layer->freestyle_config.linesets));

  BLI_listbase_clear(&view_layer->drawdata);
  view_layer->object_bases_array = NULL;
  view_layer->object_bases_hash = NULL;
}

static void lib_link_layer_collection(FileData *fd,
                                      Library *lib,
                                      LayerCollection *layer_collection,
                                      bool master)
{
  /* Master collection is not a real data-lock. */
  if (!master) {
    layer_collection->collection = newlibadr(fd, lib, layer_collection->collection);
  }

  for (LayerCollection *layer_collection_nested = layer_collection->layer_collections.first;
       layer_collection_nested != NULL;
       layer_collection_nested = layer_collection_nested->next) {
    lib_link_layer_collection(fd, lib, layer_collection_nested, false);
  }
}

static void lib_link_view_layer(FileData *fd, Library *lib, ViewLayer *view_layer)
{
  for (FreestyleModuleConfig *fmc = view_layer->freestyle_config.modules.first; fmc;
       fmc = fmc->next) {
    fmc->script = newlibadr(fd, lib, fmc->script);
  }

  for (FreestyleLineSet *fls = view_layer->freestyle_config.linesets.first; fls; fls = fls->next) {
    fls->linestyle = newlibadr(fd, lib, fls->linestyle);
    fls->group = newlibadr(fd, lib, fls->group);
  }

  for (Base *base = view_layer->object_bases.first, *base_next = NULL; base; base = base_next) {
    base_next = base->next;

    /* we only bump the use count for the collection objects */
    base->object = newlibadr(fd, lib, base->object);

    if (base->object == NULL) {
      /* Free in case linked object got lost. */
      BLI_freelinkN(&view_layer->object_bases, base);
      if (view_layer->basact == base) {
        view_layer->basact = NULL;
      }
    }
  }

  for (LayerCollection *layer_collection = view_layer->layer_collections.first;
       layer_collection != NULL;
       layer_collection = layer_collection->next) {
    lib_link_layer_collection(fd, lib, layer_collection, true);
  }

  view_layer->mat_override = newlibadr(fd, lib, view_layer->mat_override);

  IDP_LibLinkProperty(view_layer->id_properties, fd);
}

/** \} */

/* -------------------------------------------------------------------- */
/** \name Read ID: Collection
 * \{ */

#ifdef USE_COLLECTION_COMPAT_28
static void direct_link_scene_collection(FileData *fd, SceneCollection *sc)
{
  link_list(fd, &sc->objects);
  link_list(fd, &sc->scene_collections);

  for (SceneCollection *nsc = sc->scene_collections.first; nsc; nsc = nsc->next) {
    direct_link_scene_collection(fd, nsc);
  }
}

static void lib_link_scene_collection(FileData *fd, Library *lib, SceneCollection *sc)
{
  for (LinkData *link = sc->objects.first; link; link = link->next) {
    link->data = newlibadr(fd, lib, link->data);
    BLI_assert(link->data);
  }

  for (SceneCollection *nsc = sc->scene_collections.first; nsc; nsc = nsc->next) {
    lib_link_scene_collection(fd, lib, nsc);
  }
}
#endif

static void direct_link_collection(FileData *fd, Collection *collection)
{
  link_list(fd, &collection->gobject);
  link_list(fd, &collection->children);

  collection->preview = direct_link_preview_image(fd, collection->preview);

  collection->flag &= ~COLLECTION_HAS_OBJECT_CACHE;
  collection->tag = 0;
  BLI_listbase_clear(&collection->object_cache);
  BLI_listbase_clear(&collection->parents);

#ifdef USE_COLLECTION_COMPAT_28
  /* This runs before the very first doversion. */
  collection->collection = newdataadr(fd, collection->collection);
  if (collection->collection != NULL) {
    direct_link_scene_collection(fd, collection->collection);
  }

  collection->view_layer = newdataadr(fd, collection->view_layer);
  if (collection->view_layer != NULL) {
    direct_link_view_layer(fd, collection->view_layer);
  }
#endif
}

static void lib_link_collection_data(FileData *fd, Library *lib, Collection *collection)
{
  for (CollectionObject *cob = collection->gobject.first, *cob_next = NULL; cob; cob = cob_next) {
    cob_next = cob->next;
    cob->ob = newlibadr(fd, lib, cob->ob);

    if (cob->ob == NULL) {
      BLI_freelinkN(&collection->gobject, cob);
    }
  }

  for (CollectionChild *child = collection->children.first; child != NULL; child = child->next) {
    child->collection = newlibadr(fd, lib, child->collection);
  }

  BKE_collection_parent_relations_rebuild(collection);
}

static void lib_link_collection(FileData *fd, Main *UNUSED(bmain), Collection *collection)
{
#ifdef USE_COLLECTION_COMPAT_28
  if (collection->collection) {
    lib_link_scene_collection(fd, collection->id.lib, collection->collection);
  }

  if (collection->view_layer) {
    lib_link_view_layer(fd, collection->id.lib, collection->view_layer);
  }
#endif

  lib_link_collection_data(fd, collection->id.lib, collection);
}

/** \} */

/* -------------------------------------------------------------------- */
/** \name Read ID: Scene
 * \{ */

/* patch for missing scene IDs, can't be in do-versions */
static void composite_patch(bNodeTree *ntree, Scene *scene)
{
  bNode *node;

  for (node = ntree->nodes.first; node; node = node->next) {
    if (node->id == NULL && node->type == CMP_NODE_R_LAYERS) {
      node->id = &scene->id;
    }
  }
}

static void link_paint(FileData *fd, Scene *sce, Paint *p)
{
  if (p) {
    p->brush = newlibadr(fd, sce->id.lib, p->brush);
    for (int i = 0; i < p->tool_slots_len; i++) {
      if (p->tool_slots[i].brush != NULL) {
        p->tool_slots[i].brush = newlibadr(fd, sce->id.lib, p->tool_slots[i].brush);
      }
    }
    p->palette = newlibadr(fd, sce->id.lib, p->palette);
    p->paint_cursor = NULL;

    BKE_paint_runtime_init(sce->toolsettings, p);
  }
}

static void lib_link_sequence_modifiers(FileData *fd, Scene *scene, ListBase *lb)
{
  SequenceModifierData *smd;

  for (smd = lb->first; smd; smd = smd->next) {
    if (smd->mask_id) {
      smd->mask_id = newlibadr(fd, scene->id.lib, smd->mask_id);
    }
  }
}

static void direct_link_lightcache_texture(FileData *fd, LightCacheTexture *lctex)
{
  lctex->tex = NULL;

  if (lctex->data) {
    lctex->data = newdataadr(fd, lctex->data);
    if (fd->flags & FD_FLAGS_SWITCH_ENDIAN) {
      int data_size = lctex->components * lctex->tex_size[0] * lctex->tex_size[1] *
                      lctex->tex_size[2];

      if (lctex->data_type == LIGHTCACHETEX_FLOAT) {
        BLI_endian_switch_float_array((float *)lctex->data, data_size * sizeof(float));
      }
      else if (lctex->data_type == LIGHTCACHETEX_UINT) {
        BLI_endian_switch_uint32_array((uint *)lctex->data, data_size * sizeof(uint));
      }
    }
  }
}

static void direct_link_lightcache(FileData *fd, LightCache *cache)
{
  direct_link_lightcache_texture(fd, &cache->cube_tx);
  direct_link_lightcache_texture(fd, &cache->grid_tx);

  if (cache->cube_mips) {
    cache->cube_mips = newdataadr(fd, cache->cube_mips);
    for (int i = 0; i < cache->mips_len; i++) {
      direct_link_lightcache_texture(fd, &cache->cube_mips[i]);
    }
  }

  cache->cube_data = newdataadr(fd, cache->cube_data);
  cache->grid_data = newdataadr(fd, cache->grid_data);
}

static void direct_link_view3dshading(FileData *fd, View3DShading *shading)
{
  if (shading->prop) {
    shading->prop = newdataadr(fd, shading->prop);
    IDP_DirectLinkGroup_OrFree(&shading->prop, (fd->flags & FD_FLAGS_SWITCH_ENDIAN), fd);
  }
}

/* check for cyclic set-scene,
 * libs can cause this case which is normally prevented, see (T#####) */
#define USE_SETSCENE_CHECK

#ifdef USE_SETSCENE_CHECK
/**
 * A version of #BKE_scene_validate_setscene with special checks for linked libs.
 */
static bool scene_validate_setscene__liblink(Scene *sce, const int totscene)
{
  Scene *sce_iter;
  int a;

  if (sce->set == NULL) {
    return true;
  }

  for (a = 0, sce_iter = sce; sce_iter->set; sce_iter = sce_iter->set, a++) {
    if (sce_iter->flag & SCE_READFILE_LIBLINK_NEED_SETSCENE_CHECK) {
      return true;
    }

    if (a > totscene) {
      sce->set = NULL;
      return false;
    }
  }

  return true;
}
#endif

static void lib_link_scene(FileData *fd, Main *UNUSED(bmain), Scene *sce)
{
  lib_link_keyingsets(fd, &sce->id, &sce->keyingsets);

  sce->camera = newlibadr(fd, sce->id.lib, sce->camera);
  sce->world = newlibadr(fd, sce->id.lib, sce->world);
  sce->set = newlibadr(fd, sce->id.lib, sce->set);
  sce->gpd = newlibadr(fd, sce->id.lib, sce->gpd);

  link_paint(fd, sce, &sce->toolsettings->imapaint.paint);
  if (sce->toolsettings->sculpt) {
    link_paint(fd, sce, &sce->toolsettings->sculpt->paint);
  }
  if (sce->toolsettings->vpaint) {
    link_paint(fd, sce, &sce->toolsettings->vpaint->paint);
  }
  if (sce->toolsettings->wpaint) {
    link_paint(fd, sce, &sce->toolsettings->wpaint->paint);
  }
  if (sce->toolsettings->uvsculpt) {
    link_paint(fd, sce, &sce->toolsettings->uvsculpt->paint);
  }
  if (sce->toolsettings->gp_paint) {
    link_paint(fd, sce, &sce->toolsettings->gp_paint->paint);
  }

  if (sce->toolsettings->sculpt) {
    sce->toolsettings->sculpt->gravity_object = newlibadr(
        fd, sce->id.lib, sce->toolsettings->sculpt->gravity_object);
  }

  if (sce->toolsettings->imapaint.stencil) {
    sce->toolsettings->imapaint.stencil = newlibadr(
        fd, sce->id.lib, sce->toolsettings->imapaint.stencil);
  }

  if (sce->toolsettings->imapaint.clone) {
    sce->toolsettings->imapaint.clone = newlibadr(
        fd, sce->id.lib, sce->toolsettings->imapaint.clone);
  }

  if (sce->toolsettings->imapaint.canvas) {
    sce->toolsettings->imapaint.canvas = newlibadr(
        fd, sce->id.lib, sce->toolsettings->imapaint.canvas);
  }

  sce->toolsettings->particle.shape_object = newlibadr(
      fd, sce->id.lib, sce->toolsettings->particle.shape_object);

  sce->toolsettings->gp_sculpt.guide.reference_object = newlibadr(
      fd, sce->id.lib, sce->toolsettings->gp_sculpt.guide.reference_object);

  for (Base *base_legacy_next, *base_legacy = sce->base.first; base_legacy;
       base_legacy = base_legacy_next) {
    base_legacy_next = base_legacy->next;

    base_legacy->object = newlibadr(fd, sce->id.lib, base_legacy->object);

    if (base_legacy->object == NULL) {
      blo_reportf_wrap(
          fd->reports, RPT_WARNING, TIP_("LIB: object lost from scene: '%s'"), sce->id.name + 2);
      BLI_remlink(&sce->base, base_legacy);
      if (base_legacy == sce->basact) {
        sce->basact = NULL;
      }
      MEM_freeN(base_legacy);
    }
  }

  Sequence *seq;
  SEQ_BEGIN (sce->ed, seq) {
    IDP_LibLinkProperty(seq->prop, fd);

    if (seq->ipo) {
      seq->ipo = newlibadr(fd, sce->id.lib, seq->ipo);  // XXX deprecated - old animation system
    }
    seq->scene_sound = NULL;
    if (seq->scene) {
      seq->scene = newlibadr(fd, sce->id.lib, seq->scene);
      seq->scene_sound = NULL;
    }
    if (seq->clip) {
      seq->clip = newlibadr(fd, sce->id.lib, seq->clip);
    }
    if (seq->mask) {
      seq->mask = newlibadr(fd, sce->id.lib, seq->mask);
    }
    if (seq->scene_camera) {
      seq->scene_camera = newlibadr(fd, sce->id.lib, seq->scene_camera);
    }
    if (seq->sound) {
      seq->scene_sound = NULL;
      if (seq->type == SEQ_TYPE_SOUND_HD) {
        seq->type = SEQ_TYPE_SOUND_RAM;
      }
      else {
        seq->sound = newlibadr(fd, sce->id.lib, seq->sound);
      }
      if (seq->sound) {
        id_us_plus_no_lib((ID *)seq->sound);
        seq->scene_sound = NULL;
      }
    }
    if (seq->type == SEQ_TYPE_TEXT) {
      TextVars *t = seq->effectdata;
      t->text_font = newlibadr(fd, sce->id.lib, t->text_font);
    }
    BLI_listbase_clear(&seq->anims);

    lib_link_sequence_modifiers(fd, sce, &seq->modifiers);
  }
  SEQ_END;

  for (TimeMarker *marker = sce->markers.first; marker; marker = marker->next) {
    if (marker->camera) {
      marker->camera = newlibadr(fd, sce->id.lib, marker->camera);
    }
  }

  /* rigidbody world relies on it's linked collections */
  if (sce->rigidbody_world) {
    RigidBodyWorld *rbw = sce->rigidbody_world;
    if (rbw->group) {
      rbw->group = newlibadr(fd, sce->id.lib, rbw->group);
    }
    if (rbw->constraints) {
      rbw->constraints = newlibadr(fd, sce->id.lib, rbw->constraints);
    }
    if (rbw->effector_weights) {
      rbw->effector_weights->group = newlibadr(fd, sce->id.lib, rbw->effector_weights->group);
    }
  }

  if (sce->nodetree) {
    composite_patch(sce->nodetree, sce);
  }

  for (SceneRenderLayer *srl = sce->r.layers.first; srl; srl = srl->next) {
    srl->mat_override = newlibadr(fd, sce->id.lib, srl->mat_override);
    for (FreestyleModuleConfig *fmc = srl->freestyleConfig.modules.first; fmc; fmc = fmc->next) {
      fmc->script = newlibadr(fd, sce->id.lib, fmc->script);
    }
    for (FreestyleLineSet *fls = srl->freestyleConfig.linesets.first; fls; fls = fls->next) {
      fls->linestyle = newlibadr(fd, sce->id.lib, fls->linestyle);
      fls->group = newlibadr(fd, sce->id.lib, fls->group);
    }
  }
  /* Motion Tracking */
  sce->clip = newlibadr(fd, sce->id.lib, sce->clip);

#ifdef USE_COLLECTION_COMPAT_28
  if (sce->collection) {
    lib_link_scene_collection(fd, sce->id.lib, sce->collection);
  }
#endif

  for (ViewLayer *view_layer = sce->view_layers.first; view_layer; view_layer = view_layer->next) {
    lib_link_view_layer(fd, sce->id.lib, view_layer);
  }

  if (sce->r.bake.cage_object) {
    sce->r.bake.cage_object = newlibadr(fd, sce->id.lib, sce->r.bake.cage_object);
  }

#ifdef USE_SETSCENE_CHECK
  if (sce->set != NULL) {
    sce->flag |= SCE_READFILE_LIBLINK_NEED_SETSCENE_CHECK;
  }
#endif
}

static void lib_link_scenes_check_set(Main *bmain)
{
#ifdef USE_SETSCENE_CHECK
  const int totscene = BLI_listbase_count(&bmain->scenes);
  for (Scene *sce = bmain->scenes.first; sce; sce = sce->id.next) {
    if (sce->flag & SCE_READFILE_LIBLINK_NEED_SETSCENE_CHECK) {
      sce->flag &= ~SCE_READFILE_LIBLINK_NEED_SETSCENE_CHECK;
      if (!scene_validate_setscene__liblink(sce, totscene)) {
        printf("Found cyclic background scene when linking %s\n", sce->id.name + 2);
      }
    }
  }
#else
  UNUSED_VARS(bmain, totscene);
#endif
}

#undef USE_SETSCENE_CHECK

static void link_recurs_seq(FileData *fd, ListBase *lb)
{
  Sequence *seq;

  link_list(fd, lb);

  for (seq = lb->first; seq; seq = seq->next) {
    if (seq->seqbase.first) {
      link_recurs_seq(fd, &seq->seqbase);
    }
  }
}

static void direct_link_paint(FileData *fd, const Scene *scene, Paint *p)
{
  if (p->num_input_samples < 1) {
    p->num_input_samples = 1;
  }

  p->cavity_curve = newdataadr(fd, p->cavity_curve);
  if (p->cavity_curve) {
    direct_link_curvemapping(fd, p->cavity_curve);
  }
  else {
    BKE_paint_cavity_curve_preset(p, CURVE_PRESET_LINE);
  }

  p->tool_slots = newdataadr(fd, p->tool_slots);

  /* Workaround for invalid data written in older versions. */
  const size_t expected_size = sizeof(PaintToolSlot) * p->tool_slots_len;
  if (p->tool_slots && MEM_allocN_len(p->tool_slots) < expected_size) {
    MEM_freeN(p->tool_slots);
    p->tool_slots = MEM_callocN(expected_size, "PaintToolSlot");
  }

  BKE_paint_runtime_init(scene->toolsettings, p);
}

static void direct_link_paint_helper(FileData *fd, const Scene *scene, Paint **paint)
{
  /* TODO. is this needed */
  (*paint) = newdataadr(fd, (*paint));

  if (*paint) {
    direct_link_paint(fd, scene, *paint);
  }
}

static void direct_link_sequence_modifiers(FileData *fd, ListBase *lb)
{
  SequenceModifierData *smd;

  link_list(fd, lb);

  for (smd = lb->first; smd; smd = smd->next) {
    if (smd->mask_sequence) {
      smd->mask_sequence = newdataadr(fd, smd->mask_sequence);
    }

    if (smd->type == seqModifierType_Curves) {
      CurvesModifierData *cmd = (CurvesModifierData *)smd;

      direct_link_curvemapping(fd, &cmd->curve_mapping);
    }
    else if (smd->type == seqModifierType_HueCorrect) {
      HueCorrectModifierData *hcmd = (HueCorrectModifierData *)smd;

      direct_link_curvemapping(fd, &hcmd->curve_mapping);
    }
  }
}

static void direct_link_scene(FileData *fd, Scene *sce)
{
  Editing *ed;
  Sequence *seq;
  MetaStack *ms;
  RigidBodyWorld *rbw;
  ViewLayer *view_layer;
  SceneRenderLayer *srl;

  sce->depsgraph_hash = NULL;
  sce->fps_info = NULL;

  memset(&sce->customdata_mask, 0, sizeof(sce->customdata_mask));
  memset(&sce->customdata_mask_modal, 0, sizeof(sce->customdata_mask_modal));

  BKE_sound_reset_scene_runtime(sce);

  /* set users to one by default, not in lib-link, this will increase it for compo nodes */
  id_us_ensure_real(&sce->id);

  link_list(fd, &(sce->base));

  sce->adt = newdataadr(fd, sce->adt);
  direct_link_animdata(fd, sce->adt);

  link_list(fd, &sce->keyingsets);
  direct_link_keyingsets(fd, &sce->keyingsets);

  sce->basact = newdataadr(fd, sce->basact);

  sce->toolsettings = newdataadr(fd, sce->toolsettings);
  if (sce->toolsettings) {

    /* Reset last_location and last_hit, so they are not remembered across sessions. In some files
     * these are also NaN, which could lead to crashes in painting. */
    struct UnifiedPaintSettings *ups = &sce->toolsettings->unified_paint_settings;
    zero_v3(ups->last_location);
    ups->last_hit = 0;

    direct_link_paint_helper(fd, sce, (Paint **)&sce->toolsettings->sculpt);
    direct_link_paint_helper(fd, sce, (Paint **)&sce->toolsettings->vpaint);
    direct_link_paint_helper(fd, sce, (Paint **)&sce->toolsettings->wpaint);
    direct_link_paint_helper(fd, sce, (Paint **)&sce->toolsettings->uvsculpt);
    direct_link_paint_helper(fd, sce, (Paint **)&sce->toolsettings->gp_paint);

    direct_link_paint(fd, sce, &sce->toolsettings->imapaint.paint);

    sce->toolsettings->imapaint.paintcursor = NULL;
    sce->toolsettings->particle.paintcursor = NULL;
    sce->toolsettings->particle.scene = NULL;
    sce->toolsettings->particle.object = NULL;
    sce->toolsettings->gp_sculpt.paintcursor = NULL;

    /* relink grease pencil interpolation curves */
    sce->toolsettings->gp_interpolate.custom_ipo = newdataadr(
        fd, sce->toolsettings->gp_interpolate.custom_ipo);
    if (sce->toolsettings->gp_interpolate.custom_ipo) {
      direct_link_curvemapping(fd, sce->toolsettings->gp_interpolate.custom_ipo);
    }
    /* relink grease pencil multiframe falloff curve */
    sce->toolsettings->gp_sculpt.cur_falloff = newdataadr(
        fd, sce->toolsettings->gp_sculpt.cur_falloff);
    if (sce->toolsettings->gp_sculpt.cur_falloff) {
      direct_link_curvemapping(fd, sce->toolsettings->gp_sculpt.cur_falloff);
    }
    /* relink grease pencil primitive curve */
    sce->toolsettings->gp_sculpt.cur_primitive = newdataadr(
        fd, sce->toolsettings->gp_sculpt.cur_primitive);
    if (sce->toolsettings->gp_sculpt.cur_primitive) {
      direct_link_curvemapping(fd, sce->toolsettings->gp_sculpt.cur_primitive);
    }

    /* Relink toolsettings curve profile */
    sce->toolsettings->custom_bevel_profile_preset = newdataadr(
        fd, sce->toolsettings->custom_bevel_profile_preset);
    if (sce->toolsettings->custom_bevel_profile_preset) {
      direct_link_curveprofile(fd, sce->toolsettings->custom_bevel_profile_preset);
    }
  }

  if (sce->ed) {
    ListBase *old_seqbasep = &sce->ed->seqbase;

    ed = sce->ed = newdataadr(fd, sce->ed);

    ed->act_seq = newdataadr(fd, ed->act_seq);
    ed->cache = NULL;
    ed->prefetch_job = NULL;

    /* recursive link sequences, lb will be correctly initialized */
    link_recurs_seq(fd, &ed->seqbase);

    SEQ_BEGIN (ed, seq) {
      seq->seq1 = newdataadr(fd, seq->seq1);
      seq->seq2 = newdataadr(fd, seq->seq2);
      seq->seq3 = newdataadr(fd, seq->seq3);

      /* a patch: after introduction of effects with 3 input strips */
      if (seq->seq3 == NULL) {
        seq->seq3 = seq->seq2;
      }

      seq->effectdata = newdataadr(fd, seq->effectdata);
      seq->stereo3d_format = newdataadr(fd, seq->stereo3d_format);

      if (seq->type & SEQ_TYPE_EFFECT) {
        seq->flag |= SEQ_EFFECT_NOT_LOADED;
      }

      if (seq->type == SEQ_TYPE_SPEED) {
        SpeedControlVars *s = seq->effectdata;
        s->frameMap = NULL;
      }

      if (seq->type == SEQ_TYPE_TEXT) {
        TextVars *t = seq->effectdata;
        t->text_blf_id = SEQ_FONT_NOT_LOADED;
      }

      seq->prop = newdataadr(fd, seq->prop);
      IDP_DirectLinkGroup_OrFree(&seq->prop, (fd->flags & FD_FLAGS_SWITCH_ENDIAN), fd);

      seq->strip = newdataadr(fd, seq->strip);
      if (seq->strip && seq->strip->done == 0) {
        seq->strip->done = true;

        if (ELEM(seq->type,
                 SEQ_TYPE_IMAGE,
                 SEQ_TYPE_MOVIE,
                 SEQ_TYPE_SOUND_RAM,
                 SEQ_TYPE_SOUND_HD)) {
          seq->strip->stripdata = newdataadr(fd, seq->strip->stripdata);
        }
        else {
          seq->strip->stripdata = NULL;
        }
        seq->strip->crop = newdataadr(fd, seq->strip->crop);
        seq->strip->transform = newdataadr(fd, seq->strip->transform);
        seq->strip->proxy = newdataadr(fd, seq->strip->proxy);
        if (seq->strip->proxy) {
          seq->strip->proxy->anim = NULL;
        }
        else if (seq->flag & SEQ_USE_PROXY) {
          BKE_sequencer_proxy_set(seq, true);
        }

        /* need to load color balance to it could be converted to modifier */
        seq->strip->color_balance = newdataadr(fd, seq->strip->color_balance);
      }

      direct_link_sequence_modifiers(fd, &seq->modifiers);
    }
    SEQ_END;

    /* link metastack, slight abuse of structs here,
     * have to restore pointer to internal part in struct */
    {
      Sequence temp;
      void *poin;
      intptr_t offset;

      offset = ((intptr_t) & (temp.seqbase)) - ((intptr_t)&temp);

      /* root pointer */
      if (ed->seqbasep == old_seqbasep) {
        ed->seqbasep = &ed->seqbase;
      }
      else {
        poin = POINTER_OFFSET(ed->seqbasep, -offset);

        poin = newdataadr(fd, poin);
        if (poin) {
          ed->seqbasep = (ListBase *)POINTER_OFFSET(poin, offset);
        }
        else {
          ed->seqbasep = &ed->seqbase;
        }
      }
      /* stack */
      link_list(fd, &(ed->metastack));

      for (ms = ed->metastack.first; ms; ms = ms->next) {
        ms->parseq = newdataadr(fd, ms->parseq);

        if (ms->oldbasep == old_seqbasep) {
          ms->oldbasep = &ed->seqbase;
        }
        else {
          poin = POINTER_OFFSET(ms->oldbasep, -offset);
          poin = newdataadr(fd, poin);
          if (poin) {
            ms->oldbasep = (ListBase *)POINTER_OFFSET(poin, offset);
          }
          else {
            ms->oldbasep = &ed->seqbase;
          }
        }
      }
    }
  }

#ifdef DURIAN_CAMERA_SWITCH
  /* Runtime */
  sce->r.mode &= ~R_NO_CAMERA_SWITCH;
#endif

  sce->r.avicodecdata = newdataadr(fd, sce->r.avicodecdata);
  if (sce->r.avicodecdata) {
    sce->r.avicodecdata->lpFormat = newdataadr(fd, sce->r.avicodecdata->lpFormat);
    sce->r.avicodecdata->lpParms = newdataadr(fd, sce->r.avicodecdata->lpParms);
  }
  if (sce->r.ffcodecdata.properties) {
    sce->r.ffcodecdata.properties = newdataadr(fd, sce->r.ffcodecdata.properties);
    IDP_DirectLinkGroup_OrFree(
        &sce->r.ffcodecdata.properties, (fd->flags & FD_FLAGS_SWITCH_ENDIAN), fd);
  }

  link_list(fd, &(sce->markers));
  link_list(fd, &(sce->transform_spaces));
  link_list(fd, &(sce->r.layers));
  link_list(fd, &(sce->r.views));

  for (srl = sce->r.layers.first; srl; srl = srl->next) {
    srl->prop = newdataadr(fd, srl->prop);
    IDP_DirectLinkGroup_OrFree(&srl->prop, (fd->flags & FD_FLAGS_SWITCH_ENDIAN), fd);
    link_list(fd, &(srl->freestyleConfig.modules));
    link_list(fd, &(srl->freestyleConfig.linesets));
  }

  direct_link_view_settings(fd, &sce->view_settings);

  sce->rigidbody_world = newdataadr(fd, sce->rigidbody_world);
  rbw = sce->rigidbody_world;
  if (rbw) {
    rbw->shared = newdataadr(fd, rbw->shared);

    if (rbw->shared == NULL) {
      /* Link deprecated caches if they exist, so we can use them for versioning.
       * We should only do this when rbw->shared == NULL, because those pointers
       * are always set (for compatibility with older Blenders). We mustn't link
       * the same pointcache twice. */
      direct_link_pointcache_list(fd, &rbw->ptcaches, &rbw->pointcache, false);

      /* make sure simulation starts from the beginning after loading file */
      if (rbw->pointcache) {
        rbw->ltime = (float)rbw->pointcache->startframe;
      }
    }
    else {
      /* must nullify the reference to physics sim object, since it no-longer exist
       * (and will need to be recalculated)
       */
      rbw->shared->physics_world = NULL;

      /* link caches */
      direct_link_pointcache_list(fd, &rbw->shared->ptcaches, &rbw->shared->pointcache, false);

      /* make sure simulation starts from the beginning after loading file */
      if (rbw->shared->pointcache) {
        rbw->ltime = (float)rbw->shared->pointcache->startframe;
      }
    }
    rbw->objects = NULL;
    rbw->numbodies = 0;

    /* set effector weights */
    rbw->effector_weights = newdataadr(fd, rbw->effector_weights);
    if (!rbw->effector_weights) {
      rbw->effector_weights = BKE_effector_add_weights(NULL);
    }
  }

  sce->preview = direct_link_preview_image(fd, sce->preview);

  direct_link_curvemapping(fd, &sce->r.mblur_shutter_curve);

#ifdef USE_COLLECTION_COMPAT_28
  /* this runs before the very first doversion */
  if (sce->collection) {
    sce->collection = newdataadr(fd, sce->collection);
    direct_link_scene_collection(fd, sce->collection);
  }
#endif

  /* insert into global old-new map for reading without UI (link_global accesses it again) */
  link_glob_list(fd, &sce->view_layers);
  for (view_layer = sce->view_layers.first; view_layer; view_layer = view_layer->next) {
    direct_link_view_layer(fd, view_layer);
  }

  if (fd->memfile) {
    /* If it's undo try to recover the cache. */
    if (fd->scenemap) {
      sce->eevee.light_cache = newsceadr(fd, sce->eevee.light_cache);
    }
    else {
      sce->eevee.light_cache = NULL;
    }
  }
  else {
    /* else try to read the cache from file. */
    sce->eevee.light_cache = newdataadr(fd, sce->eevee.light_cache);
    if (sce->eevee.light_cache) {
      direct_link_lightcache(fd, sce->eevee.light_cache);
    }
  }

  direct_link_view3dshading(fd, &sce->display.shading);

  sce->layer_properties = newdataadr(fd, sce->layer_properties);
  IDP_DirectLinkGroup_OrFree(&sce->layer_properties, (fd->flags & FD_FLAGS_SWITCH_ENDIAN), fd);
}

/** \} */

/* -------------------------------------------------------------------- */
/** \name Read ID: Grease Pencil
 * \{ */

/* relink's grease pencil data's refs */
static void lib_link_gpencil(FileData *fd, Main *UNUSED(bmain), bGPdata *gpd)
{
  /* Relink all data-lock linked by GP data-lock */
  /* Layers */
  for (bGPDlayer *gpl = gpd->layers.first; gpl; gpl = gpl->next) {
    /* Layer -> Parent References */
    gpl->parent = newlibadr(fd, gpd->id.lib, gpl->parent);
  }

  /* materials */
  for (int a = 0; a < gpd->totcol; a++) {
    gpd->mat[a] = newlibadr(fd, gpd->id.lib, gpd->mat[a]);
  }
}

/* relinks grease-pencil data - used for direct_link and old file linkage */
static void direct_link_gpencil(FileData *fd, bGPdata *gpd)
{
  bGPDlayer *gpl;
  bGPDframe *gpf;
  bGPDstroke *gps;
  bGPDpalette *palette;

  /* we must firstly have some grease-pencil data to link! */
  if (gpd == NULL) {
    return;
  }

  /* relink animdata */
  gpd->adt = newdataadr(fd, gpd->adt);
  direct_link_animdata(fd, gpd->adt);

  /* Ensure full objectmode for linked grease pencil. */
  if (gpd->id.lib != NULL) {
    gpd->flag &= ~GP_DATA_STROKE_PAINTMODE;
    gpd->flag &= ~GP_DATA_STROKE_EDITMODE;
    gpd->flag &= ~GP_DATA_STROKE_SCULPTMODE;
    gpd->flag &= ~GP_DATA_STROKE_WEIGHTMODE;
  }

  /* init stroke buffer */
  gpd->runtime.sbuffer = NULL;
  gpd->runtime.sbuffer_used = 0;
  gpd->runtime.sbuffer_size = 0;
  gpd->runtime.tot_cp_points = 0;

  /* relink palettes (old palettes deprecated, only to convert old files) */
  link_list(fd, &gpd->palettes);
  if (gpd->palettes.first != NULL) {
    for (palette = gpd->palettes.first; palette; palette = palette->next) {
      link_list(fd, &palette->colors);
    }
  }

  /* materials */
  gpd->mat = newdataadr(fd, gpd->mat);
  test_pointer_array(fd, (void **)&gpd->mat);

  /* relink layers */
  link_list(fd, &gpd->layers);

  for (gpl = gpd->layers.first; gpl; gpl = gpl->next) {
    /* relink frames */
    link_list(fd, &gpl->frames);

    gpl->actframe = newdataadr(fd, gpl->actframe);

    gpl->runtime.icon_id = 0;

    for (gpf = gpl->frames.first; gpf; gpf = gpf->next) {
      /* relink strokes (and their points) */
      link_list(fd, &gpf->strokes);

      for (gps = gpf->strokes.first; gps; gps = gps->next) {
        /* relink stroke points array */
        gps->points = newdataadr(fd, gps->points);

        /* relink weight data */
        if (gps->dvert) {
          gps->dvert = newdataadr(fd, gps->dvert);
          direct_link_dverts(fd, gps->totpoints, gps->dvert);
        }

        /* the triangulation is not saved, so need to be recalculated */
        gps->triangles = NULL;
        gps->tot_triangles = 0;
        gps->flag |= GP_STROKE_RECALC_GEOMETRY;
      }
    }
  }
}

/** \} */

/* -------------------------------------------------------------------- */
/** \name Read Screen Area/Region (Screen Data)
 * \{ */

static void direct_link_panel_list(FileData *fd, ListBase *lb)
{
  link_list(fd, lb);

  for (Panel *pa = lb->first; pa; pa = pa->next) {
    pa->runtime_flag = 0;
    pa->activedata = NULL;
    pa->type = NULL;
    direct_link_panel_list(fd, &pa->children);
  }
}

static void direct_link_region(FileData *fd, ARegion *ar, int spacetype)
{
  uiList *ui_list;

  direct_link_panel_list(fd, &ar->panels);

  link_list(fd, &ar->panels_category_active);

  link_list(fd, &ar->ui_lists);

  for (ui_list = ar->ui_lists.first; ui_list; ui_list = ui_list->next) {
    ui_list->type = NULL;
    ui_list->dyn_data = NULL;
    ui_list->properties = newdataadr(fd, ui_list->properties);
    IDP_DirectLinkGroup_OrFree(&ui_list->properties, (fd->flags & FD_FLAGS_SWITCH_ENDIAN), fd);
  }

  link_list(fd, &ar->ui_previews);

  if (spacetype == SPACE_EMPTY) {
    /* unknown space type, don't leak regiondata */
    ar->regiondata = NULL;
  }
  else if (ar->flag & RGN_FLAG_TEMP_REGIONDATA) {
    /* Runtime data, don't use. */
    ar->regiondata = NULL;
  }
  else {
    ar->regiondata = newdataadr(fd, ar->regiondata);
    if (ar->regiondata) {
      if (spacetype == SPACE_VIEW3D) {
        RegionView3D *rv3d = ar->regiondata;

        rv3d->localvd = newdataadr(fd, rv3d->localvd);
        rv3d->clipbb = newdataadr(fd, rv3d->clipbb);

        rv3d->depths = NULL;
        rv3d->render_engine = NULL;
        rv3d->sms = NULL;
        rv3d->smooth_timer = NULL;

        rv3d->rflag &= ~(RV3D_NAVIGATING | RV3D_PAINTING);
      }
    }
  }

  ar->v2d.tab_offset = NULL;
  ar->v2d.tab_num = 0;
  ar->v2d.tab_cur = 0;
  ar->v2d.sms = NULL;
  ar->v2d.alpha_hor = ar->v2d.alpha_vert = 255; /* visible by default */
  BLI_listbase_clear(&ar->panels_category);
  BLI_listbase_clear(&ar->handlers);
  BLI_listbase_clear(&ar->uiblocks);
  ar->headerstr = NULL;
  ar->visible = 0;
  ar->type = NULL;
  ar->do_draw = 0;
  ar->gizmo_map = NULL;
  ar->regiontimer = NULL;
  ar->draw_buffer = NULL;
  memset(&ar->drawrct, 0, sizeof(ar->drawrct));
}

static void direct_link_area(FileData *fd, ScrArea *area)
{
  SpaceLink *sl;
  ARegion *ar;

  link_list(fd, &(area->spacedata));
  link_list(fd, &(area->regionbase));

  BLI_listbase_clear(&area->handlers);
  area->type = NULL; /* spacetype callbacks */

  /* Should always be unset so that rna_Area_type_get works correctly. */
  area->butspacetype = SPACE_EMPTY;

  area->region_active_win = -1;

  area->flag &= ~AREA_FLAG_ACTIVE_TOOL_UPDATE;

  area->global = newdataadr(fd, area->global);

  /* if we do not have the spacetype registered we cannot
   * free it, so don't allocate any new memory for such spacetypes. */
  if (!BKE_spacetype_exists(area->spacetype)) {
    /* Hint for versioning code to replace deprecated space types. */
    area->butspacetype = area->spacetype;

    area->spacetype = SPACE_EMPTY;
  }

  for (ar = area->regionbase.first; ar; ar = ar->next) {
    direct_link_region(fd, ar, area->spacetype);
  }

  /* accident can happen when read/save new file with older version */
  /* 2.50: we now always add spacedata for info */
  if (area->spacedata.first == NULL) {
    SpaceInfo *sinfo = MEM_callocN(sizeof(SpaceInfo), "spaceinfo");
    area->spacetype = sinfo->spacetype = SPACE_INFO;
    BLI_addtail(&area->spacedata, sinfo);
  }
  /* add local view3d too */
  else if (area->spacetype == SPACE_VIEW3D) {
    blo_do_versions_view3d_split_250(area->spacedata.first, &area->regionbase);
  }

  for (sl = area->spacedata.first; sl; sl = sl->next) {
    link_list(fd, &(sl->regionbase));

    /* if we do not have the spacetype registered we cannot
     * free it, so don't allocate any new memory for such spacetypes. */
    if (!BKE_spacetype_exists(sl->spacetype)) {
      sl->spacetype = SPACE_EMPTY;
    }

    for (ar = sl->regionbase.first; ar; ar = ar->next) {
      direct_link_region(fd, ar, sl->spacetype);
    }

    if (sl->spacetype == SPACE_VIEW3D) {
      View3D *v3d = (View3D *)sl;

      v3d->flag |= V3D_INVALID_BACKBUF;

      if (v3d->gpd) {
        v3d->gpd = newdataadr(fd, v3d->gpd);
        direct_link_gpencil(fd, v3d->gpd);
      }
      v3d->localvd = newdataadr(fd, v3d->localvd);
      v3d->runtime.properties_storage = NULL;

      /* render can be quite heavy, set to solid on load */
      if (v3d->shading.type == OB_RENDER) {
        v3d->shading.type = OB_SOLID;
      }
      v3d->shading.prev_type = OB_SOLID;

      direct_link_view3dshading(fd, &v3d->shading);

      blo_do_versions_view3d_split_250(v3d, &sl->regionbase);
    }
    else if (sl->spacetype == SPACE_GRAPH) {
      SpaceGraph *sipo = (SpaceGraph *)sl;

      sipo->ads = newdataadr(fd, sipo->ads);
      BLI_listbase_clear(&sipo->runtime.ghost_curves);
    }
    else if (sl->spacetype == SPACE_NLA) {
      SpaceNla *snla = (SpaceNla *)sl;

      snla->ads = newdataadr(fd, snla->ads);
    }
    else if (sl->spacetype == SPACE_OUTLINER) {
      SpaceOutliner *soops = (SpaceOutliner *)sl;

      /* use newdataadr_no_us and do not free old memory avoiding double
       * frees and use of freed memory. this could happen because of a
       * bug fixed in revision 58959 where the treestore memory address
       * was not unique */
      TreeStore *ts = newdataadr_no_us(fd, soops->treestore);
      soops->treestore = NULL;
      if (ts) {
        TreeStoreElem *elems = newdataadr_no_us(fd, ts->data);

        soops->treestore = BLI_mempool_create(
            sizeof(TreeStoreElem), ts->usedelem, 512, BLI_MEMPOOL_ALLOW_ITER);
        if (ts->usedelem && elems) {
          int i;
          for (i = 0; i < ts->usedelem; i++) {
            TreeStoreElem *new_elem = BLI_mempool_alloc(soops->treestore);
            *new_elem = elems[i];
          }
        }
        /* we only saved what was used */
        soops->storeflag |= SO_TREESTORE_CLEANUP;  // at first draw
      }
      soops->treehash = NULL;
      soops->tree.first = soops->tree.last = NULL;
    }
    else if (sl->spacetype == SPACE_IMAGE) {
      SpaceImage *sima = (SpaceImage *)sl;

      sima->iuser.scene = NULL;
      sima->iuser.ok = 1;
      sima->scopes.waveform_1 = NULL;
      sima->scopes.waveform_2 = NULL;
      sima->scopes.waveform_3 = NULL;
      sima->scopes.vecscope = NULL;
      sima->scopes.ok = 0;

      /* WARNING: gpencil data is no longer stored directly in sima after 2.5
       * so sacrifice a few old files for now to avoid crashes with new files!
       * committed: r28002 */
#if 0
      sima->gpd = newdataadr(fd, sima->gpd);
      if (sima->gpd) {
        direct_link_gpencil(fd, sima->gpd);
      }
#endif
    }
    else if (sl->spacetype == SPACE_NODE) {
      SpaceNode *snode = (SpaceNode *)sl;

      if (snode->gpd) {
        snode->gpd = newdataadr(fd, snode->gpd);
        direct_link_gpencil(fd, snode->gpd);
      }

      link_list(fd, &snode->treepath);
      snode->edittree = NULL;
      snode->iofsd = NULL;
      BLI_listbase_clear(&snode->linkdrag);
    }
    else if (sl->spacetype == SPACE_TEXT) {
      SpaceText *st = (SpaceText *)sl;
      memset(&st->runtime, 0, sizeof(st->runtime));
    }
    else if (sl->spacetype == SPACE_SEQ) {
      SpaceSeq *sseq = (SpaceSeq *)sl;

      /* grease pencil data is not a direct data and can't be linked from direct_link*
       * functions, it should be linked from lib_link* functions instead
       *
       * otherwise it'll lead to lost grease data on open because it'll likely be
       * read from file after all other users of grease pencil and newdataadr would
       * simple return NULL here (sergey)
       */
#if 0
      if (sseq->gpd) {
        sseq->gpd = newdataadr(fd, sseq->gpd);
        direct_link_gpencil(fd, sseq->gpd);
      }
#endif
      sseq->scopes.reference_ibuf = NULL;
      sseq->scopes.zebra_ibuf = NULL;
      sseq->scopes.waveform_ibuf = NULL;
      sseq->scopes.sep_waveform_ibuf = NULL;
      sseq->scopes.vector_ibuf = NULL;
      sseq->scopes.histogram_ibuf = NULL;
    }
    else if (sl->spacetype == SPACE_PROPERTIES) {
      SpaceProperties *sbuts = (SpaceProperties *)sl;

      sbuts->path = NULL;
      sbuts->texuser = NULL;
      sbuts->mainbo = sbuts->mainb;
      sbuts->mainbuser = sbuts->mainb;
    }
    else if (sl->spacetype == SPACE_CONSOLE) {
      SpaceConsole *sconsole = (SpaceConsole *)sl;
      ConsoleLine *cl, *cl_next;

      link_list(fd, &sconsole->scrollback);
      link_list(fd, &sconsole->history);

      // for (cl= sconsole->scrollback.first; cl; cl= cl->next)
      //  cl->line= newdataadr(fd, cl->line);

      /* comma expressions, (e.g. expr1, expr2, expr3) evaluate each expression,
       * from left to right.  the right-most expression sets the result of the comma
       * expression as a whole*/
      for (cl = sconsole->history.first; cl; cl = cl_next) {
        cl_next = cl->next;
        cl->line = newdataadr(fd, cl->line);
        if (cl->line) {
          /* the allocted length is not written, so reset here */
          cl->len_alloc = cl->len + 1;
        }
        else {
          BLI_remlink(&sconsole->history, cl);
          MEM_freeN(cl);
        }
      }
    }
    else if (sl->spacetype == SPACE_FILE) {
      SpaceFile *sfile = (SpaceFile *)sl;

      /* this sort of info is probably irrelevant for reloading...
       * plus, it isn't saved to files yet!
       */
      sfile->folders_prev = sfile->folders_next = NULL;
      sfile->files = NULL;
      sfile->layout = NULL;
      sfile->op = NULL;
      sfile->previews_timer = NULL;
      sfile->params = newdataadr(fd, sfile->params);
    }
    else if (sl->spacetype == SPACE_CLIP) {
      SpaceClip *sclip = (SpaceClip *)sl;

      sclip->scopes.track_search = NULL;
      sclip->scopes.track_preview = NULL;
      sclip->scopes.ok = 0;
    }
  }

  BLI_listbase_clear(&area->actionzones);

  area->v1 = newdataadr(fd, area->v1);
  area->v2 = newdataadr(fd, area->v2);
  area->v3 = newdataadr(fd, area->v3);
  area->v4 = newdataadr(fd, area->v4);
}

static void lib_link_area(FileData *fd, ID *parent_id, ScrArea *area)
{
  area->full = newlibadr(fd, parent_id->lib, area->full);

  memset(&area->runtime, 0x0, sizeof(area->runtime));

  for (SpaceLink *sl = area->spacedata.first; sl; sl = sl->next) {
    switch (sl->spacetype) {
      case SPACE_VIEW3D: {
        View3D *v3d = (View3D *)sl;

        v3d->camera = newlibadr(fd, parent_id->lib, v3d->camera);
        v3d->ob_centre = newlibadr(fd, parent_id->lib, v3d->ob_centre);

        if (v3d->localvd) {
          v3d->localvd->camera = newlibadr(fd, parent_id->lib, v3d->localvd->camera);
        }
        break;
      }
      case SPACE_GRAPH: {
        SpaceGraph *sipo = (SpaceGraph *)sl;
        bDopeSheet *ads = sipo->ads;

        if (ads) {
          ads->source = newlibadr(fd, parent_id->lib, ads->source);
          ads->filter_grp = newlibadr(fd, parent_id->lib, ads->filter_grp);
        }
        break;
      }
      case SPACE_PROPERTIES: {
        SpaceProperties *sbuts = (SpaceProperties *)sl;
        sbuts->pinid = newlibadr(fd, parent_id->lib, sbuts->pinid);
        if (sbuts->pinid == NULL) {
          sbuts->flag &= ~SB_PIN_CONTEXT;
        }
        break;
      }
      case SPACE_FILE:
        break;
      case SPACE_ACTION: {
        SpaceAction *saction = (SpaceAction *)sl;
        bDopeSheet *ads = &saction->ads;

        if (ads) {
          ads->source = newlibadr(fd, parent_id->lib, ads->source);
          ads->filter_grp = newlibadr(fd, parent_id->lib, ads->filter_grp);
        }

        saction->action = newlibadr(fd, parent_id->lib, saction->action);
        break;
      }
      case SPACE_IMAGE: {
        SpaceImage *sima = (SpaceImage *)sl;

        sima->image = newlibadr(fd, parent_id->lib, sima->image);
        sima->mask_info.mask = newlibadr(fd, parent_id->lib, sima->mask_info.mask);

        /* NOTE: pre-2.5, this was local data not lib data, but now we need this as lib data
         * so fingers crossed this works fine!
         */
        sima->gpd = newlibadr(fd, parent_id->lib, sima->gpd);
        break;
      }
      case SPACE_SEQ: {
        SpaceSeq *sseq = (SpaceSeq *)sl;

        /* NOTE: pre-2.5, this was local data not lib data, but now we need this as lib data
         * so fingers crossed this works fine!
         */
        sseq->gpd = newlibadr(fd, parent_id->lib, sseq->gpd);
        break;
      }
      case SPACE_NLA: {
        SpaceNla *snla = (SpaceNla *)sl;
        bDopeSheet *ads = snla->ads;

        if (ads) {
          ads->source = newlibadr(fd, parent_id->lib, ads->source);
          ads->filter_grp = newlibadr(fd, parent_id->lib, ads->filter_grp);
        }
        break;
      }
      case SPACE_TEXT: {
        SpaceText *st = (SpaceText *)sl;

        st->text = newlibadr(fd, parent_id->lib, st->text);
        break;
      }
      case SPACE_SCRIPT: {
        SpaceScript *scpt = (SpaceScript *)sl;
        /*scpt->script = NULL; - 2.45 set to null, better re-run the script */
        if (scpt->script) {
          scpt->script = newlibadr(fd, parent_id->lib, scpt->script);
          if (scpt->script) {
            SCRIPT_SET_NULL(scpt->script);
          }
        }
        break;
      }
      case SPACE_OUTLINER: {
        SpaceOutliner *so = (SpaceOutliner *)sl;
        so->search_tse.id = newlibadr(fd, NULL, so->search_tse.id);

        if (so->treestore) {
          TreeStoreElem *tselem;
          BLI_mempool_iter iter;

          BLI_mempool_iternew(so->treestore, &iter);
          while ((tselem = BLI_mempool_iterstep(&iter))) {
            tselem->id = newlibadr(fd, NULL, tselem->id);
          }
          if (so->treehash) {
            /* rebuild hash table, because it depends on ids too */
            so->storeflag |= SO_TREESTORE_REBUILD;
          }
        }
        break;
      }
      case SPACE_NODE: {
        SpaceNode *snode = (SpaceNode *)sl;
        bNodeTreePath *path, *path_next;
        bNodeTree *ntree;

        /* node tree can be stored locally in id too, link this first */
        snode->id = newlibadr(fd, parent_id->lib, snode->id);
        snode->from = newlibadr(fd, parent_id->lib, snode->from);

        ntree = snode->id ? ntreeFromID(snode->id) : NULL;
        snode->nodetree = ntree ? ntree : newlibadr(fd, parent_id->lib, snode->nodetree);

        for (path = snode->treepath.first; path; path = path->next) {
          if (path == snode->treepath.first) {
            /* first nodetree in path is same as snode->nodetree */
            path->nodetree = snode->nodetree;
          }
          else {
            path->nodetree = newlibadr(fd, parent_id->lib, path->nodetree);
          }

          if (!path->nodetree) {
            break;
          }
        }

        /* remaining path entries are invalid, remove */
        for (; path; path = path_next) {
          path_next = path->next;

          BLI_remlink(&snode->treepath, path);
          MEM_freeN(path);
        }

        /* edittree is just the last in the path,
         * set this directly since the path may have been shortened above */
        if (snode->treepath.last) {
          path = snode->treepath.last;
          snode->edittree = path->nodetree;
        }
        else {
          snode->edittree = NULL;
        }
        break;
      }
      case SPACE_CLIP: {
        SpaceClip *sclip = (SpaceClip *)sl;
        sclip->clip = newlibadr(fd, parent_id->lib, sclip->clip);
        sclip->mask_info.mask = newlibadr(fd, parent_id->lib, sclip->mask_info.mask);
        break;
      }
      default:
        break;
    }
  }
}

/**
 * \return false on error.
 */
static bool direct_link_area_map(FileData *fd, ScrAreaMap *area_map)
{
  link_list(fd, &area_map->vertbase);
  link_list(fd, &area_map->edgebase);
  link_list(fd, &area_map->areabase);
  for (ScrArea *area = area_map->areabase.first; area; area = area->next) {
    direct_link_area(fd, area);
  }

  /* edges */
  for (ScrEdge *se = area_map->edgebase.first; se; se = se->next) {
    se->v1 = newdataadr(fd, se->v1);
    se->v2 = newdataadr(fd, se->v2);
    BKE_screen_sort_scrvert(&se->v1, &se->v2);

    if (se->v1 == NULL) {
      BLI_remlink(&area_map->edgebase, se);

      return false;
    }
  }

  return true;
}

/** \} */

/* -------------------------------------------------------------------- */
/** \name Read ID: Window Manager
 * \{ */

static void direct_link_windowmanager(FileData *fd, wmWindowManager *wm)
{
  wmWindow *win;

  id_us_ensure_real(&wm->id);
  link_list(fd, &wm->windows);

  for (win = wm->windows.first; win; win = win->next) {
    win->parent = newdataadr(fd, win->parent);

    WorkSpaceInstanceHook *hook = win->workspace_hook;
    win->workspace_hook = newdataadr(fd, hook);

    /* we need to restore a pointer to this later when reading workspaces,
     * so store in global oldnew-map. */
    oldnewmap_insert(fd->globmap, hook, win->workspace_hook, 0);

    direct_link_area_map(fd, &win->global_areas);

    win->ghostwin = NULL;
    win->gpuctx = NULL;
    win->eventstate = NULL;
    win->cursor_keymap_status = NULL;
    win->tweak = NULL;
#ifdef WIN32
    win->ime_data = NULL;
#endif

    BLI_listbase_clear(&win->queue);
    BLI_listbase_clear(&win->handlers);
    BLI_listbase_clear(&win->modalhandlers);
    BLI_listbase_clear(&win->gesture);

    win->active = 0;

    win->cursor = 0;
    win->lastcursor = 0;
    win->modalcursor = 0;
    win->grabcursor = 0;
    win->addmousemove = true;
    win->stereo3d_format = newdataadr(fd, win->stereo3d_format);

    /* Multi-view always fallback to anaglyph at file opening
     * otherwise quad-buffer saved files can break Blender. */
    if (win->stereo3d_format) {
      win->stereo3d_format->display_mode = S3D_DISPLAY_ANAGLYPH;
    }
  }

  BLI_listbase_clear(&wm->timers);
  BLI_listbase_clear(&wm->operators);
  BLI_listbase_clear(&wm->paintcursors);
  BLI_listbase_clear(&wm->queue);
  BKE_reports_init(&wm->reports, RPT_STORE);

  BLI_listbase_clear(&wm->keyconfigs);
  wm->defaultconf = NULL;
  wm->addonconf = NULL;
  wm->userconf = NULL;
  wm->undo_stack = NULL;

  wm->message_bus = NULL;

  BLI_listbase_clear(&wm->jobs);
  BLI_listbase_clear(&wm->drags);

  wm->windrawable = NULL;
  wm->winactive = NULL;
  wm->initialized = 0;
  wm->op_undo_depth = 0;
  wm->is_interface_locked = 0;
}

static void lib_link_windowmanager(FileData *fd, Main *UNUSED(bmain), wmWindowManager *wm)
{
  for (wmWindow *win = wm->windows.first; win; win = win->next) {
    if (win->workspace_hook) { /* NULL for old files */
      lib_link_workspace_instance_hook(fd, win->workspace_hook, &wm->id);
    }
    win->scene = newlibadr(fd, wm->id.lib, win->scene);
    /* deprecated, but needed for versioning (will be NULL'ed then) */
    win->screen = newlibadr(fd, NULL, win->screen);

    for (ScrArea *area = win->global_areas.areabase.first; area; area = area->next) {
      lib_link_area(fd, &wm->id, area);
    }
  }
}

/** \} */

/* -------------------------------------------------------------------- */
/** \name Read ID: Screen
 * \{ */

/* note: file read without screens option G_FILE_NO_UI;
 * check lib pointers in call below */
static void lib_link_screen(FileData *fd, Main *UNUSED(bmain), bScreen *sc)
{
  /* deprecated, but needed for versioning (will be NULL'ed then) */
  sc->scene = newlibadr(fd, sc->id.lib, sc->scene);

  sc->animtimer = NULL; /* saved in rare cases */
  sc->tool_tip = NULL;
  sc->scrubbing = false;

  for (ScrArea *area = sc->areabase.first; area; area = area->next) {
    lib_link_area(fd, &sc->id, area);
  }
}

/* how to handle user count on pointer restore */
typedef enum ePointerUserMode {
  USER_IGNORE = 0, /* ignore user count */
  USER_REAL = 1,   /* ensure at least one real user (fake user ignored) */
} ePointerUserMode;

static void restore_pointer_user(ID *id, ID *newid, ePointerUserMode user)
{
  BLI_assert(STREQ(newid->name + 2, id->name + 2));
  BLI_assert(newid->lib == id->lib);
  UNUSED_VARS_NDEBUG(id);

  if (user == USER_REAL) {
    id_us_ensure_real(newid);
  }
}

#ifndef USE_GHASH_RESTORE_POINTER
/**
 * A version of #restore_pointer_by_name that performs a full search (slow!).
 * Use only for limited lookups, when the overhead of
 * creating a #IDNameLib_Map for a single lookup isn't worthwhile.
 */
static void *restore_pointer_by_name_main(Main *mainp, ID *id, ePointerUserMode user)
{
  if (id) {
    ListBase *lb = which_libbase(mainp, GS(id->name));
    if (lb) { /* there's still risk of checking corrupt mem (freed Ids in oops) */
      ID *idn = lb->first;
      for (; idn; idn = idn->next) {
        if (STREQ(idn->name + 2, id->name + 2)) {
          if (idn->lib == id->lib) {
            restore_pointer_user(id, idn, user);
            break;
          }
        }
      }
      return idn;
    }
  }
  return NULL;
}
#endif

/**
 * Only for undo files, or to restore a screen after reading without UI...
 *
 * \param user:
 * - USER_IGNORE: no usercount change
 * - USER_REAL: ensure a real user (even if a fake one is set)
 * \param id_map: lookup table, use when performing many lookups.
 * this could be made an optional argument (falling back to a full lookup),
 * however at the moment it's always available.
 */
static void *restore_pointer_by_name(struct IDNameLib_Map *id_map, ID *id, ePointerUserMode user)
{
#ifdef USE_GHASH_RESTORE_POINTER
  if (id) {
    /* use fast lookup when available */
    ID *idn = BKE_main_idmap_lookup_id(id_map, id);
    if (idn) {
      restore_pointer_user(id, idn, user);
    }
    return idn;
  }
  return NULL;
#else
  Main *mainp = BKE_main_idmap_main_get(id_map);
  return restore_pointer_by_name_main(mainp, id, user);
#endif
}

static void lib_link_seq_clipboard_pt_restore(ID *id, struct IDNameLib_Map *id_map)
{
  if (id) {
    /* clipboard must ensure this */
    BLI_assert(id->newid != NULL);
    id->newid = restore_pointer_by_name(id_map, id->newid, USER_REAL);
  }
}
static int lib_link_seq_clipboard_cb(Sequence *seq, void *arg_pt)
{
  struct IDNameLib_Map *id_map = arg_pt;

  lib_link_seq_clipboard_pt_restore((ID *)seq->scene, id_map);
  lib_link_seq_clipboard_pt_restore((ID *)seq->scene_camera, id_map);
  lib_link_seq_clipboard_pt_restore((ID *)seq->clip, id_map);
  lib_link_seq_clipboard_pt_restore((ID *)seq->mask, id_map);
  lib_link_seq_clipboard_pt_restore((ID *)seq->sound, id_map);
  return 1;
}

static void lib_link_clipboard_restore(struct IDNameLib_Map *id_map)
{
  /* update IDs stored in sequencer clipboard */
  BKE_sequencer_base_recursive_apply(&seqbase_clipboard, lib_link_seq_clipboard_cb, id_map);
}

static int lib_link_main_data_restore_cb(LibraryIDLinkCallbackData *cb_data)
{
  const int cb_flag = cb_data->cb_flag;
  ID **id_pointer = cb_data->id_pointer;
  if (cb_flag & IDWALK_CB_PRIVATE || *id_pointer == NULL) {
    return IDWALK_RET_NOP;
  }

  /* Special ugly case here, thanks again for those non-IDs IDs... */
  /* We probably need to add more cases here (hint: nodetrees),
   * but will wait for changes from D5559 to get in first. */
  if (GS((*id_pointer)->name) == ID_GR) {
    Collection *collection = (Collection *)*id_pointer;
    if (collection->flag & COLLECTION_IS_MASTER) {
      /* We should never reach that point anymore, since master collection private ID should be
       * properly tagged with IDWALK_CB_PRIVATE. */
      BLI_assert(0);
      return IDWALK_RET_NOP;
    }
  }

  struct IDNameLib_Map *id_map = cb_data->user_data;

  /* Note: Handling of usercount here is really bad, defining its own system...
   * Will have to be refactored at some point, but that is not top priority task for now.
   * And all usercounts are properly recomputed at the end of the undo management code anyway. */
  *id_pointer = restore_pointer_by_name(
      id_map, *id_pointer, (cb_flag & IDWALK_CB_USER_ONE) ? USER_REAL : USER_IGNORE);

  return IDWALK_RET_NOP;
}

static void lib_link_main_data_restore(struct IDNameLib_Map *id_map, Main *newmain)
{
  ID *id;
  FOREACH_MAIN_ID_BEGIN (newmain, id) {
    BKE_library_foreach_ID_link(newmain, id, lib_link_main_data_restore_cb, id_map, IDWALK_NOP);
  }
  FOREACH_MAIN_ID_END;
}

static void lib_link_window_scene_data_restore(wmWindow *win, Scene *scene, ViewLayer *view_layer)
{
  bScreen *screen = BKE_workspace_active_screen_get(win->workspace_hook);

  for (ScrArea *area = screen->areabase.first; area; area = area->next) {
    for (SpaceLink *sl = area->spacedata.first; sl; sl = sl->next) {
      if (sl->spacetype == SPACE_VIEW3D) {
        View3D *v3d = (View3D *)sl;

        if (v3d->camera == NULL || v3d->scenelock) {
          v3d->camera = scene->camera;
        }

        if (v3d->localvd) {
          Base *base = NULL;

          v3d->localvd->camera = scene->camera;

          /* Localview can become invalid during undo/redo steps,
           * so we exit it when no could be found. */
          for (base = view_layer->object_bases.first; base; base = base->next) {
            if (base->local_view_bits & v3d->local_view_uuid) {
              break;
            }
          }
          if (base == NULL) {
            MEM_freeN(v3d->localvd);
            v3d->localvd = NULL;
            v3d->local_view_uuid = 0;

            /* Regionbase storage is different depending if the space is active. */
            ListBase *regionbase = (sl == area->spacedata.first) ? &area->regionbase :
                                                                   &sl->regionbase;
            for (ARegion *ar = regionbase->first; ar; ar = ar->next) {
              if (ar->regiontype == RGN_TYPE_WINDOW) {
                RegionView3D *rv3d = ar->regiondata;
                if (rv3d->localvd) {
                  MEM_freeN(rv3d->localvd);
                  rv3d->localvd = NULL;
                }
              }
            }
          }
        }
      }
    }
  }
}

static void lib_link_workspace_layout_restore(struct IDNameLib_Map *id_map,
                                              Main *newmain,
                                              WorkSpaceLayout *layout)
{
  bScreen *screen = BKE_workspace_layout_screen_get(layout);

  /* avoid conflicts with 2.8x branch */
  {
    for (ScrArea *sa = screen->areabase.first; sa; sa = sa->next) {
      for (SpaceLink *sl = sa->spacedata.first; sl; sl = sl->next) {
        if (sl->spacetype == SPACE_VIEW3D) {
          View3D *v3d = (View3D *)sl;
          ARegion *ar;

          v3d->camera = restore_pointer_by_name(id_map, (ID *)v3d->camera, USER_REAL);
          v3d->ob_centre = restore_pointer_by_name(id_map, (ID *)v3d->ob_centre, USER_REAL);

          /* Free render engines for now. */
          ListBase *regionbase = (sl == sa->spacedata.first) ? &sa->regionbase : &sl->regionbase;
          for (ar = regionbase->first; ar; ar = ar->next) {
            if (ar->regiontype == RGN_TYPE_WINDOW) {
              RegionView3D *rv3d = ar->regiondata;
              if (rv3d && rv3d->render_engine) {
                RE_engine_free(rv3d->render_engine);
                rv3d->render_engine = NULL;
              }
            }
          }
        }
        else if (sl->spacetype == SPACE_GRAPH) {
          SpaceGraph *sipo = (SpaceGraph *)sl;
          bDopeSheet *ads = sipo->ads;

          if (ads) {
            ads->source = restore_pointer_by_name(id_map, (ID *)ads->source, USER_REAL);

            if (ads->filter_grp) {
              ads->filter_grp = restore_pointer_by_name(
                  id_map, (ID *)ads->filter_grp, USER_IGNORE);
            }
          }

          /* force recalc of list of channels (i.e. includes calculating F-Curve colors)
           * thus preventing the "black curves" problem post-undo
           */
          sipo->runtime.flag |= SIPO_RUNTIME_FLAG_NEED_CHAN_SYNC_COLOR;
        }
        else if (sl->spacetype == SPACE_PROPERTIES) {
          SpaceProperties *sbuts = (SpaceProperties *)sl;
          sbuts->pinid = restore_pointer_by_name(id_map, sbuts->pinid, USER_IGNORE);
          if (sbuts->pinid == NULL) {
            sbuts->flag &= ~SB_PIN_CONTEXT;
          }

          /* TODO: restore path pointers: T40046
           * (complicated because this contains data pointers too, not just ID)*/
          MEM_SAFE_FREE(sbuts->path);
        }
        else if (sl->spacetype == SPACE_FILE) {
          SpaceFile *sfile = (SpaceFile *)sl;
          sfile->op = NULL;
          sfile->previews_timer = NULL;
        }
        else if (sl->spacetype == SPACE_ACTION) {
          SpaceAction *saction = (SpaceAction *)sl;

          saction->action = restore_pointer_by_name(id_map, (ID *)saction->action, USER_REAL);
          saction->ads.source = restore_pointer_by_name(
              id_map, (ID *)saction->ads.source, USER_REAL);

          if (saction->ads.filter_grp) {
            saction->ads.filter_grp = restore_pointer_by_name(
                id_map, (ID *)saction->ads.filter_grp, USER_IGNORE);
          }

          /* force recalc of list of channels, potentially updating the active action
           * while we're at it (as it can only be updated that way) [#28962]
           */
          saction->runtime.flag |= SACTION_RUNTIME_FLAG_NEED_CHAN_SYNC;
        }
        else if (sl->spacetype == SPACE_IMAGE) {
          SpaceImage *sima = (SpaceImage *)sl;

          sima->image = restore_pointer_by_name(id_map, (ID *)sima->image, USER_REAL);

          /* this will be freed, not worth attempting to find same scene,
           * since it gets initialized later */
          sima->iuser.scene = NULL;

#if 0
          /* Those are allocated and freed by space code, no need to handle them here. */
          MEM_SAFE_FREE(sima->scopes.waveform_1);
          MEM_SAFE_FREE(sima->scopes.waveform_2);
          MEM_SAFE_FREE(sima->scopes.waveform_3);
          MEM_SAFE_FREE(sima->scopes.vecscope);
#endif
          sima->scopes.ok = 0;

          /* NOTE: pre-2.5, this was local data not lib data, but now we need this as lib data
           * so assume that here we're doing for undo only...
           */
          sima->gpd = restore_pointer_by_name(id_map, (ID *)sima->gpd, USER_REAL);
          sima->mask_info.mask = restore_pointer_by_name(
              id_map, (ID *)sima->mask_info.mask, USER_REAL);
        }
        else if (sl->spacetype == SPACE_SEQ) {
          SpaceSeq *sseq = (SpaceSeq *)sl;

          /* NOTE: pre-2.5, this was local data not lib data, but now we need this as lib data
           * so assume that here we're doing for undo only...
           */
          sseq->gpd = restore_pointer_by_name(id_map, (ID *)sseq->gpd, USER_REAL);
        }
        else if (sl->spacetype == SPACE_NLA) {
          SpaceNla *snla = (SpaceNla *)sl;
          bDopeSheet *ads = snla->ads;

          if (ads) {
            ads->source = restore_pointer_by_name(id_map, (ID *)ads->source, USER_REAL);

            if (ads->filter_grp) {
              ads->filter_grp = restore_pointer_by_name(
                  id_map, (ID *)ads->filter_grp, USER_IGNORE);
            }
          }
        }
        else if (sl->spacetype == SPACE_TEXT) {
          SpaceText *st = (SpaceText *)sl;

          st->text = restore_pointer_by_name(id_map, (ID *)st->text, USER_REAL);
          if (st->text == NULL) {
            st->text = newmain->texts.first;
          }
        }
        else if (sl->spacetype == SPACE_SCRIPT) {
          SpaceScript *scpt = (SpaceScript *)sl;

          scpt->script = restore_pointer_by_name(id_map, (ID *)scpt->script, USER_REAL);

          /*sc->script = NULL; - 2.45 set to null, better re-run the script */
          if (scpt->script) {
            SCRIPT_SET_NULL(scpt->script);
          }
        }
        else if (sl->spacetype == SPACE_OUTLINER) {
          SpaceOutliner *so = (SpaceOutliner *)sl;

          so->search_tse.id = restore_pointer_by_name(id_map, so->search_tse.id, USER_IGNORE);

          if (so->treestore) {
            TreeStoreElem *tselem;
            BLI_mempool_iter iter;

            BLI_mempool_iternew(so->treestore, &iter);
            while ((tselem = BLI_mempool_iterstep(&iter))) {
              /* Do not try to restore pointers to drivers/sequence/etc.,
               * can crash in undo case! */
              if (TSE_IS_REAL_ID(tselem)) {
                tselem->id = restore_pointer_by_name(id_map, tselem->id, USER_IGNORE);
              }
              else {
                tselem->id = NULL;
              }
            }
            if (so->treehash) {
              /* rebuild hash table, because it depends on ids too */
              so->storeflag |= SO_TREESTORE_REBUILD;
            }
          }
        }
        else if (sl->spacetype == SPACE_NODE) {
          SpaceNode *snode = (SpaceNode *)sl;
          bNodeTreePath *path, *path_next;
          bNodeTree *ntree;

          /* node tree can be stored locally in id too, link this first */
          snode->id = restore_pointer_by_name(id_map, snode->id, USER_REAL);
          snode->from = restore_pointer_by_name(id_map, snode->from, USER_IGNORE);

          ntree = snode->id ? ntreeFromID(snode->id) : NULL;
          snode->nodetree = ntree ?
                                ntree :
                                restore_pointer_by_name(id_map, (ID *)snode->nodetree, USER_REAL);

          for (path = snode->treepath.first; path; path = path->next) {
            if (path == snode->treepath.first) {
              /* first nodetree in path is same as snode->nodetree */
              path->nodetree = snode->nodetree;
            }
            else {
              path->nodetree = restore_pointer_by_name(id_map, (ID *)path->nodetree, USER_REAL);
            }

            if (!path->nodetree) {
              break;
            }
          }

          /* remaining path entries are invalid, remove */
          for (; path; path = path_next) {
            path_next = path->next;

            BLI_remlink(&snode->treepath, path);
            MEM_freeN(path);
          }

          /* edittree is just the last in the path,
           * set this directly since the path may have been shortened above */
          if (snode->treepath.last) {
            path = snode->treepath.last;
            snode->edittree = path->nodetree;
          }
          else {
            snode->edittree = NULL;
          }
        }
        else if (sl->spacetype == SPACE_CLIP) {
          SpaceClip *sclip = (SpaceClip *)sl;

          sclip->clip = restore_pointer_by_name(id_map, (ID *)sclip->clip, USER_REAL);
          sclip->mask_info.mask = restore_pointer_by_name(
              id_map, (ID *)sclip->mask_info.mask, USER_REAL);

          sclip->scopes.ok = 0;
        }
      }
    }
  }
}

/**
 * Used to link a file (without UI) to the current UI.
 * Note that it assumes the old pointers in UI are still valid, so old Main is not freed.
 */
void blo_lib_link_restore(Main *oldmain,
                          Main *newmain,
                          wmWindowManager *curwm,
                          Scene *curscene,
                          ViewLayer *cur_view_layer)
{
  struct IDNameLib_Map *id_map = BKE_main_idmap_create(
      newmain, true, oldmain, MAIN_IDMAP_TYPE_NAME);

  for (WorkSpace *workspace = newmain->workspaces.first; workspace;
       workspace = workspace->id.next) {
    ListBase *layouts = BKE_workspace_layouts_get(workspace);

    for (WorkSpaceLayout *layout = layouts->first; layout; layout = layout->next) {
      lib_link_workspace_layout_restore(id_map, newmain, layout);
    }
  }

  for (wmWindow *win = curwm->windows.first; win; win = win->next) {
    WorkSpace *workspace = BKE_workspace_active_get(win->workspace_hook);
    ID *workspace_id = (ID *)workspace;
    Scene *oldscene = win->scene;

    workspace = restore_pointer_by_name(id_map, workspace_id, USER_REAL);
    BKE_workspace_active_set(win->workspace_hook, workspace);
    win->scene = restore_pointer_by_name(id_map, (ID *)win->scene, USER_REAL);
    if (win->scene == NULL) {
      win->scene = curscene;
    }
    if (BKE_view_layer_find(win->scene, win->view_layer_name) == NULL) {
      STRNCPY(win->view_layer_name, cur_view_layer->name);
    }
    BKE_workspace_active_set(win->workspace_hook, workspace);

    /* keep cursor location through undo */
    memcpy(&win->scene->cursor, &oldscene->cursor, sizeof(win->scene->cursor));

    /* Note: even though that function seems to redo part of what is done by
     * `lib_link_workspace_layout_restore()` above, it seems to have a slightly different scope:
     * while the former updates the whole UI pointers from Main db (going over all layouts of
     * all workspaces), that one only focuses one current active screen, takes care of
     * potential local view, and needs window's scene pointer to be final... */
    lib_link_window_scene_data_restore(win, win->scene, cur_view_layer);

    BLI_assert(win->screen == NULL);
  }

  /* Restore all ID pointers in Main database itself
   * (especially IDProperties might point to some word-space of other 'weirdly unchanged' ID
   * pointers, see T69146).
   * Note that this will re-apply again a few pointers in workspaces or so,
   * but since we are remapping final ones already set above,
   * that is just some minor harmless double-processing. */
  lib_link_main_data_restore(id_map, newmain);

  /* update IDs stored in all possible clipboards */
  lib_link_clipboard_restore(id_map);

  BKE_main_idmap_destroy(id_map);
}

/* for the saved 2.50 files without regiondata */
/* and as patch for 2.48 and older */
void blo_do_versions_view3d_split_250(View3D *v3d, ListBase *regions)
{
  ARegion *ar;

  for (ar = regions->first; ar; ar = ar->next) {
    if (ar->regiontype == RGN_TYPE_WINDOW && ar->regiondata == NULL) {
      RegionView3D *rv3d;

      rv3d = ar->regiondata = MEM_callocN(sizeof(RegionView3D), "region v3d patch");
      rv3d->persp = (char)v3d->persp;
      rv3d->view = (char)v3d->view;
      rv3d->dist = v3d->dist;
      copy_v3_v3(rv3d->ofs, v3d->ofs);
      copy_qt_qt(rv3d->viewquat, v3d->viewquat);
    }
  }

  /* this was not initialized correct always */
  if (v3d->gridsubdiv == 0) {
    v3d->gridsubdiv = 10;
  }
}

static bool direct_link_screen(FileData *fd, bScreen *sc)
{
  bool wrong_id = false;

  sc->regionbase.first = sc->regionbase.last = NULL;
  sc->context = NULL;
  sc->active_region = NULL;

  sc->preview = direct_link_preview_image(fd, sc->preview);

  if (!direct_link_area_map(fd, AREAMAP_FROM_SCREEN(sc))) {
    printf("Error reading Screen %s... removing it.\n", sc->id.name + 2);
    wrong_id = true;
  }

  return wrong_id;
}

/** \} */

/* -------------------------------------------------------------------- */
/** \name Read ID: Library
 * \{ */

static void direct_link_library(FileData *fd, Library *lib, Main *main)
{
  Main *newmain;

  /* check if the library was already read */
  for (newmain = fd->mainlist->first; newmain; newmain = newmain->next) {
    if (newmain->curlib) {
      if (BLI_path_cmp(newmain->curlib->filepath, lib->filepath) == 0) {
        blo_reportf_wrap(fd->reports,
                         RPT_WARNING,
                         TIP_("Library '%s', '%s' had multiple instances, save and reload!"),
                         lib->name,
                         lib->filepath);

        change_link_placeholder_to_real_ID_pointer(fd->mainlist, fd, lib, newmain->curlib);
        /*              change_link_placeholder_to_real_ID_pointer_fd(fd, lib, newmain->curlib); */

        BLI_remlink(&main->libraries, lib);
        MEM_freeN(lib);

        /* Now, since Blender always expect **latest** Main pointer from fd->mainlist
         * to be the active library Main pointer,
         * where to add all non-library data-blocks found in file next, we have to switch that
         * 'dupli' found Main to latest position in the list!
         * Otherwise, you get weird disappearing linked data on a rather inconsistent basis.
         * See also T53977 for reproducible case. */
        BLI_remlink(fd->mainlist, newmain);
        BLI_addtail(fd->mainlist, newmain);

        return;
      }
    }
  }

  /* make sure we have full path in lib->filepath */
  BLI_strncpy(lib->filepath, lib->name, sizeof(lib->name));
  BLI_cleanup_path(fd->relabase, lib->filepath);

  //  printf("direct_link_library: name %s\n", lib->name);
  //  printf("direct_link_library: filepath %s\n", lib->filepath);

  lib->packedfile = direct_link_packedfile(fd, lib->packedfile);

  /* new main */
  newmain = BKE_main_new();
  BLI_addtail(fd->mainlist, newmain);
  newmain->curlib = lib;

  lib->parent = NULL;
}

static void lib_link_library(FileData *UNUSED(fd), Main *UNUSED(bmain), Library *lib)
{
  id_us_ensure_real(&lib->id);
}

/* Always call this once you have loaded new library data to set the relative paths correctly
 * in relation to the blend file. */
static void fix_relpaths_library(const char *basepath, Main *main)
{
  Library *lib;
  /* BLO_read_from_memory uses a blank filename */
  if (basepath == NULL || basepath[0] == '\0') {
    for (lib = main->libraries.first; lib; lib = lib->id.next) {
      /* when loading a linked lib into a file which has not been saved,
       * there is nothing we can be relative to, so instead we need to make
       * it absolute. This can happen when appending an object with a relative
       * link into an unsaved blend file. See [#27405].
       * The remap relative option will make it relative again on save - campbell */
      if (BLI_path_is_rel(lib->name)) {
        BLI_strncpy(lib->name, lib->filepath, sizeof(lib->name));
      }
    }
  }
  else {
    for (lib = main->libraries.first; lib; lib = lib->id.next) {
      /* Libraries store both relative and abs paths, recreate relative paths,
       * relative to the blend file since indirectly linked libs will be
       * relative to their direct linked library. */
      if (BLI_path_is_rel(lib->name)) { /* if this is relative to begin with? */
        BLI_strncpy(lib->name, lib->filepath, sizeof(lib->name));
        BLI_path_rel(lib->name, basepath);
      }
    }
  }
}

/** \} */

/* -------------------------------------------------------------------- */
/** \name Read ID: Light Probe
 * \{ */

static void lib_link_lightprobe(FileData *fd, Main *UNUSED(bmain), LightProbe *prb)
{
  prb->visibility_grp = newlibadr(fd, prb->id.lib, prb->visibility_grp);
}

static void direct_link_lightprobe(FileData *fd, LightProbe *prb)
{
  prb->adt = newdataadr(fd, prb->adt);
  direct_link_animdata(fd, prb->adt);
}

/** \} */

/* -------------------------------------------------------------------- */
/** \name Read ID: Speaker
 * \{ */

static void lib_link_speaker(FileData *fd, Main *UNUSED(bmain), Speaker *spk)
{
  spk->sound = newlibadr(fd, spk->id.lib, spk->sound);
}

static void direct_link_speaker(FileData *fd, Speaker *spk)
{
  spk->adt = newdataadr(fd, spk->adt);
  direct_link_animdata(fd, spk->adt);

#if 0
  spk->sound = newdataadr(fd, spk->sound);
  direct_link_sound(fd, spk->sound);
#endif
}

/** \} */

/* -------------------------------------------------------------------- */
/** \name Read ID: Sound
 * \{ */

static void direct_link_sound(FileData *fd, bSound *sound)
{
  sound->tags = 0;
  sound->handle = NULL;
  sound->playback_handle = NULL;

  /* versioning stuff, if there was a cache, then we enable caching: */
  if (sound->cache) {
    sound->flags |= SOUND_FLAGS_CACHING;
    sound->cache = NULL;
  }

  if (fd->soundmap) {
    sound->waveform = newsoundadr(fd, sound->waveform);
    sound->tags |= SOUND_TAGS_WAVEFORM_NO_RELOAD;
  }
  else {
    sound->waveform = NULL;
  }

  sound->spinlock = MEM_mallocN(sizeof(SpinLock), "sound_spinlock");
  BLI_spin_init(sound->spinlock);

  /* clear waveform loading flag */
  sound->tags &= ~SOUND_TAGS_WAVEFORM_LOADING;

  sound->packedfile = direct_link_packedfile(fd, sound->packedfile);
  sound->newpackedfile = direct_link_packedfile(fd, sound->newpackedfile);
}

static void lib_link_sound(FileData *fd, Main *UNUSED(bmain), bSound *sound)
{
  sound->ipo = newlibadr(fd, sound->id.lib, sound->ipo);  // XXX deprecated - old animation system
}

/** \} */

/* -------------------------------------------------------------------- */
/** \name Read ID: Movie Clip
 * \{ */

static void direct_link_movieReconstruction(FileData *fd,
                                            MovieTrackingReconstruction *reconstruction)
{
  reconstruction->cameras = newdataadr(fd, reconstruction->cameras);
}

static void direct_link_movieTracks(FileData *fd, ListBase *tracksbase)
{
  MovieTrackingTrack *track;

  link_list(fd, tracksbase);

  for (track = tracksbase->first; track; track = track->next) {
    track->markers = newdataadr(fd, track->markers);
  }
}

static void direct_link_moviePlaneTracks(FileData *fd, ListBase *plane_tracks_base)
{
  MovieTrackingPlaneTrack *plane_track;

  link_list(fd, plane_tracks_base);

  for (plane_track = plane_tracks_base->first; plane_track; plane_track = plane_track->next) {
    int i;

    plane_track->point_tracks = newdataadr(fd, plane_track->point_tracks);
    test_pointer_array(fd, (void **)&plane_track->point_tracks);
    for (i = 0; i < plane_track->point_tracksnr; i++) {
      plane_track->point_tracks[i] = newdataadr(fd, plane_track->point_tracks[i]);
    }

    plane_track->markers = newdataadr(fd, plane_track->markers);
  }
}

static void direct_link_movieclip(FileData *fd, MovieClip *clip)
{
  MovieTracking *tracking = &clip->tracking;
  MovieTrackingObject *object;

  clip->adt = newdataadr(fd, clip->adt);

  if (fd->movieclipmap) {
    clip->cache = newmclipadr(fd, clip->cache);
  }
  else {
    clip->cache = NULL;
  }

  if (fd->movieclipmap) {
    clip->tracking.camera.intrinsics = newmclipadr(fd, clip->tracking.camera.intrinsics);
  }
  else {
    clip->tracking.camera.intrinsics = NULL;
  }

  direct_link_movieTracks(fd, &tracking->tracks);
  direct_link_moviePlaneTracks(fd, &tracking->plane_tracks);
  direct_link_movieReconstruction(fd, &tracking->reconstruction);

  clip->tracking.act_track = newdataadr(fd, clip->tracking.act_track);
  clip->tracking.act_plane_track = newdataadr(fd, clip->tracking.act_plane_track);

  clip->anim = NULL;
  clip->tracking_context = NULL;
  clip->tracking.stats = NULL;

  /* Needed for proper versioning, will be NULL for all newer files anyway. */
  clip->tracking.stabilization.rot_track = newdataadr(fd, clip->tracking.stabilization.rot_track);

  clip->tracking.dopesheet.ok = 0;
  BLI_listbase_clear(&clip->tracking.dopesheet.channels);
  BLI_listbase_clear(&clip->tracking.dopesheet.coverage_segments);

  link_list(fd, &tracking->objects);

  for (object = tracking->objects.first; object; object = object->next) {
    direct_link_movieTracks(fd, &object->tracks);
    direct_link_moviePlaneTracks(fd, &object->plane_tracks);
    direct_link_movieReconstruction(fd, &object->reconstruction);
  }
}

static void lib_link_movieTracks(FileData *fd, MovieClip *clip, ListBase *tracksbase)
{
  MovieTrackingTrack *track;

  for (track = tracksbase->first; track; track = track->next) {
    track->gpd = newlibadr(fd, clip->id.lib, track->gpd);
  }
}

static void lib_link_moviePlaneTracks(FileData *fd, MovieClip *clip, ListBase *tracksbase)
{
  MovieTrackingPlaneTrack *plane_track;

  for (plane_track = tracksbase->first; plane_track; plane_track = plane_track->next) {
    plane_track->image = newlibadr(fd, clip->id.lib, plane_track->image);
  }
}

static void lib_link_movieclip(FileData *fd, Main *UNUSED(bmain), MovieClip *clip)
{
  MovieTracking *tracking = &clip->tracking;

  clip->gpd = newlibadr(fd, clip->id.lib, clip->gpd);

  lib_link_movieTracks(fd, clip, &tracking->tracks);
  lib_link_moviePlaneTracks(fd, clip, &tracking->plane_tracks);

  for (MovieTrackingObject *object = tracking->objects.first; object; object = object->next) {
    lib_link_movieTracks(fd, clip, &object->tracks);
    lib_link_moviePlaneTracks(fd, clip, &object->plane_tracks);
  }
}

/** \} */

/* -------------------------------------------------------------------- */
/** \name Read ID: Masks
 * \{ */

static void direct_link_mask(FileData *fd, Mask *mask)
{
  MaskLayer *masklay;

  mask->adt = newdataadr(fd, mask->adt);

  link_list(fd, &mask->masklayers);

  for (masklay = mask->masklayers.first; masklay; masklay = masklay->next) {
    MaskSpline *spline;
    MaskLayerShape *masklay_shape;

    /* can't use newdataadr since it's a pointer within an array */
    MaskSplinePoint *act_point_search = NULL;

    link_list(fd, &masklay->splines);

    for (spline = masklay->splines.first; spline; spline = spline->next) {
      MaskSplinePoint *points_old = spline->points;
      int i;

      spline->points = newdataadr(fd, spline->points);

      for (i = 0; i < spline->tot_point; i++) {
        MaskSplinePoint *point = &spline->points[i];

        if (point->tot_uw) {
          point->uw = newdataadr(fd, point->uw);
        }
      }

      /* detect active point */
      if ((act_point_search == NULL) && (masklay->act_point >= points_old) &&
          (masklay->act_point < points_old + spline->tot_point)) {
        act_point_search = &spline->points[masklay->act_point - points_old];
      }
    }

    link_list(fd, &masklay->splines_shapes);

    for (masklay_shape = masklay->splines_shapes.first; masklay_shape;
         masklay_shape = masklay_shape->next) {
      masklay_shape->data = newdataadr(fd, masklay_shape->data);

      if (masklay_shape->tot_vert) {
        if (fd->flags & FD_FLAGS_SWITCH_ENDIAN) {
          BLI_endian_switch_float_array(masklay_shape->data,
                                        masklay_shape->tot_vert * sizeof(float) *
                                            MASK_OBJECT_SHAPE_ELEM_SIZE);
        }
      }
    }

    masklay->act_spline = newdataadr(fd, masklay->act_spline);
    masklay->act_point = act_point_search;
  }
}

static void lib_link_mask_parent(FileData *fd, Mask *mask, MaskParent *parent)
{
  parent->id = newlibadr(fd, mask->id.lib, parent->id);
}

static void lib_link_mask(FileData *fd, Main *UNUSED(bmain), Mask *mask)
{
  for (MaskLayer *masklay = mask->masklayers.first; masklay; masklay = masklay->next) {
    MaskSpline *spline;

    spline = masklay->splines.first;
    while (spline) {
      int i;

      for (i = 0; i < spline->tot_point; i++) {
        MaskSplinePoint *point = &spline->points[i];

        lib_link_mask_parent(fd, mask, &point->parent);
      }

      lib_link_mask_parent(fd, mask, &spline->parent);

      spline = spline->next;
    }
  }
}

/** \} */

/* -------------------------------------------------------------------- */
/** \name Read ID: Line Style
 * \{ */

static void lib_link_linestyle(FileData *fd, Main *UNUSED(bmain), FreestyleLineStyle *linestyle)
{
  LineStyleModifier *m;

  for (m = linestyle->color_modifiers.first; m; m = m->next) {
    switch (m->type) {
      case LS_MODIFIER_DISTANCE_FROM_OBJECT: {
        LineStyleColorModifier_DistanceFromObject *cm =
            (LineStyleColorModifier_DistanceFromObject *)m;
        cm->target = newlibadr(fd, linestyle->id.lib, cm->target);
        break;
      }
    }
  }
  for (m = linestyle->alpha_modifiers.first; m; m = m->next) {
    switch (m->type) {
      case LS_MODIFIER_DISTANCE_FROM_OBJECT: {
        LineStyleAlphaModifier_DistanceFromObject *am =
            (LineStyleAlphaModifier_DistanceFromObject *)m;
        am->target = newlibadr(fd, linestyle->id.lib, am->target);
        break;
      }
    }
  }
  for (m = linestyle->thickness_modifiers.first; m; m = m->next) {
    switch (m->type) {
      case LS_MODIFIER_DISTANCE_FROM_OBJECT: {
        LineStyleThicknessModifier_DistanceFromObject *tm =
            (LineStyleThicknessModifier_DistanceFromObject *)m;
        tm->target = newlibadr(fd, linestyle->id.lib, tm->target);
        break;
      }
    }
  }
  for (int a = 0; a < MAX_MTEX; a++) {
    MTex *mtex = linestyle->mtex[a];
    if (mtex) {
      mtex->tex = newlibadr(fd, linestyle->id.lib, mtex->tex);
      mtex->object = newlibadr(fd, linestyle->id.lib, mtex->object);
    }
  }
}

static void direct_link_linestyle_color_modifier(FileData *fd, LineStyleModifier *modifier)
{
  switch (modifier->type) {
    case LS_MODIFIER_ALONG_STROKE: {
      LineStyleColorModifier_AlongStroke *m = (LineStyleColorModifier_AlongStroke *)modifier;
      m->color_ramp = newdataadr(fd, m->color_ramp);
      break;
    }
    case LS_MODIFIER_DISTANCE_FROM_CAMERA: {
      LineStyleColorModifier_DistanceFromCamera *m = (LineStyleColorModifier_DistanceFromCamera *)
          modifier;
      m->color_ramp = newdataadr(fd, m->color_ramp);
      break;
    }
    case LS_MODIFIER_DISTANCE_FROM_OBJECT: {
      LineStyleColorModifier_DistanceFromObject *m = (LineStyleColorModifier_DistanceFromObject *)
          modifier;
      m->color_ramp = newdataadr(fd, m->color_ramp);
      break;
    }
    case LS_MODIFIER_MATERIAL: {
      LineStyleColorModifier_Material *m = (LineStyleColorModifier_Material *)modifier;
      m->color_ramp = newdataadr(fd, m->color_ramp);
      break;
    }
    case LS_MODIFIER_TANGENT: {
      LineStyleColorModifier_Tangent *m = (LineStyleColorModifier_Tangent *)modifier;
      m->color_ramp = newdataadr(fd, m->color_ramp);
      break;
    }
    case LS_MODIFIER_NOISE: {
      LineStyleColorModifier_Noise *m = (LineStyleColorModifier_Noise *)modifier;
      m->color_ramp = newdataadr(fd, m->color_ramp);
      break;
    }
    case LS_MODIFIER_CREASE_ANGLE: {
      LineStyleColorModifier_CreaseAngle *m = (LineStyleColorModifier_CreaseAngle *)modifier;
      m->color_ramp = newdataadr(fd, m->color_ramp);
      break;
    }
    case LS_MODIFIER_CURVATURE_3D: {
      LineStyleColorModifier_Curvature_3D *m = (LineStyleColorModifier_Curvature_3D *)modifier;
      m->color_ramp = newdataadr(fd, m->color_ramp);
      break;
    }
  }
}

static void direct_link_linestyle_alpha_modifier(FileData *fd, LineStyleModifier *modifier)
{
  switch (modifier->type) {
    case LS_MODIFIER_ALONG_STROKE: {
      LineStyleAlphaModifier_AlongStroke *m = (LineStyleAlphaModifier_AlongStroke *)modifier;
      m->curve = newdataadr(fd, m->curve);
      direct_link_curvemapping(fd, m->curve);
      break;
    }
    case LS_MODIFIER_DISTANCE_FROM_CAMERA: {
      LineStyleAlphaModifier_DistanceFromCamera *m = (LineStyleAlphaModifier_DistanceFromCamera *)
          modifier;
      m->curve = newdataadr(fd, m->curve);
      direct_link_curvemapping(fd, m->curve);
      break;
    }
    case LS_MODIFIER_DISTANCE_FROM_OBJECT: {
      LineStyleAlphaModifier_DistanceFromObject *m = (LineStyleAlphaModifier_DistanceFromObject *)
          modifier;
      m->curve = newdataadr(fd, m->curve);
      direct_link_curvemapping(fd, m->curve);
      break;
    }
    case LS_MODIFIER_MATERIAL: {
      LineStyleAlphaModifier_Material *m = (LineStyleAlphaModifier_Material *)modifier;
      m->curve = newdataadr(fd, m->curve);
      direct_link_curvemapping(fd, m->curve);
      break;
    }
    case LS_MODIFIER_TANGENT: {
      LineStyleAlphaModifier_Tangent *m = (LineStyleAlphaModifier_Tangent *)modifier;
      m->curve = newdataadr(fd, m->curve);
      direct_link_curvemapping(fd, m->curve);
      break;
    }
    case LS_MODIFIER_NOISE: {
      LineStyleAlphaModifier_Noise *m = (LineStyleAlphaModifier_Noise *)modifier;
      m->curve = newdataadr(fd, m->curve);
      direct_link_curvemapping(fd, m->curve);
      break;
    }
    case LS_MODIFIER_CREASE_ANGLE: {
      LineStyleAlphaModifier_CreaseAngle *m = (LineStyleAlphaModifier_CreaseAngle *)modifier;
      m->curve = newdataadr(fd, m->curve);
      direct_link_curvemapping(fd, m->curve);
      break;
    }
    case LS_MODIFIER_CURVATURE_3D: {
      LineStyleAlphaModifier_Curvature_3D *m = (LineStyleAlphaModifier_Curvature_3D *)modifier;
      m->curve = newdataadr(fd, m->curve);
      direct_link_curvemapping(fd, m->curve);
      break;
    }
  }
}

static void direct_link_linestyle_thickness_modifier(FileData *fd, LineStyleModifier *modifier)
{
  switch (modifier->type) {
    case LS_MODIFIER_ALONG_STROKE: {
      LineStyleThicknessModifier_AlongStroke *m = (LineStyleThicknessModifier_AlongStroke *)
          modifier;
      m->curve = newdataadr(fd, m->curve);
      direct_link_curvemapping(fd, m->curve);
      break;
    }
    case LS_MODIFIER_DISTANCE_FROM_CAMERA: {
      LineStyleThicknessModifier_DistanceFromCamera *m =
          (LineStyleThicknessModifier_DistanceFromCamera *)modifier;
      m->curve = newdataadr(fd, m->curve);
      direct_link_curvemapping(fd, m->curve);
      break;
    }
    case LS_MODIFIER_DISTANCE_FROM_OBJECT: {
      LineStyleThicknessModifier_DistanceFromObject *m =
          (LineStyleThicknessModifier_DistanceFromObject *)modifier;
      m->curve = newdataadr(fd, m->curve);
      direct_link_curvemapping(fd, m->curve);
      break;
    }
    case LS_MODIFIER_MATERIAL: {
      LineStyleThicknessModifier_Material *m = (LineStyleThicknessModifier_Material *)modifier;
      m->curve = newdataadr(fd, m->curve);
      direct_link_curvemapping(fd, m->curve);
      break;
    }
    case LS_MODIFIER_TANGENT: {
      LineStyleThicknessModifier_Tangent *m = (LineStyleThicknessModifier_Tangent *)modifier;
      m->curve = newdataadr(fd, m->curve);
      direct_link_curvemapping(fd, m->curve);
      break;
    }
    case LS_MODIFIER_CREASE_ANGLE: {
      LineStyleThicknessModifier_CreaseAngle *m = (LineStyleThicknessModifier_CreaseAngle *)
          modifier;
      m->curve = newdataadr(fd, m->curve);
      direct_link_curvemapping(fd, m->curve);
      break;
    }
    case LS_MODIFIER_CURVATURE_3D: {
      LineStyleThicknessModifier_Curvature_3D *m = (LineStyleThicknessModifier_Curvature_3D *)
          modifier;
      m->curve = newdataadr(fd, m->curve);
      direct_link_curvemapping(fd, m->curve);
      break;
    }
  }
}

static void direct_link_linestyle_geometry_modifier(FileData *UNUSED(fd),
                                                    LineStyleModifier *UNUSED(modifier))
{
}

static void direct_link_linestyle(FileData *fd, FreestyleLineStyle *linestyle)
{
  int a;
  LineStyleModifier *modifier;

  linestyle->adt = newdataadr(fd, linestyle->adt);
  direct_link_animdata(fd, linestyle->adt);
  link_list(fd, &linestyle->color_modifiers);
  for (modifier = linestyle->color_modifiers.first; modifier; modifier = modifier->next) {
    direct_link_linestyle_color_modifier(fd, modifier);
  }
  link_list(fd, &linestyle->alpha_modifiers);
  for (modifier = linestyle->alpha_modifiers.first; modifier; modifier = modifier->next) {
    direct_link_linestyle_alpha_modifier(fd, modifier);
  }
  link_list(fd, &linestyle->thickness_modifiers);
  for (modifier = linestyle->thickness_modifiers.first; modifier; modifier = modifier->next) {
    direct_link_linestyle_thickness_modifier(fd, modifier);
  }
  link_list(fd, &linestyle->geometry_modifiers);
  for (modifier = linestyle->geometry_modifiers.first; modifier; modifier = modifier->next) {
    direct_link_linestyle_geometry_modifier(fd, modifier);
  }
  for (a = 0; a < MAX_MTEX; a++) {
    linestyle->mtex[a] = newdataadr(fd, linestyle->mtex[a]);
  }
}

/** \} */

/* -------------------------------------------------------------------- */
/** \name Read Library Data Block
 * \{ */

static ID *create_placeholder(Main *mainvar, const short idcode, const char *idname, const int tag)
{
  ListBase *lb = which_libbase(mainvar, idcode);
  ID *ph_id = BKE_libblock_alloc_notest(idcode);

  *((short *)ph_id->name) = idcode;
  BLI_strncpy(ph_id->name + 2, idname, sizeof(ph_id->name) - 2);
  BKE_libblock_init_empty(ph_id);
  ph_id->lib = mainvar->curlib;
  ph_id->tag = tag | LIB_TAG_MISSING;
  ph_id->us = ID_FAKE_USERS(ph_id);
  ph_id->icon_id = 0;

  BLI_addtail(lb, ph_id);
  id_sort_by_name(lb, ph_id, NULL);

  BKE_lib_libblock_uuid_generate(ph_id);

  return ph_id;
}

static void placeholders_ensure_valid(Main *bmain)
{
  /* Placeholder ObData IDs won't have any material, we have to update their objects for that,
   * otherwise the inconsistency between both will lead to crashes (especially in Eevee?). */
  for (Object *ob = bmain->objects.first; ob != NULL; ob = ob->id.next) {
    ID *obdata = ob->data;
    if (obdata != NULL && obdata->tag & LIB_TAG_MISSING) {
      BKE_object_materials_test(bmain, ob, obdata);
    }
  }
}

static const char *dataname(short id_code)
{
  switch (id_code) {
    case ID_OB:
      return "Data from OB";
    case ID_ME:
      return "Data from ME";
    case ID_IP:
      return "Data from IP";
    case ID_SCE:
      return "Data from SCE";
    case ID_MA:
      return "Data from MA";
    case ID_TE:
      return "Data from TE";
    case ID_CU:
      return "Data from CU";
    case ID_GR:
      return "Data from GR";
    case ID_AR:
      return "Data from AR";
    case ID_AC:
      return "Data from AC";
    case ID_LI:
      return "Data from LI";
    case ID_MB:
      return "Data from MB";
    case ID_IM:
      return "Data from IM";
    case ID_LT:
      return "Data from LT";
    case ID_LA:
      return "Data from LA";
    case ID_CA:
      return "Data from CA";
    case ID_KE:
      return "Data from KE";
    case ID_WO:
      return "Data from WO";
    case ID_SCR:
      return "Data from SCR";
    case ID_VF:
      return "Data from VF";
    case ID_TXT:
      return "Data from TXT";
    case ID_SPK:
      return "Data from SPK";
    case ID_LP:
      return "Data from LP";
    case ID_SO:
      return "Data from SO";
    case ID_NT:
      return "Data from NT";
    case ID_BR:
      return "Data from BR";
    case ID_PA:
      return "Data from PA";
    case ID_PAL:
      return "Data from PAL";
    case ID_PC:
      return "Data from PCRV";
    case ID_GD:
      return "Data from GD";
    case ID_WM:
      return "Data from WM";
    case ID_MC:
      return "Data from MC";
    case ID_MSK:
      return "Data from MSK";
    case ID_LS:
      return "Data from LS";
    case ID_CF:
      return "Data from CF";
    case ID_WS:
      return "Data from WS";
  }
  return "Data from Lib Block";
}

static BHead *read_data_into_oldnewmap(FileData *fd, BHead *bhead, const char *allocname)
{
  bhead = blo_bhead_next(fd, bhead);

  while (bhead && bhead->code == DATA) {
    void *data;
#if 0
    /* XXX DUMB DEBUGGING OPTION TO GIVE NAMES for guarded malloc errors */
    short *sp = fd->filesdna->structs[bhead->SDNAnr];
    char *tmp = malloc(100);
    allocname = fd->filesdna->types[sp[0]];
    strcpy(tmp, allocname);
    data = read_struct(fd, bhead, tmp);
#else
    data = read_struct(fd, bhead, allocname);
#endif

    if (data) {
      oldnewmap_insert(fd->datamap, bhead->old, data, 0);
    }

    bhead = blo_bhead_next(fd, bhead);
  }

  return bhead;
}

static BHead *read_libblock(FileData *fd,
                            Main *main,
                            BHead *bhead,
                            const int tag,
                            const bool placeholder_set_indirect_extern,
                            ID **r_id)
{
  /* this routine reads a libblock and its direct data. Use link functions to connect it all
   */
  ID *id;
  ListBase *lb;
  const char *allocname;

  /* XXX Very weakly handled currently, see comment at the end of this function before trying to
   * use it for anything new. */
  bool wrong_id = false;

  /* In undo case, most libs and linked data should be kept as is from previous state
   * (see BLO_read_from_memfile).
   * However, some needed by the snapshot being read may have been removed in previous one,
   * and would go missing.
   * This leads e.g. to disappearing objects in some undo/redo case, see T34446.
   * That means we have to carefully check whether current lib or
   * libdata already exits in old main, if it does we merely copy it over into new main area,
   * otherwise we have to do a full read of that bhead... */
  if (fd->memfile && ELEM(bhead->code, ID_LI, ID_LINK_PLACEHOLDER)) {
    const char *idname = blo_bhead_id_name(fd, bhead);

    DEBUG_PRINTF("Checking %s...\n", idname);

    if (bhead->code == ID_LI) {
      Main *libmain = fd->old_mainlist->first;
      /* Skip oldmain itself... */
      for (libmain = libmain->next; libmain; libmain = libmain->next) {
        DEBUG_PRINTF("... against %s: ", libmain->curlib ? libmain->curlib->id.name : "<NULL>");
        if (libmain->curlib && STREQ(idname, libmain->curlib->id.name)) {
          Main *oldmain = fd->old_mainlist->first;
          DEBUG_PRINTF("FOUND!\n");
          /* In case of a library, we need to re-add its main to fd->mainlist,
           * because if we have later a missing ID_LINK_PLACEHOLDER,
           * we need to get the correct lib it is linked to!
           * Order is crucial, we cannot bulk-add it in BLO_read_from_memfile()
           * like it used to be. */
          BLI_remlink(fd->old_mainlist, libmain);
          BLI_remlink_safe(&oldmain->libraries, libmain->curlib);
          BLI_addtail(fd->mainlist, libmain);
          BLI_addtail(&main->libraries, libmain->curlib);

          if (r_id) {
            *r_id = NULL; /* Just in case... */
          }
          return blo_bhead_next(fd, bhead);
        }
        DEBUG_PRINTF("nothing...\n");
      }
    }
    else {
      DEBUG_PRINTF("... in %s (%s): ",
                   main->curlib ? main->curlib->id.name : "<NULL>",
                   main->curlib ? main->curlib->name : "<NULL>");
      if ((id = BKE_libblock_find_name(main, GS(idname), idname + 2))) {
        DEBUG_PRINTF("FOUND!\n");
        /* Even though we found our linked ID,
         * there is no guarantee its address is still the same. */
        if (id != bhead->old) {
          oldnewmap_insert(fd->libmap, bhead->old, id, GS(id->name));
        }

        /* No need to do anything else for ID_LINK_PLACEHOLDER,
         * it's assumed already present in its lib's main. */
        if (r_id) {
          *r_id = NULL; /* Just in case... */
        }
        return blo_bhead_next(fd, bhead);
      }
      DEBUG_PRINTF("nothing...\n");
    }
  }

  /* read libblock */
  fd->are_memchunks_identical = true;
  id = read_struct(fd, bhead, "lib block");
  const short idcode = id != NULL ? GS(id->name) : 0;

  BHead *id_bhead = bhead;
  /* Used when undoing from memfile, we swap changed IDs into their old addresses when found. */
  ID *id_old = NULL;
  void *id_old_memh = NULL;
  bool do_id_swap = false;

  if (id != NULL) {
    const bool do_partial_undo = (fd->skip_flags & BLO_READ_SKIP_UNDO_OLD_MAIN) == 0;
    LinkNode *used_id_chain = NULL;

    if (id_bhead->code != ID_LINK_PLACEHOLDER) {
      /* need a name for the mallocN, just for debugging and sane prints on leaks */
      allocname = dataname(idcode);

      /* read all data into fd->datamap */
      /* TODO: instead of building oldnewmap here we could just quickly check the bheads... could
       * save some more ticks. Probably not worth it though, bottleneck is full depsgraph rebuild
       * and eval, not actual file reading. */
      bhead = read_data_into_oldnewmap(fd, id_bhead, allocname);

      DEBUG_PRINTF(
          "%s: ID %s is unchanged: %d\n", __func__, id->name, fd->are_memchunks_identical);

      if (fd->memfile != NULL) {
        BLI_assert(fd->old_valid_ids != NULL || !do_partial_undo);
        /* This code should only ever be reached for local data-blocks. */
        BLI_assert(main->curlib == NULL);

        /* Find the 'current' existing ID we want to reuse instead of the one we would read from
         * the undo memfile. */
<<<<<<< HEAD
        if (do_partial_undo) {
          id_old_memh = id_old = id_bhead->old;
          if (!BLI_gset_haskey(fd->old_valid_ids, id_old)) {
            DEBUG_PRINTF("Found an old, invalid id_old pointer for new %s\n", id->name);
            id_old = NULL;
            used_id_chain = NULL;
          }
        }
=======
        ID *id_old = do_partial_undo ?
                         BKE_main_idmap_lookup_uuid(fd->old_idmap, id->session_uuid) :
                         NULL;
>>>>>>> a658b62f
        bool can_finalize_and_return = false;

        if (ELEM(idcode, ID_WM, ID_SCR, ID_WS)) {
          /* Read WindowManager, Screen and WorkSpace IDs are never actually used during undo (see
           * `setup_app_data()` in `blendfile.c`).
           * So we can just abort here, just ensuring libmapping is set accordingly. */
          can_finalize_and_return = true;
        }
        else if (id_old != NULL && fd->are_memchunks_identical) {
          /* Do not add LIB_TAG_NEW here, this should not be needed/used in undo case anyway (as
           * this is only for do_version-like code), but for sake of consistency, and also because
           * it will tell us which ID is re-used from old Main, and which one is actually new. */
          id_old->tag = tag | LIB_TAG_NEED_LINK | LIB_TAG_UNDO_OLD_ID_REUSED;
          id_old->lib = main->curlib;
          id_old->us = ID_FAKE_USERS(id_old);
          /* Do not reset id->icon_id here, memory allocated for it remains valid. */
          /* Needed because .blend may have been saved with crap value here... */
          id_old->newid = NULL;
          id_old->orig_id = NULL;

          /* About recalc: since that ID did not change at all, we know that its recalc fields also
           * remained unchanged, so no need to handle neither recalc nor recalc_undo_future here.
           */

          Main *old_bmain = fd->old_mainlist->first;
          ListBase *old_lb = which_libbase(old_bmain, idcode);
          ListBase *new_lb = which_libbase(main, idcode);
          BLI_remlink(old_lb, id_old);
          BLI_addtail(new_lb, id_old);

          can_finalize_and_return = true;
        }

        if (can_finalize_and_return) {
          DEBUG_PRINTF("Re-using existing ID %s instead of newly read one\n", id_old->name);
          oldnewmap_insert(fd->libmap, id_bhead->old, id_old, id_bhead->code);
          for (; used_id_chain; used_id_chain = used_id_chain->next) {
            oldnewmap_insert(fd->libmap, used_id_chain->link, id_old, id_bhead->code);
          }

          if (r_id) {
            *r_id = id_old;
          }

          MEM_freeN(id);
          oldnewmap_free_unused(fd->datamap);
          oldnewmap_clear(fd->datamap);

          return bhead;
        }
      }
    }

    /* do after read_struct, for dna reconstruct */
    lb = which_libbase(main, idcode);
    if (lb) {
      /* Some re-used old IDs might also use newly read ones, so we have to check for old memory
       * addresses for those as well. */
      if (fd->memfile != NULL && do_partial_undo && id->lib == NULL) {
<<<<<<< HEAD
        BLI_assert(fd->old_valid_ids != NULL);
        if (id_old == NULL) {
          id_old_memh = id_old = id_bhead->old;
          if (!BLI_gset_haskey(fd->old_valid_ids, id_old)) {
            DEBUG_PRINTF("Found an old, invalid id_old pointer for new %s\n", id->name);
            id_old = NULL;
            used_id_chain = NULL;
          }
        }
=======
        BLI_assert(fd->old_idmap != NULL);
        ID *id_old = BKE_main_idmap_lookup_uuid(fd->old_idmap, id->session_uuid);
>>>>>>> a658b62f
        if (id_old != NULL) {
          BLI_assert(MEM_allocN_len(id) == MEM_allocN_len(id_old));
          /* UI IDs are always re-used from old bmain at higher-level calling code, so never swap
           * those. Besides maybe custom properties, no other ID should have pointers to those
           * anyway...
           * And linked IDs are handled separately as well. */
          do_id_swap = !ELEM(idcode, ID_WM, ID_SCR, ID_WS) &&
                       !(id_bhead->code == ID_LINK_PLACEHOLDER);
        }
      }

      /* At this point, we know we are going to keep that newly read & allocated ID, so we need to
       * reallocate it to ensure we actually get a unique memory address for it. */
      if (!do_id_swap) {
        DEBUG_PRINTF("using newly-read ID %s to a new mem address\n", id->name);
      }
      else {
        DEBUG_PRINTF("using newly-read ID %s to its old, already existing address\n", id->name);
      }

      /* for ID_LINK_PLACEHOLDER check */
      ID *id_target = do_id_swap ? id_old : id;
      oldnewmap_insert(fd->libmap, id_bhead->old, id_target, id_bhead->code);
      for (; used_id_chain; used_id_chain = used_id_chain->next) {
        oldnewmap_insert(fd->libmap, used_id_chain->link, id_target, id_bhead->code);
      }

      BLI_addtail(lb, id);

      BKE_lib_libblock_uuid_generate(id);
    }
    else {
      /* unknown ID type */
      printf("%s: unknown id code '%c%c'\n", __func__, (idcode & 0xff), (idcode >> 8));
      MEM_freeN(id);
      id = NULL;
    }
  }

  if (r_id) {
    *r_id = do_id_swap ? id_old : id;
  }
  if (!id) {
    return blo_bhead_next(fd, id_bhead);
  }

  id->lib = main->curlib;
  id->us = ID_FAKE_USERS(id);
  id->icon_id = 0;
  id->newid = NULL; /* Needed because .blend may have been saved with crap value here... */
  id->orig_id = NULL;

  /* this case cannot be direct_linked: it's just the ID part */
  if (id_bhead->code == ID_LINK_PLACEHOLDER) {
    /* That way, we know which data-lock needs do_versions (required currently for linking). */
    id->tag = tag | LIB_TAG_ID_LINK_PLACEHOLDER | LIB_TAG_NEED_LINK | LIB_TAG_NEW;

    if (placeholder_set_indirect_extern) {
      if (id->flag & LIB_INDIRECT_WEAK_LINK) {
        id->tag |= LIB_TAG_INDIRECT;
      }
      else {
        id->tag |= LIB_TAG_EXTERN;
      }
    }

    return blo_bhead_next(fd, id_bhead);
  }

  /* init pointers direct data */
  direct_link_id(fd, id, id_old);

  /* That way, we know which data-lock needs do_versions (required currently for linking). */
  /* Note: doing this after direct_link_id(), which resets that field. */
  id->tag = tag | LIB_TAG_NEED_LINK | LIB_TAG_NEW;

  switch (idcode) {
    case ID_WM:
      direct_link_windowmanager(fd, (wmWindowManager *)id);
      break;
    case ID_SCR:
      wrong_id = direct_link_screen(fd, (bScreen *)id);
      break;
    case ID_SCE:
      direct_link_scene(fd, (Scene *)id);
      break;
    case ID_OB:
      direct_link_object(fd, (Object *)id);
      break;
    case ID_ME:
      direct_link_mesh(fd, (Mesh *)id);
      break;
    case ID_CU:
      direct_link_curve(fd, (Curve *)id);
      break;
    case ID_MB:
      direct_link_mball(fd, (MetaBall *)id);
      break;
    case ID_MA:
      direct_link_material(fd, (Material *)id);
      break;
    case ID_TE:
      direct_link_texture(fd, (Tex *)id);
      break;
    case ID_IM:
      direct_link_image(fd, (Image *)id);
      break;
    case ID_LA:
      direct_link_light(fd, (Light *)id);
      break;
    case ID_VF:
      direct_link_vfont(fd, (VFont *)id);
      break;
    case ID_TXT:
      direct_link_text(fd, (Text *)id);
      break;
    case ID_IP:
      direct_link_ipo(fd, (Ipo *)id);
      break;
    case ID_KE:
      direct_link_key(fd, (Key *)id);
      break;
    case ID_LT:
      direct_link_latt(fd, (Lattice *)id);
      break;
    case ID_WO:
      direct_link_world(fd, (World *)id);
      break;
    case ID_LI:
      direct_link_library(fd, (Library *)id, main);
      break;
    case ID_CA:
      direct_link_camera(fd, (Camera *)id);
      break;
    case ID_SPK:
      direct_link_speaker(fd, (Speaker *)id);
      break;
    case ID_SO:
      direct_link_sound(fd, (bSound *)id);
      break;
    case ID_LP:
      direct_link_lightprobe(fd, (LightProbe *)id);
      break;
    case ID_GR:
      direct_link_collection(fd, (Collection *)id);
      break;
    case ID_AR:
      direct_link_armature(fd, (bArmature *)id);
      break;
    case ID_AC:
      direct_link_action(fd, (bAction *)id);
      break;
    case ID_NT:
      direct_link_nodetree(fd, (bNodeTree *)id);
      break;
    case ID_BR:
      direct_link_brush(fd, (Brush *)id);
      break;
    case ID_PA:
      direct_link_particlesettings(fd, (ParticleSettings *)id);
      break;
    case ID_GD:
      direct_link_gpencil(fd, (bGPdata *)id);
      break;
    case ID_MC:
      direct_link_movieclip(fd, (MovieClip *)id);
      break;
    case ID_MSK:
      direct_link_mask(fd, (Mask *)id);
      break;
    case ID_LS:
      direct_link_linestyle(fd, (FreestyleLineStyle *)id);
      break;
    case ID_PAL:
      direct_link_palette(fd, (Palette *)id);
      break;
    case ID_PC:
      direct_link_paint_curve(fd, (PaintCurve *)id);
      break;
    case ID_CF:
      direct_link_cachefile(fd, (CacheFile *)id);
      break;
    case ID_WS:
      direct_link_workspace(fd, (WorkSpace *)id, main);
      break;
  }

  oldnewmap_free_unused(fd->datamap);
  oldnewmap_clear(fd->datamap);

  if (wrong_id) {
    /* XXX This is probably working OK currently given the very limited scope of that flag.
     * However, it is absolutely **not** handled correctly: it is freeing an ID pointer that has
     * been added to the fd->libmap mapping, which in theory could lead to nice crashes...
     * This should be properly solved at some point. */
    BKE_id_free(main, id);
    if (r_id != NULL) {
      *r_id = NULL;
    }
  }
  else if (do_id_swap) {
    /* During memfile undo, if an ID changed and we cannot directly re-use existing one from old
     * bmain, we do a full read of the new id from the memfile, and then fully swap its content
     * with the old id. This allows us to keep the same pointer even for modified data, which helps
     * reducing further detected changes by the depsgraph (since unchanged IDs remain fully
     * unchanged, even if they are using/pointing to a changed one). */

    BLI_assert((fd->skip_flags & BLO_READ_SKIP_UNDO_OLD_MAIN) == 0);

    Main *old_bmain = fd->old_mainlist->first;
    BLI_assert(id_old != NULL);

    ListBase *old_lb = which_libbase(old_bmain, idcode);
    ListBase *new_lb = which_libbase(main, idcode);
    BLI_remlink(old_lb, id_old);
    BLI_remlink(new_lb, id);

    BKE_id_full_swap(NULL, id, id_old);

    BLI_addtail(new_lb, id_old);
    BLI_addtail(old_lb, id);
  }
  else if (fd->memfile != NULL) {
    printf("We had to fully re-recreate ID %s (old addr: %p, new addr: %p)...\n",
           id->name,
           id_old,
           id);
  }

  return (bhead);
}

/** \} */

/* -------------------------------------------------------------------- */
/** \name Read Global Data
 * \{ */

/* note, this has to be kept for reading older files... */
/* also version info is written here */
static BHead *read_global(BlendFileData *bfd, FileData *fd, BHead *bhead)
{
  FileGlobal *fg = read_struct(fd, bhead, "Global");

  /* copy to bfd handle */
  bfd->main->subversionfile = fg->subversion;
  bfd->main->minversionfile = fg->minversion;
  bfd->main->minsubversionfile = fg->minsubversion;
  bfd->main->build_commit_timestamp = fg->build_commit_timestamp;
  BLI_strncpy(bfd->main->build_hash, fg->build_hash, sizeof(bfd->main->build_hash));

  bfd->fileflags = fg->fileflags;
  bfd->globalf = fg->globalf;
  BLI_strncpy(bfd->filename, fg->filename, sizeof(bfd->filename));

  /* Error in 2.65 and older: main->name was not set if you save from startup
   * (not after loading file). */
  if (bfd->filename[0] == 0) {
    if (fd->fileversion < 265 || (fd->fileversion == 265 && fg->subversion < 1)) {
      if ((G.fileflags & G_FILE_RECOVER) == 0) {
        BLI_strncpy(bfd->filename, BKE_main_blendfile_path(bfd->main), sizeof(bfd->filename));
      }
    }

    /* early 2.50 version patch - filename not in FileGlobal struct at all */
    if (fd->fileversion <= 250) {
      BLI_strncpy(bfd->filename, BKE_main_blendfile_path(bfd->main), sizeof(bfd->filename));
    }
  }

  if (G.fileflags & G_FILE_RECOVER) {
    BLI_strncpy(fd->relabase, fg->filename, sizeof(fd->relabase));
  }

  bfd->curscreen = fg->curscreen;
  bfd->curscene = fg->curscene;
  bfd->cur_view_layer = fg->cur_view_layer;

  MEM_freeN(fg);

  fd->globalf = bfd->globalf;
  fd->fileflags = bfd->fileflags;

  return blo_bhead_next(fd, bhead);
}

/* note, this has to be kept for reading older files... */
static void link_global(FileData *fd, BlendFileData *bfd)
{
  bfd->cur_view_layer = newglobadr(fd, bfd->cur_view_layer);
  bfd->curscreen = newlibadr(fd, NULL, bfd->curscreen);
  bfd->curscene = newlibadr(fd, NULL, bfd->curscene);
  // this happens in files older than 2.35
  if (bfd->curscene == NULL) {
    if (bfd->curscreen) {
      bfd->curscene = bfd->curscreen->scene;
    }
  }
}

/** \} */

/* -------------------------------------------------------------------- */
/** \name Versioning
 * \{ */

/* initialize userdef with non-UI dependency stuff */
/* other initializers (such as theme color defaults) go to resources.c */
static void do_versions_userdef(FileData *fd, BlendFileData *bfd)
{
  Main *bmain = bfd->main;
  UserDef *user = bfd->user;

  if (user == NULL) {
    return;
  }

  if (MAIN_VERSION_OLDER(bmain, 266, 4)) {
    bTheme *btheme;

    /* Themes for Node and Sequence editor were not using grid color,
     * but back. we copy this over then. */
    for (btheme = user->themes.first; btheme; btheme = btheme->next) {
      copy_v4_v4_uchar(btheme->space_node.grid, btheme->space_node.back);
      copy_v4_v4_uchar(btheme->space_sequencer.grid, btheme->space_sequencer.back);
    }
  }

  if (!DNA_struct_elem_find(fd->filesdna, "UserDef", "WalkNavigation", "walk_navigation")) {
    user->walk_navigation.mouse_speed = 1.0f;
    user->walk_navigation.walk_speed = 2.5f; /* m/s */
    user->walk_navigation.walk_speed_factor = 5.0f;
    user->walk_navigation.view_height = 1.6f;   /* m */
    user->walk_navigation.jump_height = 0.4f;   /* m */
    user->walk_navigation.teleport_time = 0.2f; /* s */
  }

  /* grease pencil multisamples */
  if (!DNA_struct_elem_find(fd->filesdna, "UserDef", "short", "gpencil_multisamples")) {
    user->gpencil_multisamples = 4;
  }

  /* tablet pressure threshold */
  if (!DNA_struct_elem_find(fd->filesdna, "UserDef", "float", "pressure_threshold_max")) {
    user->pressure_threshold_max = 1.0f;
  }
}

static void do_versions(FileData *fd, Library *lib, Main *main)
{
  /* WATCH IT!!!: pointers from libdata have not been converted */

  if (G.debug & G_DEBUG) {
    char build_commit_datetime[32];
    time_t temp_time = main->build_commit_timestamp;
    struct tm *tm = (temp_time) ? gmtime(&temp_time) : NULL;
    if (LIKELY(tm)) {
      strftime(build_commit_datetime, sizeof(build_commit_datetime), "%Y-%m-%d %H:%M", tm);
    }
    else {
      BLI_strncpy(build_commit_datetime, "unknown", sizeof(build_commit_datetime));
    }

    printf("read file %s\n  Version %d sub %d date %s hash %s\n",
           fd->relabase,
           main->versionfile,
           main->subversionfile,
           build_commit_datetime,
           main->build_hash);
  }

  blo_do_versions_pre250(fd, lib, main);
  blo_do_versions_250(fd, lib, main);
  blo_do_versions_260(fd, lib, main);
  blo_do_versions_270(fd, lib, main);
  blo_do_versions_280(fd, lib, main);
  blo_do_versions_cycles(fd, lib, main);

  /* WATCH IT!!!: pointers from libdata have not been converted yet here! */
  /* WATCH IT 2!: Userdef struct init see do_versions_userdef() above! */

  /* don't forget to set version number in BKE_blender_version.h! */
}

static void do_versions_after_linking(Main *main, ReportList *reports)
{
  //  printf("%s for %s (%s), %d.%d\n", __func__, main->curlib ? main->curlib->name : main->name,
  //         main->curlib ? "LIB" : "MAIN", main->versionfile, main->subversionfile);

  do_versions_after_linking_250(main);
  do_versions_after_linking_260(main);
  do_versions_after_linking_270(main);
  do_versions_after_linking_280(main, reports);
  do_versions_after_linking_cycles(main);
}

/** \} */

/* -------------------------------------------------------------------- */
/** \name Read Library Data Block (all)
 * \{ */

static void lib_link_all(FileData *fd, Main *bmain)
{
  const bool do_partial_undo = (fd->skip_flags & BLO_READ_SKIP_UNDO_OLD_MAIN) == 0;

  ID *id;
  FOREACH_MAIN_ID_BEGIN (bmain, id) {
    if ((id->tag & LIB_TAG_NEED_LINK) == 0) {
      /* This ID does not need liblink, just skip to next one. */
      continue;
    }

    if (fd->memfile != NULL && GS(id->name) == ID_WM) {
      /* No load UI for undo memfiles.
       * Only WM currently, SCR needs it still (see below), and so does WS? */
      continue;
    }

    if (fd->memfile != NULL && do_partial_undo && (id->tag & LIB_TAG_UNDO_OLD_ID_REUSED) != 0) {
      /* This ID has been re-used from 'old' bmain. Since it was therfore unchanged accross current
       * undo step, and old IDs re-use their old memory address, we do not need to liblink it at
       * all. */
      continue;
    }

    lib_link_id(fd, bmain, id);

    /* Note: ID types are processed in reverse order as defined by INDEX_ID_XXX enums in DNA_ID.h.
     * This ensures handling of most dependencies in proper order, as elsewhere in code.
     * Please keep order of entries in that switch matching that order, it's easier to quickly see
     * whether something is wrong then. */
    switch (GS(id->name)) {
      case ID_MSK:
        lib_link_mask(fd, bmain, (Mask *)id);
        break;
      case ID_WM:
        lib_link_windowmanager(fd, bmain, (wmWindowManager *)id);
        break;
      case ID_WS:
        /* Could we skip WS in undo case? */
        lib_link_workspaces(fd, bmain, (WorkSpace *)id);
        break;
      case ID_SCE:
        lib_link_scene(fd, bmain, (Scene *)id);
        break;
      case ID_LS:
        lib_link_linestyle(fd, bmain, (FreestyleLineStyle *)id);
        break;
      case ID_OB:
        lib_link_object(fd, bmain, (Object *)id);
        break;
      case ID_SCR:
        /* DO NOT skip screens here,
         * 3D viewport may contains pointers to other ID data (like bgpic)! See T41411. */
        lib_link_screen(fd, bmain, (bScreen *)id);
        break;
      case ID_MC:
        lib_link_movieclip(fd, bmain, (MovieClip *)id);
        break;
      case ID_WO:
        lib_link_world(fd, bmain, (World *)id);
        break;
      case ID_LP:
        lib_link_lightprobe(fd, bmain, (LightProbe *)id);
        break;
      case ID_SPK:
        lib_link_speaker(fd, bmain, (Speaker *)id);
        break;
      case ID_PA:
        lib_link_particlesettings(fd, bmain, (ParticleSettings *)id);
        break;
      case ID_PC:
        lib_link_paint_curve(fd, bmain, (PaintCurve *)id);
        break;
      case ID_BR:
        lib_link_brush(fd, bmain, (Brush *)id);
        break;
      case ID_GR:
        lib_link_collection(fd, bmain, (Collection *)id);
        break;
      case ID_SO:
        lib_link_sound(fd, bmain, (bSound *)id);
        break;
      case ID_TXT:
        lib_link_text(fd, bmain, (Text *)id);
        break;
      case ID_CA:
        lib_link_camera(fd, bmain, (Camera *)id);
        break;
      case ID_LA:
        lib_link_light(fd, bmain, (Light *)id);
        break;
      case ID_LT:
        lib_link_latt(fd, bmain, (Lattice *)id);
        break;
      case ID_MB:
        lib_link_mball(fd, bmain, (MetaBall *)id);
        break;
      case ID_CU:
        lib_link_curve(fd, bmain, (Curve *)id);
        break;
      case ID_ME:
        lib_link_mesh(fd, bmain, (Mesh *)id);
        break;
      case ID_CF:
        lib_link_cachefiles(fd, bmain, (CacheFile *)id);
        break;
      case ID_AR:
        lib_link_armature(fd, bmain, (bArmature *)id);
        break;
      case ID_VF:
        lib_link_vfont(fd, bmain, (VFont *)id);
        break;
      case ID_MA:
        lib_link_material(fd, bmain, (Material *)id);
        break;
      case ID_TE:
        lib_link_texture(fd, bmain, (Tex *)id);
        break;
      case ID_IM:
        lib_link_image(fd, bmain, (Image *)id);
        break;
      case ID_NT:
        /* Has to be done after node users (scene/materials/...), this will verify group nodes. */
        lib_link_nodetree(fd, bmain, (bNodeTree *)id);
        break;
      case ID_GD:
        lib_link_gpencil(fd, bmain, (bGPdata *)id);
        break;
      case ID_PAL:
        lib_link_palette(fd, bmain, (Palette *)id);
        break;
      case ID_KE:
        lib_link_key(fd, bmain, (Key *)id);
        break;
      case ID_AC:
        lib_link_action(fd, bmain, (bAction *)id);
        break;
      case ID_IP:
        /* XXX deprecated... still needs to be maintained for version patches still. */
        lib_link_ipo(fd, bmain, (Ipo *)id);
        break;
      case ID_LI:
        lib_link_library(fd, bmain, (Library *)id); /* Only init users. */
        break;
    }

    id->tag &= ~LIB_TAG_NEED_LINK;
  }
  FOREACH_MAIN_ID_END;

  /* Check for possible cycles in scenes' 'set' background property. */
  lib_link_scenes_check_set(bmain);

  /* We could integrate that to mesh/curve/lattice lib_link, but this is really cheap process,
   * so simpler to just use it directly in this single call. */
  BLO_main_validate_shapekeys(bmain, NULL);

  if (fd->memfile != NULL) {
    /* When doing redo, we perform a tremendous amount of esoteric magic tricks to avoid having to
     * re-read all library data-blocks.
     * Unfortunately, that means that we do not clear Collections' parents lists, which then get
     * improperly extended in some cases by lib_link_scene() and lib_link_collection() calls above
     * (when one local collection is parent of linked ones).
     * I do not really see a way to address that issue, besides brute force call below which
     * invalidates and re-creates all parenting relationships between collections. Yet another
     * example of why it is such a bad idea to keep that kind of double-linked relationships info
     * 'permanently' in our data structures... */
    BKE_main_collections_parent_relations_rebuild(bmain);
  }
}

/** \} */

/* -------------------------------------------------------------------- */
/** \name Read User Preferences
 * \{ */

static void direct_link_keymapitem(FileData *fd, wmKeyMapItem *kmi)
{
  kmi->properties = newdataadr(fd, kmi->properties);
  IDP_DirectLinkGroup_OrFree(&kmi->properties, (fd->flags & FD_FLAGS_SWITCH_ENDIAN), fd);
  kmi->ptr = NULL;
  kmi->flag &= ~KMI_UPDATE;
}

static BHead *read_userdef(BlendFileData *bfd, FileData *fd, BHead *bhead)
{
  UserDef *user;
  wmKeyMap *keymap;
  wmKeyMapItem *kmi;
  wmKeyMapDiffItem *kmdi;
  bAddon *addon;

  bfd->user = user = read_struct(fd, bhead, "user def");

  /* User struct has separate do-version handling */
  user->versionfile = bfd->main->versionfile;
  user->subversionfile = bfd->main->subversionfile;

  /* read all data into fd->datamap */
  bhead = read_data_into_oldnewmap(fd, bhead, "user def");

  link_list(fd, &user->themes);
  link_list(fd, &user->user_keymaps);
  link_list(fd, &user->user_keyconfig_prefs);
  link_list(fd, &user->user_menus);
  link_list(fd, &user->addons);
  link_list(fd, &user->autoexec_paths);

  for (keymap = user->user_keymaps.first; keymap; keymap = keymap->next) {
    keymap->modal_items = NULL;
    keymap->poll = NULL;
    keymap->flag &= ~KEYMAP_UPDATE;

    link_list(fd, &keymap->diff_items);
    link_list(fd, &keymap->items);

    for (kmdi = keymap->diff_items.first; kmdi; kmdi = kmdi->next) {
      kmdi->remove_item = newdataadr(fd, kmdi->remove_item);
      kmdi->add_item = newdataadr(fd, kmdi->add_item);

      if (kmdi->remove_item) {
        direct_link_keymapitem(fd, kmdi->remove_item);
      }
      if (kmdi->add_item) {
        direct_link_keymapitem(fd, kmdi->add_item);
      }
    }

    for (kmi = keymap->items.first; kmi; kmi = kmi->next) {
      direct_link_keymapitem(fd, kmi);
    }
  }

  for (wmKeyConfigPref *kpt = user->user_keyconfig_prefs.first; kpt; kpt = kpt->next) {
    kpt->prop = newdataadr(fd, kpt->prop);
    IDP_DirectLinkGroup_OrFree(&kpt->prop, (fd->flags & FD_FLAGS_SWITCH_ENDIAN), fd);
  }

  for (bUserMenu *um = user->user_menus.first; um; um = um->next) {
    link_list(fd, &um->items);
    for (bUserMenuItem *umi = um->items.first; umi; umi = umi->next) {
      if (umi->type == USER_MENU_TYPE_OPERATOR) {
        bUserMenuItem_Op *umi_op = (bUserMenuItem_Op *)umi;
        umi_op->prop = newdataadr(fd, umi_op->prop);
        IDP_DirectLinkGroup_OrFree(&umi_op->prop, (fd->flags & FD_FLAGS_SWITCH_ENDIAN), fd);
      }
    }
  }

  for (addon = user->addons.first; addon; addon = addon->next) {
    addon->prop = newdataadr(fd, addon->prop);
    IDP_DirectLinkGroup_OrFree(&addon->prop, (fd->flags & FD_FLAGS_SWITCH_ENDIAN), fd);
  }

  // XXX
  user->uifonts.first = user->uifonts.last = NULL;

  link_list(fd, &user->uistyles);

  /* Don't read the active app template, use the default one. */
  user->app_template[0] = '\0';

  /* Clear runtime data. */
  user->runtime.is_dirty = false;
  user->edit_studio_light = 0;

  /* free fd->datamap again */
  oldnewmap_free_unused(fd->datamap);
  oldnewmap_clear(fd->datamap);

  return bhead;
}

/** \} */

/* -------------------------------------------------------------------- */
/** \name Read File (Internal)
 * \{ */

BlendFileData *blo_read_file_internal(FileData *fd, const char *filepath)
{
  BHead *bhead = blo_bhead_first(fd);
  BlendFileData *bfd;
  ListBase mainlist = {NULL, NULL};

  bfd = MEM_callocN(sizeof(BlendFileData), "blendfiledata");

  bfd->main = BKE_main_new();
  bfd->main->versionfile = fd->fileversion;

  bfd->type = BLENFILETYPE_BLEND;

  if ((fd->skip_flags & BLO_READ_SKIP_DATA) == 0) {
    BLI_addtail(&mainlist, bfd->main);
    fd->mainlist = &mainlist;
    BLI_strncpy(bfd->main->name, filepath, sizeof(bfd->main->name));
  }

  if (G.background) {
    /* We only read & store .blend thumbnail in background mode
     * (because we cannot re-generate it, no OpenGL available).
     */
    const int *data = read_file_thumbnail(fd);

    if (data) {
      const int width = data[0];
      const int height = data[1];
      if (BLEN_THUMB_MEMSIZE_IS_VALID(width, height)) {
        const size_t sz = BLEN_THUMB_MEMSIZE(width, height);
        bfd->main->blen_thumb = MEM_mallocN(sz, __func__);

        BLI_assert((sz - sizeof(*bfd->main->blen_thumb)) ==
                   (BLEN_THUMB_MEMSIZE_FILE(width, height) - (sizeof(*data) * 2)));
        bfd->main->blen_thumb->width = width;
        bfd->main->blen_thumb->height = height;
        memcpy(bfd->main->blen_thumb->rect, &data[2], sz - sizeof(*bfd->main->blen_thumb));
      }
    }
  }

  while (bhead) {
    switch (bhead->code) {
      case DATA:
      case DNA1:
      case TEST: /* used as preview since 2.5x */
      case REND:
        bhead = blo_bhead_next(fd, bhead);
        break;
      case GLOB:
        bhead = read_global(bfd, fd, bhead);
        break;
      case USER:
        if (fd->skip_flags & BLO_READ_SKIP_USERDEF) {
          bhead = blo_bhead_next(fd, bhead);
        }
        else {
          bhead = read_userdef(bfd, fd, bhead);
        }
        break;
      case ENDB:
        bhead = NULL;
        break;

      case ID_LINK_PLACEHOLDER:
        if (fd->skip_flags & BLO_READ_SKIP_DATA) {
          bhead = blo_bhead_next(fd, bhead);
        }
        else {
          /* Add link placeholder to the main of the library it belongs to.
           * The library is the most recently loaded ID_LI block, according
           * to the file format definition. So we can use the entry at the
           * end of mainlist, added in direct_link_library. */
          Main *libmain = mainlist.last;
          bhead = read_libblock(fd, libmain, bhead, 0, true, NULL);
        }
        break;
      /* in 2.50+ files, the file identifier for screens is patched, forward compatibility */
      case ID_SCRN:
        bhead->code = ID_SCR;
        /* pass on to default */
        ATTR_FALLTHROUGH;
      default:
        if (fd->skip_flags & BLO_READ_SKIP_DATA) {
          bhead = blo_bhead_next(fd, bhead);
        }
        else {
          bhead = read_libblock(fd, bfd->main, bhead, LIB_TAG_LOCAL, false, NULL);
        }
    }
  }

  /* do before read_libraries, but skip undo case */
  if (fd->memfile == NULL) {
    if ((fd->skip_flags & BLO_READ_SKIP_DATA) == 0) {
      do_versions(fd, NULL, bfd->main);
    }

    if ((fd->skip_flags & BLO_READ_SKIP_USERDEF) == 0) {
      do_versions_userdef(fd, bfd);
    }
  }

  if ((fd->skip_flags & BLO_READ_SKIP_DATA) == 0) {
    read_libraries(fd, &mainlist);

    blo_join_main(&mainlist);

    lib_link_all(fd, bfd->main);

    /* Skip in undo case. */
    if (fd->memfile == NULL) {
      /* Note that we cannot recompute usercounts at this point in undo case, we play too much with
       * IDs from different memory realms, and Main database is not in a fully valid state yet.
       */
      /* Some versioning code does expect some proper userrefcounting, e.g. in conversion from
       * groups to collections... We could optimize out that first call when we are reading a
       * current version file, but again this is really not a bottle neck currently. so not worth
       * it. */
      BKE_main_id_refcount_recompute(bfd->main, false);

      /* Yep, second splitting... but this is a very cheap operation, so no big deal. */
      blo_split_main(&mainlist, bfd->main);
      for (Main *mainvar = mainlist.first; mainvar; mainvar = mainvar->next) {
        BLI_assert(mainvar->versionfile != 0);
        do_versions_after_linking(mainvar, fd->reports);
      }
      blo_join_main(&mainlist);

      /* And we have to compute those userrefcounts again, as `do_versions_after_linking()` does
       * not always properly handle user counts, and/or that function does not take into account
       * old, deprecated data. */
      BKE_main_id_refcount_recompute(bfd->main, false);

      /* After all data has been read and versioned, uses LIB_TAG_NEW. */
      ntreeUpdateAllNew(bfd->main);
    }

    placeholders_ensure_valid(bfd->main);

    BKE_main_id_tag_all(bfd->main, LIB_TAG_NEW, false);

    /* Now that all our data-blocks are loaded,
     * we can re-generate overrides from their references. */
    if (fd->memfile == NULL) {
      /* Do not apply in undo case! */
      BKE_lib_override_library_main_update(bfd->main);
    }

    BKE_collections_after_lib_link(bfd->main);

    /* Make all relative paths, relative to the open blend file. */
    fix_relpaths_library(fd->relabase, bfd->main);

    link_global(fd, bfd); /* as last */
  }

  fd->mainlist = NULL; /* Safety, this is local variable, shall not be used afterward. */

  return bfd;
}

/** \} */

/* -------------------------------------------------------------------- */
/** \name Library Linking
 *
 * Also used for append.
 * \{ */

struct BHeadSort {
  BHead *bhead;
  const void *old;
};

static int verg_bheadsort(const void *v1, const void *v2)
{
  const struct BHeadSort *x1 = v1, *x2 = v2;

  if (x1->old > x2->old) {
    return 1;
  }
  else if (x1->old < x2->old) {
    return -1;
  }
  return 0;
}

static void sort_bhead_old_map(FileData *fd)
{
  BHead *bhead;
  struct BHeadSort *bhs;
  int tot = 0;

  for (bhead = blo_bhead_first(fd); bhead; bhead = blo_bhead_next(fd, bhead)) {
    tot++;
  }

  fd->tot_bheadmap = tot;
  if (tot == 0) {
    return;
  }

  bhs = fd->bheadmap = MEM_malloc_arrayN(tot, sizeof(struct BHeadSort), "BHeadSort");

  for (bhead = blo_bhead_first(fd); bhead; bhead = blo_bhead_next(fd, bhead), bhs++) {
    bhs->bhead = bhead;
    bhs->old = bhead->old;
  }

  qsort(fd->bheadmap, tot, sizeof(struct BHeadSort), verg_bheadsort);
}

static BHead *find_previous_lib(FileData *fd, BHead *bhead)
{
  /* Skip library data-blocks in undo, see comment in read_libblock. */
  if (fd->memfile) {
    return NULL;
  }

  for (; bhead; bhead = blo_bhead_prev(fd, bhead)) {
    if (bhead->code == ID_LI) {
      break;
    }
  }

  return bhead;
}

static BHead *find_bhead(FileData *fd, void *old)
{
#if 0
  BHead *bhead;
#endif
  struct BHeadSort *bhs, bhs_s;

  if (!old) {
    return NULL;
  }

  if (fd->bheadmap == NULL) {
    sort_bhead_old_map(fd);
  }

  bhs_s.old = old;
  bhs = bsearch(&bhs_s, fd->bheadmap, fd->tot_bheadmap, sizeof(struct BHeadSort), verg_bheadsort);

  if (bhs) {
    return bhs->bhead;
  }

#if 0
  for (bhead = blo_bhead_first(fd); bhead; bhead = blo_bhead_next(fd, bhead)) {
    if (bhead->old == old) {
      return bhead;
    }
  }
#endif

  return NULL;
}

static BHead *find_bhead_from_code_name(FileData *fd, const short idcode, const char *name)
{
#ifdef USE_GHASH_BHEAD

  char idname_full[MAX_ID_NAME];

  *((short *)idname_full) = idcode;
  BLI_strncpy(idname_full + 2, name, sizeof(idname_full) - 2);

  return BLI_ghash_lookup(fd->bhead_idname_hash, idname_full);

#else
  BHead *bhead;

  for (bhead = blo_bhead_first(fd); bhead; bhead = blo_bhead_next(fd, bhead)) {
    if (bhead->code == idcode) {
      const char *idname_test = blo_bhead_id_name(fd, bhead);
      if (STREQ(idname_test + 2, name)) {
        return bhead;
      }
    }
    else if (bhead->code == ENDB) {
      break;
    }
  }

  return NULL;
#endif
}

static BHead *find_bhead_from_idname(FileData *fd, const char *idname)
{
#ifdef USE_GHASH_BHEAD
  return BLI_ghash_lookup(fd->bhead_idname_hash, idname);
#else
  return find_bhead_from_code_name(fd, GS(idname), idname + 2);
#endif
}

static ID *is_yet_read(FileData *fd, Main *mainvar, BHead *bhead)
{
  const char *idname = blo_bhead_id_name(fd, bhead);
  /* which_libbase can be NULL, intentionally not using idname+2 */
  return BLI_findstring(which_libbase(mainvar, GS(idname)), idname, offsetof(ID, name));
}

/** \} */

/* -------------------------------------------------------------------- */
/** \name Library Linking (expand pointers)
 * \{ */

static void expand_doit_library(void *fdhandle, Main *mainvar, void *old)
{
  FileData *fd = fdhandle;

  BHead *bhead = find_bhead(fd, old);
  if (bhead == NULL) {
    return;
  }

  if (bhead->code == ID_LINK_PLACEHOLDER) {
    /* Placeholder link to data-lock in another library. */
    BHead *bheadlib = find_previous_lib(fd, bhead);
    if (bheadlib == NULL) {
      return;
    }

    Library *lib = read_struct(fd, bheadlib, "Library");
    Main *libmain = blo_find_main(fd, lib->name, fd->relabase);

    if (libmain->curlib == NULL) {
      const char *idname = blo_bhead_id_name(fd, bhead);

      blo_reportf_wrap(fd->reports,
                       RPT_WARNING,
                       TIP_("LIB: Data refers to main .blend file: '%s' from %s"),
                       idname,
                       mainvar->curlib->filepath);
      return;
    }

    ID *id = is_yet_read(fd, libmain, bhead);

    if (id == NULL) {
      /* ID has not been read yet, add placeholder to the main of the
       * library it belongs to, so that it will be read later. */
      read_libblock(fd, libmain, bhead, LIB_TAG_INDIRECT, false, NULL);
      // commented because this can print way too much
      // if (G.debug & G_DEBUG) printf("expand_doit: other lib %s\n", lib->name);

      /* for outliner dependency only */
      libmain->curlib->parent = mainvar->curlib;
    }
    else {
      /* Convert any previously read weak link to regular link
       * to signal that we want to read this data-block. */
      if (id->tag & LIB_TAG_ID_LINK_PLACEHOLDER) {
        id->flag &= ~LIB_INDIRECT_WEAK_LINK;
      }

      /* "id" is either a placeholder or real ID that is already in the
       * main of the library (A) it belongs to. However it might have been
       * put there by another library (C) which only updated its own
       * fd->libmap. In that case we also need to update the fd->libmap
       * of the current library (B) so we can find it for lookups.
       *
       * An example of such a setup is:
       * (A) tree.blend: contains Tree object.
       * (B) forest.blend: contains Forest collection linking in Tree from tree.blend.
       * (C) shot.blend: links in both Tree from tree.blend and Forest from forest.blend.
       */
      oldnewmap_insert(fd->libmap, bhead->old, id, bhead->code);

      /* If "id" is a real data-lock and not a placeholder, we need to
       * update fd->libmap to replace ID_LINK_PLACEHOLDER with the real
       * ID_* code.
       *
       * When the real ID is read this replacement happens for all
       * libraries read so far, but not for libraries that have not been
       * read yet at that point. */
      change_link_placeholder_to_real_ID_pointer_fd(fd, bhead->old, id);

      /* Commented because this can print way too much. */
#if 0
      if (G.debug & G_DEBUG) {
        printf("expand_doit: already linked: %s lib: %s\n", id->name, lib->name);
      }
#endif
    }

    MEM_freeN(lib);
  }
  else {
    /* Data-block in same library. */
    /* In 2.50+ file identifier for screens is patched, forward compatibility. */
    if (bhead->code == ID_SCRN) {
      bhead->code = ID_SCR;
    }

    ID *id = is_yet_read(fd, mainvar, bhead);
    if (id == NULL) {
      read_libblock(fd, mainvar, bhead, LIB_TAG_NEED_EXPAND | LIB_TAG_INDIRECT, false, NULL);
    }
    else {
      /* Convert any previously read weak link to regular link
       * to signal that we want to read this data-block. */
      if (id->tag & LIB_TAG_ID_LINK_PLACEHOLDER) {
        id->flag &= ~LIB_INDIRECT_WEAK_LINK;
      }

      /* this is actually only needed on UI call? when ID was already read before,
       * and another append happens which invokes same ID...
       * in that case the lookup table needs this entry */
      oldnewmap_insert(fd->libmap, bhead->old, id, bhead->code);
      // commented because this can print way too much
      // if (G.debug & G_DEBUG) printf("expand: already read %s\n", id->name);
    }
  }
}

static BLOExpandDoitCallback expand_doit;

// XXX deprecated - old animation system
static void expand_ipo(FileData *fd, Main *mainvar, Ipo *ipo)
{
  IpoCurve *icu;
  for (icu = ipo->curve.first; icu; icu = icu->next) {
    if (icu->driver) {
      expand_doit(fd, mainvar, icu->driver->ob);
    }
  }
}

// XXX deprecated - old animation system
static void expand_constraint_channels(FileData *fd, Main *mainvar, ListBase *chanbase)
{
  bConstraintChannel *chan;
  for (chan = chanbase->first; chan; chan = chan->next) {
    expand_doit(fd, mainvar, chan->ipo);
  }
}

static void expand_fmodifiers(FileData *fd, Main *mainvar, ListBase *list)
{
  FModifier *fcm;

  for (fcm = list->first; fcm; fcm = fcm->next) {
    /* library data for specific F-Modifier types */
    switch (fcm->type) {
      case FMODIFIER_TYPE_PYTHON: {
        FMod_Python *data = (FMod_Python *)fcm->data;

        expand_doit(fd, mainvar, data->script);

        break;
      }
    }
  }
}

static void expand_fcurves(FileData *fd, Main *mainvar, ListBase *list)
{
  FCurve *fcu;

  for (fcu = list->first; fcu; fcu = fcu->next) {
    /* Driver targets if there is a driver */
    if (fcu->driver) {
      ChannelDriver *driver = fcu->driver;
      DriverVar *dvar;

      for (dvar = driver->variables.first; dvar; dvar = dvar->next) {
        DRIVER_TARGETS_LOOPER_BEGIN (dvar) {
          // TODO: only expand those that are going to get used?
          expand_doit(fd, mainvar, dtar->id);
        }
        DRIVER_TARGETS_LOOPER_END;
      }
    }

    /* F-Curve Modifiers */
    expand_fmodifiers(fd, mainvar, &fcu->modifiers);
  }
}

static void expand_animdata_nlastrips(FileData *fd, Main *mainvar, ListBase *list)
{
  NlaStrip *strip;

  for (strip = list->first; strip; strip = strip->next) {
    /* check child strips */
    expand_animdata_nlastrips(fd, mainvar, &strip->strips);

    /* check F-Curves */
    expand_fcurves(fd, mainvar, &strip->fcurves);

    /* check F-Modifiers */
    expand_fmodifiers(fd, mainvar, &strip->modifiers);

    /* relink referenced action */
    expand_doit(fd, mainvar, strip->act);
  }
}

static void expand_animdata(FileData *fd, Main *mainvar, AnimData *adt)
{
  NlaTrack *nlt;

  /* own action */
  expand_doit(fd, mainvar, adt->action);
  expand_doit(fd, mainvar, adt->tmpact);

  /* drivers - assume that these F-Curves have driver data to be in this list... */
  expand_fcurves(fd, mainvar, &adt->drivers);

  /* nla-data - referenced actions */
  for (nlt = adt->nla_tracks.first; nlt; nlt = nlt->next) {
    expand_animdata_nlastrips(fd, mainvar, &nlt->strips);
  }
}

static void expand_idprops(FileData *fd, Main *mainvar, IDProperty *prop)
{
  if (!prop) {
    return;
  }

  switch (prop->type) {
    case IDP_ID:
      expand_doit(fd, mainvar, IDP_Id(prop));
      break;
    case IDP_IDPARRAY: {
      IDProperty *idp_array = IDP_IDPArray(prop);
      for (int i = 0; i < prop->len; i++) {
        expand_idprops(fd, mainvar, &idp_array[i]);
      }
      break;
    }
    case IDP_GROUP:
      for (IDProperty *loop = prop->data.group.first; loop; loop = loop->next) {
        expand_idprops(fd, mainvar, loop);
      }
      break;
  }
}

static void expand_id(FileData *fd, Main *mainvar, ID *id);
static void expand_nodetree(FileData *fd, Main *mainvar, bNodeTree *ntree);
static void expand_collection(FileData *fd, Main *mainvar, Collection *collection);

static void expand_id_private_id(FileData *fd, Main *mainvar, ID *id)
{
  /* Handle 'private IDs'. */
  bNodeTree *nodetree = ntreeFromID(id);
  if (nodetree != NULL) {
    expand_id(fd, mainvar, &nodetree->id);
    expand_nodetree(fd, mainvar, nodetree);
  }

  if (GS(id->name) == ID_SCE) {
    Scene *scene = (Scene *)id;
    if (scene->master_collection != NULL) {
      expand_id(fd, mainvar, &scene->master_collection->id);
      expand_collection(fd, mainvar, scene->master_collection);
    }
  }
}

static void expand_id(FileData *fd, Main *mainvar, ID *id)
{
  expand_idprops(fd, mainvar, id->properties);

  if (id->override_library) {
    expand_doit(fd, mainvar, id->override_library->reference);
    expand_doit(fd, mainvar, id->override_library->storage);
  }

  AnimData *adt = BKE_animdata_from_id(id);
  if (adt != NULL) {
    expand_animdata(fd, mainvar, adt);
  }

  expand_id_private_id(fd, mainvar, id);
}

static void expand_action(FileData *fd, Main *mainvar, bAction *act)
{
  bActionChannel *chan;

  // XXX deprecated - old animation system --------------
  for (chan = act->chanbase.first; chan; chan = chan->next) {
    expand_doit(fd, mainvar, chan->ipo);
    expand_constraint_channels(fd, mainvar, &chan->constraintChannels);
  }
  // ---------------------------------------------------

  /* F-Curves in Action */
  expand_fcurves(fd, mainvar, &act->curves);

  for (TimeMarker *marker = act->markers.first; marker; marker = marker->next) {
    if (marker->camera) {
      expand_doit(fd, mainvar, marker->camera);
    }
  }
}

static void expand_keyingsets(FileData *fd, Main *mainvar, ListBase *list)
{
  KeyingSet *ks;
  KS_Path *ksp;

  /* expand the ID-pointers in KeyingSets's paths */
  for (ks = list->first; ks; ks = ks->next) {
    for (ksp = ks->paths.first; ksp; ksp = ksp->next) {
      expand_doit(fd, mainvar, ksp->id);
    }
  }
}

static void expand_particlesettings(FileData *fd, Main *mainvar, ParticleSettings *part)
{
  int a;

  expand_doit(fd, mainvar, part->instance_object);
  expand_doit(fd, mainvar, part->instance_collection);
  expand_doit(fd, mainvar, part->force_group);
  expand_doit(fd, mainvar, part->bb_ob);
  expand_doit(fd, mainvar, part->collision_group);

  for (a = 0; a < MAX_MTEX; a++) {
    if (part->mtex[a]) {
      expand_doit(fd, mainvar, part->mtex[a]->tex);
      expand_doit(fd, mainvar, part->mtex[a]->object);
    }
  }

  if (part->effector_weights) {
    expand_doit(fd, mainvar, part->effector_weights->group);
  }

  if (part->pd) {
    expand_doit(fd, mainvar, part->pd->tex);
    expand_doit(fd, mainvar, part->pd->f_source);
  }
  if (part->pd2) {
    expand_doit(fd, mainvar, part->pd2->tex);
    expand_doit(fd, mainvar, part->pd2->f_source);
  }

  if (part->boids) {
    BoidState *state;
    BoidRule *rule;

    for (state = part->boids->states.first; state; state = state->next) {
      for (rule = state->rules.first; rule; rule = rule->next) {
        if (rule->type == eBoidRuleType_Avoid) {
          BoidRuleGoalAvoid *gabr = (BoidRuleGoalAvoid *)rule;
          expand_doit(fd, mainvar, gabr->ob);
        }
        else if (rule->type == eBoidRuleType_FollowLeader) {
          BoidRuleFollowLeader *flbr = (BoidRuleFollowLeader *)rule;
          expand_doit(fd, mainvar, flbr->ob);
        }
      }
    }
  }

  for (ParticleDupliWeight *dw = part->instance_weights.first; dw; dw = dw->next) {
    expand_doit(fd, mainvar, dw->ob);
  }
}

static void expand_collection(FileData *fd, Main *mainvar, Collection *collection)
{
  for (CollectionObject *cob = collection->gobject.first; cob; cob = cob->next) {
    expand_doit(fd, mainvar, cob->ob);
  }

  for (CollectionChild *child = collection->children.first; child; child = child->next) {
    expand_doit(fd, mainvar, child->collection);
  }

#ifdef USE_COLLECTION_COMPAT_28
  if (collection->collection != NULL) {
    expand_scene_collection(fd, mainvar, collection->collection);
  }
#endif
}

static void expand_key(FileData *fd, Main *mainvar, Key *key)
{
  expand_doit(fd, mainvar, key->ipo);  // XXX deprecated - old animation system
}

static void expand_nodetree(FileData *fd, Main *mainvar, bNodeTree *ntree)
{
  bNode *node;
  bNodeSocket *sock;

  if (ntree->gpd) {
    expand_doit(fd, mainvar, ntree->gpd);
  }

  for (node = ntree->nodes.first; node; node = node->next) {
    if (node->id && node->type != CMP_NODE_R_LAYERS) {
      expand_doit(fd, mainvar, node->id);
    }

    expand_idprops(fd, mainvar, node->prop);

    for (sock = node->inputs.first; sock; sock = sock->next) {
      expand_idprops(fd, mainvar, sock->prop);
    }
    for (sock = node->outputs.first; sock; sock = sock->next) {
      expand_idprops(fd, mainvar, sock->prop);
    }
  }

  for (sock = ntree->inputs.first; sock; sock = sock->next) {
    expand_idprops(fd, mainvar, sock->prop);
  }
  for (sock = ntree->outputs.first; sock; sock = sock->next) {
    expand_idprops(fd, mainvar, sock->prop);
  }
}

static void expand_texture(FileData *fd, Main *mainvar, Tex *tex)
{
  expand_doit(fd, mainvar, tex->ima);
  expand_doit(fd, mainvar, tex->ipo);  // XXX deprecated - old animation system
}

static void expand_brush(FileData *fd, Main *mainvar, Brush *brush)
{
  expand_doit(fd, mainvar, brush->mtex.tex);
  expand_doit(fd, mainvar, brush->mask_mtex.tex);
  expand_doit(fd, mainvar, brush->clone.image);
  expand_doit(fd, mainvar, brush->paint_curve);
  if (brush->gpencil_settings != NULL) {
    expand_doit(fd, mainvar, brush->gpencil_settings->material);
  }
}

static void expand_material(FileData *fd, Main *mainvar, Material *ma)
{
  expand_doit(fd, mainvar, ma->ipo);  // XXX deprecated - old animation system

  if (ma->gp_style) {
    MaterialGPencilStyle *gp_style = ma->gp_style;
    expand_doit(fd, mainvar, gp_style->sima);
    expand_doit(fd, mainvar, gp_style->ima);
  }
}

static void expand_light(FileData *fd, Main *mainvar, Light *la)
{
  expand_doit(fd, mainvar, la->ipo);  // XXX deprecated - old animation system
}

static void expand_lattice(FileData *fd, Main *mainvar, Lattice *lt)
{
  expand_doit(fd, mainvar, lt->ipo);  // XXX deprecated - old animation system
  expand_doit(fd, mainvar, lt->key);
}

static void expand_world(FileData *fd, Main *mainvar, World *wrld)
{
  expand_doit(fd, mainvar, wrld->ipo);  // XXX deprecated - old animation system
}

static void expand_mball(FileData *fd, Main *mainvar, MetaBall *mb)
{
  int a;

  for (a = 0; a < mb->totcol; a++) {
    expand_doit(fd, mainvar, mb->mat[a]);
  }
}

static void expand_curve(FileData *fd, Main *mainvar, Curve *cu)
{
  int a;

  for (a = 0; a < cu->totcol; a++) {
    expand_doit(fd, mainvar, cu->mat[a]);
  }

  expand_doit(fd, mainvar, cu->vfont);
  expand_doit(fd, mainvar, cu->vfontb);
  expand_doit(fd, mainvar, cu->vfonti);
  expand_doit(fd, mainvar, cu->vfontbi);
  expand_doit(fd, mainvar, cu->key);
  expand_doit(fd, mainvar, cu->ipo);  // XXX deprecated - old animation system
  expand_doit(fd, mainvar, cu->bevobj);
  expand_doit(fd, mainvar, cu->taperobj);
  expand_doit(fd, mainvar, cu->textoncurve);
}

static void expand_mesh(FileData *fd, Main *mainvar, Mesh *me)
{
  int a;

  for (a = 0; a < me->totcol; a++) {
    expand_doit(fd, mainvar, me->mat[a]);
  }

  expand_doit(fd, mainvar, me->key);
  expand_doit(fd, mainvar, me->texcomesh);
}

/* temp struct used to transport needed info to expand_constraint_cb() */
typedef struct tConstraintExpandData {
  FileData *fd;
  Main *mainvar;
} tConstraintExpandData;
/* callback function used to expand constraint ID-links */
static void expand_constraint_cb(bConstraint *UNUSED(con),
                                 ID **idpoin,
                                 bool UNUSED(is_reference),
                                 void *userdata)
{
  tConstraintExpandData *ced = (tConstraintExpandData *)userdata;
  expand_doit(ced->fd, ced->mainvar, *idpoin);
}

static void expand_constraints(FileData *fd, Main *mainvar, ListBase *lb)
{
  tConstraintExpandData ced;
  bConstraint *curcon;

  /* relink all ID-blocks used by the constraints */
  ced.fd = fd;
  ced.mainvar = mainvar;

  BKE_constraints_id_loop(lb, expand_constraint_cb, &ced);

  /* deprecated manual expansion stuff */
  for (curcon = lb->first; curcon; curcon = curcon->next) {
    if (curcon->ipo) {
      expand_doit(fd, mainvar, curcon->ipo);  // XXX deprecated - old animation system
    }
  }
}

static void expand_pose(FileData *fd, Main *mainvar, bPose *pose)
{
  bPoseChannel *chan;

  if (!pose) {
    return;
  }

  for (chan = pose->chanbase.first; chan; chan = chan->next) {
    expand_constraints(fd, mainvar, &chan->constraints);
    expand_idprops(fd, mainvar, chan->prop);
    expand_doit(fd, mainvar, chan->custom);
  }
}

static void expand_bones(FileData *fd, Main *mainvar, Bone *bone)
{
  expand_idprops(fd, mainvar, bone->prop);

  for (Bone *curBone = bone->childbase.first; curBone; curBone = curBone->next) {
    expand_bones(fd, mainvar, curBone);
  }
}

static void expand_armature(FileData *fd, Main *mainvar, bArmature *arm)
{
  for (Bone *curBone = arm->bonebase.first; curBone; curBone = curBone->next) {
    expand_bones(fd, mainvar, curBone);
  }
}

static void expand_object_expandModifiers(void *userData,
                                          Object *UNUSED(ob),
                                          ID **idpoin,
                                          int UNUSED(cb_flag))
{
  struct {
    FileData *fd;
    Main *mainvar;
  } *data = userData;

  FileData *fd = data->fd;
  Main *mainvar = data->mainvar;

  expand_doit(fd, mainvar, *idpoin);
}

static void expand_object(FileData *fd, Main *mainvar, Object *ob)
{
  ParticleSystem *psys;
  bActionStrip *strip;
  PartEff *paf;
  int a;

  expand_doit(fd, mainvar, ob->data);

  /* expand_object_expandModifier() */
  if (ob->modifiers.first) {
    struct {
      FileData *fd;
      Main *mainvar;
    } data;
    data.fd = fd;
    data.mainvar = mainvar;

    modifiers_foreachIDLink(ob, expand_object_expandModifiers, (void *)&data);
  }

  /* expand_object_expandModifier() */
  if (ob->greasepencil_modifiers.first) {
    struct {
      FileData *fd;
      Main *mainvar;
    } data;
    data.fd = fd;
    data.mainvar = mainvar;

    BKE_gpencil_modifiers_foreachIDLink(ob, expand_object_expandModifiers, (void *)&data);
  }

  /* expand_object_expandShaderFx() */
  if (ob->shader_fx.first) {
    struct {
      FileData *fd;
      Main *mainvar;
    } data;
    data.fd = fd;
    data.mainvar = mainvar;

    BKE_shaderfx_foreachIDLink(ob, expand_object_expandModifiers, (void *)&data);
  }

  expand_pose(fd, mainvar, ob->pose);
  expand_doit(fd, mainvar, ob->poselib);
  expand_constraints(fd, mainvar, &ob->constraints);

  expand_doit(fd, mainvar, ob->gpd);

  // XXX deprecated - old animation system (for version patching only)
  expand_doit(fd, mainvar, ob->ipo);
  expand_doit(fd, mainvar, ob->action);

  expand_constraint_channels(fd, mainvar, &ob->constraintChannels);

  for (strip = ob->nlastrips.first; strip; strip = strip->next) {
    expand_doit(fd, mainvar, strip->object);
    expand_doit(fd, mainvar, strip->act);
    expand_doit(fd, mainvar, strip->ipo);
  }
  // XXX deprecated - old animation system (for version patching only)

  for (a = 0; a < ob->totcol; a++) {
    expand_doit(fd, mainvar, ob->mat[a]);
  }

  paf = blo_do_version_give_parteff_245(ob);
  if (paf && paf->group) {
    expand_doit(fd, mainvar, paf->group);
  }

  if (ob->instance_collection) {
    expand_doit(fd, mainvar, ob->instance_collection);
  }

  if (ob->proxy) {
    expand_doit(fd, mainvar, ob->proxy);
  }
  if (ob->proxy_group) {
    expand_doit(fd, mainvar, ob->proxy_group);
  }

  for (psys = ob->particlesystem.first; psys; psys = psys->next) {
    expand_doit(fd, mainvar, psys->part);
  }

  if (ob->pd) {
    expand_doit(fd, mainvar, ob->pd->tex);
    expand_doit(fd, mainvar, ob->pd->f_source);
  }

  if (ob->soft) {
    expand_doit(fd, mainvar, ob->soft->collision_group);

    if (ob->soft->effector_weights) {
      expand_doit(fd, mainvar, ob->soft->effector_weights->group);
    }
  }

  if (ob->rigidbody_constraint) {
    expand_doit(fd, mainvar, ob->rigidbody_constraint->ob1);
    expand_doit(fd, mainvar, ob->rigidbody_constraint->ob2);
  }

  if (ob->currentlod) {
    LodLevel *level;
    for (level = ob->lodlevels.first; level; level = level->next) {
      expand_doit(fd, mainvar, level->source);
    }
  }
}

#ifdef USE_COLLECTION_COMPAT_28
static void expand_scene_collection(FileData *fd, Main *mainvar, SceneCollection *sc)
{
  for (LinkData *link = sc->objects.first; link; link = link->next) {
    expand_doit(fd, mainvar, link->data);
  }

  for (SceneCollection *nsc = sc->scene_collections.first; nsc; nsc = nsc->next) {
    expand_scene_collection(fd, mainvar, nsc);
  }
}
#endif

static void expand_scene(FileData *fd, Main *mainvar, Scene *sce)
{
  SceneRenderLayer *srl;
  FreestyleModuleConfig *module;
  FreestyleLineSet *lineset;

  for (Base *base_legacy = sce->base.first; base_legacy; base_legacy = base_legacy->next) {
    expand_doit(fd, mainvar, base_legacy->object);
  }
  expand_doit(fd, mainvar, sce->camera);
  expand_doit(fd, mainvar, sce->world);

  expand_keyingsets(fd, mainvar, &sce->keyingsets);

  if (sce->set) {
    expand_doit(fd, mainvar, sce->set);
  }

  for (srl = sce->r.layers.first; srl; srl = srl->next) {
    expand_doit(fd, mainvar, srl->mat_override);
    for (module = srl->freestyleConfig.modules.first; module; module = module->next) {
      if (module->script) {
        expand_doit(fd, mainvar, module->script);
      }
    }
    for (lineset = srl->freestyleConfig.linesets.first; lineset; lineset = lineset->next) {
      if (lineset->group) {
        expand_doit(fd, mainvar, lineset->group);
      }
      expand_doit(fd, mainvar, lineset->linestyle);
    }
  }

  for (ViewLayer *view_layer = sce->view_layers.first; view_layer; view_layer = view_layer->next) {
    expand_idprops(fd, mainvar, view_layer->id_properties);

    for (module = view_layer->freestyle_config.modules.first; module; module = module->next) {
      if (module->script) {
        expand_doit(fd, mainvar, module->script);
      }
    }

    for (lineset = view_layer->freestyle_config.linesets.first; lineset; lineset = lineset->next) {
      if (lineset->group) {
        expand_doit(fd, mainvar, lineset->group);
      }
      expand_doit(fd, mainvar, lineset->linestyle);
    }
  }

  if (sce->gpd) {
    expand_doit(fd, mainvar, sce->gpd);
  }

  if (sce->ed) {
    Sequence *seq;

    SEQ_BEGIN (sce->ed, seq) {
      expand_idprops(fd, mainvar, seq->prop);

      if (seq->scene) {
        expand_doit(fd, mainvar, seq->scene);
      }
      if (seq->scene_camera) {
        expand_doit(fd, mainvar, seq->scene_camera);
      }
      if (seq->clip) {
        expand_doit(fd, mainvar, seq->clip);
      }
      if (seq->mask) {
        expand_doit(fd, mainvar, seq->mask);
      }
      if (seq->sound) {
        expand_doit(fd, mainvar, seq->sound);
      }

      if (seq->type == SEQ_TYPE_TEXT && seq->effectdata) {
        TextVars *data = seq->effectdata;
        expand_doit(fd, mainvar, data->text_font);
      }
    }
    SEQ_END;
  }

  if (sce->rigidbody_world) {
    expand_doit(fd, mainvar, sce->rigidbody_world->group);
    expand_doit(fd, mainvar, sce->rigidbody_world->constraints);
  }

  for (TimeMarker *marker = sce->markers.first; marker; marker = marker->next) {
    if (marker->camera) {
      expand_doit(fd, mainvar, marker->camera);
    }
  }

  expand_doit(fd, mainvar, sce->clip);

#ifdef USE_COLLECTION_COMPAT_28
  if (sce->collection) {
    expand_scene_collection(fd, mainvar, sce->collection);
  }
#endif

  if (sce->r.bake.cage_object) {
    expand_doit(fd, mainvar, sce->r.bake.cage_object);
  }
}

static void expand_camera(FileData *fd, Main *mainvar, Camera *ca)
{
  expand_doit(fd, mainvar, ca->ipo);  // XXX deprecated - old animation system

  for (CameraBGImage *bgpic = ca->bg_images.first; bgpic; bgpic = bgpic->next) {
    if (bgpic->source == CAM_BGIMG_SOURCE_IMAGE) {
      expand_doit(fd, mainvar, bgpic->ima);
    }
    else if (bgpic->source == CAM_BGIMG_SOURCE_MOVIE) {
      expand_doit(fd, mainvar, bgpic->ima);
    }
  }
}

static void expand_cachefile(FileData *UNUSED(fd),
                             Main *UNUSED(mainvar),
                             CacheFile *UNUSED(cache_file))
{
}

static void expand_speaker(FileData *fd, Main *mainvar, Speaker *spk)
{
  expand_doit(fd, mainvar, spk->sound);
}

static void expand_sound(FileData *fd, Main *mainvar, bSound *snd)
{
  expand_doit(fd, mainvar, snd->ipo);  // XXX deprecated - old animation system
}

static void expand_lightprobe(FileData *UNUSED(fd), Main *UNUSED(mainvar), LightProbe *UNUSED(prb))
{
}

static void expand_movieclip(FileData *UNUSED(fd), Main *UNUSED(mainvar), MovieClip *UNUSED(clip))
{
}

static void expand_mask_parent(FileData *fd, Main *mainvar, MaskParent *parent)
{
  if (parent->id) {
    expand_doit(fd, mainvar, parent->id);
  }
}

static void expand_mask(FileData *fd, Main *mainvar, Mask *mask)
{
  MaskLayer *mask_layer;

  for (mask_layer = mask->masklayers.first; mask_layer; mask_layer = mask_layer->next) {
    MaskSpline *spline;

    for (spline = mask_layer->splines.first; spline; spline = spline->next) {
      int i;

      for (i = 0; i < spline->tot_point; i++) {
        MaskSplinePoint *point = &spline->points[i];

        expand_mask_parent(fd, mainvar, &point->parent);
      }

      expand_mask_parent(fd, mainvar, &spline->parent);
    }
  }
}

static void expand_linestyle(FileData *fd, Main *mainvar, FreestyleLineStyle *linestyle)
{
  int a;
  LineStyleModifier *m;

  for (a = 0; a < MAX_MTEX; a++) {
    if (linestyle->mtex[a]) {
      expand_doit(fd, mainvar, linestyle->mtex[a]->tex);
      expand_doit(fd, mainvar, linestyle->mtex[a]->object);
    }
  }

  for (m = linestyle->color_modifiers.first; m; m = m->next) {
    if (m->type == LS_MODIFIER_DISTANCE_FROM_OBJECT) {
      expand_doit(fd, mainvar, ((LineStyleColorModifier_DistanceFromObject *)m)->target);
    }
  }
  for (m = linestyle->alpha_modifiers.first; m; m = m->next) {
    if (m->type == LS_MODIFIER_DISTANCE_FROM_OBJECT) {
      expand_doit(fd, mainvar, ((LineStyleAlphaModifier_DistanceFromObject *)m)->target);
    }
  }
  for (m = linestyle->thickness_modifiers.first; m; m = m->next) {
    if (m->type == LS_MODIFIER_DISTANCE_FROM_OBJECT) {
      expand_doit(fd, mainvar, ((LineStyleThicknessModifier_DistanceFromObject *)m)->target);
    }
  }
}

static void expand_gpencil(FileData *fd, Main *mainvar, bGPdata *gpd)
{
  for (bGPDlayer *gpl = gpd->layers.first; gpl; gpl = gpl->next) {
    expand_doit(fd, mainvar, gpl->parent);
  }

  for (int a = 0; a < gpd->totcol; a++) {
    expand_doit(fd, mainvar, gpd->mat[a]);
  }
}

static void expand_workspace(FileData *fd, Main *mainvar, WorkSpace *workspace)
{
  ListBase *layouts = BKE_workspace_layouts_get(workspace);

  for (WorkSpaceLayout *layout = layouts->first; layout; layout = layout->next) {
    expand_doit(fd, mainvar, BKE_workspace_layout_screen_get(layout));
  }
}

/**
 * Set the callback func used over all ID data found by \a BLO_expand_main func.
 *
 * \param expand_doit_func: Called for each ID block it finds.
 */
void BLO_main_expander(BLOExpandDoitCallback expand_doit_func)
{
  expand_doit = expand_doit_func;
}

/**
 * Loop over all ID data in Main to mark relations.
 * Set (id->tag & LIB_TAG_NEED_EXPAND) to mark expanding. Flags get cleared after expanding.
 *
 * \param fdhandle: usually filedata, or own handle.
 * \param mainvar: the Main database to expand.
 */
void BLO_expand_main(void *fdhandle, Main *mainvar)
{
  ListBase *lbarray[MAX_LIBARRAY];
  FileData *fd = fdhandle;
  ID *id;
  int a;
  bool do_it = true;

  while (do_it) {
    do_it = false;

    a = set_listbasepointers(mainvar, lbarray);
    while (a--) {
      id = lbarray[a]->first;
      while (id) {
        if (id->tag & LIB_TAG_NEED_EXPAND) {
          expand_id(fd, mainvar, id);

          switch (GS(id->name)) {
            case ID_OB:
              expand_object(fd, mainvar, (Object *)id);
              break;
            case ID_ME:
              expand_mesh(fd, mainvar, (Mesh *)id);
              break;
            case ID_CU:
              expand_curve(fd, mainvar, (Curve *)id);
              break;
            case ID_MB:
              expand_mball(fd, mainvar, (MetaBall *)id);
              break;
            case ID_SCE:
              expand_scene(fd, mainvar, (Scene *)id);
              break;
            case ID_MA:
              expand_material(fd, mainvar, (Material *)id);
              break;
            case ID_TE:
              expand_texture(fd, mainvar, (Tex *)id);
              break;
            case ID_WO:
              expand_world(fd, mainvar, (World *)id);
              break;
            case ID_LT:
              expand_lattice(fd, mainvar, (Lattice *)id);
              break;
            case ID_LA:
              expand_light(fd, mainvar, (Light *)id);
              break;
            case ID_KE:
              expand_key(fd, mainvar, (Key *)id);
              break;
            case ID_CA:
              expand_camera(fd, mainvar, (Camera *)id);
              break;
            case ID_SPK:
              expand_speaker(fd, mainvar, (Speaker *)id);
              break;
            case ID_SO:
              expand_sound(fd, mainvar, (bSound *)id);
              break;
            case ID_LP:
              expand_lightprobe(fd, mainvar, (LightProbe *)id);
              break;
            case ID_AR:
              expand_armature(fd, mainvar, (bArmature *)id);
              break;
            case ID_AC:
              expand_action(fd, mainvar, (bAction *)id);  // XXX deprecated - old animation system
              break;
            case ID_GR:
              expand_collection(fd, mainvar, (Collection *)id);
              break;
            case ID_NT:
              expand_nodetree(fd, mainvar, (bNodeTree *)id);
              break;
            case ID_BR:
              expand_brush(fd, mainvar, (Brush *)id);
              break;
            case ID_IP:
              expand_ipo(fd, mainvar, (Ipo *)id);  // XXX deprecated - old animation system
              break;
            case ID_PA:
              expand_particlesettings(fd, mainvar, (ParticleSettings *)id);
              break;
            case ID_MC:
              expand_movieclip(fd, mainvar, (MovieClip *)id);
              break;
            case ID_MSK:
              expand_mask(fd, mainvar, (Mask *)id);
              break;
            case ID_LS:
              expand_linestyle(fd, mainvar, (FreestyleLineStyle *)id);
              break;
            case ID_GD:
              expand_gpencil(fd, mainvar, (bGPdata *)id);
              break;
            case ID_CF:
              expand_cachefile(fd, mainvar, (CacheFile *)id);
              break;
            case ID_WS:
              expand_workspace(fd, mainvar, (WorkSpace *)id);
              break;
            default:
              break;
          }

          do_it = true;
          id->tag &= ~LIB_TAG_NEED_EXPAND;
        }
        id = id->next;
      }
    }
  }
}

/** \} */

/* -------------------------------------------------------------------- */
/** \name Library Linking (helper functions)
 * \{ */

static bool object_in_any_scene(Main *bmain, Object *ob)
{
  Scene *sce;

  for (sce = bmain->scenes.first; sce; sce = sce->id.next) {
    if (BKE_scene_object_find(sce, ob)) {
      return true;
    }
  }

  return false;
}

static bool object_in_any_collection(Main *bmain, Object *ob)
{
  Collection *collection;

  for (collection = bmain->collections.first; collection; collection = collection->id.next) {
    if (BKE_collection_has_object(collection, ob)) {
      return true;
    }
  }

  return false;
}

static void add_loose_objects_to_scene(Main *mainvar,
                                       Main *bmain,
                                       Scene *scene,
                                       ViewLayer *view_layer,
                                       const View3D *v3d,
                                       Library *lib,
                                       const short flag)
{
  Collection *active_collection = NULL;
  const bool do_append = (flag & FILE_LINK) == 0;

  BLI_assert(scene);

  /* Give all objects which are LIB_TAG_INDIRECT a base,
   * or for a collection when *lib has been set. */
  for (Object *ob = mainvar->objects.first; ob; ob = ob->id.next) {
    bool do_it = (ob->id.tag & LIB_TAG_DOIT) != 0;
    if (do_it || ((ob->id.tag & LIB_TAG_INDIRECT) && (ob->id.tag & LIB_TAG_PRE_EXISTING) == 0)) {
      if (do_append) {
        if (ob->id.us == 0) {
          do_it = true;
        }
        else if ((ob->id.lib == lib) && (object_in_any_collection(bmain, ob) == 0)) {
          /* When appending, make sure any indirectly loaded object gets a base,
           * when they are not part of any collection yet. */
          do_it = true;
        }
      }

      if (do_it) {
        /* Find or add collection as needed. */
        if (active_collection == NULL) {
          if (flag & FILE_ACTIVE_COLLECTION) {
            LayerCollection *lc = BKE_layer_collection_get_active(view_layer);
            active_collection = lc->collection;
          }
          else {
            active_collection = BKE_collection_add(bmain, scene->master_collection, NULL);
          }
        }

        CLAMP_MIN(ob->id.us, 0);
        ob->mode = OB_MODE_OBJECT;

        BKE_collection_object_add(bmain, active_collection, ob);
        Base *base = BKE_view_layer_base_find(view_layer, ob);

        if (v3d != NULL) {
          base->local_view_bits |= v3d->local_view_uuid;
        }

        if (flag & FILE_AUTOSELECT) {
          base->flag |= BASE_SELECTED;
          /* Do NOT make base active here! screws up GUI stuff,
           * if you want it do it on src/ level. */
        }

        BKE_scene_object_base_flag_sync_from_base(base);

        ob->id.tag &= ~LIB_TAG_INDIRECT;
        ob->id.flag &= ~LIB_INDIRECT_WEAK_LINK;
        ob->id.tag |= LIB_TAG_EXTERN;
      }
    }
  }
}

static void add_collections_to_scene(Main *mainvar,
                                     Main *bmain,
                                     Scene *scene,
                                     ViewLayer *view_layer,
                                     const View3D *v3d,
                                     Library *lib,
                                     const short flag)
{
  Collection *active_collection = scene->master_collection;
  if (flag & FILE_ACTIVE_COLLECTION) {
    LayerCollection *lc = BKE_layer_collection_get_active(view_layer);
    active_collection = lc->collection;
  }

  /* Give all objects which are tagged a base. */
  for (Collection *collection = mainvar->collections.first; collection;
       collection = collection->id.next) {
    if ((flag & FILE_GROUP_INSTANCE) && (collection->id.tag & LIB_TAG_DOIT)) {
      /* Any indirect collection should not have been tagged. */
      BLI_assert((collection->id.tag & LIB_TAG_INDIRECT) == 0);

      /* BKE_object_add(...) messes with the selection. */
      Object *ob = BKE_object_add_only_object(bmain, OB_EMPTY, collection->id.name + 2);
      ob->type = OB_EMPTY;

      BKE_collection_object_add(bmain, active_collection, ob);
      Base *base = BKE_view_layer_base_find(view_layer, ob);

      if (v3d != NULL) {
        base->local_view_bits |= v3d->local_view_uuid;
      }

      if (base->flag & BASE_SELECTABLE) {
        base->flag |= BASE_SELECTED;
      }

      BKE_scene_object_base_flag_sync_from_base(base);
      DEG_id_tag_update(&ob->id, ID_RECALC_TRANSFORM | ID_RECALC_GEOMETRY | ID_RECALC_ANIMATION);
      view_layer->basact = base;

      /* Assign the collection. */
      ob->instance_collection = collection;
      id_us_plus(&collection->id);
      ob->transflag |= OB_DUPLICOLLECTION;
      copy_v3_v3(ob->loc, scene->cursor.location);
    }
    /* We do not want to force instantiation of indirectly linked collections,
     * not even when appending. Users can now easily instantiate collections (and their objects)
     * as needed by themselves. See T67032. */
    else if ((collection->id.tag & LIB_TAG_INDIRECT) == 0) {
      bool do_add_collection = (collection->id.tag & LIB_TAG_DOIT) != 0;
      if (!do_add_collection) {
        /* We need to check that objects in that collections are already instantiated in a scene.
         * Otherwise, it's better to add the collection to the scene's active collection, than to
         * instantiate its objects in active scene's collection directly. See T61141.
         * Note that we only check object directly into that collection,
         * not recursively into its children.
         */
        for (CollectionObject *coll_ob = collection->gobject.first; coll_ob != NULL;
             coll_ob = coll_ob->next) {
          Object *ob = coll_ob->ob;
          if ((ob->id.tag & (LIB_TAG_PRE_EXISTING | LIB_TAG_DOIT | LIB_TAG_INDIRECT)) == 0 &&
              (ob->id.lib == lib) && (object_in_any_scene(bmain, ob) == 0)) {
            do_add_collection = true;
            break;
          }
        }
      }
      if (do_add_collection) {
        /* Add collection as child of active collection. */
        BKE_collection_child_add(bmain, active_collection, collection);

        if (flag & FILE_AUTOSELECT) {
          for (CollectionObject *coll_ob = collection->gobject.first; coll_ob != NULL;
               coll_ob = coll_ob->next) {
            Object *ob = coll_ob->ob;
            Base *base = BKE_view_layer_base_find(view_layer, ob);
            if (base) {
              base->flag |= BASE_SELECTED;
              BKE_scene_object_base_flag_sync_from_base(base);
            }
          }
        }

        /* Those are kept for safety and consistency, but should not be needed anymore? */
        collection->id.tag &= ~LIB_TAG_INDIRECT;
        collection->id.flag &= ~LIB_INDIRECT_WEAK_LINK;
        collection->id.tag |= LIB_TAG_EXTERN;
      }
    }
  }
}

/* returns true if the item was found
 * but it may already have already been appended/linked */
static ID *link_named_part(
    Main *mainl, FileData *fd, const short idcode, const char *name, const int flag)
{
  BHead *bhead = find_bhead_from_code_name(fd, idcode, name);
  ID *id;

  const bool use_placeholders = (flag & BLO_LIBLINK_USE_PLACEHOLDERS) != 0;
  const bool force_indirect = (flag & BLO_LIBLINK_FORCE_INDIRECT) != 0;

  BLI_assert(BKE_idcode_is_linkable(idcode) && BKE_idcode_is_valid(idcode));

  if (bhead) {
    id = is_yet_read(fd, mainl, bhead);
    if (id == NULL) {
      /* not read yet */
      const int tag = force_indirect ? LIB_TAG_INDIRECT : LIB_TAG_EXTERN;
      read_libblock(fd, mainl, bhead, tag | LIB_TAG_NEED_EXPAND, false, &id);

      if (id) {
        /* sort by name in list */
        ListBase *lb = which_libbase(mainl, idcode);
        id_sort_by_name(lb, id, NULL);
      }
    }
    else {
      /* already linked */
      if (G.debug) {
        printf("append: already linked\n");
      }
      oldnewmap_insert(fd->libmap, bhead->old, id, bhead->code);
      if (!force_indirect && (id->tag & LIB_TAG_INDIRECT)) {
        id->tag &= ~LIB_TAG_INDIRECT;
        id->flag &= ~LIB_INDIRECT_WEAK_LINK;
        id->tag |= LIB_TAG_EXTERN;
      }
    }
  }
  else if (use_placeholders) {
    /* XXX flag part is weak! */
    id = create_placeholder(
        mainl, idcode, name, force_indirect ? LIB_TAG_INDIRECT : LIB_TAG_EXTERN);
  }
  else {
    id = NULL;
  }

  /* if we found the id but the id is NULL, this is really bad */
  BLI_assert(!((bhead != NULL) && (id == NULL)));

  return id;
}

/**
 * Simple reader for copy/paste buffers.
 */
int BLO_library_link_copypaste(Main *mainl, BlendHandle *bh, const unsigned int id_types_mask)
{
  FileData *fd = (FileData *)(bh);
  BHead *bhead;
  int num_directly_linked = 0;

  for (bhead = blo_bhead_first(fd); bhead; bhead = blo_bhead_next(fd, bhead)) {
    ID *id = NULL;

    if (bhead->code == ENDB) {
      break;
    }

    if (BKE_idcode_is_valid(bhead->code) && BKE_idcode_is_linkable(bhead->code) &&
        (id_types_mask == 0 ||
         (BKE_idcode_to_idfilter((short)bhead->code) & id_types_mask) != 0)) {
      read_libblock(fd, mainl, bhead, LIB_TAG_NEED_EXPAND | LIB_TAG_INDIRECT, false, &id);
      num_directly_linked++;
    }

    if (id) {
      /* sort by name in list */
      ListBase *lb = which_libbase(mainl, GS(id->name));
      id_sort_by_name(lb, id, NULL);

      if (bhead->code == ID_OB) {
        /* Instead of instancing Base's directly, postpone until after collections are loaded
         * otherwise the base's flag is set incorrectly when collections are used */
        Object *ob = (Object *)id;
        ob->mode = OB_MODE_OBJECT;
        /* ensure add_loose_objects_to_scene runs on this object */
        BLI_assert(id->us == 0);
      }
    }
  }

  return num_directly_linked;
}

static ID *link_named_part_ex(
    Main *mainl, FileData *fd, const short idcode, const char *name, const int flag)
{
  ID *id = link_named_part(mainl, fd, idcode, name, flag);

  if (id && (GS(id->name) == ID_OB)) {
    /* Tag as loose object needing to be instantiated somewhere... */
    id->tag |= LIB_TAG_DOIT;
  }
  else if (id && (GS(id->name) == ID_GR)) {
    /* tag as needing to be instantiated or linked */
    id->tag |= LIB_TAG_DOIT;
  }

  return id;
}

/**
 * Link a named data-block from an external blend file.
 *
 * \param mainl: The main database to link from (not the active one).
 * \param bh: The blender file handle.
 * \param idcode: The kind of data-block to link.
 * \param name: The name of the data-block (without the 2 char ID prefix).
 * \return the linked ID when found.
 */
ID *BLO_library_link_named_part(Main *mainl,
                                BlendHandle **bh,
                                const short idcode,
                                const char *name)
{
  FileData *fd = (FileData *)(*bh);
  return link_named_part(mainl, fd, idcode, name, 0);
}

/**
 * Link a named data-block from an external blend file.
 * Optionally instantiate the object/collection in the scene when the flags are set.
 *
 * \param mainl: The main database to link from (not the active one).
 * \param bh: The blender file handle.
 * \param idcode: The kind of data-block to link.
 * \param name: The name of the data-block (without the 2 char ID prefix).
 * \param flag: Options for linking, used for instantiating.
 * \param scene: The scene in which to instantiate objects/collections
 * (if NULL, no instantiation is done).
 * \param v3d: The active 3D viewport.
 * (only to define active layers for instantiated objects & collections, can be NULL).
 * \return the linked ID when found.
 */
ID *BLO_library_link_named_part_ex(
    Main *mainl, BlendHandle **bh, const short idcode, const char *name, const int flag)
{
  FileData *fd = (FileData *)(*bh);
  return link_named_part_ex(mainl, fd, idcode, name, flag);
}

/* common routine to append/link something from a library */

static Main *library_link_begin(Main *mainvar, FileData **fd, const char *filepath)
{
  Main *mainl;

  (*fd)->mainlist = MEM_callocN(sizeof(ListBase), "FileData.mainlist");

  /* clear for objects and collections instantiating tag */
  BKE_main_id_tag_listbase(&(mainvar->objects), LIB_TAG_DOIT, false);
  BKE_main_id_tag_listbase(&(mainvar->collections), LIB_TAG_DOIT, false);

  /* make mains */
  blo_split_main((*fd)->mainlist, mainvar);

  /* which one do we need? */
  mainl = blo_find_main(*fd, filepath, BKE_main_blendfile_path(mainvar));

  /* needed for do_version */
  mainl->versionfile = (*fd)->fileversion;
  read_file_version(*fd, mainl);
#ifdef USE_GHASH_BHEAD
  read_file_bhead_idname_map_create(*fd);
#endif

  return mainl;
}

/**
 * Initialize the BlendHandle for linking library data.
 *
 * \param mainvar: The current main database, e.g. #G_MAIN or #CTX_data_main(C).
 * \param bh: A blender file handle as returned by
 * #BLO_blendhandle_from_file or #BLO_blendhandle_from_memory.
 * \param filepath: Used for relative linking, copied to the \a lib->name.
 * \return the library Main, to be passed to #BLO_library_append_named_part as \a mainl.
 */
Main *BLO_library_link_begin(Main *mainvar, BlendHandle **bh, const char *filepath)
{
  FileData *fd = (FileData *)(*bh);
  return library_link_begin(mainvar, &fd, filepath);
}

static void split_main_newid(Main *mainptr, Main *main_newid)
{
  /* We only copy the necessary subset of data in this temp main. */
  main_newid->versionfile = mainptr->versionfile;
  main_newid->subversionfile = mainptr->subversionfile;
  BLI_strncpy(main_newid->name, mainptr->name, sizeof(main_newid->name));
  main_newid->curlib = mainptr->curlib;

  ListBase *lbarray[MAX_LIBARRAY];
  ListBase *lbarray_newid[MAX_LIBARRAY];
  int i = set_listbasepointers(mainptr, lbarray);
  set_listbasepointers(main_newid, lbarray_newid);
  while (i--) {
    BLI_listbase_clear(lbarray_newid[i]);

    for (ID *id = lbarray[i]->first, *idnext; id; id = idnext) {
      idnext = id->next;

      if (id->tag & LIB_TAG_NEW) {
        BLI_remlink(lbarray[i], id);
        BLI_addtail(lbarray_newid[i], id);
      }
    }
  }
}

/* scene and v3d may be NULL. */
static void library_link_end(Main *mainl,
                             FileData **fd,
                             const short flag,
                             Main *bmain,
                             Scene *scene,
                             ViewLayer *view_layer,
                             const View3D *v3d)
{
  Main *mainvar;
  Library *curlib;

  /* expander now is callback function */
  BLO_main_expander(expand_doit_library);

  /* make main consistent */
  BLO_expand_main(*fd, mainl);

  /* do this when expand found other libs */
  read_libraries(*fd, (*fd)->mainlist);

  curlib = mainl->curlib;

  /* make the lib path relative if required */
  if (flag & FILE_RELPATH) {
    /* use the full path, this could have been read by other library even */
    BLI_strncpy(curlib->name, curlib->filepath, sizeof(curlib->name));

    /* uses current .blend file as reference */
    BLI_path_rel(curlib->name, BKE_main_blendfile_path_from_global());
  }

  blo_join_main((*fd)->mainlist);
  mainvar = (*fd)->mainlist->first;
  mainl = NULL; /* blo_join_main free's mainl, cant use anymore */

  lib_link_all(*fd, mainvar);

  /* Some versioning code does expect some proper userrefcounting, e.g. in conversion from
   * groups to collections... We could optimize out that first call when we are reading a
   * current version file, but again this is really not a bottle neck currently. so not worth
   * it. */
  BKE_main_id_refcount_recompute(mainvar, false);

  BKE_collections_after_lib_link(mainvar);

  /* Yep, second splitting... but this is a very cheap operation, so no big deal. */
  blo_split_main((*fd)->mainlist, mainvar);
  Main *main_newid = BKE_main_new();
  for (mainvar = ((Main *)(*fd)->mainlist->first)->next; mainvar; mainvar = mainvar->next) {
    BLI_assert(mainvar->versionfile != 0);
    /* We need to split out IDs already existing,
     * or they will go again through do_versions - bad, very bad! */
    split_main_newid(mainvar, main_newid);

    do_versions_after_linking(main_newid, (*fd)->reports);

    add_main_to_main(mainvar, main_newid);
  }

  BKE_main_free(main_newid);
  blo_join_main((*fd)->mainlist);
  mainvar = (*fd)->mainlist->first;
  MEM_freeN((*fd)->mainlist);

  /* This does not take into account old, deprecated data, so we also have to do it after
   * `do_versions_after_linking()`. */
  BKE_main_id_refcount_recompute(mainvar, false);

  /* After all data has been read and versioned, uses LIB_TAG_NEW. */
  ntreeUpdateAllNew(mainvar);

  placeholders_ensure_valid(mainvar);

  BKE_main_id_tag_all(mainvar, LIB_TAG_NEW, false);

  /* Make all relative paths, relative to the open blend file. */
  fix_relpaths_library(BKE_main_blendfile_path(mainvar), mainvar);

  /* Give a base to loose objects and collections.
   * Only directly linked objects & collections are instantiated by
   * `BLO_library_link_named_part_ex()` & co,
   * here we handle indirect ones and other possible edge-cases. */
  if (scene) {
    add_collections_to_scene(mainvar, bmain, scene, view_layer, v3d, curlib, flag);
    add_loose_objects_to_scene(mainvar, bmain, scene, view_layer, v3d, curlib, flag);
  }
  else {
    /* printf("library_append_end, scene is NULL (objects wont get bases)\n"); */
  }

  /* Clear objects and collections instantiating tag. */
  BKE_main_id_tag_listbase(&(mainvar->objects), LIB_TAG_DOIT, false);
  BKE_main_id_tag_listbase(&(mainvar->collections), LIB_TAG_DOIT, false);

  /* patch to prevent switch_endian happens twice */
  if ((*fd)->flags & FD_FLAGS_SWITCH_ENDIAN) {
    blo_filedata_free(*fd);
    *fd = NULL;
  }
}

/**
 * Finalize linking from a given .blend file (library).
 * Optionally instance the indirect object/collection in the scene when the flags are set.
 * \note Do not use \a bh after calling this function, it may frees it.
 *
 * \param mainl: The main database to link from (not the active one).
 * \param bh: The blender file handle (WARNING! may be freed by this function!).
 * \param flag: Options for linking, used for instantiating.
 * \param bmain: The main database in which to instantiate objects/collections
 * \param scene: The scene in which to instantiate objects/collections
 * (if NULL, no instantiation is done).
 * \param view_layer: The scene layer in which to instantiate objects/collections
 * (if NULL, no instantiation is done).
 * \param v3d: The active 3D viewport
 * (only to define local-view for instantiated objects & groups, can be NULL).
 */
void BLO_library_link_end(Main *mainl,
                          BlendHandle **bh,
                          int flag,
                          Main *bmain,
                          Scene *scene,
                          ViewLayer *view_layer,
                          const View3D *v3d)
{
  FileData *fd = (FileData *)(*bh);
  library_link_end(mainl, &fd, flag, bmain, scene, view_layer, v3d);
  *bh = (BlendHandle *)fd;
}

void *BLO_library_read_struct(FileData *fd, BHead *bh, const char *blockname)
{
  return read_struct(fd, bh, blockname);
}

/** \} */

/* -------------------------------------------------------------------- */
/** \name Library Reading
 * \{ */

static int has_linked_ids_to_read(Main *mainvar)
{
  ListBase *lbarray[MAX_LIBARRAY];
  int a = set_listbasepointers(mainvar, lbarray);

  while (a--) {
    for (ID *id = lbarray[a]->first; id; id = id->next) {
      if ((id->tag & LIB_TAG_ID_LINK_PLACEHOLDER) && !(id->flag & LIB_INDIRECT_WEAK_LINK)) {
        return true;
      }
    }
  }

  return false;
}

static void read_library_linked_id(
    ReportList *reports, FileData *fd, Main *mainvar, ID *id, ID **r_id)
{
  BHead *bhead = NULL;
  const bool is_valid = BKE_idcode_is_linkable(GS(id->name)) || ((id->tag & LIB_TAG_EXTERN) == 0);

  if (fd) {
    bhead = find_bhead_from_idname(fd, id->name);
  }

  if (!is_valid) {
    blo_reportf_wrap(reports,
                     RPT_ERROR,
                     TIP_("LIB: %s: '%s' is directly linked from '%s' (parent '%s'), but is a "
                          "non-linkable data type"),
                     BKE_idcode_to_name(GS(id->name)),
                     id->name + 2,
                     mainvar->curlib->filepath,
                     library_parent_filepath(mainvar->curlib));
  }

  id->tag &= ~LIB_TAG_ID_LINK_PLACEHOLDER;
  id->flag &= ~LIB_INDIRECT_WEAK_LINK;

  if (bhead) {
    id->tag |= LIB_TAG_NEED_EXPAND;
    // printf("read lib block %s\n", id->name);
    read_libblock(fd, mainvar, bhead, id->tag, false, r_id);
  }
  else {
    blo_reportf_wrap(reports,
                     RPT_WARNING,
                     TIP_("LIB: %s: '%s' missing from '%s', parent '%s'"),
                     BKE_idcode_to_name(GS(id->name)),
                     id->name + 2,
                     mainvar->curlib->filepath,
                     library_parent_filepath(mainvar->curlib));

    /* Generate a placeholder for this ID (simplified version of read_libblock actually...). */
    if (r_id) {
      *r_id = is_valid ? create_placeholder(mainvar, GS(id->name), id->name + 2, id->tag) : NULL;
    }
  }
}

static void read_library_linked_ids(FileData *basefd,
                                    FileData *fd,
                                    ListBase *mainlist,
                                    Main *mainvar)
{
  GHash *loaded_ids = BLI_ghash_str_new(__func__);

  ListBase *lbarray[MAX_LIBARRAY];
  int a = set_listbasepointers(mainvar, lbarray);

  while (a--) {
    ID *id = lbarray[a]->first;
    ListBase pending_free_ids = {NULL};

    while (id) {
      ID *id_next = id->next;
      if ((id->tag & LIB_TAG_ID_LINK_PLACEHOLDER) && !(id->flag & LIB_INDIRECT_WEAK_LINK)) {
        BLI_remlink(lbarray[a], id);

        /* When playing with lib renaming and such, you may end with cases where
         * you have more than one linked ID of the same data-block from same
         * library. This is absolutely horrible, hence we use a ghash to ensure
         * we go back to a single linked data when loading the file. */
        ID **realid = NULL;
        if (!BLI_ghash_ensure_p(loaded_ids, id->name, (void ***)&realid)) {
          read_library_linked_id(basefd->reports, fd, mainvar, id, realid);
        }

        /* realid shall never be NULL - unless some source file/lib is broken
         * (known case: some directly linked shapekey from a missing lib...). */
        /* BLI_assert(*realid != NULL); */

        /* Now that we have a real ID, replace all pointers to placeholders in
         * fd->libmap with pointers to the real data-blocks. We do this for all
         * libraries since multiple might be referencing this ID. */
        change_link_placeholder_to_real_ID_pointer(mainlist, basefd, id, *realid);

        /* We cannot free old lib-ref placeholder ID here anymore, since we use
         * its name as key in loaded_ids hash. */
        BLI_addtail(&pending_free_ids, id);
      }
      id = id_next;
    }

    /* Clear GHash and free link placeholder IDs of the current type. */
    BLI_ghash_clear(loaded_ids, NULL, NULL);
    BLI_freelistN(&pending_free_ids);
  }

  BLI_ghash_free(loaded_ids, NULL, NULL);
}

static void read_library_clear_weak_links(FileData *basefd, ListBase *mainlist, Main *mainvar)
{
  /* Any remaining weak links at this point have been lost, silently drop
   * those by setting them to NULL pointers. */
  ListBase *lbarray[MAX_LIBARRAY];
  int a = set_listbasepointers(mainvar, lbarray);

  while (a--) {
    ID *id = lbarray[a]->first;

    while (id) {
      ID *id_next = id->next;
      if ((id->tag & LIB_TAG_ID_LINK_PLACEHOLDER) && (id->flag & LIB_INDIRECT_WEAK_LINK)) {
        /* printf("Dropping weak link to %s\n", id->name); */
        change_link_placeholder_to_real_ID_pointer(mainlist, basefd, id, NULL);
        BLI_freelinkN(lbarray[a], id);
      }
      id = id_next;
    }
  }
}

static FileData *read_library_file_data(FileData *basefd,
                                        ListBase *mainlist,
                                        Main *mainl,
                                        Main *mainptr)
{
  FileData *fd = mainptr->curlib->filedata;

  if (fd != NULL) {
    /* File already open. */
    return fd;
  }

  if (mainptr->curlib->packedfile) {
    /* Read packed file. */
    PackedFile *pf = mainptr->curlib->packedfile;

    blo_reportf_wrap(basefd->reports,
                     RPT_INFO,
                     TIP_("Read packed library:  '%s', parent '%s'"),
                     mainptr->curlib->name,
                     library_parent_filepath(mainptr->curlib));
    fd = blo_filedata_from_memory(pf->data, pf->size, basefd->reports);

    /* Needed for library_append and read_libraries. */
    BLI_strncpy(fd->relabase, mainptr->curlib->filepath, sizeof(fd->relabase));
  }
  else {
    /* Read file on disk. */
    blo_reportf_wrap(basefd->reports,
                     RPT_INFO,
                     TIP_("Read library:  '%s', '%s', parent '%s'"),
                     mainptr->curlib->filepath,
                     mainptr->curlib->name,
                     library_parent_filepath(mainptr->curlib));
    fd = blo_filedata_from_file(mainptr->curlib->filepath, basefd->reports);
  }

  if (fd) {
    /* Share the mainlist, so all libraries are added immediately in a
     * single list. It used to be that all FileData's had their own list,
     * but with indirectly linking this meant we didn't catch duplicate
     * libraries properly. */
    fd->mainlist = mainlist;

    fd->reports = basefd->reports;

    if (fd->libmap) {
      oldnewmap_free(fd->libmap);
    }

    fd->libmap = oldnewmap_new();

    mainptr->curlib->filedata = fd;
    mainptr->versionfile = fd->fileversion;

    /* subversion */
    read_file_version(fd, mainptr);
#ifdef USE_GHASH_BHEAD
    read_file_bhead_idname_map_create(fd);
#endif
  }
  else {
    mainptr->curlib->filedata = NULL;
    mainptr->curlib->id.tag |= LIB_TAG_MISSING;
    /* Set lib version to current main one... Makes assert later happy. */
    mainptr->versionfile = mainptr->curlib->versionfile = mainl->versionfile;
    mainptr->subversionfile = mainptr->curlib->subversionfile = mainl->subversionfile;
  }

  if (fd == NULL) {
    blo_reportf_wrap(
        basefd->reports, RPT_WARNING, TIP_("Cannot find lib '%s'"), mainptr->curlib->filepath);
  }

  return fd;
}

static void read_libraries(FileData *basefd, ListBase *mainlist)
{
  Main *mainl = mainlist->first;
  bool do_it = true;

  /* Expander is now callback function. */
  BLO_main_expander(expand_doit_library);

  /* At this point the base blend file has been read, and each library blend
   * encountered so far has a main with placeholders for linked data-blocks.
   *
   * Now we will read the library blend files and replace the placeholders
   * with actual data-blocks. We loop over library mains multiple times in
   * case a library needs to link additional data-blocks from another library
   * that had been read previously. */
  while (do_it) {
    do_it = false;

    /* Loop over mains of all library blend files encountered so far. Note
     * this list gets longer as more indirectly library blends are found. */
    for (Main *mainptr = mainl->next; mainptr; mainptr = mainptr->next) {
      /* Does this library have any more linked data-blocks we need to read? */
      if (has_linked_ids_to_read(mainptr)) {
#if 0
        printf("Reading linked data-blocks from %s (%s)\n",
               mainptr->curlib->id.name,
               mainptr->curlib->name);
#endif

        /* Open file if it has not been done yet. */
        FileData *fd = read_library_file_data(basefd, mainlist, mainl, mainptr);

        if (fd) {
          do_it = true;
        }

        /* Read linked data-locks for each link placeholder, and replace
         * the placeholder with the real data-lock. */
        read_library_linked_ids(basefd, fd, mainlist, mainptr);

        /* Test if linked data-locks need to read further linked data-locks
         * and create link placeholders for them. */
        BLO_expand_main(fd, mainptr);
      }
    }
  }

  Main *main_newid = BKE_main_new();
  for (Main *mainptr = mainl->next; mainptr; mainptr = mainptr->next) {
    /* Drop weak links for which no data-block was found. */
    read_library_clear_weak_links(basefd, mainlist, mainptr);

    /* Do versioning for newly added linked data-locks. If no data-locks
     * were read from a library versionfile will still be zero and we can
     * skip it. */
    if (mainptr->versionfile) {
      /* Split out already existing IDs to avoid them going through
       * do_versions multiple times, which would have bad consequences. */
      split_main_newid(mainptr, main_newid);

      /* File data can be zero with link/append. */
      if (mainptr->curlib->filedata) {
        do_versions(mainptr->curlib->filedata, mainptr->curlib, main_newid);
      }
      else {
        do_versions(basefd, NULL, main_newid);
      }

      add_main_to_main(mainptr, main_newid);
    }

    /* Lib linking. */
    if (mainptr->curlib->filedata) {
      lib_link_all(mainptr->curlib->filedata, mainptr);
    }

    /* Note: No need to call `do_versions_after_linking()` or `BKE_main_id_refcount_recompute()`
     * here, as this function is only called for library 'subset' data handling, as part of either
     * full blendfile reading (`blo_read_file_internal()`), or libdata linking
     * (`library_link_end()`). */

    /* Free file data we no longer need. */
    if (mainptr->curlib->filedata) {
      blo_filedata_free(mainptr->curlib->filedata);
    }
    mainptr->curlib->filedata = NULL;
  }
  BKE_main_free(main_newid);
}

/** \} */<|MERGE_RESOLUTION|>--- conflicted
+++ resolved
@@ -1599,8 +1599,8 @@
     if (fd->libmap && !(fd->flags & FD_FLAGS_NOT_MY_LIBMAP)) {
       oldnewmap_free(fd->libmap);
     }
-    if (fd->old_valid_ids != NULL) {
-      BLI_gset_free(fd->old_valid_ids, NULL);
+    if (fd->old_idmap != NULL) {
+      BKE_main_idmap_destroy(fd->old_idmap);
     }
     if (fd->bheadmap) {
       MEM_freeN(fd->bheadmap);
@@ -2217,25 +2217,12 @@
 
 /* Build a GSet of old main (we only care about local data here, so we can do that after
  * split_main() call. */
-void blo_make_old_valid_ids_from_main(FileData *fd, Main *bmain)
-{
-  if (fd->old_valid_ids != NULL) {
-    BLI_gset_clear(fd->old_valid_ids, NULL);
-  }
-  else {
-    fd->old_valid_ids = BLI_gset_new(BLI_ghashutil_ptrhash, BLI_ghashutil_ptrcmp, __func__);
-  }
-<<<<<<< HEAD
-=======
+void blo_make_old_idmap_from_main(FileData *fd, Main *bmain)
+{
+  if (fd->old_idmap != NULL) {
+    BKE_main_idmap_destroy(fd->old_idmap);
+  }
   fd->old_idmap = BKE_main_idmap_create(bmain, false, NULL, MAIN_IDMAP_TYPE_UUID);
-}
->>>>>>> a658b62f
-
-  ID *id;
-  FOREACH_MAIN_ID_BEGIN (bmain, id) {
-    BLI_gset_add(fd->old_valid_ids, id);
-  }
-  FOREACH_MAIN_ID_END;
 }
 
 /** \} */
@@ -9093,12 +9080,10 @@
   BHead *id_bhead = bhead;
   /* Used when undoing from memfile, we swap changed IDs into their old addresses when found. */
   ID *id_old = NULL;
-  void *id_old_memh = NULL;
   bool do_id_swap = false;
 
   if (id != NULL) {
     const bool do_partial_undo = (fd->skip_flags & BLO_READ_SKIP_UNDO_OLD_MAIN) == 0;
-    LinkNode *used_id_chain = NULL;
 
     if (id_bhead->code != ID_LINK_PLACEHOLDER) {
       /* need a name for the mallocN, just for debugging and sane prints on leaks */
@@ -9114,26 +9099,14 @@
           "%s: ID %s is unchanged: %d\n", __func__, id->name, fd->are_memchunks_identical);
 
       if (fd->memfile != NULL) {
-        BLI_assert(fd->old_valid_ids != NULL || !do_partial_undo);
+        BLI_assert(fd->old_idmap != NULL || !do_partial_undo);
         /* This code should only ever be reached for local data-blocks. */
         BLI_assert(main->curlib == NULL);
 
         /* Find the 'current' existing ID we want to reuse instead of the one we would read from
          * the undo memfile. */
-<<<<<<< HEAD
-        if (do_partial_undo) {
-          id_old_memh = id_old = id_bhead->old;
-          if (!BLI_gset_haskey(fd->old_valid_ids, id_old)) {
-            DEBUG_PRINTF("Found an old, invalid id_old pointer for new %s\n", id->name);
-            id_old = NULL;
-            used_id_chain = NULL;
-          }
-        }
-=======
-        ID *id_old = do_partial_undo ?
-                         BKE_main_idmap_lookup_uuid(fd->old_idmap, id->session_uuid) :
-                         NULL;
->>>>>>> a658b62f
+        id_old = do_partial_undo ? BKE_main_idmap_lookup_uuid(fd->old_idmap, id->session_uuid) :
+                                   NULL;
         bool can_finalize_and_return = false;
 
         if (ELEM(idcode, ID_WM, ID_SCR, ID_WS)) {
@@ -9170,9 +9143,7 @@
         if (can_finalize_and_return) {
           DEBUG_PRINTF("Re-using existing ID %s instead of newly read one\n", id_old->name);
           oldnewmap_insert(fd->libmap, id_bhead->old, id_old, id_bhead->code);
-          for (; used_id_chain; used_id_chain = used_id_chain->next) {
-            oldnewmap_insert(fd->libmap, used_id_chain->link, id_old, id_bhead->code);
-          }
+          oldnewmap_insert(fd->libmap, id_old, id_old, id_bhead->code);
 
           if (r_id) {
             *r_id = id_old;
@@ -9193,20 +9164,8 @@
       /* Some re-used old IDs might also use newly read ones, so we have to check for old memory
        * addresses for those as well. */
       if (fd->memfile != NULL && do_partial_undo && id->lib == NULL) {
-<<<<<<< HEAD
-        BLI_assert(fd->old_valid_ids != NULL);
-        if (id_old == NULL) {
-          id_old_memh = id_old = id_bhead->old;
-          if (!BLI_gset_haskey(fd->old_valid_ids, id_old)) {
-            DEBUG_PRINTF("Found an old, invalid id_old pointer for new %s\n", id->name);
-            id_old = NULL;
-            used_id_chain = NULL;
-          }
-        }
-=======
         BLI_assert(fd->old_idmap != NULL);
-        ID *id_old = BKE_main_idmap_lookup_uuid(fd->old_idmap, id->session_uuid);
->>>>>>> a658b62f
+        id_old = BKE_main_idmap_lookup_uuid(fd->old_idmap, id->session_uuid);
         if (id_old != NULL) {
           BLI_assert(MEM_allocN_len(id) == MEM_allocN_len(id_old));
           /* UI IDs are always re-used from old bmain at higher-level calling code, so never swap
@@ -9230,9 +9189,7 @@
       /* for ID_LINK_PLACEHOLDER check */
       ID *id_target = do_id_swap ? id_old : id;
       oldnewmap_insert(fd->libmap, id_bhead->old, id_target, id_bhead->code);
-      for (; used_id_chain; used_id_chain = used_id_chain->next) {
-        oldnewmap_insert(fd->libmap, used_id_chain->link, id_target, id_bhead->code);
-      }
+      oldnewmap_insert(fd->libmap, id_old, id_target, id_bhead->code);
 
       BLI_addtail(lb, id);
 
