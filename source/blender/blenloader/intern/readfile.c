--- conflicted
+++ resolved
@@ -5817,7 +5817,6 @@
         }
       }
     }
-<<<<<<< HEAD
     else if (md->type == eModifierType_VertexSnap) {
       VertexSnapModifierData* vmd = (VertexSnapModifierData*)md;
       if (vmd->total_bindings > 0) {
@@ -5829,7 +5828,7 @@
       else {
         vmd->bindings = NULL;
       }
-=======
+    }
     else if (md->type == eModifierType_OpenVDB) {
       OpenVDBModifierData *vdbmd = (OpenVDBModifierData *)md;
 
@@ -5840,7 +5839,6 @@
       vdbmd->numgrids = 0;
 
       vdbmd->frame_last = -1;
->>>>>>> 4efc0d98
     }
   }
 }
