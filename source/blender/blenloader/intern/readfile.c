--- conflicted
+++ resolved
@@ -5532,11 +5532,6 @@
 			seq->seq1= newdataadr(fd, seq->seq1);
 			seq->seq2= newdataadr(fd, seq->seq2);
 			seq->seq3= newdataadr(fd, seq->seq3);
-<<<<<<< HEAD
-			if (seq->parent)
-				seq->parent = newdataadr(fd, seq->parent);
-=======
->>>>>>> 435eaa79
 			
 			/* a patch: after introduction of effects with 3 input strips */
 			if (seq->seq3 == NULL) seq->seq3 = seq->seq2;
@@ -6863,17 +6858,10 @@
 	}
 
 	if (fd->soundmap) {
-<<<<<<< HEAD
-		sound->waveform = newsoundadr(fd, sound->waveform);	
-	}	
-	else {
-		sound->waveform = NULL;		
-=======
 		sound->waveform = newsoundadr(fd, sound->waveform);
 	}	
 	else {
 		sound->waveform = NULL;
->>>>>>> 435eaa79
 	}
 		
 	if (sound->mutex)
