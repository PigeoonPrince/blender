/*
 * This program is free software; you can redistribute it and/or
 * modify it under the terms of the GNU General Public License
 * as published by the Free Software Foundation; either version 2
 * of the License, or (at your option) any later version.
 *
 * This program is distributed in the hope that it will be useful,
 * but WITHOUT ANY WARRANTY; without even the implied warranty of
 * MERCHANTABILITY or FITNESS FOR A PARTICULAR PURPOSE.  See the
 * GNU General Public License for more details.
 *
 * You should have received a copy of the GNU General Public License
 * along with this program; if not, write to the Free Software Foundation,
 * Inc., 51 Franklin Street, Fifth Floor, Boston, MA 02110-1301, USA.
 *
 * The Original Code is Copyright (C) 2001-2002 by NaN Holding BV.
 * All rights reserved.
 */

/** \file
 * \ingroup blenloader
 */

#include "zlib.h"

#include <ctype.h> /* for isdigit. */
#include <fcntl.h> /* for open flags (O_BINARY, O_RDONLY). */
#include <limits.h>
#include <stdarg.h> /* for va_start/end. */
#include <stddef.h> /* for offsetof. */
#include <stdlib.h> /* for atoi. */
#include <time.h>   /* for gmtime. */

#include "BLI_utildefines.h"
#ifndef WIN32
#  include <unistd.h>  // for read close
#else
#  include "BLI_winstuff.h"
#  include "winsock2.h"
#  include <io.h>  // for open close read
#endif

/* allow readfile to use deprecated functionality */
#define DNA_DEPRECATED_ALLOW

#include "DNA_anim_types.h"
#include "DNA_armature_types.h"
#include "DNA_brush_types.h"
#include "DNA_cachefile_types.h"
#include "DNA_camera_types.h"
#include "DNA_cloth_types.h"
#include "DNA_collection_types.h"
#include "DNA_constraint_types.h"
#include "DNA_curveprofile_types.h"
#include "DNA_dynamicpaint_types.h"
#include "DNA_effect_types.h"
#include "DNA_fileglobal_types.h"
#include "DNA_fluid_types.h"
#include "DNA_genfile.h"
#include "DNA_gpencil_modifier_types.h"
#include "DNA_gpencil_types.h"
#include "DNA_hair_types.h"
#include "DNA_ipo_types.h"
#include "DNA_key_types.h"
#include "DNA_lattice_types.h"
#include "DNA_layer_types.h"
#include "DNA_light_types.h"
#include "DNA_lightprobe_types.h"
#include "DNA_linestyle_types.h"
#include "DNA_mask_types.h"
#include "DNA_material_types.h"
#include "DNA_mesh_types.h"
#include "DNA_meshdata_types.h"
#include "DNA_meta_types.h"
#include "DNA_movieclip_types.h"
#include "DNA_nla_types.h"
#include "DNA_node_types.h"
#include "DNA_object_fluidsim_types.h"
#include "DNA_object_types.h"
#include "DNA_packedFile_types.h"
#include "DNA_particle_types.h"
#include "DNA_pointcache_types.h"
#include "DNA_pointcloud_types.h"
#include "DNA_rigidbody_types.h"
#include "DNA_scene_types.h"
#include "DNA_screen_types.h"
#include "DNA_sdna_types.h"
#include "DNA_sequence_types.h"
#include "DNA_shader_fx_types.h"
#include "DNA_simulation_types.h"
#include "DNA_sound_types.h"
#include "DNA_space_types.h"
#include "DNA_speaker_types.h"
#include "DNA_text_types.h"
#include "DNA_vfont_types.h"
#include "DNA_view3d_types.h"
#include "DNA_volume_types.h"
#include "DNA_workspace_types.h"
#include "DNA_world_types.h"

#include "MEM_guardedalloc.h"

#include "BLI_blenlib.h"
#include "BLI_endian_switch.h"
#include "BLI_ghash.h"
#include "BLI_linklist.h"
#include "BLI_math.h"
#include "BLI_memarena.h"
#include "BLI_mempool.h"
#include "BLI_threads.h"

#include "BLT_translation.h"

#include "BKE_action.h"
#include "BKE_anim_data.h"
#include "BKE_animsys.h"
#include "BKE_armature.h"
#include "BKE_brush.h"
#include "BKE_collection.h"
#include "BKE_colortools.h"
#include "BKE_constraint.h"
#include "BKE_curve.h"
#include "BKE_curveprofile.h"
#include "BKE_deform.h"
#include "BKE_effect.h"
#include "BKE_fcurve.h"
#include "BKE_fcurve_driver.h"
#include "BKE_fluid.h"
#include "BKE_global.h"  // for G
#include "BKE_gpencil.h"
#include "BKE_gpencil_modifier.h"
#include "BKE_hair.h"
#include "BKE_icons.h"
#include "BKE_idprop.h"
#include "BKE_idtype.h"
#include "BKE_image.h"
#include "BKE_layer.h"
#include "BKE_lib_id.h"
#include "BKE_lib_override.h"
#include "BKE_lib_query.h"
#include "BKE_main.h"  // for Main
#include "BKE_main_idmap.h"
#include "BKE_material.h"
#include "BKE_mesh.h"  // for ME_ defines (patching)
#include "BKE_mesh_runtime.h"
#include "BKE_modifier.h"
#include "BKE_multires.h"
#include "BKE_nla.h"
#include "BKE_node.h"  // for tree type defines
#include "BKE_object.h"
#include "BKE_packedFile.h"
#include "BKE_paint.h"
#include "BKE_particle.h"
#include "BKE_pointcache.h"
#include "BKE_pointcloud.h"
#include "BKE_report.h"
#include "BKE_scene.h"
#include "BKE_screen.h"
#include "BKE_sequencer.h"
#include "BKE_shader_fx.h"
#include "BKE_simulation.h"
#include "BKE_sound.h"
#include "BKE_volume.h"
#include "BKE_workspace.h"

#include "DRW_engine.h"

#include "DEG_depsgraph.h"

#include "NOD_socket.h"

#include "BLO_blend_defs.h"
#include "BLO_blend_validate.h"
#include "BLO_read_write.h"
#include "BLO_readfile.h"
#include "BLO_undofile.h"

#include "RE_engine.h"

#include "engines/eevee/eevee_lightcache.h"

#include "readfile.h"

#include <errno.h>

/* Make preferences read-only. */
#define U (*((const UserDef *)&U))

/**
 * READ
 * ====
 *
 * - Existing Library (#Main) push or free
 * - allocate new #Main
 * - load file
 * - read #SDNA
 * - for each LibBlock
 *   - read LibBlock
 *   - if a Library
 *     - make a new #Main
 *     - attach ID's to it
 *   - else
 *     - read associated 'direct data'
 *     - link direct data (internal and to LibBlock)
 * - read #FileGlobal
 * - read #USER data, only when indicated (file is `~/.config/blender/X.XX/config/userpref.blend`)
 * - free file
 * - per Library (per #Main)
 *   - read file
 *   - read #SDNA
 *   - find LibBlocks and attach #ID's to #Main
 *     - if external LibBlock
 *       - search all #Main's
 *         - or it's already read,
 *         - or not read yet
 *         - or make new #Main
 *   - per LibBlock
 *     - read recursive
 *     - read associated direct data
 *     - link direct data (internal and to LibBlock)
 *   - free file
 * - per Library with unread LibBlocks
 *   - read file
 *   - read #SDNA
 *   - per LibBlock
 *     - read recursive
 *     - read associated direct data
 *     - link direct data (internal and to LibBlock)
 *   - free file
 * - join all #Main's
 * - link all LibBlocks and indirect pointers to libblocks
 * - initialize #FileGlobal and copy pointers to #Global
 *
 * \note Still a weak point is the new-address function, that doesn't solve reading from
 * multiple files at the same time.
 * (added remark: oh, i thought that was solved? will look at that... (ton).
 */

/**
 * Delay reading blocks we might not use (especially applies to library linking).
 * which keeps large arrays in memory from data-blocks we may not even use.
 *
 * \note This is disabled when using compression,
 * while zlib supports seek it's unusably slow, see: T61880.
 */
#define USE_BHEAD_READ_ON_DEMAND

/* use GHash for BHead name-based lookups (speeds up linking) */
#define USE_GHASH_BHEAD

/* Use GHash for restoring pointers by name */
#define USE_GHASH_RESTORE_POINTER

/* Define this to have verbose debug prints. */
//#define USE_DEBUG_PRINT

#ifdef USE_DEBUG_PRINT
#  define DEBUG_PRINTF(...) printf(__VA_ARGS__)
#else
#  define DEBUG_PRINTF(...)
#endif

/* local prototypes */
static void read_libraries(FileData *basefd, ListBase *mainlist);
static void *read_struct(FileData *fd, BHead *bh, const char *blockname);
static void direct_link_modifiers(BlendDataReader *reader, ListBase *lb, Object *ob);
static BHead *find_bhead_from_code_name(FileData *fd, const short idcode, const char *name);
static BHead *find_bhead_from_idname(FileData *fd, const char *idname);
static bool library_link_idcode_needs_tag_check(const short idcode, const int flag);

#ifdef USE_COLLECTION_COMPAT_28
static void expand_scene_collection(BlendExpander *expander, SceneCollection *sc);
#endif

typedef struct BHeadN {
  struct BHeadN *next, *prev;
#ifdef USE_BHEAD_READ_ON_DEMAND
  /** Use to read the data from the file directly into memory as needed. */
  off64_t file_offset;
  /** When set, the remainder of this allocation is the data, otherwise it needs to be read. */
  bool has_data;
#endif
  bool is_memchunk_identical;
  struct BHead bhead;
} BHeadN;

#define BHEADN_FROM_BHEAD(bh) ((BHeadN *)POINTER_OFFSET(bh, -offsetof(BHeadN, bhead)))

/* We could change this in the future, for now it's simplest if only data is delayed
 * because ID names are used in lookup tables. */
#define BHEAD_USE_READ_ON_DEMAND(bhead) ((bhead)->code == DATA)

/**
 * This function ensures that reports are printed,
 * in the case of library linking errors this is important!
 *
 * bit kludge but better then doubling up on prints,
 * we could alternatively have a versions of a report function which forces printing - campbell
 */
void blo_reportf_wrap(ReportList *reports, ReportType type, const char *format, ...)
{
  char fixed_buf[1024]; /* should be long enough */

  va_list args;

  va_start(args, format);
  vsnprintf(fixed_buf, sizeof(fixed_buf), format, args);
  va_end(args);

  fixed_buf[sizeof(fixed_buf) - 1] = '\0';

  BKE_report(reports, type, fixed_buf);

  if (G.background == 0) {
    printf("%s: %s\n", BKE_report_type_str(type), fixed_buf);
  }
}

/* for reporting linking messages */
static const char *library_parent_filepath(Library *lib)
{
  return lib->parent ? lib->parent->filepath_abs : "<direct>";
}

/* -------------------------------------------------------------------- */
/** \name OldNewMap API
 * \{ */

typedef struct OldNew {
  const void *oldp;
  void *newp;
  /* `nr` is "user count" for data, and ID code for libdata. */
  int nr;
} OldNew;

typedef struct OldNewMap {
  /* Array that stores the actual entries. */
  OldNew *entries;
  int nentries;
  /* Hashmap that stores indices into the `entries` array. */
  int32_t *map;

  int capacity_exp;
} OldNewMap;

#define ENTRIES_CAPACITY(onm) (1ll << (onm)->capacity_exp)
#define MAP_CAPACITY(onm) (1ll << ((onm)->capacity_exp + 1))
#define SLOT_MASK(onm) (MAP_CAPACITY(onm) - 1)
#define DEFAULT_SIZE_EXP 6
#define PERTURB_SHIFT 5

/* based on the probing algorithm used in Python dicts. */
#define ITER_SLOTS(onm, KEY, SLOT_NAME, INDEX_NAME) \
  uint32_t hash = BLI_ghashutil_ptrhash(KEY); \
  uint32_t mask = SLOT_MASK(onm); \
  uint perturb = hash; \
  int SLOT_NAME = mask & hash; \
  int INDEX_NAME = onm->map[SLOT_NAME]; \
  for (;; SLOT_NAME = mask & ((5 * SLOT_NAME) + 1 + perturb), \
          perturb >>= PERTURB_SHIFT, \
          INDEX_NAME = onm->map[SLOT_NAME])

static void oldnewmap_insert_index_in_map(OldNewMap *onm, const void *ptr, int index)
{
  ITER_SLOTS (onm, ptr, slot, stored_index) {
    if (stored_index == -1) {
      onm->map[slot] = index;
      break;
    }
  }
}

static void oldnewmap_insert_or_replace(OldNewMap *onm, OldNew entry)
{
  ITER_SLOTS (onm, entry.oldp, slot, index) {
    if (index == -1) {
      onm->entries[onm->nentries] = entry;
      onm->map[slot] = onm->nentries;
      onm->nentries++;
      break;
    }
    if (onm->entries[index].oldp == entry.oldp) {
      onm->entries[index] = entry;
      break;
    }
  }
}

static OldNew *oldnewmap_lookup_entry(const OldNewMap *onm, const void *addr)
{
  ITER_SLOTS (onm, addr, slot, index) {
    if (index >= 0) {
      OldNew *entry = &onm->entries[index];
      if (entry->oldp == addr) {
        return entry;
      }
    }
    else {
      return NULL;
    }
  }
}

static void oldnewmap_clear_map(OldNewMap *onm)
{
  memset(onm->map, 0xFF, MAP_CAPACITY(onm) * sizeof(*onm->map));
}

static void oldnewmap_increase_size(OldNewMap *onm)
{
  onm->capacity_exp++;
  onm->entries = MEM_reallocN(onm->entries, sizeof(*onm->entries) * ENTRIES_CAPACITY(onm));
  onm->map = MEM_reallocN(onm->map, sizeof(*onm->map) * MAP_CAPACITY(onm));
  oldnewmap_clear_map(onm);
  for (int i = 0; i < onm->nentries; i++) {
    oldnewmap_insert_index_in_map(onm, onm->entries[i].oldp, i);
  }
}

/* Public OldNewMap API */

static OldNewMap *oldnewmap_new(void)
{
  OldNewMap *onm = MEM_callocN(sizeof(*onm), "OldNewMap");

  onm->capacity_exp = DEFAULT_SIZE_EXP;
  onm->entries = MEM_malloc_arrayN(
      ENTRIES_CAPACITY(onm), sizeof(*onm->entries), "OldNewMap.entries");
  onm->map = MEM_malloc_arrayN(MAP_CAPACITY(onm), sizeof(*onm->map), "OldNewMap.map");
  oldnewmap_clear_map(onm);

  return onm;
}

static void oldnewmap_insert(OldNewMap *onm, const void *oldaddr, void *newaddr, int nr)
{
  if (oldaddr == NULL || newaddr == NULL) {
    return;
  }

  if (UNLIKELY(onm->nentries == ENTRIES_CAPACITY(onm))) {
    oldnewmap_increase_size(onm);
  }

  OldNew entry;
  entry.oldp = oldaddr;
  entry.newp = newaddr;
  entry.nr = nr;
  oldnewmap_insert_or_replace(onm, entry);
}

void blo_do_versions_oldnewmap_insert(OldNewMap *onm, const void *oldaddr, void *newaddr, int nr)
{
  oldnewmap_insert(onm, oldaddr, newaddr, nr);
}

static void *oldnewmap_lookup_and_inc(OldNewMap *onm, const void *addr, bool increase_users)
{
  OldNew *entry = oldnewmap_lookup_entry(onm, addr);
  if (entry == NULL) {
    return NULL;
  }
  if (increase_users) {
    entry->nr++;
  }
  return entry->newp;
}

/* for libdata, OldNew.nr has ID code, no increment */
static void *oldnewmap_liblookup(OldNewMap *onm, const void *addr, const void *lib)
{
  if (addr == NULL) {
    return NULL;
  }

  ID *id = oldnewmap_lookup_and_inc(onm, addr, false);
  if (id == NULL) {
    return NULL;
  }
  if (!lib || id->lib) {
    return id;
  }
  return NULL;
}

static void oldnewmap_clear(OldNewMap *onm)
{
  /* Free unused data. */
  for (int i = 0; i < onm->nentries; i++) {
    OldNew *entry = &onm->entries[i];
    if (entry->nr == 0) {
      MEM_freeN(entry->newp);
      entry->newp = NULL;
    }
  }

  onm->capacity_exp = DEFAULT_SIZE_EXP;
  oldnewmap_clear_map(onm);
  onm->nentries = 0;
}

static void oldnewmap_free(OldNewMap *onm)
{
  MEM_freeN(onm->entries);
  MEM_freeN(onm->map);
  MEM_freeN(onm);
}

#undef ENTRIES_CAPACITY
#undef MAP_CAPACITY
#undef SLOT_MASK
#undef DEFAULT_SIZE_EXP
#undef PERTURB_SHIFT
#undef ITER_SLOTS

/** \} */

/* -------------------------------------------------------------------- */
/** \name Helper Functions
 * \{ */

static void add_main_to_main(Main *mainvar, Main *from)
{
  ListBase *lbarray[MAX_LIBARRAY], *fromarray[MAX_LIBARRAY];
  int a;

  set_listbasepointers(mainvar, lbarray);
  a = set_listbasepointers(from, fromarray);
  while (a--) {
    BLI_movelisttolist(lbarray[a], fromarray[a]);
  }
}

void blo_join_main(ListBase *mainlist)
{
  Main *tojoin, *mainl;

  mainl = mainlist->first;
  while ((tojoin = mainl->next)) {
    add_main_to_main(mainl, tojoin);
    BLI_remlink(mainlist, tojoin);
    BKE_main_free(tojoin);
  }
}

static void split_libdata(ListBase *lb_src, Main **lib_main_array, const uint lib_main_array_len)
{
  for (ID *id = lb_src->first, *idnext; id; id = idnext) {
    idnext = id->next;

    if (id->lib) {
      if (((uint)id->lib->temp_index < lib_main_array_len) &&
          /* this check should never fail, just in case 'id->lib' is a dangling pointer. */
          (lib_main_array[id->lib->temp_index]->curlib == id->lib)) {
        Main *mainvar = lib_main_array[id->lib->temp_index];
        ListBase *lb_dst = which_libbase(mainvar, GS(id->name));
        BLI_remlink(lb_src, id);
        BLI_addtail(lb_dst, id);
      }
      else {
        printf("%s: invalid library for '%s'\n", __func__, id->name);
        BLI_assert(0);
      }
    }
  }
}

void blo_split_main(ListBase *mainlist, Main *main)
{
  mainlist->first = mainlist->last = main;
  main->next = NULL;

  if (BLI_listbase_is_empty(&main->libraries)) {
    return;
  }

  /* (Library.temp_index -> Main), lookup table */
  const uint lib_main_array_len = BLI_listbase_count(&main->libraries);
  Main **lib_main_array = MEM_malloc_arrayN(lib_main_array_len, sizeof(*lib_main_array), __func__);

  int i = 0;
  for (Library *lib = main->libraries.first; lib; lib = lib->id.next, i++) {
    Main *libmain = BKE_main_new();
    libmain->curlib = lib;
    libmain->versionfile = lib->versionfile;
    libmain->subversionfile = lib->subversionfile;
    BLI_addtail(mainlist, libmain);
    lib->temp_index = i;
    lib_main_array[i] = libmain;
  }

  ListBase *lbarray[MAX_LIBARRAY];
  i = set_listbasepointers(main, lbarray);
  while (i--) {
    ID *id = lbarray[i]->first;
    if (id == NULL || GS(id->name) == ID_LI) {
      /* No ID_LI data-lock should ever be linked anyway, but just in case, better be explicit. */
      continue;
    }
    split_libdata(lbarray[i], lib_main_array, lib_main_array_len);
  }

  MEM_freeN(lib_main_array);
}

static void read_file_version(FileData *fd, Main *main)
{
  BHead *bhead;

  for (bhead = blo_bhead_first(fd); bhead; bhead = blo_bhead_next(fd, bhead)) {
    if (bhead->code == GLOB) {
      FileGlobal *fg = read_struct(fd, bhead, "Global");
      if (fg) {
        main->subversionfile = fg->subversion;
        main->minversionfile = fg->minversion;
        main->minsubversionfile = fg->minsubversion;
        MEM_freeN(fg);
      }
      else if (bhead->code == ENDB) {
        break;
      }
    }
  }
  if (main->curlib) {
    main->curlib->versionfile = main->versionfile;
    main->curlib->subversionfile = main->subversionfile;
  }
}

#ifdef USE_GHASH_BHEAD
static void read_file_bhead_idname_map_create(FileData *fd)
{
  BHead *bhead;

  /* dummy values */
  bool is_link = false;
  int code_prev = ENDB;
  uint reserve = 0;

  for (bhead = blo_bhead_first(fd); bhead; bhead = blo_bhead_next(fd, bhead)) {
    if (code_prev != bhead->code) {
      code_prev = bhead->code;
      is_link = BKE_idtype_idcode_is_valid(code_prev) ? BKE_idtype_idcode_is_linkable(code_prev) :
                                                        false;
    }

    if (is_link) {
      reserve += 1;
    }
  }

  BLI_assert(fd->bhead_idname_hash == NULL);

  fd->bhead_idname_hash = BLI_ghash_str_new_ex(__func__, reserve);

  for (bhead = blo_bhead_first(fd); bhead; bhead = blo_bhead_next(fd, bhead)) {
    if (code_prev != bhead->code) {
      code_prev = bhead->code;
      is_link = BKE_idtype_idcode_is_valid(code_prev) ? BKE_idtype_idcode_is_linkable(code_prev) :
                                                        false;
    }

    if (is_link) {
      BLI_ghash_insert(fd->bhead_idname_hash, (void *)blo_bhead_id_name(fd, bhead), bhead);
    }
  }
}
#endif

static Main *blo_find_main(FileData *fd, const char *filepath, const char *relabase)
{
  ListBase *mainlist = fd->mainlist;
  Main *m;
  Library *lib;
  char name1[FILE_MAX];

  BLI_strncpy(name1, filepath, sizeof(name1));
  BLI_path_normalize(relabase, name1);

  //  printf("blo_find_main: relabase  %s\n", relabase);
  //  printf("blo_find_main: original in  %s\n", filepath);
  //  printf("blo_find_main: converted to %s\n", name1);

  for (m = mainlist->first; m; m = m->next) {
    const char *libname = (m->curlib) ? m->curlib->filepath_abs : m->name;

    if (BLI_path_cmp(name1, libname) == 0) {
      if (G.debug & G_DEBUG) {
        printf("blo_find_main: found library %s\n", libname);
      }
      return m;
    }
  }

  m = BKE_main_new();
  BLI_addtail(mainlist, m);

  /* Add library data-block itself to 'main' Main, since libraries are **never** linked data.
   * Fixes bug where you could end with all ID_LI data-blocks having the same name... */
  lib = BKE_libblock_alloc(mainlist->first, ID_LI, BLI_path_basename(filepath), 0);

  /* Important, consistency with main ID reading code from read_libblock(). */
  lib->id.us = ID_FAKE_USERS(lib);

  /* Matches direct_link_library(). */
  id_us_ensure_real(&lib->id);

  BLI_strncpy(lib->filepath, filepath, sizeof(lib->filepath));
  BLI_strncpy(lib->filepath_abs, name1, sizeof(lib->filepath_abs));

  m->curlib = lib;

  read_file_version(fd, m);

  if (G.debug & G_DEBUG) {
    printf("blo_find_main: added new lib %s\n", filepath);
  }
  return m;
}

/** \} */

/* -------------------------------------------------------------------- */
/** \name File Parsing
 * \{ */

typedef struct BlendDataReader {
  FileData *fd;
} BlendDataReader;

typedef struct BlendLibReader {
  FileData *fd;
  Main *main;
} BlendLibReader;

typedef struct BlendExpander {
  FileData *fd;
  Main *main;
} BlendExpander;

static void switch_endian_bh4(BHead4 *bhead)
{
  /* the ID_.. codes */
  if ((bhead->code & 0xFFFF) == 0) {
    bhead->code >>= 16;
  }

  if (bhead->code != ENDB) {
    BLI_endian_switch_int32(&bhead->len);
    BLI_endian_switch_int32(&bhead->SDNAnr);
    BLI_endian_switch_int32(&bhead->nr);
  }
}

static void switch_endian_bh8(BHead8 *bhead)
{
  /* the ID_.. codes */
  if ((bhead->code & 0xFFFF) == 0) {
    bhead->code >>= 16;
  }

  if (bhead->code != ENDB) {
    BLI_endian_switch_int32(&bhead->len);
    BLI_endian_switch_int32(&bhead->SDNAnr);
    BLI_endian_switch_int32(&bhead->nr);
  }
}

static void bh4_from_bh8(BHead *bhead, BHead8 *bhead8, int do_endian_swap)
{
  BHead4 *bhead4 = (BHead4 *)bhead;
  int64_t old;

  bhead4->code = bhead8->code;
  bhead4->len = bhead8->len;

  if (bhead4->code != ENDB) {
    /* perform a endian swap on 64bit pointers, otherwise the pointer might map to zero
     * 0x0000000000000000000012345678 would become 0x12345678000000000000000000000000
     */
    if (do_endian_swap) {
      BLI_endian_switch_int64(&bhead8->old);
    }

    /* this patch is to avoid a long long being read from not-eight aligned positions
     * is necessary on any modern 64bit architecture) */
    memcpy(&old, &bhead8->old, 8);
    bhead4->old = (int)(old >> 3);

    bhead4->SDNAnr = bhead8->SDNAnr;
    bhead4->nr = bhead8->nr;
  }
}

static void bh8_from_bh4(BHead *bhead, BHead4 *bhead4)
{
  BHead8 *bhead8 = (BHead8 *)bhead;

  bhead8->code = bhead4->code;
  bhead8->len = bhead4->len;

  if (bhead8->code != ENDB) {
    bhead8->old = bhead4->old;
    bhead8->SDNAnr = bhead4->SDNAnr;
    bhead8->nr = bhead4->nr;
  }
}

static BHeadN *get_bhead(FileData *fd)
{
  BHeadN *new_bhead = NULL;
  int readsize;

  if (fd) {
    if (!fd->is_eof) {
      /* initializing to zero isn't strictly needed but shuts valgrind up
       * since uninitialized memory gets compared */
      BHead8 bhead8 = {0};
      BHead4 bhead4 = {0};
      BHead bhead = {0};

      /* First read the bhead structure.
       * Depending on the platform the file was written on this can
       * be a big or little endian BHead4 or BHead8 structure.
       *
       * As usual 'ENDB' (the last *partial* bhead of the file)
       * needs some special handling. We don't want to EOF just yet.
       */
      if (fd->flags & FD_FLAGS_FILE_POINTSIZE_IS_4) {
        bhead4.code = DATA;
        readsize = fd->read(fd, &bhead4, sizeof(bhead4), NULL);

        if (readsize == sizeof(bhead4) || bhead4.code == ENDB) {
          if (fd->flags & FD_FLAGS_SWITCH_ENDIAN) {
            switch_endian_bh4(&bhead4);
          }

          if (fd->flags & FD_FLAGS_POINTSIZE_DIFFERS) {
            bh8_from_bh4(&bhead, &bhead4);
          }
          else {
            /* MIN2 is only to quiet '-Warray-bounds' compiler warning. */
            BLI_assert(sizeof(bhead) == sizeof(bhead4));
            memcpy(&bhead, &bhead4, MIN2(sizeof(bhead), sizeof(bhead4)));
          }
        }
        else {
          fd->is_eof = true;
          bhead.len = 0;
        }
      }
      else {
        bhead8.code = DATA;
        readsize = fd->read(fd, &bhead8, sizeof(bhead8), NULL);

        if (readsize == sizeof(bhead8) || bhead8.code == ENDB) {
          if (fd->flags & FD_FLAGS_SWITCH_ENDIAN) {
            switch_endian_bh8(&bhead8);
          }

          if (fd->flags & FD_FLAGS_POINTSIZE_DIFFERS) {
            bh4_from_bh8(&bhead, &bhead8, (fd->flags & FD_FLAGS_SWITCH_ENDIAN));
          }
          else {
            /* MIN2 is only to quiet '-Warray-bounds' compiler warning. */
            BLI_assert(sizeof(bhead) == sizeof(bhead8));
            memcpy(&bhead, &bhead8, MIN2(sizeof(bhead), sizeof(bhead8)));
          }
        }
        else {
          fd->is_eof = true;
          bhead.len = 0;
        }
      }

      /* make sure people are not trying to pass bad blend files */
      if (bhead.len < 0) {
        fd->is_eof = true;
      }

      /* bhead now contains the (converted) bhead structure. Now read
       * the associated data and put everything in a BHeadN (creative naming !)
       */
      if (fd->is_eof) {
        /* pass */
      }
#ifdef USE_BHEAD_READ_ON_DEMAND
      else if (fd->seek != NULL && BHEAD_USE_READ_ON_DEMAND(&bhead)) {
        /* Delay reading bhead content. */
        new_bhead = MEM_mallocN(sizeof(BHeadN), "new_bhead");
        if (new_bhead) {
          new_bhead->next = new_bhead->prev = NULL;
          new_bhead->file_offset = fd->file_offset;
          new_bhead->has_data = false;
          new_bhead->is_memchunk_identical = false;
          new_bhead->bhead = bhead;
          off64_t seek_new = fd->seek(fd, bhead.len, SEEK_CUR);
          if (seek_new == -1) {
            fd->is_eof = true;
            MEM_freeN(new_bhead);
            new_bhead = NULL;
          }
          BLI_assert(fd->file_offset == seek_new);
        }
        else {
          fd->is_eof = true;
        }
      }
#endif
      else {
        new_bhead = MEM_mallocN(sizeof(BHeadN) + bhead.len, "new_bhead");
        if (new_bhead) {
          new_bhead->next = new_bhead->prev = NULL;
#ifdef USE_BHEAD_READ_ON_DEMAND
          new_bhead->file_offset = 0; /* don't seek. */
          new_bhead->has_data = true;
#endif
          new_bhead->is_memchunk_identical = false;
          new_bhead->bhead = bhead;

          readsize = fd->read(fd, new_bhead + 1, bhead.len, &new_bhead->is_memchunk_identical);

          if (readsize != bhead.len) {
            fd->is_eof = true;
            MEM_freeN(new_bhead);
            new_bhead = NULL;
          }
        }
        else {
          fd->is_eof = true;
        }
      }
    }
  }

  /* We've read a new block. Now add it to the list
   * of blocks.
   */
  if (new_bhead) {
    BLI_addtail(&fd->bhead_list, new_bhead);
  }

  return new_bhead;
}

BHead *blo_bhead_first(FileData *fd)
{
  BHeadN *new_bhead;
  BHead *bhead = NULL;

  /* Rewind the file
   * Read in a new block if necessary
   */
  new_bhead = fd->bhead_list.first;
  if (new_bhead == NULL) {
    new_bhead = get_bhead(fd);
  }

  if (new_bhead) {
    bhead = &new_bhead->bhead;
  }

  return bhead;
}

BHead *blo_bhead_prev(FileData *UNUSED(fd), BHead *thisblock)
{
  BHeadN *bheadn = BHEADN_FROM_BHEAD(thisblock);
  BHeadN *prev = bheadn->prev;

  return (prev) ? &prev->bhead : NULL;
}

BHead *blo_bhead_next(FileData *fd, BHead *thisblock)
{
  BHeadN *new_bhead = NULL;
  BHead *bhead = NULL;

  if (thisblock) {
    /* bhead is actually a sub part of BHeadN
     * We calculate the BHeadN pointer from the BHead pointer below */
    new_bhead = BHEADN_FROM_BHEAD(thisblock);

    /* get the next BHeadN. If it doesn't exist we read in the next one */
    new_bhead = new_bhead->next;
    if (new_bhead == NULL) {
      new_bhead = get_bhead(fd);
    }
  }

  if (new_bhead) {
    /* here we do the reverse:
     * go from the BHeadN pointer to the BHead pointer */
    bhead = &new_bhead->bhead;
  }

  return bhead;
}

#ifdef USE_BHEAD_READ_ON_DEMAND
static bool blo_bhead_read_data(FileData *fd, BHead *thisblock, void *buf)
{
  bool success = true;
  BHeadN *new_bhead = BHEADN_FROM_BHEAD(thisblock);
  BLI_assert(new_bhead->has_data == false && new_bhead->file_offset != 0);
  off64_t offset_backup = fd->file_offset;
  if (UNLIKELY(fd->seek(fd, new_bhead->file_offset, SEEK_SET) == -1)) {
    success = false;
  }
  else {
    if (fd->read(fd, buf, new_bhead->bhead.len, &new_bhead->is_memchunk_identical) !=
        new_bhead->bhead.len) {
      success = false;
    }
  }
  if (fd->seek(fd, offset_backup, SEEK_SET) == -1) {
    success = false;
  }
  return success;
}

static BHead *blo_bhead_read_full(FileData *fd, BHead *thisblock)
{
  BHeadN *new_bhead = BHEADN_FROM_BHEAD(thisblock);
  BHeadN *new_bhead_data = MEM_mallocN(sizeof(BHeadN) + new_bhead->bhead.len, "new_bhead");
  new_bhead_data->bhead = new_bhead->bhead;
  new_bhead_data->file_offset = new_bhead->file_offset;
  new_bhead_data->has_data = true;
  new_bhead_data->is_memchunk_identical = false;
  if (!blo_bhead_read_data(fd, thisblock, new_bhead_data + 1)) {
    MEM_freeN(new_bhead_data);
    return NULL;
  }
  return &new_bhead_data->bhead;
}
#endif /* USE_BHEAD_READ_ON_DEMAND */

/* Warning! Caller's responsibility to ensure given bhead **is** and ID one! */
const char *blo_bhead_id_name(const FileData *fd, const BHead *bhead)
{
  return (const char *)POINTER_OFFSET(bhead, sizeof(*bhead) + fd->id_name_offs);
}

static void decode_blender_header(FileData *fd)
{
  char header[SIZEOFBLENDERHEADER], num[4];
  int readsize;

  /* read in the header data */
  readsize = fd->read(fd, header, sizeof(header), NULL);

  if (readsize == sizeof(header) && STREQLEN(header, "BLENDER", 7) && ELEM(header[7], '_', '-') &&
      ELEM(header[8], 'v', 'V') &&
      (isdigit(header[9]) && isdigit(header[10]) && isdigit(header[11]))) {
    fd->flags |= FD_FLAGS_FILE_OK;

    /* what size are pointers in the file ? */
    if (header[7] == '_') {
      fd->flags |= FD_FLAGS_FILE_POINTSIZE_IS_4;
      if (sizeof(void *) != 4) {
        fd->flags |= FD_FLAGS_POINTSIZE_DIFFERS;
      }
    }
    else {
      if (sizeof(void *) != 8) {
        fd->flags |= FD_FLAGS_POINTSIZE_DIFFERS;
      }
    }

    /* is the file saved in a different endian
     * than we need ?
     */
    if (((header[8] == 'v') ? L_ENDIAN : B_ENDIAN) != ENDIAN_ORDER) {
      fd->flags |= FD_FLAGS_SWITCH_ENDIAN;
    }

    /* get the version number */
    memcpy(num, header + 9, 3);
    num[3] = 0;
    fd->fileversion = atoi(num);
  }
}

/**
 * \return Success if the file is read correctly, else set \a r_error_message.
 */
static bool read_file_dna(FileData *fd, const char **r_error_message)
{
  BHead *bhead;
  int subversion = 0;

  for (bhead = blo_bhead_first(fd); bhead; bhead = blo_bhead_next(fd, bhead)) {
    if (bhead->code == GLOB) {
      /* Before this, the subversion didn't exist in 'FileGlobal' so the subversion
       * value isn't accessible for the purpose of DNA versioning in this case. */
      if (fd->fileversion <= 242) {
        continue;
      }
      /* We can't use read_global because this needs 'DNA1' to be decoded,
       * however the first 4 chars are _always_ the subversion. */
      FileGlobal *fg = (void *)&bhead[1];
      BLI_STATIC_ASSERT(offsetof(FileGlobal, subvstr) == 0, "Must be first: subvstr")
      char num[5];
      memcpy(num, fg->subvstr, 4);
      num[4] = 0;
      subversion = atoi(num);
    }
    else if (bhead->code == DNA1) {
      const bool do_endian_swap = (fd->flags & FD_FLAGS_SWITCH_ENDIAN) != 0;

      fd->filesdna = DNA_sdna_from_data(
          &bhead[1], bhead->len, do_endian_swap, true, r_error_message);
      if (fd->filesdna) {
        blo_do_versions_dna(fd->filesdna, fd->fileversion, subversion);
        fd->compflags = DNA_struct_get_compareflags(fd->filesdna, fd->memsdna);
        /* used to retrieve ID names from (bhead+1) */
        fd->id_name_offs = DNA_elem_offset(fd->filesdna, "ID", "char", "name[]");

        return true;
      }

      return false;
    }
    else if (bhead->code == ENDB) {
      break;
    }
  }

  *r_error_message = "Missing DNA block";
  return false;
}

static int *read_file_thumbnail(FileData *fd)
{
  BHead *bhead;
  int *blend_thumb = NULL;

  for (bhead = blo_bhead_first(fd); bhead; bhead = blo_bhead_next(fd, bhead)) {
    if (bhead->code == TEST) {
      const bool do_endian_swap = (fd->flags & FD_FLAGS_SWITCH_ENDIAN) != 0;
      int *data = (int *)(bhead + 1);

      if (bhead->len < (sizeof(int[2]))) {
        break;
      }

      if (do_endian_swap) {
        BLI_endian_switch_int32(&data[0]);
        BLI_endian_switch_int32(&data[1]);
      }

      const int width = data[0];
      const int height = data[1];
      if (!BLEN_THUMB_MEMSIZE_IS_VALID(width, height)) {
        break;
      }
      if (bhead->len < BLEN_THUMB_MEMSIZE_FILE(width, height)) {
        break;
      }

      blend_thumb = data;
      break;
    }
    if (bhead->code != REND) {
      /* Thumbnail is stored in TEST immediately after first REND... */
      break;
    }
  }

  return blend_thumb;
}

/** \} */

/* -------------------------------------------------------------------- */
/** \name File Data API
 * \{ */

/* Regular file reading. */

static int fd_read_data_from_file(FileData *filedata,
                                  void *buffer,
                                  uint size,
                                  bool *UNUSED(r_is_memchunck_identical))
{
  int readsize = read(filedata->filedes, buffer, size);

  if (readsize < 0) {
    readsize = EOF;
  }
  else {
    filedata->file_offset += readsize;
  }

  return readsize;
}

static off64_t fd_seek_data_from_file(FileData *filedata, off64_t offset, int whence)
{
  filedata->file_offset = BLI_lseek(filedata->filedes, offset, whence);
  return filedata->file_offset;
}

/* GZip file reading. */

static int fd_read_gzip_from_file(FileData *filedata,
                                  void *buffer,
                                  uint size,
                                  bool *UNUSED(r_is_memchunck_identical))
{
  int readsize = gzread(filedata->gzfiledes, buffer, size);

  if (readsize < 0) {
    readsize = EOF;
  }
  else {
    filedata->file_offset += readsize;
  }

  return readsize;
}

/* Memory reading. */

static int fd_read_from_memory(FileData *filedata,
                               void *buffer,
                               uint size,
                               bool *UNUSED(r_is_memchunck_identical))
{
  /* don't read more bytes then there are available in the buffer */
  int readsize = (int)MIN2(size, (uint)(filedata->buffersize - filedata->file_offset));

  memcpy(buffer, filedata->buffer + filedata->file_offset, readsize);
  filedata->file_offset += readsize;

  return readsize;
}

/* MemFile reading. */

static int fd_read_from_memfile(FileData *filedata,
                                void *buffer,
                                uint size,
                                bool *r_is_memchunck_identical)
{
  static size_t seek = SIZE_MAX; /* the current position */
  static size_t offset = 0;      /* size of previous chunks */
  static MemFileChunk *chunk = NULL;
  size_t chunkoffset, readsize, totread;

  if (r_is_memchunck_identical != NULL) {
    *r_is_memchunck_identical = true;
  }

  if (size == 0) {
    return 0;
  }

  if (seek != (size_t)filedata->file_offset) {
    chunk = filedata->memfile->chunks.first;
    seek = 0;

    while (chunk) {
      if (seek + chunk->size > (size_t)filedata->file_offset) {
        break;
      }
      seek += chunk->size;
      chunk = chunk->next;
    }
    offset = seek;
    seek = filedata->file_offset;
  }

  if (chunk) {
    totread = 0;

    do {
      /* first check if it's on the end if current chunk */
      if (seek - offset == chunk->size) {
        offset += chunk->size;
        chunk = chunk->next;
      }

      /* debug, should never happen */
      if (chunk == NULL) {
        printf("illegal read, chunk zero\n");
        return 0;
      }

      chunkoffset = seek - offset;
      readsize = size - totread;

      /* data can be spread over multiple chunks, so clamp size
       * to within this chunk, and then it will read further in
       * the next chunk */
      if (chunkoffset + readsize > chunk->size) {
        readsize = chunk->size - chunkoffset;
      }

      memcpy(POINTER_OFFSET(buffer, totread), chunk->buf + chunkoffset, readsize);
      totread += readsize;
      filedata->file_offset += readsize;
      seek += readsize;
      if (r_is_memchunck_identical != NULL) {
        /* `is_identical` of current chunk represents whether it changed compared to previous undo
         * step. this is fine in redo case (filedata->undo_direction > 0), but not in undo case,
         * where we need an extra flag defined when saving the next (future) step after the one we
         * want to restore, as we are supposed to 'come from' that future undo step, and not the
         * one before current one. */
        *r_is_memchunck_identical &= filedata->undo_direction > 0 ? chunk->is_identical :
                                                                    chunk->is_identical_future;
      }
    } while (totread < size);

    return totread;
  }

  return 0;
}

static FileData *filedata_new(void)
{
  FileData *fd = MEM_callocN(sizeof(FileData), "FileData");

  fd->filedes = -1;
  fd->gzfiledes = NULL;

  fd->memsdna = DNA_sdna_current_get();

  fd->datamap = oldnewmap_new();
  fd->globmap = oldnewmap_new();
  fd->libmap = oldnewmap_new();

  return fd;
}

static FileData *blo_decode_and_check(FileData *fd, ReportList *reports)
{
  decode_blender_header(fd);

  if (fd->flags & FD_FLAGS_FILE_OK) {
    const char *error_message = NULL;
    if (read_file_dna(fd, &error_message) == false) {
      BKE_reportf(
          reports, RPT_ERROR, "Failed to read blend file '%s': %s", fd->relabase, error_message);
      blo_filedata_free(fd);
      fd = NULL;
    }
  }
  else {
    BKE_reportf(
        reports, RPT_ERROR, "Failed to read blend file '%s', not a blend file", fd->relabase);
    blo_filedata_free(fd);
    fd = NULL;
  }

  return fd;
}

static FileData *blo_filedata_from_file_descriptor(const char *filepath,
                                                   ReportList *reports,
                                                   int file)
{
  FileDataReadFn *read_fn = NULL;
  FileDataSeekFn *seek_fn = NULL; /* Optional. */

  gzFile gzfile = (gzFile)Z_NULL;

  char header[7];

  /* Regular file. */
  errno = 0;
  if (read(file, header, sizeof(header)) != sizeof(header)) {
    BKE_reportf(reports,
                RPT_WARNING,
                "Unable to read '%s': %s",
                filepath,
                errno ? strerror(errno) : TIP_("insufficient content"));
    return NULL;
  }

  BLI_lseek(file, 0, SEEK_SET);

  /* Regular file. */
  if (memcmp(header, "BLENDER", sizeof(header)) == 0) {
    read_fn = fd_read_data_from_file;
    seek_fn = fd_seek_data_from_file;
  }

  /* Gzip file. */
  errno = 0;
  if ((read_fn == NULL) &&
      /* Check header magic. */
      (header[0] == 0x1f && header[1] == 0x8b)) {
    gzfile = BLI_gzopen(filepath, "rb");
    if (gzfile == (gzFile)Z_NULL) {
      BKE_reportf(reports,
                  RPT_WARNING,
                  "Unable to open '%s': %s",
                  filepath,
                  errno ? strerror(errno) : TIP_("unknown error reading file"));
      return NULL;
    }

    /* 'seek_fn' is too slow for gzip, don't set it. */
    read_fn = fd_read_gzip_from_file;
    /* Caller must close. */
    file = -1;
  }

  if (read_fn == NULL) {
    BKE_reportf(reports, RPT_WARNING, "Unrecognized file format '%s'", filepath);
    return NULL;
  }

  FileData *fd = filedata_new();

  fd->filedes = file;
  fd->gzfiledes = gzfile;

  fd->read = read_fn;
  fd->seek = seek_fn;

  return fd;
}

static FileData *blo_filedata_from_file_open(const char *filepath, ReportList *reports)
{
  errno = 0;
  const int file = BLI_open(filepath, O_BINARY | O_RDONLY, 0);
  if (file == -1) {
    BKE_reportf(reports,
                RPT_WARNING,
                "Unable to open '%s': %s",
                filepath,
                errno ? strerror(errno) : TIP_("unknown error reading file"));
    return NULL;
  }
  FileData *fd = blo_filedata_from_file_descriptor(filepath, reports, file);
  if ((fd == NULL) || (fd->filedes == -1)) {
    close(file);
  }
  return fd;
}

/* cannot be called with relative paths anymore! */
/* on each new library added, it now checks for the current FileData and expands relativeness */
FileData *blo_filedata_from_file(const char *filepath, ReportList *reports)
{
  FileData *fd = blo_filedata_from_file_open(filepath, reports);
  if (fd != NULL) {
    /* needed for library_append and read_libraries */
    BLI_strncpy(fd->relabase, filepath, sizeof(fd->relabase));

    return blo_decode_and_check(fd, reports);
  }
  return NULL;
}

/**
 * Same as blo_filedata_from_file(), but does not reads DNA data, only header.
 * Use it for light access (e.g. thumbnail reading).
 */
static FileData *blo_filedata_from_file_minimal(const char *filepath)
{
  FileData *fd = blo_filedata_from_file_open(filepath, NULL);
  if (fd != NULL) {
    decode_blender_header(fd);
    if (fd->flags & FD_FLAGS_FILE_OK) {
      return fd;
    }
    blo_filedata_free(fd);
  }
  return NULL;
}

static int fd_read_gzip_from_memory(FileData *filedata,
                                    void *buffer,
                                    uint size,
                                    bool *UNUSED(r_is_memchunck_identical))
{
  int err;

  filedata->strm.next_out = (Bytef *)buffer;
  filedata->strm.avail_out = size;

  // Inflate another chunk.
  err = inflate(&filedata->strm, Z_SYNC_FLUSH);

  if (err == Z_STREAM_END) {
    return 0;
  }
  if (err != Z_OK) {
    printf("fd_read_gzip_from_memory: zlib error\n");
    return 0;
  }

  filedata->file_offset += size;

  return size;
}

static int fd_read_gzip_from_memory_init(FileData *fd)
{

  fd->strm.next_in = (Bytef *)fd->buffer;
  fd->strm.avail_in = fd->buffersize;
  fd->strm.total_out = 0;
  fd->strm.zalloc = Z_NULL;
  fd->strm.zfree = Z_NULL;

  if (inflateInit2(&fd->strm, (16 + MAX_WBITS)) != Z_OK) {
    return 0;
  }

  fd->read = fd_read_gzip_from_memory;

  return 1;
}

FileData *blo_filedata_from_memory(const void *mem, int memsize, ReportList *reports)
{
  if (!mem || memsize < SIZEOFBLENDERHEADER) {
    BKE_report(reports, RPT_WARNING, (mem) ? TIP_("Unable to read") : TIP_("Unable to open"));
    return NULL;
  }

  FileData *fd = filedata_new();
  const char *cp = mem;

  fd->buffer = mem;
  fd->buffersize = memsize;

  /* test if gzip */
  if (cp[0] == 0x1f && cp[1] == 0x8b) {
    if (0 == fd_read_gzip_from_memory_init(fd)) {
      blo_filedata_free(fd);
      return NULL;
    }
  }
  else {
    fd->read = fd_read_from_memory;
  }

  fd->flags |= FD_FLAGS_NOT_MY_BUFFER;

  return blo_decode_and_check(fd, reports);
}

FileData *blo_filedata_from_memfile(MemFile *memfile,
                                    const struct BlendFileReadParams *params,
                                    ReportList *reports)
{
  if (!memfile) {
    BKE_report(reports, RPT_WARNING, "Unable to open blend <memory>");
    return NULL;
  }

  FileData *fd = filedata_new();
  fd->memfile = memfile;
  fd->undo_direction = params->undo_direction;

  fd->read = fd_read_from_memfile;
  fd->flags |= FD_FLAGS_NOT_MY_BUFFER;

  return blo_decode_and_check(fd, reports);
}

void blo_filedata_free(FileData *fd)
{
  if (fd) {
    if (fd->filedes != -1) {
      close(fd->filedes);
    }

    if (fd->gzfiledes != NULL) {
      gzclose(fd->gzfiledes);
    }

    if (fd->strm.next_in) {
      if (inflateEnd(&fd->strm) != Z_OK) {
        printf("close gzip stream error\n");
      }
    }

    if (fd->buffer && !(fd->flags & FD_FLAGS_NOT_MY_BUFFER)) {
      MEM_freeN((void *)fd->buffer);
      fd->buffer = NULL;
    }

    /* Free all BHeadN data blocks */
#ifndef NDEBUG
    BLI_freelistN(&fd->bhead_list);
#else
    /* Sanity check we're not keeping memory we don't need. */
    LISTBASE_FOREACH_MUTABLE (BHeadN *, new_bhead, &fd->bhead_list) {
      if (fd->seek != NULL && BHEAD_USE_READ_ON_DEMAND(&new_bhead->bhead)) {
        BLI_assert(new_bhead->has_data == 0);
      }
      MEM_freeN(new_bhead);
    }
#endif

    if (fd->filesdna) {
      DNA_sdna_free(fd->filesdna);
    }
    if (fd->compflags) {
      MEM_freeN((void *)fd->compflags);
    }

    if (fd->datamap) {
      oldnewmap_free(fd->datamap);
    }
    if (fd->globmap) {
      oldnewmap_free(fd->globmap);
    }
    if (fd->packedmap) {
      oldnewmap_free(fd->packedmap);
    }
    if (fd->libmap && !(fd->flags & FD_FLAGS_NOT_MY_LIBMAP)) {
      oldnewmap_free(fd->libmap);
    }
    if (fd->old_idmap != NULL) {
      BKE_main_idmap_destroy(fd->old_idmap);
    }
    blo_cache_storage_end(fd);
    if (fd->bheadmap) {
      MEM_freeN(fd->bheadmap);
    }

#ifdef USE_GHASH_BHEAD
    if (fd->bhead_idname_hash) {
      BLI_ghash_free(fd->bhead_idname_hash, NULL, NULL);
    }
#endif

    MEM_freeN(fd);
  }
}

/** \} */

/* -------------------------------------------------------------------- */
/** \name Public Utilities
 * \{ */

/**
 * Check whether given path ends with a blend file compatible extension
 * (`.blend`, `.ble` or `.blend.gz`).
 *
 * \param str: The path to check.
 * \return true is this path ends with a blender file extension.
 */
bool BLO_has_bfile_extension(const char *str)
{
  const char *ext_test[4] = {".blend", ".ble", ".blend.gz", NULL};
  return BLI_path_extension_check_array(str, ext_test);
}

/**
 * Try to explode given path into its 'library components'
 * (i.e. a .blend file, id type/group, and data-block itself).
 *
 * \param path: the full path to explode.
 * \param r_dir: the string that'll contain path up to blend file itself ('library' path).
 * WARNING! Must be #FILE_MAX_LIBEXTRA long (it also stores group and name strings)!
 * \param r_group: the string that'll contain 'group' part of the path, if any. May be NULL.
 * \param r_name: the string that'll contain data's name part of the path, if any. May be NULL.
 * \return true if path contains a blend file.
 */
bool BLO_library_path_explode(const char *path, char *r_dir, char **r_group, char **r_name)
{
  /* We might get some data names with slashes,
   * so we have to go up in path until we find blend file itself,
   * then we now next path item is group, and everything else is data name. */
  char *slash = NULL, *prev_slash = NULL, c = '\0';

  r_dir[0] = '\0';
  if (r_group) {
    *r_group = NULL;
  }
  if (r_name) {
    *r_name = NULL;
  }

  /* if path leads to an existing directory, we can be sure we're not (in) a library */
  if (BLI_is_dir(path)) {
    return false;
  }

  strcpy(r_dir, path);

  while ((slash = (char *)BLI_path_slash_rfind(r_dir))) {
    char tc = *slash;
    *slash = '\0';
    if (BLO_has_bfile_extension(r_dir) && BLI_is_file(r_dir)) {
      break;
    }
    if (STREQ(r_dir, BLO_EMBEDDED_STARTUP_BLEND)) {
      break;
    }

    if (prev_slash) {
      *prev_slash = c;
    }
    prev_slash = slash;
    c = tc;
  }

  if (!slash) {
    return false;
  }

  if (slash[1] != '\0') {
    BLI_assert(strlen(slash + 1) < BLO_GROUP_MAX);
    if (r_group) {
      *r_group = slash + 1;
    }
  }

  if (prev_slash && (prev_slash[1] != '\0')) {
    BLI_assert(strlen(prev_slash + 1) < MAX_ID_NAME - 2);
    if (r_name) {
      *r_name = prev_slash + 1;
    }
  }

  return true;
}

/**
 * Does a very light reading of given .blend file to extract its stored thumbnail.
 *
 * \param filepath: The path of the file to extract thumbnail from.
 * \return The raw thumbnail
 * (MEM-allocated, as stored in file, use #BKE_main_thumbnail_to_imbuf()
 * to convert it to ImBuf image).
 */
BlendThumbnail *BLO_thumbnail_from_file(const char *filepath)
{
  FileData *fd;
  BlendThumbnail *data = NULL;
  int *fd_data;

  fd = blo_filedata_from_file_minimal(filepath);
  fd_data = fd ? read_file_thumbnail(fd) : NULL;

  if (fd_data) {
    const int width = fd_data[0];
    const int height = fd_data[1];
    if (BLEN_THUMB_MEMSIZE_IS_VALID(width, height)) {
      const size_t sz = BLEN_THUMB_MEMSIZE(width, height);
      data = MEM_mallocN(sz, __func__);
      if (data) {
        BLI_assert((sz - sizeof(*data)) ==
                   (BLEN_THUMB_MEMSIZE_FILE(width, height) - (sizeof(*fd_data) * 2)));
        data->width = width;
        data->height = height;
        memcpy(data->rect, &fd_data[2], sz - sizeof(*data));
      }
    }
  }

  blo_filedata_free(fd);

  return data;
}

/** \} */

/* -------------------------------------------------------------------- */
/** \name Old/New Pointer Map
 * \{ */

/* only direct databocks */
static void *newdataadr(FileData *fd, const void *adr)
{
  return oldnewmap_lookup_and_inc(fd->datamap, adr, true);
}

/* only direct databocks */
static void *newdataadr_no_us(FileData *fd, const void *adr)
{
  return oldnewmap_lookup_and_inc(fd->datamap, adr, false);
}

/* direct datablocks with global linking */
static void *newglobadr(FileData *fd, const void *adr)
{
  return oldnewmap_lookup_and_inc(fd->globmap, adr, true);
}

/* used to restore packed data after undo */
static void *newpackedadr(FileData *fd, const void *adr)
{
  if (fd->packedmap && adr) {
    return oldnewmap_lookup_and_inc(fd->packedmap, adr, true);
  }

  return oldnewmap_lookup_and_inc(fd->datamap, adr, true);
}

/* only lib data */
static void *newlibadr(FileData *fd, const void *lib, const void *adr)
{
  return oldnewmap_liblookup(fd->libmap, adr, lib);
}

/* only lib data */
void *blo_do_versions_newlibadr(FileData *fd, const void *lib, const void *adr)
{
  return newlibadr(fd, lib, adr);
}

/* increases user number */
static void change_link_placeholder_to_real_ID_pointer_fd(FileData *fd, const void *old, void *new)
{
  for (int i = 0; i < fd->libmap->nentries; i++) {
    OldNew *entry = &fd->libmap->entries[i];

    if (old == entry->newp && entry->nr == ID_LINK_PLACEHOLDER) {
      entry->newp = new;
      if (new) {
        entry->nr = GS(((ID *)new)->name);
      }
    }
  }
}

static void change_link_placeholder_to_real_ID_pointer(ListBase *mainlist,
                                                       FileData *basefd,
                                                       void *old,
                                                       void *new)
{
  LISTBASE_FOREACH (Main *, mainptr, mainlist) {
    FileData *fd;

    if (mainptr->curlib) {
      fd = mainptr->curlib->filedata;
    }
    else {
      fd = basefd;
    }

    if (fd) {
      change_link_placeholder_to_real_ID_pointer_fd(fd, old, new);
    }
  }
}

/* lib linked proxy objects point to our local data, we need
 * to clear that pointer before reading the undo memfile since
 * the object might be removed, it is set again in reading
 * if the local object still exists.
 * This is only valid for local proxy objects though, linked ones should not be affected here.
 */
void blo_clear_proxy_pointers_from_lib(Main *oldmain)
{
  LISTBASE_FOREACH (Object *, ob, &oldmain->objects) {
    if (ob->id.lib != NULL && ob->proxy_from != NULL && ob->proxy_from->id.lib == NULL) {
      ob->proxy_from = NULL;
    }
  }
}

/* XXX disabled this feature - packed files also belong in temp saves and quit.blend,
 * to make restore work. */

static void insert_packedmap(FileData *fd, PackedFile *pf)
{
  oldnewmap_insert(fd->packedmap, pf, pf, 0);
  oldnewmap_insert(fd->packedmap, pf->data, pf->data, 0);
}

void blo_make_packed_pointer_map(FileData *fd, Main *oldmain)
{
  fd->packedmap = oldnewmap_new();

  LISTBASE_FOREACH (Image *, ima, &oldmain->images) {
    if (ima->packedfile) {
      insert_packedmap(fd, ima->packedfile);
    }

    LISTBASE_FOREACH (ImagePackedFile *, imapf, &ima->packedfiles) {
      if (imapf->packedfile) {
        insert_packedmap(fd, imapf->packedfile);
      }
    }
  }

  LISTBASE_FOREACH (VFont *, vfont, &oldmain->fonts) {
    if (vfont->packedfile) {
      insert_packedmap(fd, vfont->packedfile);
    }
  }

  LISTBASE_FOREACH (bSound *, sound, &oldmain->sounds) {
    if (sound->packedfile) {
      insert_packedmap(fd, sound->packedfile);
    }
  }

  LISTBASE_FOREACH (Volume *, volume, &oldmain->volumes) {
    if (volume->packedfile) {
      insert_packedmap(fd, volume->packedfile);
    }
  }

  LISTBASE_FOREACH (Library *, lib, &oldmain->libraries) {
    if (lib->packedfile) {
      insert_packedmap(fd, lib->packedfile);
    }
  }
}

/* set old main packed data to zero if it has been restored */
/* this works because freeing old main only happens after this call */
void blo_end_packed_pointer_map(FileData *fd, Main *oldmain)
{
  OldNew *entry = fd->packedmap->entries;

  /* used entries were restored, so we put them to zero */
  for (int i = 0; i < fd->packedmap->nentries; i++, entry++) {
    if (entry->nr > 0) {
      entry->newp = NULL;
    }
  }

  LISTBASE_FOREACH (Image *, ima, &oldmain->images) {
    ima->packedfile = newpackedadr(fd, ima->packedfile);

    LISTBASE_FOREACH (ImagePackedFile *, imapf, &ima->packedfiles) {
      imapf->packedfile = newpackedadr(fd, imapf->packedfile);
    }
  }

  LISTBASE_FOREACH (VFont *, vfont, &oldmain->fonts) {
    vfont->packedfile = newpackedadr(fd, vfont->packedfile);
  }

  LISTBASE_FOREACH (bSound *, sound, &oldmain->sounds) {
    sound->packedfile = newpackedadr(fd, sound->packedfile);
  }

  LISTBASE_FOREACH (Library *, lib, &oldmain->libraries) {
    lib->packedfile = newpackedadr(fd, lib->packedfile);
  }

  LISTBASE_FOREACH (Volume *, volume, &oldmain->volumes) {
    volume->packedfile = newpackedadr(fd, volume->packedfile);
  }
}

/* undo file support: add all library pointers in lookup */
void blo_add_library_pointer_map(ListBase *old_mainlist, FileData *fd)
{
  ListBase *lbarray[MAX_LIBARRAY];

  LISTBASE_FOREACH (Main *, ptr, old_mainlist) {
    int i = set_listbasepointers(ptr, lbarray);
    while (i--) {
      LISTBASE_FOREACH (ID *, id, lbarray[i]) {
        oldnewmap_insert(fd->libmap, id, id, GS(id->name));
      }
    }
  }

  fd->old_mainlist = old_mainlist;
}

/* Build a GSet of old main (we only care about local data here, so we can do that after
 * split_main() call. */
void blo_make_old_idmap_from_main(FileData *fd, Main *bmain)
{
  if (fd->old_idmap != NULL) {
    BKE_main_idmap_destroy(fd->old_idmap);
  }
  fd->old_idmap = BKE_main_idmap_create(bmain, false, NULL, MAIN_IDMAP_TYPE_UUID);
}

typedef struct BLOCacheStorage {
  GHash *cache_map;
  MemArena *memarena;
} BLOCacheStorage;

/** Register a cache data entry to be preserved when reading some undo memfile. */
static void blo_cache_storage_entry_register(ID *id,
                                             const IDCacheKey *key,
                                             void **UNUSED(cache_p),
                                             uint UNUSED(flags),
                                             void *cache_storage_v)
{
  BLI_assert(key->id_session_uuid == id->session_uuid);
  UNUSED_VARS_NDEBUG(id);

  BLOCacheStorage *cache_storage = cache_storage_v;
  BLI_assert(!BLI_ghash_haskey(cache_storage->cache_map, key));

  IDCacheKey *storage_key = BLI_memarena_alloc(cache_storage->memarena, sizeof(*storage_key));
  *storage_key = *key;
  BLI_ghash_insert(cache_storage->cache_map, storage_key, POINTER_FROM_UINT(0));
}

/** Restore a cache data entry from old ID into new one, when reading some undo memfile. */
static void blo_cache_storage_entry_restore_in_new(
    ID *UNUSED(id), const IDCacheKey *key, void **cache_p, uint flags, void *cache_storage_v)
{
  BLOCacheStorage *cache_storage = cache_storage_v;

  if (cache_storage == NULL) {
    /* In non-undo case, only clear the pointer if it is a purely runtime one.
     * If it may be stored in a persistent way in the .blend file, direct_link code is responsible
     * to properly deal with it. */
    if ((flags & IDTYPE_CACHE_CB_FLAGS_PERSISTENT) == 0) {
      *cache_p = NULL;
    }
    return;
  }

  void **value = BLI_ghash_lookup_p(cache_storage->cache_map, key);
  if (value == NULL) {
    *cache_p = NULL;
    return;
  }
  *value = POINTER_FROM_UINT(POINTER_AS_UINT(*value) + 1);
  *cache_p = key->cache_v;
}

/** Clear as needed a cache data entry from old ID, when reading some undo memfile. */
static void blo_cache_storage_entry_clear_in_old(ID *UNUSED(id),
                                                 const IDCacheKey *key,
                                                 void **cache_p,
                                                 uint UNUSED(flags),
                                                 void *cache_storage_v)
{
  BLOCacheStorage *cache_storage = cache_storage_v;

  void **value = BLI_ghash_lookup_p(cache_storage->cache_map, key);
  if (value == NULL) {
    *cache_p = NULL;
    return;
  }
  /* If that cache has been restored into some new ID, we want to remove it from old one, otherwise
   * keep it there so that it gets properly freed together with its ID. */
  *cache_p = POINTER_AS_UINT(*value) != 0 ? NULL : key->cache_v;
}

void blo_cache_storage_init(FileData *fd, Main *bmain)
{
  if (fd->memfile != NULL) {
    BLI_assert(fd->cache_storage == NULL);
    fd->cache_storage = MEM_mallocN(sizeof(*fd->cache_storage), __func__);
    fd->cache_storage->memarena = BLI_memarena_new(BLI_MEMARENA_STD_BUFSIZE, __func__);
    fd->cache_storage->cache_map = BLI_ghash_new(
        BKE_idtype_cache_key_hash, BKE_idtype_cache_key_cmp, __func__);

    ListBase *lb;
    FOREACH_MAIN_LISTBASE_BEGIN (bmain, lb) {
      ID *id = lb->first;
      if (id == NULL) {
        continue;
      }

      const IDTypeInfo *type_info = BKE_idtype_get_info_from_id(id);
      if (type_info->foreach_cache == NULL) {
        continue;
      }

      FOREACH_MAIN_LISTBASE_ID_BEGIN (lb, id) {
        if (ID_IS_LINKED(id)) {
          continue;
        }
        BKE_idtype_id_foreach_cache(id, blo_cache_storage_entry_register, fd->cache_storage);
      }
      FOREACH_MAIN_LISTBASE_ID_END;
    }
    FOREACH_MAIN_LISTBASE_END;
  }
  else {
    fd->cache_storage = NULL;
  }
}

void blo_cache_storage_old_bmain_clear(FileData *fd, Main *bmain_old)
{
  if (fd->cache_storage != NULL) {
    ListBase *lb;
    FOREACH_MAIN_LISTBASE_BEGIN (bmain_old, lb) {
      ID *id = lb->first;
      if (id == NULL) {
        continue;
      }

      const IDTypeInfo *type_info = BKE_idtype_get_info_from_id(id);
      if (type_info->foreach_cache == NULL) {
        continue;
      }

      FOREACH_MAIN_LISTBASE_ID_BEGIN (lb, id) {
        if (ID_IS_LINKED(id)) {
          continue;
        }
        BKE_idtype_id_foreach_cache(id, blo_cache_storage_entry_clear_in_old, fd->cache_storage);
      }
      FOREACH_MAIN_LISTBASE_ID_END;
    }
    FOREACH_MAIN_LISTBASE_END;
  }
}

void blo_cache_storage_end(FileData *fd)
{
  if (fd->cache_storage != NULL) {
    BLI_ghash_free(fd->cache_storage->cache_map, NULL, NULL);
    BLI_memarena_free(fd->cache_storage->memarena);
    MEM_freeN(fd->cache_storage);
    fd->cache_storage = NULL;
  }
}

/** \} */

/* -------------------------------------------------------------------- */
/** \name DNA Struct Loading
 * \{ */

static void switch_endian_structs(const struct SDNA *filesdna, BHead *bhead)
{
  int blocksize, nblocks;
  char *data;

  data = (char *)(bhead + 1);
  blocksize = filesdna->types_size[filesdna->structs[bhead->SDNAnr][0]];

  nblocks = bhead->nr;
  while (nblocks--) {
    DNA_struct_switch_endian(filesdna, bhead->SDNAnr, data);

    data += blocksize;
  }
}

static void *read_struct(FileData *fd, BHead *bh, const char *blockname)
{
  void *temp = NULL;

  if (bh->len) {
#ifdef USE_BHEAD_READ_ON_DEMAND
    BHead *bh_orig = bh;
#endif

    /* switch is based on file dna */
    if (bh->SDNAnr && (fd->flags & FD_FLAGS_SWITCH_ENDIAN)) {
#ifdef USE_BHEAD_READ_ON_DEMAND
      if (BHEADN_FROM_BHEAD(bh)->has_data == false) {
        bh = blo_bhead_read_full(fd, bh);
        if (UNLIKELY(bh == NULL)) {
          fd->flags &= ~FD_FLAGS_FILE_OK;
          return NULL;
        }
      }
#endif
      switch_endian_structs(fd->filesdna, bh);
    }

    if (fd->compflags[bh->SDNAnr] != SDNA_CMP_REMOVED) {
      if (fd->compflags[bh->SDNAnr] == SDNA_CMP_NOT_EQUAL) {
#ifdef USE_BHEAD_READ_ON_DEMAND
        if (BHEADN_FROM_BHEAD(bh)->has_data == false) {
          bh = blo_bhead_read_full(fd, bh);
          if (UNLIKELY(bh == NULL)) {
            fd->flags &= ~FD_FLAGS_FILE_OK;
            return NULL;
          }
        }
#endif
        temp = DNA_struct_reconstruct(
            fd->memsdna, fd->filesdna, fd->compflags, bh->SDNAnr, bh->nr, (bh + 1));
      }
      else {
        /* SDNA_CMP_EQUAL */
        temp = MEM_mallocN(bh->len, blockname);
#ifdef USE_BHEAD_READ_ON_DEMAND
        if (BHEADN_FROM_BHEAD(bh)->has_data) {
          memcpy(temp, (bh + 1), bh->len);
        }
        else {
          /* Instead of allocating the bhead, then copying it,
           * read the data from the file directly into the memory. */
          if (UNLIKELY(!blo_bhead_read_data(fd, bh, temp))) {
            fd->flags &= ~FD_FLAGS_FILE_OK;
            MEM_freeN(temp);
            temp = NULL;
          }
        }
#else
        memcpy(temp, (bh + 1), bh->len);
#endif
      }
    }

#ifdef USE_BHEAD_READ_ON_DEMAND
    if (bh_orig != bh) {
      MEM_freeN(BHEADN_FROM_BHEAD(bh));
    }
#endif
  }

  return temp;
}

/* Like read_struct, but gets a pointer without allocating. Only works for
 * undo since DNA must match. */
static const void *peek_struct_undo(FileData *fd, BHead *bhead)
{
  BLI_assert(fd->memfile != NULL);
  UNUSED_VARS_NDEBUG(fd);
  return (bhead->len) ? (const void *)(bhead + 1) : NULL;
}

static void link_glob_list(FileData *fd, ListBase *lb) /* for glob data */
{
  Link *ln, *prev;
  void *poin;

  if (BLI_listbase_is_empty(lb)) {
    return;
  }
  poin = newdataadr(fd, lb->first);
  if (lb->first) {
    oldnewmap_insert(fd->globmap, lb->first, poin, 0);
  }
  lb->first = poin;

  ln = lb->first;
  prev = NULL;
  while (ln) {
    poin = newdataadr(fd, ln->next);
    if (ln->next) {
      oldnewmap_insert(fd->globmap, ln->next, poin, 0);
    }
    ln->next = poin;
    ln->prev = prev;
    prev = ln;
    ln = ln->next;
  }
  lb->last = prev;
}

/** \} */

/* -------------------------------------------------------------------- */
/** \name Read ID
 * \{ */

static void lib_link_id(BlendLibReader *reader, ID *id);
static void lib_link_collection(BlendLibReader *reader, Collection *collection);

static void lib_link_id_embedded_id(BlendLibReader *reader, ID *id)
{

  /* Handle 'private IDs'. */
  bNodeTree *nodetree = ntreeFromID(id);
  if (nodetree != NULL) {
    lib_link_id(reader, &nodetree->id);
    ntreeBlendReadLib(reader, nodetree);
  }

  if (GS(id->name) == ID_SCE) {
    Scene *scene = (Scene *)id;
    if (scene->master_collection != NULL) {
      lib_link_id(reader, &scene->master_collection->id);
      lib_link_collection(reader, scene->master_collection);
    }
  }
}

static void lib_link_id(BlendLibReader *reader, ID *id)
{
  /* Note: WM IDProperties are never written to file, hence they should always be NULL here. */
  BLI_assert((GS(id->name) != ID_WM) || id->properties == NULL);
  IDP_BlendReadLib(reader, id->properties);

  AnimData *adt = BKE_animdata_from_id(id);
  if (adt != NULL) {
    BKE_animdata_blend_read_lib(reader, id, adt);
  }

  if (id->override_library) {
    BLO_read_id_address(reader, id->lib, &id->override_library->reference);
    BLO_read_id_address(reader, id->lib, &id->override_library->storage);
  }

  lib_link_id_embedded_id(reader, id);
}

static void direct_link_id_override_property_operation_cb(BlendDataReader *reader, void *data)
{
  IDOverrideLibraryPropertyOperation *opop = data;

  BLO_read_data_address(reader, &opop->subitem_reference_name);
  BLO_read_data_address(reader, &opop->subitem_local_name);

  opop->tag = 0; /* Runtime only. */
}

static void direct_link_id_override_property_cb(BlendDataReader *reader, void *data)
{
  IDOverrideLibraryProperty *op = data;

  BLO_read_data_address(reader, &op->rna_path);

  op->tag = 0; /* Runtime only. */

  BLO_read_list_cb(reader, &op->operations, direct_link_id_override_property_operation_cb);
}

static void direct_link_id_common(
    BlendDataReader *reader, Library *current_library, ID *id, ID *id_old, const int tag);
static void direct_link_collection(BlendDataReader *reader, Collection *collection);

static void direct_link_id_embedded_id(BlendDataReader *reader,
                                       Library *current_library,
                                       ID *id,
                                       ID *id_old)
{
  /* Handle 'private IDs'. */
  bNodeTree **nodetree = BKE_ntree_ptr_from_id(id);
  if (nodetree != NULL && *nodetree != NULL) {
    BLO_read_data_address(reader, nodetree);
    direct_link_id_common(reader,
                          current_library,
                          (ID *)*nodetree,
                          id_old != NULL ? (ID *)ntreeFromID(id_old) : NULL,
                          0);
    ntreeBlendReadData(reader, *nodetree);
  }

  if (GS(id->name) == ID_SCE) {
    Scene *scene = (Scene *)id;
    if (scene->master_collection != NULL) {
      BLO_read_data_address(reader, &scene->master_collection);
      direct_link_id_common(reader,
                            current_library,
                            &scene->master_collection->id,
                            id_old != NULL ? &((Scene *)id_old)->master_collection->id : NULL,
                            0);
      direct_link_collection(reader, scene->master_collection);
    }
  }
}

static int direct_link_id_restore_recalc_exceptions(const ID *id_current)
{
  /* Exception for armature objects, where the pose has direct points to the
   * armature databolock. */
  if (GS(id_current->name) == ID_OB && ((Object *)id_current)->pose) {
    return ID_RECALC_GEOMETRY;
  }

  return 0;
}

static int direct_link_id_restore_recalc(const FileData *fd,
                                         const ID *id_target,
                                         const ID *id_current,
                                         const bool is_identical)
{
  /* These are the evaluations that had not been performed yet at the time the
   * target undo state was written. These need to be done again, since they may
   * flush back changes to the original datablock. */
  int recalc = id_target->recalc;

  if (id_current == NULL) {
    /* ID does not currently exist in the database, so also will not exist in
     * the dependency graphs. That means it will be newly created and as a
     * result also fully re-evaluated regardless of the recalc flag set here. */
    recalc |= ID_RECALC_ALL;
  }
  else {
    /* If the contents datablock changed, the depsgraph needs to copy the
     * datablock again to ensure it matches the original datablock. */
    if (!is_identical) {
      recalc |= ID_RECALC_COPY_ON_WRITE;
    }

    /* Special exceptions. */
    recalc |= direct_link_id_restore_recalc_exceptions(id_current);

    /* Evaluations for the current state that have not been performed yet
     * by the time we are performing this undo step. */
    recalc |= id_current->recalc;

    /* Tags that were set between the target state and the current state,
     * that we need to perform again. */
    if (fd->undo_direction < 0) {
      /* Undo: tags from target to the current state. */
      recalc |= id_current->recalc_up_to_undo_push;
    }
    else {
      /* Redo: tags from current to the target state. */
      recalc |= id_target->recalc_up_to_undo_push;
    }
  }

  return recalc;
}

static void direct_link_id_common(
    BlendDataReader *reader, Library *current_library, ID *id, ID *id_old, const int tag)
{
  if (!BLO_read_data_is_undo(reader)) {
    /* When actually reading a file , we do want to reset/re-generate session uuids.
     * In undo case, we want to re-use existing ones. */
    id->session_uuid = MAIN_ID_SESSION_UUID_UNSET;
  }

  BKE_lib_libblock_session_uuid_ensure(id);

  id->lib = current_library;
  id->us = ID_FAKE_USERS(id);
  id->icon_id = 0;
  id->newid = NULL; /* Needed because .blend may have been saved with crap value here... */
  id->orig_id = NULL;
  id->py_instance = NULL;

  /* Initialize with provided tag. */
  id->tag = tag;

  if (tag & LIB_TAG_ID_LINK_PLACEHOLDER) {
    /* For placeholder we only need to set the tag and properly initialize generic ID fields above,
     * no further data to read. */
    return;
  }

  /*link direct data of ID properties*/
  if (id->properties) {
    BLO_read_data_address(reader, &id->properties);
    /* this case means the data was written incorrectly, it should not happen */
    IDP_BlendDataRead(reader, &id->properties);
  }

  id->flag &= ~LIB_INDIRECT_WEAK_LINK;

  /* NOTE: It is important to not clear the recalc flags for undo/redo.
   * Preserving recalc flags on redo/undo is the only way to make dependency graph detect
   * that animation is to be evaluated on undo/redo. If this is not enforced by the recalc
   * flags dependency graph does not do animation update to avoid loss of unkeyed changes.,
   * which conflicts with undo/redo of changes to animation data itself.
   *
   * But for regular file load we clear the flag, since the flags might have been changed since
   * the version the file has been saved with. */
  if (!BLO_read_data_is_undo(reader)) {
    id->recalc = 0;
    id->recalc_after_undo_push = 0;
  }
  else if ((reader->fd->skip_flags & BLO_READ_SKIP_UNDO_OLD_MAIN) == 0) {
    id->recalc = direct_link_id_restore_recalc(reader->fd, id, id_old, false);
    id->recalc_after_undo_push = 0;
  }

  /* Link direct data of overrides. */
  if (id->override_library) {
    BLO_read_data_address(reader, &id->override_library);
    BLO_read_list_cb(
        reader, &id->override_library->properties, direct_link_id_override_property_cb);
    id->override_library->runtime = NULL;
  }

  DrawDataList *drawdata = DRW_drawdatalist_from_id(id);
  if (drawdata) {
    BLI_listbase_clear((ListBase *)drawdata);
  }

  /* Handle 'private IDs'. */
  direct_link_id_embedded_id(reader, current_library, id, id_old);
}

/** \} */

/* -------------------------------------------------------------------- */
/** \name Read Animation (legacy for version patching)
 * \{ */

// XXX deprecated - old animation system
static void lib_link_ipo(BlendLibReader *reader, Ipo *ipo)
{
  LISTBASE_FOREACH (IpoCurve *, icu, &ipo->curve) {
    if (icu->driver) {
      BLO_read_id_address(reader, ipo->id.lib, &icu->driver->ob);
    }
  }
}

// XXX deprecated - old animation system
static void direct_link_ipo(BlendDataReader *reader, Ipo *ipo)
{
  BLO_read_list(reader, &(ipo->curve));

  LISTBASE_FOREACH (IpoCurve *, icu, &ipo->curve) {
    BLO_read_data_address(reader, &icu->bezt);
    BLO_read_data_address(reader, &icu->bp);
    BLO_read_data_address(reader, &icu->driver);
  }
}

// XXX deprecated - old animation system
static void lib_link_nlastrips(BlendLibReader *reader, ID *id, ListBase *striplist)
{
  LISTBASE_FOREACH (bActionStrip *, strip, striplist) {
    BLO_read_id_address(reader, id->lib, &strip->object);
    BLO_read_id_address(reader, id->lib, &strip->act);
    BLO_read_id_address(reader, id->lib, &strip->ipo);
    LISTBASE_FOREACH (bActionModifier *, amod, &strip->modifiers) {
      BLO_read_id_address(reader, id->lib, &amod->ob);
    }
  }
}

// XXX deprecated - old animation system
static void direct_link_nlastrips(BlendDataReader *reader, ListBase *strips)
{
  BLO_read_list(reader, strips);

  LISTBASE_FOREACH (bActionStrip *, strip, strips) {
    BLO_read_list(reader, &strip->modifiers);
  }
}

// XXX deprecated - old animation system
static void lib_link_constraint_channels(BlendLibReader *reader, ID *id, ListBase *chanbase)
{
  LISTBASE_FOREACH (bConstraintChannel *, chan, chanbase) {
    BLO_read_id_address(reader, id->lib, &chan->ipo);
  }
}

/** \} */

/* -------------------------------------------------------------------- */
/** \name Read ID: WorkSpace
 * \{ */

static void lib_link_workspaces(BlendLibReader *reader, WorkSpace *workspace)
{
  ID *id = (ID *)workspace;

  LISTBASE_FOREACH_MUTABLE (WorkSpaceLayout *, layout, &workspace->layouts) {
    BLO_read_id_address(reader, id->lib, &layout->screen);

    if (layout->screen) {
      if (ID_IS_LINKED(id)) {
        layout->screen->winid = 0;
        if (layout->screen->temp) {
          /* delete temp layouts when appending */
          BKE_workspace_layout_remove(reader->main, workspace, layout);
        }
      }
    }
    else {
      /* If we're reading a layout without screen stored, it's useless and we shouldn't keep it
       * around. */
      BKE_workspace_layout_remove(reader->main, workspace, layout);
    }
  }
}

static void direct_link_workspace(BlendDataReader *reader, WorkSpace *workspace, const Main *main)
{
  BLO_read_list(reader, &workspace->layouts);
  BLO_read_list(reader, &workspace->hook_layout_relations);
  BLO_read_list(reader, &workspace->owner_ids);
  BLO_read_list(reader, &workspace->tools);

  LISTBASE_FOREACH (WorkSpaceDataRelation *, relation, &workspace->hook_layout_relations) {
    /* data from window - need to access through global oldnew-map */
    relation->parent = newglobadr(reader->fd, relation->parent);
    BLO_read_data_address(reader, &relation->value);
  }

  /* Same issue/fix as in direct_link_workspace_link_scene_data: Can't read workspace data
   * when reading windows, so have to update windows after/when reading workspaces. */
  LISTBASE_FOREACH (wmWindowManager *, wm, &main->wm) {
    LISTBASE_FOREACH (wmWindow *, win, &wm->windows) {
      BLO_read_data_address(reader, &win->workspace_hook->act_layout);
    }
  }

  LISTBASE_FOREACH (bToolRef *, tref, &workspace->tools) {
    tref->runtime = NULL;
    BLO_read_data_address(reader, &tref->properties);
    IDP_BlendDataRead(reader, &tref->properties);
  }

  workspace->status_text = NULL;

  id_us_ensure_real(&workspace->id);
}

static void lib_link_workspace_instance_hook(BlendLibReader *reader,
                                             WorkSpaceInstanceHook *hook,
                                             ID *id)
{
  WorkSpace *workspace = BKE_workspace_active_get(hook);
  BLO_read_id_address(reader, id->lib, &workspace);
  BKE_workspace_active_set(hook, workspace);
}

/** \} */

/* -------------------------------------------------------------------- */
<<<<<<< HEAD
/** \name Read ID: Node Tree
 * \{ */

static void lib_link_node_socket(BlendLibReader *reader, Library *lib, bNodeSocket *sock)
{
  IDP_BlendReadLib(reader, sock->prop);

  switch ((eNodeSocketDatatype)sock->type) {
    case SOCK_OBJECT: {
      bNodeSocketValueObject *default_value = sock->default_value;
      BLO_read_id_address(reader, lib, &default_value->value);
      break;
    }
    case SOCK_IMAGE: {
      bNodeSocketValueImage *default_value = sock->default_value;
      BLO_read_id_address(reader, lib, &default_value->value);
      break;
    }
    case SOCK_FLOAT:
    case SOCK_VECTOR:
    case SOCK_RGBA:
    case SOCK_BOOLEAN:
    case SOCK_INT:
    case SOCK_STRING:
    case __SOCK_MESH:
    case SOCK_CUSTOM:
    case SOCK_SHADER:
    case SOCK_EMITTERS:
    case SOCK_EVENTS:
    case SOCK_FORCES:
    case SOCK_CONTROL_FLOW:
      break;
  }
}

static void lib_link_node_sockets(BlendLibReader *reader, Library *lib, ListBase *sockets)
{
  LISTBASE_FOREACH (bNodeSocket *, sock, sockets) {
    lib_link_node_socket(reader, lib, sock);
  }
}

/* Single node tree (also used for material/scene trees), ntree is not NULL */
static void lib_link_ntree(BlendLibReader *reader, Library *lib, bNodeTree *ntree)
{
  ntree->id.lib = lib;

  BLO_read_id_address(reader, lib, &ntree->gpd);

  LISTBASE_FOREACH (bNode *, node, &ntree->nodes) {
    /* Link ID Properties -- and copy this comment EXACTLY for easy finding
     * of library blocks that implement this.*/
    IDP_BlendReadLib(reader, node->prop);

    BLO_read_id_address(reader, lib, &node->id);

    lib_link_node_sockets(reader, lib, &node->inputs);
    lib_link_node_sockets(reader, lib, &node->outputs);
  }

  lib_link_node_sockets(reader, lib, &ntree->inputs);
  lib_link_node_sockets(reader, lib, &ntree->outputs);

  /* Set node->typeinfo pointers. This is done in lib linking, after the
   * first versioning that can change types still without functions that
   * update the typeinfo pointers. Versioning after lib linking needs
   * these top be valid. */
  ntreeSetTypes(NULL, ntree);

  /* For nodes with static socket layout, add/remove sockets as needed
   * to match the static layout. */
  if (!BLO_read_lib_is_undo(reader)) {
    LISTBASE_FOREACH (bNode *, node, &ntree->nodes) {
      node_verify_socket_templates(ntree, node);
    }
  }
}

/* library ntree linking after fileread */
static void lib_link_nodetree(BlendLibReader *reader, bNodeTree *ntree)
{
  lib_link_ntree(reader, ntree->id.lib, ntree);
}

static void direct_link_node_socket(BlendDataReader *reader, bNodeSocket *sock)
{
  BLO_read_data_address(reader, &sock->prop);
  IDP_BlendDataRead(reader, &sock->prop);

  BLO_read_data_address(reader, &sock->link);
  sock->typeinfo = NULL;
  BLO_read_data_address(reader, &sock->storage);
  BLO_read_data_address(reader, &sock->default_value);
  sock->cache = NULL;
}

/* ntree itself has been read! */
static void direct_link_nodetree(BlendDataReader *reader, bNodeTree *ntree)
{
  /* note: writing and reading goes in sync, for speed */

  ntree->init = 0; /* to set callbacks and force setting types */
  ntree->is_updating = false;
  ntree->typeinfo = NULL;
  ntree->interface_type = NULL;

  ntree->progress = NULL;
  ntree->execdata = NULL;

  BLO_read_data_address(reader, &ntree->adt);
  BKE_animdata_blend_read_data(reader, ntree->adt);

  BLO_read_list(reader, &ntree->nodes);
  LISTBASE_FOREACH (bNode *, node, &ntree->nodes) {
    node->typeinfo = NULL;

    BLO_read_list(reader, &node->inputs);
    BLO_read_list(reader, &node->outputs);

    BLO_read_data_address(reader, &node->prop);
    IDP_BlendDataRead(reader, &node->prop);

    BLO_read_list(reader, &node->internal_links);
    LISTBASE_FOREACH (bNodeLink *, link, &node->internal_links) {
      BLO_read_data_address(reader, &link->fromnode);
      BLO_read_data_address(reader, &link->fromsock);
      BLO_read_data_address(reader, &link->tonode);
      BLO_read_data_address(reader, &link->tosock);
    }

    if (node->type == CMP_NODE_MOVIEDISTORTION) {
      /* Do nothing, this is runtime cache and hence handled by generic code using
       * `IDTypeInfo.foreach_cache` callback. */
    }
    else {
      BLO_read_data_address(reader, &node->storage);
    }

    if (node->storage) {
      /* could be handlerized at some point */
      switch (node->type) {
        case SH_NODE_CURVE_VEC:
        case SH_NODE_CURVE_RGB:
        case SH_NODE_CURVE_SPECTRUM:
        case CMP_NODE_TIME:
        case CMP_NODE_CURVE_VEC:
        case CMP_NODE_CURVE_RGB:
        case CMP_NODE_HUECORRECT:
        case TEX_NODE_CURVE_RGB:
        case TEX_NODE_CURVE_TIME: {
          BKE_curvemapping_blend_read(reader, node->storage);
          break;
        }
        case SH_NODE_SCRIPT: {
          NodeShaderScript *nss = (NodeShaderScript *)node->storage;
          BLO_read_data_address(reader, &nss->bytecode);
          break;
        }
        case SH_NODE_TEX_POINTDENSITY: {
          NodeShaderTexPointDensity *npd = (NodeShaderTexPointDensity *)node->storage;
          memset(&npd->pd, 0, sizeof(npd->pd));
          break;
        }
        case SH_NODE_TEX_IMAGE: {
          NodeTexImage *tex = (NodeTexImage *)node->storage;
          tex->iuser.ok = 1;
          tex->iuser.scene = NULL;
          break;
        }
        case SH_NODE_TEX_ENVIRONMENT: {
          NodeTexEnvironment *tex = (NodeTexEnvironment *)node->storage;
          tex->iuser.ok = 1;
          tex->iuser.scene = NULL;
          break;
        }
        case CMP_NODE_IMAGE:
        case CMP_NODE_R_LAYERS:
        case CMP_NODE_VIEWER:
        case CMP_NODE_SPLITVIEWER: {
          ImageUser *iuser = node->storage;
          iuser->ok = 1;
          iuser->scene = NULL;
          break;
        }
        case CMP_NODE_CRYPTOMATTE: {
          NodeCryptomatte *nc = (NodeCryptomatte *)node->storage;
          BLO_read_data_address(reader, &nc->matte_id);
          break;
        }
        case TEX_NODE_IMAGE: {
          ImageUser *iuser = node->storage;
          iuser->ok = 1;
          iuser->scene = NULL;
          break;
        }
        default:
          break;
      }
    }
  }
  BLO_read_list(reader, &ntree->links);

  /* and we connect the rest */
  LISTBASE_FOREACH (bNode *, node, &ntree->nodes) {
    BLO_read_data_address(reader, &node->parent);
    node->lasty = 0;

    LISTBASE_FOREACH (bNodeSocket *, sock, &node->inputs) {
      direct_link_node_socket(reader, sock);
    }
    LISTBASE_FOREACH (bNodeSocket *, sock, &node->outputs) {
      direct_link_node_socket(reader, sock);
    }
  }

  /* interface socket lists */
  BLO_read_list(reader, &ntree->inputs);
  BLO_read_list(reader, &ntree->outputs);
  LISTBASE_FOREACH (bNodeSocket *, sock, &ntree->inputs) {
    direct_link_node_socket(reader, sock);
  }
  LISTBASE_FOREACH (bNodeSocket *, sock, &ntree->outputs) {
    direct_link_node_socket(reader, sock);
  }

  LISTBASE_FOREACH (bNodeLink *, link, &ntree->links) {
    BLO_read_data_address(reader, &link->fromnode);
    BLO_read_data_address(reader, &link->tonode);
    BLO_read_data_address(reader, &link->fromsock);
    BLO_read_data_address(reader, &link->tosock);
  }

  /* TODO, should be dealt by new generic cache handling of IDs... */
  ntree->previews = NULL;

  /* type verification is in lib-link */
}

/** \} */

/* -------------------------------------------------------------------- */
=======
>>>>>>> f3224bbc
/** \name Read ID: Armature
 * \{ */

/* temp struct used to transport needed info to lib_link_constraint_cb() */
typedef struct tConstraintLinkData {
  BlendLibReader *reader;
  ID *id;
} tConstraintLinkData;
/* callback function used to relink constraint ID-links */
static void lib_link_constraint_cb(bConstraint *UNUSED(con),
                                   ID **idpoin,
                                   bool UNUSED(is_reference),
                                   void *userdata)
{
  tConstraintLinkData *cld = (tConstraintLinkData *)userdata;
  BLO_read_id_address(cld->reader, cld->id->lib, idpoin);
}

static void lib_link_constraints(BlendLibReader *reader, ID *id, ListBase *conlist)
{
  tConstraintLinkData cld;

  /* legacy fixes */
  LISTBASE_FOREACH (bConstraint *, con, conlist) {
    /* patch for error introduced by changing constraints (dunno how) */
    /* if con->data type changes, dna cannot resolve the pointer! (ton) */
    if (con->data == NULL) {
      con->type = CONSTRAINT_TYPE_NULL;
    }
    /* own ipo, all constraints have it */
    BLO_read_id_address(reader, id->lib, &con->ipo);  // XXX deprecated - old animation system

    /* If linking from a library, clear 'local' library override flag. */
    if (id->lib != NULL) {
      con->flag &= ~CONSTRAINT_OVERRIDE_LIBRARY_LOCAL;
    }
  }

  /* relink all ID-blocks used by the constraints */
  cld.reader = reader;
  cld.id = id;

  BKE_constraints_id_loop(conlist, lib_link_constraint_cb, &cld);
}

static void direct_link_constraints(BlendDataReader *reader, ListBase *lb)
{
  BLO_read_list(reader, lb);
  LISTBASE_FOREACH (bConstraint *, con, lb) {
    BLO_read_data_address(reader, &con->data);

    switch (con->type) {
      case CONSTRAINT_TYPE_PYTHON: {
        bPythonConstraint *data = con->data;

        BLO_read_list(reader, &data->targets);

        BLO_read_data_address(reader, &data->prop);
        IDP_BlendDataRead(reader, &data->prop);
        break;
      }
      case CONSTRAINT_TYPE_ARMATURE: {
        bArmatureConstraint *data = con->data;

        BLO_read_list(reader, &data->targets);

        break;
      }
      case CONSTRAINT_TYPE_SPLINEIK: {
        bSplineIKConstraint *data = con->data;

        BLO_read_data_address(reader, &data->points);
        break;
      }
      case CONSTRAINT_TYPE_KINEMATIC: {
        bKinematicConstraint *data = con->data;

        con->lin_error = 0.f;
        con->rot_error = 0.f;

        /* version patch for runtime flag, was not cleared in some case */
        data->flag &= ~CONSTRAINT_IK_AUTO;
        break;
      }
      case CONSTRAINT_TYPE_CHILDOF: {
        /* XXX version patch, in older code this flag wasn't always set, and is inherent to type */
        if (con->ownspace == CONSTRAINT_SPACE_POSE) {
          con->flag |= CONSTRAINT_SPACEONCE;
        }
        break;
      }
      case CONSTRAINT_TYPE_TRANSFORM_CACHE: {
        bTransformCacheConstraint *data = con->data;
        data->reader = NULL;
        data->reader_object_path[0] = '\0';
      }
    }
  }
}

static void lib_link_pose(BlendLibReader *reader, Object *ob, bPose *pose)
{
  bArmature *arm = ob->data;

  if (!pose || !arm) {
    return;
  }

  /* always rebuild to match proxy or lib changes, but on Undo */
  bool rebuild = false;

  if (!BLO_read_lib_is_undo(reader)) {
    if (ob->proxy || ob->id.lib != arm->id.lib) {
      rebuild = true;
    }
  }

  if (ob->proxy) {
    /* sync proxy layer */
    if (pose->proxy_layer) {
      arm->layer = pose->proxy_layer;
    }

    /* sync proxy active bone */
    if (pose->proxy_act_bone[0]) {
      Bone *bone = BKE_armature_find_bone_name(arm, pose->proxy_act_bone);
      if (bone) {
        arm->act_bone = bone;
      }
    }
  }

  LISTBASE_FOREACH (bPoseChannel *, pchan, &pose->chanbase) {
    lib_link_constraints(reader, (ID *)ob, &pchan->constraints);

    pchan->bone = BKE_armature_find_bone_name(arm, pchan->name);

    IDP_BlendReadLib(reader, pchan->prop);

    BLO_read_id_address(reader, arm->id.lib, &pchan->custom);
    if (UNLIKELY(pchan->bone == NULL)) {
      rebuild = true;
    }
    else if ((ob->id.lib == NULL) && arm->id.lib) {
      /* local pose selection copied to armature, bit hackish */
      pchan->bone->flag &= ~BONE_SELECTED;
      pchan->bone->flag |= pchan->selectflag;
    }
  }

  if (rebuild) {
    DEG_id_tag_update_ex(
        reader->main, &ob->id, ID_RECALC_TRANSFORM | ID_RECALC_GEOMETRY | ID_RECALC_ANIMATION);
    BKE_pose_tag_recalc(reader->main, pose);
  }
}

/** \} */

/* -------------------------------------------------------------------- */
/** \name Read ID: Shape Keys
 * \{ */

void blo_do_versions_key_uidgen(Key *key)
{
  key->uidgen = 1;
  LISTBASE_FOREACH (KeyBlock *, block, &key->block) {
    block->uid = key->uidgen++;
  }
}

/** \} */

/* -------------------------------------------------------------------- */
/** \name Read ID: Particle Settings
 * \{ */

/* update this also to writefile.c */
static const char *ptcache_data_struct[] = {
    "",          // BPHYS_DATA_INDEX
    "",          // BPHYS_DATA_LOCATION
    "",          // BPHYS_DATA_VELOCITY
    "",          // BPHYS_DATA_ROTATION
    "",          // BPHYS_DATA_AVELOCITY / BPHYS_DATA_XCONST */
    "",          // BPHYS_DATA_SIZE:
    "",          // BPHYS_DATA_TIMES:
    "BoidData",  // case BPHYS_DATA_BOIDS:
};

static void direct_link_pointcache_cb(BlendDataReader *reader, void *data)
{
  PTCacheMem *pm = data;
  for (int i = 0; i < BPHYS_TOT_DATA; i++) {
    BLO_read_data_address(reader, &pm->data[i]);

    /* the cache saves non-struct data without DNA */
    if (pm->data[i] && ptcache_data_struct[i][0] == '\0' &&
        BLO_read_requires_endian_switch(reader)) {
      /* data_size returns bytes. */
      int tot = (BKE_ptcache_data_size(i) * pm->totpoint) / sizeof(int);

      int *poin = pm->data[i];

      BLI_endian_switch_int32_array(poin, tot);
    }
  }

  BLO_read_list(reader, &pm->extradata);

  LISTBASE_FOREACH (PTCacheExtra *, extra, &pm->extradata) {
    BLO_read_data_address(reader, &extra->data);
  }
}

static void direct_link_pointcache(BlendDataReader *reader, PointCache *cache)
{
  if ((cache->flag & PTCACHE_DISK_CACHE) == 0) {
    BLO_read_list_cb(reader, &cache->mem_cache, direct_link_pointcache_cb);
  }
  else {
    BLI_listbase_clear(&cache->mem_cache);
  }

  cache->flag &= ~PTCACHE_SIMULATION_VALID;
  cache->simframe = 0;
  cache->edit = NULL;
  cache->free_edit = NULL;
  cache->cached_frames = NULL;
  cache->cached_frames_len = 0;
}

static void direct_link_pointcache_list(BlendDataReader *reader,
                                        ListBase *ptcaches,
                                        PointCache **ocache,
                                        int force_disk)
{
  if (ptcaches->first) {
    BLO_read_list(reader, ptcaches);
    LISTBASE_FOREACH (PointCache *, cache, ptcaches) {
      direct_link_pointcache(reader, cache);
      if (force_disk) {
        cache->flag |= PTCACHE_DISK_CACHE;
        cache->step = 1;
      }
    }

    BLO_read_data_address(reader, ocache);
  }
  else if (*ocache) {
    /* old "single" caches need to be linked too */
    BLO_read_data_address(reader, ocache);
    direct_link_pointcache(reader, *ocache);
    if (force_disk) {
      (*ocache)->flag |= PTCACHE_DISK_CACHE;
      (*ocache)->step = 1;
    }

    ptcaches->first = ptcaches->last = *ocache;
  }
}

static void lib_link_partdeflect(BlendLibReader *reader, ID *id, PartDeflect *pd)
{
  if (pd && pd->tex) {
    BLO_read_id_address(reader, id->lib, &pd->tex);
  }
  if (pd && pd->f_source) {
    BLO_read_id_address(reader, id->lib, &pd->f_source);
  }
}

static void lib_link_particlesettings(BlendLibReader *reader, ParticleSettings *part)
{
  BLO_read_id_address(reader, part->id.lib, &part->ipo);  // XXX deprecated - old animation system

  BLO_read_id_address(reader, part->id.lib, &part->instance_object);
  BLO_read_id_address(reader, part->id.lib, &part->instance_collection);
  BLO_read_id_address(reader, part->id.lib, &part->force_group);
  BLO_read_id_address(reader, part->id.lib, &part->bb_ob);
  BLO_read_id_address(reader, part->id.lib, &part->collision_group);

  lib_link_partdeflect(reader, &part->id, part->pd);
  lib_link_partdeflect(reader, &part->id, part->pd2);

  if (part->effector_weights) {
    BLO_read_id_address(reader, part->id.lib, &part->effector_weights->group);
  }
  else {
    part->effector_weights = BKE_effector_add_weights(part->force_group);
  }

  if (part->instance_weights.first && part->instance_collection) {
    LISTBASE_FOREACH (ParticleDupliWeight *, dw, &part->instance_weights) {
      BLO_read_id_address(reader, part->id.lib, &dw->ob);
    }
  }
  else {
    BLI_listbase_clear(&part->instance_weights);
  }

  if (part->boids) {
    LISTBASE_FOREACH (BoidState *, state, &part->boids->states) {
      LISTBASE_FOREACH (BoidRule *, rule, &state->rules) {
        switch (rule->type) {
          case eBoidRuleType_Goal:
          case eBoidRuleType_Avoid: {
            BoidRuleGoalAvoid *brga = (BoidRuleGoalAvoid *)rule;
            BLO_read_id_address(reader, part->id.lib, &brga->ob);
            break;
          }
          case eBoidRuleType_FollowLeader: {
            BoidRuleFollowLeader *brfl = (BoidRuleFollowLeader *)rule;
            BLO_read_id_address(reader, part->id.lib, &brfl->ob);
            break;
          }
        }
      }
    }
  }

  for (int a = 0; a < MAX_MTEX; a++) {
    MTex *mtex = part->mtex[a];
    if (mtex) {
      BLO_read_id_address(reader, part->id.lib, &mtex->tex);
      BLO_read_id_address(reader, part->id.lib, &mtex->object);
    }
  }
}

static void direct_link_partdeflect(PartDeflect *pd)
{
  if (pd) {
    pd->rng = NULL;
  }
}

static void direct_link_particlesettings(BlendDataReader *reader, ParticleSettings *part)
{
  BLO_read_data_address(reader, &part->adt);
  BLO_read_data_address(reader, &part->pd);
  BLO_read_data_address(reader, &part->pd2);

  BKE_animdata_blend_read_data(reader, part->adt);
  direct_link_partdeflect(part->pd);
  direct_link_partdeflect(part->pd2);

  BLO_read_data_address(reader, &part->clumpcurve);
  if (part->clumpcurve) {
    BKE_curvemapping_blend_read(reader, part->clumpcurve);
  }
  BLO_read_data_address(reader, &part->roughcurve);
  if (part->roughcurve) {
    BKE_curvemapping_blend_read(reader, part->roughcurve);
  }
  BLO_read_data_address(reader, &part->twistcurve);
  if (part->twistcurve) {
    BKE_curvemapping_blend_read(reader, part->twistcurve);
  }

  BLO_read_data_address(reader, &part->effector_weights);
  if (!part->effector_weights) {
    part->effector_weights = BKE_effector_add_weights(part->force_group);
  }

  BLO_read_list(reader, &part->instance_weights);

  BLO_read_data_address(reader, &part->boids);
  BLO_read_data_address(reader, &part->fluid);

  if (part->boids) {
    BLO_read_list(reader, &part->boids->states);

    LISTBASE_FOREACH (BoidState *, state, &part->boids->states) {
      BLO_read_list(reader, &state->rules);
      BLO_read_list(reader, &state->conditions);
      BLO_read_list(reader, &state->actions);
    }
  }
  for (int a = 0; a < MAX_MTEX; a++) {
    BLO_read_data_address(reader, &part->mtex[a]);
  }

  /* Protect against integer overflow vulnerability. */
  CLAMP(part->trail_count, 1, 100000);
}

static void lib_link_particlesystems(BlendLibReader *reader,
                                     Object *ob,
                                     ID *id,
                                     ListBase *particles)
{
  LISTBASE_FOREACH_MUTABLE (ParticleSystem *, psys, particles) {

    BLO_read_id_address(reader, id->lib, &psys->part);
    if (psys->part) {
      LISTBASE_FOREACH (ParticleTarget *, pt, &psys->targets) {
        BLO_read_id_address(reader, id->lib, &pt->ob);
      }

      BLO_read_id_address(reader, id->lib, &psys->parent);
      BLO_read_id_address(reader, id->lib, &psys->target_ob);

      if (psys->clmd) {
        /* XXX - from reading existing code this seems correct but intended usage of
         * pointcache /w cloth should be added in 'ParticleSystem' - campbell */
        psys->clmd->point_cache = psys->pointcache;
        psys->clmd->ptcaches.first = psys->clmd->ptcaches.last = NULL;
        BLO_read_id_address(reader, id->lib, &psys->clmd->coll_parms->group);
        psys->clmd->modifier.error = NULL;
      }
    }
    else {
      /* particle modifier must be removed before particle system */
      ParticleSystemModifierData *psmd = psys_get_modifier(ob, psys);
      BLI_remlink(&ob->modifiers, psmd);
      BKE_modifier_free((ModifierData *)psmd);

      BLI_remlink(particles, psys);
      MEM_freeN(psys);
    }
  }
}
static void direct_link_particlesystems(BlendDataReader *reader, ListBase *particles)
{
  ParticleData *pa;
  int a;

  LISTBASE_FOREACH (ParticleSystem *, psys, particles) {
    BLO_read_data_address(reader, &psys->particles);

    if (psys->particles && psys->particles->hair) {
      for (a = 0, pa = psys->particles; a < psys->totpart; a++, pa++) {
        BLO_read_data_address(reader, &pa->hair);
      }
    }

    if (psys->particles && psys->particles->keys) {
      for (a = 0, pa = psys->particles; a < psys->totpart; a++, pa++) {
        pa->keys = NULL;
        pa->totkey = 0;
      }

      psys->flag &= ~PSYS_KEYED;
    }

    if (psys->particles && psys->particles->boid) {
      pa = psys->particles;
      BLO_read_data_address(reader, &pa->boid);

      /* This is purely runtime data, but still can be an issue if left dangling. */
      pa->boid->ground = NULL;

      for (a = 1, pa++; a < psys->totpart; a++, pa++) {
        pa->boid = (pa - 1)->boid + 1;
        pa->boid->ground = NULL;
      }
    }
    else if (psys->particles) {
      for (a = 0, pa = psys->particles; a < psys->totpart; a++, pa++) {
        pa->boid = NULL;
      }
    }

    BLO_read_data_address(reader, &psys->fluid_springs);

    BLO_read_data_address(reader, &psys->child);
    psys->effectors = NULL;

    BLO_read_list(reader, &psys->targets);

    psys->edit = NULL;
    psys->free_edit = NULL;
    psys->pathcache = NULL;
    psys->childcache = NULL;
    BLI_listbase_clear(&psys->pathcachebufs);
    BLI_listbase_clear(&psys->childcachebufs);
    psys->pdd = NULL;

    if (psys->clmd) {
      BLO_read_data_address(reader, &psys->clmd);
      psys->clmd->clothObject = NULL;
      psys->clmd->hairdata = NULL;

      BLO_read_data_address(reader, &psys->clmd->sim_parms);
      BLO_read_data_address(reader, &psys->clmd->coll_parms);

      if (psys->clmd->sim_parms) {
        psys->clmd->sim_parms->effector_weights = NULL;
        if (psys->clmd->sim_parms->presets > 10) {
          psys->clmd->sim_parms->presets = 0;
        }
      }

      psys->hair_in_mesh = psys->hair_out_mesh = NULL;
      psys->clmd->solver_result = NULL;
    }

    direct_link_pointcache_list(reader, &psys->ptcaches, &psys->pointcache, 0);
    if (psys->clmd) {
      psys->clmd->point_cache = psys->pointcache;
    }

    psys->tree = NULL;
    psys->bvhtree = NULL;

    psys->orig_psys = NULL;
    psys->batch_cache = NULL;
  }
}

/** \} */

/* -------------------------------------------------------------------- */
/** \name Read ID: Mesh
 * \{ */

/** \} */

/* -------------------------------------------------------------------- */
/** \name Read ID: Object
 * \{ */

static void lib_link_modifiers_common(void *userData, Object *ob, ID **idpoin, int cb_flag)
{
  BlendLibReader *reader = userData;

  BLO_read_id_address(reader, ob->id.lib, idpoin);
  if (*idpoin != NULL && (cb_flag & IDWALK_CB_USER) != 0) {
    id_us_plus_no_lib(*idpoin);
  }
}

static void lib_link_modifiers(BlendLibReader *reader, Object *ob)
{
  BKE_modifiers_foreach_ID_link(ob, lib_link_modifiers_common, reader);

  /* If linking from a library, clear 'local' library override flag. */
  if (ob->id.lib != NULL) {
    LISTBASE_FOREACH (ModifierData *, mod, &ob->modifiers) {
      mod->flag &= ~eModifierFlag_OverrideLibrary_Local;
    }
  }
}

static void lib_link_gpencil_modifiers(BlendLibReader *reader, Object *ob)
{
  BKE_gpencil_modifiers_foreach_ID_link(ob, lib_link_modifiers_common, reader);

  /* If linking from a library, clear 'local' library override flag. */
  if (ob->id.lib != NULL) {
    LISTBASE_FOREACH (GpencilModifierData *, mod, &ob->greasepencil_modifiers) {
      mod->flag &= ~eGpencilModifierFlag_OverrideLibrary_Local;
    }
  }
}

static void lib_link_shaderfxs(BlendLibReader *reader, Object *ob)
{
  BKE_shaderfx_foreach_ID_link(ob, lib_link_modifiers_common, reader);

  /* If linking from a library, clear 'local' library override flag. */
  if (ob->id.lib != NULL) {
    LISTBASE_FOREACH (ShaderFxData *, fx, &ob->shader_fx) {
      fx->flag &= ~eShaderFxFlag_OverrideLibrary_Local;
    }
  }
}

static void lib_link_object(BlendLibReader *reader, Object *ob)
{
  bool warn = false;

  // XXX deprecated - old animation system <<<
  BLO_read_id_address(reader, ob->id.lib, &ob->ipo);
  BLO_read_id_address(reader, ob->id.lib, &ob->action);
  // >>> XXX deprecated - old animation system

  BLO_read_id_address(reader, ob->id.lib, &ob->parent);
  BLO_read_id_address(reader, ob->id.lib, &ob->track);
  BLO_read_id_address(reader, ob->id.lib, &ob->poselib);

  /* 2.8x drops support for non-empty dupli instances. */
  if (ob->type == OB_EMPTY) {
    BLO_read_id_address(reader, ob->id.lib, &ob->instance_collection);
  }
  else {
    if (ob->instance_collection != NULL) {
      ID *id = BLO_read_get_new_id_address(reader, ob->id.lib, &ob->instance_collection->id);
      blo_reportf_wrap(reader->fd->reports,
                       RPT_WARNING,
                       TIP_("Non-Empty object '%s' cannot duplicate collection '%s' "
                            "anymore in Blender 2.80, removed instancing"),
                       ob->id.name + 2,
                       id->name + 2);
    }
    ob->instance_collection = NULL;
    ob->transflag &= ~OB_DUPLICOLLECTION;
  }

  BLO_read_id_address(reader, ob->id.lib, &ob->proxy);
  if (ob->proxy) {
    /* paranoia check, actually a proxy_from pointer should never be written... */
    if (ob->proxy->id.lib == NULL) {
      ob->proxy->proxy_from = NULL;
      ob->proxy = NULL;

      if (ob->id.lib) {
        printf("Proxy lost from  object %s lib %s\n", ob->id.name + 2, ob->id.lib->filepath);
      }
      else {
        printf("Proxy lost from  object %s lib <NONE>\n", ob->id.name + 2);
      }
    }
    else {
      /* this triggers object_update to always use a copy */
      ob->proxy->proxy_from = ob;
    }
  }
  BLO_read_id_address(reader, ob->id.lib, &ob->proxy_group);

  void *poin = ob->data;
  BLO_read_id_address(reader, ob->id.lib, &ob->data);

  if (ob->data == NULL && poin != NULL) {
    if (ob->id.lib) {
      printf("Can't find obdata of %s lib %s\n", ob->id.name + 2, ob->id.lib->filepath);
    }
    else {
      printf("Object %s lost data.\n", ob->id.name + 2);
    }

    ob->type = OB_EMPTY;
    warn = true;

    if (ob->pose) {
      /* we can't call #BKE_pose_free() here because of library linking
       * freeing will recurse down into every pose constraints ID pointers
       * which are not always valid, so for now free directly and suffer
       * some leaked memory rather then crashing immediately
       * while bad this _is_ an exceptional case - campbell */
#if 0
      BKE_pose_free(ob->pose);
#else
      MEM_freeN(ob->pose);
#endif
      ob->pose = NULL;
      ob->mode &= ~OB_MODE_POSE;
    }
  }
  for (int a = 0; a < ob->totcol; a++) {
    BLO_read_id_address(reader, ob->id.lib, &ob->mat[a]);
  }

  /* When the object is local and the data is library its possible
   * the material list size gets out of sync. [#22663] */
  if (ob->data && ob->id.lib != ((ID *)ob->data)->lib) {
    const short *totcol_data = BKE_object_material_len_p(ob);
    /* Only expand so as not to loose any object materials that might be set. */
    if (totcol_data && (*totcol_data > ob->totcol)) {
      /* printf("'%s' %d -> %d\n", ob->id.name, ob->totcol, *totcol_data); */
      BKE_object_material_resize(reader->main, ob, *totcol_data, false);
    }
  }

  BLO_read_id_address(reader, ob->id.lib, &ob->gpd);

  /* if id.us==0 a new base will be created later on */

  /* WARNING! Also check expand_object(), should reflect the stuff below. */
  lib_link_pose(reader, ob, ob->pose);
  lib_link_constraints(reader, &ob->id, &ob->constraints);

  // XXX deprecated - old animation system <<<
  lib_link_constraint_channels(reader, &ob->id, &ob->constraintChannels);
  lib_link_nlastrips(reader, &ob->id, &ob->nlastrips);
  // >>> XXX deprecated - old animation system

  LISTBASE_FOREACH (PartEff *, paf, &ob->effect) {
    if (paf->type == EFF_PARTICLE) {
      BLO_read_id_address(reader, ob->id.lib, &paf->group);
    }
  }

  {
    FluidsimModifierData *fluidmd = (FluidsimModifierData *)BKE_modifiers_findby_type(
        ob, eModifierType_Fluidsim);

    if (fluidmd && fluidmd->fss) {
      BLO_read_id_address(
          reader, ob->id.lib, &fluidmd->fss->ipo);  // XXX deprecated - old animation system
    }
  }

  {
    FluidModifierData *fmd = (FluidModifierData *)BKE_modifiers_findby_type(ob,
                                                                            eModifierType_Fluid);

    if (fmd && (fmd->type == MOD_FLUID_TYPE_DOMAIN) && fmd->domain) {
      /* Flag for refreshing the simulation after loading */
      fmd->domain->flags |= FLUID_DOMAIN_FILE_LOAD;
    }
    else if (fmd && (fmd->type == MOD_FLUID_TYPE_FLOW) && fmd->flow) {
      fmd->flow->flags &= ~FLUID_FLOW_NEEDS_UPDATE;
    }
    else if (fmd && (fmd->type == MOD_FLUID_TYPE_EFFEC) && fmd->effector) {
      fmd->effector->flags &= ~FLUID_EFFECTOR_NEEDS_UPDATE;
    }
  }

  /* texture field */
  if (ob->pd) {
    lib_link_partdeflect(reader, &ob->id, ob->pd);
  }

  if (ob->soft) {
    BLO_read_id_address(reader, ob->id.lib, &ob->soft->collision_group);

    BLO_read_id_address(reader, ob->id.lib, &ob->soft->effector_weights->group);
  }

  lib_link_particlesystems(reader, ob, &ob->id, &ob->particlesystem);
  lib_link_modifiers(reader, ob);
  lib_link_gpencil_modifiers(reader, ob);
  lib_link_shaderfxs(reader, ob);

  if (ob->rigidbody_constraint) {
    BLO_read_id_address(reader, ob->id.lib, &ob->rigidbody_constraint->ob1);
    BLO_read_id_address(reader, ob->id.lib, &ob->rigidbody_constraint->ob2);
  }

  if (warn) {
    BKE_report(reader->fd->reports, RPT_WARNING, "Warning in console");
  }
}

/* direct data for cache */
static void direct_link_motionpath(BlendDataReader *reader, bMotionPath *mpath)
{
  /* sanity check */
  if (mpath == NULL) {
    return;
  }

  /* relink points cache */
  BLO_read_data_address(reader, &mpath->points);

  mpath->points_vbo = NULL;
  mpath->batch_line = NULL;
  mpath->batch_points = NULL;
}

static void direct_link_pose(BlendDataReader *reader, bPose *pose)
{
  if (!pose) {
    return;
  }

  BLO_read_list(reader, &pose->chanbase);
  BLO_read_list(reader, &pose->agroups);

  pose->chanhash = NULL;
  pose->chan_array = NULL;

  LISTBASE_FOREACH (bPoseChannel *, pchan, &pose->chanbase) {
    BKE_pose_channel_runtime_reset(&pchan->runtime);
    BKE_pose_channel_session_uuid_generate(pchan);

    pchan->bone = NULL;
    BLO_read_data_address(reader, &pchan->parent);
    BLO_read_data_address(reader, &pchan->child);
    BLO_read_data_address(reader, &pchan->custom_tx);

    BLO_read_data_address(reader, &pchan->bbone_prev);
    BLO_read_data_address(reader, &pchan->bbone_next);

    direct_link_constraints(reader, &pchan->constraints);

    BLO_read_data_address(reader, &pchan->prop);
    IDP_BlendDataRead(reader, &pchan->prop);

    BLO_read_data_address(reader, &pchan->mpath);
    if (pchan->mpath) {
      direct_link_motionpath(reader, pchan->mpath);
    }

    BLI_listbase_clear(&pchan->iktree);
    BLI_listbase_clear(&pchan->siktree);

    /* in case this value changes in future, clamp else we get undefined behavior */
    CLAMP(pchan->rotmode, ROT_MODE_MIN, ROT_MODE_MAX);

    pchan->draw_data = NULL;
  }
  pose->ikdata = NULL;
  if (pose->ikparam != NULL) {
    BLO_read_data_address(reader, &pose->ikparam);
  }
}

/* TODO(sergey): Find a better place for this.
 *
 * Unfortunately, this can not be done as a regular do_versions() since the modifier type is
 * set to NONE, so the do_versions code wouldn't know where the modifier came from.
 *
 * The best approach seems to have the functionality in versioning_280.c but still call the
 * function from #direct_link_modifiers().
 */

/* Domain, inflow, ... */
static void modifier_ensure_type(FluidModifierData *fluid_modifier_data, int type)
{
  fluid_modifier_data->type = type;
  BKE_fluid_modifier_free(fluid_modifier_data);
  BKE_fluid_modifier_create_type_data(fluid_modifier_data);
}

/**
 * \note The old_modifier_data is NOT linked.
 * This means that in order to access sub-data pointers #newdataadr is to be used.
 */
static ModifierData *modifier_replace_with_fluid(FileData *fd,
                                                 Object *object,
                                                 ListBase *modifiers,
                                                 ModifierData *old_modifier_data)
{
  ModifierData *new_modifier_data = BKE_modifier_new(eModifierType_Fluid);
  FluidModifierData *fluid_modifier_data = (FluidModifierData *)new_modifier_data;

  if (old_modifier_data->type == eModifierType_Fluidsim) {
    FluidsimModifierData *old_fluidsim_modifier_data = (FluidsimModifierData *)old_modifier_data;
    FluidsimSettings *old_fluidsim_settings = newdataadr(fd, old_fluidsim_modifier_data->fss);
    switch (old_fluidsim_settings->type) {
      case OB_FLUIDSIM_ENABLE:
        modifier_ensure_type(fluid_modifier_data, 0);
        break;
      case OB_FLUIDSIM_DOMAIN:
        modifier_ensure_type(fluid_modifier_data, MOD_FLUID_TYPE_DOMAIN);
        BKE_fluid_domain_type_set(object, fluid_modifier_data->domain, FLUID_DOMAIN_TYPE_LIQUID);
        break;
      case OB_FLUIDSIM_FLUID:
        modifier_ensure_type(fluid_modifier_data, MOD_FLUID_TYPE_FLOW);
        BKE_fluid_flow_type_set(object, fluid_modifier_data->flow, FLUID_FLOW_TYPE_LIQUID);
        /* No need to emit liquid far away from surface. */
        fluid_modifier_data->flow->surface_distance = 0.0f;
        break;
      case OB_FLUIDSIM_OBSTACLE:
        modifier_ensure_type(fluid_modifier_data, MOD_FLUID_TYPE_EFFEC);
        BKE_fluid_effector_type_set(
            object, fluid_modifier_data->effector, FLUID_EFFECTOR_TYPE_COLLISION);
        break;
      case OB_FLUIDSIM_INFLOW:
        modifier_ensure_type(fluid_modifier_data, MOD_FLUID_TYPE_FLOW);
        BKE_fluid_flow_type_set(object, fluid_modifier_data->flow, FLUID_FLOW_TYPE_LIQUID);
        BKE_fluid_flow_behavior_set(object, fluid_modifier_data->flow, FLUID_FLOW_BEHAVIOR_INFLOW);
        /* No need to emit liquid far away from surface. */
        fluid_modifier_data->flow->surface_distance = 0.0f;
        break;
      case OB_FLUIDSIM_OUTFLOW:
        modifier_ensure_type(fluid_modifier_data, MOD_FLUID_TYPE_FLOW);
        BKE_fluid_flow_type_set(object, fluid_modifier_data->flow, FLUID_FLOW_TYPE_LIQUID);
        BKE_fluid_flow_behavior_set(
            object, fluid_modifier_data->flow, FLUID_FLOW_BEHAVIOR_OUTFLOW);
        break;
      case OB_FLUIDSIM_PARTICLE:
        /* "Particle" type objects not being used by Mantaflow fluid simulations.
         * Skip this object, secondary particles can only be enabled through the domain object. */
        break;
      case OB_FLUIDSIM_CONTROL:
        /* "Control" type objects not being used by Mantaflow fluid simulations.
         * Use guiding type instead which is similar. */
        modifier_ensure_type(fluid_modifier_data, MOD_FLUID_TYPE_EFFEC);
        BKE_fluid_effector_type_set(
            object, fluid_modifier_data->effector, FLUID_EFFECTOR_TYPE_GUIDE);
        break;
    }
  }
  else if (old_modifier_data->type == eModifierType_Smoke) {
    SmokeModifierData *old_smoke_modifier_data = (SmokeModifierData *)old_modifier_data;
    modifier_ensure_type(fluid_modifier_data, old_smoke_modifier_data->type);
    if (fluid_modifier_data->type == MOD_FLUID_TYPE_DOMAIN) {
      BKE_fluid_domain_type_set(object, fluid_modifier_data->domain, FLUID_DOMAIN_TYPE_GAS);
    }
    else if (fluid_modifier_data->type == MOD_FLUID_TYPE_FLOW) {
      BKE_fluid_flow_type_set(object, fluid_modifier_data->flow, FLUID_FLOW_TYPE_SMOKE);
    }
    else if (fluid_modifier_data->type == MOD_FLUID_TYPE_EFFEC) {
      BKE_fluid_effector_type_set(
          object, fluid_modifier_data->effector, FLUID_EFFECTOR_TYPE_COLLISION);
    }
  }

  /* Replace modifier data in the stack. */
  new_modifier_data->next = old_modifier_data->next;
  new_modifier_data->prev = old_modifier_data->prev;
  if (new_modifier_data->prev != NULL) {
    new_modifier_data->prev->next = new_modifier_data;
  }
  if (new_modifier_data->next != NULL) {
    new_modifier_data->next->prev = new_modifier_data;
  }
  if (modifiers->first == old_modifier_data) {
    modifiers->first = new_modifier_data;
  }
  if (modifiers->last == old_modifier_data) {
    modifiers->last = new_modifier_data;
  }

  /* Free old modifier data. */
  MEM_freeN(old_modifier_data);

  return new_modifier_data;
}

static void direct_link_modifiers(BlendDataReader *reader, ListBase *lb, Object *ob)
{
  BLO_read_list(reader, lb);

  LISTBASE_FOREACH (ModifierData *, md, lb) {
    BKE_modifier_session_uuid_generate(md);

    md->error = NULL;
    md->runtime = NULL;

    /* Modifier data has been allocated as a part of data migration process and
     * no reading of nested fields from file is needed. */
    bool is_allocated = false;

    if (md->type == eModifierType_Fluidsim) {
      blo_reportf_wrap(
          reader->fd->reports,
          RPT_WARNING,
          TIP_("Possible data loss when saving this file! %s modifier is deprecated (Object: %s)"),
          md->name,
          ob->id.name + 2);
      md = modifier_replace_with_fluid(reader->fd, ob, lb, md);
      is_allocated = true;
    }
    else if (md->type == eModifierType_Smoke) {
      blo_reportf_wrap(
          reader->fd->reports,
          RPT_WARNING,
          TIP_("Possible data loss when saving this file! %s modifier is deprecated (Object: %s)"),
          md->name,
          ob->id.name + 2);
      md = modifier_replace_with_fluid(reader->fd, ob, lb, md);
      is_allocated = true;
    }

    const ModifierTypeInfo *mti = BKE_modifier_get_info(md->type);

    /* if modifiers disappear, or for upward compatibility */
    if (mti == NULL) {
      md->type = eModifierType_None;
    }

    if (is_allocated) {
      /* All the fields has been properly allocated. */
    }
    else if (md->type == eModifierType_Cloth) {
      ClothModifierData *clmd = (ClothModifierData *)md;

      clmd->clothObject = NULL;
      clmd->hairdata = NULL;

      BLO_read_data_address(reader, &clmd->sim_parms);
      BLO_read_data_address(reader, &clmd->coll_parms);

      direct_link_pointcache_list(reader, &clmd->ptcaches, &clmd->point_cache, 0);

      if (clmd->sim_parms) {
        if (clmd->sim_parms->presets > 10) {
          clmd->sim_parms->presets = 0;
        }

        clmd->sim_parms->reset = 0;

        BLO_read_data_address(reader, &clmd->sim_parms->effector_weights);

        if (!clmd->sim_parms->effector_weights) {
          clmd->sim_parms->effector_weights = BKE_effector_add_weights(NULL);
        }
      }

      clmd->solver_result = NULL;
    }
    else if (md->type == eModifierType_Fluid) {

      FluidModifierData *fmd = (FluidModifierData *)md;

      if (fmd->type == MOD_FLUID_TYPE_DOMAIN) {
        fmd->flow = NULL;
        fmd->effector = NULL;
        BLO_read_data_address(reader, &fmd->domain);
        fmd->domain->fmd = fmd;

        fmd->domain->fluid = NULL;
        fmd->domain->fluid_mutex = BLI_rw_mutex_alloc();
        fmd->domain->tex_density = NULL;
        fmd->domain->tex_color = NULL;
        fmd->domain->tex_shadow = NULL;
        fmd->domain->tex_flame = NULL;
        fmd->domain->tex_flame_coba = NULL;
        fmd->domain->tex_coba = NULL;
        fmd->domain->tex_field = NULL;
        fmd->domain->tex_velocity_x = NULL;
        fmd->domain->tex_velocity_y = NULL;
        fmd->domain->tex_velocity_z = NULL;
        fmd->domain->tex_wt = NULL;
        fmd->domain->mesh_velocities = NULL;
        BLO_read_data_address(reader, &fmd->domain->coba);

        BLO_read_data_address(reader, &fmd->domain->effector_weights);
        if (!fmd->domain->effector_weights) {
          fmd->domain->effector_weights = BKE_effector_add_weights(NULL);
        }

        direct_link_pointcache_list(
            reader, &(fmd->domain->ptcaches[0]), &(fmd->domain->point_cache[0]), 1);

        /* Manta sim uses only one cache from now on, so store pointer convert */
        if (fmd->domain->ptcaches[1].first || fmd->domain->point_cache[1]) {
          if (fmd->domain->point_cache[1]) {
            PointCache *cache = BLO_read_get_new_data_address(reader, fmd->domain->point_cache[1]);
            if (cache->flag & PTCACHE_FAKE_SMOKE) {
              /* Manta-sim/smoke was already saved in "new format" and this cache is a fake one. */
            }
            else {
              printf(
                  "High resolution manta cache not available due to pointcache update. Please "
                  "reset the simulation.\n");
            }
            BKE_ptcache_free(cache);
          }
          BLI_listbase_clear(&fmd->domain->ptcaches[1]);
          fmd->domain->point_cache[1] = NULL;
        }
      }
      else if (fmd->type == MOD_FLUID_TYPE_FLOW) {
        fmd->domain = NULL;
        fmd->effector = NULL;
        BLO_read_data_address(reader, &fmd->flow);
        fmd->flow->fmd = fmd;
        fmd->flow->mesh = NULL;
        fmd->flow->verts_old = NULL;
        fmd->flow->numverts = 0;
        BLO_read_data_address(reader, &fmd->flow->psys);
      }
      else if (fmd->type == MOD_FLUID_TYPE_EFFEC) {
        fmd->flow = NULL;
        fmd->domain = NULL;
        BLO_read_data_address(reader, &fmd->effector);
        if (fmd->effector) {
          fmd->effector->fmd = fmd;
          fmd->effector->verts_old = NULL;
          fmd->effector->numverts = 0;
          fmd->effector->mesh = NULL;
        }
        else {
          fmd->type = 0;
          fmd->flow = NULL;
          fmd->domain = NULL;
          fmd->effector = NULL;
        }
      }
    }
    else if (md->type == eModifierType_DynamicPaint) {
      DynamicPaintModifierData *pmd = (DynamicPaintModifierData *)md;

      if (pmd->canvas) {
        BLO_read_data_address(reader, &pmd->canvas);
        pmd->canvas->pmd = pmd;
        pmd->canvas->flags &= ~MOD_DPAINT_BAKING; /* just in case */

        if (pmd->canvas->surfaces.first) {
          BLO_read_list(reader, &pmd->canvas->surfaces);

          LISTBASE_FOREACH (DynamicPaintSurface *, surface, &pmd->canvas->surfaces) {
            surface->canvas = pmd->canvas;
            surface->data = NULL;
            direct_link_pointcache_list(reader, &(surface->ptcaches), &(surface->pointcache), 1);

            BLO_read_data_address(reader, &surface->effector_weights);
            if (surface->effector_weights == NULL) {
              surface->effector_weights = BKE_effector_add_weights(NULL);
            }
          }
        }
      }
      if (pmd->brush) {
        BLO_read_data_address(reader, &pmd->brush);
        pmd->brush->pmd = pmd;
        BLO_read_data_address(reader, &pmd->brush->psys);
        BLO_read_data_address(reader, &pmd->brush->paint_ramp);
        BLO_read_data_address(reader, &pmd->brush->vel_ramp);
      }
    }

    if (mti->blendRead != NULL) {
      mti->blendRead(reader, md);
    }
  }
}

static void direct_link_gpencil_modifiers(BlendDataReader *reader, ListBase *lb)
{
  BLO_read_list(reader, lb);

  LISTBASE_FOREACH (GpencilModifierData *, md, lb) {
    md->error = NULL;

    /* if modifiers disappear, or for upward compatibility */
    if (NULL == BKE_gpencil_modifier_get_info(md->type)) {
      md->type = eModifierType_None;
    }

    if (md->type == eGpencilModifierType_Lattice) {
      LatticeGpencilModifierData *gpmd = (LatticeGpencilModifierData *)md;
      gpmd->cache_data = NULL;
    }
    else if (md->type == eGpencilModifierType_Hook) {
      HookGpencilModifierData *hmd = (HookGpencilModifierData *)md;

      BLO_read_data_address(reader, &hmd->curfalloff);
      if (hmd->curfalloff) {
        BKE_curvemapping_blend_read(reader, hmd->curfalloff);
      }
    }
    else if (md->type == eGpencilModifierType_Noise) {
      NoiseGpencilModifierData *gpmd = (NoiseGpencilModifierData *)md;

      BLO_read_data_address(reader, &gpmd->curve_intensity);
      if (gpmd->curve_intensity) {
        BKE_curvemapping_blend_read(reader, gpmd->curve_intensity);
        /* initialize the curve. Maybe this could be moved to modififer logic */
        BKE_curvemapping_init(gpmd->curve_intensity);
      }
    }
    else if (md->type == eGpencilModifierType_Thick) {
      ThickGpencilModifierData *gpmd = (ThickGpencilModifierData *)md;

      BLO_read_data_address(reader, &gpmd->curve_thickness);
      if (gpmd->curve_thickness) {
        BKE_curvemapping_blend_read(reader, gpmd->curve_thickness);
        BKE_curvemapping_init(gpmd->curve_thickness);
      }
    }
    else if (md->type == eGpencilModifierType_Tint) {
      TintGpencilModifierData *gpmd = (TintGpencilModifierData *)md;
      BLO_read_data_address(reader, &gpmd->colorband);
      BLO_read_data_address(reader, &gpmd->curve_intensity);
      if (gpmd->curve_intensity) {
        BKE_curvemapping_blend_read(reader, gpmd->curve_intensity);
        BKE_curvemapping_init(gpmd->curve_intensity);
      }
    }
    else if (md->type == eGpencilModifierType_Smooth) {
      SmoothGpencilModifierData *gpmd = (SmoothGpencilModifierData *)md;
      BLO_read_data_address(reader, &gpmd->curve_intensity);
      if (gpmd->curve_intensity) {
        BKE_curvemapping_blend_read(reader, gpmd->curve_intensity);
        BKE_curvemapping_init(gpmd->curve_intensity);
      }
    }
    else if (md->type == eGpencilModifierType_Color) {
      ColorGpencilModifierData *gpmd = (ColorGpencilModifierData *)md;
      BLO_read_data_address(reader, &gpmd->curve_intensity);
      if (gpmd->curve_intensity) {
        BKE_curvemapping_blend_read(reader, gpmd->curve_intensity);
        BKE_curvemapping_init(gpmd->curve_intensity);
      }
    }
    else if (md->type == eGpencilModifierType_Opacity) {
      OpacityGpencilModifierData *gpmd = (OpacityGpencilModifierData *)md;
      BLO_read_data_address(reader, &gpmd->curve_intensity);
      if (gpmd->curve_intensity) {
        BKE_curvemapping_blend_read(reader, gpmd->curve_intensity);
        BKE_curvemapping_init(gpmd->curve_intensity);
      }
    }
  }
}

static void direct_link_shaderfxs(BlendDataReader *reader, ListBase *lb)
{
  BLO_read_list(reader, lb);

  LISTBASE_FOREACH (ShaderFxData *, fx, lb) {
    fx->error = NULL;

    /* if shader disappear, or for upward compatibility */
    if (NULL == BKE_shaderfx_get_info(fx->type)) {
      fx->type = eShaderFxType_None;
    }
  }
}

static void direct_link_object(BlendDataReader *reader, Object *ob)
{
  PartEff *paf;

  /* XXX This should not be needed - but seems like it can happen in some cases,
   * so for now play safe. */
  ob->proxy_from = NULL;

  /* loading saved files with editmode enabled works, but for undo we like
   * to stay in object mode during undo presses so keep editmode disabled.
   *
   * Also when linking in a file don't allow edit and pose modes.
   * See [#34776, #42780] for more information.
   */
  const bool is_undo = BLO_read_data_is_undo(reader);
  if (is_undo || (ob->id.tag & (LIB_TAG_EXTERN | LIB_TAG_INDIRECT))) {
    ob->mode &= ~(OB_MODE_EDIT | OB_MODE_PARTICLE_EDIT);
    if (!is_undo) {
      ob->mode &= ~OB_MODE_POSE;
    }
  }

  BLO_read_data_address(reader, &ob->adt);
  BKE_animdata_blend_read_data(reader, ob->adt);

  BLO_read_data_address(reader, &ob->pose);
  direct_link_pose(reader, ob->pose);

  BLO_read_data_address(reader, &ob->mpath);
  if (ob->mpath) {
    direct_link_motionpath(reader, ob->mpath);
  }

  BLO_read_list(reader, &ob->defbase);
  BLO_read_list(reader, &ob->fmaps);
  // XXX deprecated - old animation system <<<
  direct_link_nlastrips(reader, &ob->nlastrips);
  BLO_read_list(reader, &ob->constraintChannels);
  // >>> XXX deprecated - old animation system

  BLO_read_pointer_array(reader, (void **)&ob->mat);
  BLO_read_data_address(reader, &ob->matbits);

  /* do it here, below old data gets converted */
  direct_link_modifiers(reader, &ob->modifiers, ob);
  direct_link_gpencil_modifiers(reader, &ob->greasepencil_modifiers);
  direct_link_shaderfxs(reader, &ob->shader_fx);

  BLO_read_list(reader, &ob->effect);
  paf = ob->effect.first;
  while (paf) {
    if (paf->type == EFF_PARTICLE) {
      paf->keys = NULL;
    }
    if (paf->type == EFF_WAVE) {
      WaveEff *wav = (WaveEff *)paf;
      PartEff *next = paf->next;
      WaveModifierData *wmd = (WaveModifierData *)BKE_modifier_new(eModifierType_Wave);

      wmd->damp = wav->damp;
      wmd->flag = wav->flag;
      wmd->height = wav->height;
      wmd->lifetime = wav->lifetime;
      wmd->narrow = wav->narrow;
      wmd->speed = wav->speed;
      wmd->startx = wav->startx;
      wmd->starty = wav->startx;
      wmd->timeoffs = wav->timeoffs;
      wmd->width = wav->width;

      BLI_addtail(&ob->modifiers, wmd);

      BLI_remlink(&ob->effect, paf);
      MEM_freeN(paf);

      paf = next;
      continue;
    }
    if (paf->type == EFF_BUILD) {
      BuildEff *baf = (BuildEff *)paf;
      PartEff *next = paf->next;
      BuildModifierData *bmd = (BuildModifierData *)BKE_modifier_new(eModifierType_Build);

      bmd->start = baf->sfra;
      bmd->length = baf->len;
      bmd->randomize = 0;
      bmd->seed = 1;

      BLI_addtail(&ob->modifiers, bmd);

      BLI_remlink(&ob->effect, paf);
      MEM_freeN(paf);

      paf = next;
      continue;
    }
    paf = paf->next;
  }

  BLO_read_data_address(reader, &ob->pd);
  direct_link_partdeflect(ob->pd);
  BLO_read_data_address(reader, &ob->soft);
  if (ob->soft) {
    SoftBody *sb = ob->soft;

    sb->bpoint = NULL;  // init pointers so it gets rebuilt nicely
    sb->bspring = NULL;
    sb->scratch = NULL;
    /* although not used anymore */
    /* still have to be loaded to be compatible with old files */
    BLO_read_pointer_array(reader, (void **)&sb->keys);
    if (sb->keys) {
      for (int a = 0; a < sb->totkey; a++) {
        BLO_read_data_address(reader, &sb->keys[a]);
      }
    }

    BLO_read_data_address(reader, &sb->effector_weights);
    if (!sb->effector_weights) {
      sb->effector_weights = BKE_effector_add_weights(NULL);
    }

    BLO_read_data_address(reader, &sb->shared);
    if (sb->shared == NULL) {
      /* Link deprecated caches if they exist, so we can use them for versioning.
       * We should only do this when sb->shared == NULL, because those pointers
       * are always set (for compatibility with older Blenders). We mustn't link
       * the same pointcache twice. */
      direct_link_pointcache_list(reader, &sb->ptcaches, &sb->pointcache, false);
    }
    else {
      /* link caches */
      direct_link_pointcache_list(reader, &sb->shared->ptcaches, &sb->shared->pointcache, false);
    }
  }
  BLO_read_data_address(reader, &ob->fluidsimSettings); /* NT */

  BLO_read_data_address(reader, &ob->rigidbody_object);
  if (ob->rigidbody_object) {
    RigidBodyOb *rbo = ob->rigidbody_object;
    /* Allocate runtime-only struct */
    rbo->shared = MEM_callocN(sizeof(*rbo->shared), "RigidBodyObShared");
  }
  BLO_read_data_address(reader, &ob->rigidbody_constraint);
  if (ob->rigidbody_constraint) {
    ob->rigidbody_constraint->physics_constraint = NULL;
  }

  BLO_read_list(reader, &ob->particlesystem);
  direct_link_particlesystems(reader, &ob->particlesystem);

  direct_link_constraints(reader, &ob->constraints);

  BLO_read_list(reader, &ob->hooks);
  while (ob->hooks.first) {
    ObHook *hook = ob->hooks.first;
    HookModifierData *hmd = (HookModifierData *)BKE_modifier_new(eModifierType_Hook);

    BLO_read_int32_array(reader, hook->totindex, &hook->indexar);

    /* Do conversion here because if we have loaded
     * a hook we need to make sure it gets converted
     * and freed, regardless of version.
     */
    copy_v3_v3(hmd->cent, hook->cent);
    hmd->falloff = hook->falloff;
    hmd->force = hook->force;
    hmd->indexar = hook->indexar;
    hmd->object = hook->parent;
    memcpy(hmd->parentinv, hook->parentinv, sizeof(hmd->parentinv));
    hmd->totindex = hook->totindex;

    BLI_addhead(&ob->modifiers, hmd);
    BLI_remlink(&ob->hooks, hook);

    BKE_modifier_unique_name(&ob->modifiers, (ModifierData *)hmd);

    MEM_freeN(hook);
  }

  BLO_read_data_address(reader, &ob->iuser);
  if (ob->type == OB_EMPTY && ob->empty_drawtype == OB_EMPTY_IMAGE && !ob->iuser) {
    BKE_object_empty_draw_type_set(ob, ob->empty_drawtype);
  }

  BKE_object_runtime_reset(ob);
  BLO_read_list(reader, &ob->pc_ids);

  /* in case this value changes in future, clamp else we get undefined behavior */
  CLAMP(ob->rotmode, ROT_MODE_MIN, ROT_MODE_MAX);

  if (ob->sculpt) {
    ob->sculpt = NULL;
    /* Only create data on undo, otherwise rely on editor mode switching. */
    if (BLO_read_data_is_undo(reader) && (ob->mode & OB_MODE_ALL_SCULPT)) {
      BKE_object_sculpt_data_create(ob);
    }
  }

  BLO_read_data_address(reader, &ob->preview);
  BKE_previewimg_blend_read(reader, ob->preview);
}

static void direct_link_view_settings(BlendDataReader *reader,
                                      ColorManagedViewSettings *view_settings)
{
  BLO_read_data_address(reader, &view_settings->curve_mapping);

  if (view_settings->curve_mapping) {
    BKE_curvemapping_blend_read(reader, view_settings->curve_mapping);
  }
}

/** \} */

/* -------------------------------------------------------------------- */
/** \name Read View Layer (Collection Data)
 * \{ */

static void direct_link_layer_collections(BlendDataReader *reader, ListBase *lb, bool master)
{
  BLO_read_list(reader, lb);
  LISTBASE_FOREACH (LayerCollection *, lc, lb) {
#ifdef USE_COLLECTION_COMPAT_28
    BLO_read_data_address(reader, &lc->scene_collection);
#endif

    /* Master collection is not a real data-lock. */
    if (master) {
      BLO_read_data_address(reader, &lc->collection);
    }

    direct_link_layer_collections(reader, &lc->layer_collections, false);
  }
}

static void direct_link_view_layer(BlendDataReader *reader, ViewLayer *view_layer)
{
  view_layer->stats = NULL;
  BLO_read_list(reader, &view_layer->object_bases);
  BLO_read_data_address(reader, &view_layer->basact);

  direct_link_layer_collections(reader, &view_layer->layer_collections, true);
  BLO_read_data_address(reader, &view_layer->active_collection);

  BLO_read_data_address(reader, &view_layer->id_properties);
  IDP_BlendDataRead(reader, &view_layer->id_properties);

  BLO_read_list(reader, &(view_layer->freestyle_config.modules));
  BLO_read_list(reader, &(view_layer->freestyle_config.linesets));

  BLI_listbase_clear(&view_layer->drawdata);
  view_layer->object_bases_array = NULL;
  view_layer->object_bases_hash = NULL;
}

static void lib_link_layer_collection(BlendLibReader *reader,
                                      Library *lib,
                                      LayerCollection *layer_collection,
                                      bool master)
{
  /* Master collection is not a real data-lock. */
  if (!master) {
    BLO_read_id_address(reader, lib, &layer_collection->collection);
  }

  LISTBASE_FOREACH (
      LayerCollection *, layer_collection_nested, &layer_collection->layer_collections) {
    lib_link_layer_collection(reader, lib, layer_collection_nested, false);
  }
}

static void lib_link_view_layer(BlendLibReader *reader, Library *lib, ViewLayer *view_layer)
{
  LISTBASE_FOREACH (FreestyleModuleConfig *, fmc, &view_layer->freestyle_config.modules) {
    BLO_read_id_address(reader, lib, &fmc->script);
  }

  LISTBASE_FOREACH (FreestyleLineSet *, fls, &view_layer->freestyle_config.linesets) {
    BLO_read_id_address(reader, lib, &fls->linestyle);
    BLO_read_id_address(reader, lib, &fls->group);
  }

  for (Base *base = view_layer->object_bases.first, *base_next = NULL; base; base = base_next) {
    base_next = base->next;

    /* we only bump the use count for the collection objects */
    BLO_read_id_address(reader, lib, &base->object);

    if (base->object == NULL) {
      /* Free in case linked object got lost. */
      BLI_freelinkN(&view_layer->object_bases, base);
      if (view_layer->basact == base) {
        view_layer->basact = NULL;
      }
    }
  }

  LISTBASE_FOREACH (LayerCollection *, layer_collection, &view_layer->layer_collections) {
    lib_link_layer_collection(reader, lib, layer_collection, true);
  }

  BLO_read_id_address(reader, lib, &view_layer->mat_override);

  IDP_BlendReadLib(reader, view_layer->id_properties);
}

/** \} */

/* -------------------------------------------------------------------- */
/** \name Read ID: Collection
 * \{ */

#ifdef USE_COLLECTION_COMPAT_28
static void direct_link_scene_collection(BlendDataReader *reader, SceneCollection *sc)
{
  BLO_read_list(reader, &sc->objects);
  BLO_read_list(reader, &sc->scene_collections);

  LISTBASE_FOREACH (SceneCollection *, nsc, &sc->scene_collections) {
    direct_link_scene_collection(reader, nsc);
  }
}

static void lib_link_scene_collection(BlendLibReader *reader, Library *lib, SceneCollection *sc)
{
  LISTBASE_FOREACH (LinkData *, link, &sc->objects) {
    BLO_read_id_address(reader, lib, &link->data);
    BLI_assert(link->data);
  }

  LISTBASE_FOREACH (SceneCollection *, nsc, &sc->scene_collections) {
    lib_link_scene_collection(reader, lib, nsc);
  }
}
#endif

static void direct_link_collection(BlendDataReader *reader, Collection *collection)
{
  BLO_read_list(reader, &collection->gobject);
  BLO_read_list(reader, &collection->children);

  BLO_read_data_address(reader, &collection->preview);
  BKE_previewimg_blend_read(reader, collection->preview);

  collection->flag &= ~COLLECTION_HAS_OBJECT_CACHE;
  collection->tag = 0;
  BLI_listbase_clear(&collection->object_cache);
  BLI_listbase_clear(&collection->parents);

#ifdef USE_COLLECTION_COMPAT_28
  /* This runs before the very first doversion. */
  BLO_read_data_address(reader, &collection->collection);
  if (collection->collection != NULL) {
    direct_link_scene_collection(reader, collection->collection);
  }

  BLO_read_data_address(reader, &collection->view_layer);
  if (collection->view_layer != NULL) {
    direct_link_view_layer(reader, collection->view_layer);
  }
#endif
}

static void lib_link_collection_data(BlendLibReader *reader, Library *lib, Collection *collection)
{
  LISTBASE_FOREACH_MUTABLE (CollectionObject *, cob, &collection->gobject) {
    BLO_read_id_address(reader, lib, &cob->ob);

    if (cob->ob == NULL) {
      BLI_freelinkN(&collection->gobject, cob);
    }
  }

  LISTBASE_FOREACH (CollectionChild *, child, &collection->children) {
    BLO_read_id_address(reader, lib, &child->collection);
  }
}

static void lib_link_collection(BlendLibReader *reader, Collection *collection)
{
#ifdef USE_COLLECTION_COMPAT_28
  if (collection->collection) {
    lib_link_scene_collection(reader, collection->id.lib, collection->collection);
  }

  if (collection->view_layer) {
    lib_link_view_layer(reader, collection->id.lib, collection->view_layer);
  }
#endif

  lib_link_collection_data(reader, collection->id.lib, collection);
}

/** \} */

/* -------------------------------------------------------------------- */
/** \name Read ID: Scene
 * \{ */

/* patch for missing scene IDs, can't be in do-versions */
static void composite_patch(bNodeTree *ntree, Scene *scene)
{

  LISTBASE_FOREACH (bNode *, node, &ntree->nodes) {
    if (node->id == NULL && node->type == CMP_NODE_R_LAYERS) {
      node->id = &scene->id;
    }
  }
}

static void link_paint(BlendLibReader *reader, Scene *sce, Paint *p)
{
  if (p) {
    BLO_read_id_address(reader, sce->id.lib, &p->brush);
    for (int i = 0; i < p->tool_slots_len; i++) {
      if (p->tool_slots[i].brush != NULL) {
        BLO_read_id_address(reader, sce->id.lib, &p->tool_slots[i].brush);
      }
    }
    BLO_read_id_address(reader, sce->id.lib, &p->palette);
    p->paint_cursor = NULL;

    BKE_paint_runtime_init(sce->toolsettings, p);
  }
}

static void lib_link_sequence_modifiers(BlendLibReader *reader, Scene *scene, ListBase *lb)
{
  LISTBASE_FOREACH (SequenceModifierData *, smd, lb) {
    if (smd->mask_id) {
      BLO_read_id_address(reader, scene->id.lib, &smd->mask_id);
    }
  }
}

static void direct_link_lightcache_texture(BlendDataReader *reader, LightCacheTexture *lctex)
{
  lctex->tex = NULL;

  if (lctex->data) {
    BLO_read_data_address(reader, &lctex->data);
    if (lctex->data && BLO_read_requires_endian_switch(reader)) {
      int data_size = lctex->components * lctex->tex_size[0] * lctex->tex_size[1] *
                      lctex->tex_size[2];

      if (lctex->data_type == LIGHTCACHETEX_FLOAT) {
        BLI_endian_switch_float_array((float *)lctex->data, data_size * sizeof(float));
      }
      else if (lctex->data_type == LIGHTCACHETEX_UINT) {
        BLI_endian_switch_uint32_array((uint *)lctex->data, data_size * sizeof(uint));
      }
    }
  }

  if (lctex->data == NULL) {
    zero_v3_int(lctex->tex_size);
  }
}

static void direct_link_lightcache(BlendDataReader *reader, LightCache *cache)
{
  cache->flag &= ~LIGHTCACHE_NOT_USABLE;
  direct_link_lightcache_texture(reader, &cache->cube_tx);
  direct_link_lightcache_texture(reader, &cache->grid_tx);

  if (cache->cube_mips) {
    BLO_read_data_address(reader, &cache->cube_mips);
    for (int i = 0; i < cache->mips_len; i++) {
      direct_link_lightcache_texture(reader, &cache->cube_mips[i]);
    }
  }

  BLO_read_data_address(reader, &cache->cube_data);
  BLO_read_data_address(reader, &cache->grid_data);
}

static void direct_link_view3dshading(BlendDataReader *reader, View3DShading *shading)
{
  if (shading->prop) {
    BLO_read_data_address(reader, &shading->prop);
    IDP_BlendDataRead(reader, &shading->prop);
  }
}

/* check for cyclic set-scene,
 * libs can cause this case which is normally prevented, see (T#####) */
#define USE_SETSCENE_CHECK

#ifdef USE_SETSCENE_CHECK
/**
 * A version of #BKE_scene_validate_setscene with special checks for linked libs.
 */
static bool scene_validate_setscene__liblink(Scene *sce, const int totscene)
{
  Scene *sce_iter;
  int a;

  if (sce->set == NULL) {
    return true;
  }

  for (a = 0, sce_iter = sce; sce_iter->set; sce_iter = sce_iter->set, a++) {
    /* This runs per library (before each libraries #Main has been joined),
     * so we can't step into other libraries since `totscene` is only for this library.
     *
     * Also, other libraries may not have been linked yet,
     * while we could check #LIB_TAG_NEED_LINK the library pointer check is sufficient. */
    if (sce->id.lib != sce_iter->id.lib) {
      return true;
    }
    if (sce_iter->flag & SCE_READFILE_LIBLINK_NEED_SETSCENE_CHECK) {
      return true;
    }

    if (a > totscene) {
      sce->set = NULL;
      return false;
    }
  }

  return true;
}
#endif

static void lib_link_scene(BlendLibReader *reader, Scene *sce)
{
  BKE_keyingsets_blend_read_lib(reader, &sce->id, &sce->keyingsets);

  BLO_read_id_address(reader, sce->id.lib, &sce->camera);
  BLO_read_id_address(reader, sce->id.lib, &sce->world);
  BLO_read_id_address(reader, sce->id.lib, &sce->set);
  BLO_read_id_address(reader, sce->id.lib, &sce->gpd);

  link_paint(reader, sce, &sce->toolsettings->imapaint.paint);
  if (sce->toolsettings->sculpt) {
    link_paint(reader, sce, &sce->toolsettings->sculpt->paint);
  }
  if (sce->toolsettings->vpaint) {
    link_paint(reader, sce, &sce->toolsettings->vpaint->paint);
  }
  if (sce->toolsettings->wpaint) {
    link_paint(reader, sce, &sce->toolsettings->wpaint->paint);
  }
  if (sce->toolsettings->uvsculpt) {
    link_paint(reader, sce, &sce->toolsettings->uvsculpt->paint);
  }
  if (sce->toolsettings->gp_paint) {
    link_paint(reader, sce, &sce->toolsettings->gp_paint->paint);
  }
  if (sce->toolsettings->gp_vertexpaint) {
    link_paint(reader, sce, &sce->toolsettings->gp_vertexpaint->paint);
  }
  if (sce->toolsettings->gp_sculptpaint) {
    link_paint(reader, sce, &sce->toolsettings->gp_sculptpaint->paint);
  }
  if (sce->toolsettings->gp_weightpaint) {
    link_paint(reader, sce, &sce->toolsettings->gp_weightpaint->paint);
  }

  if (sce->toolsettings->sculpt) {
    BLO_read_id_address(reader, sce->id.lib, &sce->toolsettings->sculpt->gravity_object);
  }

  if (sce->toolsettings->imapaint.stencil) {
    BLO_read_id_address(reader, sce->id.lib, &sce->toolsettings->imapaint.stencil);
  }

  if (sce->toolsettings->imapaint.clone) {
    BLO_read_id_address(reader, sce->id.lib, &sce->toolsettings->imapaint.clone);
  }

  if (sce->toolsettings->imapaint.canvas) {
    BLO_read_id_address(reader, sce->id.lib, &sce->toolsettings->imapaint.canvas);
  }

  BLO_read_id_address(reader, sce->id.lib, &sce->toolsettings->particle.shape_object);

  BLO_read_id_address(reader, sce->id.lib, &sce->toolsettings->gp_sculpt.guide.reference_object);

  LISTBASE_FOREACH_MUTABLE (Base *, base_legacy, &sce->base) {
    BLO_read_id_address(reader, sce->id.lib, &base_legacy->object);

    if (base_legacy->object == NULL) {
      blo_reportf_wrap(reader->fd->reports,
                       RPT_WARNING,
                       TIP_("LIB: object lost from scene: '%s'"),
                       sce->id.name + 2);
      BLI_remlink(&sce->base, base_legacy);
      if (base_legacy == sce->basact) {
        sce->basact = NULL;
      }
      MEM_freeN(base_legacy);
    }
  }

  Sequence *seq;
  SEQ_ALL_BEGIN (sce->ed, seq) {
    IDP_BlendReadLib(reader, seq->prop);

    if (seq->ipo) {
      BLO_read_id_address(
          reader, sce->id.lib, &seq->ipo);  // XXX deprecated - old animation system
    }
    seq->scene_sound = NULL;
    if (seq->scene) {
      BLO_read_id_address(reader, sce->id.lib, &seq->scene);
      seq->scene_sound = NULL;
    }
    if (seq->clip) {
      BLO_read_id_address(reader, sce->id.lib, &seq->clip);
    }
    if (seq->mask) {
      BLO_read_id_address(reader, sce->id.lib, &seq->mask);
    }
    if (seq->scene_camera) {
      BLO_read_id_address(reader, sce->id.lib, &seq->scene_camera);
    }
    if (seq->sound) {
      seq->scene_sound = NULL;
      if (seq->type == SEQ_TYPE_SOUND_HD) {
        seq->type = SEQ_TYPE_SOUND_RAM;
      }
      else {
        BLO_read_id_address(reader, sce->id.lib, &seq->sound);
      }
      if (seq->sound) {
        id_us_plus_no_lib((ID *)seq->sound);
        seq->scene_sound = NULL;
      }
    }
    if (seq->type == SEQ_TYPE_TEXT) {
      TextVars *t = seq->effectdata;
      BLO_read_id_address(reader, sce->id.lib, &t->text_font);
    }
    BLI_listbase_clear(&seq->anims);

    lib_link_sequence_modifiers(reader, sce, &seq->modifiers);
  }
  SEQ_ALL_END;

  LISTBASE_FOREACH (TimeMarker *, marker, &sce->markers) {
    if (marker->camera) {
      BLO_read_id_address(reader, sce->id.lib, &marker->camera);
    }
  }

  /* rigidbody world relies on it's linked collections */
  if (sce->rigidbody_world) {
    RigidBodyWorld *rbw = sce->rigidbody_world;
    if (rbw->group) {
      BLO_read_id_address(reader, sce->id.lib, &rbw->group);
    }
    if (rbw->constraints) {
      BLO_read_id_address(reader, sce->id.lib, &rbw->constraints);
    }
    if (rbw->effector_weights) {
      BLO_read_id_address(reader, sce->id.lib, &rbw->effector_weights->group);
    }
  }

  if (sce->nodetree) {
    composite_patch(sce->nodetree, sce);
  }

  LISTBASE_FOREACH (SceneRenderLayer *, srl, &sce->r.layers) {
    BLO_read_id_address(reader, sce->id.lib, &srl->mat_override);
    LISTBASE_FOREACH (FreestyleModuleConfig *, fmc, &srl->freestyleConfig.modules) {
      BLO_read_id_address(reader, sce->id.lib, &fmc->script);
    }
    LISTBASE_FOREACH (FreestyleLineSet *, fls, &srl->freestyleConfig.linesets) {
      BLO_read_id_address(reader, sce->id.lib, &fls->linestyle);
      BLO_read_id_address(reader, sce->id.lib, &fls->group);
    }
  }
  /* Motion Tracking */
  BLO_read_id_address(reader, sce->id.lib, &sce->clip);

#ifdef USE_COLLECTION_COMPAT_28
  if (sce->collection) {
    lib_link_scene_collection(reader, sce->id.lib, sce->collection);
  }
#endif

  LISTBASE_FOREACH (ViewLayer *, view_layer, &sce->view_layers) {
    lib_link_view_layer(reader, sce->id.lib, view_layer);
  }

  if (sce->r.bake.cage_object) {
    BLO_read_id_address(reader, sce->id.lib, &sce->r.bake.cage_object);
  }

#ifdef USE_SETSCENE_CHECK
  if (sce->set != NULL) {
    sce->flag |= SCE_READFILE_LIBLINK_NEED_SETSCENE_CHECK;
  }
#endif
}

static void lib_link_scenes_check_set(Main *bmain)
{
#ifdef USE_SETSCENE_CHECK
  const int totscene = BLI_listbase_count(&bmain->scenes);
  LISTBASE_FOREACH (Scene *, sce, &bmain->scenes) {
    if (sce->flag & SCE_READFILE_LIBLINK_NEED_SETSCENE_CHECK) {
      sce->flag &= ~SCE_READFILE_LIBLINK_NEED_SETSCENE_CHECK;
      if (!scene_validate_setscene__liblink(sce, totscene)) {
        printf("Found cyclic background scene when linking %s\n", sce->id.name + 2);
      }
    }
  }
#else
  UNUSED_VARS(bmain, totscene);
#endif
}

#undef USE_SETSCENE_CHECK

static void link_recurs_seq(BlendDataReader *reader, ListBase *lb)
{
  BLO_read_list(reader, lb);

  LISTBASE_FOREACH (Sequence *, seq, lb) {
    if (seq->seqbase.first) {
      link_recurs_seq(reader, &seq->seqbase);
    }
  }
}

static void direct_link_paint(BlendDataReader *reader, const Scene *scene, Paint *p)
{
  if (p->num_input_samples < 1) {
    p->num_input_samples = 1;
  }

  BLO_read_data_address(reader, &p->cavity_curve);
  if (p->cavity_curve) {
    BKE_curvemapping_blend_read(reader, p->cavity_curve);
  }
  else {
    BKE_paint_cavity_curve_preset(p, CURVE_PRESET_LINE);
  }

  BLO_read_data_address(reader, &p->tool_slots);

  /* Workaround for invalid data written in older versions. */
  const size_t expected_size = sizeof(PaintToolSlot) * p->tool_slots_len;
  if (p->tool_slots && MEM_allocN_len(p->tool_slots) < expected_size) {
    MEM_freeN(p->tool_slots);
    p->tool_slots = MEM_callocN(expected_size, "PaintToolSlot");
  }

  BKE_paint_runtime_init(scene->toolsettings, p);
}

static void direct_link_paint_helper(BlendDataReader *reader, const Scene *scene, Paint **paint)
{
  /* TODO. is this needed */
  BLO_read_data_address(reader, paint);

  if (*paint) {
    direct_link_paint(reader, scene, *paint);
  }
}

static void direct_link_sequence_modifiers(BlendDataReader *reader, ListBase *lb)
{
  BLO_read_list(reader, lb);

  LISTBASE_FOREACH (SequenceModifierData *, smd, lb) {
    if (smd->mask_sequence) {
      BLO_read_data_address(reader, &smd->mask_sequence);
    }

    if (smd->type == seqModifierType_Curves) {
      CurvesModifierData *cmd = (CurvesModifierData *)smd;

      BKE_curvemapping_blend_read(reader, &cmd->curve_mapping);
    }
    else if (smd->type == seqModifierType_HueCorrect) {
      HueCorrectModifierData *hcmd = (HueCorrectModifierData *)smd;

      BKE_curvemapping_blend_read(reader, &hcmd->curve_mapping);
    }
  }
}

static void direct_link_scene(BlendDataReader *reader, Scene *sce)
{
  sce->depsgraph_hash = NULL;
  sce->fps_info = NULL;

  memset(&sce->customdata_mask, 0, sizeof(sce->customdata_mask));
  memset(&sce->customdata_mask_modal, 0, sizeof(sce->customdata_mask_modal));

  BKE_sound_reset_scene_runtime(sce);

  /* set users to one by default, not in lib-link, this will increase it for compo nodes */
  id_us_ensure_real(&sce->id);

  BLO_read_list(reader, &(sce->base));

  BLO_read_data_address(reader, &sce->adt);
  BKE_animdata_blend_read_data(reader, sce->adt);

  BLO_read_list(reader, &sce->keyingsets);
  BKE_keyingsets_blend_read_data(reader, &sce->keyingsets);

  BLO_read_data_address(reader, &sce->basact);

  BLO_read_data_address(reader, &sce->toolsettings);
  if (sce->toolsettings) {

    /* Reset last_location and last_hit, so they are not remembered across sessions. In some files
     * these are also NaN, which could lead to crashes in painting. */
    struct UnifiedPaintSettings *ups = &sce->toolsettings->unified_paint_settings;
    zero_v3(ups->last_location);
    ups->last_hit = 0;

    direct_link_paint_helper(reader, sce, (Paint **)&sce->toolsettings->sculpt);
    direct_link_paint_helper(reader, sce, (Paint **)&sce->toolsettings->vpaint);
    direct_link_paint_helper(reader, sce, (Paint **)&sce->toolsettings->wpaint);
    direct_link_paint_helper(reader, sce, (Paint **)&sce->toolsettings->uvsculpt);
    direct_link_paint_helper(reader, sce, (Paint **)&sce->toolsettings->gp_paint);
    direct_link_paint_helper(reader, sce, (Paint **)&sce->toolsettings->gp_vertexpaint);
    direct_link_paint_helper(reader, sce, (Paint **)&sce->toolsettings->gp_sculptpaint);
    direct_link_paint_helper(reader, sce, (Paint **)&sce->toolsettings->gp_weightpaint);

    direct_link_paint(reader, sce, &sce->toolsettings->imapaint.paint);

    sce->toolsettings->particle.paintcursor = NULL;
    sce->toolsettings->particle.scene = NULL;
    sce->toolsettings->particle.object = NULL;
    sce->toolsettings->gp_sculpt.paintcursor = NULL;

    /* relink grease pencil interpolation curves */
    BLO_read_data_address(reader, &sce->toolsettings->gp_interpolate.custom_ipo);
    if (sce->toolsettings->gp_interpolate.custom_ipo) {
      BKE_curvemapping_blend_read(reader, sce->toolsettings->gp_interpolate.custom_ipo);
    }
    /* relink grease pencil multiframe falloff curve */
    BLO_read_data_address(reader, &sce->toolsettings->gp_sculpt.cur_falloff);
    if (sce->toolsettings->gp_sculpt.cur_falloff) {
      BKE_curvemapping_blend_read(reader, sce->toolsettings->gp_sculpt.cur_falloff);
    }
    /* relink grease pencil primitive curve */
    BLO_read_data_address(reader, &sce->toolsettings->gp_sculpt.cur_primitive);
    if (sce->toolsettings->gp_sculpt.cur_primitive) {
      BKE_curvemapping_blend_read(reader, sce->toolsettings->gp_sculpt.cur_primitive);
    }

    /* Relink toolsettings curve profile */
    BLO_read_data_address(reader, &sce->toolsettings->custom_bevel_profile_preset);
    if (sce->toolsettings->custom_bevel_profile_preset) {
      BKE_curveprofile_blend_read(reader, sce->toolsettings->custom_bevel_profile_preset);
    }
  }

  if (sce->ed) {
    ListBase *old_seqbasep = &sce->ed->seqbase;

    BLO_read_data_address(reader, &sce->ed);
    Editing *ed = sce->ed;

    BLO_read_data_address(reader, &ed->act_seq);
    ed->cache = NULL;
    ed->prefetch_job = NULL;

    /* recursive link sequences, lb will be correctly initialized */
    link_recurs_seq(reader, &ed->seqbase);

    Sequence *seq;
    SEQ_ALL_BEGIN (ed, seq) {
      /* Do as early as possible, so that other parts of reading can rely on valid session UUID. */
      BKE_sequence_session_uuid_generate(seq);

      BLO_read_data_address(reader, &seq->seq1);
      BLO_read_data_address(reader, &seq->seq2);
      BLO_read_data_address(reader, &seq->seq3);

      /* a patch: after introduction of effects with 3 input strips */
      if (seq->seq3 == NULL) {
        seq->seq3 = seq->seq2;
      }

      BLO_read_data_address(reader, &seq->effectdata);
      BLO_read_data_address(reader, &seq->stereo3d_format);

      if (seq->type & SEQ_TYPE_EFFECT) {
        seq->flag |= SEQ_EFFECT_NOT_LOADED;
      }

      if (seq->type == SEQ_TYPE_SPEED) {
        SpeedControlVars *s = seq->effectdata;
        s->frameMap = NULL;
      }

      if (seq->type == SEQ_TYPE_TEXT) {
        TextVars *t = seq->effectdata;
        t->text_blf_id = SEQ_FONT_NOT_LOADED;
      }

      BLO_read_data_address(reader, &seq->prop);
      IDP_BlendDataRead(reader, &seq->prop);

      BLO_read_data_address(reader, &seq->strip);
      if (seq->strip && seq->strip->done == 0) {
        seq->strip->done = true;

        if (ELEM(seq->type,
                 SEQ_TYPE_IMAGE,
                 SEQ_TYPE_MOVIE,
                 SEQ_TYPE_SOUND_RAM,
                 SEQ_TYPE_SOUND_HD)) {
          BLO_read_data_address(reader, &seq->strip->stripdata);
        }
        else {
          seq->strip->stripdata = NULL;
        }
        BLO_read_data_address(reader, &seq->strip->crop);
        BLO_read_data_address(reader, &seq->strip->transform);
        BLO_read_data_address(reader, &seq->strip->proxy);
        if (seq->strip->proxy) {
          seq->strip->proxy->anim = NULL;
        }
        else if (seq->flag & SEQ_USE_PROXY) {
          BKE_sequencer_proxy_set(seq, true);
        }

        /* need to load color balance to it could be converted to modifier */
        BLO_read_data_address(reader, &seq->strip->color_balance);
      }

      direct_link_sequence_modifiers(reader, &seq->modifiers);
    }
    SEQ_ALL_END;

    /* link metastack, slight abuse of structs here,
     * have to restore pointer to internal part in struct */
    {
      Sequence temp;
      void *poin;
      intptr_t offset;

      offset = ((intptr_t) & (temp.seqbase)) - ((intptr_t)&temp);

      /* root pointer */
      if (ed->seqbasep == old_seqbasep) {
        ed->seqbasep = &ed->seqbase;
      }
      else {
        poin = POINTER_OFFSET(ed->seqbasep, -offset);

        poin = BLO_read_get_new_data_address(reader, poin);

        if (poin) {
          ed->seqbasep = (ListBase *)POINTER_OFFSET(poin, offset);
        }
        else {
          ed->seqbasep = &ed->seqbase;
        }
      }
      /* stack */
      BLO_read_list(reader, &(ed->metastack));

      LISTBASE_FOREACH (MetaStack *, ms, &ed->metastack) {
        BLO_read_data_address(reader, &ms->parseq);

        if (ms->oldbasep == old_seqbasep) {
          ms->oldbasep = &ed->seqbase;
        }
        else {
          poin = POINTER_OFFSET(ms->oldbasep, -offset);
          poin = BLO_read_get_new_data_address(reader, poin);
          if (poin) {
            ms->oldbasep = (ListBase *)POINTER_OFFSET(poin, offset);
          }
          else {
            ms->oldbasep = &ed->seqbase;
          }
        }
      }
    }
  }

#ifdef DURIAN_CAMERA_SWITCH
  /* Runtime */
  sce->r.mode &= ~R_NO_CAMERA_SWITCH;
#endif

  BLO_read_data_address(reader, &sce->r.avicodecdata);
  if (sce->r.avicodecdata) {
    BLO_read_data_address(reader, &sce->r.avicodecdata->lpFormat);
    BLO_read_data_address(reader, &sce->r.avicodecdata->lpParms);
  }
  if (sce->r.ffcodecdata.properties) {
    BLO_read_data_address(reader, &sce->r.ffcodecdata.properties);
    IDP_BlendDataRead(reader, &sce->r.ffcodecdata.properties);
  }

  BLO_read_list(reader, &(sce->markers));
  BLO_read_list(reader, &(sce->transform_spaces));
  BLO_read_list(reader, &(sce->r.layers));
  BLO_read_list(reader, &(sce->r.views));

  LISTBASE_FOREACH (SceneRenderLayer *, srl, &sce->r.layers) {
    BLO_read_data_address(reader, &srl->prop);
    IDP_BlendDataRead(reader, &srl->prop);
    BLO_read_list(reader, &(srl->freestyleConfig.modules));
    BLO_read_list(reader, &(srl->freestyleConfig.linesets));
  }

  direct_link_view_settings(reader, &sce->view_settings);

  BLO_read_data_address(reader, &sce->rigidbody_world);
  RigidBodyWorld *rbw = sce->rigidbody_world;
  if (rbw) {
    BLO_read_data_address(reader, &rbw->shared);

    if (rbw->shared == NULL) {
      /* Link deprecated caches if they exist, so we can use them for versioning.
       * We should only do this when rbw->shared == NULL, because those pointers
       * are always set (for compatibility with older Blenders). We mustn't link
       * the same pointcache twice. */
      direct_link_pointcache_list(reader, &rbw->ptcaches, &rbw->pointcache, false);

      /* make sure simulation starts from the beginning after loading file */
      if (rbw->pointcache) {
        rbw->ltime = (float)rbw->pointcache->startframe;
      }
    }
    else {
      /* must nullify the reference to physics sim object, since it no-longer exist
       * (and will need to be recalculated)
       */
      rbw->shared->physics_world = NULL;

      /* link caches */
      direct_link_pointcache_list(reader, &rbw->shared->ptcaches, &rbw->shared->pointcache, false);

      /* make sure simulation starts from the beginning after loading file */
      if (rbw->shared->pointcache) {
        rbw->ltime = (float)rbw->shared->pointcache->startframe;
      }
    }
    rbw->objects = NULL;
    rbw->numbodies = 0;

    /* set effector weights */
    BLO_read_data_address(reader, &rbw->effector_weights);
    if (!rbw->effector_weights) {
      rbw->effector_weights = BKE_effector_add_weights(NULL);
    }
  }

  BLO_read_data_address(reader, &sce->preview);
  BKE_previewimg_blend_read(reader, sce->preview);

  BKE_curvemapping_blend_read(reader, &sce->r.mblur_shutter_curve);
  BKE_curvemapping_blend_read(reader, &sce->r.camera_response_function_curve);
  BKE_curvemapping_blend_read(reader, &sce->r.wavelength_importance_curve);

#ifdef USE_COLLECTION_COMPAT_28
  /* this runs before the very first doversion */
  if (sce->collection) {
    BLO_read_data_address(reader, &sce->collection);
    direct_link_scene_collection(reader, sce->collection);
  }
#endif

  /* insert into global old-new map for reading without UI (link_global accesses it again) */
  link_glob_list(reader->fd, &sce->view_layers);
  LISTBASE_FOREACH (ViewLayer *, view_layer, &sce->view_layers) {
    direct_link_view_layer(reader, view_layer);
  }

  if (BLO_read_data_is_undo(reader)) {
    /* If it's undo do nothing here, caches are handled by higher-level generic calling code. */
  }
  else {
    /* else try to read the cache from file. */
    BLO_read_data_address(reader, &sce->eevee.light_cache_data);
    if (sce->eevee.light_cache_data) {
      direct_link_lightcache(reader, sce->eevee.light_cache_data);
    }
  }
  EEVEE_lightcache_info_update(&sce->eevee);

  direct_link_view3dshading(reader, &sce->display.shading);

  BLO_read_data_address(reader, &sce->layer_properties);
  IDP_BlendDataRead(reader, &sce->layer_properties);
}

/** \} */

/* -------------------------------------------------------------------- */
/** \name Read Screen Area/Region (Screen Data)
 * \{ */

static void direct_link_panel_list(BlendDataReader *reader, ListBase *lb)
{
  BLO_read_list(reader, lb);

  LISTBASE_FOREACH (Panel *, panel, lb) {
    panel->runtime_flag = 0;
    panel->activedata = NULL;
    panel->type = NULL;
    panel->runtime.custom_data_ptr = NULL;
    direct_link_panel_list(reader, &panel->children);
  }
}

static void direct_link_region(BlendDataReader *reader, ARegion *region, int spacetype)
{
  direct_link_panel_list(reader, &region->panels);

  BLO_read_list(reader, &region->panels_category_active);

  BLO_read_list(reader, &region->ui_lists);

  LISTBASE_FOREACH (uiList *, ui_list, &region->ui_lists) {
    ui_list->type = NULL;
    ui_list->dyn_data = NULL;
    BLO_read_data_address(reader, &ui_list->properties);
    IDP_BlendDataRead(reader, &ui_list->properties);
  }

  BLO_read_list(reader, &region->ui_previews);

  if (spacetype == SPACE_EMPTY) {
    /* unknown space type, don't leak regiondata */
    region->regiondata = NULL;
  }
  else if (region->flag & RGN_FLAG_TEMP_REGIONDATA) {
    /* Runtime data, don't use. */
    region->regiondata = NULL;
  }
  else {
    BLO_read_data_address(reader, &region->regiondata);
    if (region->regiondata) {
      if (spacetype == SPACE_VIEW3D) {
        RegionView3D *rv3d = region->regiondata;

        BLO_read_data_address(reader, &rv3d->localvd);
        BLO_read_data_address(reader, &rv3d->clipbb);

        rv3d->depths = NULL;
        rv3d->render_engine = NULL;
        rv3d->sms = NULL;
        rv3d->smooth_timer = NULL;

        rv3d->rflag &= ~(RV3D_NAVIGATING | RV3D_PAINTING);
        rv3d->runtime_viewlock = 0;
      }
    }
  }

  region->v2d.tab_offset = NULL;
  region->v2d.tab_num = 0;
  region->v2d.tab_cur = 0;
  region->v2d.sms = NULL;
  region->v2d.alpha_hor = region->v2d.alpha_vert = 255; /* visible by default */
  BLI_listbase_clear(&region->panels_category);
  BLI_listbase_clear(&region->handlers);
  BLI_listbase_clear(&region->uiblocks);
  region->headerstr = NULL;
  region->visible = 0;
  region->type = NULL;
  region->do_draw = 0;
  region->gizmo_map = NULL;
  region->regiontimer = NULL;
  region->draw_buffer = NULL;
  memset(&region->drawrct, 0, sizeof(region->drawrct));
}

static void direct_link_area(BlendDataReader *reader, ScrArea *area)
{
  BLO_read_list(reader, &(area->spacedata));
  BLO_read_list(reader, &(area->regionbase));

  BLI_listbase_clear(&area->handlers);
  area->type = NULL; /* spacetype callbacks */

  /* Should always be unset so that rna_Area_type_get works correctly. */
  area->butspacetype = SPACE_EMPTY;

  area->region_active_win = -1;

  area->flag &= ~AREA_FLAG_ACTIVE_TOOL_UPDATE;

  BLO_read_data_address(reader, &area->global);

  /* if we do not have the spacetype registered we cannot
   * free it, so don't allocate any new memory for such spacetypes. */
  if (!BKE_spacetype_exists(area->spacetype)) {
    /* Hint for versioning code to replace deprecated space types. */
    area->butspacetype = area->spacetype;

    area->spacetype = SPACE_EMPTY;
  }

  LISTBASE_FOREACH (ARegion *, region, &area->regionbase) {
    direct_link_region(reader, region, area->spacetype);
  }

  /* accident can happen when read/save new file with older version */
  /* 2.50: we now always add spacedata for info */
  if (area->spacedata.first == NULL) {
    SpaceInfo *sinfo = MEM_callocN(sizeof(SpaceInfo), "spaceinfo");
    area->spacetype = sinfo->spacetype = SPACE_INFO;
    BLI_addtail(&area->spacedata, sinfo);
  }
  /* add local view3d too */
  else if (area->spacetype == SPACE_VIEW3D) {
    blo_do_versions_view3d_split_250(area->spacedata.first, &area->regionbase);
  }

  LISTBASE_FOREACH (SpaceLink *, sl, &area->spacedata) {
    BLO_read_list(reader, &(sl->regionbase));

    /* if we do not have the spacetype registered we cannot
     * free it, so don't allocate any new memory for such spacetypes. */
    if (!BKE_spacetype_exists(sl->spacetype)) {
      sl->spacetype = SPACE_EMPTY;
    }

    LISTBASE_FOREACH (ARegion *, region, &sl->regionbase) {
      direct_link_region(reader, region, sl->spacetype);
    }

    if (sl->spacetype == SPACE_VIEW3D) {
      View3D *v3d = (View3D *)sl;

      v3d->flag |= V3D_INVALID_BACKBUF;

      if (v3d->gpd) {
        BLO_read_data_address(reader, &v3d->gpd);
        BKE_gpencil_blend_read_data(reader, v3d->gpd);
      }
      BLO_read_data_address(reader, &v3d->localvd);

      /* Runtime data */
      v3d->runtime.properties_storage = NULL;
      v3d->runtime.flag = 0;

      /* render can be quite heavy, set to solid on load */
      if (v3d->shading.type == OB_RENDER) {
        v3d->shading.type = OB_SOLID;
      }
      v3d->shading.prev_type = OB_SOLID;

      direct_link_view3dshading(reader, &v3d->shading);

      blo_do_versions_view3d_split_250(v3d, &sl->regionbase);
    }
    else if (sl->spacetype == SPACE_GRAPH) {
      SpaceGraph *sipo = (SpaceGraph *)sl;

      BLO_read_data_address(reader, &sipo->ads);
      BLI_listbase_clear(&sipo->runtime.ghost_curves);
    }
    else if (sl->spacetype == SPACE_NLA) {
      SpaceNla *snla = (SpaceNla *)sl;

      BLO_read_data_address(reader, &snla->ads);
    }
    else if (sl->spacetype == SPACE_OUTLINER) {
      SpaceOutliner *space_outliner = (SpaceOutliner *)sl;

      /* use newdataadr_no_us and do not free old memory avoiding double
       * frees and use of freed memory. this could happen because of a
       * bug fixed in revision 58959 where the treestore memory address
       * was not unique */
      TreeStore *ts = newdataadr_no_us(reader->fd, space_outliner->treestore);
      space_outliner->treestore = NULL;
      if (ts) {
        TreeStoreElem *elems = newdataadr_no_us(reader->fd, ts->data);

        space_outliner->treestore = BLI_mempool_create(
            sizeof(TreeStoreElem), ts->usedelem, 512, BLI_MEMPOOL_ALLOW_ITER);
        if (ts->usedelem && elems) {
          for (int i = 0; i < ts->usedelem; i++) {
            TreeStoreElem *new_elem = BLI_mempool_alloc(space_outliner->treestore);
            *new_elem = elems[i];
          }
        }
        /* we only saved what was used */
        space_outliner->storeflag |= SO_TREESTORE_CLEANUP;  // at first draw
      }
      space_outliner->treehash = NULL;
      space_outliner->tree.first = space_outliner->tree.last = NULL;
    }
    else if (sl->spacetype == SPACE_IMAGE) {
      SpaceImage *sima = (SpaceImage *)sl;

      sima->iuser.scene = NULL;
      sima->iuser.ok = 1;
      sima->scopes.waveform_1 = NULL;
      sima->scopes.waveform_2 = NULL;
      sima->scopes.waveform_3 = NULL;
      sima->scopes.vecscope = NULL;
      sima->scopes.ok = 0;

      /* WARNING: gpencil data is no longer stored directly in sima after 2.5
       * so sacrifice a few old files for now to avoid crashes with new files!
       * committed: r28002 */
#if 0
      sima->gpd = newdataadr(fd, sima->gpd);
      if (sima->gpd) {
        BKE_gpencil_blend_read_data(fd, sima->gpd);
      }
#endif
    }
    else if (sl->spacetype == SPACE_NODE) {
      SpaceNode *snode = (SpaceNode *)sl;

      if (snode->gpd) {
        BLO_read_data_address(reader, &snode->gpd);
        BKE_gpencil_blend_read_data(reader, snode->gpd);
      }

      BLO_read_list(reader, &snode->treepath);
      snode->edittree = NULL;
      snode->iofsd = NULL;
      BLI_listbase_clear(&snode->linkdrag);
    }
    else if (sl->spacetype == SPACE_TEXT) {
      SpaceText *st = (SpaceText *)sl;
      memset(&st->runtime, 0, sizeof(st->runtime));
    }
    else if (sl->spacetype == SPACE_SEQ) {
      SpaceSeq *sseq = (SpaceSeq *)sl;

      /* grease pencil data is not a direct data and can't be linked from direct_link*
       * functions, it should be linked from lib_link* functions instead
       *
       * otherwise it'll lead to lost grease data on open because it'll likely be
       * read from file after all other users of grease pencil and newdataadr would
       * simple return NULL here (sergey)
       */
#if 0
      if (sseq->gpd) {
        sseq->gpd = newdataadr(fd, sseq->gpd);
        BKE_gpencil_blend_read_data(fd, sseq->gpd);
      }
#endif
      sseq->scopes.reference_ibuf = NULL;
      sseq->scopes.zebra_ibuf = NULL;
      sseq->scopes.waveform_ibuf = NULL;
      sseq->scopes.sep_waveform_ibuf = NULL;
      sseq->scopes.vector_ibuf = NULL;
      sseq->scopes.histogram_ibuf = NULL;
    }
    else if (sl->spacetype == SPACE_PROPERTIES) {
      SpaceProperties *sbuts = (SpaceProperties *)sl;

      sbuts->path = NULL;
      sbuts->texuser = NULL;
      sbuts->mainbo = sbuts->mainb;
      sbuts->mainbuser = sbuts->mainb;
    }
    else if (sl->spacetype == SPACE_CONSOLE) {
      SpaceConsole *sconsole = (SpaceConsole *)sl;

      BLO_read_list(reader, &sconsole->scrollback);
      BLO_read_list(reader, &sconsole->history);

      // for (cl= sconsole->scrollback.first; cl; cl= cl->next)
      //  cl->line= newdataadr(fd, cl->line);

      /* comma expressions, (e.g. expr1, expr2, expr3) evaluate each expression,
       * from left to right.  the right-most expression sets the result of the comma
       * expression as a whole*/
      LISTBASE_FOREACH_MUTABLE (ConsoleLine *, cl, &sconsole->history) {
        BLO_read_data_address(reader, &cl->line);
        if (cl->line) {
          /* the allocted length is not written, so reset here */
          cl->len_alloc = cl->len + 1;
        }
        else {
          BLI_remlink(&sconsole->history, cl);
          MEM_freeN(cl);
        }
      }
    }
    else if (sl->spacetype == SPACE_FILE) {
      SpaceFile *sfile = (SpaceFile *)sl;

      /* this sort of info is probably irrelevant for reloading...
       * plus, it isn't saved to files yet!
       */
      sfile->folders_prev = sfile->folders_next = NULL;
      sfile->files = NULL;
      sfile->layout = NULL;
      sfile->op = NULL;
      sfile->previews_timer = NULL;
      BLO_read_data_address(reader, &sfile->params);
    }
    else if (sl->spacetype == SPACE_CLIP) {
      SpaceClip *sclip = (SpaceClip *)sl;

      sclip->scopes.track_search = NULL;
      sclip->scopes.track_preview = NULL;
      sclip->scopes.ok = 0;
    }
  }

  BLI_listbase_clear(&area->actionzones);

  BLO_read_data_address(reader, &area->v1);
  BLO_read_data_address(reader, &area->v2);
  BLO_read_data_address(reader, &area->v3);
  BLO_read_data_address(reader, &area->v4);
}

static void lib_link_area(BlendLibReader *reader, ID *parent_id, ScrArea *area)
{
  BLO_read_id_address(reader, parent_id->lib, &area->full);

  memset(&area->runtime, 0x0, sizeof(area->runtime));

  LISTBASE_FOREACH (SpaceLink *, sl, &area->spacedata) {
    switch (sl->spacetype) {
      case SPACE_VIEW3D: {
        View3D *v3d = (View3D *)sl;

        BLO_read_id_address(reader, parent_id->lib, &v3d->camera);
        BLO_read_id_address(reader, parent_id->lib, &v3d->ob_center);

        if (v3d->localvd) {
          BLO_read_id_address(reader, parent_id->lib, &v3d->localvd->camera);
        }
        break;
      }
      case SPACE_GRAPH: {
        SpaceGraph *sipo = (SpaceGraph *)sl;
        bDopeSheet *ads = sipo->ads;

        if (ads) {
          BLO_read_id_address(reader, parent_id->lib, &ads->source);
          BLO_read_id_address(reader, parent_id->lib, &ads->filter_grp);
        }
        break;
      }
      case SPACE_PROPERTIES: {
        SpaceProperties *sbuts = (SpaceProperties *)sl;
        BLO_read_id_address(reader, parent_id->lib, &sbuts->pinid);
        if (sbuts->pinid == NULL) {
          sbuts->flag &= ~SB_PIN_CONTEXT;
        }
        break;
      }
      case SPACE_FILE:
        break;
      case SPACE_ACTION: {
        SpaceAction *saction = (SpaceAction *)sl;
        bDopeSheet *ads = &saction->ads;

        if (ads) {
          BLO_read_id_address(reader, parent_id->lib, &ads->source);
          BLO_read_id_address(reader, parent_id->lib, &ads->filter_grp);
        }

        BLO_read_id_address(reader, parent_id->lib, &saction->action);
        break;
      }
      case SPACE_IMAGE: {
        SpaceImage *sima = (SpaceImage *)sl;

        BLO_read_id_address(reader, parent_id->lib, &sima->image);
        BLO_read_id_address(reader, parent_id->lib, &sima->mask_info.mask);

        /* NOTE: pre-2.5, this was local data not lib data, but now we need this as lib data
         * so fingers crossed this works fine!
         */
        BLO_read_id_address(reader, parent_id->lib, &sima->gpd);
        break;
      }
      case SPACE_SEQ: {
        SpaceSeq *sseq = (SpaceSeq *)sl;

        /* NOTE: pre-2.5, this was local data not lib data, but now we need this as lib data
         * so fingers crossed this works fine!
         */
        BLO_read_id_address(reader, parent_id->lib, &sseq->gpd);
        break;
      }
      case SPACE_NLA: {
        SpaceNla *snla = (SpaceNla *)sl;
        bDopeSheet *ads = snla->ads;

        if (ads) {
          BLO_read_id_address(reader, parent_id->lib, &ads->source);
          BLO_read_id_address(reader, parent_id->lib, &ads->filter_grp);
        }
        break;
      }
      case SPACE_TEXT: {
        SpaceText *st = (SpaceText *)sl;

        BLO_read_id_address(reader, parent_id->lib, &st->text);
        break;
      }
      case SPACE_SCRIPT: {
        SpaceScript *scpt = (SpaceScript *)sl;
        /*scpt->script = NULL; - 2.45 set to null, better re-run the script */
        if (scpt->script) {
          BLO_read_id_address(reader, parent_id->lib, &scpt->script);
          if (scpt->script) {
            SCRIPT_SET_NULL(scpt->script);
          }
        }
        break;
      }
      case SPACE_OUTLINER: {
        SpaceOutliner *space_outliner = (SpaceOutliner *)sl;
        BLO_read_id_address(reader, NULL, &space_outliner->search_tse.id);

        if (space_outliner->treestore) {
          TreeStoreElem *tselem;
          BLI_mempool_iter iter;

          BLI_mempool_iternew(space_outliner->treestore, &iter);
          while ((tselem = BLI_mempool_iterstep(&iter))) {
            BLO_read_id_address(reader, NULL, &tselem->id);
          }
          if (space_outliner->treehash) {
            /* rebuild hash table, because it depends on ids too */
            space_outliner->storeflag |= SO_TREESTORE_REBUILD;
          }
        }
        break;
      }
      case SPACE_NODE: {
        SpaceNode *snode = (SpaceNode *)sl;

        /* node tree can be stored locally in id too, link this first */
        BLO_read_id_address(reader, parent_id->lib, &snode->id);
        BLO_read_id_address(reader, parent_id->lib, &snode->from);

        bNodeTree *ntree = snode->id ? ntreeFromID(snode->id) : NULL;
        if (ntree) {
          snode->nodetree = ntree;
        }
        else {
          BLO_read_id_address(reader, parent_id->lib, &snode->nodetree);
        }

        bNodeTreePath *path;
        for (path = snode->treepath.first; path; path = path->next) {
          if (path == snode->treepath.first) {
            /* first nodetree in path is same as snode->nodetree */
            path->nodetree = snode->nodetree;
          }
          else {
            BLO_read_id_address(reader, parent_id->lib, &path->nodetree);
          }

          if (!path->nodetree) {
            break;
          }
        }

        /* remaining path entries are invalid, remove */
        bNodeTreePath *path_next;
        for (; path; path = path_next) {
          path_next = path->next;

          BLI_remlink(&snode->treepath, path);
          MEM_freeN(path);
        }

        /* edittree is just the last in the path,
         * set this directly since the path may have been shortened above */
        if (snode->treepath.last) {
          path = snode->treepath.last;
          snode->edittree = path->nodetree;
        }
        else {
          snode->edittree = NULL;
        }
        break;
      }
      case SPACE_CLIP: {
        SpaceClip *sclip = (SpaceClip *)sl;
        BLO_read_id_address(reader, parent_id->lib, &sclip->clip);
        BLO_read_id_address(reader, parent_id->lib, &sclip->mask_info.mask);
        break;
      }
      default:
        break;
    }
  }
}

/**
 * \return false on error.
 */
static bool direct_link_area_map(BlendDataReader *reader, ScrAreaMap *area_map)
{
  BLO_read_list(reader, &area_map->vertbase);
  BLO_read_list(reader, &area_map->edgebase);
  BLO_read_list(reader, &area_map->areabase);
  LISTBASE_FOREACH (ScrArea *, area, &area_map->areabase) {
    direct_link_area(reader, area);
  }

  /* edges */
  LISTBASE_FOREACH (ScrEdge *, se, &area_map->edgebase) {
    BLO_read_data_address(reader, &se->v1);
    BLO_read_data_address(reader, &se->v2);
    BKE_screen_sort_scrvert(&se->v1, &se->v2);

    if (se->v1 == NULL) {
      BLI_remlink(&area_map->edgebase, se);

      return false;
    }
  }

  return true;
}

/** \} */

/* -------------------------------------------------------------------- */
/** \name XR-data
 * \{ */

static void direct_link_wm_xr_data(BlendDataReader *reader, wmXrData *xr_data)
{
  direct_link_view3dshading(reader, &xr_data->session_settings.shading);
}

static void lib_link_wm_xr_data(BlendLibReader *reader, ID *parent_id, wmXrData *xr_data)
{
  BLO_read_id_address(reader, parent_id->lib, &xr_data->session_settings.base_pose_object);
}

/** \} */

/* -------------------------------------------------------------------- */
/** \name Read ID: Window Manager
 * \{ */

static void direct_link_windowmanager(BlendDataReader *reader, wmWindowManager *wm)
{
  id_us_ensure_real(&wm->id);
  BLO_read_list(reader, &wm->windows);

  LISTBASE_FOREACH (wmWindow *, win, &wm->windows) {
    BLO_read_data_address(reader, &win->parent);

    WorkSpaceInstanceHook *hook = win->workspace_hook;
    BLO_read_data_address(reader, &win->workspace_hook);

    /* we need to restore a pointer to this later when reading workspaces,
     * so store in global oldnew-map. */
    oldnewmap_insert(reader->fd->globmap, hook, win->workspace_hook, 0);

    direct_link_area_map(reader, &win->global_areas);

    win->ghostwin = NULL;
    win->gpuctx = NULL;
    win->eventstate = NULL;
    win->cursor_keymap_status = NULL;
    win->tweak = NULL;
#ifdef WIN32
    win->ime_data = NULL;
#endif

    BLI_listbase_clear(&win->queue);
    BLI_listbase_clear(&win->handlers);
    BLI_listbase_clear(&win->modalhandlers);
    BLI_listbase_clear(&win->gesture);

    win->active = 0;

    win->cursor = 0;
    win->lastcursor = 0;
    win->modalcursor = 0;
    win->grabcursor = 0;
    win->addmousemove = true;
    BLO_read_data_address(reader, &win->stereo3d_format);

    /* Multi-view always fallback to anaglyph at file opening
     * otherwise quad-buffer saved files can break Blender. */
    if (win->stereo3d_format) {
      win->stereo3d_format->display_mode = S3D_DISPLAY_ANAGLYPH;
    }
  }

  direct_link_wm_xr_data(reader, &wm->xr);

  BLI_listbase_clear(&wm->timers);
  BLI_listbase_clear(&wm->operators);
  BLI_listbase_clear(&wm->paintcursors);
  BLI_listbase_clear(&wm->queue);
  BKE_reports_init(&wm->reports, RPT_STORE);

  BLI_listbase_clear(&wm->keyconfigs);
  wm->defaultconf = NULL;
  wm->addonconf = NULL;
  wm->userconf = NULL;
  wm->undo_stack = NULL;

  wm->message_bus = NULL;

  wm->xr.runtime = NULL;

  BLI_listbase_clear(&wm->jobs);
  BLI_listbase_clear(&wm->drags);

  wm->windrawable = NULL;
  wm->winactive = NULL;
  wm->initialized = 0;
  wm->op_undo_depth = 0;
  wm->is_interface_locked = 0;
}

static void lib_link_windowmanager(BlendLibReader *reader, wmWindowManager *wm)
{
  LISTBASE_FOREACH (wmWindow *, win, &wm->windows) {
    if (win->workspace_hook) { /* NULL for old files */
      lib_link_workspace_instance_hook(reader, win->workspace_hook, &wm->id);
    }
    BLO_read_id_address(reader, wm->id.lib, &win->scene);
    /* deprecated, but needed for versioning (will be NULL'ed then) */
    BLO_read_id_address(reader, NULL, &win->screen);

    LISTBASE_FOREACH (ScrArea *, area, &win->global_areas.areabase) {
      lib_link_area(reader, &wm->id, area);
    }

    lib_link_wm_xr_data(reader, &wm->id, &wm->xr);
  }
}

/** \} */

/* -------------------------------------------------------------------- */
/** \name Read ID: Screen
 * \{ */

/* note: file read without screens option G_FILE_NO_UI;
 * check lib pointers in call below */
static void lib_link_screen(BlendLibReader *reader, bScreen *screen)
{
  /* deprecated, but needed for versioning (will be NULL'ed then) */
  BLO_read_id_address(reader, screen->id.lib, &screen->scene);

  screen->animtimer = NULL; /* saved in rare cases */
  screen->tool_tip = NULL;
  screen->scrubbing = false;

  LISTBASE_FOREACH (ScrArea *, area, &screen->areabase) {
    lib_link_area(reader, &screen->id, area);
  }
}

/* how to handle user count on pointer restore */
typedef enum ePointerUserMode {
  USER_IGNORE = 0, /* ignore user count */
  USER_REAL = 1,   /* ensure at least one real user (fake user ignored) */
} ePointerUserMode;

static void restore_pointer_user(ID *id, ID *newid, ePointerUserMode user)
{
  BLI_assert(STREQ(newid->name + 2, id->name + 2));
  BLI_assert(newid->lib == id->lib);
  UNUSED_VARS_NDEBUG(id);

  if (user == USER_REAL) {
    id_us_ensure_real(newid);
  }
}

#ifndef USE_GHASH_RESTORE_POINTER
/**
 * A version of #restore_pointer_by_name that performs a full search (slow!).
 * Use only for limited lookups, when the overhead of
 * creating a #IDNameLib_Map for a single lookup isn't worthwhile.
 */
static void *restore_pointer_by_name_main(Main *mainp, ID *id, ePointerUserMode user)
{
  if (id) {
    ListBase *lb = which_libbase(mainp, GS(id->name));
    if (lb) { /* there's still risk of checking corrupt mem (freed Ids in oops) */
      ID *idn = lb->first;
      for (; idn; idn = idn->next) {
        if (STREQ(idn->name + 2, id->name + 2)) {
          if (idn->lib == id->lib) {
            restore_pointer_user(id, idn, user);
            break;
          }
        }
      }
      return idn;
    }
  }
  return NULL;
}
#endif

/**
 * Only for undo files, or to restore a screen after reading without UI...
 *
 * \param user:
 * - USER_IGNORE: no user-count change.
 * - USER_REAL: ensure a real user (even if a fake one is set).
 * \param id_map: lookup table, use when performing many lookups.
 * this could be made an optional argument (falling back to a full lookup),
 * however at the moment it's always available.
 */
static void *restore_pointer_by_name(struct IDNameLib_Map *id_map, ID *id, ePointerUserMode user)
{
#ifdef USE_GHASH_RESTORE_POINTER
  if (id) {
    /* use fast lookup when available */
    ID *idn = BKE_main_idmap_lookup_id(id_map, id);
    if (idn) {
      restore_pointer_user(id, idn, user);
    }
    return idn;
  }
  return NULL;
#else
  Main *mainp = BKE_main_idmap_main_get(id_map);
  return restore_pointer_by_name_main(mainp, id, user);
#endif
}

static void lib_link_seq_clipboard_pt_restore(ID *id, struct IDNameLib_Map *id_map)
{
  if (id) {
    /* clipboard must ensure this */
    BLI_assert(id->newid != NULL);
    id->newid = restore_pointer_by_name(id_map, id->newid, USER_REAL);
  }
}
static int lib_link_seq_clipboard_cb(Sequence *seq, void *arg_pt)
{
  struct IDNameLib_Map *id_map = arg_pt;

  lib_link_seq_clipboard_pt_restore((ID *)seq->scene, id_map);
  lib_link_seq_clipboard_pt_restore((ID *)seq->scene_camera, id_map);
  lib_link_seq_clipboard_pt_restore((ID *)seq->clip, id_map);
  lib_link_seq_clipboard_pt_restore((ID *)seq->mask, id_map);
  lib_link_seq_clipboard_pt_restore((ID *)seq->sound, id_map);
  return 1;
}

static void lib_link_clipboard_restore(struct IDNameLib_Map *id_map)
{
  /* update IDs stored in sequencer clipboard */
  BKE_sequencer_base_recursive_apply(&seqbase_clipboard, lib_link_seq_clipboard_cb, id_map);
}

static int lib_link_main_data_restore_cb(LibraryIDLinkCallbackData *cb_data)
{
  const int cb_flag = cb_data->cb_flag;
  ID **id_pointer = cb_data->id_pointer;
  if (cb_flag & IDWALK_CB_EMBEDDED || *id_pointer == NULL) {
    return IDWALK_RET_NOP;
  }

  /* Special ugly case here, thanks again for those non-IDs IDs... */
  /* We probably need to add more cases here (hint: nodetrees),
   * but will wait for changes from D5559 to get in first. */
  if (GS((*id_pointer)->name) == ID_GR) {
    Collection *collection = (Collection *)*id_pointer;
    if (collection->flag & COLLECTION_IS_MASTER) {
      /* We should never reach that point anymore, since master collection private ID should be
       * properly tagged with IDWALK_CB_EMBEDDED. */
      BLI_assert(0);
      return IDWALK_RET_NOP;
    }
  }

  struct IDNameLib_Map *id_map = cb_data->user_data;

  /* Note: Handling of usercount here is really bad, defining its own system...
   * Will have to be refactored at some point, but that is not top priority task for now.
   * And all user-counts are properly recomputed at the end of the undo management code anyway. */
  *id_pointer = restore_pointer_by_name(
      id_map, *id_pointer, (cb_flag & IDWALK_CB_USER_ONE) ? USER_REAL : USER_IGNORE);

  return IDWALK_RET_NOP;
}

static void lib_link_main_data_restore(struct IDNameLib_Map *id_map, Main *newmain)
{
  ID *id;
  FOREACH_MAIN_ID_BEGIN (newmain, id) {
    BKE_library_foreach_ID_link(newmain, id, lib_link_main_data_restore_cb, id_map, IDWALK_NOP);
  }
  FOREACH_MAIN_ID_END;
}

static void lib_link_wm_xr_data_restore(struct IDNameLib_Map *id_map, wmXrData *xr_data)
{
  xr_data->session_settings.base_pose_object = restore_pointer_by_name(
      id_map, (ID *)xr_data->session_settings.base_pose_object, USER_REAL);
}

static void lib_link_window_scene_data_restore(wmWindow *win, Scene *scene, ViewLayer *view_layer)
{
  bScreen *screen = BKE_workspace_active_screen_get(win->workspace_hook);

  LISTBASE_FOREACH (ScrArea *, area, &screen->areabase) {
    LISTBASE_FOREACH (SpaceLink *, sl, &area->spacedata) {
      if (sl->spacetype == SPACE_VIEW3D) {
        View3D *v3d = (View3D *)sl;

        if (v3d->camera == NULL || v3d->scenelock) {
          v3d->camera = scene->camera;
        }

        if (v3d->localvd) {
          Base *base = NULL;

          v3d->localvd->camera = scene->camera;

          /* Localview can become invalid during undo/redo steps,
           * so we exit it when no could be found. */
          for (base = view_layer->object_bases.first; base; base = base->next) {
            if (base->local_view_bits & v3d->local_view_uuid) {
              break;
            }
          }
          if (base == NULL) {
            MEM_freeN(v3d->localvd);
            v3d->localvd = NULL;
            v3d->local_view_uuid = 0;

            /* Regionbase storage is different depending if the space is active. */
            ListBase *regionbase = (sl == area->spacedata.first) ? &area->regionbase :
                                                                   &sl->regionbase;
            LISTBASE_FOREACH (ARegion *, region, regionbase) {
              if (region->regiontype == RGN_TYPE_WINDOW) {
                RegionView3D *rv3d = region->regiondata;
                if (rv3d->localvd) {
                  MEM_freeN(rv3d->localvd);
                  rv3d->localvd = NULL;
                }
              }
            }
          }
        }
      }
    }
  }
}

static void lib_link_workspace_layout_restore(struct IDNameLib_Map *id_map,
                                              Main *newmain,
                                              WorkSpaceLayout *layout)
{
  bScreen *screen = BKE_workspace_layout_screen_get(layout);

  /* avoid conflicts with 2.8x branch */
  {
    LISTBASE_FOREACH (ScrArea *, area, &screen->areabase) {
      LISTBASE_FOREACH (SpaceLink *, sl, &area->spacedata) {
        if (sl->spacetype == SPACE_VIEW3D) {
          View3D *v3d = (View3D *)sl;

          v3d->camera = restore_pointer_by_name(id_map, (ID *)v3d->camera, USER_REAL);
          v3d->ob_center = restore_pointer_by_name(id_map, (ID *)v3d->ob_center, USER_REAL);
        }
        else if (sl->spacetype == SPACE_GRAPH) {
          SpaceGraph *sipo = (SpaceGraph *)sl;
          bDopeSheet *ads = sipo->ads;

          if (ads) {
            ads->source = restore_pointer_by_name(id_map, (ID *)ads->source, USER_REAL);

            if (ads->filter_grp) {
              ads->filter_grp = restore_pointer_by_name(
                  id_map, (ID *)ads->filter_grp, USER_IGNORE);
            }
          }

          /* force recalc of list of channels (i.e. includes calculating F-Curve colors)
           * thus preventing the "black curves" problem post-undo
           */
          sipo->runtime.flag |= SIPO_RUNTIME_FLAG_NEED_CHAN_SYNC_COLOR;
        }
        else if (sl->spacetype == SPACE_PROPERTIES) {
          SpaceProperties *sbuts = (SpaceProperties *)sl;
          sbuts->pinid = restore_pointer_by_name(id_map, sbuts->pinid, USER_IGNORE);
          if (sbuts->pinid == NULL) {
            sbuts->flag &= ~SB_PIN_CONTEXT;
          }

          /* TODO: restore path pointers: T40046
           * (complicated because this contains data pointers too, not just ID)*/
          MEM_SAFE_FREE(sbuts->path);
        }
        else if (sl->spacetype == SPACE_FILE) {
          SpaceFile *sfile = (SpaceFile *)sl;
          sfile->op = NULL;
          sfile->previews_timer = NULL;
        }
        else if (sl->spacetype == SPACE_ACTION) {
          SpaceAction *saction = (SpaceAction *)sl;

          saction->action = restore_pointer_by_name(id_map, (ID *)saction->action, USER_REAL);
          saction->ads.source = restore_pointer_by_name(
              id_map, (ID *)saction->ads.source, USER_REAL);

          if (saction->ads.filter_grp) {
            saction->ads.filter_grp = restore_pointer_by_name(
                id_map, (ID *)saction->ads.filter_grp, USER_IGNORE);
          }

          /* force recalc of list of channels, potentially updating the active action
           * while we're at it (as it can only be updated that way) [#28962]
           */
          saction->runtime.flag |= SACTION_RUNTIME_FLAG_NEED_CHAN_SYNC;
        }
        else if (sl->spacetype == SPACE_IMAGE) {
          SpaceImage *sima = (SpaceImage *)sl;

          sima->image = restore_pointer_by_name(id_map, (ID *)sima->image, USER_REAL);

          /* this will be freed, not worth attempting to find same scene,
           * since it gets initialized later */
          sima->iuser.scene = NULL;

#if 0
          /* Those are allocated and freed by space code, no need to handle them here. */
          MEM_SAFE_FREE(sima->scopes.waveform_1);
          MEM_SAFE_FREE(sima->scopes.waveform_2);
          MEM_SAFE_FREE(sima->scopes.waveform_3);
          MEM_SAFE_FREE(sima->scopes.vecscope);
#endif
          sima->scopes.ok = 0;

          /* NOTE: pre-2.5, this was local data not lib data, but now we need this as lib data
           * so assume that here we're doing for undo only...
           */
          sima->gpd = restore_pointer_by_name(id_map, (ID *)sima->gpd, USER_REAL);
          sima->mask_info.mask = restore_pointer_by_name(
              id_map, (ID *)sima->mask_info.mask, USER_REAL);
        }
        else if (sl->spacetype == SPACE_SEQ) {
          SpaceSeq *sseq = (SpaceSeq *)sl;

          /* NOTE: pre-2.5, this was local data not lib data, but now we need this as lib data
           * so assume that here we're doing for undo only...
           */
          sseq->gpd = restore_pointer_by_name(id_map, (ID *)sseq->gpd, USER_REAL);
        }
        else if (sl->spacetype == SPACE_NLA) {
          SpaceNla *snla = (SpaceNla *)sl;
          bDopeSheet *ads = snla->ads;

          if (ads) {
            ads->source = restore_pointer_by_name(id_map, (ID *)ads->source, USER_REAL);

            if (ads->filter_grp) {
              ads->filter_grp = restore_pointer_by_name(
                  id_map, (ID *)ads->filter_grp, USER_IGNORE);
            }
          }
        }
        else if (sl->spacetype == SPACE_TEXT) {
          SpaceText *st = (SpaceText *)sl;

          st->text = restore_pointer_by_name(id_map, (ID *)st->text, USER_REAL);
          if (st->text == NULL) {
            st->text = newmain->texts.first;
          }
        }
        else if (sl->spacetype == SPACE_SCRIPT) {
          SpaceScript *scpt = (SpaceScript *)sl;

          scpt->script = restore_pointer_by_name(id_map, (ID *)scpt->script, USER_REAL);

          /*screen->script = NULL; - 2.45 set to null, better re-run the script */
          if (scpt->script) {
            SCRIPT_SET_NULL(scpt->script);
          }
        }
        else if (sl->spacetype == SPACE_OUTLINER) {
          SpaceOutliner *space_outliner = (SpaceOutliner *)sl;

          space_outliner->search_tse.id = restore_pointer_by_name(
              id_map, space_outliner->search_tse.id, USER_IGNORE);

          if (space_outliner->treestore) {
            TreeStoreElem *tselem;
            BLI_mempool_iter iter;

            BLI_mempool_iternew(space_outliner->treestore, &iter);
            while ((tselem = BLI_mempool_iterstep(&iter))) {
              /* Do not try to restore pointers to drivers/sequence/etc.,
               * can crash in undo case! */
              if (TSE_IS_REAL_ID(tselem)) {
                tselem->id = restore_pointer_by_name(id_map, tselem->id, USER_IGNORE);
              }
              else {
                tselem->id = NULL;
              }
            }
            if (space_outliner->treehash) {
              /* rebuild hash table, because it depends on ids too */
              space_outliner->storeflag |= SO_TREESTORE_REBUILD;
            }
          }
        }
        else if (sl->spacetype == SPACE_NODE) {
          SpaceNode *snode = (SpaceNode *)sl;
          bNodeTreePath *path, *path_next;
          bNodeTree *ntree;

          /* node tree can be stored locally in id too, link this first */
          snode->id = restore_pointer_by_name(id_map, snode->id, USER_REAL);
          snode->from = restore_pointer_by_name(id_map, snode->from, USER_IGNORE);

          ntree = snode->id ? ntreeFromID(snode->id) : NULL;
          snode->nodetree = ntree ?
                                ntree :
                                restore_pointer_by_name(id_map, (ID *)snode->nodetree, USER_REAL);

          for (path = snode->treepath.first; path; path = path->next) {
            if (path == snode->treepath.first) {
              /* first nodetree in path is same as snode->nodetree */
              path->nodetree = snode->nodetree;
            }
            else {
              path->nodetree = restore_pointer_by_name(id_map, (ID *)path->nodetree, USER_REAL);
            }

            if (!path->nodetree) {
              break;
            }
          }

          /* remaining path entries are invalid, remove */
          for (; path; path = path_next) {
            path_next = path->next;

            BLI_remlink(&snode->treepath, path);
            MEM_freeN(path);
          }

          /* edittree is just the last in the path,
           * set this directly since the path may have been shortened above */
          if (snode->treepath.last) {
            path = snode->treepath.last;
            snode->edittree = path->nodetree;
          }
          else {
            snode->edittree = NULL;
          }
        }
        else if (sl->spacetype == SPACE_CLIP) {
          SpaceClip *sclip = (SpaceClip *)sl;

          sclip->clip = restore_pointer_by_name(id_map, (ID *)sclip->clip, USER_REAL);
          sclip->mask_info.mask = restore_pointer_by_name(
              id_map, (ID *)sclip->mask_info.mask, USER_REAL);

          sclip->scopes.ok = 0;
        }
      }
    }
  }
}

/**
 * Used to link a file (without UI) to the current UI.
 * Note that it assumes the old pointers in UI are still valid, so old Main is not freed.
 */
void blo_lib_link_restore(Main *oldmain,
                          Main *newmain,
                          wmWindowManager *curwm,
                          Scene *curscene,
                          ViewLayer *cur_view_layer)
{
  struct IDNameLib_Map *id_map = BKE_main_idmap_create(
      newmain, true, oldmain, MAIN_IDMAP_TYPE_NAME);

  LISTBASE_FOREACH (WorkSpace *, workspace, &newmain->workspaces) {
    LISTBASE_FOREACH (WorkSpaceLayout *, layout, &workspace->layouts) {
      lib_link_workspace_layout_restore(id_map, newmain, layout);
    }
  }

  LISTBASE_FOREACH (wmWindow *, win, &curwm->windows) {
    WorkSpace *workspace = BKE_workspace_active_get(win->workspace_hook);
    ID *workspace_id = (ID *)workspace;
    Scene *oldscene = win->scene;

    workspace = restore_pointer_by_name(id_map, workspace_id, USER_REAL);
    BKE_workspace_active_set(win->workspace_hook, workspace);
    win->scene = restore_pointer_by_name(id_map, (ID *)win->scene, USER_REAL);
    if (win->scene == NULL) {
      win->scene = curscene;
    }
    if (BKE_view_layer_find(win->scene, win->view_layer_name) == NULL) {
      STRNCPY(win->view_layer_name, cur_view_layer->name);
    }
    BKE_workspace_active_set(win->workspace_hook, workspace);

    /* keep cursor location through undo */
    memcpy(&win->scene->cursor, &oldscene->cursor, sizeof(win->scene->cursor));

    /* Note: even though that function seems to redo part of what is done by
     * `lib_link_workspace_layout_restore()` above, it seems to have a slightly different scope:
     * while the former updates the whole UI pointers from Main db (going over all layouts of
     * all workspaces), that one only focuses one current active screen, takes care of
     * potential local view, and needs window's scene pointer to be final... */
    lib_link_window_scene_data_restore(win, win->scene, cur_view_layer);

    BLI_assert(win->screen == NULL);
  }

  lib_link_wm_xr_data_restore(id_map, &curwm->xr);

  /* Restore all ID pointers in Main database itself
   * (especially IDProperties might point to some word-space of other 'weirdly unchanged' ID
   * pointers, see T69146).
   * Note that this will re-apply again a few pointers in workspaces or so,
   * but since we are remapping final ones already set above,
   * that is just some minor harmless double-processing. */
  lib_link_main_data_restore(id_map, newmain);

  /* update IDs stored in all possible clipboards */
  lib_link_clipboard_restore(id_map);

  BKE_main_idmap_destroy(id_map);
}

/* for the saved 2.50 files without regiondata */
/* and as patch for 2.48 and older */
void blo_do_versions_view3d_split_250(View3D *v3d, ListBase *regions)
{
  LISTBASE_FOREACH (ARegion *, region, regions) {
    if (region->regiontype == RGN_TYPE_WINDOW && region->regiondata == NULL) {
      RegionView3D *rv3d;

      rv3d = region->regiondata = MEM_callocN(sizeof(RegionView3D), "region v3d patch");
      rv3d->persp = (char)v3d->persp;
      rv3d->view = (char)v3d->view;
      rv3d->dist = v3d->dist;
      copy_v3_v3(rv3d->ofs, v3d->ofs);
      copy_qt_qt(rv3d->viewquat, v3d->viewquat);
    }
  }

  /* this was not initialized correct always */
  if (v3d->gridsubdiv == 0) {
    v3d->gridsubdiv = 10;
  }
}

static bool direct_link_screen(BlendDataReader *reader, bScreen *screen)
{
  bool success = true;

  screen->regionbase.first = screen->regionbase.last = NULL;
  screen->context = NULL;
  screen->active_region = NULL;

  BLO_read_data_address(reader, &screen->preview);
  BKE_previewimg_blend_read(reader, screen->preview);

  if (!direct_link_area_map(reader, AREAMAP_FROM_SCREEN(screen))) {
    printf("Error reading Screen %s... removing it.\n", screen->id.name + 2);
    success = false;
  }

  return success;
}

/** \} */

/* -------------------------------------------------------------------- */
/** \name Read ID: Library
 * \{ */

static void direct_link_library(FileData *fd, Library *lib, Main *main)
{
  Main *newmain;

  /* check if the library was already read */
  for (newmain = fd->mainlist->first; newmain; newmain = newmain->next) {
    if (newmain->curlib) {
      if (BLI_path_cmp(newmain->curlib->filepath_abs, lib->filepath_abs) == 0) {
        blo_reportf_wrap(fd->reports,
                         RPT_WARNING,
                         TIP_("Library '%s', '%s' had multiple instances, save and reload!"),
                         lib->filepath,
                         lib->filepath_abs);

        change_link_placeholder_to_real_ID_pointer(fd->mainlist, fd, lib, newmain->curlib);
        /*              change_link_placeholder_to_real_ID_pointer_fd(fd, lib, newmain->curlib); */

        BLI_remlink(&main->libraries, lib);
        MEM_freeN(lib);

        /* Now, since Blender always expect **latest** Main pointer from fd->mainlist
         * to be the active library Main pointer,
         * where to add all non-library data-blocks found in file next, we have to switch that
         * 'dupli' found Main to latest position in the list!
         * Otherwise, you get weird disappearing linked data on a rather inconsistent basis.
         * See also T53977 for reproducible case. */
        BLI_remlink(fd->mainlist, newmain);
        BLI_addtail(fd->mainlist, newmain);

        return;
      }
    }
  }

  /* Make sure we have full path in lib->filepath_abs */
  BLI_strncpy(lib->filepath_abs, lib->filepath, sizeof(lib->filepath));
  BLI_path_normalize(fd->relabase, lib->filepath_abs);

  //  printf("direct_link_library: filepath %s\n", lib->filepath);
  //  printf("direct_link_library: filepath_abs %s\n", lib->filepath_abs);

  BlendDataReader reader = {fd};
  BKE_packedfile_blend_read(&reader, &lib->packedfile);

  /* new main */
  newmain = BKE_main_new();
  BLI_addtail(fd->mainlist, newmain);
  newmain->curlib = lib;

  lib->parent = NULL;

  id_us_ensure_real(&lib->id);
}

static void lib_link_library(BlendLibReader *UNUSED(reader), Library *UNUSED(lib))
{
}

/* Always call this once you have loaded new library data to set the relative paths correctly
 * in relation to the blend file. */
static void fix_relpaths_library(const char *basepath, Main *main)
{
  /* BLO_read_from_memory uses a blank filename */
  if (basepath == NULL || basepath[0] == '\0') {
    LISTBASE_FOREACH (Library *, lib, &main->libraries) {
      /* when loading a linked lib into a file which has not been saved,
       * there is nothing we can be relative to, so instead we need to make
       * it absolute. This can happen when appending an object with a relative
       * link into an unsaved blend file. See [#27405].
       * The remap relative option will make it relative again on save - campbell */
      if (BLI_path_is_rel(lib->filepath)) {
        BLI_strncpy(lib->filepath, lib->filepath_abs, sizeof(lib->filepath));
      }
    }
  }
  else {
    LISTBASE_FOREACH (Library *, lib, &main->libraries) {
      /* Libraries store both relative and abs paths, recreate relative paths,
       * relative to the blend file since indirectly linked libs will be
       * relative to their direct linked library. */
      if (BLI_path_is_rel(lib->filepath)) { /* if this is relative to begin with? */
        BLI_strncpy(lib->filepath, lib->filepath_abs, sizeof(lib->filepath));
        BLI_path_rel(lib->filepath, basepath);
      }
    }
  }
}

/** \} */

/* -------------------------------------------------------------------- */
/** \name Read Library Data Block
 * \{ */

static ID *create_placeholder(Main *mainvar, const short idcode, const char *idname, const int tag)
{
  ListBase *lb = which_libbase(mainvar, idcode);
  ID *ph_id = BKE_libblock_alloc_notest(idcode);

  *((short *)ph_id->name) = idcode;
  BLI_strncpy(ph_id->name + 2, idname, sizeof(ph_id->name) - 2);
  BKE_libblock_init_empty(ph_id);
  ph_id->lib = mainvar->curlib;
  ph_id->tag = tag | LIB_TAG_MISSING;
  ph_id->us = ID_FAKE_USERS(ph_id);
  ph_id->icon_id = 0;

  BLI_addtail(lb, ph_id);
  id_sort_by_name(lb, ph_id, NULL);

  BKE_lib_libblock_session_uuid_ensure(ph_id);

  return ph_id;
}

static void placeholders_ensure_valid(Main *bmain)
{
  /* Placeholder ObData IDs won't have any material, we have to update their objects for that,
   * otherwise the inconsistency between both will lead to crashes (especially in Eevee?). */
  LISTBASE_FOREACH (Object *, ob, &bmain->objects) {
    ID *obdata = ob->data;
    if (obdata != NULL && obdata->tag & LIB_TAG_MISSING) {
      BKE_object_materials_test(bmain, ob, obdata);
    }
  }
}

static const char *dataname(short id_code)
{
  switch (id_code) {
    case ID_OB:
      return "Data from OB";
    case ID_ME:
      return "Data from ME";
    case ID_IP:
      return "Data from IP";
    case ID_SCE:
      return "Data from SCE";
    case ID_MA:
      return "Data from MA";
    case ID_TE:
      return "Data from TE";
    case ID_CU:
      return "Data from CU";
    case ID_GR:
      return "Data from GR";
    case ID_AR:
      return "Data from AR";
    case ID_AC:
      return "Data from AC";
    case ID_LI:
      return "Data from LI";
    case ID_MB:
      return "Data from MB";
    case ID_IM:
      return "Data from IM";
    case ID_LT:
      return "Data from LT";
    case ID_LA:
      return "Data from LA";
    case ID_CA:
      return "Data from CA";
    case ID_KE:
      return "Data from KE";
    case ID_WO:
      return "Data from WO";
    case ID_SCR:
      return "Data from SCR";
    case ID_VF:
      return "Data from VF";
    case ID_TXT:
      return "Data from TXT";
    case ID_SPK:
      return "Data from SPK";
    case ID_LP:
      return "Data from LP";
    case ID_SO:
      return "Data from SO";
    case ID_NT:
      return "Data from NT";
    case ID_BR:
      return "Data from BR";
    case ID_PA:
      return "Data from PA";
    case ID_PAL:
      return "Data from PAL";
    case ID_PC:
      return "Data from PCRV";
    case ID_GD:
      return "Data from GD";
    case ID_WM:
      return "Data from WM";
    case ID_MC:
      return "Data from MC";
    case ID_MSK:
      return "Data from MSK";
    case ID_LS:
      return "Data from LS";
    case ID_CF:
      return "Data from CF";
    case ID_WS:
      return "Data from WS";
    case ID_HA:
      return "Data from HA";
    case ID_PT:
      return "Data from PT";
    case ID_VO:
      return "Data from VO";
    case ID_SIM:
      return "Data from SIM";
  }
  return "Data from Lib Block";
}

static bool direct_link_id(FileData *fd, Main *main, const int tag, ID *id, ID *id_old)
{
  BlendDataReader reader = {fd};

  /* Read part of datablock that is common between real and embedded datablocks. */
  direct_link_id_common(&reader, main->curlib, id, id_old, tag);

  if (tag & LIB_TAG_ID_LINK_PLACEHOLDER) {
    /* For placeholder we only need to set the tag, no further data to read. */
    id->tag = tag;
    return true;
  }

  const IDTypeInfo *id_type = BKE_idtype_get_info_from_id(id);
  if (id_type->blend_read_data != NULL) {
    id_type->blend_read_data(&reader, id);
  }

  /* XXX Very weakly handled currently, see comment in read_libblock() before trying to
   * use it for anything new. */
  bool success = true;

  switch (GS(id->name)) {
    case ID_WM:
      direct_link_windowmanager(&reader, (wmWindowManager *)id);
      break;
    case ID_SCR:
      success = direct_link_screen(&reader, (bScreen *)id);
      break;
    case ID_SCE:
      direct_link_scene(&reader, (Scene *)id);
      break;
    case ID_OB:
      direct_link_object(&reader, (Object *)id);
      break;
    case ID_IP:
      direct_link_ipo(&reader, (Ipo *)id);
      break;
    case ID_LI:
      direct_link_library(fd, (Library *)id, main);
      break;
    case ID_GR:
      direct_link_collection(&reader, (Collection *)id);
      break;
    case ID_PA:
      direct_link_particlesettings(&reader, (ParticleSettings *)id);
      break;
    case ID_WS:
      direct_link_workspace(&reader, (WorkSpace *)id, main);
      break;
    case ID_ME:
    case ID_LT:
    case ID_AC:
    case ID_NT:
    case ID_LS:
    case ID_TXT:
    case ID_VF:
    case ID_MC:
    case ID_PAL:
    case ID_PC:
    case ID_BR:
    case ID_IM:
    case ID_LA:
    case ID_MA:
    case ID_MB:
    case ID_CU:
    case ID_CA:
    case ID_WO:
    case ID_MSK:
    case ID_SPK:
    case ID_AR:
    case ID_LP:
    case ID_KE:
    case ID_TE:
    case ID_GD:
    case ID_HA:
    case ID_PT:
    case ID_VO:
    case ID_SIM:
    case ID_SO:
    case ID_CF:
      /* Do nothing. Handled by IDTypeInfo callback. */
      break;
  }

  /* try to restore (when undoing) or clear ID's cache pointers. */
  if (id_type->foreach_cache != NULL) {
    BKE_idtype_id_foreach_cache(
        id, blo_cache_storage_entry_restore_in_new, reader.fd->cache_storage);
  }

  return success;
}

/* Read all data associated with a datablock into datamap. */
static BHead *read_data_into_datamap(FileData *fd, BHead *bhead, const char *allocname)
{
  bhead = blo_bhead_next(fd, bhead);

  while (bhead && bhead->code == DATA) {
    /* The code below is useful for debugging leaks in data read from the blend file.
     * Without this the messages only tell us what ID-type the memory came from,
     * eg: `Data from OB len 64`, see #dataname.
     * With the code below we get the struct-name to help tracking down the leak.
     * This is kept disabled as the #malloc for the text always leaks memory. */
#if 0
    {
      const short *sp = fd->filesdna->structs[bhead->SDNAnr];
      allocname = fd->filesdna->types[sp[0]];
      size_t allocname_size = strlen(allocname) + 1;
      char *allocname_buf = malloc(allocname_size);
      memcpy(allocname_buf, allocname, allocname_size);
      allocname = allocname_buf;
    }
#endif

    void *data = read_struct(fd, bhead, allocname);
    if (data) {
      oldnewmap_insert(fd->datamap, bhead->old, data, 0);
    }

    bhead = blo_bhead_next(fd, bhead);
  }

  return bhead;
}

/* Verify if the datablock and all associated data is identical. */
static bool read_libblock_is_identical(FileData *fd, BHead *bhead)
{
  /* Test ID itself. */
  if (bhead->len && !BHEADN_FROM_BHEAD(bhead)->is_memchunk_identical) {
    return false;
  }

  /* Test any other data that is part of ID (logic must match read_data_into_datamap). */
  bhead = blo_bhead_next(fd, bhead);

  while (bhead && bhead->code == DATA) {
    if (bhead->len && !BHEADN_FROM_BHEAD(bhead)->is_memchunk_identical) {
      return false;
    }

    bhead = blo_bhead_next(fd, bhead);
  }

  return true;
}

/* For undo, restore matching library datablock from the old main. */
static bool read_libblock_undo_restore_library(FileData *fd, Main *main, const ID *id)
{
  /* In undo case, most libs and linked data should be kept as is from previous state
   * (see BLO_read_from_memfile).
   * However, some needed by the snapshot being read may have been removed in previous one,
   * and would go missing.
   * This leads e.g. to disappearing objects in some undo/redo case, see T34446.
   * That means we have to carefully check whether current lib or
   * libdata already exits in old main, if it does we merely copy it over into new main area,
   * otherwise we have to do a full read of that bhead... */
  DEBUG_PRINTF("UNDO: restore library %s\n", id->name);

  Main *libmain = fd->old_mainlist->first;
  /* Skip oldmain itself... */
  for (libmain = libmain->next; libmain; libmain = libmain->next) {
    DEBUG_PRINTF("  compare with %s -> ", libmain->curlib ? libmain->curlib->id.name : "<NULL>");
    if (libmain->curlib && STREQ(id->name, libmain->curlib->id.name)) {
      Main *oldmain = fd->old_mainlist->first;
      DEBUG_PRINTF("match!\n");
      /* In case of a library, we need to re-add its main to fd->mainlist,
       * because if we have later a missing ID_LINK_PLACEHOLDER,
       * we need to get the correct lib it is linked to!
       * Order is crucial, we cannot bulk-add it in BLO_read_from_memfile()
       * like it used to be. */
      BLI_remlink(fd->old_mainlist, libmain);
      BLI_remlink_safe(&oldmain->libraries, libmain->curlib);
      BLI_addtail(fd->mainlist, libmain);
      BLI_addtail(&main->libraries, libmain->curlib);
      return true;
    }
    DEBUG_PRINTF("no match\n");
  }

  return false;
}

/* For undo, restore existing linked datablock from the old main. */
static bool read_libblock_undo_restore_linked(FileData *fd, Main *main, const ID *id, BHead *bhead)
{
  DEBUG_PRINTF("UNDO: restore linked datablock %s\n", id->name);
  DEBUG_PRINTF("  from %s (%s): ",
               main->curlib ? main->curlib->id.name : "<NULL>",
               main->curlib ? main->curlib->filepath : "<NULL>");

  ID *id_old = BKE_libblock_find_name(main, GS(id->name), id->name + 2);
  if (id_old != NULL) {
    DEBUG_PRINTF("  found!\n");
    /* Even though we found our linked ID, there is no guarantee its address
     * is still the same. */
    if (id_old != bhead->old) {
      oldnewmap_insert(fd->libmap, bhead->old, id_old, GS(id_old->name));
    }

    /* No need to do anything else for ID_LINK_PLACEHOLDER, it's assumed
     * already present in its lib's main. */
    return true;
  }

  DEBUG_PRINTF("  not found\n");
  return false;
}

/* For undo, restore unchanged datablock from old main. */
static void read_libblock_undo_restore_identical(
    FileData *fd, Main *main, const ID *UNUSED(id), ID *id_old, const int tag)
{
  BLI_assert((fd->skip_flags & BLO_READ_SKIP_UNDO_OLD_MAIN) == 0);
  BLI_assert(id_old != NULL);

  /* Some tags need to be preserved here. */
  id_old->tag = tag | (id_old->tag & LIB_TAG_EXTRAUSER);
  id_old->lib = main->curlib;
  id_old->us = ID_FAKE_USERS(id_old);
  /* Do not reset id->icon_id here, memory allocated for it remains valid. */
  /* Needed because .blend may have been saved with crap value here... */
  id_old->newid = NULL;
  id_old->orig_id = NULL;

  const short idcode = GS(id_old->name);
  Main *old_bmain = fd->old_mainlist->first;
  ListBase *old_lb = which_libbase(old_bmain, idcode);
  ListBase *new_lb = which_libbase(main, idcode);
  BLI_remlink(old_lb, id_old);
  BLI_addtail(new_lb, id_old);

  /* Recalc flags, mostly these just remain as they are. */
  id_old->recalc |= direct_link_id_restore_recalc_exceptions(id_old);
  id_old->recalc_after_undo_push = 0;

  /* As usual, proxies require some special love...
   * In `blo_clear_proxy_pointers_from_lib()` we clear all `proxy_from` pointers to local IDs, for
   * undo. This is required since we do not re-read linked data in that case, so we also do not
   * re-'lib_link' their pointers.
   * Those `proxy_from` pointers are then re-defined properly when lib_linking the newly read local
   * object. However, in case of re-used data 'as-is', we never lib_link it again, so we have to
   * fix those backward pointers here. */
  if (GS(id_old->name) == ID_OB) {
    Object *ob = (Object *)id_old;
    if (ob->proxy != NULL) {
      ob->proxy->proxy_from = ob;
    }
  }
}

/* For undo, store changed datablock at old address. */
static void read_libblock_undo_restore_at_old_address(FileData *fd, Main *main, ID *id, ID *id_old)
{
  /* During memfile undo, if an ID changed and we cannot directly re-use existing one from old
   * bmain, we do a full read of the new id from the memfile, and then fully swap its content
   * with the old id. This allows us to keep the same pointer even for modified data, which
   * helps reducing further detected changes by the depsgraph (since unchanged IDs remain fully
   * unchanged, even if they are using/pointing to a changed one). */
  BLI_assert((fd->skip_flags & BLO_READ_SKIP_UNDO_OLD_MAIN) == 0);
  BLI_assert(id_old != NULL);

  const short idcode = GS(id->name);

  /* XXX 3DCursor (witch is UI data and as such should not be affected by undo) is stored in
   * Scene... So this requires some special handling, previously done in `blo_lib_link_restore()`,
   * but this cannot work anymore when we overwrite existing memory... */
  if (idcode == ID_SCE) {
    Scene *scene_old = (Scene *)id_old;
    Scene *scene = (Scene *)id;
    SWAP(View3DCursor, scene_old->cursor, scene->cursor);
  }

  Main *old_bmain = fd->old_mainlist->first;
  ListBase *old_lb = which_libbase(old_bmain, idcode);
  ListBase *new_lb = which_libbase(main, idcode);
  BLI_remlink(old_lb, id_old);
  BLI_remlink(new_lb, id);

  /* We do not need any remapping from this call here, since no ID pointer is valid in the data
   * currently (they are all pointing to old addresses, and need to go through `lib_link`
   * process). So we can pass NULL for the Main pointer parameter. */
  BKE_lib_id_swap_full(NULL, id, id_old);

  BLI_addtail(new_lb, id_old);
  BLI_addtail(old_lb, id);
}

static bool read_libblock_undo_restore(
    FileData *fd, Main *main, BHead *bhead, const int tag, ID **r_id_old)
{
  /* Get pointer to memory of new ID that we will be reading. */
  const ID *id = peek_struct_undo(fd, bhead);
  const short idcode = GS(id->name);

  if (bhead->code == ID_LI) {
    /* Restore library datablock. */
    if (read_libblock_undo_restore_library(fd, main, id)) {
      return true;
    }
  }
  else if (bhead->code == ID_LINK_PLACEHOLDER) {
    /* Restore linked datablock. */
    if (read_libblock_undo_restore_linked(fd, main, id, bhead)) {
      return true;
    }
  }
  else if (ELEM(idcode, ID_WM, ID_SCR, ID_WS)) {
    /* Skip reading any UI datablocks, existing ones are kept. We don't
     * support pointers from other datablocks to UI datablocks so those
     * we also don't put UI datablocks in fd->libmap. */
    return true;
  }

  /* Restore local datablocks. */
  DEBUG_PRINTF("UNDO: read %s (uuid %u) -> ", id->name, id->session_uuid);

  ID *id_old = NULL;
  const bool do_partial_undo = (fd->skip_flags & BLO_READ_SKIP_UNDO_OLD_MAIN) == 0;
  if (do_partial_undo && (bhead->code != ID_LINK_PLACEHOLDER)) {
    /* This code should only ever be reached for local data-blocks. */
    BLI_assert(main->curlib == NULL);

    /* Find the 'current' existing ID we want to reuse instead of the one we
     * would read from the undo memfile. */
    BLI_assert(fd->old_idmap != NULL);
    id_old = BKE_main_idmap_lookup_uuid(fd->old_idmap, id->session_uuid);
  }

  if (id_old != NULL && read_libblock_is_identical(fd, bhead)) {
    /* Local datablock was unchanged, restore from the old main. */
    DEBUG_PRINTF("keep identical datablock\n");

    /* Do not add LIB_TAG_NEW here, this should not be needed/used in undo case anyway (as
     * this is only for do_version-like code), but for sake of consistency, and also because
     * it will tell us which ID is re-used from old Main, and which one is actually new. */
    /* Also do not add LIB_TAG_NEED_LINK, those IDs will never be re-liblinked, hence that tag will
     * never be cleared, leading to critical issue in link/append code. */
    const int id_tag = tag | LIB_TAG_UNDO_OLD_ID_REUSED;
    read_libblock_undo_restore_identical(fd, main, id, id_old, id_tag);

    /* Insert into library map for lookup by newly read datablocks (with pointer value bhead->old).
     * Note that existing datablocks in memory (which pointer value would be id_old) are not
     * remapped anymore, so no need to store this info here. */
    oldnewmap_insert(fd->libmap, bhead->old, id_old, bhead->code);

    *r_id_old = id_old;
    return true;
  }
  if (id_old != NULL) {
    /* Local datablock was changed. Restore at the address of the old datablock. */
    DEBUG_PRINTF("read to old existing address\n");
    *r_id_old = id_old;
    return false;
  }

  /* Local datablock does not exist in the undo step, so read from scratch. */
  DEBUG_PRINTF("read at new address\n");
  return false;
}

/* This routine reads a datablock and its direct data, and advances bhead to
 * the next datablock. For library linked datablocks, only a placeholder will
 * be generated, to be replaced in read_library_linked_ids.
 *
 * When reading for undo, libraries, linked datablocks and unchanged datablocks
 * will be restored from the old database. Only new or changed datablocks will
 * actually be read. */
static BHead *read_libblock(FileData *fd,
                            Main *main,
                            BHead *bhead,
                            const int tag,
                            const bool placeholder_set_indirect_extern,
                            ID **r_id)
{
  /* First attempt to restore existing datablocks for undo.
   * When datablocks are changed but still exist, we restore them at the old
   * address and inherit recalc flags for the dependency graph. */
  ID *id_old = NULL;
  if (fd->memfile != NULL) {
    if (read_libblock_undo_restore(fd, main, bhead, tag, &id_old)) {
      if (r_id) {
        *r_id = id_old;
      }
      return blo_bhead_next(fd, bhead);
    }
  }

  /* Read libblock struct. */
  ID *id = read_struct(fd, bhead, "lib block");
  if (id == NULL) {
    if (r_id) {
      *r_id = NULL;
    }
    return blo_bhead_next(fd, bhead);
  }

  /* Determine ID type and add to main database list. */
  const short idcode = GS(id->name);
  ListBase *lb = which_libbase(main, idcode);
  if (lb == NULL) {
    /* Unknown ID type. */
    printf("%s: unknown id code '%c%c'\n", __func__, (idcode & 0xff), (idcode >> 8));
    MEM_freeN(id);
    if (r_id) {
      *r_id = NULL;
    }
    return blo_bhead_next(fd, bhead);
  }

  /* NOTE: id must be added to the list before direct_link_id(), since
   * direct_link_library() may remove it from there in case of duplicates. */
  BLI_addtail(lb, id);

  /* Insert into library map for lookup by newly read datablocks (with pointer value bhead->old).
   * Note that existing datablocks in memory (which pointer value would be id_old) are not remapped
   * remapped anymore, so no need to store this info here. */
  ID *id_target = id_old ? id_old : id;
  oldnewmap_insert(fd->libmap, bhead->old, id_target, bhead->code);

  if (r_id) {
    *r_id = id_target;
  }

  /* Set tag for new datablock to indicate lib linking and versioning needs
   * to be done still. */
  int id_tag = tag | LIB_TAG_NEED_LINK | LIB_TAG_NEW;

  if (bhead->code == ID_LINK_PLACEHOLDER) {
    /* Read placeholder for linked datablock. */
    id_tag |= LIB_TAG_ID_LINK_PLACEHOLDER;

    if (placeholder_set_indirect_extern) {
      if (id->flag & LIB_INDIRECT_WEAK_LINK) {
        id_tag |= LIB_TAG_INDIRECT;
      }
      else {
        id_tag |= LIB_TAG_EXTERN;
      }
    }

    direct_link_id(fd, main, id_tag, id, id_old);
    return blo_bhead_next(fd, bhead);
  }

  /* Read datablock contents.
   * Use convenient malloc name for debugging and better memory link prints. */
  const char *allocname = dataname(idcode);
  bhead = read_data_into_datamap(fd, bhead, allocname);
  const bool success = direct_link_id(fd, main, id_tag, id, id_old);
  oldnewmap_clear(fd->datamap);

  if (!success) {
    /* XXX This is probably working OK currently given the very limited scope of that flag.
     * However, it is absolutely **not** handled correctly: it is freeing an ID pointer that has
     * been added to the fd->libmap mapping, which in theory could lead to nice crashes...
     * This should be properly solved at some point. */
    BKE_id_free(main, id);
    if (r_id != NULL) {
      *r_id = NULL;
    }
  }
  else if (id_old) {
    /* For undo, store contents read into id at id_old. */
    read_libblock_undo_restore_at_old_address(fd, main, id, id_old);
  }

  return bhead;
}

/** \} */

/* -------------------------------------------------------------------- */
/** \name Read Global Data
 * \{ */

/* note, this has to be kept for reading older files... */
/* also version info is written here */
static BHead *read_global(BlendFileData *bfd, FileData *fd, BHead *bhead)
{
  FileGlobal *fg = read_struct(fd, bhead, "Global");

  /* copy to bfd handle */
  bfd->main->subversionfile = fg->subversion;
  bfd->main->minversionfile = fg->minversion;
  bfd->main->minsubversionfile = fg->minsubversion;
  bfd->main->build_commit_timestamp = fg->build_commit_timestamp;
  BLI_strncpy(bfd->main->build_hash, fg->build_hash, sizeof(bfd->main->build_hash));

  bfd->fileflags = fg->fileflags;
  bfd->globalf = fg->globalf;
  BLI_strncpy(bfd->filename, fg->filename, sizeof(bfd->filename));

  /* Error in 2.65 and older: main->name was not set if you save from startup
   * (not after loading file). */
  if (bfd->filename[0] == 0) {
    if (fd->fileversion < 265 || (fd->fileversion == 265 && fg->subversion < 1)) {
      if ((G.fileflags & G_FILE_RECOVER) == 0) {
        BLI_strncpy(bfd->filename, BKE_main_blendfile_path(bfd->main), sizeof(bfd->filename));
      }
    }

    /* early 2.50 version patch - filename not in FileGlobal struct at all */
    if (fd->fileversion <= 250) {
      BLI_strncpy(bfd->filename, BKE_main_blendfile_path(bfd->main), sizeof(bfd->filename));
    }
  }

  if (G.fileflags & G_FILE_RECOVER) {
    BLI_strncpy(fd->relabase, fg->filename, sizeof(fd->relabase));
  }

  bfd->curscreen = fg->curscreen;
  bfd->curscene = fg->curscene;
  bfd->cur_view_layer = fg->cur_view_layer;

  MEM_freeN(fg);

  fd->globalf = bfd->globalf;
  fd->fileflags = bfd->fileflags;

  return blo_bhead_next(fd, bhead);
}

/* note, this has to be kept for reading older files... */
static void link_global(FileData *fd, BlendFileData *bfd)
{
  bfd->cur_view_layer = newglobadr(fd, bfd->cur_view_layer);
  bfd->curscreen = newlibadr(fd, NULL, bfd->curscreen);
  bfd->curscene = newlibadr(fd, NULL, bfd->curscene);
  // this happens in files older than 2.35
  if (bfd->curscene == NULL) {
    if (bfd->curscreen) {
      bfd->curscene = bfd->curscreen->scene;
    }
  }
}

/** \} */

/* -------------------------------------------------------------------- */
/** \name Versioning
 * \{ */

/* initialize userdef with non-UI dependency stuff */
/* other initializers (such as theme color defaults) go to resources.c */
static void do_versions_userdef(FileData *fd, BlendFileData *bfd)
{
  Main *bmain = bfd->main;
  UserDef *user = bfd->user;

  if (user == NULL) {
    return;
  }

  if (MAIN_VERSION_OLDER(bmain, 266, 4)) {
    /* Themes for Node and Sequence editor were not using grid color,
     * but back. we copy this over then. */
    LISTBASE_FOREACH (bTheme *, btheme, &user->themes) {
      copy_v4_v4_uchar(btheme->space_node.grid, btheme->space_node.back);
      copy_v4_v4_uchar(btheme->space_sequencer.grid, btheme->space_sequencer.back);
    }
  }

  if (!DNA_struct_elem_find(fd->filesdna, "UserDef", "WalkNavigation", "walk_navigation")) {
    user->walk_navigation.mouse_speed = 1.0f;
    user->walk_navigation.walk_speed = 2.5f; /* m/s */
    user->walk_navigation.walk_speed_factor = 5.0f;
    user->walk_navigation.view_height = 1.6f;   /* m */
    user->walk_navigation.jump_height = 0.4f;   /* m */
    user->walk_navigation.teleport_time = 0.2f; /* s */
  }

  /* tablet pressure threshold */
  if (!DNA_struct_elem_find(fd->filesdna, "UserDef", "float", "pressure_threshold_max")) {
    user->pressure_threshold_max = 1.0f;
  }
}

static void do_versions(FileData *fd, Library *lib, Main *main)
{
  /* WATCH IT!!!: pointers from libdata have not been converted */

  /* Don't allow versioning to create new data-blocks. */
  main->is_locked_for_linking = true;

  if (G.debug & G_DEBUG) {
    char build_commit_datetime[32];
    time_t temp_time = main->build_commit_timestamp;
    struct tm *tm = (temp_time) ? gmtime(&temp_time) : NULL;
    if (LIKELY(tm)) {
      strftime(build_commit_datetime, sizeof(build_commit_datetime), "%Y-%m-%d %H:%M", tm);
    }
    else {
      BLI_strncpy(build_commit_datetime, "unknown", sizeof(build_commit_datetime));
    }

    printf("read file %s\n  Version %d sub %d date %s hash %s\n",
           fd->relabase,
           main->versionfile,
           main->subversionfile,
           build_commit_datetime,
           main->build_hash);
  }

  blo_do_versions_pre250(fd, lib, main);
  blo_do_versions_250(fd, lib, main);
  blo_do_versions_260(fd, lib, main);
  blo_do_versions_270(fd, lib, main);
  blo_do_versions_280(fd, lib, main);
  blo_do_versions_290(fd, lib, main);
  blo_do_versions_cycles(fd, lib, main);

  /* WATCH IT!!!: pointers from libdata have not been converted yet here! */
  /* WATCH IT 2!: Userdef struct init see do_versions_userdef() above! */

  /* don't forget to set version number in BKE_blender_version.h! */

  main->is_locked_for_linking = false;
}

static void do_versions_after_linking(Main *main, ReportList *reports)
{
  //  printf("%s for %s (%s), %d.%d\n", __func__, main->curlib ? main->curlib->filepath :
  //         main->name, main->curlib ? "LIB" : "MAIN", main->versionfile, main->subversionfile);

  /* Don't allow versioning to create new data-blocks. */
  main->is_locked_for_linking = true;

  do_versions_after_linking_250(main);
  do_versions_after_linking_260(main);
  do_versions_after_linking_270(main);
  do_versions_after_linking_280(main, reports);
  do_versions_after_linking_290(main, reports);
  do_versions_after_linking_cycles(main);

  main->is_locked_for_linking = false;
}

/** \} */

/* -------------------------------------------------------------------- */
/** \name Read Library Data Block (all)
 * \{ */

static void lib_link_all(FileData *fd, Main *bmain)
{
  const bool do_partial_undo = (fd->skip_flags & BLO_READ_SKIP_UNDO_OLD_MAIN) == 0;

  BlendLibReader reader = {fd, bmain};

  ID *id;
  FOREACH_MAIN_ID_BEGIN (bmain, id) {
    if ((id->tag & LIB_TAG_NEED_LINK) == 0) {
      /* This ID does not need liblink, just skip to next one. */
      continue;
    }

    if (fd->memfile != NULL && GS(id->name) == ID_WM) {
      /* No load UI for undo memfiles.
       * Only WM currently, SCR needs it still (see below), and so does WS? */
      continue;
    }

    if (fd->memfile != NULL && do_partial_undo && (id->tag & LIB_TAG_UNDO_OLD_ID_REUSED) != 0) {
      /* This ID has been re-used from 'old' bmain. Since it was therefore unchanged across
       * current undo step, and old IDs re-use their old memory address, we do not need to liblink
       * it at all. */
      continue;
    }

    lib_link_id(&reader, id);

    const IDTypeInfo *id_type = BKE_idtype_get_info_from_id(id);
    if (id_type->blend_read_lib != NULL) {
      id_type->blend_read_lib(&reader, id);
    }

    /* Note: ID types are processed in reverse order as defined by INDEX_ID_XXX enums in DNA_ID.h.
     * This ensures handling of most dependencies in proper order, as elsewhere in code.
     * Please keep order of entries in that switch matching that order, it's easier to quickly see
     * whether something is wrong then. */
    switch (GS(id->name)) {
      case ID_WM:
        lib_link_windowmanager(&reader, (wmWindowManager *)id);
        break;
      case ID_WS:
        /* Could we skip WS in undo case? */
        lib_link_workspaces(&reader, (WorkSpace *)id);
        break;
      case ID_SCE:
        lib_link_scene(&reader, (Scene *)id);
        break;
      case ID_OB:
        lib_link_object(&reader, (Object *)id);
        break;
      case ID_SCR:
        /* DO NOT skip screens here, 3D viewport may contains pointers
         * to other ID data (like #View3D.ob_center)! See T41411. */
        lib_link_screen(&reader, (bScreen *)id);
        break;
      case ID_PA:
        lib_link_particlesettings(&reader, (ParticleSettings *)id);
        break;
      case ID_GR:
        lib_link_collection(&reader, (Collection *)id);
        break;
      case ID_IP:
        /* XXX deprecated... still needs to be maintained for version patches still. */
        lib_link_ipo(&reader, (Ipo *)id);
        break;
      case ID_LI:
        lib_link_library(&reader, (Library *)id); /* Only init users. */
        break;
      case ID_ME:
      case ID_LT:
      case ID_AC:
      case ID_NT:
      case ID_LS:
      case ID_TXT:
      case ID_VF:
      case ID_MC:
      case ID_PAL:
      case ID_PC:
      case ID_BR:
      case ID_IM:
      case ID_LA:
      case ID_MA:
      case ID_MB:
      case ID_CU:
      case ID_CA:
      case ID_WO:
      case ID_MSK:
      case ID_SPK:
      case ID_AR:
      case ID_LP:
      case ID_KE:
      case ID_TE:
      case ID_GD:
      case ID_HA:
      case ID_PT:
      case ID_VO:
      case ID_SIM:
      case ID_SO:
      case ID_CF:
        /* Do nothing. Handled by IDTypeInfo callback. */
        break;
    }

    id->tag &= ~LIB_TAG_NEED_LINK;
  }
  FOREACH_MAIN_ID_END;

  /* Check for possible cycles in scenes' 'set' background property. */
  lib_link_scenes_check_set(bmain);

  /* We could integrate that to mesh/curve/lattice lib_link, but this is really cheap process,
   * so simpler to just use it directly in this single call. */
  BLO_main_validate_shapekeys(bmain, NULL);

  /* We have to rebuild that runtime information *after* all data-blocks have been properly linked.
   */
  BKE_main_collections_parent_relations_rebuild(bmain);

#ifndef NDEBUG
  /* Double check we do not have any 'need link' tag remaining, this should never be the case once
   * this function has run. */
  FOREACH_MAIN_ID_BEGIN (bmain, id) {
    BLI_assert((id->tag & LIB_TAG_NEED_LINK) == 0);
  }
  FOREACH_MAIN_ID_END;
#endif
}

/** \} */

/* -------------------------------------------------------------------- */
/** \name Read User Preferences
 * \{ */

static void direct_link_keymapitem(BlendDataReader *reader, wmKeyMapItem *kmi)
{
  BLO_read_data_address(reader, &kmi->properties);
  IDP_BlendDataRead(reader, &kmi->properties);
  kmi->ptr = NULL;
  kmi->flag &= ~KMI_UPDATE;
}

static BHead *read_userdef(BlendFileData *bfd, FileData *fd, BHead *bhead)
{
  UserDef *user;
  bfd->user = user = read_struct(fd, bhead, "user def");

  /* User struct has separate do-version handling */
  user->versionfile = bfd->main->versionfile;
  user->subversionfile = bfd->main->subversionfile;

  /* read all data into fd->datamap */
  bhead = read_data_into_datamap(fd, bhead, "user def");

  BlendDataReader reader_ = {fd};
  BlendDataReader *reader = &reader_;

  BLO_read_list(reader, &user->themes);
  BLO_read_list(reader, &user->user_keymaps);
  BLO_read_list(reader, &user->user_keyconfig_prefs);
  BLO_read_list(reader, &user->user_menus);
  BLO_read_list(reader, &user->addons);
  BLO_read_list(reader, &user->autoexec_paths);

  LISTBASE_FOREACH (wmKeyMap *, keymap, &user->user_keymaps) {
    keymap->modal_items = NULL;
    keymap->poll = NULL;
    keymap->flag &= ~KEYMAP_UPDATE;

    BLO_read_list(reader, &keymap->diff_items);
    BLO_read_list(reader, &keymap->items);

    LISTBASE_FOREACH (wmKeyMapDiffItem *, kmdi, &keymap->diff_items) {
      BLO_read_data_address(reader, &kmdi->remove_item);
      BLO_read_data_address(reader, &kmdi->add_item);

      if (kmdi->remove_item) {
        direct_link_keymapitem(reader, kmdi->remove_item);
      }
      if (kmdi->add_item) {
        direct_link_keymapitem(reader, kmdi->add_item);
      }
    }

    LISTBASE_FOREACH (wmKeyMapItem *, kmi, &keymap->items) {
      direct_link_keymapitem(reader, kmi);
    }
  }

  LISTBASE_FOREACH (wmKeyConfigPref *, kpt, &user->user_keyconfig_prefs) {
    BLO_read_data_address(reader, &kpt->prop);
    IDP_BlendDataRead(reader, &kpt->prop);
  }

  LISTBASE_FOREACH (bUserMenu *, um, &user->user_menus) {
    BLO_read_list(reader, &um->items);
    LISTBASE_FOREACH (bUserMenuItem *, umi, &um->items) {
      if (umi->type == USER_MENU_TYPE_OPERATOR) {
        bUserMenuItem_Op *umi_op = (bUserMenuItem_Op *)umi;
        BLO_read_data_address(reader, &umi_op->prop);
        IDP_BlendDataRead(reader, &umi_op->prop);
      }
    }
  }

  LISTBASE_FOREACH (bAddon *, addon, &user->addons) {
    BLO_read_data_address(reader, &addon->prop);
    IDP_BlendDataRead(reader, &addon->prop);
  }

  // XXX
  user->uifonts.first = user->uifonts.last = NULL;

  BLO_read_list(reader, &user->uistyles);

  /* Don't read the active app template, use the default one. */
  user->app_template[0] = '\0';

  /* Clear runtime data. */
  user->runtime.is_dirty = false;
  user->edit_studio_light = 0;

  /* free fd->datamap again */
  oldnewmap_clear(fd->datamap);

  return bhead;
}

/** \} */

/* -------------------------------------------------------------------- */
/** \name Read File (Internal)
 * \{ */

BlendFileData *blo_read_file_internal(FileData *fd, const char *filepath)
{
  BHead *bhead = blo_bhead_first(fd);
  BlendFileData *bfd;
  ListBase mainlist = {NULL, NULL};

  if (fd->memfile != NULL) {
    DEBUG_PRINTF("\nUNDO: read step\n");
  }

  bfd = MEM_callocN(sizeof(BlendFileData), "blendfiledata");

  bfd->main = BKE_main_new();
  bfd->main->versionfile = fd->fileversion;

  bfd->type = BLENFILETYPE_BLEND;

  if ((fd->skip_flags & BLO_READ_SKIP_DATA) == 0) {
    BLI_addtail(&mainlist, bfd->main);
    fd->mainlist = &mainlist;
    BLI_strncpy(bfd->main->name, filepath, sizeof(bfd->main->name));
  }

  if (G.background) {
    /* We only read & store .blend thumbnail in background mode
     * (because we cannot re-generate it, no OpenGL available).
     */
    const int *data = read_file_thumbnail(fd);

    if (data) {
      const int width = data[0];
      const int height = data[1];
      if (BLEN_THUMB_MEMSIZE_IS_VALID(width, height)) {
        const size_t sz = BLEN_THUMB_MEMSIZE(width, height);
        bfd->main->blen_thumb = MEM_mallocN(sz, __func__);

        BLI_assert((sz - sizeof(*bfd->main->blen_thumb)) ==
                   (BLEN_THUMB_MEMSIZE_FILE(width, height) - (sizeof(*data) * 2)));
        bfd->main->blen_thumb->width = width;
        bfd->main->blen_thumb->height = height;
        memcpy(bfd->main->blen_thumb->rect, &data[2], sz - sizeof(*bfd->main->blen_thumb));
      }
    }
  }

  while (bhead) {
    switch (bhead->code) {
      case DATA:
      case DNA1:
      case TEST: /* used as preview since 2.5x */
      case REND:
        bhead = blo_bhead_next(fd, bhead);
        break;
      case GLOB:
        bhead = read_global(bfd, fd, bhead);
        break;
      case USER:
        if (fd->skip_flags & BLO_READ_SKIP_USERDEF) {
          bhead = blo_bhead_next(fd, bhead);
        }
        else {
          bhead = read_userdef(bfd, fd, bhead);
        }
        break;
      case ENDB:
        bhead = NULL;
        break;

      case ID_LINK_PLACEHOLDER:
        if (fd->skip_flags & BLO_READ_SKIP_DATA) {
          bhead = blo_bhead_next(fd, bhead);
        }
        else {
          /* Add link placeholder to the main of the library it belongs to.
           * The library is the most recently loaded ID_LI block, according
           * to the file format definition. So we can use the entry at the
           * end of mainlist, added in direct_link_library. */
          Main *libmain = mainlist.last;
          bhead = read_libblock(fd, libmain, bhead, 0, true, NULL);
        }
        break;
        /* in 2.50+ files, the file identifier for screens is patched, forward compatibility */
      case ID_SCRN:
        bhead->code = ID_SCR;
        /* pass on to default */
        ATTR_FALLTHROUGH;
      default:
        if (fd->skip_flags & BLO_READ_SKIP_DATA) {
          bhead = blo_bhead_next(fd, bhead);
        }
        else {
          bhead = read_libblock(fd, bfd->main, bhead, LIB_TAG_LOCAL, false, NULL);
        }
    }
  }

  /* do before read_libraries, but skip undo case */
  if (fd->memfile == NULL) {
    if ((fd->skip_flags & BLO_READ_SKIP_DATA) == 0) {
      do_versions(fd, NULL, bfd->main);
    }

    if ((fd->skip_flags & BLO_READ_SKIP_USERDEF) == 0) {
      do_versions_userdef(fd, bfd);
    }
  }

  if ((fd->skip_flags & BLO_READ_SKIP_DATA) == 0) {
    read_libraries(fd, &mainlist);

    blo_join_main(&mainlist);

    lib_link_all(fd, bfd->main);

    /* Skip in undo case. */
    if (fd->memfile == NULL) {
      /* Note that we can't recompute user-counts at this point in undo case, we play too much with
       * IDs from different memory realms, and Main database is not in a fully valid state yet.
       */
      /* Some versioning code does expect some proper user-reference-counting, e.g. in conversion
       * from groups to collections... We could optimize out that first call when we are reading a
       * current version file, but again this is really not a bottle neck currently.
       * So not worth it. */
      BKE_main_id_refcount_recompute(bfd->main, false);

      /* Yep, second splitting... but this is a very cheap operation, so no big deal. */
      blo_split_main(&mainlist, bfd->main);
      LISTBASE_FOREACH (Main *, mainvar, &mainlist) {
        BLI_assert(mainvar->versionfile != 0);
        do_versions_after_linking(mainvar, fd->reports);
      }
      blo_join_main(&mainlist);

      /* And we have to compute those user-reference-counts again, as `do_versions_after_linking()`
       * does not always properly handle user counts, and/or that function does not take into
       * account old, deprecated data. */
      BKE_main_id_refcount_recompute(bfd->main, false);

      /* After all data has been read and versioned, uses LIB_TAG_NEW. */
      ntreeUpdateAllNew(bfd->main);
    }

    placeholders_ensure_valid(bfd->main);

    BKE_main_id_tag_all(bfd->main, LIB_TAG_NEW, false);

    /* Now that all our data-blocks are loaded,
     * we can re-generate overrides from their references. */
    if (fd->memfile == NULL) {
      /* Do not apply in undo case! */
      BKE_lib_override_library_main_update(bfd->main);
    }

    BKE_collections_after_lib_link(bfd->main);

    /* Make all relative paths, relative to the open blend file. */
    fix_relpaths_library(fd->relabase, bfd->main);

    link_global(fd, bfd); /* as last */
  }

  fd->mainlist = NULL; /* Safety, this is local variable, shall not be used afterward. */

  return bfd;
}

/** \} */

/* -------------------------------------------------------------------- */
/** \name Library Linking
 *
 * Also used for append.
 * \{ */

struct BHeadSort {
  BHead *bhead;
  const void *old;
};

static int verg_bheadsort(const void *v1, const void *v2)
{
  const struct BHeadSort *x1 = v1, *x2 = v2;

  if (x1->old > x2->old) {
    return 1;
  }
  if (x1->old < x2->old) {
    return -1;
  }
  return 0;
}

static void sort_bhead_old_map(FileData *fd)
{
  BHead *bhead;
  struct BHeadSort *bhs;
  int tot = 0;

  for (bhead = blo_bhead_first(fd); bhead; bhead = blo_bhead_next(fd, bhead)) {
    tot++;
  }

  fd->tot_bheadmap = tot;
  if (tot == 0) {
    return;
  }

  bhs = fd->bheadmap = MEM_malloc_arrayN(tot, sizeof(struct BHeadSort), "BHeadSort");

  for (bhead = blo_bhead_first(fd); bhead; bhead = blo_bhead_next(fd, bhead), bhs++) {
    bhs->bhead = bhead;
    bhs->old = bhead->old;
  }

  qsort(fd->bheadmap, tot, sizeof(struct BHeadSort), verg_bheadsort);
}

static BHead *find_previous_lib(FileData *fd, BHead *bhead)
{
  /* Skip library data-blocks in undo, see comment in read_libblock. */
  if (fd->memfile) {
    return NULL;
  }

  for (; bhead; bhead = blo_bhead_prev(fd, bhead)) {
    if (bhead->code == ID_LI) {
      break;
    }
  }

  return bhead;
}

static BHead *find_bhead(FileData *fd, void *old)
{
#if 0
  BHead* bhead;
#endif
  struct BHeadSort *bhs, bhs_s;

  if (!old) {
    return NULL;
  }

  if (fd->bheadmap == NULL) {
    sort_bhead_old_map(fd);
  }

  bhs_s.old = old;
  bhs = bsearch(&bhs_s, fd->bheadmap, fd->tot_bheadmap, sizeof(struct BHeadSort), verg_bheadsort);

  if (bhs) {
    return bhs->bhead;
  }

#if 0
  for (bhead = blo_bhead_first(fd); bhead; bhead = blo_bhead_next(fd, bhead)) {
    if (bhead->old == old) {
      return bhead;
    }
  }
#endif

  return NULL;
}

static BHead *find_bhead_from_code_name(FileData *fd, const short idcode, const char *name)
{
#ifdef USE_GHASH_BHEAD

  char idname_full[MAX_ID_NAME];

  *((short *)idname_full) = idcode;
  BLI_strncpy(idname_full + 2, name, sizeof(idname_full) - 2);

  return BLI_ghash_lookup(fd->bhead_idname_hash, idname_full);

#else
  BHead *bhead;

  for (bhead = blo_bhead_first(fd); bhead; bhead = blo_bhead_next(fd, bhead)) {
    if (bhead->code == idcode) {
      const char *idname_test = blo_bhead_id_name(fd, bhead);
      if (STREQ(idname_test + 2, name)) {
        return bhead;
      }
    }
    else if (bhead->code == ENDB) {
      break;
    }
  }

  return NULL;
#endif
}

static BHead *find_bhead_from_idname(FileData *fd, const char *idname)
{
#ifdef USE_GHASH_BHEAD
  return BLI_ghash_lookup(fd->bhead_idname_hash, idname);
#else
  return find_bhead_from_code_name(fd, GS(idname), idname + 2);
#endif
}

static ID *is_yet_read(FileData *fd, Main *mainvar, BHead *bhead)
{
  const char *idname = blo_bhead_id_name(fd, bhead);
  /* which_libbase can be NULL, intentionally not using idname+2 */
  return BLI_findstring(which_libbase(mainvar, GS(idname)), idname, offsetof(ID, name));
}

/** \} */

/* -------------------------------------------------------------------- */
/** \name Library Linking (expand pointers)
 * \{ */

static void expand_doit_library(void *fdhandle, Main *mainvar, void *old)
{
  FileData *fd = fdhandle;

  BHead *bhead = find_bhead(fd, old);
  if (bhead == NULL) {
    return;
  }

  if (bhead->code == ID_LINK_PLACEHOLDER) {
    /* Placeholder link to data-lock in another library. */
    BHead *bheadlib = find_previous_lib(fd, bhead);
    if (bheadlib == NULL) {
      return;
    }

    Library *lib = read_struct(fd, bheadlib, "Library");
    Main *libmain = blo_find_main(fd, lib->filepath, fd->relabase);

    if (libmain->curlib == NULL) {
      const char *idname = blo_bhead_id_name(fd, bhead);

      blo_reportf_wrap(fd->reports,
                       RPT_WARNING,
                       TIP_("LIB: Data refers to main .blend file: '%s' from %s"),
                       idname,
                       mainvar->curlib->filepath_abs);
      return;
    }

    ID *id = is_yet_read(fd, libmain, bhead);

    if (id == NULL) {
      /* ID has not been read yet, add placeholder to the main of the
       * library it belongs to, so that it will be read later. */
      read_libblock(fd, libmain, bhead, LIB_TAG_INDIRECT, false, NULL);
      // commented because this can print way too much
      // if (G.debug & G_DEBUG) printf("expand_doit: other lib %s\n", lib->filepath);

      /* for outliner dependency only */
      libmain->curlib->parent = mainvar->curlib;
    }
    else {
      /* Convert any previously read weak link to regular link
       * to signal that we want to read this data-block. */
      if (id->tag & LIB_TAG_ID_LINK_PLACEHOLDER) {
        id->flag &= ~LIB_INDIRECT_WEAK_LINK;
      }

      /* "id" is either a placeholder or real ID that is already in the
       * main of the library (A) it belongs to. However it might have been
       * put there by another library (C) which only updated its own
       * fd->libmap. In that case we also need to update the fd->libmap
       * of the current library (B) so we can find it for lookups.
       *
       * An example of such a setup is:
       * (A) tree.blend: contains Tree object.
       * (B) forest.blend: contains Forest collection linking in Tree from tree.blend.
       * (C) shot.blend: links in both Tree from tree.blend and Forest from forest.blend.
       */
      oldnewmap_insert(fd->libmap, bhead->old, id, bhead->code);

      /* If "id" is a real data-lock and not a placeholder, we need to
       * update fd->libmap to replace ID_LINK_PLACEHOLDER with the real
       * ID_* code.
       *
       * When the real ID is read this replacement happens for all
       * libraries read so far, but not for libraries that have not been
       * read yet at that point. */
      change_link_placeholder_to_real_ID_pointer_fd(fd, bhead->old, id);

      /* Commented because this can print way too much. */
#if 0
      if (G.debug & G_DEBUG) {
        printf("expand_doit: already linked: %s lib: %s\n", id->name, lib->filepath);
      }
#endif
    }

    MEM_freeN(lib);
  }
  else {
    /* Data-block in same library. */
    /* In 2.50+ file identifier for screens is patched, forward compatibility. */
    if (bhead->code == ID_SCRN) {
      bhead->code = ID_SCR;
    }

    ID *id = is_yet_read(fd, mainvar, bhead);
    if (id == NULL) {
      read_libblock(fd, mainvar, bhead, LIB_TAG_NEED_EXPAND | LIB_TAG_INDIRECT, false, NULL);
    }
    else {
      /* Convert any previously read weak link to regular link
       * to signal that we want to read this data-block. */
      if (id->tag & LIB_TAG_ID_LINK_PLACEHOLDER) {
        id->flag &= ~LIB_INDIRECT_WEAK_LINK;
      }

      /* this is actually only needed on UI call? when ID was already read before,
       * and another append happens which invokes same ID...
       * in that case the lookup table needs this entry */
      oldnewmap_insert(fd->libmap, bhead->old, id, bhead->code);
      // commented because this can print way too much
      // if (G.debug & G_DEBUG) printf("expand: already read %s\n", id->name);
    }
  }
}

static BLOExpandDoitCallback expand_doit;

// XXX deprecated - old animation system
static void expand_ipo(BlendExpander *expander, Ipo *ipo)
{
  LISTBASE_FOREACH (IpoCurve *, icu, &ipo->curve) {
    if (icu->driver) {
      BLO_expand(expander, icu->driver->ob);
    }
  }
}

// XXX deprecated - old animation system
static void expand_constraint_channels(BlendExpander *expander, ListBase *chanbase)
{
  LISTBASE_FOREACH (bConstraintChannel *, chan, chanbase) {
    BLO_expand(expander, chan->ipo);
  }
}

static void expand_id(BlendExpander *expander, ID *id);
static void expand_collection(BlendExpander *expander, Collection *collection);

static void expand_id_embedded_id(BlendExpander *expander, ID *id)
{
  /* Handle 'private IDs'. */
  bNodeTree *nodetree = ntreeFromID(id);
  if (nodetree != NULL) {
    expand_id(expander, &nodetree->id);
    ntreeBlendReadExpand(expander, nodetree);
  }

  if (GS(id->name) == ID_SCE) {
    Scene *scene = (Scene *)id;
    if (scene->master_collection != NULL) {
      expand_id(expander, &scene->master_collection->id);
      expand_collection(expander, scene->master_collection);
    }
  }
}

static void expand_id(BlendExpander *expander, ID *id)
{
  IDP_BlendReadExpand(expander, id->properties);

  if (id->override_library) {
    BLO_expand(expander, id->override_library->reference);
    BLO_expand(expander, id->override_library->storage);
  }

  AnimData *adt = BKE_animdata_from_id(id);
  if (adt != NULL) {
    BKE_animdata_blend_read_expand(expander, adt);
  }

  expand_id_embedded_id(expander, id);
}

static void expand_particlesettings(BlendExpander *expander, ParticleSettings *part)
{
  BLO_expand(expander, part->instance_object);
  BLO_expand(expander, part->instance_collection);
  BLO_expand(expander, part->force_group);
  BLO_expand(expander, part->bb_ob);
  BLO_expand(expander, part->collision_group);

  for (int a = 0; a < MAX_MTEX; a++) {
    if (part->mtex[a]) {
      BLO_expand(expander, part->mtex[a]->tex);
      BLO_expand(expander, part->mtex[a]->object);
    }
  }

  if (part->effector_weights) {
    BLO_expand(expander, part->effector_weights->group);
  }

  if (part->pd) {
    BLO_expand(expander, part->pd->tex);
    BLO_expand(expander, part->pd->f_source);
  }
  if (part->pd2) {
    BLO_expand(expander, part->pd2->tex);
    BLO_expand(expander, part->pd2->f_source);
  }

  if (part->boids) {
    LISTBASE_FOREACH (BoidState *, state, &part->boids->states) {
      LISTBASE_FOREACH (BoidRule *, rule, &state->rules) {
        if (rule->type == eBoidRuleType_Avoid) {
          BoidRuleGoalAvoid *gabr = (BoidRuleGoalAvoid *)rule;
          BLO_expand(expander, gabr->ob);
        }
        else if (rule->type == eBoidRuleType_FollowLeader) {
          BoidRuleFollowLeader *flbr = (BoidRuleFollowLeader *)rule;
          BLO_expand(expander, flbr->ob);
        }
      }
    }
  }

  LISTBASE_FOREACH (ParticleDupliWeight *, dw, &part->instance_weights) {
    BLO_expand(expander, dw->ob);
  }
}

static void expand_collection(BlendExpander *expander, Collection *collection)
{
  LISTBASE_FOREACH (CollectionObject *, cob, &collection->gobject) {
    BLO_expand(expander, cob->ob);
  }

  LISTBASE_FOREACH (CollectionChild *, child, &collection->children) {
    BLO_expand(expander, child->collection);
  }

#ifdef USE_COLLECTION_COMPAT_28
  if (collection->collection != NULL) {
    expand_scene_collection(expander, collection->collection);
  }
#endif
}

/* callback function used to expand constraint ID-links */
static void expand_constraint_cb(bConstraint *UNUSED(con),
                                 ID **idpoin,
                                 bool UNUSED(is_reference),
                                 void *userdata)
{
  BlendExpander *expander = userdata;
  BLO_expand(expander, *idpoin);
}

static void expand_constraints(BlendExpander *expander, ListBase *lb)
{
  BKE_constraints_id_loop(lb, expand_constraint_cb, expander);

  /* deprecated manual expansion stuff */
  LISTBASE_FOREACH (bConstraint *, curcon, lb) {
    if (curcon->ipo) {
      BLO_expand(expander, curcon->ipo);  // XXX deprecated - old animation system
    }
  }
}

static void expand_pose(BlendExpander *expander, bPose *pose)
{
  if (!pose) {
    return;
  }

  LISTBASE_FOREACH (bPoseChannel *, chan, &pose->chanbase) {
    expand_constraints(expander, &chan->constraints);
    IDP_BlendReadExpand(expander, chan->prop);
    BLO_expand(expander, chan->custom);
  }
}

static void expand_object_expandModifiers(void *userData,
                                          Object *UNUSED(ob),
                                          ID **idpoin,
                                          int UNUSED(cb_flag))
{
  BlendExpander *expander = userData;
  BLO_expand(expander, *idpoin);
}

static void expand_object(BlendExpander *expander, Object *ob)
{
  BLO_expand(expander, ob->data);

  /* expand_object_expandModifier() */
  if (ob->modifiers.first) {
    BKE_modifiers_foreach_ID_link(ob, expand_object_expandModifiers, expander);
  }

  /* expand_object_expandModifier() */
  if (ob->greasepencil_modifiers.first) {
    BKE_gpencil_modifiers_foreach_ID_link(ob, expand_object_expandModifiers, expander);
  }

  /* expand_object_expandShaderFx() */
  if (ob->shader_fx.first) {
    BKE_shaderfx_foreach_ID_link(ob, expand_object_expandModifiers, expander);
  }

  expand_pose(expander, ob->pose);
  BLO_expand(expander, ob->poselib);
  expand_constraints(expander, &ob->constraints);

  BLO_expand(expander, ob->gpd);

  // XXX deprecated - old animation system (for version patching only)
  BLO_expand(expander, ob->ipo);
  BLO_expand(expander, ob->action);

  expand_constraint_channels(expander, &ob->constraintChannels);

  LISTBASE_FOREACH (bActionStrip *, strip, &ob->nlastrips) {
    BLO_expand(expander, strip->object);
    BLO_expand(expander, strip->act);
    BLO_expand(expander, strip->ipo);
  }
  // XXX deprecated - old animation system (for version patching only)

  for (int a = 0; a < ob->totcol; a++) {
    BLO_expand(expander, ob->mat[a]);
  }

  PartEff *paf = blo_do_version_give_parteff_245(ob);
  if (paf && paf->group) {
    BLO_expand(expander, paf->group);
  }

  if (ob->instance_collection) {
    BLO_expand(expander, ob->instance_collection);
  }

  if (ob->proxy) {
    BLO_expand(expander, ob->proxy);
  }
  if (ob->proxy_group) {
    BLO_expand(expander, ob->proxy_group);
  }

  LISTBASE_FOREACH (ParticleSystem *, psys, &ob->particlesystem) {
    BLO_expand(expander, psys->part);
  }

  if (ob->pd) {
    BLO_expand(expander, ob->pd->tex);
    BLO_expand(expander, ob->pd->f_source);
  }

  if (ob->soft) {
    BLO_expand(expander, ob->soft->collision_group);

    if (ob->soft->effector_weights) {
      BLO_expand(expander, ob->soft->effector_weights->group);
    }
  }

  if (ob->rigidbody_constraint) {
    BLO_expand(expander, ob->rigidbody_constraint->ob1);
    BLO_expand(expander, ob->rigidbody_constraint->ob2);
  }
}

#ifdef USE_COLLECTION_COMPAT_28
static void expand_scene_collection(BlendExpander *expander, SceneCollection *sc)
{
  LISTBASE_FOREACH (LinkData *, link, &sc->objects) {
    BLO_expand(expander, link->data);
  }

  LISTBASE_FOREACH (SceneCollection *, nsc, &sc->scene_collections) {
    expand_scene_collection(expander, nsc);
  }
}
#endif

static void expand_scene(BlendExpander *expander, Scene *sce)
{
  LISTBASE_FOREACH (Base *, base_legacy, &sce->base) {
    BLO_expand(expander, base_legacy->object);
  }
  BLO_expand(expander, sce->camera);
  BLO_expand(expander, sce->world);

  BKE_keyingsets_blend_read_expand(expander, &sce->keyingsets);

  if (sce->set) {
    BLO_expand(expander, sce->set);
  }

  LISTBASE_FOREACH (SceneRenderLayer *, srl, &sce->r.layers) {
    BLO_expand(expander, srl->mat_override);
    LISTBASE_FOREACH (FreestyleModuleConfig *, module, &srl->freestyleConfig.modules) {
      if (module->script) {
        BLO_expand(expander, module->script);
      }
    }
    LISTBASE_FOREACH (FreestyleLineSet *, lineset, &srl->freestyleConfig.linesets) {
      if (lineset->group) {
        BLO_expand(expander, lineset->group);
      }
      BLO_expand(expander, lineset->linestyle);
    }
  }

  LISTBASE_FOREACH (ViewLayer *, view_layer, &sce->view_layers) {
    IDP_BlendReadExpand(expander, view_layer->id_properties);

    LISTBASE_FOREACH (FreestyleModuleConfig *, module, &view_layer->freestyle_config.modules) {
      if (module->script) {
        BLO_expand(expander, module->script);
      }
    }

    LISTBASE_FOREACH (FreestyleLineSet *, lineset, &view_layer->freestyle_config.linesets) {
      if (lineset->group) {
        BLO_expand(expander, lineset->group);
      }
      BLO_expand(expander, lineset->linestyle);
    }
  }

  if (sce->gpd) {
    BLO_expand(expander, sce->gpd);
  }

  if (sce->ed) {
    Sequence *seq;

    SEQ_ALL_BEGIN (sce->ed, seq) {
      IDP_BlendReadExpand(expander, seq->prop);

      if (seq->scene) {
        BLO_expand(expander, seq->scene);
      }
      if (seq->scene_camera) {
        BLO_expand(expander, seq->scene_camera);
      }
      if (seq->clip) {
        BLO_expand(expander, seq->clip);
      }
      if (seq->mask) {
        BLO_expand(expander, seq->mask);
      }
      if (seq->sound) {
        BLO_expand(expander, seq->sound);
      }

      if (seq->type == SEQ_TYPE_TEXT && seq->effectdata) {
        TextVars *data = seq->effectdata;
        BLO_expand(expander, data->text_font);
      }
    }
    SEQ_ALL_END;
  }

  if (sce->rigidbody_world) {
    BLO_expand(expander, sce->rigidbody_world->group);
    BLO_expand(expander, sce->rigidbody_world->constraints);
  }

  LISTBASE_FOREACH (TimeMarker *, marker, &sce->markers) {
    if (marker->camera) {
      BLO_expand(expander, marker->camera);
    }
  }

  BLO_expand(expander, sce->clip);

#ifdef USE_COLLECTION_COMPAT_28
  if (sce->collection) {
    expand_scene_collection(expander, sce->collection);
  }
#endif

  if (sce->r.bake.cage_object) {
    BLO_expand(expander, sce->r.bake.cage_object);
  }
}

static void expand_workspace(BlendExpander *expander, WorkSpace *workspace)
{
  LISTBASE_FOREACH (WorkSpaceLayout *, layout, &workspace->layouts) {
    BLO_expand(expander, BKE_workspace_layout_screen_get(layout));
  }
}

/**
 * Set the callback func used over all ID data found by \a BLO_expand_main func.
 *
 * \param expand_doit_func: Called for each ID block it finds.
 */
void BLO_main_expander(BLOExpandDoitCallback expand_doit_func)
{
  expand_doit = expand_doit_func;
}

/**
 * Loop over all ID data in Main to mark relations.
 * Set (id->tag & LIB_TAG_NEED_EXPAND) to mark expanding. Flags get cleared after expanding.
 *
 * \param fdhandle: usually filedata, or own handle.
 * \param mainvar: the Main database to expand.
 */
void BLO_expand_main(void *fdhandle, Main *mainvar)
{
  ListBase *lbarray[MAX_LIBARRAY];
  FileData *fd = fdhandle;
  ID *id;
  int a;
  bool do_it = true;

  BlendExpander expander = {fd, mainvar};

  while (do_it) {
    do_it = false;

    a = set_listbasepointers(mainvar, lbarray);
    while (a--) {
      id = lbarray[a]->first;
      while (id) {
        if (id->tag & LIB_TAG_NEED_EXPAND) {
          expand_id(&expander, id);

          const IDTypeInfo *id_type = BKE_idtype_get_info_from_id(id);
          if (id_type->blend_read_expand != NULL) {
            id_type->blend_read_expand(&expander, id);
          }

          switch (GS(id->name)) {
            case ID_OB:
              expand_object(&expander, (Object *)id);
              break;
            case ID_SCE:
              expand_scene(&expander, (Scene *)id);
              break;
            case ID_GR:
              expand_collection(&expander, (Collection *)id);
              break;
            case ID_IP:
              expand_ipo(&expander, (Ipo *)id);  // XXX deprecated - old animation system
              break;
            case ID_PA:
              expand_particlesettings(&expander, (ParticleSettings *)id);
              break;
            case ID_WS:
              expand_workspace(&expander, (WorkSpace *)id);
              break;
            default:
              break;
          }

          do_it = true;
          id->tag &= ~LIB_TAG_NEED_EXPAND;
        }
        id = id->next;
      }
    }
  }
}

/** \} */

/* -------------------------------------------------------------------- */
/** \name Library Linking (helper functions)
 * \{ */

static bool object_in_any_scene(Main *bmain, Object *ob)
{
  LISTBASE_FOREACH (Scene *, sce, &bmain->scenes) {
    if (BKE_scene_object_find(sce, ob)) {
      return true;
    }
  }

  return false;
}

static bool object_in_any_collection(Main *bmain, Object *ob)
{
  LISTBASE_FOREACH (Collection *, collection, &bmain->collections) {
    if (BKE_collection_has_object(collection, ob)) {
      return true;
    }
  }

  return false;
}

static void add_loose_objects_to_scene(Main *mainvar,
                                       Main *bmain,
                                       Scene *scene,
                                       ViewLayer *view_layer,
                                       const View3D *v3d,
                                       Library *lib,
                                       const short flag)
{
  Collection *active_collection = NULL;
  const bool do_append = (flag & FILE_LINK) == 0;

  BLI_assert(scene);

  /* Give all objects which are LIB_TAG_INDIRECT a base,
   * or for a collection when *lib has been set. */
  LISTBASE_FOREACH (Object *, ob, &mainvar->objects) {
    bool do_it = (ob->id.tag & LIB_TAG_DOIT) != 0;
    if (do_it || ((ob->id.tag & LIB_TAG_INDIRECT) && (ob->id.tag & LIB_TAG_PRE_EXISTING) == 0)) {
      if (do_append) {
        if (ob->id.us == 0) {
          do_it = true;
        }
        else if ((ob->id.lib == lib) && (object_in_any_collection(bmain, ob) == 0)) {
          /* When appending, make sure any indirectly loaded object gets a base,
           * when they are not part of any collection yet. */
          do_it = true;
        }
      }

      if (do_it) {
        /* Find or add collection as needed. */
        if (active_collection == NULL) {
          if (flag & FILE_ACTIVE_COLLECTION) {
            LayerCollection *lc = BKE_layer_collection_get_active(view_layer);
            active_collection = lc->collection;
          }
          else {
            active_collection = BKE_collection_add(bmain, scene->master_collection, NULL);
          }
        }

        CLAMP_MIN(ob->id.us, 0);
        ob->mode = OB_MODE_OBJECT;

        BKE_collection_object_add(bmain, active_collection, ob);
        Base *base = BKE_view_layer_base_find(view_layer, ob);

        if (v3d != NULL) {
          base->local_view_bits |= v3d->local_view_uuid;
        }

        if ((flag & FILE_AUTOSELECT) && (base->flag & BASE_SELECTABLE)) {
          /* Do NOT make base active here! screws up GUI stuff,
           * if you want it do it at the editor level. */
          base->flag |= BASE_SELECTED;
        }

        BKE_scene_object_base_flag_sync_from_base(base);

        ob->id.tag &= ~LIB_TAG_INDIRECT;
        ob->id.flag &= ~LIB_INDIRECT_WEAK_LINK;
        ob->id.tag |= LIB_TAG_EXTERN;
      }
    }
  }
}

static void add_loose_object_data_to_scene(Main *mainvar,
                                           Main *bmain,
                                           Scene *scene,
                                           ViewLayer *view_layer,
                                           const View3D *v3d,
                                           const short flag)
{
  if ((flag & FILE_OBDATA_INSTANCE) == 0) {
    return;
  }

  Collection *active_collection = scene->master_collection;
  if (flag & FILE_ACTIVE_COLLECTION) {
    LayerCollection *lc = BKE_layer_collection_get_active(view_layer);
    active_collection = lc->collection;
  }

  /* Loop over all ID types, instancing object-data for ID types that have support for it. */
  ListBase *lbarray[MAX_LIBARRAY];
  int i = set_listbasepointers(mainvar, lbarray);
  while (i--) {
    const short idcode = BKE_idtype_idcode_from_index(i);
    if (!OB_DATA_SUPPORT_ID(idcode)) {
      continue;
    }

    LISTBASE_FOREACH (ID *, id, lbarray[i]) {
      if (id->tag & LIB_TAG_DOIT) {
        const int type = BKE_object_obdata_to_type(id);
        BLI_assert(type != -1);
        Object *ob = BKE_object_add_only_object(bmain, type, id->name + 2);
        ob->data = id;
        id_us_plus(id);
        BKE_object_materials_test(bmain, ob, ob->data);

        BKE_collection_object_add(bmain, active_collection, ob);
        Base *base = BKE_view_layer_base_find(view_layer, ob);

        if (v3d != NULL) {
          base->local_view_bits |= v3d->local_view_uuid;
        }

        if ((flag & FILE_AUTOSELECT) && (base->flag & BASE_SELECTABLE)) {
          /* Do NOT make base active here! screws up GUI stuff,
           * if you want it do it at the editor level. */
          base->flag |= BASE_SELECTED;
        }

        BKE_scene_object_base_flag_sync_from_base(base);

        copy_v3_v3(ob->loc, scene->cursor.location);
      }
    }
  }
}

static void add_collections_to_scene(Main *mainvar,
                                     Main *bmain,
                                     Scene *scene,
                                     ViewLayer *view_layer,
                                     const View3D *v3d,
                                     Library *lib,
                                     const short flag)
{
  Collection *active_collection = scene->master_collection;
  if (flag & FILE_ACTIVE_COLLECTION) {
    LayerCollection *lc = BKE_layer_collection_get_active(view_layer);
    active_collection = lc->collection;
  }

  /* Give all objects which are tagged a base. */
  LISTBASE_FOREACH (Collection *, collection, &mainvar->collections) {
    if ((flag & FILE_COLLECTION_INSTANCE) && (collection->id.tag & LIB_TAG_DOIT)) {
      /* Any indirect collection should not have been tagged. */
      BLI_assert((collection->id.tag & LIB_TAG_INDIRECT) == 0);

      /* BKE_object_add(...) messes with the selection. */
      Object *ob = BKE_object_add_only_object(bmain, OB_EMPTY, collection->id.name + 2);
      ob->type = OB_EMPTY;
      ob->empty_drawsize = U.collection_instance_empty_size;

      BKE_collection_object_add(bmain, active_collection, ob);
      Base *base = BKE_view_layer_base_find(view_layer, ob);

      if (v3d != NULL) {
        base->local_view_bits |= v3d->local_view_uuid;
      }

      if ((flag & FILE_AUTOSELECT) && (base->flag & BASE_SELECTABLE)) {
        base->flag |= BASE_SELECTED;
      }

      BKE_scene_object_base_flag_sync_from_base(base);
      DEG_id_tag_update(&ob->id, ID_RECALC_TRANSFORM | ID_RECALC_GEOMETRY | ID_RECALC_ANIMATION);

      if (flag & FILE_AUTOSELECT) {
        view_layer->basact = base;
      }

      /* Assign the collection. */
      ob->instance_collection = collection;
      id_us_plus(&collection->id);
      ob->transflag |= OB_DUPLICOLLECTION;
      copy_v3_v3(ob->loc, scene->cursor.location);
    }
    /* We do not want to force instantiation of indirectly linked collections,
     * not even when appending. Users can now easily instantiate collections (and their objects)
     * as needed by themselves. See T67032. */
    else if ((collection->id.tag & LIB_TAG_INDIRECT) == 0) {
      bool do_add_collection = (collection->id.tag & LIB_TAG_DOIT) != 0;
      if (!do_add_collection) {
        /* We need to check that objects in that collections are already instantiated in a scene.
         * Otherwise, it's better to add the collection to the scene's active collection, than to
         * instantiate its objects in active scene's collection directly. See T61141.
         * Note that we only check object directly into that collection,
         * not recursively into its children.
         */
        LISTBASE_FOREACH (CollectionObject *, coll_ob, &collection->gobject) {
          Object *ob = coll_ob->ob;
          if ((ob->id.tag & (LIB_TAG_PRE_EXISTING | LIB_TAG_DOIT | LIB_TAG_INDIRECT)) == 0 &&
              (ob->id.lib == lib) && (object_in_any_scene(bmain, ob) == 0)) {
            do_add_collection = true;
            break;
          }
        }
      }
      if (do_add_collection) {
        /* Add collection as child of active collection. */
        BKE_collection_child_add(bmain, active_collection, collection);

        if (flag & FILE_AUTOSELECT) {
          LISTBASE_FOREACH (CollectionObject *, coll_ob, &collection->gobject) {
            Object *ob = coll_ob->ob;
            Base *base = BKE_view_layer_base_find(view_layer, ob);
            if (base) {
              base->flag |= BASE_SELECTED;
              BKE_scene_object_base_flag_sync_from_base(base);
            }
          }
        }

        /* Those are kept for safety and consistency, but should not be needed anymore? */
        collection->id.tag &= ~LIB_TAG_INDIRECT;
        collection->id.flag &= ~LIB_INDIRECT_WEAK_LINK;
        collection->id.tag |= LIB_TAG_EXTERN;
      }
    }
  }
}

/* returns true if the item was found
 * but it may already have already been appended/linked */
static ID *link_named_part(
    Main *mainl, FileData *fd, const short idcode, const char *name, const int flag)
{
  BHead *bhead = find_bhead_from_code_name(fd, idcode, name);
  ID *id;

  const bool use_placeholders = (flag & BLO_LIBLINK_USE_PLACEHOLDERS) != 0;
  const bool force_indirect = (flag & BLO_LIBLINK_FORCE_INDIRECT) != 0;

  BLI_assert(BKE_idtype_idcode_is_linkable(idcode) && BKE_idtype_idcode_is_valid(idcode));

  if (bhead) {
    id = is_yet_read(fd, mainl, bhead);
    if (id == NULL) {
      /* not read yet */
      const int tag = force_indirect ? LIB_TAG_INDIRECT : LIB_TAG_EXTERN;
      read_libblock(fd, mainl, bhead, tag | LIB_TAG_NEED_EXPAND, false, &id);

      if (id) {
        /* sort by name in list */
        ListBase *lb = which_libbase(mainl, idcode);
        id_sort_by_name(lb, id, NULL);
      }
    }
    else {
      /* already linked */
      if (G.debug) {
        printf("append: already linked\n");
      }
      oldnewmap_insert(fd->libmap, bhead->old, id, bhead->code);
      if (!force_indirect && (id->tag & LIB_TAG_INDIRECT)) {
        id->tag &= ~LIB_TAG_INDIRECT;
        id->flag &= ~LIB_INDIRECT_WEAK_LINK;
        id->tag |= LIB_TAG_EXTERN;
      }
    }
  }
  else if (use_placeholders) {
    /* XXX flag part is weak! */
    id = create_placeholder(
        mainl, idcode, name, force_indirect ? LIB_TAG_INDIRECT : LIB_TAG_EXTERN);
  }
  else {
    id = NULL;
  }

  /* if we found the id but the id is NULL, this is really bad */
  BLI_assert(!((bhead != NULL) && (id == NULL)));

  /* Tag as loose object (or data associated with objects)
   * needing to be instantiated in #LibraryLink_Params.scene. */
  if ((id != NULL) && (flag & BLO_LIBLINK_NEEDS_ID_TAG_DOIT)) {
    if (library_link_idcode_needs_tag_check(idcode, flag)) {
      id->tag |= LIB_TAG_DOIT;
    }
  }

  return id;
}

/**
 * Simple reader for copy/paste buffers.
 */
int BLO_library_link_copypaste(Main *mainl, BlendHandle *bh, const uint64_t id_types_mask)
{
  FileData *fd = (FileData *)(bh);
  BHead *bhead;
  int num_directly_linked = 0;

  for (bhead = blo_bhead_first(fd); bhead; bhead = blo_bhead_next(fd, bhead)) {
    ID *id = NULL;

    if (bhead->code == ENDB) {
      break;
    }

    if (BKE_idtype_idcode_is_valid(bhead->code) && BKE_idtype_idcode_is_linkable(bhead->code) &&
        (id_types_mask == 0 ||
         (BKE_idtype_idcode_to_idfilter((short)bhead->code) & id_types_mask) != 0)) {
      read_libblock(fd, mainl, bhead, LIB_TAG_NEED_EXPAND | LIB_TAG_INDIRECT, false, &id);
      num_directly_linked++;
    }

    if (id) {
      /* sort by name in list */
      ListBase *lb = which_libbase(mainl, GS(id->name));
      id_sort_by_name(lb, id, NULL);

      if (bhead->code == ID_OB) {
        /* Instead of instancing Base's directly, postpone until after collections are loaded
         * otherwise the base's flag is set incorrectly when collections are used */
        Object *ob = (Object *)id;
        ob->mode = OB_MODE_OBJECT;
        /* ensure add_loose_objects_to_scene runs on this object */
        BLI_assert(id->us == 0);
      }
    }
  }

  return num_directly_linked;
}

/**
 * Link a named data-block from an external blend file.
 *
 * \param mainl: The main database to link from (not the active one).
 * \param bh: The blender file handle.
 * \param idcode: The kind of data-block to link.
 * \param name: The name of the data-block (without the 2 char ID prefix).
 * \return the linked ID when found.
 */
ID *BLO_library_link_named_part(Main *mainl,
                                BlendHandle **bh,
                                const short idcode,
                                const char *name,
                                const struct LibraryLink_Params *params)
{
  FileData *fd = (FileData *)(*bh);
  return link_named_part(mainl, fd, idcode, name, params->flag);
}

/* common routine to append/link something from a library */

/**
 * Checks if the \a idcode needs to be tagged with #LIB_TAG_DOIT when linking/appending.
 */
static bool library_link_idcode_needs_tag_check(const short idcode, const int flag)
{
  if (flag & BLO_LIBLINK_NEEDS_ID_TAG_DOIT) {
    /* Always true because of #add_loose_objects_to_scene & #add_collections_to_scene. */
    if (ELEM(idcode, ID_OB, ID_GR)) {
      return true;
    }
    if (flag & FILE_OBDATA_INSTANCE) {
      if (OB_DATA_SUPPORT_ID(idcode)) {
        return true;
      }
    }
  }
  return false;
}

/**
 * Clears #LIB_TAG_DOIT based on the result of #library_link_idcode_needs_tag_check.
 */
static void library_link_clear_tag(Main *mainvar, const int flag)
{
  for (int i = 0; i < MAX_LIBARRAY; i++) {
    const short idcode = BKE_idtype_idcode_from_index(i);
    BLI_assert(idcode != -1);
    if (library_link_idcode_needs_tag_check(idcode, flag)) {
      BKE_main_id_tag_idcode(mainvar, idcode, LIB_TAG_DOIT, false);
    }
  }
}

static Main *library_link_begin(Main *mainvar, FileData **fd, const char *filepath, const int flag)
{
  Main *mainl;

  (*fd)->mainlist = MEM_callocN(sizeof(ListBase), "FileData.mainlist");

  if (flag & BLO_LIBLINK_NEEDS_ID_TAG_DOIT) {
    /* Clear for objects and collections instantiating tag. */
    library_link_clear_tag(mainvar, flag);
  }

  /* make mains */
  blo_split_main((*fd)->mainlist, mainvar);

  /* which one do we need? */
  mainl = blo_find_main(*fd, filepath, BKE_main_blendfile_path(mainvar));

  /* needed for do_version */
  mainl->versionfile = (*fd)->fileversion;
  read_file_version(*fd, mainl);
#ifdef USE_GHASH_BHEAD
  read_file_bhead_idname_map_create(*fd);
#endif

  return mainl;
}

void BLO_library_link_params_init(struct LibraryLink_Params *params,
                                  struct Main *bmain,
                                  const int flag)
{
  memset(params, 0, sizeof(*params));
  params->bmain = bmain;
  params->flag = flag;
}

void BLO_library_link_params_init_with_context(struct LibraryLink_Params *params,
                                               struct Main *bmain,
                                               const int flag,
                                               /* Context arguments. */
                                               struct Scene *scene,
                                               struct ViewLayer *view_layer,
                                               const struct View3D *v3d)
{
  BLO_library_link_params_init(params, bmain, flag);
  if (scene != NULL) {
    /* Tagging is needed for instancing. */
    params->flag |= BLO_LIBLINK_NEEDS_ID_TAG_DOIT;

    params->context.scene = scene;
    params->context.view_layer = view_layer;
    params->context.v3d = v3d;
  }
}

/**
 * Initialize the #BlendHandle for linking library data.
 *
 * \param bh: A blender file handle as returned by
 * #BLO_blendhandle_from_file or #BLO_blendhandle_from_memory.
 * \param filepath: Used for relative linking, copied to the `lib->filepath`.
 * \param params: Settings for linking that don't change from beginning to end of linking.
 * \return the library #Main, to be passed to #BLO_library_link_named_part as \a mainl.
 */
Main *BLO_library_link_begin(BlendHandle **bh,
                             const char *filepath,
                             const struct LibraryLink_Params *params)
{
  FileData *fd = (FileData *)(*bh);
  return library_link_begin(params->bmain, &fd, filepath, params->flag);
}

static void split_main_newid(Main *mainptr, Main *main_newid)
{
  /* We only copy the necessary subset of data in this temp main. */
  main_newid->versionfile = mainptr->versionfile;
  main_newid->subversionfile = mainptr->subversionfile;
  BLI_strncpy(main_newid->name, mainptr->name, sizeof(main_newid->name));
  main_newid->curlib = mainptr->curlib;

  ListBase *lbarray[MAX_LIBARRAY];
  ListBase *lbarray_newid[MAX_LIBARRAY];
  int i = set_listbasepointers(mainptr, lbarray);
  set_listbasepointers(main_newid, lbarray_newid);
  while (i--) {
    BLI_listbase_clear(lbarray_newid[i]);

    LISTBASE_FOREACH_MUTABLE (ID *, id, lbarray[i]) {
      if (id->tag & LIB_TAG_NEW) {
        BLI_remlink(lbarray[i], id);
        BLI_addtail(lbarray_newid[i], id);
      }
    }
  }
}

/**
 * \param scene: The scene in which to instantiate objects/collections
 * (if NULL, no instantiation is done).
 * \param v3d: The active 3D viewport.
 * (only to define active layers for instantiated objects & collections, can be NULL).
 */
static void library_link_end(Main *mainl,
                             FileData **fd,
                             Main *bmain,
                             const int flag,
                             Scene *scene,
                             ViewLayer *view_layer,
                             const View3D *v3d)
{
  Main *mainvar;
  Library *curlib;

  /* expander now is callback function */
  BLO_main_expander(expand_doit_library);

  /* make main consistent */
  BLO_expand_main(*fd, mainl);

  /* do this when expand found other libs */
  read_libraries(*fd, (*fd)->mainlist);

  curlib = mainl->curlib;

  /* make the lib path relative if required */
  if (flag & FILE_RELPATH) {
    /* use the full path, this could have been read by other library even */
    BLI_strncpy(curlib->filepath, curlib->filepath_abs, sizeof(curlib->filepath));

    /* uses current .blend file as reference */
    BLI_path_rel(curlib->filepath, BKE_main_blendfile_path_from_global());
  }

  blo_join_main((*fd)->mainlist);
  mainvar = (*fd)->mainlist->first;
  mainl = NULL; /* blo_join_main free's mainl, cant use anymore */

  lib_link_all(*fd, mainvar);

  /* Some versioning code does expect some proper userrefcounting, e.g. in conversion from
   * groups to collections... We could optimize out that first call when we are reading a
   * current version file, but again this is really not a bottle neck currently. so not worth
   * it. */
  BKE_main_id_refcount_recompute(mainvar, false);

  BKE_collections_after_lib_link(mainvar);

  /* Yep, second splitting... but this is a very cheap operation, so no big deal. */
  blo_split_main((*fd)->mainlist, mainvar);
  Main *main_newid = BKE_main_new();
  for (mainvar = ((Main *)(*fd)->mainlist->first)->next; mainvar; mainvar = mainvar->next) {
    BLI_assert(mainvar->versionfile != 0);
    /* We need to split out IDs already existing,
     * or they will go again through do_versions - bad, very bad! */
    split_main_newid(mainvar, main_newid);

    do_versions_after_linking(main_newid, (*fd)->reports);

    add_main_to_main(mainvar, main_newid);
  }

  BKE_main_free(main_newid);
  blo_join_main((*fd)->mainlist);
  mainvar = (*fd)->mainlist->first;
  MEM_freeN((*fd)->mainlist);

  /* This does not take into account old, deprecated data, so we also have to do it after
   * `do_versions_after_linking()`. */
  BKE_main_id_refcount_recompute(mainvar, false);

  /* After all data has been read and versioned, uses LIB_TAG_NEW. */
  ntreeUpdateAllNew(mainvar);

  placeholders_ensure_valid(mainvar);

  BKE_main_id_tag_all(mainvar, LIB_TAG_NEW, false);

  /* Make all relative paths, relative to the open blend file. */
  fix_relpaths_library(BKE_main_blendfile_path(mainvar), mainvar);

  /* Give a base to loose objects and collections.
   * Only directly linked objects & collections are instantiated by
   * #BLO_library_link_named_part & co,
   * here we handle indirect ones and other possible edge-cases. */
  if (flag & BLO_LIBLINK_NEEDS_ID_TAG_DOIT) {
    /* Should always be true. */
    if (scene != NULL) {
      add_collections_to_scene(mainvar, bmain, scene, view_layer, v3d, curlib, flag);
      add_loose_objects_to_scene(mainvar, bmain, scene, view_layer, v3d, curlib, flag);
      add_loose_object_data_to_scene(mainvar, bmain, scene, view_layer, v3d, flag);
    }

    /* Clear objects and collections instantiating tag. */
    library_link_clear_tag(mainvar, flag);
  }

  /* patch to prevent switch_endian happens twice */
  if ((*fd)->flags & FD_FLAGS_SWITCH_ENDIAN) {
    blo_filedata_free(*fd);
    *fd = NULL;
  }
}

/**
 * Finalize linking from a given .blend file (library).
 * Optionally instance the indirect object/collection in the scene when the flags are set.
 * \note Do not use \a bh after calling this function, it may frees it.
 *
 * \param mainl: The main database to link from (not the active one).
 * \param bh: The blender file handle (WARNING! may be freed by this function!).
 * \param params: Settings for linking that don't change from beginning to end of linking.
 */
void BLO_library_link_end(Main *mainl, BlendHandle **bh, const struct LibraryLink_Params *params)
{
  FileData *fd = (FileData *)(*bh);
  library_link_end(mainl,
                   &fd,
                   params->bmain,
                   params->flag,
                   params->context.scene,
                   params->context.view_layer,
                   params->context.v3d);
  *bh = (BlendHandle *)fd;
}

void *BLO_library_read_struct(FileData *fd, BHead *bh, const char *blockname)
{
  return read_struct(fd, bh, blockname);
}

/** \} */

/* -------------------------------------------------------------------- */
/** \name Library Reading
 * \{ */

static int has_linked_ids_to_read(Main *mainvar)
{
  ListBase *lbarray[MAX_LIBARRAY];
  int a = set_listbasepointers(mainvar, lbarray);

  while (a--) {
    LISTBASE_FOREACH (ID *, id, lbarray[a]) {
      if ((id->tag & LIB_TAG_ID_LINK_PLACEHOLDER) && !(id->flag & LIB_INDIRECT_WEAK_LINK)) {
        return true;
      }
    }
  }

  return false;
}

static void read_library_linked_id(
    ReportList *reports, FileData *fd, Main *mainvar, ID *id, ID **r_id)
{
  BHead *bhead = NULL;
  const bool is_valid = BKE_idtype_idcode_is_linkable(GS(id->name)) ||
                        ((id->tag & LIB_TAG_EXTERN) == 0);

  if (fd) {
    bhead = find_bhead_from_idname(fd, id->name);
  }

  if (!is_valid) {
    blo_reportf_wrap(reports,
                     RPT_ERROR,
                     TIP_("LIB: %s: '%s' is directly linked from '%s' (parent '%s'), but is a "
                          "non-linkable data type"),
                     BKE_idtype_idcode_to_name(GS(id->name)),
                     id->name + 2,
                     mainvar->curlib->filepath_abs,
                     library_parent_filepath(mainvar->curlib));
  }

  id->tag &= ~LIB_TAG_ID_LINK_PLACEHOLDER;
  id->flag &= ~LIB_INDIRECT_WEAK_LINK;

  if (bhead) {
    id->tag |= LIB_TAG_NEED_EXPAND;
    // printf("read lib block %s\n", id->name);
    read_libblock(fd, mainvar, bhead, id->tag, false, r_id);
  }
  else {
    blo_reportf_wrap(reports,
                     RPT_WARNING,
                     TIP_("LIB: %s: '%s' missing from '%s', parent '%s'"),
                     BKE_idtype_idcode_to_name(GS(id->name)),
                     id->name + 2,
                     mainvar->curlib->filepath_abs,
                     library_parent_filepath(mainvar->curlib));

    /* Generate a placeholder for this ID (simplified version of read_libblock actually...). */
    if (r_id) {
      *r_id = is_valid ? create_placeholder(mainvar, GS(id->name), id->name + 2, id->tag) : NULL;
    }
  }
}

static void read_library_linked_ids(FileData *basefd,
                                    FileData *fd,
                                    ListBase *mainlist,
                                    Main *mainvar)
{
  GHash *loaded_ids = BLI_ghash_str_new(__func__);

  ListBase *lbarray[MAX_LIBARRAY];
  int a = set_listbasepointers(mainvar, lbarray);

  while (a--) {
    ID *id = lbarray[a]->first;
    ListBase pending_free_ids = {NULL};

    while (id) {
      ID *id_next = id->next;
      if ((id->tag & LIB_TAG_ID_LINK_PLACEHOLDER) && !(id->flag & LIB_INDIRECT_WEAK_LINK)) {
        BLI_remlink(lbarray[a], id);

        /* When playing with lib renaming and such, you may end with cases where
         * you have more than one linked ID of the same data-block from same
         * library. This is absolutely horrible, hence we use a ghash to ensure
         * we go back to a single linked data when loading the file. */
        ID **realid = NULL;
        if (!BLI_ghash_ensure_p(loaded_ids, id->name, (void ***)&realid)) {
          read_library_linked_id(basefd->reports, fd, mainvar, id, realid);
        }

        /* realid shall never be NULL - unless some source file/lib is broken
         * (known case: some directly linked shapekey from a missing lib...). */
        /* BLI_assert(*realid != NULL); */

        /* Now that we have a real ID, replace all pointers to placeholders in
         * fd->libmap with pointers to the real data-blocks. We do this for all
         * libraries since multiple might be referencing this ID. */
        change_link_placeholder_to_real_ID_pointer(mainlist, basefd, id, *realid);

        /* We cannot free old lib-ref placeholder ID here anymore, since we use
         * its name as key in loaded_ids hash. */
        BLI_addtail(&pending_free_ids, id);
      }
      id = id_next;
    }

    /* Clear GHash and free link placeholder IDs of the current type. */
    BLI_ghash_clear(loaded_ids, NULL, NULL);
    BLI_freelistN(&pending_free_ids);
  }

  BLI_ghash_free(loaded_ids, NULL, NULL);
}

static void read_library_clear_weak_links(FileData *basefd, ListBase *mainlist, Main *mainvar)
{
  /* Any remaining weak links at this point have been lost, silently drop
   * those by setting them to NULL pointers. */
  ListBase *lbarray[MAX_LIBARRAY];
  int a = set_listbasepointers(mainvar, lbarray);

  while (a--) {
    ID *id = lbarray[a]->first;

    while (id) {
      ID *id_next = id->next;
      if ((id->tag & LIB_TAG_ID_LINK_PLACEHOLDER) && (id->flag & LIB_INDIRECT_WEAK_LINK)) {
        /* printf("Dropping weak link to %s\n", id->name); */
        change_link_placeholder_to_real_ID_pointer(mainlist, basefd, id, NULL);
        BLI_freelinkN(lbarray[a], id);
      }
      id = id_next;
    }
  }
}

static FileData *read_library_file_data(FileData *basefd,
                                        ListBase *mainlist,
                                        Main *mainl,
                                        Main *mainptr)
{
  FileData *fd = mainptr->curlib->filedata;

  if (fd != NULL) {
    /* File already open. */
    return fd;
  }

  if (mainptr->curlib->packedfile) {
    /* Read packed file. */
    PackedFile *pf = mainptr->curlib->packedfile;

    blo_reportf_wrap(basefd->reports,
                     RPT_INFO,
                     TIP_("Read packed library:  '%s', parent '%s'"),
                     mainptr->curlib->filepath,
                     library_parent_filepath(mainptr->curlib));
    fd = blo_filedata_from_memory(pf->data, pf->size, basefd->reports);

    /* Needed for library_append and read_libraries. */
    BLI_strncpy(fd->relabase, mainptr->curlib->filepath_abs, sizeof(fd->relabase));
  }
  else {
    /* Read file on disk. */
    blo_reportf_wrap(basefd->reports,
                     RPT_INFO,
                     TIP_("Read library:  '%s', '%s', parent '%s'"),
                     mainptr->curlib->filepath_abs,
                     mainptr->curlib->filepath,
                     library_parent_filepath(mainptr->curlib));
    fd = blo_filedata_from_file(mainptr->curlib->filepath_abs, basefd->reports);
  }

  if (fd) {
    /* Share the mainlist, so all libraries are added immediately in a
     * single list. It used to be that all FileData's had their own list,
     * but with indirectly linking this meant we didn't catch duplicate
     * libraries properly. */
    fd->mainlist = mainlist;

    fd->reports = basefd->reports;

    if (fd->libmap) {
      oldnewmap_free(fd->libmap);
    }

    fd->libmap = oldnewmap_new();

    mainptr->curlib->filedata = fd;
    mainptr->versionfile = fd->fileversion;

    /* subversion */
    read_file_version(fd, mainptr);
#ifdef USE_GHASH_BHEAD
    read_file_bhead_idname_map_create(fd);
#endif
  }
  else {
    mainptr->curlib->filedata = NULL;
    mainptr->curlib->id.tag |= LIB_TAG_MISSING;
    /* Set lib version to current main one... Makes assert later happy. */
    mainptr->versionfile = mainptr->curlib->versionfile = mainl->versionfile;
    mainptr->subversionfile = mainptr->curlib->subversionfile = mainl->subversionfile;
  }

  if (fd == NULL) {
    blo_reportf_wrap(
        basefd->reports, RPT_WARNING, TIP_("Cannot find lib '%s'"), mainptr->curlib->filepath_abs);
  }

  return fd;
}

static void read_libraries(FileData *basefd, ListBase *mainlist)
{
  Main *mainl = mainlist->first;
  bool do_it = true;

  /* Expander is now callback function. */
  BLO_main_expander(expand_doit_library);

  /* At this point the base blend file has been read, and each library blend
   * encountered so far has a main with placeholders for linked data-blocks.
   *
   * Now we will read the library blend files and replace the placeholders
   * with actual data-blocks. We loop over library mains multiple times in
   * case a library needs to link additional data-blocks from another library
   * that had been read previously. */
  while (do_it) {
    do_it = false;

    /* Loop over mains of all library blend files encountered so far. Note
     * this list gets longer as more indirectly library blends are found. */
    for (Main *mainptr = mainl->next; mainptr; mainptr = mainptr->next) {
      /* Does this library have any more linked data-blocks we need to read? */
      if (has_linked_ids_to_read(mainptr)) {
#if 0
        printf("Reading linked data-blocks from %s (%s)\n",
          mainptr->curlib->id.name,
          mainptr->curlib->filepath);
#endif

        /* Open file if it has not been done yet. */
        FileData *fd = read_library_file_data(basefd, mainlist, mainl, mainptr);

        if (fd) {
          do_it = true;
        }

        /* Read linked data-locks for each link placeholder, and replace
         * the placeholder with the real data-lock. */
        read_library_linked_ids(basefd, fd, mainlist, mainptr);

        /* Test if linked data-locks need to read further linked data-locks
         * and create link placeholders for them. */
        BLO_expand_main(fd, mainptr);
      }
    }
  }

  Main *main_newid = BKE_main_new();
  for (Main *mainptr = mainl->next; mainptr; mainptr = mainptr->next) {
    /* Drop weak links for which no data-block was found. */
    read_library_clear_weak_links(basefd, mainlist, mainptr);

    /* Do versioning for newly added linked data-locks. If no data-locks
     * were read from a library versionfile will still be zero and we can
     * skip it. */
    if (mainptr->versionfile) {
      /* Split out already existing IDs to avoid them going through
       * do_versions multiple times, which would have bad consequences. */
      split_main_newid(mainptr, main_newid);

      /* File data can be zero with link/append. */
      if (mainptr->curlib->filedata) {
        do_versions(mainptr->curlib->filedata, mainptr->curlib, main_newid);
      }
      else {
        do_versions(basefd, NULL, main_newid);
      }

      add_main_to_main(mainptr, main_newid);
    }

    /* Lib linking. */
    if (mainptr->curlib->filedata) {
      lib_link_all(mainptr->curlib->filedata, mainptr);
    }

    /* Note: No need to call #do_versions_after_linking() or #BKE_main_id_refcount_recompute()
     * here, as this function is only called for library 'subset' data handling, as part of
     * either full blendfile reading (#blo_read_file_internal()), or library-data linking
     * (#library_link_end()). */

    /* Free file data we no longer need. */
    if (mainptr->curlib->filedata) {
      blo_filedata_free(mainptr->curlib->filedata);
    }
    mainptr->curlib->filedata = NULL;
  }
  BKE_main_free(main_newid);
}

void *BLO_read_get_new_data_address(BlendDataReader *reader, const void *old_address)
{
  return newdataadr(reader->fd, old_address);
}

void *BLO_read_get_new_packed_address(BlendDataReader *reader, const void *old_address)
{
  return newpackedadr(reader->fd, old_address);
}

ID *BLO_read_get_new_id_address(BlendLibReader *reader, Library *lib, ID *id)
{
  return newlibadr(reader->fd, lib, id);
}

bool BLO_read_requires_endian_switch(BlendDataReader *reader)
{
  return (reader->fd->flags & FD_FLAGS_SWITCH_ENDIAN) != 0;
}

/**
 * Updates all ->prev and ->next pointers of the list elements.
 * Updates the list->first and list->last pointers.
 * When not NULL, calls the callback on every element.
 */
void BLO_read_list_cb(BlendDataReader *reader, ListBase *list, BlendReadListFn callback)
{
  if (BLI_listbase_is_empty(list)) {
    return;
  }

  BLO_read_data_address(reader, &list->first);
  if (callback != NULL) {
    callback(reader, list->first);
  }
  Link *ln = list->first;
  Link *prev = NULL;
  while (ln) {
    BLO_read_data_address(reader, &ln->next);
    if (ln->next != NULL && callback != NULL) {
      callback(reader, ln->next);
    }
    ln->prev = prev;
    prev = ln;
    ln = ln->next;
  }
  list->last = prev;
}

void BLO_read_list(BlendDataReader *reader, struct ListBase *list)
{
  BLO_read_list_cb(reader, list, NULL);
}

void BLO_read_int32_array(BlendDataReader *reader, int array_size, int32_t **ptr_p)
{
  BLO_read_data_address(reader, ptr_p);
  if (BLO_read_requires_endian_switch(reader)) {
    BLI_endian_switch_int32_array(*ptr_p, array_size);
  }
}

void BLO_read_uint32_array(BlendDataReader *reader, int array_size, uint32_t **ptr_p)
{
  BLO_read_data_address(reader, ptr_p);
  if (BLO_read_requires_endian_switch(reader)) {
    BLI_endian_switch_uint32_array(*ptr_p, array_size);
  }
}

void BLO_read_float_array(BlendDataReader *reader, int array_size, float **ptr_p)
{
  BLO_read_data_address(reader, ptr_p);
  if (BLO_read_requires_endian_switch(reader)) {
    BLI_endian_switch_float_array(*ptr_p, array_size);
  }
}

void BLO_read_float3_array(BlendDataReader *reader, int array_size, float **ptr_p)
{
  BLO_read_float_array(reader, array_size * 3, ptr_p);
}

void BLO_read_double_array(BlendDataReader *reader, int array_size, double **ptr_p)
{
  BLO_read_data_address(reader, ptr_p);
  if (BLO_read_requires_endian_switch(reader)) {
    BLI_endian_switch_double_array(*ptr_p, array_size);
  }
}

static void convert_pointer_array_64_to_32(BlendDataReader *reader,
                                           uint array_size,
                                           const uint64_t *src,
                                           uint32_t *dst)
{
  /* Match pointer conversion rules from bh4_from_bh8 and cast_pointer. */
  if (BLO_read_requires_endian_switch(reader)) {
    for (int i = 0; i < array_size; i++) {
      uint64_t ptr = src[i];
      BLI_endian_switch_uint64(&ptr);
      dst[i] = (uint32_t)(ptr >> 3);
    }
  }
  else {
    for (int i = 0; i < array_size; i++) {
      dst[i] = (uint32_t)(src[i] >> 3);
    }
  }
}

static void convert_pointer_array_32_to_64(BlendDataReader *UNUSED(reader),
                                           uint array_size,
                                           const uint32_t *src,
                                           uint64_t *dst)
{
  /* Match pointer conversion rules from bh8_from_bh4 and cast_pointer. */
  for (int i = 0; i < array_size; i++) {
    dst[i] = src[i];
  }
}

void BLO_read_pointer_array(BlendDataReader *reader, void **ptr_p)
{
  FileData *fd = reader->fd;

  void *orig_array = newdataadr(fd, *ptr_p);
  if (orig_array == NULL) {
    *ptr_p = NULL;
    return;
  }

  int file_pointer_size = fd->filesdna->pointer_size;
  int current_pointer_size = fd->memsdna->pointer_size;

  /* Over-allocation is fine, but might be better to pass the length as parameter. */
  int array_size = MEM_allocN_len(orig_array) / file_pointer_size;

  void *final_array = NULL;

  if (file_pointer_size == current_pointer_size) {
    /* No pointer conversion necessary. */
    final_array = orig_array;
  }
  else if (file_pointer_size == 8 && current_pointer_size == 4) {
    /* Convert pointers from 64 to 32 bit. */
    final_array = MEM_malloc_arrayN(array_size, 4, "new pointer array");
    convert_pointer_array_64_to_32(
        reader, array_size, (uint64_t *)orig_array, (uint32_t *)final_array);
    MEM_freeN(orig_array);
  }
  else if (file_pointer_size == 4 && current_pointer_size == 8) {
    /* Convert pointers from 32 to 64 bit. */
    final_array = MEM_malloc_arrayN(array_size, 8, "new pointer array");
    convert_pointer_array_32_to_64(
        reader, array_size, (uint32_t *)orig_array, (uint64_t *)final_array);
    MEM_freeN(orig_array);
  }
  else {
    BLI_assert(false);
  }

  *ptr_p = final_array;
}

bool BLO_read_data_is_undo(BlendDataReader *reader)
{
  return reader->fd->memfile != NULL;
}

bool BLO_read_lib_is_undo(BlendLibReader *reader)
{
  return reader->fd->memfile != NULL;
}

void BLO_expand_id(BlendExpander *expander, ID *id)
{
  expand_doit(expander->fd, expander->main, id);
}

/** \} */<|MERGE_RESOLUTION|>--- conflicted
+++ resolved
@@ -2609,250 +2609,6 @@
 /** \} */
 
 /* -------------------------------------------------------------------- */
-<<<<<<< HEAD
-/** \name Read ID: Node Tree
- * \{ */
-
-static void lib_link_node_socket(BlendLibReader *reader, Library *lib, bNodeSocket *sock)
-{
-  IDP_BlendReadLib(reader, sock->prop);
-
-  switch ((eNodeSocketDatatype)sock->type) {
-    case SOCK_OBJECT: {
-      bNodeSocketValueObject *default_value = sock->default_value;
-      BLO_read_id_address(reader, lib, &default_value->value);
-      break;
-    }
-    case SOCK_IMAGE: {
-      bNodeSocketValueImage *default_value = sock->default_value;
-      BLO_read_id_address(reader, lib, &default_value->value);
-      break;
-    }
-    case SOCK_FLOAT:
-    case SOCK_VECTOR:
-    case SOCK_RGBA:
-    case SOCK_BOOLEAN:
-    case SOCK_INT:
-    case SOCK_STRING:
-    case __SOCK_MESH:
-    case SOCK_CUSTOM:
-    case SOCK_SHADER:
-    case SOCK_EMITTERS:
-    case SOCK_EVENTS:
-    case SOCK_FORCES:
-    case SOCK_CONTROL_FLOW:
-      break;
-  }
-}
-
-static void lib_link_node_sockets(BlendLibReader *reader, Library *lib, ListBase *sockets)
-{
-  LISTBASE_FOREACH (bNodeSocket *, sock, sockets) {
-    lib_link_node_socket(reader, lib, sock);
-  }
-}
-
-/* Single node tree (also used for material/scene trees), ntree is not NULL */
-static void lib_link_ntree(BlendLibReader *reader, Library *lib, bNodeTree *ntree)
-{
-  ntree->id.lib = lib;
-
-  BLO_read_id_address(reader, lib, &ntree->gpd);
-
-  LISTBASE_FOREACH (bNode *, node, &ntree->nodes) {
-    /* Link ID Properties -- and copy this comment EXACTLY for easy finding
-     * of library blocks that implement this.*/
-    IDP_BlendReadLib(reader, node->prop);
-
-    BLO_read_id_address(reader, lib, &node->id);
-
-    lib_link_node_sockets(reader, lib, &node->inputs);
-    lib_link_node_sockets(reader, lib, &node->outputs);
-  }
-
-  lib_link_node_sockets(reader, lib, &ntree->inputs);
-  lib_link_node_sockets(reader, lib, &ntree->outputs);
-
-  /* Set node->typeinfo pointers. This is done in lib linking, after the
-   * first versioning that can change types still without functions that
-   * update the typeinfo pointers. Versioning after lib linking needs
-   * these top be valid. */
-  ntreeSetTypes(NULL, ntree);
-
-  /* For nodes with static socket layout, add/remove sockets as needed
-   * to match the static layout. */
-  if (!BLO_read_lib_is_undo(reader)) {
-    LISTBASE_FOREACH (bNode *, node, &ntree->nodes) {
-      node_verify_socket_templates(ntree, node);
-    }
-  }
-}
-
-/* library ntree linking after fileread */
-static void lib_link_nodetree(BlendLibReader *reader, bNodeTree *ntree)
-{
-  lib_link_ntree(reader, ntree->id.lib, ntree);
-}
-
-static void direct_link_node_socket(BlendDataReader *reader, bNodeSocket *sock)
-{
-  BLO_read_data_address(reader, &sock->prop);
-  IDP_BlendDataRead(reader, &sock->prop);
-
-  BLO_read_data_address(reader, &sock->link);
-  sock->typeinfo = NULL;
-  BLO_read_data_address(reader, &sock->storage);
-  BLO_read_data_address(reader, &sock->default_value);
-  sock->cache = NULL;
-}
-
-/* ntree itself has been read! */
-static void direct_link_nodetree(BlendDataReader *reader, bNodeTree *ntree)
-{
-  /* note: writing and reading goes in sync, for speed */
-
-  ntree->init = 0; /* to set callbacks and force setting types */
-  ntree->is_updating = false;
-  ntree->typeinfo = NULL;
-  ntree->interface_type = NULL;
-
-  ntree->progress = NULL;
-  ntree->execdata = NULL;
-
-  BLO_read_data_address(reader, &ntree->adt);
-  BKE_animdata_blend_read_data(reader, ntree->adt);
-
-  BLO_read_list(reader, &ntree->nodes);
-  LISTBASE_FOREACH (bNode *, node, &ntree->nodes) {
-    node->typeinfo = NULL;
-
-    BLO_read_list(reader, &node->inputs);
-    BLO_read_list(reader, &node->outputs);
-
-    BLO_read_data_address(reader, &node->prop);
-    IDP_BlendDataRead(reader, &node->prop);
-
-    BLO_read_list(reader, &node->internal_links);
-    LISTBASE_FOREACH (bNodeLink *, link, &node->internal_links) {
-      BLO_read_data_address(reader, &link->fromnode);
-      BLO_read_data_address(reader, &link->fromsock);
-      BLO_read_data_address(reader, &link->tonode);
-      BLO_read_data_address(reader, &link->tosock);
-    }
-
-    if (node->type == CMP_NODE_MOVIEDISTORTION) {
-      /* Do nothing, this is runtime cache and hence handled by generic code using
-       * `IDTypeInfo.foreach_cache` callback. */
-    }
-    else {
-      BLO_read_data_address(reader, &node->storage);
-    }
-
-    if (node->storage) {
-      /* could be handlerized at some point */
-      switch (node->type) {
-        case SH_NODE_CURVE_VEC:
-        case SH_NODE_CURVE_RGB:
-        case SH_NODE_CURVE_SPECTRUM:
-        case CMP_NODE_TIME:
-        case CMP_NODE_CURVE_VEC:
-        case CMP_NODE_CURVE_RGB:
-        case CMP_NODE_HUECORRECT:
-        case TEX_NODE_CURVE_RGB:
-        case TEX_NODE_CURVE_TIME: {
-          BKE_curvemapping_blend_read(reader, node->storage);
-          break;
-        }
-        case SH_NODE_SCRIPT: {
-          NodeShaderScript *nss = (NodeShaderScript *)node->storage;
-          BLO_read_data_address(reader, &nss->bytecode);
-          break;
-        }
-        case SH_NODE_TEX_POINTDENSITY: {
-          NodeShaderTexPointDensity *npd = (NodeShaderTexPointDensity *)node->storage;
-          memset(&npd->pd, 0, sizeof(npd->pd));
-          break;
-        }
-        case SH_NODE_TEX_IMAGE: {
-          NodeTexImage *tex = (NodeTexImage *)node->storage;
-          tex->iuser.ok = 1;
-          tex->iuser.scene = NULL;
-          break;
-        }
-        case SH_NODE_TEX_ENVIRONMENT: {
-          NodeTexEnvironment *tex = (NodeTexEnvironment *)node->storage;
-          tex->iuser.ok = 1;
-          tex->iuser.scene = NULL;
-          break;
-        }
-        case CMP_NODE_IMAGE:
-        case CMP_NODE_R_LAYERS:
-        case CMP_NODE_VIEWER:
-        case CMP_NODE_SPLITVIEWER: {
-          ImageUser *iuser = node->storage;
-          iuser->ok = 1;
-          iuser->scene = NULL;
-          break;
-        }
-        case CMP_NODE_CRYPTOMATTE: {
-          NodeCryptomatte *nc = (NodeCryptomatte *)node->storage;
-          BLO_read_data_address(reader, &nc->matte_id);
-          break;
-        }
-        case TEX_NODE_IMAGE: {
-          ImageUser *iuser = node->storage;
-          iuser->ok = 1;
-          iuser->scene = NULL;
-          break;
-        }
-        default:
-          break;
-      }
-    }
-  }
-  BLO_read_list(reader, &ntree->links);
-
-  /* and we connect the rest */
-  LISTBASE_FOREACH (bNode *, node, &ntree->nodes) {
-    BLO_read_data_address(reader, &node->parent);
-    node->lasty = 0;
-
-    LISTBASE_FOREACH (bNodeSocket *, sock, &node->inputs) {
-      direct_link_node_socket(reader, sock);
-    }
-    LISTBASE_FOREACH (bNodeSocket *, sock, &node->outputs) {
-      direct_link_node_socket(reader, sock);
-    }
-  }
-
-  /* interface socket lists */
-  BLO_read_list(reader, &ntree->inputs);
-  BLO_read_list(reader, &ntree->outputs);
-  LISTBASE_FOREACH (bNodeSocket *, sock, &ntree->inputs) {
-    direct_link_node_socket(reader, sock);
-  }
-  LISTBASE_FOREACH (bNodeSocket *, sock, &ntree->outputs) {
-    direct_link_node_socket(reader, sock);
-  }
-
-  LISTBASE_FOREACH (bNodeLink *, link, &ntree->links) {
-    BLO_read_data_address(reader, &link->fromnode);
-    BLO_read_data_address(reader, &link->tonode);
-    BLO_read_data_address(reader, &link->fromsock);
-    BLO_read_data_address(reader, &link->tosock);
-  }
-
-  /* TODO, should be dealt by new generic cache handling of IDs... */
-  ntree->previews = NULL;
-
-  /* type verification is in lib-link */
-}
-
-/** \} */
-
-/* -------------------------------------------------------------------- */
-=======
->>>>>>> f3224bbc
 /** \name Read ID: Armature
  * \{ */
 
