/*
 * ***** BEGIN GPL LICENSE BLOCK *****
 *
 * This program is free software; you can redistribute it and/or
 * modify it under the terms of the GNU General Public License
 * as published by the Free Software Foundation; either version 2
 * of the License, or (at your option) any later version.
 *
 * This program is distributed in the hope that it will be useful,
 * but WITHOUT ANY WARRANTY; without even the implied warranty of
 * MERCHANTABILITY or FITNESS FOR A PARTICULAR PURPOSE.  See the
 * GNU General Public License for more details.
 *
 * You should have received a copy of the GNU General Public License
 * along with this program; if not, write to the Free Software Foundation,
 * Inc., 51 Franklin Street, Fifth Floor, Boston, MA 02110-1301, USA.
 *
 * Contributor(s): Blender Foundation
 *
 * ***** END GPL LICENSE BLOCK *****
 *
 */

/** \file blender/blenloader/intern/versioning_270.c
 *  \ingroup blenloader
 */

#include "BLI_utildefines.h"
#include "BLI_compiler_attrs.h"

/* for MinGW32 definition of NULL, could use BLI_blenlib.h instead too */
#include <stddef.h>

/* allow readfile to use deprecated functionality */
#define DNA_DEPRECATED_ALLOW

#include "DNA_anim_types.h"
#include "DNA_armature_types.h"
#include "DNA_brush_types.h"
#include "DNA_camera_types.h"
#include "DNA_cloth_types.h"
#include "DNA_constraint_types.h"
#include "DNA_gpencil_types.h"
#include "DNA_sdna_types.h"
#include "DNA_sequence_types.h"
#include "DNA_space_types.h"
#include "DNA_screen_types.h"
#include "DNA_object_force.h"
#include "DNA_object_types.h"
#include "DNA_mask_types.h"
#include "DNA_mesh_types.h"
#include "DNA_modifier_types.h"
#include "DNA_particle_types.h"
#include "DNA_linestyle_types.h"
#include "DNA_actuator_types.h"
#include "DNA_view3d_types.h"
#include "DNA_smoke_types.h"
#include "DNA_rigidbody_types.h"

#include "DNA_genfile.h"

#include "BKE_animsys.h"
#include "BKE_brush.h"
#include "BKE_colortools.h"
#include "BKE_library.h"
#include "BKE_main.h"
#include "BKE_mask.h"
#include "BKE_modifier.h"
#include "BKE_node.h"
#include "BKE_scene.h"
#include "BKE_sequencer.h"
#include "BKE_screen.h"
#include "BKE_tracking.h"
#include "BKE_gpencil.h"

#include "BLI_math.h"
#include "BLI_listbase.h"
#include "BLI_string.h"

#include "BLO_readfile.h"

#include "NOD_common.h"
#include "NOD_socket.h"
#include "NOD_composite.h"

#include "readfile.h"

#include "MEM_guardedalloc.h"

/**
 * Setup rotation stabilization from ancient single track spec.
 * Former Version of 2D stabilization used a single tracking marker to determine the rotation
 * to be compensated. Now several tracks can contribute to rotation detection and this feature
 * is enabled by the MovieTrackingTrack#flag on a per track base.
 */
static void migrate_single_rot_stabilization_track_settings(MovieTrackingStabilization *stab)
{
	if (stab->rot_track) {
		if (!(stab->rot_track->flag & TRACK_USE_2D_STAB_ROT)) {
			stab->tot_rot_track++;
			stab->rot_track->flag |= TRACK_USE_2D_STAB_ROT;
		}
	}
	stab->rot_track = NULL; /* this field is now ignored */
}

static void do_version_constraints_radians_degrees_270_1(ListBase *lb)
{
	bConstraint *con;

	for (con = lb->first; con; con = con->next) {
		if (con->type == CONSTRAINT_TYPE_TRANSFORM) {
			bTransformConstraint *data = (bTransformConstraint *)con->data;
			const float deg_to_rad_f = DEG2RADF(1.0f);

			if (data->from == TRANS_ROTATION) {
				mul_v3_fl(data->from_min, deg_to_rad_f);
				mul_v3_fl(data->from_max, deg_to_rad_f);
			}

			if (data->to == TRANS_ROTATION) {
				mul_v3_fl(data->to_min, deg_to_rad_f);
				mul_v3_fl(data->to_max, deg_to_rad_f);
			}
		}
	}
}

static void do_version_constraints_radians_degrees_270_5(ListBase *lb)
{
	bConstraint *con;

	for (con = lb->first; con; con = con->next) {
		if (con->type == CONSTRAINT_TYPE_TRANSFORM) {
			bTransformConstraint *data = (bTransformConstraint *)con->data;

			if (data->from == TRANS_ROTATION) {
				copy_v3_v3(data->from_min_rot, data->from_min);
				copy_v3_v3(data->from_max_rot, data->from_max);
			}
			else if (data->from == TRANS_SCALE) {
				copy_v3_v3(data->from_min_scale, data->from_min);
				copy_v3_v3(data->from_max_scale, data->from_max);
			}

			if (data->to == TRANS_ROTATION) {
				copy_v3_v3(data->to_min_rot, data->to_min);
				copy_v3_v3(data->to_max_rot, data->to_max);
			}
			else if (data->to == TRANS_SCALE) {
				copy_v3_v3(data->to_min_scale, data->to_min);
				copy_v3_v3(data->to_max_scale, data->to_max);
			}
		}
	}
}

static void do_version_constraints_stretch_to_limits(ListBase *lb)
{
	bConstraint *con;

	for (con = lb->first; con; con = con->next) {
		if (con->type == CONSTRAINT_TYPE_STRETCHTO) {
			bStretchToConstraint *data = (bStretchToConstraint *)con->data;
			data->bulge_min = 1.0f;
			data->bulge_max = 1.0f;
		}
	}
}

static void do_version_action_editor_properties_region(ListBase *regionbase)
{
	ARegion *ar;
	
	for (ar = regionbase->first; ar; ar = ar->next) {
		if (ar->regiontype == RGN_TYPE_UI) {
			/* already exists */
			return;
		}
		else if (ar->regiontype == RGN_TYPE_WINDOW) {
			/* add new region here */
			ARegion *arnew = MEM_callocN(sizeof(ARegion), "buttons for action");
			
			BLI_insertlinkbefore(regionbase, ar, arnew);
			
			arnew->regiontype = RGN_TYPE_UI;
			arnew->alignment = RGN_ALIGN_RIGHT;
			arnew->flag = RGN_FLAG_HIDDEN;
			
			return;
		}
	}
}

static void do_version_bones_super_bbone(ListBase *lb)
{
	for (Bone *bone = lb->first; bone; bone = bone->next) {
		bone->scaleIn = 1.0f;
		bone->scaleOut = 1.0f;
		
		do_version_bones_super_bbone(&bone->childbase);
	}
}

/* TODO(sergey): Consider making it somewhat more generic function in BLI_anim.h. */
static void anim_change_prop_name(FCurve *fcu,
                                  const char *prefix,
                                  const char *old_prop_name,
                                  const char *new_prop_name)
{
	const char *old_path = BLI_sprintfN("%s.%s", prefix, old_prop_name);
	if (STREQ(fcu->rna_path, old_path)) {
		MEM_freeN(fcu->rna_path);
		fcu->rna_path = BLI_sprintfN("%s.%s", prefix, new_prop_name);
	}
	MEM_freeN((char *)old_path);
}

static void do_version_hue_sat_node(bNodeTree *ntree, bNode *node)
{
	if (node->storage == NULL) {
		return;
	}

	/* Make sure new sockets are properly created. */
	node_verify_socket_templates(ntree, node);
	/* Convert value from old storage to new sockets. */
	NodeHueSat *nhs = node->storage;
	bNodeSocket *hue = nodeFindSocket(node, SOCK_IN, "Hue"),
	            *saturation = nodeFindSocket(node, SOCK_IN, "Saturation"),
	            *value = nodeFindSocket(node, SOCK_IN, "Value");
	((bNodeSocketValueFloat *)hue->default_value)->value = nhs->hue;
	((bNodeSocketValueFloat *)saturation->default_value)->value = nhs->sat;
	((bNodeSocketValueFloat *)value->default_value)->value = nhs->val;
	/* Take care of possible animation. */
	AnimData *adt = BKE_animdata_from_id(&ntree->id);
	if (adt != NULL && adt->action != NULL) {
		const char *prefix = BLI_sprintfN("nodes[\"%s\"]", node->name);
		for (FCurve *fcu = adt->action->curves.first; fcu != NULL; fcu = fcu->next) {
			if (STRPREFIX(fcu->rna_path, prefix)) {
				anim_change_prop_name(fcu, prefix, "color_hue", "inputs[1].default_value");
				anim_change_prop_name(fcu, prefix, "color_saturation", "inputs[2].default_value");
				anim_change_prop_name(fcu, prefix, "color_value", "inputs[3].default_value");
			}
		}
		MEM_freeN((char *)prefix);
	}
	/* Free storage, it is no longer used. */
	MEM_freeN(node->storage);
	node->storage = NULL;
}

static void do_versions_compositor_render_passes_storage(bNode *node)
{
	int pass_index = 0;
	const char *sockname;
	for (bNodeSocket *sock = node->outputs.first; sock && pass_index < 31; sock = sock->next, pass_index++) {
		if (sock->storage == NULL) {
			NodeImageLayer *sockdata = MEM_callocN(sizeof(NodeImageLayer), "node image layer");
			sock->storage = sockdata;
			BLI_strncpy(sockdata->pass_name, node_cmp_rlayers_sock_to_pass(pass_index), sizeof(sockdata->pass_name));

			if (pass_index == 0) sockname = "Image";
			else if (pass_index == 1) sockname = "Alpha";
			else sockname = node_cmp_rlayers_sock_to_pass(pass_index);
			BLI_strncpy(sock->name, sockname, sizeof(sock->name));
		}
	}
}

static void do_versions_compositor_render_passes(bNodeTree *ntree)
{
	for (bNode *node = ntree->nodes.first; node; node = node->next) {
		if (node->type == CMP_NODE_R_LAYERS) {
			/* First we make sure existing sockets have proper names.
			 * This is important because otherwise verification will
			 * drop links from sockets which were renamed.
			 */
			do_versions_compositor_render_passes_storage(node);
			/* Make sure new sockets are properly created. */
			node_verify_socket_templates(ntree, node);
			/* Make sure all possibly created sockets have proper storage. */
			do_versions_compositor_render_passes_storage(node);
		}
	}
}

void blo_do_versions_270(FileData *fd, Library *UNUSED(lib), Main *main)
{
	if (!MAIN_VERSION_ATLEAST(main, 270, 0)) {

		if (!DNA_struct_elem_find(fd->filesdna, "BevelModifierData", "float", "profile")) {
			Object *ob;

			for (ob = main->object.first; ob; ob = ob->id.next) {
				ModifierData *md;
				for (md = ob->modifiers.first; md; md = md->next) {
					if (md->type == eModifierType_Bevel) {
						BevelModifierData *bmd = (BevelModifierData *)md;
						bmd->profile = 0.5f;
						bmd->val_flags = MOD_BEVEL_AMT_OFFSET;
					}
				}
			}
		}

		/* nodes don't use fixed node->id any more, clean up */
		FOREACH_NODETREE(main, ntree, id) {
			if (ntree->type == NTREE_COMPOSIT) {
				bNode *node;
				for (node = ntree->nodes.first; node; node = node->next) {
					if (ELEM(node->type, CMP_NODE_COMPOSITE, CMP_NODE_OUTPUT_FILE)) {
						node->id = NULL;
					}
				}
			}
		} FOREACH_NODETREE_END

		{
			bScreen *screen;

			for (screen = main->screen.first; screen; screen = screen->id.next) {
				ScrArea *area;
				for (area = screen->areabase.first; area; area = area->next) {
					SpaceLink *space_link;
					for (space_link = area->spacedata.first; space_link; space_link = space_link->next) {
						if (space_link->spacetype == SPACE_CLIP) {
							SpaceClip *space_clip = (SpaceClip *) space_link;
							if (space_clip->mode != SC_MODE_MASKEDIT) {
								space_clip->mode = SC_MODE_TRACKING;
							}
						}
					}
				}
			}
		}

		if (!DNA_struct_elem_find(fd->filesdna, "MovieTrackingSettings", "float", "default_weight")) {
			MovieClip *clip;
			for (clip = main->movieclip.first; clip; clip = clip->id.next) {
				clip->tracking.settings.default_weight = 1.0f;
			}
		}
	}

	if (!MAIN_VERSION_ATLEAST(main, 270, 1)) {
		Scene *sce;
		Object *ob;

		/* Update Transform constraint (another deg -> rad stuff). */
		for (ob = main->object.first; ob; ob = ob->id.next) {
			do_version_constraints_radians_degrees_270_1(&ob->constraints);

			if (ob->pose) {
				/* Bones constraints! */
				bPoseChannel *pchan;
				for (pchan = ob->pose->chanbase.first; pchan; pchan = pchan->next) {
					do_version_constraints_radians_degrees_270_1(&pchan->constraints);
				}
			}
		}

		for (sce = main->scene.first; sce; sce = sce->id.next) {
			if (sce->r.raytrace_structure == R_RAYSTRUCTURE_BLIBVH) {
				sce->r.raytrace_structure = R_RAYSTRUCTURE_AUTO;
			}
		}
	}

	if (!MAIN_VERSION_ATLEAST(main, 270, 2)) {
		Mesh *me;

		/* Mesh smoothresh deg->rad. */
		for (me = main->mesh.first; me; me = me->id.next) {
			me->smoothresh = DEG2RADF(me->smoothresh);
		}
	}

	if (!MAIN_VERSION_ATLEAST(main, 270, 3)) {
		FreestyleLineStyle *linestyle;

		for (linestyle = main->linestyle.first; linestyle; linestyle = linestyle->id.next) {
			linestyle->flag |= LS_NO_SORTING;
			linestyle->sort_key = LS_SORT_KEY_DISTANCE_FROM_CAMERA;
			linestyle->integration_type = LS_INTEGRATION_MEAN;
		}
	}

	if (!MAIN_VERSION_ATLEAST(main, 270, 4)) {
		/* ui_previews were not handled correctly when copying areas, leading to corrupted files (see T39847).
		 * This will always reset situation to a valid state.
		 */
		bScreen *sc;

		for (sc = main->screen.first; sc; sc = sc->id.next) {
			ScrArea *sa;
			for (sa = sc->areabase.first; sa; sa = sa->next) {
				SpaceLink *sl;

				for (sl = sa->spacedata.first; sl; sl = sl->next) {
					ARegion *ar;
					ListBase *lb = (sl == sa->spacedata.first) ? &sa->regionbase : &sl->regionbase;

					for (ar = lb->first; ar; ar = ar->next) {
						BLI_listbase_clear(&ar->ui_previews);
					}
				}
			}
		}
	}

	if (!MAIN_VERSION_ATLEAST(main, 270, 5)) {
		Object *ob;

		/* Update Transform constraint (again :|). */
		for (ob = main->object.first; ob; ob = ob->id.next) {
			do_version_constraints_radians_degrees_270_5(&ob->constraints);

			if (ob->pose) {
				/* Bones constraints! */
				bPoseChannel *pchan;
				for (pchan = ob->pose->chanbase.first; pchan; pchan = pchan->next) {
					do_version_constraints_radians_degrees_270_5(&pchan->constraints);
				}
			}
		}
	}

	if (!MAIN_VERSION_ATLEAST(main, 271, 0)) {
		if (!DNA_struct_elem_find(fd->filesdna, "Material", "int", "mode2")) {
			Material *ma;

			for (ma = main->mat.first; ma; ma = ma->id.next)
				ma->mode2 = MA_CASTSHADOW;
		}

		if (!DNA_struct_elem_find(fd->filesdna, "RenderData", "BakeData", "bake")) {
			Scene *sce;

			for (sce = main->scene.first; sce; sce = sce->id.next) {
				sce->r.bake.flag = R_BAKE_CLEAR;
				sce->r.bake.width = 512;
				sce->r.bake.height = 512;
				sce->r.bake.margin = 16;
				sce->r.bake.normal_space = R_BAKE_SPACE_TANGENT;
				sce->r.bake.normal_swizzle[0] = R_BAKE_POSX;
				sce->r.bake.normal_swizzle[1] = R_BAKE_POSY;
				sce->r.bake.normal_swizzle[2] = R_BAKE_POSZ;
				BLI_strncpy(sce->r.bake.filepath, U.renderdir, sizeof(sce->r.bake.filepath));

				sce->r.bake.im_format.planes = R_IMF_PLANES_RGBA;
				sce->r.bake.im_format.imtype = R_IMF_IMTYPE_PNG;
				sce->r.bake.im_format.depth = R_IMF_CHAN_DEPTH_8;
				sce->r.bake.im_format.quality = 90;
				sce->r.bake.im_format.compress = 15;
			}
		}

		if (!DNA_struct_elem_find(fd->filesdna, "FreestyleLineStyle", "float", "texstep")) {
			FreestyleLineStyle *linestyle;

			for (linestyle = main->linestyle.first; linestyle; linestyle = linestyle->id.next) {
				linestyle->flag |= LS_TEXTURE;
				linestyle->texstep = 1.0;
			}
		}

		{
			Scene *scene;
			for (scene = main->scene.first; scene; scene = scene->id.next) {
				int num_layers = BLI_listbase_count(&scene->r.layers);
				scene->r.actlay = min_ff(scene->r.actlay, num_layers - 1);
			}
		}
	}

	if (!MAIN_VERSION_ATLEAST(main, 271, 1)) {
		if (!DNA_struct_elem_find(fd->filesdna, "Material", "float", "line_col[4]")) {
			Material *mat;

			for (mat = main->mat.first; mat; mat = mat->id.next) {
				mat->line_col[0] = mat->line_col[1] = mat->line_col[2] = 0.0f;
				mat->line_col[3] = mat->alpha;
			}
		}

		if (!DNA_struct_elem_find(fd->filesdna, "RenderData", "int", "preview_start_resolution")) {
			Scene *scene;
			for (scene = main->scene.first; scene; scene = scene->id.next) {
				scene->r.preview_start_resolution = 64;
			}
		}
	}

	if (!MAIN_VERSION_ATLEAST(main, 271, 2)) {
		/* init up & track axis property of trackto actuators */
		Object *ob;

		for (ob = main->object.first; ob; ob = ob->id.next) {
			bActuator *act;
			for (act = ob->actuators.first; act; act = act->next) {
				if (act->type == ACT_EDIT_OBJECT) {
					bEditObjectActuator *eoact = act->data;
					eoact->trackflag = ob->trackflag;
					/* if trackflag is pointing +-Z axis then upflag should point Y axis.
					 * Rest of trackflag cases, upflag should be point z axis */
					if ((ob->trackflag == OB_POSZ) || (ob->trackflag == OB_NEGZ)) {
						eoact->upflag = 1;
					}
					else {
						eoact->upflag = 2;
					}
				}
			}
		}
	}

	if (!MAIN_VERSION_ATLEAST(main, 271, 3)) {
		Brush *br;

		for (br = main->brush.first; br; br = br->id.next) {
			br->fill_threshold = 0.2f;
		}

		if (!DNA_struct_elem_find(fd->filesdna, "BevelModifierData", "int", "mat")) {
			Object *ob;
			for (ob = main->object.first; ob; ob = ob->id.next) {
				ModifierData *md;

				for (md = ob->modifiers.first; md; md = md->next) {
					if (md->type == eModifierType_Bevel) {
						BevelModifierData *bmd = (BevelModifierData *)md;
						bmd->mat = -1;
					}
				}
			}
		}
	}

	if (!MAIN_VERSION_ATLEAST(main, 271, 6)) {
		Object *ob;
		for (ob = main->object.first; ob; ob = ob->id.next) {
			ModifierData *md;

			for (md = ob->modifiers.first; md; md = md->next) {
				if (md->type == eModifierType_ParticleSystem) {
					ParticleSystemModifierData *pmd = (ParticleSystemModifierData *)md;
					if (pmd->psys && pmd->psys->clmd) {
						pmd->psys->clmd->sim_parms->vel_damping = 1.0f;
					}
				}
			}
		}
	}

	if (!MAIN_VERSION_ATLEAST(main, 272, 0)) {
		if (!DNA_struct_elem_find(fd->filesdna, "RenderData", "int", "preview_start_resolution")) {
			Scene *scene;
			for (scene = main->scene.first; scene; scene = scene->id.next) {
				scene->r.preview_start_resolution = 64;
			}
		}
	}

	if (!MAIN_VERSION_ATLEAST(main, 272, 1)) {
		Brush *br;
		for (br = main->brush.first; br; br = br->id.next) {
			if ((br->ob_mode & OB_MODE_SCULPT) && ELEM(br->sculpt_tool, SCULPT_TOOL_GRAB, SCULPT_TOOL_SNAKE_HOOK))
				br->alpha = 1.0f;
		}
	}

	if (!MAIN_VERSION_ATLEAST(main, 272, 2)) {
		if (!DNA_struct_elem_find(fd->filesdna, "Image", "float", "gen_color")) {
			Image *image;
			for (image = main->image.first; image != NULL; image = image->id.next) {
				image->gen_color[3] = 1.0f;
			}
		}

		if (!DNA_struct_elem_find(fd->filesdna, "bStretchToConstraint", "float", "bulge_min")) {
			Object *ob;

			/* Update Transform constraint (again :|). */
			for (ob = main->object.first; ob; ob = ob->id.next) {
				do_version_constraints_stretch_to_limits(&ob->constraints);

				if (ob->pose) {
					/* Bones constraints! */
					bPoseChannel *pchan;
					for (pchan = ob->pose->chanbase.first; pchan; pchan = pchan->next) {
						do_version_constraints_stretch_to_limits(&pchan->constraints);
					}
				}
			}
		}
	}

	if (!MAIN_VERSION_ATLEAST(main, 273, 1)) {
#define	BRUSH_RAKE (1 << 7)
#define BRUSH_RANDOM_ROTATION (1 << 25)

		Brush *br;

		for (br = main->brush.first; br; br = br->id.next) {
			if (br->flag & BRUSH_RAKE) {
				br->mtex.brush_angle_mode |= MTEX_ANGLE_RAKE;
				br->mask_mtex.brush_angle_mode |= MTEX_ANGLE_RAKE;
			}
			else if (br->flag & BRUSH_RANDOM_ROTATION) {
				br->mtex.brush_angle_mode |= MTEX_ANGLE_RANDOM;
				br->mask_mtex.brush_angle_mode |= MTEX_ANGLE_RANDOM;
			}
			br->mtex.random_angle = 2.0 * M_PI;
			br->mask_mtex.random_angle = 2.0 * M_PI;
		}
	}

#undef BRUSH_RAKE
#undef BRUSH_RANDOM_ROTATION

	/* Customizable Safe Areas */
	if (!MAIN_VERSION_ATLEAST(main, 273, 2)) {
		if (!DNA_struct_elem_find(fd->filesdna, "Scene", "DisplaySafeAreas", "safe_areas")) {
			Scene *scene;

			for (scene = main->scene.first; scene; scene = scene->id.next) {
				copy_v2_fl2(scene->safe_areas.title, 3.5f / 100.0f, 3.5f / 100.0f);
				copy_v2_fl2(scene->safe_areas.action, 10.0f / 100.0f, 5.0f / 100.0f);
				copy_v2_fl2(scene->safe_areas.title_center, 17.5f / 100.0f, 5.0f / 100.0f);
				copy_v2_fl2(scene->safe_areas.action_center, 15.0f / 100.0f, 5.0f / 100.0f);
			}
		}
	}
	
	if (!MAIN_VERSION_ATLEAST(main, 273, 3)) {
		ParticleSettings *part;
		for (part = main->particle.first; part; part = part->id.next) {
			if (part->clumpcurve)
				part->child_flag |= PART_CHILD_USE_CLUMP_CURVE;
			if (part->roughcurve)
				part->child_flag |= PART_CHILD_USE_ROUGH_CURVE;
		}
	}

	if (!MAIN_VERSION_ATLEAST(main, 273, 6)) {
		if (!DNA_struct_elem_find(fd->filesdna, "ClothSimSettings", "float", "bending_damping")) {
			Object *ob;
			ModifierData *md;
			for (ob = main->object.first; ob; ob = ob->id.next) {
				for (md = ob->modifiers.first; md; md = md->next) {
					if (md->type == eModifierType_Cloth) {
						ClothModifierData *clmd = (ClothModifierData *)md;
						clmd->sim_parms->bending_damping = 0.5f;
					}
					else if (md->type == eModifierType_ParticleSystem) {
						ParticleSystemModifierData *pmd = (ParticleSystemModifierData *)md;
						if (pmd->psys->clmd) {
							pmd->psys->clmd->sim_parms->bending_damping = 0.5f;
						}
					}
				}
			}
		}

		if (!DNA_struct_elem_find(fd->filesdna, "ParticleSettings", "float", "clump_noise_size")) {
			ParticleSettings *part;
			for (part = main->particle.first; part; part = part->id.next) {
				part->clump_noise_size = 1.0f;
			}
		}

		if (!DNA_struct_elem_find(fd->filesdna, "ParticleSettings", "int", "kink_extra_steps")) {
			ParticleSettings *part;
			for (part = main->particle.first; part; part = part->id.next) {
				part->kink_extra_steps = 4;
			}
		}

		if (!DNA_struct_elem_find(fd->filesdna, "MTex", "float", "kinkampfac")) {
			ParticleSettings *part;
			for (part = main->particle.first; part; part = part->id.next) {
				int a;
				for (a = 0; a < MAX_MTEX; a++) {
					MTex *mtex = part->mtex[a];
					if (mtex) {
						mtex->kinkampfac = 1.0f;
					}
				}
			}
		}

		if (!DNA_struct_elem_find(fd->filesdna, "HookModifierData", "char", "flag")) {
			Object *ob;

			for (ob = main->object.first; ob; ob = ob->id.next) {
				ModifierData *md;
				for (md = ob->modifiers.first; md; md = md->next) {
					if (md->type == eModifierType_Hook) {
						HookModifierData *hmd = (HookModifierData *)md;
						hmd->falloff_type = eHook_Falloff_InvSquare;
					}
				}
			}
		}

		if (!DNA_struct_elem_find(fd->filesdna, "NodePlaneTrackDeformData", "char", "flag")) {
			FOREACH_NODETREE(main, ntree, id) {
				if (ntree->type == NTREE_COMPOSIT) {
					bNode *node;
					for (node = ntree->nodes.first; node; node = node->next) {
						if (ELEM(node->type, CMP_NODE_PLANETRACKDEFORM)) {
							NodePlaneTrackDeformData *data = node->storage;
							data->flag = 0;
							data->motion_blur_samples = 16;
							data->motion_blur_shutter = 0.5f;
						}
					}
				}
			}
			FOREACH_NODETREE_END
		}

		if (!DNA_struct_elem_find(fd->filesdna, "Camera", "GPUDOFSettings", "gpu_dof")) {
			Camera *ca;
			for (ca = main->camera.first; ca; ca = ca->id.next) {
				ca->gpu_dof.fstop = 128.0f;
				ca->gpu_dof.focal_length = 1.0f;
				ca->gpu_dof.focus_distance = 1.0f;
				ca->gpu_dof.sensor = 1.0f;
			}
		}
	}

	if (!MAIN_VERSION_ATLEAST(main, 273, 8)) {
		Object *ob;
		for (ob = main->object.first; ob != NULL; ob = ob->id.next) {
			ModifierData *md;
			for (md = ob->modifiers.last; md != NULL; md = md->prev) {
				if (modifier_unique_name(&ob->modifiers, md)) {
					printf("Warning: Object '%s' had several modifiers with the "
					       "same name, renamed one of them to '%s'.\n",
					       ob->id.name + 2, md->name);
				}
			}
		}
	}

	if (!MAIN_VERSION_ATLEAST(main, 273, 9)) {
		bScreen *scr;
		ScrArea *sa;
		SpaceLink *sl;
		ARegion *ar;

		/* Make sure sequencer preview area limits zoom */
		for (scr = main->screen.first; scr; scr = scr->id.next) {
			for (sa = scr->areabase.first; sa; sa = sa->next) {
				for (sl = sa->spacedata.first; sl; sl = sl->next) {
					if (sl->spacetype == SPACE_SEQ) {
						for (ar = sl->regionbase.first; ar; ar = ar->next) {
							if (ar->regiontype == RGN_TYPE_PREVIEW) {
								ar->v2d.keepzoom |= V2D_LIMITZOOM;
								ar->v2d.minzoom = 0.001f;
								ar->v2d.maxzoom = 1000.0f;
								break;
							}
						}
					}
				}
			}
		}
	}

	if (!MAIN_VERSION_ATLEAST(main, 274, 1)) {
		/* particle systems need to be forced to redistribute for jitter mode fix */
		{
			Object *ob;
			ParticleSystem *psys;
			for (ob = main->object.first; ob; ob = ob->id.next) {
				for (psys = ob->particlesystem.first; psys; psys = psys->next) {
					if ((psys->pointcache->flag & PTCACHE_BAKED) == 0) {
						psys->recalc |= PSYS_RECALC_RESET;
					}
				}
			}
		}

		/* hysteresis setted to 10% but not actived */
		if (!DNA_struct_elem_find(fd->filesdna, "LodLevel", "int", "obhysteresis")) {
			Object *ob;
			for (ob = main->object.first; ob; ob = ob->id.next) {
				LodLevel *level;
				for (level = ob->lodlevels.first; level; level = level->next) {
					level->obhysteresis = 10;
				}
			}
		}

		if (!DNA_struct_elem_find(fd->filesdna, "GameData", "int", "scehysteresis")) {
			Scene *scene;
			for (scene = main->scene.first; scene; scene = scene->id.next) {
				scene->gm.scehysteresis = 10;
			}
		}
	}

	if (!MAIN_VERSION_ATLEAST(main, 274, 2)) {
		FOREACH_NODETREE(main, ntree, id) {
			bNode *node;
			bNodeSocket *sock;

			for (node = ntree->nodes.first; node; node = node->next) {
				if (node->type == SH_NODE_MATERIAL) {
					for (sock = node->inputs.first; sock; sock = sock->next) {
						if (STREQ(sock->name, "Refl")) {
							BLI_strncpy(sock->name, "DiffuseIntensity", sizeof(sock->name));
						}
					}
				}
				else if (node->type == SH_NODE_MATERIAL_EXT) {
					for (sock = node->outputs.first; sock; sock = sock->next) {
						if (STREQ(sock->name, "Refl")) {
							BLI_strncpy(sock->name, "DiffuseIntensity", sizeof(sock->name));
						}
						else if (STREQ(sock->name, "Ray Mirror")) {
							BLI_strncpy(sock->name, "Reflectivity", sizeof(sock->name));
						}
					}
				}
			}
		} FOREACH_NODETREE_END
	}

	if (!MAIN_VERSION_ATLEAST(main, 274, 4)) {
		SceneRenderView *srv;
		wmWindowManager *wm;
		bScreen *screen;
		wmWindow *win;
		Scene *scene;
		Camera *cam;
		Image *ima;

		for (scene = main->scene.first; scene; scene = scene->id.next) {
			Sequence *seq;

			BKE_scene_add_render_view(scene, STEREO_LEFT_NAME);
			srv = scene->r.views.first;
			BLI_strncpy(srv->suffix, STEREO_LEFT_SUFFIX, sizeof(srv->suffix));

			BKE_scene_add_render_view(scene, STEREO_RIGHT_NAME);
			srv = scene->r.views.last;
			BLI_strncpy(srv->suffix, STEREO_RIGHT_SUFFIX, sizeof(srv->suffix));

			SEQ_BEGIN (scene->ed, seq)
			{
				seq->stereo3d_format = MEM_callocN(sizeof(Stereo3dFormat), "Stereo Display 3d Format");

#define SEQ_USE_PROXY_CUSTOM_DIR (1 << 19)
#define SEQ_USE_PROXY_CUSTOM_FILE (1 << 21)
				if (seq->strip && seq->strip->proxy && !seq->strip->proxy->storage) {
					if (seq->flag & SEQ_USE_PROXY_CUSTOM_DIR)
						seq->strip->proxy->storage = SEQ_STORAGE_PROXY_CUSTOM_DIR;
					if (seq->flag & SEQ_USE_PROXY_CUSTOM_FILE)
						seq->strip->proxy->storage = SEQ_STORAGE_PROXY_CUSTOM_FILE;
				}
#undef SEQ_USE_PROXY_CUSTOM_DIR
#undef SEQ_USE_PROXY_CUSTOM_FILE

			}
			SEQ_END
		}

		for (screen = main->screen.first; screen; screen = screen->id.next) {
			ScrArea *sa;
			for (sa = screen->areabase.first; sa; sa = sa->next) {
				SpaceLink *sl;

				for (sl = sa->spacedata.first; sl; sl = sl->next) {
					switch (sl->spacetype) {
						case SPACE_VIEW3D:
						{
							View3D *v3d = (View3D *)sl;
							v3d->stereo3d_camera = STEREO_3D_ID;
							v3d->stereo3d_flag |= V3D_S3D_DISPPLANE;
							v3d->stereo3d_convergence_alpha = 0.15f;
							v3d->stereo3d_volume_alpha = 0.05f;
							break;
						}
						case SPACE_IMAGE:
						{
							SpaceImage *sima = (SpaceImage *) sl;
							sima->iuser.flag |= IMA_SHOW_STEREO;
							break;
						}
					}
				}
			}
		}

		for (cam = main->camera.first; cam; cam = cam->id.next) {
			cam->stereo.interocular_distance = 0.065f;
			cam->stereo.convergence_distance = 30.0f * 0.065f;
		}

		for (ima = main->image.first; ima; ima = ima->id.next) {
			ima->stereo3d_format = MEM_callocN(sizeof(Stereo3dFormat), "Image Stereo 3d Format");

			if (ima->packedfile) {
				ImagePackedFile *imapf = MEM_mallocN(sizeof(ImagePackedFile), "Image Packed File");
				BLI_addtail(&ima->packedfiles, imapf);

				imapf->packedfile = ima->packedfile;
				BLI_strncpy(imapf->filepath, ima->name, FILE_MAX);
				ima->packedfile = NULL;
			}
		}

		for (wm = main->wm.first; wm; wm = wm->id.next) {
			for (win = wm->windows.first; win; win = win->next) {
				win->stereo3d_format = MEM_callocN(sizeof(Stereo3dFormat), "Stereo Display 3d Format");
			}
		}
	}

	if (!MAIN_VERSION_ATLEAST(main, 274, 6)) {
		bScreen *screen;

		if (!DNA_struct_elem_find(fd->filesdna, "FileSelectParams", "int", "thumbnail_size")) {
			for (screen = main->screen.first; screen; screen = screen->id.next) {
				ScrArea *sa;

				for (sa = screen->areabase.first; sa; sa = sa->next) {
					SpaceLink *sl;

					for (sl = sa->spacedata.first; sl; sl = sl->next) {
						if (sl->spacetype == SPACE_FILE) {
							SpaceFile *sfile = (SpaceFile *)sl;

							if (sfile->params) {
								sfile->params->thumbnail_size = 128;
							}
						}
					}
				}
			}
		}

		if (!DNA_struct_elem_find(fd->filesdna, "RenderData", "short", "simplify_subsurf_render")) {
			Scene *scene;
			for (scene = main->scene.first; scene != NULL; scene = scene->id.next) {
				scene->r.simplify_subsurf_render = scene->r.simplify_subsurf;
				scene->r.simplify_particles_render = scene->r.simplify_particles;
			}
		}

		if (!DNA_struct_elem_find(fd->filesdna, "DecimateModifierData", "float", "defgrp_factor")) {
			Object *ob;

			for (ob = main->object.first; ob; ob = ob->id.next) {
				ModifierData *md;
				for (md = ob->modifiers.first; md; md = md->next) {
					if (md->type == eModifierType_Decimate) {
						DecimateModifierData *dmd = (DecimateModifierData *)md;
						dmd->defgrp_factor = 1.0f;
					}
				}
			}
		}
	}

	if (!MAIN_VERSION_ATLEAST(main, 275, 3)) {
		Brush *br;
#define BRUSH_TORUS (1 << 1)
		for (br = main->brush.first; br; br = br->id.next) {
			br->flag &= ~BRUSH_TORUS;
		}
#undef BRUSH_TORUS
	}

	if (!MAIN_VERSION_ATLEAST(main, 276, 2)) {
		if (!DNA_struct_elem_find(fd->filesdna, "bPoseChannel", "float", "custom_scale")) {
			Object *ob;

			for (ob = main->object.first; ob; ob = ob->id.next) {
				if (ob->pose) {
					bPoseChannel *pchan;
					for (pchan = ob->pose->chanbase.first; pchan; pchan = pchan->next) {
						pchan->custom_scale = 1.0f;
					}
				}
			}
		}

		{
			bScreen *screen;
#define RV3D_VIEW_PERSPORTHO	 7
			for (screen = main->screen.first; screen; screen = screen->id.next) {
				ScrArea *sa;
				for (sa = screen->areabase.first; sa; sa = sa->next) {
					SpaceLink *sl;
					for (sl = sa->spacedata.first; sl; sl = sl->next) {
						if (sl->spacetype == SPACE_VIEW3D) {
							ARegion *ar;
							ListBase *lb = (sl == sa->spacedata.first) ? &sa->regionbase : &sl->regionbase;
							for (ar = lb->first; ar; ar = ar->next) {
								if (ar->regiontype == RGN_TYPE_WINDOW) {
									if (ar->regiondata) {
										RegionView3D *rv3d = ar->regiondata;
										if (rv3d->view == RV3D_VIEW_PERSPORTHO) {
											rv3d->view = RV3D_VIEW_USER;
										}
									}
								}
							}
							break;
						}
					}
				}
			}
#undef RV3D_VIEW_PERSPORTHO
		}

		{
			Lamp *lamp;
#define LA_YF_PHOTON	5
			for (lamp = main->lamp.first; lamp; lamp = lamp->id.next) {
				if (lamp->type == LA_YF_PHOTON) {
					lamp->type = LA_LOCAL;
				}
			}
#undef LA_YF_PHOTON
		}

		{
			Object *ob;
			for (ob = main->object.first; ob; ob = ob->id.next) {
				if (ob->body_type == OB_BODY_TYPE_CHARACTER && (ob->gameflag & OB_BOUNDS) && ob->collision_boundtype == OB_BOUND_TRIANGLE_MESH) {
					ob->boundtype = ob->collision_boundtype = OB_BOUND_BOX;
				}
			}
		}

	}

	if (!MAIN_VERSION_ATLEAST(main, 276, 3)) {
		if (!DNA_struct_elem_find(fd->filesdna, "RenderData", "CurveMapping", "mblur_shutter_curve")) {
			Scene *scene;
			for (scene = main->scene.first; scene != NULL; scene = scene->id.next) {
				CurveMapping *curve_mapping = &scene->r.mblur_shutter_curve;
				curvemapping_set_defaults(curve_mapping, 1, 0.0f, 0.0f, 1.0f, 1.0f);
				curvemapping_initialize(curve_mapping);
				curvemap_reset(curve_mapping->cm,
				               &curve_mapping->clipr,
				               CURVE_PRESET_MAX,
				               CURVEMAP_SLOPE_POS_NEG);
			}
		}
	}

	if (!MAIN_VERSION_ATLEAST(main, 276, 4)) {
		for (Scene *scene = main->scene.first; scene; scene = scene->id.next) {
			ToolSettings *ts = scene->toolsettings;
			
			if (ts->gp_sculpt.brush[0].size == 0) {
				GP_BrushEdit_Settings *gset = &ts->gp_sculpt;
				GP_EditBrush_Data *brush;
				
				brush = &gset->brush[GP_EDITBRUSH_TYPE_SMOOTH];
				brush->size = 25;
				brush->strength = 0.3f;
				brush->flag = GP_EDITBRUSH_FLAG_USE_FALLOFF | GP_EDITBRUSH_FLAG_SMOOTH_PRESSURE;
				
				brush = &gset->brush[GP_EDITBRUSH_TYPE_THICKNESS];
				brush->size = 25;
				brush->strength = 0.5f;
				brush->flag = GP_EDITBRUSH_FLAG_USE_FALLOFF;
				
				brush = &gset->brush[GP_EDITBRUSH_TYPE_GRAB];
				brush->size = 50;
				brush->strength = 0.3f;
				brush->flag = GP_EDITBRUSH_FLAG_USE_FALLOFF;
				
				brush = &gset->brush[GP_EDITBRUSH_TYPE_PUSH];
				brush->size = 25;
				brush->strength = 0.3f;
				brush->flag = GP_EDITBRUSH_FLAG_USE_FALLOFF;
				
				brush = &gset->brush[GP_EDITBRUSH_TYPE_TWIST];
				brush->size = 50;
				brush->strength = 0.3f; // XXX?
				brush->flag = GP_EDITBRUSH_FLAG_USE_FALLOFF;
				
				brush = &gset->brush[GP_EDITBRUSH_TYPE_PINCH];
				brush->size = 50;
				brush->strength = 0.5f; // XXX?
				brush->flag = GP_EDITBRUSH_FLAG_USE_FALLOFF;
				
				brush = &gset->brush[GP_EDITBRUSH_TYPE_RANDOMIZE];
				brush->size = 25;
				brush->strength = 0.5f;
				brush->flag = GP_EDITBRUSH_FLAG_USE_FALLOFF;
				
				brush = &gset->brush[GP_EDITBRUSH_TYPE_CLONE];
				brush->size = 50;
				brush->strength = 1.0f;
			}
			
			if (!DNA_struct_elem_find(fd->filesdna, "ToolSettings", "char", "gpencil_v3d_align")) {
#if 0 /* XXX: Cannot do this, as we get random crashes... */
				if (scene->gpd) {
					bGPdata *gpd = scene->gpd;
					
					/* Copy over the settings stored in the GP datablock linked to the scene, for minimal disruption */
					ts->gpencil_v3d_align = 0;
					
					if (gpd->flag & GP_DATA_VIEWALIGN)    ts->gpencil_v3d_align |= GP_PROJECT_VIEWSPACE;
					if (gpd->flag & GP_DATA_DEPTH_VIEW)   ts->gpencil_v3d_align |= GP_PROJECT_DEPTH_VIEW;
					if (gpd->flag & GP_DATA_DEPTH_STROKE) ts->gpencil_v3d_align |= GP_PROJECT_DEPTH_STROKE;
					
					if (gpd->flag & GP_DATA_DEPTH_STROKE_ENDPOINTS)
						ts->gpencil_v3d_align |= GP_PROJECT_DEPTH_STROKE_ENDPOINTS;
				}
				else {
					/* Default to cursor for all standard 3D views */
					ts->gpencil_v3d_align = GP_PROJECT_VIEWSPACE;
				}
#endif
				
				ts->gpencil_v3d_align = GP_PROJECT_VIEWSPACE;
				ts->gpencil_v2d_align = GP_PROJECT_VIEWSPACE;
				ts->gpencil_seq_align = GP_PROJECT_VIEWSPACE;
				ts->gpencil_ima_align = GP_PROJECT_VIEWSPACE;
			}
		}
		
		for (bGPdata *gpd = main->gpencil.first; gpd; gpd = gpd->id.next) {
			bool enabled = false;
			
			/* Ensure that the datablock's onionskinning toggle flag
			 * stays in sync with the status of the actual layers
			 */
			for (bGPDlayer *gpl = gpd->layers.first; gpl; gpl = gpl->next) {
				if (gpl->flag & GP_LAYER_ONIONSKIN) {
					enabled = true;
				}
			}
			
			if (enabled)
				gpd->flag |= GP_DATA_SHOW_ONIONSKINS;
			else
				gpd->flag &= ~GP_DATA_SHOW_ONIONSKINS;
		}

		if (!DNA_struct_elem_find(fd->filesdna, "Object", "unsigned char", "max_jumps")) {
			for (Object *ob = main->object.first; ob; ob = ob->id.next) {
				ob->max_jumps = 1;
			}
		}
	}
	if (!MAIN_VERSION_ATLEAST(main, 276, 5)) {
		ListBase *lbarray[MAX_LIBARRAY];
		int a;

		/* Important to clear all non-persistent flags from older versions here, otherwise they could collide
		 * with any new persistent flag we may add in the future. */
		a = set_listbasepointers(main, lbarray);
		while (a--) {
			for (ID *id = lbarray[a]->first; id; id = id->next) {
				id->flag &= LIB_FAKEUSER;
			}
		}
	}

	if (!MAIN_VERSION_ATLEAST(main, 276, 7)) {
		Scene *scene;
		for (scene = main->scene.first; scene != NULL; scene = scene->id.next) {
			scene->r.bake.pass_filter = R_BAKE_PASS_FILTER_ALL;
		}
	}

	if (!MAIN_VERSION_ATLEAST(main, 277, 1)) {
		for (Scene *scene = main->scene.first; scene; scene = scene->id.next) {
			ParticleEditSettings *pset = &scene->toolsettings->particle;
			for (int a = 0; a < PE_TOT_BRUSH; a++) {
				if (pset->brush[a].strength > 1.0f) {
					pset->brush[a].strength *= 0.01f;
				}
			}
		}

		for (bScreen *screen = main->screen.first; screen; screen = screen->id.next) {
			for (ScrArea *sa = screen->areabase.first; sa; sa = sa->next) {
				for (SpaceLink *sl = sa->spacedata.first; sl; sl = sl->next) {
					ListBase *regionbase = (sl == sa->spacedata.first) ? &sa->regionbase : &sl->regionbase;
					/* Bug: Was possible to add preview region to sequencer view by using AZones. */
					if (sl->spacetype == SPACE_SEQ) {
						SpaceSeq *sseq = (SpaceSeq *)sl;
						if (sseq->view == SEQ_VIEW_SEQUENCE) {
							for (ARegion *ar = regionbase->first; ar; ar = ar->next) {
								/* remove preview region for sequencer-only view! */
								if (ar->regiontype == RGN_TYPE_PREVIEW) {
									ar->flag |= RGN_FLAG_HIDDEN;
									ar->alignment = RGN_ALIGN_NONE;
									break;
								}
							}
						}
					}
					/* Remove old deprecated region from filebrowsers */
					else if (sl->spacetype == SPACE_FILE) {
						for (ARegion *ar = regionbase->first; ar; ar = ar->next) {
							if (ar->regiontype == RGN_TYPE_CHANNELS) {
								/* Free old deprecated 'channel' region... */
								BKE_area_region_free(NULL, ar);
								BLI_freelinkN(regionbase, ar);
								break;
							}
						}
					}
				}
			}
		}

		for (Scene *scene = main->scene.first; scene; scene = scene->id.next) {
			CurvePaintSettings *cps = &scene->toolsettings->curve_paint_settings;
			if (cps->error_threshold == 0) {
				cps->curve_type = CU_BEZIER;
				cps->flag |= CURVE_PAINT_FLAG_CORNERS_DETECT;
				cps->error_threshold = 8;
				cps->radius_max = 1.0f;
				cps->corner_angle = DEG2RADF(70.0f);
			}
		}

		for (Scene *scene = main->scene.first; scene; scene = scene->id.next) {
			Sequence *seq;

			SEQ_BEGIN (scene->ed, seq)
			{
				if (seq->type != SEQ_TYPE_TEXT) {
					continue;
				}

				if (seq->effectdata == NULL) {
					struct SeqEffectHandle effect_handle = BKE_sequence_get_effect(seq);
					effect_handle.init(seq);
				}

				TextVars *data = seq->effectdata;
				if (data->color[3] == 0.0f) {
					copy_v4_fl(data->color, 1.0f);
					data->shadow_color[3] = 1.0f;
				}
			}
			SEQ_END
		}

		/* Adding "Properties" region to DopeSheet */
		for (bScreen *screen = main->screen.first; screen; screen = screen->id.next) {
			for (ScrArea *sa = screen->areabase.first; sa; sa = sa->next) {
				/* handle pushed-back space data first */
				for (SpaceLink *sl = sa->spacedata.first; sl; sl = sl->next) {
					if (sl->spacetype == SPACE_ACTION) {
						SpaceAction *saction = (SpaceAction *)sl;
						do_version_action_editor_properties_region(&saction->regionbase);
					}
				}
				
				/* active spacedata info must be handled too... */
				if (sa->spacetype == SPACE_ACTION) {
					do_version_action_editor_properties_region(&sa->regionbase);
				}
			}
		}
	}

	if (!MAIN_VERSION_ATLEAST(main, 277, 2)) {
		if (!DNA_struct_elem_find(fd->filesdna, "Bone", "float", "scaleIn")) {
			for (bArmature *arm = main->armature.first; arm; arm = arm->id.next) {
				do_version_bones_super_bbone(&arm->bonebase);
			}
		}
		if (!DNA_struct_elem_find(fd->filesdna, "bPoseChannel", "float", "scaleIn")) {
			for (Object *ob = main->object.first; ob; ob = ob->id.next) {
				if (ob->pose) {
					for (bPoseChannel *pchan = ob->pose->chanbase.first; pchan; pchan = pchan->next) {
						/* see do_version_bones_super_bbone()... */
						pchan->scaleIn = 1.0f;
						pchan->scaleOut = 1.0f;
						
						/* also make sure some legacy (unused for over a decade) flags are unset,
						 * so that we can reuse them for stuff that matters now...
						 * (i.e. POSE_IK_MAT, (unknown/unused x 4), POSE_HAS_IK)
						 *
						 * These seem to have been runtime flags used by the IK solver, but that stuff
						 * should be able to be recalculated automatically anyway, so it should be fine.
						 */
						pchan->flag &= ~((1 << 3) | (1 << 4) | (1 << 5) | (1 << 6) | (1 << 7) | (1 << 8));
					}
				}
			}
		}

		for (Camera *camera = main->camera.first; camera != NULL; camera = camera->id.next) {
			if (camera->stereo.pole_merge_angle_from == 0.0f &&
			    camera->stereo.pole_merge_angle_to == 0.0f)
			{
				camera->stereo.pole_merge_angle_from = DEG2RADF(60.0f);
				camera->stereo.pole_merge_angle_to = DEG2RADF(75.0f);
			}
		}

		if (!DNA_struct_elem_find(fd->filesdna, "NormalEditModifierData", "float", "mix_limit")) {
			Object *ob;

			for (ob = main->object.first; ob; ob = ob->id.next) {
				ModifierData *md;
				for (md = ob->modifiers.first; md; md = md->next) {
					if (md->type == eModifierType_NormalEdit) {
						NormalEditModifierData *nemd = (NormalEditModifierData *)md;
						nemd->mix_limit = DEG2RADF(180.0f);
					}
				}
			}
		}

		if (!DNA_struct_elem_find(fd->filesdna, "BooleanModifierData", "float", "double_threshold")) {
			Object *ob;
			for (ob = main->object.first; ob; ob = ob->id.next) {
				ModifierData *md;
				for (md = ob->modifiers.first; md; md = md->next) {
					if (md->type == eModifierType_Boolean) {
						BooleanModifierData *bmd = (BooleanModifierData *)md;
						bmd->double_threshold = 1e-6f;
					}
				}
			}
		}

		for (Brush *br = main->brush.first; br; br = br->id.next) {
			if (br->sculpt_tool == SCULPT_TOOL_FLATTEN) {
				br->flag |= BRUSH_ACCUMULATE;
			}
		}

		if (!DNA_struct_elem_find(fd->filesdna, "ClothSimSettings", "float", "time_scale")) {
			Object *ob;
			ModifierData *md;
			for (ob = main->object.first; ob; ob = ob->id.next) {
				for (md = ob->modifiers.first; md; md = md->next) {
					if (md->type == eModifierType_Cloth) {
						ClothModifierData *clmd = (ClothModifierData *)md;
						clmd->sim_parms->time_scale = 1.0f;
					}
					else if (md->type == eModifierType_ParticleSystem) {
						ParticleSystemModifierData *pmd = (ParticleSystemModifierData *)md;
						if (pmd->psys->clmd) {
							pmd->psys->clmd->sim_parms->time_scale = 1.0f;
						}
					}
				}
			}
		}
	}

	if (!MAIN_VERSION_ATLEAST(main, 277, 3)) {
		/* ------- init of grease pencil initialization --------------- */
		if (!DNA_struct_elem_find(fd->filesdna, "bGPDstroke", "bGPDpalettecolor", "*palcolor")) {
			for (Scene *scene = main->scene.first; scene; scene = scene->id.next) {
				ToolSettings *ts = scene->toolsettings;
				/* initialize use position for sculpt brushes */
				ts->gp_sculpt.flag |= GP_BRUSHEDIT_FLAG_APPLY_POSITION;
				/* initialize  selected vertices alpha factor */
				ts->gp_sculpt.alpha = 1.0f;

				/* new strength sculpt brush */
				if (ts->gp_sculpt.brush[0].size >= 11) {
					GP_BrushEdit_Settings *gset = &ts->gp_sculpt;
					GP_EditBrush_Data *brush;

					brush = &gset->brush[GP_EDITBRUSH_TYPE_STRENGTH];
					brush->size = 25;
					brush->strength = 0.5f;
					brush->flag = GP_EDITBRUSH_FLAG_USE_FALLOFF;
				}
			}
			/* create a default grease pencil drawing brushes set */
			if (!BLI_listbase_is_empty(&main->gpencil)) {
				for (Scene *scene = main->scene.first; scene; scene = scene->id.next) {
					ToolSettings *ts = scene->toolsettings;
					if (BLI_listbase_is_empty(&ts->gp_brushes)) {
						BKE_gpencil_brush_init_presets(ts);
					}
				}
			}
			/* Convert Grease Pencil to new palettes/brushes
			 * Loop all strokes and create the palette and all colors
			 */
			for (bGPdata *gpd = main->gpencil.first; gpd; gpd = gpd->id.next) {
				if (BLI_listbase_is_empty(&gpd->palettes)) {
					/* create palette */
					bGPDpalette *palette = BKE_gpencil_palette_addnew(gpd, "GP_Palette", true);
					for (bGPDlayer *gpl = gpd->layers.first; gpl; gpl = gpl->next) {
						/* create color using layer name */
						bGPDpalettecolor *palcolor = BKE_gpencil_palettecolor_addnew(palette, gpl->info, true);
						if (palcolor != NULL) {
							/* set color attributes */
							copy_v4_v4(palcolor->color, gpl->color);
							copy_v4_v4(palcolor->fill, gpl->fill);
							
							if (gpl->flag & GP_LAYER_HIDE)       palcolor->flag |= PC_COLOR_HIDE;
							if (gpl->flag & GP_LAYER_LOCKED)     palcolor->flag |= PC_COLOR_LOCKED;
							if (gpl->flag & GP_LAYER_ONIONSKIN)  palcolor->flag |= PC_COLOR_ONIONSKIN;
							if (gpl->flag & GP_LAYER_VOLUMETRIC) palcolor->flag |= PC_COLOR_VOLUMETRIC;
							if (gpl->flag & GP_LAYER_HQ_FILL)    palcolor->flag |= PC_COLOR_HQ_FILL;
							
							/* set layer opacity to 1 */
							gpl->opacity = 1.0f;
							
							/* set tint color */
							ARRAY_SET_ITEMS(gpl->tintcolor, 0.0f, 0.0f, 0.0f, 0.0f);
							
							/* flush relevant layer-settings to strokes */
							for (bGPDframe *gpf = gpl->frames.first; gpf; gpf = gpf->next) {
								for (bGPDstroke *gps = gpf->strokes.first; gps; gps = gps->next) {
									/* set stroke to palette and force recalculation */
									BLI_strncpy(gps->colorname, gpl->info, sizeof(gps->colorname));
									gps->palcolor = NULL;
									gps->flag |= GP_STROKE_RECALC_COLOR;
									gps->thickness = gpl->thickness;
									
									/* set alpha strength to 1 */
									for (int i = 0; i < gps->totpoints; i++) {
										gps->points[i].strength = 1.0f;
									}
								}
							}
						}
						
						/* set thickness to 0 (now it is a factor to override stroke thickness) */
						gpl->thickness = 0.0f;
					}
					/* set first color as active */
					if (palette->colors.first)
						BKE_gpencil_palettecolor_setactive(palette, palette->colors.first);
				}
			}
		}
		/* ------- end of grease pencil initialization --------------- */
	}

	if (!MAIN_VERSION_ATLEAST(main, 278, 0)) {
		if (!DNA_struct_elem_find(fd->filesdna, "MovieTrackingTrack", "float", "weight_stab")) {
			MovieClip *clip;
			for (clip = main->movieclip.first; clip; clip = clip->id.next) {
				MovieTracking *tracking = &clip->tracking;
				MovieTrackingObject *tracking_object;
				for (tracking_object = tracking->objects.first;
				     tracking_object != NULL;
				     tracking_object = tracking_object->next)
				{
					ListBase *tracksbase = BKE_tracking_object_get_tracks(tracking, tracking_object);
					MovieTrackingTrack *track;
					for (track = tracksbase->first;
					     track != NULL;
					     track = track->next)
					{
						track->weight_stab = track->weight;
					}
				}
			}
		}

		if (!DNA_struct_elem_find(fd->filesdna, "MovieTrackingStabilization", "int", "tot_rot_track")) {
			MovieClip *clip;
			for (clip = main->movieclip.first; clip != NULL; clip = clip->id.next) {
				if (clip->tracking.stabilization.rot_track) {
					migrate_single_rot_stabilization_track_settings(&clip->tracking.stabilization);
				}
				if (clip->tracking.stabilization.scale == 0.0f) {
					/* ensure init.
					 * Was previously used for autoscale only,
					 * now used always (as "target scale") */
					clip->tracking.stabilization.scale = 1.0f;
				}
				/* blender prefers 1-based frame counting;
				 * thus using frame 1 as reference typically works best */
				clip->tracking.stabilization.anchor_frame = 1;
				/* by default show the track lists expanded, to improve "discoverability" */
				clip->tracking.stabilization.flag |= TRACKING_SHOW_STAB_TRACKS;
				/* deprecated, not used anymore */
				clip->tracking.stabilization.ok = false;
			}
		}
	}
	if (!MAIN_VERSION_ATLEAST(main, 278, 2)) {
		if (!DNA_struct_elem_find(fd->filesdna, "FFMpegCodecData", "int", "ffmpeg_preset")) {
			for (Scene *scene = main->scene.first; scene; scene = scene->id.next) {
				/* "medium" is the preset FFmpeg uses when no presets are given. */
				scene->r.ffcodecdata.ffmpeg_preset = FFM_PRESET_MEDIUM;
			}
		}
		if (!DNA_struct_elem_find(fd->filesdna, "FFMpegCodecData", "int", "constant_rate_factor")) {
			for (Scene *scene = main->scene.first; scene; scene = scene->id.next) {
				/* fall back to behaviour from before we introduced CRF for old files */
				scene->r.ffcodecdata.constant_rate_factor = FFM_CRF_NONE;
			}
		}

		if (!DNA_struct_elem_find(fd->filesdna, "SmokeModifierData", "float", "slice_per_voxel")) {
			Object *ob;
			ModifierData *md;

			for (ob = main->object.first; ob; ob = ob->id.next) {
				for (md = ob->modifiers.first; md; md = md->next) {
					if (md->type == eModifierType_Smoke) {
						SmokeModifierData *smd = (SmokeModifierData *)md;
						if (smd->domain) {
							smd->domain->slice_per_voxel = 5.0f;
							smd->domain->slice_depth = 0.5f;
							smd->domain->display_thickness = 1.0f;
						}
					}
				}
			}
		}
	}

	if (!MAIN_VERSION_ATLEAST(main, 278, 3)) {
		for (Scene *scene = main->scene.first; scene != NULL; scene = scene->id.next) {
			if (scene->toolsettings != NULL) {
				ToolSettings *ts = scene->toolsettings;
				ParticleEditSettings *pset = &ts->particle;
				for (int a = 0; a < PE_TOT_BRUSH; a++) {
					if (pset->brush[a].count == 0) {
						pset->brush[a].count = 10;
					}
				}
			}
		}

		if (!DNA_struct_elem_find(fd->filesdna, "RigidBodyCon", "float", "spring_stiffness_ang_x")) {
			Object *ob;
			for (ob = main->object.first; ob; ob = ob->id.next) {
				RigidBodyCon *rbc = ob->rigidbody_constraint;
				if (rbc) {
					rbc->spring_stiffness_ang_x = 10.0;
					rbc->spring_stiffness_ang_y = 10.0;
					rbc->spring_stiffness_ang_z = 10.0;
					rbc->spring_damping_ang_x = 0.5;
					rbc->spring_damping_ang_y = 0.5;
					rbc->spring_damping_ang_z = 0.5;
				}
			}
		}

		/* constant detail for sculpting is now a resolution value instead of
		 * a percentage, we reuse old DNA struct member but convert it */
		for (Scene *scene = main->scene.first; scene != NULL; scene = scene->id.next) {
			if (scene->toolsettings != NULL) {
				ToolSettings *ts = scene->toolsettings;
				if (ts->sculpt && ts->sculpt->constant_detail != 0.0f) {
					ts->sculpt->constant_detail = 100.0f / ts->sculpt->constant_detail;
				}
			}
		}
	}

	if (!MAIN_VERSION_ATLEAST(main, 278, 4)) {
		const float sqrt_3 = (float)M_SQRT3;
		for (Brush *br = main->brush.first; br; br = br->id.next) {
			br->fill_threshold /= sqrt_3;
		}

		/* Custom motion paths */
		if (!DNA_struct_elem_find(fd->filesdna, "bMotionPath", "int", "line_thickness")) {
			Object *ob;
			for (ob = main->object.first; ob; ob = ob->id.next) {
				bMotionPath *mpath;
				bPoseChannel *pchan;
				mpath = ob->mpath;
				if (mpath) {
					mpath->color[0] = 1.0f;
					mpath->color[1] = 0.0f;
					mpath->color[2] = 0.0f;
					mpath->line_thickness = 1;
					mpath->flag |= MOTIONPATH_FLAG_LINES;
				}
				/* bones motion path */
				if (ob->pose) {
					for (pchan = ob->pose->chanbase.first; pchan; pchan = pchan->next) {
						mpath = pchan->mpath;
						if (mpath) {
							mpath->color[0] = 1.0f;
							mpath->color[1] = 0.0f;
							mpath->color[2] = 0.0f;
							mpath->line_thickness = 1;
							mpath->flag |= MOTIONPATH_FLAG_LINES;
						}
					}
				}
			}
		}
	}

	if (!MAIN_VERSION_ATLEAST(main, 278, 5)) {
		/* Mask primitive adding code was not initializing correctly id_type of its points' parent. */
		for (Mask *mask = main->mask.first; mask; mask = mask->id.next) {
			for (MaskLayer *mlayer = mask->masklayers.first; mlayer; mlayer = mlayer->next) {
				for (MaskSpline *mspline = mlayer->splines.first; mspline; mspline = mspline->next) {
					int i = 0;
					for (MaskSplinePoint *mspoint = mspline->points; i < mspline->tot_point; mspoint++, i++) {
						if (mspoint->parent.id_type == 0) {
							BKE_mask_parent_init(&mspoint->parent);
						}
					}
				}
			}
		}

		/* Fix for T50736, Glare comp node using same var for two different things. */
		if (!DNA_struct_elem_find(fd->filesdna, "NodeGlare", "char", "star_45")) {
			FOREACH_NODETREE(main, ntree, id) {
				if (ntree->type == NTREE_COMPOSIT) {
					ntreeSetTypes(NULL, ntree);
					for (bNode *node = ntree->nodes.first; node; node = node->next) {
						if (node->type == CMP_NODE_GLARE) {
							NodeGlare *ndg = node->storage;
							switch (ndg->type) {
								case 2:  /* Grrrr! magic numbers :( */
									ndg->streaks = ndg->angle;
									break;
								case 0:
									ndg->star_45 = ndg->angle != 0;
									break;
								default:
									break;
							}
						}
					}
				}
			} FOREACH_NODETREE_END
		}

		if (!DNA_struct_elem_find(fd->filesdna, "SurfaceDeformModifierData", "float", "mat[4][4]")) {
			for (Object *ob = main->object.first; ob; ob = ob->id.next) {
				for (ModifierData *md = ob->modifiers.first; md; md = md->next) {
					if (md->type == eModifierType_SurfaceDeform) {
						SurfaceDeformModifierData *smd = (SurfaceDeformModifierData *)md;
						unit_m4(smd->mat);
					}
				}
			}
		}

<<<<<<< HEAD
		{
			Brush *br;
			br = (Brush *)BKE_libblock_find_name_ex(main, ID_BR, "Average");
			if (!br) {
				br = BKE_brush_add(main, "Average", OB_MODE_VERTEX_PAINT | OB_MODE_WEIGHT_PAINT);
				br->vertexpaint_tool = PAINT_BLEND_AVERAGE;
				br->ob_mode = OB_MODE_VERTEX_PAINT | OB_MODE_WEIGHT_PAINT;
			}

			br = (Brush *)BKE_libblock_find_name_ex(main, ID_BR, "Smear");
			if (!br) {
				br = BKE_brush_add(main, "Smear", OB_MODE_VERTEX_PAINT | OB_MODE_WEIGHT_PAINT);
				br->vertexpaint_tool = PAINT_BLEND_SMEAR;
				br->ob_mode = OB_MODE_VERTEX_PAINT | OB_MODE_WEIGHT_PAINT;
=======
		FOREACH_NODETREE(main, ntree, id) {
			if (ntree->type == NTREE_COMPOSIT) {
				do_versions_compositor_render_passes(ntree);
			}
		} FOREACH_NODETREE_END
	}

	if (!MAIN_VERSION_ATLEAST(main, 279, 0)) {
		for (Scene *scene = main->scene.first; scene; scene = scene->id.next) {
			if (scene->r.im_format.exr_codec == R_IMF_EXR_CODEC_DWAB) {
				scene->r.im_format.exr_codec = R_IMF_EXR_CODEC_DWAA;
			}
		}

		/* Fix related to VGroup modifiers creating named defgroup CD layers! See T51520. */
		for (Mesh *me = main->mesh.first; me; me = me->id.next) {
			CustomData_set_layer_name(&me->vdata, CD_MDEFORMVERT, 0, "");
		}
	}

	{
		/* Fix for invalid state of screen due to bug in older versions. */
		for (bScreen *sc = main->screen.first; sc; sc = sc->id.next) {
			for (ScrArea *sa = sc->areabase.first; sa; sa = sa->next) {
				if(sa->full && sc->state == SCREENNORMAL) {
					sa->full = NULL;
				}
>>>>>>> 870dfb1b
			}
		}
	}
}

void do_versions_after_linking_270(Main *main)
{
	/* To be added to next subversion bump! */
	if (!MAIN_VERSION_ATLEAST(main, 279, 0)) {
		FOREACH_NODETREE(main, ntree, id) {
			if (ntree->type == NTREE_COMPOSIT) {
				ntreeSetTypes(NULL, ntree);
				for (bNode *node = ntree->nodes.first; node; node = node->next) {
					if (node->type == CMP_NODE_HUE_SAT) {
						do_version_hue_sat_node(ntree, node);
					}
				}
			}
		} FOREACH_NODETREE_END
	}
}<|MERGE_RESOLUTION|>--- conflicted
+++ resolved
@@ -1653,7 +1653,36 @@
 			}
 		}
 
-<<<<<<< HEAD
+		FOREACH_NODETREE(main, ntree, id) {
+			if (ntree->type == NTREE_COMPOSIT) {
+				do_versions_compositor_render_passes(ntree);
+			}
+		} FOREACH_NODETREE_END
+	}
+
+	if (!MAIN_VERSION_ATLEAST(main, 279, 0)) {
+		for (Scene *scene = main->scene.first; scene; scene = scene->id.next) {
+			if (scene->r.im_format.exr_codec == R_IMF_EXR_CODEC_DWAB) {
+				scene->r.im_format.exr_codec = R_IMF_EXR_CODEC_DWAA;
+			}
+		}
+
+		/* Fix related to VGroup modifiers creating named defgroup CD layers! See T51520. */
+		for (Mesh *me = main->mesh.first; me; me = me->id.next) {
+			CustomData_set_layer_name(&me->vdata, CD_MDEFORMVERT, 0, "");
+		}
+	}
+
+	{
+		/* Fix for invalid state of screen due to bug in older versions. */
+		for (bScreen *sc = main->screen.first; sc; sc = sc->id.next) {
+			for (ScrArea *sa = sc->areabase.first; sa; sa = sa->next) {
+				if(sa->full && sc->state == SCREENNORMAL) {
+					sa->full = NULL;
+				}
+			}
+		}
+
 		{
 			Brush *br;
 			br = (Brush *)BKE_libblock_find_name_ex(main, ID_BR, "Average");
@@ -1668,37 +1697,9 @@
 				br = BKE_brush_add(main, "Smear", OB_MODE_VERTEX_PAINT | OB_MODE_WEIGHT_PAINT);
 				br->vertexpaint_tool = PAINT_BLEND_SMEAR;
 				br->ob_mode = OB_MODE_VERTEX_PAINT | OB_MODE_WEIGHT_PAINT;
-=======
-		FOREACH_NODETREE(main, ntree, id) {
-			if (ntree->type == NTREE_COMPOSIT) {
-				do_versions_compositor_render_passes(ntree);
-			}
-		} FOREACH_NODETREE_END
-	}
-
-	if (!MAIN_VERSION_ATLEAST(main, 279, 0)) {
-		for (Scene *scene = main->scene.first; scene; scene = scene->id.next) {
-			if (scene->r.im_format.exr_codec == R_IMF_EXR_CODEC_DWAB) {
-				scene->r.im_format.exr_codec = R_IMF_EXR_CODEC_DWAA;
-			}
-		}
-
-		/* Fix related to VGroup modifiers creating named defgroup CD layers! See T51520. */
-		for (Mesh *me = main->mesh.first; me; me = me->id.next) {
-			CustomData_set_layer_name(&me->vdata, CD_MDEFORMVERT, 0, "");
-		}
-	}
-
-	{
-		/* Fix for invalid state of screen due to bug in older versions. */
-		for (bScreen *sc = main->screen.first; sc; sc = sc->id.next) {
-			for (ScrArea *sa = sc->areabase.first; sa; sa = sa->next) {
-				if(sa->full && sc->state == SCREENNORMAL) {
-					sa->full = NULL;
-				}
->>>>>>> 870dfb1b
-			}
-		}
+			}
+		}
+
 	}
 }
 
