--- conflicted
+++ resolved
@@ -857,25 +857,7 @@
 		}
 	}
 
-<<<<<<< HEAD
 	if (!MAIN_VERSION_ATLEAST(bmain, 274, 1)) {
-=======
-	if (!MAIN_VERSION_ATLEAST(main, 274, 0)) {
-		Object *ob;
-		for (ob = main->object.first; ob != NULL; ob = ob->id.next) {
-			/*initialize older blends to useful values */
-			FractureModifierData *fmd = (FractureModifierData* )modifiers_findByType(ob, eModifierType_Fracture);
-			if (fmd != NULL)
-			{
-				fmd->cluster_constraint_type = RBC_TYPE_FIXED;
-				fmd->constraint_target = MOD_FRACTURE_CENTROID;
-				fmd->use_breaking = true;
-			}
-		}
-	}
-				
-	if (!MAIN_VERSION_ATLEAST(main, 274, 1)) {
->>>>>>> 16b07fb0
 		/* particle systems need to be forced to redistribute for jitter mode fix */
 		{
 			Object *ob;
@@ -1706,7 +1688,7 @@
 			CustomData_set_layer_name(&me->vdata, CD_MDEFORMVERT, 0, "");
 		}
 
-		for (Object *ob = main->object.first; ob != NULL; ob = ob->id.next) {
+        for (Object *ob = bmain->object.first; ob != NULL; ob = ob->id.next) {
 			/*initialize older blends to useful values */
 			FractureModifierData *fmd = (FractureModifierData* )modifiers_findByType(ob, eModifierType_Fracture);
 			if (fmd != NULL)
@@ -1738,19 +1720,7 @@
 					rbsc->spring_damping_ang_x = 0.5;
 					rbsc->spring_damping_ang_y = 0.5;
 					rbsc->spring_damping_ang_z = 0.5;
-				}
-
-				for (MeshIsland *mi = fmd->meshIslands.first; mi != NULL; mi = mi->next)
-				{
-					//set this new flag to distinguish between regular and fractured rigidbodies,
-					//its the same struct otherwise
-					mi->rigidbody->is_fractured = true;
-				}
-			}
-
-			if (ob->rigidbody_object)
-			{
-				ob->rigidbody_object->is_fractured = false;
+                }
 			}
 		}
 	}
