--- conflicted
+++ resolved
@@ -854,7 +854,21 @@
 #undef BRUSH_TORUS
 	}
 
-<<<<<<< HEAD
+	if (!MAIN_VERSION_ATLEAST(main, 276, 2)) {
+		if (!DNA_struct_elem_find(fd->filesdna, "bPoseChannel", "float", "custom_scale")) {
+			Object *ob;
+
+			for (ob = main->object.first; ob; ob = ob->id.next) {
+				if (ob->pose) {
+					bPoseChannel *pchan;
+					for (pchan = ob->pose->chanbase.first; pchan; pchan = pchan->next) {
+						pchan->custom_scale = 1.0f;
+					}
+				}
+			}
+		}
+	}
+
 
 	{
 		Scene *scene;
@@ -899,19 +913,6 @@
 				brush->size = 25;
 				brush->strength = 0.5f;
 				brush->flag = GP_EDITBRUSH_FLAG_USE_FALLOFF;
-=======
-	if (!MAIN_VERSION_ATLEAST(main, 276, 2)) {
-		if (!DNA_struct_elem_find(fd->filesdna, "bPoseChannel", "float", "custom_scale")) {
-			Object *ob;
-
-			for (ob = main->object.first; ob; ob = ob->id.next) {
-				if (ob->pose) {
-					bPoseChannel *pchan;
-					for (pchan = ob->pose->chanbase.first; pchan; pchan = pchan->next) {
-						pchan->custom_scale = 1.0f;
-					}
-				}
->>>>>>> fc972047
 			}
 		}
 	}
