/*
 * ***** BEGIN GPL LICENSE BLOCK *****
 *
 * This program is free software; you can redistribute it and/or
 * modify it under the terms of the GNU General Public License
 * as published by the Free Software Foundation; either version 2
 * of the License, or (at your option) any later version.
 *
 * This program is distributed in the hope that it will be useful,
 * but WITHOUT ANY WARRANTY; without even the implied warranty of
 * MERCHANTABILITY or FITNESS FOR A PARTICULAR PURPOSE.  See the
 * GNU General Public License for more details.
 *
 * You should have received a copy of the GNU General Public License
 * along with this program; if not, write to the Free Software Foundation,
 * Inc., 51 Franklin Street, Fifth Floor, Boston, MA 02110-1301, USA.
 *
 * Contributor(s): Blender Foundation
 *
 * ***** END GPL LICENSE BLOCK *****
 *
 */

/** \file blender/blenloader/intern/versioning_270.c
 *  \ingroup blenloader
 */

#include "BLI_utildefines.h"
#include "BLI_compiler_attrs.h"

/* for MinGW32 definition of NULL, could use BLI_blenlib.h instead too */
#include <stddef.h>

/* allow readfile to use deprecated functionality */
#define DNA_DEPRECATED_ALLOW

#include "DNA_brush_types.h"
#include "DNA_camera_types.h"
#include "DNA_cloth_types.h"
#include "DNA_constraint_types.h"
#include "DNA_sdna_types.h"
#include "DNA_sequence_types.h"
#include "DNA_space_types.h"
#include "DNA_screen_types.h"
#include "DNA_object_types.h"
#include "DNA_mesh_types.h"
#include "DNA_modifier_types.h"
#include "DNA_particle_types.h"
#include "DNA_linestyle_types.h"
#include "DNA_actuator_types.h"
#include "DNA_view3d_types.h"

#include "DNA_genfile.h"

#include "BKE_main.h"
#include "BKE_modifier.h"
#include "BKE_node.h"
#include "BKE_scene.h"
#include "BKE_sequencer.h"
#include "BKE_screen.h"

#include "BLI_math.h"
#include "BLI_listbase.h"
#include "BLI_string.h"

#include "BLO_readfile.h"

#include "readfile.h"

#include "MEM_guardedalloc.h"

static void do_version_constraints_radians_degrees_270_1(ListBase *lb)
{
	bConstraint *con;

	for (con = lb->first; con; con = con->next) {
		if (con->type == CONSTRAINT_TYPE_TRANSFORM) {
			bTransformConstraint *data = (bTransformConstraint *)con->data;
			const float deg_to_rad_f = DEG2RADF(1.0f);

			if (data->from == TRANS_ROTATION) {
				mul_v3_fl(data->from_min, deg_to_rad_f);
				mul_v3_fl(data->from_max, deg_to_rad_f);
			}

			if (data->to == TRANS_ROTATION) {
				mul_v3_fl(data->to_min, deg_to_rad_f);
				mul_v3_fl(data->to_max, deg_to_rad_f);
			}
		}
	}
}

static void do_version_constraints_radians_degrees_270_5(ListBase *lb)
{
	bConstraint *con;

	for (con = lb->first; con; con = con->next) {
		if (con->type == CONSTRAINT_TYPE_TRANSFORM) {
			bTransformConstraint *data = (bTransformConstraint *)con->data;

			if (data->from == TRANS_ROTATION) {
				copy_v3_v3(data->from_min_rot, data->from_min);
				copy_v3_v3(data->from_max_rot, data->from_max);
			}
			else if (data->from == TRANS_SCALE) {
				copy_v3_v3(data->from_min_scale, data->from_min);
				copy_v3_v3(data->from_max_scale, data->from_max);
			}

			if (data->to == TRANS_ROTATION) {
				copy_v3_v3(data->to_min_rot, data->to_min);
				copy_v3_v3(data->to_max_rot, data->to_max);
			}
			else if (data->to == TRANS_SCALE) {
				copy_v3_v3(data->to_min_scale, data->to_min);
				copy_v3_v3(data->to_max_scale, data->to_max);
			}
		}
	}
}

static void do_version_constraints_stretch_to_limits(ListBase *lb)
{
	bConstraint *con;

	for (con = lb->first; con; con = con->next) {
		if (con->type == CONSTRAINT_TYPE_STRETCHTO) {
			bStretchToConstraint *data = (bStretchToConstraint *)con->data;
			data->bulge_min = 1.0f;
			data->bulge_max = 1.0f;
		}
	}
}

void blo_do_versions_270(FileData *fd, Library *UNUSED(lib), Main *main)
{
	if (!MAIN_VERSION_ATLEAST(main, 270, 0)) {

		if (!DNA_struct_elem_find(fd->filesdna, "BevelModifierData", "float", "profile")) {
			Object *ob;

			for (ob = main->object.first; ob; ob = ob->id.next) {
				ModifierData *md;
				for (md = ob->modifiers.first; md; md = md->next) {
					if (md->type == eModifierType_Bevel) {
						BevelModifierData *bmd = (BevelModifierData *)md;
						bmd->profile = 0.5f;
						bmd->val_flags = MOD_BEVEL_AMT_OFFSET;
					}
				}
			}
		}

		/* nodes don't use fixed node->id any more, clean up */
		FOREACH_NODETREE(main, ntree, id) {
			if (ntree->type == NTREE_COMPOSIT) {
				bNode *node;
				for (node = ntree->nodes.first; node; node = node->next) {
					if (ELEM(node->type, CMP_NODE_COMPOSITE, CMP_NODE_OUTPUT_FILE)) {
						node->id = NULL;
					}
				}
			}
		} FOREACH_NODETREE_END

		{
			bScreen *screen;

			for (screen = main->screen.first; screen; screen = screen->id.next) {
				ScrArea *area;
				for (area = screen->areabase.first; area; area = area->next) {
					SpaceLink *space_link;
					for (space_link = area->spacedata.first; space_link; space_link = space_link->next) {
						if (space_link->spacetype == SPACE_CLIP) {
							SpaceClip *space_clip = (SpaceClip *) space_link;
							if (space_clip->mode != SC_MODE_MASKEDIT) {
								space_clip->mode = SC_MODE_TRACKING;
							}
						}
					}
				}
			}
		}

		if (!DNA_struct_elem_find(fd->filesdna, "MovieTrackingSettings", "float", "default_weight")) {
			MovieClip *clip;
			for (clip = main->movieclip.first; clip; clip = clip->id.next) {
				clip->tracking.settings.default_weight = 1.0f;
			}
		}
	}

	if (!MAIN_VERSION_ATLEAST(main, 270, 1)) {
		Scene *sce;
		Object *ob;

		/* Update Transform constraint (another deg -> rad stuff). */
		for (ob = main->object.first; ob; ob = ob->id.next) {
			do_version_constraints_radians_degrees_270_1(&ob->constraints);

			if (ob->pose) {
				/* Bones constraints! */
				bPoseChannel *pchan;
				for (pchan = ob->pose->chanbase.first; pchan; pchan = pchan->next) {
					do_version_constraints_radians_degrees_270_1(&pchan->constraints);
				}
			}
		}

		for (sce = main->scene.first; sce; sce = sce->id.next) {
			if (sce->r.raytrace_structure == R_RAYSTRUCTURE_BLIBVH) {
				sce->r.raytrace_structure = R_RAYSTRUCTURE_AUTO;
			}
		}
	}

	if (!MAIN_VERSION_ATLEAST(main, 270, 2)) {
		Mesh *me;

		/* Mesh smoothresh deg->rad. */
		for (me = main->mesh.first; me; me = me->id.next) {
			me->smoothresh = DEG2RADF(me->smoothresh);
		}
	}

	if (!MAIN_VERSION_ATLEAST(main, 270, 3)) {
		FreestyleLineStyle *linestyle;

		for (linestyle = main->linestyle.first; linestyle; linestyle = linestyle->id.next) {
			linestyle->flag |= LS_NO_SORTING;
			linestyle->sort_key = LS_SORT_KEY_DISTANCE_FROM_CAMERA;
			linestyle->integration_type = LS_INTEGRATION_MEAN;
		}
	}

	if (!MAIN_VERSION_ATLEAST(main, 270, 4)) {
		/* ui_previews were not handled correctly when copying areas, leading to corrupted files (see T39847).
		 * This will always reset situation to a valid state.
		 */
		bScreen *sc;

		for (sc = main->screen.first; sc; sc = sc->id.next) {
			ScrArea *sa;
			for (sa = sc->areabase.first; sa; sa = sa->next) {
				SpaceLink *sl;

				for (sl = sa->spacedata.first; sl; sl = sl->next) {
					ARegion *ar;
					ListBase *lb = (sl == sa->spacedata.first) ? &sa->regionbase : &sl->regionbase;

					for (ar = lb->first; ar; ar = ar->next) {
						BLI_listbase_clear(&ar->ui_previews);
					}
				}
			}
		}
	}

	if (!MAIN_VERSION_ATLEAST(main, 270, 5)) {
		Object *ob;

		/* Update Transform constraint (again :|). */
		for (ob = main->object.first; ob; ob = ob->id.next) {
			do_version_constraints_radians_degrees_270_5(&ob->constraints);

			if (ob->pose) {
				/* Bones constraints! */
				bPoseChannel *pchan;
				for (pchan = ob->pose->chanbase.first; pchan; pchan = pchan->next) {
					do_version_constraints_radians_degrees_270_5(&pchan->constraints);
				}
			}
		}
	}

	if (!MAIN_VERSION_ATLEAST(main, 271, 0)) {
		if (!DNA_struct_elem_find(fd->filesdna, "Material", "int", "mode2")) {
			Material *ma;

			for (ma = main->mat.first; ma; ma = ma->id.next)
				ma->mode2 = MA_CASTSHADOW;
		}

		if (!DNA_struct_elem_find(fd->filesdna, "RenderData", "BakeData", "bake")) {
			Scene *sce;

			for (sce = main->scene.first; sce; sce = sce->id.next) {
				sce->r.bake.flag = R_BAKE_CLEAR;
				sce->r.bake.width = 512;
				sce->r.bake.height = 512;
				sce->r.bake.margin = 16;
				sce->r.bake.normal_space = R_BAKE_SPACE_TANGENT;
				sce->r.bake.normal_swizzle[0] = R_BAKE_POSX;
				sce->r.bake.normal_swizzle[1] = R_BAKE_POSY;
				sce->r.bake.normal_swizzle[2] = R_BAKE_POSZ;
				BLI_strncpy(sce->r.bake.filepath, U.renderdir, sizeof(sce->r.bake.filepath));

				sce->r.bake.im_format.planes = R_IMF_PLANES_RGBA;
				sce->r.bake.im_format.imtype = R_IMF_IMTYPE_PNG;
				sce->r.bake.im_format.depth = R_IMF_CHAN_DEPTH_8;
				sce->r.bake.im_format.quality = 90;
				sce->r.bake.im_format.compress = 15;
			}
		}

		if (!DNA_struct_elem_find(fd->filesdna, "FreestyleLineStyle", "float", "texstep")) {
			FreestyleLineStyle *linestyle;

			for (linestyle = main->linestyle.first; linestyle; linestyle = linestyle->id.next) {
				linestyle->flag |= LS_TEXTURE;
				linestyle->texstep = 1.0;
			}
		}

		{
			Scene *scene;
			for (scene = main->scene.first; scene; scene = scene->id.next) {
				int num_layers = BLI_listbase_count(&scene->r.layers);
				scene->r.actlay = min_ff(scene->r.actlay, num_layers - 1);
			}
		}
	}

	if (!MAIN_VERSION_ATLEAST(main, 271, 1)) {
		if (!DNA_struct_elem_find(fd->filesdna, "Material", "float", "line_col[4]")) {
			Material *mat;

			for (mat = main->mat.first; mat; mat = mat->id.next) {
				mat->line_col[0] = mat->line_col[1] = mat->line_col[2] = 0.0f;
				mat->line_col[3] = mat->alpha;
			}
		}

		if (!DNA_struct_elem_find(fd->filesdna, "RenderData", "int", "preview_start_resolution")) {
			Scene *scene;
			for (scene = main->scene.first; scene; scene = scene->id.next) {
				scene->r.preview_start_resolution = 64;
			}
		}
	}

	if (!MAIN_VERSION_ATLEAST(main, 271, 2)) {
		/* init up & track axis property of trackto actuators */
		Object *ob;

		for (ob = main->object.first; ob; ob = ob->id.next) {
			bActuator *act;
			for (act = ob->actuators.first; act; act = act->next) {
				if (act->type == ACT_EDIT_OBJECT) {
					bEditObjectActuator *eoact = act->data;
					eoact->trackflag = ob->trackflag;
					/* if trackflag is pointing +-Z axis then upflag should point Y axis.
					 * Rest of trackflag cases, upflag should be point z axis */
					if ((ob->trackflag == OB_POSZ) || (ob->trackflag == OB_NEGZ)) {
						eoact->upflag = 1;
					}
					else {
						eoact->upflag = 2;
					}
				}
			}
		}
	}

	if (!MAIN_VERSION_ATLEAST(main, 271, 3)) {
		Brush *br;

		for (br = main->brush.first; br; br = br->id.next) {
			br->fill_threshold = 0.2f;
		}

		if (!DNA_struct_elem_find(fd->filesdna, "BevelModifierData", "int", "mat")) {
			Object *ob;
			for (ob = main->object.first; ob; ob = ob->id.next) {
				ModifierData *md;

				for (md = ob->modifiers.first; md; md = md->next) {
					if (md->type == eModifierType_Bevel) {
						BevelModifierData *bmd = (BevelModifierData *)md;
						bmd->mat = -1;
					}
				}
			}
		}
	}

	if (!MAIN_VERSION_ATLEAST(main, 271, 6)) {
		Object *ob;
		for (ob = main->object.first; ob; ob = ob->id.next) {
			ModifierData *md;

			for (md = ob->modifiers.first; md; md = md->next) {
				if (md->type == eModifierType_ParticleSystem) {
					ParticleSystemModifierData *pmd = (ParticleSystemModifierData *)md;
					if (pmd->psys && pmd->psys->clmd) {
						pmd->psys->clmd->sim_parms->vel_damping = 1.0f;
					}
				}
			}
		}
	}

	if (!MAIN_VERSION_ATLEAST(main, 272, 0)) {
		if (!DNA_struct_elem_find(fd->filesdna, "RenderData", "int", "preview_start_resolution")) {
			Scene *scene;
			for (scene = main->scene.first; scene; scene = scene->id.next) {
				scene->r.preview_start_resolution = 64;
			}
		}
	}

	if (!MAIN_VERSION_ATLEAST(main, 272, 1)) {
		Brush *br;
		for (br = main->brush.first; br; br = br->id.next) {
			if ((br->ob_mode & OB_MODE_SCULPT) && ELEM(br->sculpt_tool, SCULPT_TOOL_GRAB, SCULPT_TOOL_SNAKE_HOOK))
				br->alpha = 1.0f;
		}
	}

	if (!MAIN_VERSION_ATLEAST(main, 272, 2)) {
		if (!DNA_struct_elem_find(fd->filesdna, "Image", "float", "gen_color")) {
			Image *image;
			for (image = main->image.first; image != NULL; image = image->id.next) {
				image->gen_color[3] = 1.0f;
			}
		}

		if (!DNA_struct_elem_find(fd->filesdna, "bStretchToConstraint", "float", "bulge_min")) {
			Object *ob;

			/* Update Transform constraint (again :|). */
			for (ob = main->object.first; ob; ob = ob->id.next) {
				do_version_constraints_stretch_to_limits(&ob->constraints);

				if (ob->pose) {
					/* Bones constraints! */
					bPoseChannel *pchan;
					for (pchan = ob->pose->chanbase.first; pchan; pchan = pchan->next) {
						do_version_constraints_stretch_to_limits(&pchan->constraints);
					}
				}
			}
		}
	}

	if (!MAIN_VERSION_ATLEAST(main, 273, 1)) {
#define	BRUSH_RAKE (1 << 7)
#define BRUSH_RANDOM_ROTATION (1 << 25)

		Brush *br;

		for (br = main->brush.first; br; br = br->id.next) {
			if (br->flag & BRUSH_RAKE) {
				br->mtex.brush_angle_mode |= MTEX_ANGLE_RAKE;
				br->mask_mtex.brush_angle_mode |= MTEX_ANGLE_RAKE;
			}
			else if (br->flag & BRUSH_RANDOM_ROTATION) {
				br->mtex.brush_angle_mode |= MTEX_ANGLE_RANDOM;
				br->mask_mtex.brush_angle_mode |= MTEX_ANGLE_RANDOM;
			}
			br->mtex.random_angle = 2.0 * M_PI;
			br->mask_mtex.random_angle = 2.0 * M_PI;
		}
	}

#undef BRUSH_RAKE
#undef BRUSH_RANDOM_ROTATION

	/* Customizable Safe Areas */
	if (!MAIN_VERSION_ATLEAST(main, 273, 2)) {
		if (!DNA_struct_elem_find(fd->filesdna, "Scene", "DisplaySafeAreas", "safe_areas")) {
			Scene *scene;

			for (scene = main->scene.first; scene; scene = scene->id.next) {
				copy_v2_fl2(scene->safe_areas.title, 3.5f / 100.0f, 3.5f / 100.0f);
				copy_v2_fl2(scene->safe_areas.action, 10.0f / 100.0f, 5.0f / 100.0f);
				copy_v2_fl2(scene->safe_areas.title_center, 17.5f / 100.0f, 5.0f / 100.0f);
				copy_v2_fl2(scene->safe_areas.action_center, 15.0f / 100.0f, 5.0f / 100.0f);
			}
		}
	}
	
	if (!MAIN_VERSION_ATLEAST(main, 273, 3)) {
		ParticleSettings *part;
		for (part = main->particle.first; part; part = part->id.next) {
			if (part->clumpcurve)
				part->child_flag |= PART_CHILD_USE_CLUMP_CURVE;
			if (part->roughcurve)
				part->child_flag |= PART_CHILD_USE_ROUGH_CURVE;
		}
	}

	if (!MAIN_VERSION_ATLEAST(main, 273, 6)) {
		if (!DNA_struct_elem_find(fd->filesdna, "ClothSimSettings", "float", "bending_damping")) {
			Object *ob;
			ModifierData *md;
			for (ob = main->object.first; ob; ob = ob->id.next) {
				for (md = ob->modifiers.first; md; md = md->next) {
					if (md->type == eModifierType_Cloth) {
						ClothModifierData *clmd = (ClothModifierData *)md;
						clmd->sim_parms->bending_damping = 0.5f;
					}
					else if (md->type == eModifierType_ParticleSystem) {
						ParticleSystemModifierData *pmd = (ParticleSystemModifierData *)md;
						if (pmd->psys->clmd) {
							pmd->psys->clmd->sim_parms->bending_damping = 0.5f;
						}
					}
				}
			}
		}

		if (!DNA_struct_elem_find(fd->filesdna, "ParticleSettings", "float", "clump_noise_size")) {
			ParticleSettings *part;
			for (part = main->particle.first; part; part = part->id.next) {
				part->clump_noise_size = 1.0f;
			}
		}

		if (!DNA_struct_elem_find(fd->filesdna, "ParticleSettings", "int", "kink_extra_steps")) {
			ParticleSettings *part;
			for (part = main->particle.first; part; part = part->id.next) {
				part->kink_extra_steps = 4;
			}
		}

		if (!DNA_struct_elem_find(fd->filesdna, "MTex", "float", "kinkampfac")) {
			ParticleSettings *part;
			for (part = main->particle.first; part; part = part->id.next) {
				int a;
				for (a = 0; a < MAX_MTEX; a++) {
					MTex *mtex = part->mtex[a];
					if (mtex) {
						mtex->kinkampfac = 1.0f;
					}
				}
			}
		}

		if (!DNA_struct_elem_find(fd->filesdna, "HookModifierData", "char", "flag")) {
			Object *ob;

			for (ob = main->object.first; ob; ob = ob->id.next) {
				ModifierData *md;
				for (md = ob->modifiers.first; md; md = md->next) {
					if (md->type == eModifierType_Hook) {
						HookModifierData *hmd = (HookModifierData *)md;
						hmd->falloff_type = eHook_Falloff_InvSquare;
					}
				}
			}
		}

		if (!DNA_struct_elem_find(fd->filesdna, "NodePlaneTrackDeformData", "char", "flag")) {
			FOREACH_NODETREE(main, ntree, id) {
				if (ntree->type == NTREE_COMPOSIT) {
					bNode *node;
					for (node = ntree->nodes.first; node; node = node->next) {
						if (ELEM(node->type, CMP_NODE_PLANETRACKDEFORM)) {
							NodePlaneTrackDeformData *data = node->storage;
							data->flag = 0;
							data->motion_blur_samples = 16;
							data->motion_blur_shutter = 0.5f;
						}
					}
				}
			}
			FOREACH_NODETREE_END
		}

		if (!DNA_struct_elem_find(fd->filesdna, "Camera", "GPUDOFSettings", "gpu_dof")) {
			Camera *ca;
			for (ca = main->camera.first; ca; ca = ca->id.next) {
				ca->gpu_dof.fstop = 128.0f;
				ca->gpu_dof.focal_length = 1.0f;
				ca->gpu_dof.focus_distance = 1.0f;
				ca->gpu_dof.sensor = 1.0f;
			}
		}
	}

	if (!MAIN_VERSION_ATLEAST(main, 273, 7)) {
		bScreen *scr;
		ScrArea *sa;
		SpaceLink *sl;
		ARegion *ar;

		for (scr = main->screen.first; scr; scr = scr->id.next) {
			/* Remove old deprecated region from filebrowsers */
			for (sa = scr->areabase.first; sa; sa = sa->next) {
				for (sl = sa->spacedata.first; sl; sl = sl->next) {
					if (sl->spacetype == SPACE_FILE) {
						for (ar = sl->regionbase.first; ar; ar = ar->next) {
							if (ar->regiontype == RGN_TYPE_CHANNELS) {
								break;
							}
						}

						if (ar) {
							/* Free old deprecated 'channel' region... */
							BKE_area_region_free(NULL, ar);
							BLI_freelinkN(&sl->regionbase, ar);
						}
					}
				}
			}
		}
	}

	if (!MAIN_VERSION_ATLEAST(main, 273, 8)) {
		Object *ob;
		for (ob = main->object.first; ob != NULL; ob = ob->id.next) {
			ModifierData *md;
			for (md = ob->modifiers.last; md != NULL; md = md->prev) {
				if (modifier_unique_name(&ob->modifiers, md)) {
					printf("Warning: Object '%s' had several modifiers with the "
					       "same name, renamed one of them to '%s'.\n",
					       ob->id.name + 2, md->name);
				}
			}
		}
	}

	if (!MAIN_VERSION_ATLEAST(main, 273, 9)) {
		bScreen *scr;
		ScrArea *sa;
		SpaceLink *sl;
		ARegion *ar;

		/* Make sure sequencer preview area limits zoom */
		for (scr = main->screen.first; scr; scr = scr->id.next) {
			for (sa = scr->areabase.first; sa; sa = sa->next) {
				for (sl = sa->spacedata.first; sl; sl = sl->next) {
					if (sl->spacetype == SPACE_SEQ) {
						for (ar = sl->regionbase.first; ar; ar = ar->next) {
							if (ar->regiontype == RGN_TYPE_PREVIEW) {
								ar->v2d.keepzoom |= V2D_LIMITZOOM;
								ar->v2d.minzoom = 0.001f;
								ar->v2d.maxzoom = 1000.0f;
								break;
							}
						}
					}
				}
			}
		}
	}

	if (!MAIN_VERSION_ATLEAST(main, 274, 1)) {
		/* particle systems need to be forced to redistribute for jitter mode fix */
		{
			Object *ob;
			ParticleSystem *psys;
			for (ob = main->object.first; ob; ob = ob->id.next) {
				for (psys = ob->particlesystem.first; psys; psys = psys->next) {
					psys->recalc |= PSYS_RECALC_RESET;
				}
			}
		}

		/* hysteresis setted to 10% but not actived */
		if (!DNA_struct_elem_find(fd->filesdna, "LodLevel", "int", "obhysteresis")) {
			Object *ob;
			for (ob = main->object.first; ob; ob = ob->id.next) {
				LodLevel *level;
				for (level = ob->lodlevels.first; level; level = level->next) {
					level->obhysteresis = 10;
				}
			}
		}

		if (!DNA_struct_elem_find(fd->filesdna, "GameData", "int", "scehysteresis")) {
			Scene *scene;
			for (scene = main->scene.first; scene; scene = scene->id.next) {
				scene->gm.scehysteresis = 10;
			}
		}
	}

	if (!MAIN_VERSION_ATLEAST(main, 274, 2)) {
		FOREACH_NODETREE(main, ntree, id) {
			bNode *node;
			bNodeSocket *sock;

			for (node = ntree->nodes.first; node; node = node->next) {
				if (node->type == SH_NODE_MATERIAL) {
					for (sock = node->inputs.first; sock; sock = sock->next) {
						if (STREQ(sock->name, "Refl")) {
							BLI_strncpy(sock->name, "DiffuseIntensity", sizeof(sock->name));
						}
					}
				}
				else if (node->type == SH_NODE_MATERIAL_EXT) {
					for (sock = node->outputs.first; sock; sock = sock->next) {
						if (STREQ(sock->name, "Refl")) {
							BLI_strncpy(sock->name, "DiffuseIntensity", sizeof(sock->name));
						}
						else if (STREQ(sock->name, "Ray Mirror")) {
							BLI_strncpy(sock->name, "Reflectivity", sizeof(sock->name));
						}
					}
				}
			}
		} FOREACH_NODETREE_END
	}

	if (!MAIN_VERSION_ATLEAST(main, 274, 4)) {
		SceneRenderView *srv;
		wmWindowManager *wm;
		bScreen *screen;
		wmWindow *win;
		Scene *scene;
		Camera *cam;
		Image *ima;

		for (scene = main->scene.first; scene; scene = scene->id.next) {
			Sequence *seq;

			BKE_scene_add_render_view(scene, STEREO_LEFT_NAME);
			srv = scene->r.views.first;
			BLI_strncpy(srv->suffix, STEREO_LEFT_SUFFIX, sizeof(srv->suffix));

			BKE_scene_add_render_view(scene, STEREO_RIGHT_NAME);
			srv = scene->r.views.last;
			BLI_strncpy(srv->suffix, STEREO_RIGHT_SUFFIX, sizeof(srv->suffix));

			SEQ_BEGIN (scene->ed, seq)
			{
				seq->stereo3d_format = MEM_callocN(sizeof(Stereo3dFormat), "Stereo Display 3d Format");

#define SEQ_USE_PROXY_CUSTOM_DIR (1 << 19)
#define SEQ_USE_PROXY_CUSTOM_FILE (1 << 21)
				if (seq->strip && seq->strip->proxy && !seq->strip->proxy->storage) {
					if (seq->flag & SEQ_USE_PROXY_CUSTOM_DIR)
						seq->strip->proxy->storage = SEQ_STORAGE_PROXY_CUSTOM_DIR;
					if (seq->flag & SEQ_USE_PROXY_CUSTOM_FILE)
						seq->strip->proxy->storage = SEQ_STORAGE_PROXY_CUSTOM_FILE;
				}
#undef SEQ_USE_PROXY_CUSTOM_DIR
#undef SEQ_USE_PROXY_CUSTOM_FILE

			}
			SEQ_END
		}

		for (screen = main->screen.first; screen; screen = screen->id.next) {
			ScrArea *sa;
			for (sa = screen->areabase.first; sa; sa = sa->next) {
				SpaceLink *sl;

				for (sl = sa->spacedata.first; sl; sl = sl->next) {
					switch (sl->spacetype) {
						case SPACE_VIEW3D:
						{
							View3D *v3d = (View3D *)sl;
							v3d->stereo3d_camera = STEREO_3D_ID;
							v3d->stereo3d_flag |= V3D_S3D_DISPPLANE;
							v3d->stereo3d_convergence_alpha = 0.15f;
							v3d->stereo3d_volume_alpha = 0.05f;
							break;
						}
						case SPACE_IMAGE:
						{
							SpaceImage *sima = (SpaceImage *) sl;
							sima->iuser.flag |= IMA_SHOW_STEREO;
							sima->iuser.passtype = SCE_PASS_COMBINED;
							break;
						}
					}
				}
			}
		}

		for (cam = main->camera.first; cam; cam = cam->id.next) {
			cam->stereo.interocular_distance = 0.065f;
			cam->stereo.convergence_distance = 30.0f * 0.065f;
		}

		for (ima = main->image.first; ima; ima = ima->id.next) {
			ima->stereo3d_format = MEM_callocN(sizeof(Stereo3dFormat), "Image Stereo 3d Format");

			if (ima->packedfile) {
				ImagePackedFile *imapf = MEM_mallocN(sizeof(ImagePackedFile), "Image Packed File");
				BLI_addtail(&ima->packedfiles, imapf);

				imapf->packedfile = ima->packedfile;
				BLI_strncpy(imapf->filepath, ima->name, FILE_MAX);
				ima->packedfile = NULL;
			}
		}

		for (wm = main->wm.first; wm; wm = wm->id.next) {
			for (win = wm->windows.first; win; win = win->next) {
				win->stereo3d_format = MEM_callocN(sizeof(Stereo3dFormat), "Stereo Display 3d Format");
			}
		}
	}

	if (!MAIN_VERSION_ATLEAST(main, 274, 6)) {
		bScreen *screen;

		if (!DNA_struct_elem_find(fd->filesdna, "FileSelectParams", "int", "thumbnail_size")) {
			for (screen = main->screen.first; screen; screen = screen->id.next) {
				ScrArea *sa;

				for (sa = screen->areabase.first; sa; sa = sa->next) {
					SpaceLink *sl;

					for (sl = sa->spacedata.first; sl; sl = sl->next) {
						if (sl->spacetype == SPACE_FILE) {
							SpaceFile *sfile = (SpaceFile *)sl;

							if (sfile->params) {
								sfile->params->thumbnail_size = 128;
							}
						}
					}
				}
			}
		}

		if (!DNA_struct_elem_find(fd->filesdna, "RenderData", "short", "simplify_subsurf_render")) {
			Scene *scene;
			for (scene = main->scene.first; scene != NULL; scene = scene->id.next) {
				scene->r.simplify_subsurf_render = scene->r.simplify_subsurf;
				scene->r.simplify_particles_render = scene->r.simplify_particles;
			}
		}

		if (!DNA_struct_elem_find(fd->filesdna, "DecimateModifierData", "float", "defgrp_factor")) {
			Object *ob;

			for (ob = main->object.first; ob; ob = ob->id.next) {
				ModifierData *md;
				for (md = ob->modifiers.first; md; md = md->next) {
					if (md->type == eModifierType_Decimate) {
						DecimateModifierData *dmd = (DecimateModifierData *)md;
						dmd->defgrp_factor = 1.0f;
					}
				}
			}
		}
	}

	if (!MAIN_VERSION_ATLEAST(main, 275, 3)) {
		Brush *br;
#define BRUSH_TORUS (1 << 1)
		for (br = main->brush.first; br; br = br->id.next) {
			br->flag &= ~BRUSH_TORUS;
		}
#undef BRUSH_TORUS
	}

	{
<<<<<<< HEAD
		bScreen *screen;
		for (screen = main->screen.first; screen; screen = screen->id.next) {
			ScrArea *sa;

			for (sa = screen->areabase.first; sa; sa = sa->next) {
				const char needed_type = (sa->spacetype == SPACE_CLIP) ? RGN_TYPE_PREVIEW : RGN_TYPE_WINDOW;
				ARegion *ar = BKE_area_find_region_type(sa, needed_type);
				SpaceLink *sl;

				if (ar == NULL)
					continue;

				for (sl = sa->spacedata.first; sl; sl = sl->next) {
					switch (sl->spacetype) {
						case SPACE_TIME:
						case SPACE_ACTION:
						case SPACE_NLA:
							ar->v2d.flag |= V2D_USES_UNITS_HORIZONTAL;
							break;
						case SPACE_IPO:
						case SPACE_SEQ:
							ar->v2d.flag |= (V2D_USES_UNITS_HORIZONTAL | V2D_USES_UNITS_VERTICAL);
							break;
						case SPACE_CLIP:
						{
							SpaceClip *sc = (SpaceClip *)sl;

							if (sc->view == SC_VIEW_DOPESHEET) {
								ar->v2d.flag |= V2D_USES_UNITS_HORIZONTAL;
							}
							else if (sc->view == SC_VIEW_GRAPH) {
								ar->v2d.flag |= (V2D_USES_UNITS_HORIZONTAL | V2D_USES_UNITS_VERTICAL);
							}
							break;
						}
						default:
							break;
=======
		if (!DNA_struct_elem_find(fd->filesdna, "SpaceNode", "float", "backdrop_zoom")) {
			bScreen *sc;
			for (sc = main->screen.first; sc; sc = sc->id.next) {
				ScrArea *sa;
				for (sa = sc->areabase.first; sa; sa = sa->next) {
					SpaceLink *sl;
					for (sl = sa->spacedata.first; sl; sl = sl->next) {
						if (sl->spacetype == SPACE_NODE) {
							SpaceNode *snode = (SpaceNode *)sl;
							snode->backdrop_zoom = 1.0;
						}
						if (sl->spacetype == SPACE_SEQ) {
							SpaceSeq *sseq = (SpaceSeq *)sl;
							sseq->overdrop_zoom = 1.0;
						}
					}
				}
			}
		}

		if (!DNA_struct_elem_find(fd->filesdna, "SpaceIpo", "float", "backdrop_zoom")) {
			bScreen *sc;
			for (sc = main->screen.first; sc; sc = sc->id.next) {
				ScrArea *sa;
				for (sa = sc->areabase.first; sa; sa = sa->next) {
					SpaceLink *sl;
					for (sl = sa->spacedata.first; sl; sl = sl->next) {
						if (sl->spacetype == SPACE_IPO) {
							SpaceIpo *sipo = (SpaceIpo *)sl;
							sipo->backdrop_zoom = 1.0f;
							sipo->backdrop_opacity = 0.7f;
						}
>>>>>>> 65552f9b
					}
				}
			}
		}
	}
}<|MERGE_RESOLUTION|>--- conflicted
+++ resolved
@@ -853,7 +853,6 @@
 	}
 
 	{
-<<<<<<< HEAD
 		bScreen *screen;
 		for (screen = main->screen.first; screen; screen = screen->id.next) {
 			ScrArea *sa;
@@ -891,7 +890,12 @@
 						}
 						default:
 							break;
-=======
+					}
+				}
+			}
+		}
+	}
+	{
 		if (!DNA_struct_elem_find(fd->filesdna, "SpaceNode", "float", "backdrop_zoom")) {
 			bScreen *sc;
 			for (sc = main->screen.first; sc; sc = sc->id.next) {
@@ -924,7 +928,6 @@
 							sipo->backdrop_zoom = 1.0f;
 							sipo->backdrop_opacity = 0.7f;
 						}
->>>>>>> 65552f9b
 					}
 				}
 			}
