--- conflicted
+++ resolved
@@ -4208,7 +4208,24 @@
       ups->flag &= ~(UNIFIED_PAINT_FLAG_UNUSED_0 | UNIFIED_PAINT_FLAG_UNUSED_1);
     }
 
-<<<<<<< HEAD
+    /* Set the default render pass in the viewport to Combined. */
+    if (!DNA_struct_elem_find(fd->filesdna, "View3DShading", "int", "render_pass")) {
+      for (Scene *scene = bmain->scenes.first; scene; scene = scene->id.next) {
+        scene->display.shading.render_pass = SCE_PASS_COMBINED;
+      }
+
+      for (bScreen *screen = bmain->screens.first; screen; screen = screen->id.next) {
+        for (ScrArea *sa = screen->areabase.first; sa; sa = sa->next) {
+          for (SpaceLink *sl = sa->spacedata.first; sl; sl = sl->next) {
+            if (sl->spacetype == SPACE_VIEW3D) {
+              View3D *v3d = (View3D *)sl;
+              v3d->shading.render_pass = SCE_PASS_COMBINED;
+            }
+          }
+        }
+      }
+    }
+
     /* Init new Grease Pencil Paint tools. */
     {
       for (Brush *brush = bmain->brushes.first; brush; brush = brush->id.next) {
@@ -4259,24 +4276,5 @@
         }
       }
     }
-=======
-    /* Set the default render pass in the viewport to Combined. */
-    if (!DNA_struct_elem_find(fd->filesdna, "View3DShading", "int", "render_pass")) {
-      for (Scene *scene = bmain->scenes.first; scene; scene = scene->id.next) {
-        scene->display.shading.render_pass = SCE_PASS_COMBINED;
-      }
-
-      for (bScreen *screen = bmain->screens.first; screen; screen = screen->id.next) {
-        for (ScrArea *sa = screen->areabase.first; sa; sa = sa->next) {
-          for (SpaceLink *sl = sa->spacedata.first; sl; sl = sl->next) {
-            if (sl->spacetype == SPACE_VIEW3D) {
-              View3D *v3d = (View3D *)sl;
-              v3d->shading.render_pass = SCE_PASS_COMBINED;
-            }
-          }
-        }
-      }
-    }
->>>>>>> 4e42a98e
   }
 }