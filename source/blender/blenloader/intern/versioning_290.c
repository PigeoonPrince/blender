--- conflicted
+++ resolved
@@ -1764,7 +1764,6 @@
    */
   {
     /* Keep this block, even when empty. */
-<<<<<<< HEAD
     LISTBASE_FOREACH (Brush *, br, &bmain->brushes) {
       BKE_brush_default_input_curves_set(br);
     }
@@ -1777,7 +1776,6 @@
         }
       }
     }
-=======
 
     FOREACH_NODETREE_BEGIN (bmain, ntree, id) {
       if (ntree->type == NTREE_GEOMETRY) {
@@ -1785,6 +1783,5 @@
       }
     }
     FOREACH_NODETREE_END;
->>>>>>> 61b38709
   }
 }