/*
 * ***** BEGIN GPL LICENSE BLOCK *****
 *
 * This program is free software; you can redistribute it and/or
 * modify it under the terms of the GNU General Public License
 * as published by the Free Software Foundation; either version 2
 * of the License, or (at your option) any later version.
 *
 * This program is distributed in the hope that it will be useful,
 * but WITHOUT ANY WARRANTY; without even the implied warranty of
 * MERCHANTABILITY or FITNESS FOR A PARTICULAR PURPOSE.  See the
 * GNU General Public License for more details.
 *
 * You should have received a copy of the GNU General Public License
 * along with this program; if not, write to the Free Software Foundation,
 * Inc., 51 Franklin Street, Fifth Floor, Boston, MA 02110-1301, USA.
 *
 * The Original Code is Copyright (C) 2001-2002 by NaN Holding BV.
 * All rights reserved.
 *
 *
 * Contributor(s): Blender Foundation
 *
 * ***** END GPL LICENSE BLOCK *****
 */

/** \file blender/blenloader/intern/writefile.c
 *  \ingroup blenloader
 */


/**
 *
 * FILE FORMAT
 * ===========
 *
 * IFF-style structure  (but not IFF compatible!)
 *
 * start file:
 * <pre>
 *     BLENDER_V100    12 bytes  (versie 1.00)
 *                     V = big endian, v = little endian
 *                     _ = 4 byte pointer, - = 8 byte pointer
 * </pre>
 *
 * datablocks: (also see struct #BHead).
 * <pre>
 *     <bh.code>           4 chars
 *     <bh.len>            int,  len data after BHead
 *     <bh.old>            void,  old pointer
 *     <bh.SDNAnr>         int
 *     <bh.nr>             int, in case of array: amount of structs
 *     data
 *     ...
 *     ...
 * </pre>
 *
 * Almost all data in Blender are structures. Each struct saved
 * gets a BHead header.  With BHead the struct can be linked again
 * and compared with StructDNA .
 *
 *
 * WRITE
 * =====
 *
 * Preferred writing order: (not really a must, but why would you do it random?)
 * Any case: direct data is ALWAYS after the lib block
 *
 * (Local file data)
 * - for each LibBlock
 *   - write LibBlock
 *   - write associated direct data
 * (External file data)
 * - per library
 *   - write library block
 *   - per LibBlock
 *     - write the ID of LibBlock
 * - write #TEST (#RenderInfo struct. 128x128 blend file preview is optional).
 * - write #GLOB (#FileGlobal struct) (some global vars).
 * - write #DNA1 (#SDNA struct)
 * - write #USER (#UserDef struct) if filename is ``~/X.XX/config/startup.blend``.
 */


#include <math.h>
#include <fcntl.h>
#include <limits.h>
#include <stdio.h>
#include <string.h>
#include <stdlib.h>

#ifdef WIN32
#  include <zlib.h>  /* odd include order-issue */
#  include "winsock2.h"
#  include <io.h>
#  include "BLI_winstuff.h"
#else
#  include <unistd.h>  /* FreeBSD, for write() and close(). */
#endif

#include "BLI_utildefines.h"

/* allow writefile to use deprecated functionality (for forward compatibility code) */
#define DNA_DEPRECATED_ALLOW

#include "DNA_anim_types.h"
#include "DNA_armature_types.h"
#include "DNA_actuator_types.h"
#include "DNA_brush_types.h"
#include "DNA_camera_types.h"
#include "DNA_cloth_types.h"
#include "DNA_constraint_types.h"
#include "DNA_controller_types.h"
#include "DNA_dynamicpaint_types.h"
#include "DNA_genfile.h"
#include "DNA_group_types.h"
#include "DNA_gpencil_types.h"
#include "DNA_fileglobal_types.h"
#include "DNA_key_types.h"
#include "DNA_lattice_types.h"
#include "DNA_lamp_types.h"
#include "DNA_linestyle_types.h"
#include "DNA_meta_types.h"
#include "DNA_mesh_types.h"
#include "DNA_meshdata_types.h"
#include "DNA_material_types.h"
#include "DNA_node_types.h"
#include "DNA_object_types.h"
#include "DNA_object_force.h"
#include "DNA_packedFile_types.h"
#include "DNA_particle_types.h"
#include "DNA_property_types.h"
#include "DNA_rigidbody_types.h"
#include "DNA_scene_types.h"
#include "DNA_sdna_types.h"
#include "DNA_sequence_types.h"
#include "DNA_sensor_types.h"
#include "DNA_smoke_types.h"
#include "DNA_space_types.h"
#include "DNA_screen_types.h"
#include "DNA_speaker_types.h"
#include "DNA_sound_types.h"
#include "DNA_text_types.h"
#include "DNA_view3d_types.h"
#include "DNA_vfont_types.h"
#include "DNA_world_types.h"
#include "DNA_windowmanager_types.h"
#include "DNA_movieclip_types.h"
#include "DNA_mask_types.h"

#include "MEM_guardedalloc.h" // MEM_freeN
#include "BLI_bitmap.h"
#include "BLI_blenlib.h"
#include "BLI_linklist.h"
#include "BLI_mempool.h"

#include "BKE_action.h"
#include "BKE_blender_version.h"
#include "BKE_bpath.h"
#include "BKE_curve.h"
#include "BKE_constraint.h"
#include "BKE_global.h" // for G
#include "BKE_idcode.h"
#include "BKE_library.h" // for  set_listbasepointers
#include "BKE_main.h"
#include "BKE_node.h"
#include "BKE_report.h"
#include "BKE_sequencer.h"
#include "BKE_subsurf.h"
#include "BKE_modifier.h"
#include "BKE_fcurve.h"
#include "BKE_pointcache.h"
#include "BKE_mesh.h"

#ifdef USE_NODE_COMPAT_CUSTOMNODES
#include "NOD_socket.h"  /* for sock->default_value data */
#endif


#include "BLO_writefile.h"
#include "BLO_readfile.h"
#include "BLO_undofile.h"
#include "BLO_blend_defs.h"

#include "readfile.h"

/* for SDNA_TYPE_FROM_STRUCT() macro */
#include "dna_type_offsets.h"

#include <errno.h>

/* ********* my write, buffered writing with minimum size chunks ************ */

#define MYWRITE_BUFFER_SIZE	100000
#define MYWRITE_MAX_CHUNK	32768



/** \name Small API to handle compression.
 * \{ */

typedef enum {
	WW_WRAP_NONE = 1,
	WW_WRAP_ZLIB,
} eWriteWrapType;

typedef struct WriteWrap WriteWrap;
struct WriteWrap {
	/* callbacks */
	bool   (*open)(WriteWrap *ww, const char *filepath);
	bool   (*close)(WriteWrap *ww);
	size_t (*write)(WriteWrap *ww, const char *data, size_t data_len);

	/* internal */
	union {
		int file_handle;
		gzFile gz_handle;
	} _user_data;
};

/* none */
#define FILE_HANDLE(ww) \
	(ww)->_user_data.file_handle

static bool ww_open_none(WriteWrap *ww, const char *filepath)
{
	int file;

	file = BLI_open(filepath, O_BINARY + O_WRONLY + O_CREAT + O_TRUNC, 0666);

	if (file != -1) {
		FILE_HANDLE(ww) = file;
		return true;
	}
	else {
		return false;
	}
}
static bool ww_close_none(WriteWrap *ww)
{
	return (close(FILE_HANDLE(ww)) != -1);
}
static size_t ww_write_none(WriteWrap *ww, const char *buf, size_t buf_len)
{
	return write(FILE_HANDLE(ww), buf, buf_len);
}
#undef FILE_HANDLE

/* zlib */
#define FILE_HANDLE(ww) \
	(ww)->_user_data.gz_handle

static bool ww_open_zlib(WriteWrap *ww, const char *filepath)
{
	gzFile file;

	file = BLI_gzopen(filepath, "wb1");

	if (file != Z_NULL) {
		FILE_HANDLE(ww) = file;
		return true;
	}
	else {
		return false;
	}
}
static bool ww_close_zlib(WriteWrap *ww)
{
	return (gzclose(FILE_HANDLE(ww)) == Z_OK);
}
static size_t ww_write_zlib(WriteWrap *ww, const char *buf, size_t buf_len)
{
	return gzwrite(FILE_HANDLE(ww), buf, buf_len);
}
#undef FILE_HANDLE

/* --- end compression types --- */

static void ww_handle_init(eWriteWrapType ww_type, WriteWrap *r_ww)
{
	memset(r_ww, 0, sizeof(*r_ww));

	switch (ww_type) {
		case WW_WRAP_ZLIB:
		{
			r_ww->open  = ww_open_zlib;
			r_ww->close = ww_close_zlib;
			r_ww->write = ww_write_zlib;
			break;
		}
		default:
		{
			r_ww->open  = ww_open_none;
			r_ww->close = ww_close_none;
			r_ww->write = ww_write_none;
			break;
		}
	}
}

/** \} */



typedef struct {
	struct SDNA *sdna;

	unsigned char *buf;
	MemFile *compare, *current;

	int tot, count;
	bool error;

	/* Wrap writing, so we can use zlib or
	 * other compression types later, see: G_FILE_COMPRESS
	 * Will be NULL for UNDO. */
	WriteWrap *ww;

#ifdef USE_BMESH_SAVE_AS_COMPAT
	bool use_mesh_compat; /* option to save with older mesh format */
#endif
} WriteData;

static WriteData *writedata_new(WriteWrap *ww)
{
	WriteData *wd = MEM_callocN(sizeof(*wd), "writedata");

	wd->sdna = DNA_sdna_from_data(DNAstr, DNAlen, false, false);

	wd->ww = ww;

	wd->buf = MEM_mallocN(MYWRITE_BUFFER_SIZE, "wd->buf");

	return wd;
}

static void writedata_do_write(WriteData *wd, const void *mem, int memlen)
{
	if ((wd == NULL) || wd->error || (mem == NULL) || memlen < 1) {
		return;
	}

	if (UNLIKELY(wd->error)) {
		return;
	}

	/* memory based save */
	if (wd->current) {
		memfile_chunk_add(NULL, wd->current, mem, memlen);
	}
	else {
		if (wd->ww->write(wd->ww, mem, memlen) != memlen) {
			wd->error = true;
		}
	}
}

static void writedata_free(WriteData *wd)
{
	DNA_sdna_free(wd->sdna);

	MEM_freeN(wd->buf);
	MEM_freeN(wd);
}

/***/

/**
 * Flush helps the de-duplicating memory for undo-save by logically segmenting data,
 * so differences in one part of memory won't cause unrelated data to be duplicated.
 */
static void mywrite_flush(WriteData *wd)
{
	if (wd->count) {
		writedata_do_write(wd, wd->buf, wd->count);
		wd->count = 0;
	}
}

/**
 * Low level WRITE(2) wrapper that buffers data
 * \param adr Pointer to new chunk of data
 * \param len Length of new chunk of data
 * \warning Talks to other functions with global parameters
 */
static void mywrite(WriteData *wd, const void *adr, int len)
{
	if (UNLIKELY(wd->error)) {
		return;
	}

	if (adr == NULL) {
		BLI_assert(0);
		return;
	}

	wd->tot += len;

	/* if we have a single big chunk, write existing data in
	 * buffer and write out big chunk in smaller pieces */
	if (len > MYWRITE_MAX_CHUNK) {
		if (wd->count) {
			writedata_do_write(wd, wd->buf, wd->count);
			wd->count = 0;
		}

		do {
			int writelen = MIN2(len, MYWRITE_MAX_CHUNK);
			writedata_do_write(wd, adr, writelen);
			adr = (const char *)adr + writelen;
			len -= writelen;
		} while (len > 0);

		return;
	}

	/* if data would overflow buffer, write out the buffer */
	if (len + wd->count > MYWRITE_BUFFER_SIZE - 1) {
		writedata_do_write(wd, wd->buf, wd->count);
		wd->count = 0;
	}

	/* append data at end of buffer */
	memcpy(&wd->buf[wd->count], adr, len);
	wd->count += len;
}

/**
 * BeGiN initializer for mywrite
 * \param ww: File write wrapper.
 * \param compare Previous memory file (can be NULL).
 * \param current The current memory file (can be NULL).
 * \warning Talks to other functions with global parameters
 */
static WriteData *bgnwrite(WriteWrap *ww, MemFile *compare, MemFile *current)
{
	WriteData *wd = writedata_new(ww);

	if (wd == NULL) {
		return NULL;
	}

	wd->compare = compare;
	wd->current = current;
	/* this inits comparing */
	memfile_chunk_add(compare, NULL, NULL, 0);

	return wd;
}

/**
 * END the mywrite wrapper
 * \return 1 if write failed
 * \return unknown global variable otherwise
 * \warning Talks to other functions with global parameters
 */
static bool endwrite(WriteData *wd)
{
	if (wd->count) {
		writedata_do_write(wd, wd->buf, wd->count);
		wd->count = 0;
	}

	const bool err = wd->error;
	writedata_free(wd);

	return err;
}

/* ********** WRITE FILE ****************** */

static void writestruct_at_address_nr(
        WriteData *wd, int filecode, const int struct_nr, int nr,
        const void *adr, const void *data)
{
	BHead bh;
	const short *sp;

	BLI_assert(struct_nr > 0 && struct_nr < SDNA_TYPE_MAX);

	if (adr == NULL || data == NULL || nr == 0) {
		return;
	}

	/* init BHead */
	bh.code = filecode;
	bh.old = adr;
	bh.nr = nr;

	bh.SDNAnr = struct_nr;
	sp = wd->sdna->structs[bh.SDNAnr];

	bh.len = nr * wd->sdna->typelens[sp[0]];

	if (bh.len == 0) {
		return;
	}

	mywrite(wd, &bh, sizeof(BHead));
	mywrite(wd, data, bh.len);
}

static void writestruct_at_address_id(
        WriteData *wd, int filecode, const char *structname, int nr,
        const void *adr, const void *data)
{
	if (adr == NULL || data == NULL || nr == 0) {
		return;
	}

	const int SDNAnr = DNA_struct_find_nr(wd->sdna, structname);
	if (UNLIKELY(SDNAnr == -1)) {
		printf("error: can't find SDNA code <%s>\n", structname);
		return;
	}

	writestruct_at_address_nr(wd, filecode, SDNAnr, nr, adr, data);
}

static void writestruct_nr(
        WriteData *wd, int filecode, const int struct_nr, int nr,
        const void *adr)
{
	writestruct_at_address_nr(wd, filecode, struct_nr, nr, adr, adr);
}

static void writestruct_id(
        WriteData *wd, int filecode, const char *structname, int nr,
        const void *adr)
{
	writestruct_at_address_id(wd, filecode, structname, nr, adr, adr);
}

static void writedata(WriteData *wd, int filecode, int len, const void *adr)  /* do not use for structs */
{
	BHead bh;

	if (adr == NULL || len == 0) {
		return;
	}

	/* align to 4 (writes uninitialized bytes in some cases) */
	len = (len + 3) & ~3;

	/* init BHead */
	bh.code   = filecode;
	bh.old    = adr;
	bh.nr     = 1;
	bh.SDNAnr = 0;
	bh.len    = len;

	mywrite(wd, &bh, sizeof(BHead));
	mywrite(wd, adr, len);
}

/* use this to force writing of lists in same order as reading (using link_list) */
static void writelist_nr(WriteData *wd, int filecode, const int struct_nr, const ListBase *lb)
{
	const Link *link = lb->first;

	while (link) {
		writestruct_nr(wd, filecode, struct_nr, 1, link);
		link = link->next;
	}
}

#if 0
static void writelist_id(WriteData *wd, int filecode, const char *structname, const ListBase *lb)
{
	const Link *link = lb->first;
	if (link) {

		const int struct_nr = DNA_struct_find_nr(wd->sdna, structname);
		if (struct_nr == -1) {
			printf("error: can't find SDNA code <%s>\n", structname);
			return;
		}

		while (link) {
			writestruct_nr(wd, filecode, struct_nr, 1, link);
			link = link->next;
		}
	}
}
#endif

#define writestruct_at_address(wd, filecode, struct_id, nr, adr, data) \
	writestruct_at_address_nr(wd, filecode, SDNA_TYPE_FROM_STRUCT(struct_id), nr, adr, data)

#define writestruct(wd, filecode, struct_id, nr, adr) \
	writestruct_nr(wd, filecode, SDNA_TYPE_FROM_STRUCT(struct_id), nr, adr)

#define writelist(wd, filecode, struct_id, lb) \
	writelist_nr(wd, filecode, SDNA_TYPE_FROM_STRUCT(struct_id), lb)

/* *************** writing some direct data structs used in more code parts **************** */
/*These functions are used by blender's .blend system for file saving/loading.*/
void IDP_WriteProperty_OnlyData(const IDProperty *prop, void *wd);
void IDP_WriteProperty(const IDProperty *prop, void *wd);

static void IDP_WriteArray(const IDProperty *prop, void *wd)
{
	/*REMEMBER to set totalen to len in the linking code!!*/
	if (prop->data.pointer) {
		writedata(wd, DATA, MEM_allocN_len(prop->data.pointer), prop->data.pointer);

		if (prop->subtype == IDP_GROUP) {
			IDProperty **array = prop->data.pointer;
			int a;

			for (a = 0; a < prop->len; a++) {
				IDP_WriteProperty(array[a], wd);
			}
		}
	}
}

static void IDP_WriteIDPArray(const IDProperty *prop, void *wd)
{
	/*REMEMBER to set totalen to len in the linking code!!*/
	if (prop->data.pointer) {
		const IDProperty *array = prop->data.pointer;
		int a;

		writestruct(wd, DATA, IDProperty, prop->len, array);

		for (a = 0; a < prop->len; a++) {
			IDP_WriteProperty_OnlyData(&array[a], wd);
		}
	}
}

static void IDP_WriteString(const IDProperty *prop, void *wd)
{
	/*REMEMBER to set totalen to len in the linking code!!*/
	writedata(wd, DATA, prop->len, prop->data.pointer);
}

static void IDP_WriteGroup(const IDProperty *prop, void *wd)
{
	IDProperty *loop;

	for (loop = prop->data.group.first; loop; loop = loop->next) {
		IDP_WriteProperty(loop, wd);
	}
}

/* Functions to read/write ID Properties */
void IDP_WriteProperty_OnlyData(const IDProperty *prop, void *wd)
{
	switch (prop->type) {
		case IDP_GROUP:
			IDP_WriteGroup(prop, wd);
			break;
		case IDP_STRING:
			IDP_WriteString(prop, wd);
			break;
		case IDP_ARRAY:
			IDP_WriteArray(prop, wd);
			break;
		case IDP_IDPARRAY:
			IDP_WriteIDPArray(prop, wd);
			break;
	}
}

void IDP_WriteProperty(const IDProperty *prop, void *wd)
{
	writestruct(wd, DATA, IDProperty, 1, prop);
	IDP_WriteProperty_OnlyData(prop, wd);
}

static void write_iddata(void *wd, const ID *id)
{
	/* ID_WM's id->properties are considered runtime only, and never written in .blend file. */
	if (id->properties && !ELEM(GS(id->name), ID_WM)) {
		IDP_WriteProperty(id->properties, wd);
	}
}

static void write_previews(WriteData *wd, const PreviewImage *prv_orig)
{
	/* Never write previews when doing memsave (i.e. undo/redo)! */
	if (prv_orig && !wd->current) {
		PreviewImage prv = *prv_orig;

		/* don't write out large previews if not requested */
		if (!(U.flag & USER_SAVE_PREVIEWS)) {
			prv.w[1] = 0;
			prv.h[1] = 0;
			prv.rect[1] = NULL;
		}
		writestruct_at_address(wd, DATA, PreviewImage, 1, prv_orig, &prv);
		if (prv.rect[0]) {
			writedata(wd, DATA, prv.w[0] * prv.h[0] * sizeof(unsigned int), prv.rect[0]);
		}
		if (prv.rect[1]) {
			writedata(wd, DATA, prv.w[1] * prv.h[1] * sizeof(unsigned int), prv.rect[1]);
		}
	}
}

static void write_fmodifiers(WriteData *wd, ListBase *fmodifiers)
{
	FModifier *fcm;

	/* Write all modifiers first (for faster reloading) */
	writelist(wd, DATA, FModifier, fmodifiers);

	/* Modifiers */
	for (fcm = fmodifiers->first; fcm; fcm = fcm->next) {
		const FModifierTypeInfo *fmi = fmodifier_get_typeinfo(fcm);

		/* Write the specific data */
		if (fmi && fcm->data) {
			/* firstly, just write the plain fmi->data struct */
			writestruct_id(wd, DATA, fmi->structName, 1, fcm->data);

			/* do any modifier specific stuff */
			switch (fcm->type) {
				case FMODIFIER_TYPE_GENERATOR:
				{
					FMod_Generator *data = fcm->data;

					/* write coefficients array */
					if (data->coefficients) {
						writedata(wd, DATA, sizeof(float) * (data->arraysize), data->coefficients);
					}

					break;
				}
				case FMODIFIER_TYPE_ENVELOPE:
				{
					FMod_Envelope *data = fcm->data;

					/* write envelope data */
					if (data->data) {
						writestruct(wd, DATA, FCM_EnvelopeData, data->totvert, data->data);
					}

					break;
				}
				case FMODIFIER_TYPE_PYTHON:
				{
					FMod_Python *data = fcm->data;

					/* Write ID Properties -- and copy this comment EXACTLY for easy finding
					 * of library blocks that implement this.*/
					IDP_WriteProperty(data->prop, wd);

					break;
				}
			}
		}
	}
}

static void write_fcurves(WriteData *wd, ListBase *fcurves)
{
	FCurve *fcu;

	writelist(wd, DATA, FCurve, fcurves);
	for (fcu = fcurves->first; fcu; fcu = fcu->next) {
		/* curve data */
		if (fcu->bezt) {
			writestruct(wd, DATA, BezTriple, fcu->totvert, fcu->bezt);
		}
		if (fcu->fpt) {
			writestruct(wd, DATA, FPoint, fcu->totvert, fcu->fpt);
		}

		if (fcu->rna_path) {
			writedata(wd, DATA, strlen(fcu->rna_path) + 1, fcu->rna_path);
		}

		/* driver data */
		if (fcu->driver) {
			ChannelDriver *driver = fcu->driver;
			DriverVar *dvar;

			writestruct(wd, DATA, ChannelDriver, 1, driver);

			/* variables */
			writelist(wd, DATA, DriverVar, &driver->variables);
			for (dvar = driver->variables.first; dvar; dvar = dvar->next) {
				DRIVER_TARGETS_USED_LOOPER(dvar)
				{
					if (dtar->rna_path) {
						writedata(wd, DATA, strlen(dtar->rna_path) + 1, dtar->rna_path);
					}
				}
				DRIVER_TARGETS_LOOPER_END
			}
		}

		/* write F-Modifiers */
		write_fmodifiers(wd, &fcu->modifiers);
	}
}

static void write_actions(WriteData *wd, ListBase *idbase)
{
	bAction *act;
	bActionGroup *grp;
	TimeMarker *marker;

	for (act = idbase->first; act; act = act->id.next) {
		if (act->id.us > 0 || wd->current) {
			writestruct(wd, ID_AC, bAction, 1, act);
			write_iddata(wd, &act->id);

			write_fcurves(wd, &act->curves);

			for (grp = act->groups.first; grp; grp = grp->next) {
				writestruct(wd, DATA, bActionGroup, 1, grp);
			}

			for (marker = act->markers.first; marker; marker = marker->next) {
				writestruct(wd, DATA, TimeMarker, 1, marker);
			}
		}
	}

	mywrite_flush(wd);
}

static void write_keyingsets(WriteData *wd, ListBase *list)
{
	KeyingSet *ks;
	KS_Path *ksp;

	for (ks = list->first; ks; ks = ks->next) {
		/* KeyingSet */
		writestruct(wd, DATA, KeyingSet, 1, ks);

		/* Paths */
		for (ksp = ks->paths.first; ksp; ksp = ksp->next) {
			/* Path */
			writestruct(wd, DATA, KS_Path, 1, ksp);

			if (ksp->rna_path) {
				writedata(wd, DATA, strlen(ksp->rna_path) + 1, ksp->rna_path);
			}
		}
	}
}

static void write_nlastrips(WriteData *wd, ListBase *strips)
{
	NlaStrip *strip;

	writelist(wd, DATA, NlaStrip, strips);
	for (strip = strips->first; strip; strip = strip->next) {
		/* write the strip's F-Curves and modifiers */
		write_fcurves(wd, &strip->fcurves);
		write_fmodifiers(wd, &strip->modifiers);

		/* write the strip's children */
		write_nlastrips(wd, &strip->strips);
	}
}

static void write_nladata(WriteData *wd, ListBase *nlabase)
{
	NlaTrack *nlt;

	/* write all the tracks */
	for (nlt = nlabase->first; nlt; nlt = nlt->next) {
		/* write the track first */
		writestruct(wd, DATA, NlaTrack, 1, nlt);

		/* write the track's strips */
		write_nlastrips(wd, &nlt->strips);
	}
}

static void write_animdata(WriteData *wd, AnimData *adt)
{
	AnimOverride *aor;

	/* firstly, just write the AnimData block */
	writestruct(wd, DATA, AnimData, 1, adt);

	/* write drivers */
	write_fcurves(wd, &adt->drivers);

	/* write overrides */
	// FIXME: are these needed?
	for (aor = adt->overrides.first; aor; aor = aor->next) {
		/* overrides consist of base data + rna_path */
		writestruct(wd, DATA, AnimOverride, 1, aor);
		writedata(wd, DATA, strlen(aor->rna_path) + 1, aor->rna_path);
	}

	// TODO write the remaps (if they are needed)

	/* write NLA data */
	write_nladata(wd, &adt->nla_tracks);
}

static void write_curvemapping_curves(WriteData *wd, CurveMapping *cumap)
{
	for (int a = 0; a < CM_TOT; a++) {
		writestruct(wd, DATA, CurveMapPoint, cumap->cm[a].totpoint, cumap->cm[a].curve);
	}
}

static void write_curvemapping(WriteData *wd, CurveMapping *cumap)
{
	writestruct(wd, DATA, CurveMapping, 1, cumap);

	write_curvemapping_curves(wd, cumap);
}

static void write_node_socket(WriteData *wd, bNodeTree *UNUSED(ntree), bNode *node, bNodeSocket *sock)
{
#ifdef USE_NODE_COMPAT_CUSTOMNODES
	/* forward compatibility code, so older blenders still open */
	sock->stack_type = 1;

	if (node->type == NODE_GROUP) {
		bNodeTree *ngroup = (bNodeTree *)node->id;
		if (ngroup) {
			/* for node groups: look up the deprecated groupsock pointer */
			sock->groupsock = ntreeFindSocketInterface(ngroup, sock->in_out, sock->identifier);
			BLI_assert(sock->groupsock != NULL);

			/* node group sockets now use the generic identifier string to verify group nodes,
			 * old blender uses the own_index.
			 */
			sock->own_index = sock->groupsock->own_index;
		}
	}
#endif

	/* actual socket writing */
	writestruct(wd, DATA, bNodeSocket, 1, sock);

	if (sock->prop) {
		IDP_WriteProperty(sock->prop, wd);
	}

	if (sock->default_value) {
		writedata(wd, DATA, MEM_allocN_len(sock->default_value), sock->default_value);
	}
}
static void write_node_socket_interface(WriteData *wd, bNodeTree *UNUSED(ntree), bNodeSocket *sock)
{
#ifdef USE_NODE_COMPAT_CUSTOMNODES
	/* forward compatibility code, so older blenders still open */
	sock->stack_type = 1;

	/* Reconstruct the deprecated default_value structs in socket interface DNA. */
	if (sock->default_value == NULL && sock->typeinfo) {
		node_socket_init_default_value(sock);
	}
#endif

	/* actual socket writing */
	writestruct(wd, DATA, bNodeSocket, 1, sock);

	if (sock->prop) {
		IDP_WriteProperty(sock->prop, wd);
	}

	if (sock->default_value) {
		writedata(wd, DATA, MEM_allocN_len(sock->default_value), sock->default_value);
	}
}
/* this is only direct data, tree itself should have been written */
static void write_nodetree(WriteData *wd, bNodeTree *ntree)
{
	bNode *node;
	bNodeSocket *sock;
	bNodeLink *link;

	/* for link_list() speed, we write per list */

	if (ntree->adt) {
		write_animdata(wd, ntree->adt);
	}

	for (node = ntree->nodes.first; node; node = node->next) {
		writestruct(wd, DATA, bNode, 1, node);

		if (node->prop) {
			IDP_WriteProperty(node->prop, wd);
		}

		for (sock = node->inputs.first; sock; sock = sock->next) {
			write_node_socket(wd, ntree, node, sock);
		}
		for (sock = node->outputs.first; sock; sock = sock->next) {
			write_node_socket(wd, ntree, node, sock);
		}

		for (link = node->internal_links.first; link; link = link->next) {
			writestruct(wd, DATA, bNodeLink, 1, link);
		}

		if (node->storage) {
			/* could be handlerized at some point, now only 1 exception still */
<<<<<<< HEAD
			if (ntree->type==NTREE_SHADER) {
				if (node->type==SH_NODE_CURVE_VEC || node->type==SH_NODE_CURVE_RGB)
					write_curvemapping(wd, node->storage);
				else if (node->type==SH_NODE_SCRIPT) {
					NodeShaderScript *nss = (NodeShaderScript *)node->storage;
					if (nss->bytecode)
						writedata(wd, DATA, strlen(nss->bytecode)+1, nss->bytecode);
					writestruct(wd, DATA, node->typeinfo->storagename, 1, node->storage);
				}
				else if (node->type==SH_NODE_OPENVDB) {
					NodeShaderOpenVDB *vdb = (NodeShaderOpenVDB *)node->storage;
					writelist(wd, DATA, "OpenVDBGridInfo", &vdb->grid_info);
					writestruct(wd, DATA, node->typeinfo->storagename, 1, node->storage);
				}
				else
					writestruct(wd, DATA, node->typeinfo->storagename, 1, node->storage);
			}
			else if (ntree->type==NTREE_COMPOSIT) {
				if (ELEM(node->type, CMP_NODE_TIME, CMP_NODE_CURVE_VEC, CMP_NODE_CURVE_RGB, CMP_NODE_HUECORRECT))
					write_curvemapping(wd, node->storage);
				else if (node->type==CMP_NODE_MOVIEDISTORTION) {
					/* pass */
				}
				else
					writestruct(wd, DATA, node->typeinfo->storagename, 1, node->storage);
			}
			else if (ntree->type==NTREE_TEXTURE) {
				if (node->type==TEX_NODE_CURVE_RGB || node->type==TEX_NODE_CURVE_TIME)
					write_curvemapping(wd, node->storage);
				else
					writestruct(wd, DATA, node->typeinfo->storagename, 1, node->storage);
=======
			if ((ntree->type == NTREE_SHADER) &&
			    ELEM(node->type, SH_NODE_CURVE_VEC, SH_NODE_CURVE_RGB))
			{
				write_curvemapping(wd, node->storage);
			}
			else if (ntree->type == NTREE_SHADER &&
			         (node->type == SH_NODE_SCRIPT))
			{
				NodeShaderScript *nss = (NodeShaderScript *)node->storage;
				if (nss->bytecode) {
					writedata(wd, DATA, strlen(nss->bytecode) + 1, nss->bytecode);
				}
				writestruct_id(wd, DATA, node->typeinfo->storagename, 1, node->storage);
			}
			else if ((ntree->type == NTREE_COMPOSIT) &&
			         ELEM(node->type, CMP_NODE_TIME, CMP_NODE_CURVE_VEC, CMP_NODE_CURVE_RGB, CMP_NODE_HUECORRECT))
			{
				write_curvemapping(wd, node->storage);
			}
			else if ((ntree->type == NTREE_TEXTURE) &&
			         (node->type == TEX_NODE_CURVE_RGB || node->type == TEX_NODE_CURVE_TIME))
			{
				write_curvemapping(wd, node->storage);
			}
			else if ((ntree->type == NTREE_COMPOSIT) &&
			         (node->type == CMP_NODE_MOVIEDISTORTION))
			{
				/* pass */
			}
			else {
				writestruct_id(wd, DATA, node->typeinfo->storagename, 1, node->storage);
>>>>>>> 8443628e
			}
		}

		if (node->type == CMP_NODE_OUTPUT_FILE) {
			/* inputs have own storage data */
			for (sock = node->inputs.first; sock; sock = sock->next) {
				writestruct(wd, DATA, NodeImageMultiFileSocket, 1, sock->storage);
			}
		}
		if (node->type == CMP_NODE_IMAGE) {
			/* write extra socket info */
			for (sock = node->outputs.first; sock; sock = sock->next) {
				writestruct(wd, DATA, NodeImageLayer, 1, sock->storage);
			}
		}
	}

	for (link = ntree->links.first; link; link = link->next) {
		writestruct(wd, DATA, bNodeLink, 1, link);
	}

	for (sock = ntree->inputs.first; sock; sock = sock->next) {
		write_node_socket_interface(wd, ntree, sock);
	}
	for (sock = ntree->outputs.first; sock; sock = sock->next) {
		write_node_socket_interface(wd, ntree, sock);
	}
}

/**
 * Take care using 'use_active_win', since we wont want the currently active window
 * to change which scene renders (currently only used for undo).
 */
static void current_screen_compat(Main *mainvar, bScreen **r_screen, bool use_active_win)
{
	wmWindowManager *wm;
	wmWindow *window = NULL;

	/* find a global current screen in the first open window, to have
	 * a reasonable default for reading in older versions */
	wm = mainvar->wm.first;

	if (wm) {
		if (use_active_win) {
			/* write the active window into the file, needed for multi-window undo T43424 */
			for (window = wm->windows.first; window; window = window->next) {
				if (window->active) {
					break;
				}
			}

			/* fallback */
			if (window == NULL) {
				window = wm->windows.first;
			}
		}
		else {
			window = wm->windows.first;
		}
	}

	*r_screen = (window) ? window->screen : NULL;
}

typedef struct RenderInfo {
	int sfra;
	int efra;
	char scene_name[MAX_ID_NAME - 2];
} RenderInfo;

/* was for historic render-deamon feature,
 * now write because it can be easily extracted without
 * reading the whole blend file */
static void write_renderinfo(WriteData *wd, Main *mainvar)
{
	bScreen *curscreen;
	Scene *sce, *curscene = NULL;
	RenderInfo data;

	/* XXX in future, handle multiple windows with multiple screens? */
	current_screen_compat(mainvar, &curscreen, false);
	if (curscreen) {
		curscene = curscreen->scene;
	}

	for (sce = mainvar->scene.first; sce; sce = sce->id.next) {
		if (sce->id.lib == NULL && (sce == curscene || (sce->r.scemode & R_BG_RENDER))) {
			data.sfra = sce->r.sfra;
			data.efra = sce->r.efra;
			memset(data.scene_name, 0, sizeof(data.scene_name));

			BLI_strncpy(data.scene_name, sce->id.name + 2, sizeof(data.scene_name));

			writedata(wd, REND, sizeof(data), &data);
		}
	}
}

static void write_keymapitem(WriteData *wd, wmKeyMapItem *kmi)
{
	writestruct(wd, DATA, wmKeyMapItem, 1, kmi);
	if (kmi->properties) {
		IDP_WriteProperty(kmi->properties, wd);
	}
}

static void write_userdef(WriteData *wd)
{
	bTheme *btheme;
	wmKeyMap *keymap;
	wmKeyMapItem *kmi;
	wmKeyMapDiffItem *kmdi;
	bAddon *bext;
	bPathCompare *path_cmp;
	uiStyle *style;

	writestruct(wd, USER, UserDef, 1, &U);

	for (btheme = U.themes.first; btheme; btheme = btheme->next) {
		writestruct(wd, DATA, bTheme, 1, btheme);
	}

	for (keymap = U.user_keymaps.first; keymap; keymap = keymap->next) {
		writestruct(wd, DATA, wmKeyMap, 1, keymap);

		for (kmdi = keymap->diff_items.first; kmdi; kmdi = kmdi->next) {
			writestruct(wd, DATA, wmKeyMapDiffItem, 1, kmdi);
			if (kmdi->remove_item) {
				write_keymapitem(wd, kmdi->remove_item);
			}
			if (kmdi->add_item) {
				write_keymapitem(wd, kmdi->add_item);
			}
		}

		for (kmi = keymap->items.first; kmi; kmi = kmi->next) {
			write_keymapitem(wd, kmi);
		}
	}

	for (bext = U.addons.first; bext; bext = bext->next) {
		writestruct(wd, DATA, bAddon, 1, bext);
		if (bext->prop) {
			IDP_WriteProperty(bext->prop, wd);
		}
	}

	for (path_cmp = U.autoexec_paths.first; path_cmp; path_cmp = path_cmp->next) {
		writestruct(wd, DATA, bPathCompare, 1, path_cmp);
	}

	for (style = U.uistyles.first; style; style = style->next) {
		writestruct(wd, DATA, uiStyle, 1, style);
	}
}

static void write_boid_state(WriteData *wd, BoidState *state)
{
	BoidRule *rule = state->rules.first;

	writestruct(wd, DATA, BoidState, 1, state);

	for (; rule; rule = rule->next) {
		switch (rule->type) {
			case eBoidRuleType_Goal:
			case eBoidRuleType_Avoid:
				writestruct(wd, DATA, BoidRuleGoalAvoid, 1, rule);
				break;
			case eBoidRuleType_AvoidCollision:
				writestruct(wd, DATA, BoidRuleAvoidCollision, 1, rule);
				break;
			case eBoidRuleType_FollowLeader:
				writestruct(wd, DATA, BoidRuleFollowLeader, 1, rule);
				break;
			case eBoidRuleType_AverageSpeed:
				writestruct(wd, DATA, BoidRuleAverageSpeed, 1, rule);
				break;
			case eBoidRuleType_Fight:
				writestruct(wd, DATA, BoidRuleFight, 1, rule);
				break;
			default:
				writestruct(wd, DATA, BoidRule, 1, rule);
				break;
		}
	}
#if 0
	BoidCondition *cond = state->conditions.first;
	for (; cond; cond = cond->next) {
		writestruct(wd, DATA, BoidCondition, 1, cond);
	}
#endif
}

/* update this also to readfile.c */
static const char *ptcache_data_struct[] = {
	"", // BPHYS_DATA_INDEX
	"", // BPHYS_DATA_LOCATION
	"", // BPHYS_DATA_VELOCITY
	"", // BPHYS_DATA_ROTATION
	"", // BPHYS_DATA_AVELOCITY / BPHYS_DATA_XCONST */
	"", // BPHYS_DATA_SIZE:
	"", // BPHYS_DATA_TIMES:
	"BoidData" // case BPHYS_DATA_BOIDS:
};
static const char *ptcache_extra_struct[] = {
	"",
	"ParticleSpring"
};
static void write_pointcaches(WriteData *wd, ListBase *ptcaches)
{
	PointCache *cache = ptcaches->first;
	int i;

	for (; cache; cache = cache->next) {
		writestruct(wd, DATA, PointCache, 1, cache);

		if ((cache->flag & PTCACHE_DISK_CACHE) == 0) {
			PTCacheMem *pm = cache->mem_cache.first;

			for (; pm; pm = pm->next) {
				PTCacheExtra *extra = pm->extradata.first;

				writestruct(wd, DATA, PTCacheMem, 1, pm);

				for (i = 0; i < BPHYS_TOT_DATA; i++) {
					if (pm->data[i] && pm->data_types & (1 << i)) {
						if (ptcache_data_struct[i][0] == '\0') {
							writedata(wd, DATA, MEM_allocN_len(pm->data[i]), pm->data[i]);
						}
						else {
							writestruct_id(wd, DATA, ptcache_data_struct[i], pm->totpoint, pm->data[i]);
						}
					}
				}

				for (; extra; extra = extra->next) {
					if (ptcache_extra_struct[extra->type][0] == '\0') {
						continue;
					}
					writestruct(wd, DATA, PTCacheExtra, 1, extra);
					writestruct_id(wd, DATA, ptcache_extra_struct[extra->type], extra->totdata, extra->data);
				}
			}
		}
	}
}
static void write_particlesettings(WriteData *wd, ListBase *idbase)
{
	ParticleSettings *part;
	ParticleDupliWeight *dw;
	GroupObject *go;
	int a;

	part = idbase->first;
	while (part) {
		if (part->id.us > 0 || wd->current) {
			/* write LibData */
			writestruct(wd, ID_PA, ParticleSettings, 1, part);
			write_iddata(wd, &part->id);

			if (part->adt) {
				write_animdata(wd, part->adt);
			}
			writestruct(wd, DATA, PartDeflect, 1, part->pd);
			writestruct(wd, DATA, PartDeflect, 1, part->pd2);
			writestruct(wd, DATA, EffectorWeights, 1, part->effector_weights);

			if (part->clumpcurve) {
				write_curvemapping(wd, part->clumpcurve);
			}
			if (part->roughcurve) {
				write_curvemapping(wd, part->roughcurve);
			}

			dw = part->dupliweights.first;
			for (; dw; dw = dw->next) {
				/* update indices */
				dw->index = 0;
				if (part->dup_group) { /* can be NULL if lining fails or set to None */
					go = part->dup_group->gobject.first;
					while (go && go->ob != dw->ob) {
						go = go->next;
						dw->index++;
					}
				}
				writestruct(wd, DATA, ParticleDupliWeight, 1, dw);
			}

			if (part->boids && part->phystype == PART_PHYS_BOIDS) {
				BoidState *state = part->boids->states.first;

				writestruct(wd, DATA, BoidSettings, 1, part->boids);

				for (; state; state = state->next) {
					write_boid_state(wd, state);
				}
			}
			if (part->fluid && part->phystype == PART_PHYS_FLUID) {
				writestruct(wd, DATA, SPHFluidSettings, 1, part->fluid);
			}

			for (a = 0; a < MAX_MTEX; a++) {
				if (part->mtex[a]) {
					writestruct(wd, DATA, MTex, 1, part->mtex[a]);
				}
			}
		}
		part = part->id.next;
	}
}
static void write_particlesystems(WriteData *wd, ListBase *particles)
{
	ParticleSystem *psys = particles->first;
	ParticleTarget *pt;
	int a;

	for (; psys; psys = psys->next) {
		writestruct(wd, DATA, ParticleSystem, 1, psys);

		if (psys->particles) {
			writestruct(wd, DATA, ParticleData, psys->totpart, psys->particles);

			if (psys->particles->hair) {
				ParticleData *pa = psys->particles;

				for (a = 0; a < psys->totpart; a++, pa++) {
					writestruct(wd, DATA, HairKey, pa->totkey, pa->hair);
				}
			}

			if (psys->particles->boid &&
			    (psys->part->phystype == PART_PHYS_BOIDS))
			{
				writestruct(wd, DATA, BoidParticle, psys->totpart, psys->particles->boid);
			}

			if (psys->part->fluid &&
			    (psys->part->phystype == PART_PHYS_FLUID) &&
			    (psys->part->fluid->flag & SPH_VISCOELASTIC_SPRINGS))
			{
				writestruct(wd, DATA, ParticleSpring, psys->tot_fluidsprings, psys->fluid_springs);
			}
		}
		pt = psys->targets.first;
		for (; pt; pt = pt->next) {
			writestruct(wd, DATA, ParticleTarget, 1, pt);
		}

		if (psys->child) {
			writestruct(wd, DATA, ChildParticle, psys->totchild, psys->child);
		}

		if (psys->clmd) {
			writestruct(wd, DATA, ClothModifierData, 1, psys->clmd);
			writestruct(wd, DATA, ClothSimSettings, 1, psys->clmd->sim_parms);
			writestruct(wd, DATA, ClothCollSettings, 1, psys->clmd->coll_parms);
		}

		write_pointcaches(wd, &psys->ptcaches);
	}
}

static void write_properties(WriteData *wd, ListBase *lb)
{
	bProperty *prop;

	prop = lb->first;
	while (prop) {
		writestruct(wd, DATA, bProperty, 1, prop);

		if (prop->poin && prop->poin != &prop->data) {
			writedata(wd, DATA, MEM_allocN_len(prop->poin), prop->poin);
		}

		prop = prop->next;
	}
}

static void write_sensors(WriteData *wd, ListBase *lb)
{
	bSensor *sens;

	sens = lb->first;
	while (sens) {
		writestruct(wd, DATA, bSensor, 1, sens);

		writedata(wd, DATA, sizeof(void *) * sens->totlinks, sens->links);

		switch (sens->type) {
			case SENS_NEAR:
				writestruct(wd, DATA, bNearSensor, 1, sens->data);
				break;
			case SENS_MOUSE:
				writestruct(wd, DATA, bMouseSensor, 1, sens->data);
				break;
			case SENS_KEYBOARD:
				writestruct(wd, DATA, bKeyboardSensor, 1, sens->data);
				break;
			case SENS_PROPERTY:
				writestruct(wd, DATA, bPropertySensor, 1, sens->data);
				break;
			case SENS_ARMATURE:
				writestruct(wd, DATA, bArmatureSensor, 1, sens->data);
				break;
			case SENS_ACTUATOR:
				writestruct(wd, DATA, bActuatorSensor, 1, sens->data);
				break;
			case SENS_DELAY:
				writestruct(wd, DATA, bDelaySensor, 1, sens->data);
				break;
			case SENS_COLLISION:
				writestruct(wd, DATA, bCollisionSensor, 1, sens->data);
				break;
			case SENS_RADAR:
				writestruct(wd, DATA, bRadarSensor, 1, sens->data);
				break;
			case SENS_RANDOM:
				writestruct(wd, DATA, bRandomSensor, 1, sens->data);
				break;
			case SENS_RAY:
				writestruct(wd, DATA, bRaySensor, 1, sens->data);
				break;
			case SENS_MESSAGE:
				writestruct(wd, DATA, bMessageSensor, 1, sens->data);
				break;
			case SENS_JOYSTICK:
				writestruct(wd, DATA, bJoystickSensor, 1, sens->data);
				break;
			default:
				; /* error: don't know how to write this file */
		}

		sens = sens->next;
	}
}

static void write_controllers(WriteData *wd, ListBase *lb)
{
	bController *cont;

	cont = lb->first;
	while (cont) {
		writestruct(wd, DATA, bController, 1, cont);

		writedata(wd, DATA, sizeof(void *) * cont->totlinks, cont->links);

		switch (cont->type) {
			case CONT_EXPRESSION:
				writestruct(wd, DATA, bExpressionCont, 1, cont->data);
				break;
			case CONT_PYTHON:
				writestruct(wd, DATA, bPythonCont, 1, cont->data);
				break;
			default:
				; /* error: don't know how to write this file */
		}

		cont = cont->next;
	}
}

static void write_actuators(WriteData *wd, ListBase *lb)
{
	bActuator *act;

	act = lb->first;
	while (act) {
		writestruct(wd, DATA, bActuator, 1, act);

		switch (act->type) {
			case ACT_ACTION:
			case ACT_SHAPEACTION:
				writestruct(wd, DATA, bActionActuator, 1, act->data);
				break;
			case ACT_SOUND:
				writestruct(wd, DATA, bSoundActuator, 1, act->data);
				break;
			case ACT_OBJECT:
				writestruct(wd, DATA, bObjectActuator, 1, act->data);
				break;
			case ACT_PROPERTY:
				writestruct(wd, DATA, bPropertyActuator, 1, act->data);
				break;
			case ACT_CAMERA:
				writestruct(wd, DATA, bCameraActuator, 1, act->data);
				break;
			case ACT_CONSTRAINT:
				writestruct(wd, DATA, bConstraintActuator, 1, act->data);
				break;
			case ACT_EDIT_OBJECT:
				writestruct(wd, DATA, bEditObjectActuator, 1, act->data);
				break;
			case ACT_SCENE:
				writestruct(wd, DATA, bSceneActuator, 1, act->data);
				break;
			case ACT_GROUP:
				writestruct(wd, DATA, bGroupActuator, 1, act->data);
				break;
			case ACT_RANDOM:
				writestruct(wd, DATA, bRandomActuator, 1, act->data);
				break;
			case ACT_MESSAGE:
				writestruct(wd, DATA, bMessageActuator, 1, act->data);
				break;
			case ACT_GAME:
				writestruct(wd, DATA, bGameActuator, 1, act->data);
				break;
			case ACT_VISIBILITY:
				writestruct(wd, DATA, bVisibilityActuator, 1, act->data);
				break;
			case ACT_2DFILTER:
				writestruct(wd, DATA, bTwoDFilterActuator, 1, act->data);
				break;
			case ACT_PARENT:
				writestruct(wd, DATA, bParentActuator, 1, act->data);
				break;
			case ACT_STATE:
				writestruct(wd, DATA, bStateActuator, 1, act->data);
				break;
			case ACT_ARMATURE:
				writestruct(wd, DATA, bArmatureActuator, 1, act->data);
				break;
			case ACT_STEERING:
				writestruct(wd, DATA, bSteeringActuator, 1, act->data);
				break;
			case ACT_MOUSE:
				writestruct(wd, DATA, bMouseActuator, 1, act->data);
				break;
			default:
				; /* error: don't know how to write this file */
		}

		act = act->next;
	}
}

static void write_motionpath(WriteData *wd, bMotionPath *mpath)
{
	/* sanity checks */
	if (mpath == NULL) {
		return;
	}

	/* firstly, just write the motionpath struct */
	writestruct(wd, DATA, bMotionPath, 1, mpath);

	/* now write the array of data */
	writestruct(wd, DATA, bMotionPathVert, mpath->length, mpath->points);
}

static void write_constraints(WriteData *wd, ListBase *conlist)
{
	bConstraint *con;

	for (con = conlist->first; con; con = con->next) {
		const bConstraintTypeInfo *cti = BKE_constraint_typeinfo_get(con);

		/* Write the specific data */
		if (cti && con->data) {
			/* firstly, just write the plain con->data struct */
			writestruct_id(wd, DATA, cti->structName, 1, con->data);

			/* do any constraint specific stuff */
			switch (con->type) {
				case CONSTRAINT_TYPE_PYTHON:
				{
					bPythonConstraint *data = con->data;
					bConstraintTarget *ct;

					/* write targets */
					for (ct = data->targets.first; ct; ct = ct->next) {
						writestruct(wd, DATA, bConstraintTarget, 1, ct);
					}

					/* Write ID Properties -- and copy this comment EXACTLY for easy finding
					 * of library blocks that implement this.*/
					IDP_WriteProperty(data->prop, wd);

					break;
				}
				case CONSTRAINT_TYPE_SPLINEIK:
				{
					bSplineIKConstraint *data = con->data;

					/* write points array */
					writedata(wd, DATA, sizeof(float) * (data->numpoints), data->points);

					break;
				}
			}
		}

		/* Write the constraint */
		writestruct(wd, DATA, bConstraint, 1, con);
	}
}

static void write_pose(WriteData *wd, bPose *pose)
{
	bPoseChannel *chan;
	bActionGroup *grp;

	/* Write each channel */
	if (pose == NULL) {
		return;
	}

	/* Write channels */
	for (chan = pose->chanbase.first; chan; chan = chan->next) {
		/* Write ID Properties -- and copy this comment EXACTLY for easy finding
		 * of library blocks that implement this.*/
		if (chan->prop) {
			IDP_WriteProperty(chan->prop, wd);
		}

		write_constraints(wd, &chan->constraints);

		write_motionpath(wd, chan->mpath);

		/* prevent crashes with autosave,
		 * when a bone duplicated in editmode has not yet been assigned to its posechannel */
		if (chan->bone) {
			/* gets restored on read, for library armatures */
			chan->selectflag = chan->bone->flag & BONE_SELECTED;
		}

		writestruct(wd, DATA, bPoseChannel, 1, chan);
	}

	/* Write groups */
	for (grp = pose->agroups.first; grp; grp = grp->next) {
		writestruct(wd, DATA, bActionGroup, 1, grp);
	}

	/* write IK param */
	if (pose->ikparam) {
		const char *structname = BKE_pose_ikparam_get_name(pose);
		if (structname) {
			writestruct_id(wd, DATA, structname, 1, pose->ikparam);
		}
	}

	/* Write this pose */
	writestruct(wd, DATA, bPose, 1, pose);

}

static void write_defgroups(WriteData *wd, ListBase *defbase)
{
	for (bDeformGroup *defgroup = defbase->first; defgroup; defgroup = defgroup->next) {
		writestruct(wd, DATA, bDeformGroup, 1, defgroup);
	}
}

static void write_modifiers(WriteData *wd, ListBase *modbase)
{
	ModifierData *md;

	if (modbase == NULL) {
		return;
	}

	for (md = modbase->first; md; md = md->next) {
		const ModifierTypeInfo *mti = modifierType_getInfo(md->type);
		if (mti == NULL) {
			return;
		}

		writestruct_id(wd, DATA, mti->structName, 1, md);

		if (md->type == eModifierType_Hook) {
			HookModifierData *hmd = (HookModifierData *)md;

			if (hmd->curfalloff) {
				write_curvemapping(wd, hmd->curfalloff);
			}

			writedata(wd, DATA, sizeof(int) * hmd->totindex, hmd->indexar);
		}
		else if (md->type == eModifierType_Cloth) {
			ClothModifierData *clmd = (ClothModifierData *)md;

			writestruct(wd, DATA, ClothSimSettings, 1, clmd->sim_parms);
			writestruct(wd, DATA, ClothCollSettings, 1, clmd->coll_parms);
			writestruct(wd, DATA, EffectorWeights, 1, clmd->sim_parms->effector_weights);
			write_pointcaches(wd, &clmd->ptcaches);
		}
		else if (md->type == eModifierType_Smoke) {
			SmokeModifierData *smd = (SmokeModifierData *)md;

			if (smd->type & MOD_SMOKE_TYPE_DOMAIN) {
				if (smd->domain) {
					write_pointcaches(wd, &(smd->domain->ptcaches[0]));

					/* create fake pointcache so that old blender versions can read it */
					smd->domain->point_cache[1] = BKE_ptcache_add(&smd->domain->ptcaches[1]);
					smd->domain->point_cache[1]->flag |= PTCACHE_DISK_CACHE | PTCACHE_FAKE_SMOKE;
					smd->domain->point_cache[1]->step = 1;

					write_pointcaches(wd, &(smd->domain->ptcaches[1]));
				}

				writestruct(wd, DATA, SmokeDomainSettings, 1, smd->domain);

				if (smd->domain) {
					/* cleanup the fake pointcache */
					BKE_ptcache_free_list(&smd->domain->ptcaches[1]);
					smd->domain->point_cache[1] = NULL;

					writestruct(wd, DATA, EffectorWeights, 1, smd->domain->effector_weights);
				}
			}
			else if (smd->type & MOD_SMOKE_TYPE_FLOW) {
				writestruct(wd, DATA, SmokeFlowSettings, 1, smd->flow);
			}
			else if (smd->type & MOD_SMOKE_TYPE_COLL) {
				writestruct(wd, DATA, SmokeCollSettings, 1, smd->coll);
			}
		}
		else if (md->type == eModifierType_Fluidsim) {
			FluidsimModifierData *fluidmd = (FluidsimModifierData *)md;

			writestruct(wd, DATA, FluidsimSettings, 1, fluidmd->fss);
		}
		else if (md->type == eModifierType_DynamicPaint) {
			DynamicPaintModifierData *pmd = (DynamicPaintModifierData *)md;

			if (pmd->canvas) {
				DynamicPaintSurface *surface;
				writestruct(wd, DATA, DynamicPaintCanvasSettings, 1, pmd->canvas);

				/* write surfaces */
				for (surface = pmd->canvas->surfaces.first; surface; surface = surface->next) {
					writestruct(wd, DATA, DynamicPaintSurface, 1, surface);
				}
				/* write caches and effector weights */
				for (surface = pmd->canvas->surfaces.first; surface; surface = surface->next) {
					write_pointcaches(wd, &(surface->ptcaches));

					writestruct(wd, DATA, EffectorWeights, 1, surface->effector_weights);
				}
			}
			if (pmd->brush) {
				writestruct(wd, DATA, DynamicPaintBrushSettings, 1, pmd->brush);
				writestruct(wd, DATA, ColorBand, 1, pmd->brush->paint_ramp);
				writestruct(wd, DATA, ColorBand, 1, pmd->brush->vel_ramp);
			}
		}
		else if (md->type == eModifierType_Collision) {

#if 0
			CollisionModifierData *collmd = (CollisionModifierData *)md;
			// TODO: CollisionModifier should use pointcache
			// + have proper reset events before enabling this
			writestruct(wd, DATA, MVert, collmd->numverts, collmd->x);
			writestruct(wd, DATA, MVert, collmd->numverts, collmd->xnew);
			writestruct(wd, DATA, MFace, collmd->numfaces, collmd->mfaces);
#endif
		}
		else if (md->type == eModifierType_MeshDeform) {
			MeshDeformModifierData *mmd = (MeshDeformModifierData *)md;
			int size = mmd->dyngridsize;

			writestruct(wd, DATA, MDefInfluence, mmd->totinfluence, mmd->bindinfluences);
			writedata(wd, DATA, sizeof(int) * (mmd->totvert + 1), mmd->bindoffsets);
			writedata(wd, DATA, sizeof(float) * 3 * mmd->totcagevert,
			          mmd->bindcagecos);
			writestruct(wd, DATA, MDefCell, size * size * size, mmd->dyngrid);
			writestruct(wd, DATA, MDefInfluence, mmd->totinfluence, mmd->dyninfluences);
			writedata(wd, DATA, sizeof(int) * mmd->totvert, mmd->dynverts);
		}
		else if (md->type == eModifierType_Warp) {
			WarpModifierData *tmd = (WarpModifierData *)md;
			if (tmd->curfalloff) {
				write_curvemapping(wd, tmd->curfalloff);
			}
		}
		else if (md->type == eModifierType_WeightVGEdit) {
			WeightVGEditModifierData *wmd = (WeightVGEditModifierData *)md;

			if (wmd->cmap_curve) {
				write_curvemapping(wd, wmd->cmap_curve);
			}
		}
		else if (md->type == eModifierType_LaplacianDeform) {
			LaplacianDeformModifierData *lmd = (LaplacianDeformModifierData *)md;

			writedata(wd, DATA, sizeof(float) * lmd->total_verts * 3, lmd->vertexco);
		}
		else if (md->type == eModifierType_CorrectiveSmooth) {
			CorrectiveSmoothModifierData *csmd = (CorrectiveSmoothModifierData *)md;

			if (csmd->bind_coords) {
				writedata(wd, DATA, sizeof(float[3]) * csmd->bind_coords_num, csmd->bind_coords);
			}
		}
	}
}

static void write_objects(WriteData *wd, ListBase *idbase)
{
	Object *ob;

	ob = idbase->first;
	while (ob) {
		if (ob->id.us > 0 || wd->current) {
			/* write LibData */
			writestruct(wd, ID_OB, Object, 1, ob);
			write_iddata(wd, &ob->id);

			if (ob->adt) {
				write_animdata(wd, ob->adt);
			}

			/* direct data */
			writedata(wd, DATA, sizeof(void *) * ob->totcol, ob->mat);
			writedata(wd, DATA, sizeof(char) * ob->totcol, ob->matbits);
			/* write_effects(wd, &ob->effect); */ /* not used anymore */
			write_properties(wd, &ob->prop);
			write_sensors(wd, &ob->sensors);
			write_controllers(wd, &ob->controllers);
			write_actuators(wd, &ob->actuators);

			if (ob->type == OB_ARMATURE) {
				bArmature *arm = ob->data;
				if (arm && ob->pose && arm->act_bone) {
					BLI_strncpy(ob->pose->proxy_act_bone, arm->act_bone->name, sizeof(ob->pose->proxy_act_bone));
				}
			}

			write_pose(wd, ob->pose);
			write_defgroups(wd, &ob->defbase);
			write_constraints(wd, &ob->constraints);
			write_motionpath(wd, ob->mpath);

			writestruct(wd, DATA, PartDeflect, 1, ob->pd);
			writestruct(wd, DATA, SoftBody, 1, ob->soft);
			if (ob->soft) {
				write_pointcaches(wd, &ob->soft->ptcaches);
				writestruct(wd, DATA, EffectorWeights, 1, ob->soft->effector_weights);
			}
			writestruct(wd, DATA, BulletSoftBody, 1, ob->bsoft);

			if (ob->rigidbody_object) {
				/* TODO: if any extra data is added to handle duplis, will need separate function then */
				writestruct(wd, DATA, RigidBodyOb, 1, ob->rigidbody_object);
			}
			if (ob->rigidbody_constraint) {
				writestruct(wd, DATA, RigidBodyCon, 1, ob->rigidbody_constraint);
			}

			if (ob->type == OB_EMPTY && ob->empty_drawtype == OB_EMPTY_IMAGE) {
				writestruct(wd, DATA, ImageUser, 1, ob->iuser);
			}

			write_particlesystems(wd, &ob->particlesystem);
			write_modifiers(wd, &ob->modifiers);

			writelist(wd, DATA, LinkData, &ob->pc_ids);
			writelist(wd, DATA, LodLevel, &ob->lodlevels);
		}

		write_previews(wd, ob->preview);

		ob = ob->id.next;
	}

	mywrite_flush(wd);
}


static void write_vfonts(WriteData *wd, ListBase *idbase)
{
	VFont *vf;
	PackedFile *pf;

	vf = idbase->first;
	while (vf) {
		if (vf->id.us > 0 || wd->current) {
			/* write LibData */
			writestruct(wd, ID_VF, VFont, 1, vf);
			write_iddata(wd, &vf->id);

			/* direct data */

			if (vf->packedfile) {
				pf = vf->packedfile;
				writestruct(wd, DATA, PackedFile, 1, pf);
				writedata(wd, DATA, pf->size, pf->data);
			}
		}

		vf = vf->id.next;
	}

	mywrite_flush(wd);
}


static void write_keys(WriteData *wd, ListBase *idbase)
{
	Key *key;
	KeyBlock *kb;

	key = idbase->first;
	while (key) {
		if (key->id.us > 0 || wd->current) {
			/* write LibData */
			writestruct(wd, ID_KE, Key, 1, key);
			write_iddata(wd, &key->id);

			if (key->adt) {
				write_animdata(wd, key->adt);
			}

			/* direct data */
			kb = key->block.first;
			while (kb) {
				writestruct(wd, DATA, KeyBlock, 1, kb);
				if (kb->data) {
					writedata(wd, DATA, kb->totelem * key->elemsize, kb->data);
				}
				kb = kb->next;
			}
		}

		key = key->id.next;
	}

	mywrite_flush(wd);
}

static void write_cameras(WriteData *wd, ListBase *idbase)
{
	Camera *cam;

	cam = idbase->first;
	while (cam) {
		if (cam->id.us > 0 || wd->current) {
			/* write LibData */
			writestruct(wd, ID_CA, Camera, 1, cam);
			write_iddata(wd, &cam->id);

			if (cam->adt) {
				write_animdata(wd, cam->adt);
			}
		}

		cam = cam->id.next;
	}
}

static void write_mballs(WriteData *wd, ListBase *idbase)
{
	MetaBall *mb;
	MetaElem *ml;

	mb = idbase->first;
	while (mb) {
		if (mb->id.us > 0 || wd->current) {
			/* write LibData */
			writestruct(wd, ID_MB, MetaBall, 1, mb);
			write_iddata(wd, &mb->id);

			/* direct data */
			writedata(wd, DATA, sizeof(void *) * mb->totcol, mb->mat);
			if (mb->adt) {
				write_animdata(wd, mb->adt);
			}

			ml = mb->elems.first;
			while (ml) {
				writestruct(wd, DATA, MetaElem, 1, ml);
				ml = ml->next;
			}
		}
		mb = mb->id.next;
	}
}

static void write_curves(WriteData *wd, ListBase *idbase)
{
	Curve *cu;
	Nurb *nu;

	cu = idbase->first;
	while (cu) {
		if (cu->id.us > 0 || wd->current) {
			/* write LibData */
			writestruct(wd, ID_CU, Curve, 1, cu);
			write_iddata(wd, &cu->id);

			/* direct data */
			writedata(wd, DATA, sizeof(void *) * cu->totcol, cu->mat);
			if (cu->adt) {
				write_animdata(wd, cu->adt);
			}

			if (cu->vfont) {
				writedata(wd, DATA, cu->len + 1, cu->str);
				writestruct(wd, DATA, CharInfo, cu->len_wchar + 1, cu->strinfo);
				writestruct(wd, DATA, TextBox, cu->totbox, cu->tb);
			}
			else {
				/* is also the order of reading */
				nu = cu->nurb.first;
				while (nu) {
					writestruct(wd, DATA, Nurb, 1, nu);
					nu = nu->next;
				}
				nu = cu->nurb.first;
				while (nu) {
					if (nu->type == CU_BEZIER) {
						writestruct(wd, DATA, BezTriple, nu->pntsu, nu->bezt);
					}
					else {
						writestruct(wd, DATA, BPoint, nu->pntsu * nu->pntsv, nu->bp);
						if (nu->knotsu) {
							writedata(wd, DATA, KNOTSU(nu) * sizeof(float), nu->knotsu);
						}
						if (nu->knotsv) {
							writedata(wd, DATA, KNOTSV(nu) * sizeof(float), nu->knotsv);
						}
					}
					nu = nu->next;
				}
			}
		}
		cu = cu->id.next;
	}

	mywrite_flush(wd);
}

static void write_dverts(WriteData *wd, int count, MDeformVert *dvlist)
{
	if (dvlist) {

		/* Write the dvert list */
		writestruct(wd, DATA, MDeformVert, count, dvlist);

		/* Write deformation data for each dvert */
		for (int i = 0; i < count; i++) {
			if (dvlist[i].dw) {
				writestruct(wd, DATA, MDeformWeight, dvlist[i].totweight, dvlist[i].dw);
			}
		}
	}
}

static void write_mdisps(WriteData *wd, int count, MDisps *mdlist, int external)
{
	if (mdlist) {
		int i;

		writestruct(wd, DATA, MDisps, count, mdlist);
		for (i = 0; i < count; ++i) {
			MDisps *md = &mdlist[i];
			if (md->disps) {
				if (!external) {
					writedata(wd, DATA, sizeof(float) * 3 * md->totdisp, md->disps);
				}
			}

			if (md->hidden) {
				writedata(wd, DATA, BLI_BITMAP_SIZE(md->totdisp), md->hidden);
			}
		}
	}
}

static void write_grid_paint_mask(WriteData *wd, int count, GridPaintMask *grid_paint_mask)
{
	if (grid_paint_mask) {
		int i;

		writestruct(wd, DATA, GridPaintMask, count, grid_paint_mask);
		for (i = 0; i < count; ++i) {
			GridPaintMask *gpm = &grid_paint_mask[i];
			if (gpm->data) {
				const int gridsize = BKE_ccg_gridsize(gpm->level);
				writedata(wd, DATA,
				          sizeof(*gpm->data) * gridsize * gridsize,
				          gpm->data);
			}
		}
	}
}

static void write_customdata(
        WriteData *wd, ID *id, int count, CustomData *data, CustomDataLayer *layers,
        int partial_type, int partial_count)
{
	int i;

	/* write external customdata (not for undo) */
	if (data->external && !wd->current) {
		CustomData_external_write(data, id, CD_MASK_MESH, count, 0);
	}

	writestruct_at_address(wd, DATA, CustomDataLayer, data->totlayer, data->layers, layers);

	for (i = 0; i < data->totlayer; i++) {
		CustomDataLayer *layer = &layers[i];
		const char *structname;
		int structnum, datasize;

		if (layer->type == CD_MDEFORMVERT) {
			/* layer types that allocate own memory need special handling */
			write_dverts(wd, count, layer->data);
		}
		else if (layer->type == CD_MDISPS) {
			write_mdisps(wd, count, layer->data, layer->flag & CD_FLAG_EXTERNAL);
		}
		else if (layer->type == CD_PAINT_MASK) {
			const float *layer_data = layer->data;
			writedata(wd, DATA, sizeof(*layer_data) * count, layer_data);
		}
		else if (layer->type == CD_GRID_PAINT_MASK) {
			write_grid_paint_mask(wd, count, layer->data);
		}
		else {
			CustomData_file_write_info(layer->type, &structname, &structnum);
			if (structnum) {
				/* when using partial visibility, the MEdge and MFace layers
				 * are smaller than the original, so their type and count is
				 * passed to make this work */
				if (layer->type != partial_type) {
					datasize = structnum * count;
				}
				else {
					datasize = structnum * partial_count;
				}

				writestruct_id(wd, DATA, structname, datasize, layer->data);
			}
			else {
				printf("%s error: layer '%s':%d - can't be written to file\n",
				       __func__, structname, layer->type);
			}
		}
	}

	if (data->external) {
		writestruct(wd, DATA, CustomDataExternal, 1, data->external);
	}
}

static void write_meshes(WriteData *wd, ListBase *idbase)
{
	Mesh *mesh;
	bool save_for_old_blender = false;

#ifdef USE_BMESH_SAVE_AS_COMPAT
	save_for_old_blender = wd->use_mesh_compat; /* option to save with older mesh format */
#endif

	mesh = idbase->first;
	while (mesh) {
		CustomDataLayer *vlayers = NULL, vlayers_buff[CD_TEMP_CHUNK_SIZE];
		CustomDataLayer *elayers = NULL, elayers_buff[CD_TEMP_CHUNK_SIZE];
		CustomDataLayer *flayers = NULL, flayers_buff[CD_TEMP_CHUNK_SIZE];
		CustomDataLayer *llayers = NULL, llayers_buff[CD_TEMP_CHUNK_SIZE];
		CustomDataLayer *players = NULL, players_buff[CD_TEMP_CHUNK_SIZE];

		if (mesh->id.us > 0 || wd->current) {
			/* write LibData */
			if (!save_for_old_blender) {
				/* write a copy of the mesh, don't modify in place because it is
				 * not thread safe for threaded renders that are reading this */
				Mesh *old_mesh = mesh;
				Mesh copy_mesh = *mesh;
				mesh = &copy_mesh;

#ifdef USE_BMESH_SAVE_WITHOUT_MFACE
				/* cache only - don't write */
				mesh->mface = NULL;
				mesh->totface = 0;
				memset(&mesh->fdata, 0, sizeof(mesh->fdata));
#endif /* USE_BMESH_SAVE_WITHOUT_MFACE */

				/**
				 * Those calls:
				 *   - Reduce mesh->xdata.totlayer to number of layers to write.
				 *   - Fill xlayers with those layers to be written.
				 * Note that mesh->xdata is from now on invalid for Blender, but this is why the whole mesh is
				 * a temp local copy!
				 */
				CustomData_file_write_prepare(&mesh->vdata, &vlayers, vlayers_buff, ARRAY_SIZE(vlayers_buff));
				CustomData_file_write_prepare(&mesh->edata, &elayers, elayers_buff, ARRAY_SIZE(elayers_buff));
#ifndef USE_BMESH_SAVE_WITHOUT_MFACE  /* Do not copy org fdata in this case!!! */
				CustomData_file_write_prepare(&mesh->fdata, &flayers, flayers_buff, ARRAY_SIZE(flayers_buff));
#else
				flayers = flayers_buff;
#endif
				CustomData_file_write_prepare(&mesh->ldata, &llayers, llayers_buff, ARRAY_SIZE(llayers_buff));
				CustomData_file_write_prepare(&mesh->pdata, &players, players_buff, ARRAY_SIZE(players_buff));

				writestruct_at_address(wd, ID_ME, Mesh, 1, old_mesh, mesh);
				write_iddata(wd, &mesh->id);

				/* direct data */
				if (mesh->adt) {
					write_animdata(wd, mesh->adt);
				}

				writedata(wd, DATA, sizeof(void *) * mesh->totcol, mesh->mat);
				writedata(wd, DATA, sizeof(MSelect) * mesh->totselect, mesh->mselect);

				write_customdata(wd, &mesh->id, mesh->totvert, &mesh->vdata, vlayers, -1, 0);
				write_customdata(wd, &mesh->id, mesh->totedge, &mesh->edata, elayers, -1, 0);
				/* fdata is really a dummy - written so slots align */
				write_customdata(wd, &mesh->id, mesh->totface, &mesh->fdata, flayers, -1, 0);
				write_customdata(wd, &mesh->id, mesh->totloop, &mesh->ldata, llayers, -1, 0);
				write_customdata(wd, &mesh->id, mesh->totpoly, &mesh->pdata, players, -1, 0);

				/* restore pointer */
				mesh = old_mesh;
			}
			else {

#ifdef USE_BMESH_SAVE_AS_COMPAT
				/* write a copy of the mesh, don't modify in place because it is
				 * not thread safe for threaded renders that are reading this */
				Mesh *old_mesh = mesh;
				Mesh copy_mesh = *mesh;
				mesh = &copy_mesh;

				mesh->mpoly = NULL;
				mesh->mface = NULL;
				mesh->totface = 0;
				mesh->totpoly = 0;
				mesh->totloop = 0;
				CustomData_reset(&mesh->fdata);
				CustomData_reset(&mesh->pdata);
				CustomData_reset(&mesh->ldata);
				mesh->edit_btmesh = NULL;

				/* now fill in polys to mfaces */
				/* XXX This breaks writing desing, by using temp allocated memory, which will likely generate
				 *     duplicates in stored 'old' addresses.
				 *     This is very bad, but do not see easy way to avoid this, aside from generating those data
				 *     outside of save process itself.
				 *     Maybe we can live with this, though?
				 */
				mesh->totface = BKE_mesh_mpoly_to_mface(&mesh->fdata, &old_mesh->ldata, &old_mesh->pdata,
				                                        mesh->totface, old_mesh->totloop, old_mesh->totpoly);

				BKE_mesh_update_customdata_pointers(mesh, false);

				CustomData_file_write_prepare(&mesh->vdata, &vlayers, vlayers_buff, ARRAY_SIZE(vlayers_buff));
				CustomData_file_write_prepare(&mesh->edata, &elayers, elayers_buff, ARRAY_SIZE(elayers_buff));
				CustomData_file_write_prepare(&mesh->fdata, &flayers, flayers_buff, ARRAY_SIZE(flayers_buff));
#if 0
				CustomData_file_write_prepare(&mesh->ldata, &llayers, llayers_buff, ARRAY_SIZE(llayers_buff));
				CustomData_file_write_prepare(&mesh->pdata, &players, players_buff, ARRAY_SIZE(players_buff));
#endif

				writestruct_at_address(wd, ID_ME, Mesh, 1, old_mesh, mesh);
				write_iddata(wd, &mesh->id);

				/* direct data */
				if (mesh->adt) {
					write_animdata(wd, mesh->adt);
				}

				writedata(wd, DATA, sizeof(void *) * mesh->totcol, mesh->mat);
				/* writedata(wd, DATA, sizeof(MSelect) * mesh->totselect, mesh->mselect); */ /* pre-bmesh NULL's */

				write_customdata(wd, &mesh->id, mesh->totvert, &mesh->vdata, vlayers, -1, 0);
				write_customdata(wd, &mesh->id, mesh->totedge, &mesh->edata, elayers, -1, 0);
				write_customdata(wd, &mesh->id, mesh->totface, &mesh->fdata, flayers, -1, 0);
				/* harmless for older blender versioins but _not_ writing these keeps file size down */
#if 0
				write_customdata(wd, &mesh->id, mesh->totloop, &mesh->ldata, llayers, -1, 0);
				write_customdata(wd, &mesh->id, mesh->totpoly, &mesh->pdata, players, -1, 0);
#endif

				CustomData_free(&mesh->fdata, mesh->totface);
				flayers = NULL;

				/* restore pointer */
				mesh = old_mesh;
#endif /* USE_BMESH_SAVE_AS_COMPAT */
			}
		}

		if (vlayers && vlayers != vlayers_buff) {
			MEM_freeN(vlayers);
		}
		if (elayers && elayers != elayers_buff) {
			MEM_freeN(elayers);
		}
		if (flayers && flayers != flayers_buff) {
			MEM_freeN(flayers);
		}
		if (llayers && llayers != llayers_buff) {
			MEM_freeN(llayers);
		}
		if (players && players != players_buff) {
			MEM_freeN(players);
		}

		mesh = mesh->id.next;
	}

	mywrite_flush(wd);
}

static void write_lattices(WriteData *wd, ListBase *idbase)
{
	Lattice *lt;

	lt = idbase->first;
	while (lt) {
		if (lt->id.us > 0 || wd->current) {
			/* write LibData */
			writestruct(wd, ID_LT, Lattice, 1, lt);
			write_iddata(wd, &lt->id);

			/* write animdata */
			if (lt->adt) {
				write_animdata(wd, lt->adt);
			}

			/* direct data */
			writestruct(wd, DATA, BPoint, lt->pntsu * lt->pntsv * lt->pntsw, lt->def);

			write_dverts(wd, lt->pntsu * lt->pntsv * lt->pntsw, lt->dvert);

		}
		lt = lt->id.next;
	}

	mywrite_flush(wd);
}

static void write_images(WriteData *wd, ListBase *idbase)
{
	Image *ima;
	PackedFile *pf;
	ImageView *iv;
	ImagePackedFile *imapf;

	ima = idbase->first;
	while (ima) {
		if (ima->id.us > 0 || wd->current) {
			/* Some trickery to keep forward compatibility of packed images. */
			BLI_assert(ima->packedfile == NULL);
			if (ima->packedfiles.first != NULL) {
				imapf = ima->packedfiles.first;
				ima->packedfile = imapf->packedfile;
			}

			/* write LibData */
			writestruct(wd, ID_IM, Image, 1, ima);
			write_iddata(wd, &ima->id);

			for (imapf = ima->packedfiles.first; imapf; imapf = imapf->next) {
				writestruct(wd, DATA, ImagePackedFile, 1, imapf);
				if (imapf->packedfile) {
					pf = imapf->packedfile;
					writestruct(wd, DATA, PackedFile, 1, pf);
					writedata(wd, DATA, pf->size, pf->data);
				}
			}

			write_previews(wd, ima->preview);

			for (iv = ima->views.first; iv; iv = iv->next) {
				writestruct(wd, DATA, ImageView, 1, iv);
			}
			writestruct(wd, DATA, Stereo3dFormat, 1, ima->stereo3d_format);

			ima->packedfile = NULL;
		}
		ima = ima->id.next;
	}

	mywrite_flush(wd);
}

static void write_textures(WriteData *wd, ListBase *idbase)
{
	Tex *tex;

	tex = idbase->first;
	while (tex) {
		if (tex->id.us > 0 || wd->current) {
			/* write LibData */
			writestruct(wd, ID_TE, Tex, 1, tex);
			write_iddata(wd, &tex->id);

			if (tex->adt) {
				write_animdata(wd, tex->adt);
			}

			/* direct data */
			if (tex->coba) {
				writestruct(wd, DATA, ColorBand, 1, tex->coba);
			}
			if (tex->type == TEX_ENVMAP && tex->env) {
				writestruct(wd, DATA, EnvMap, 1, tex->env);
			}
			if (tex->type == TEX_POINTDENSITY && tex->pd) {
				writestruct(wd, DATA, PointDensity, 1, tex->pd);
				if (tex->pd->coba) {
					writestruct(wd, DATA, ColorBand, 1, tex->pd->coba);
				}
				if (tex->pd->falloff_curve) {
					write_curvemapping(wd, tex->pd->falloff_curve);
				}
			}
			if (tex->type == TEX_VOXELDATA) {
				writestruct(wd, DATA, VoxelData, 1, tex->vd);
			}
			if (tex->type == TEX_OCEAN && tex->ot) {
				writestruct(wd, DATA, OceanTex, 1, tex->ot);
			}

			/* nodetree is integral part of texture, no libdata */
			if (tex->nodetree) {
				writestruct(wd, DATA, bNodeTree, 1, tex->nodetree);
				write_nodetree(wd, tex->nodetree);
			}

			write_previews(wd, tex->preview);
		}
		tex = tex->id.next;
	}

	mywrite_flush(wd);
}

static void write_materials(WriteData *wd, ListBase *idbase)
{
	Material *ma;
	int a;

	ma = idbase->first;
	while (ma) {
		if (ma->id.us > 0 || wd->current) {
			/* write LibData */
			writestruct(wd, ID_MA, Material, 1, ma);
			write_iddata(wd, &ma->id);

			if (ma->adt) {
				write_animdata(wd, ma->adt);
			}

			for (a = 0; a < MAX_MTEX; a++) {
				if (ma->mtex[a]) {
					writestruct(wd, DATA, MTex, 1, ma->mtex[a]);
				}
			}

			if (ma->ramp_col) {
				writestruct(wd, DATA, ColorBand, 1, ma->ramp_col);
			}
			if (ma->ramp_spec) {
				writestruct(wd, DATA, ColorBand, 1, ma->ramp_spec);
			}

			/* nodetree is integral part of material, no libdata */
			if (ma->nodetree) {
				writestruct(wd, DATA, bNodeTree, 1, ma->nodetree);
				write_nodetree(wd, ma->nodetree);
			}

			write_previews(wd, ma->preview);
		}
		ma = ma->id.next;
	}
}

static void write_worlds(WriteData *wd, ListBase *idbase)
{
	World *wrld;
	int a;

	wrld = idbase->first;
	while (wrld) {
		if (wrld->id.us > 0 || wd->current) {
			/* write LibData */
			writestruct(wd, ID_WO, World, 1, wrld);
			write_iddata(wd, &wrld->id);

			if (wrld->adt) {
				write_animdata(wd, wrld->adt);
			}

			for (a = 0; a < MAX_MTEX; a++) {
				if (wrld->mtex[a]) {
					writestruct(wd, DATA, MTex, 1, wrld->mtex[a]);
				}
			}

			/* nodetree is integral part of world, no libdata */
			if (wrld->nodetree) {
				writestruct(wd, DATA, bNodeTree, 1, wrld->nodetree);
				write_nodetree(wd, wrld->nodetree);
			}

			write_previews(wd, wrld->preview);
		}
		wrld = wrld->id.next;
	}
}

static void write_lamps(WriteData *wd, ListBase *idbase)
{
	Lamp *la;
	int a;

	la = idbase->first;
	while (la) {
		if (la->id.us > 0 || wd->current) {
			/* write LibData */
			writestruct(wd, ID_LA, Lamp, 1, la);
			write_iddata(wd, &la->id);

			if (la->adt) {
				write_animdata(wd, la->adt);
			}

			/* direct data */
			for (a = 0; a < MAX_MTEX; a++) {
				if (la->mtex[a]) {
					writestruct(wd, DATA, MTex, 1, la->mtex[a]);
				}
			}

			if (la->curfalloff) {
				write_curvemapping(wd, la->curfalloff);
			}

			/* nodetree is integral part of lamps, no libdata */
			if (la->nodetree) {
				writestruct(wd, DATA, bNodeTree, 1, la->nodetree);
				write_nodetree(wd, la->nodetree);
			}

			write_previews(wd, la->preview);

		}
		la = la->id.next;
	}

	mywrite_flush(wd);
}

static void write_sequence_modifiers(WriteData *wd, ListBase *modbase)
{
	SequenceModifierData *smd;

	for (smd = modbase->first; smd; smd = smd->next) {
		const SequenceModifierTypeInfo *smti = BKE_sequence_modifier_type_info_get(smd->type);

		if (smti) {
			writestruct_id(wd, DATA, smti->struct_name, 1, smd);

			if (smd->type == seqModifierType_Curves) {
				CurvesModifierData *cmd = (CurvesModifierData *)smd;

				write_curvemapping(wd, &cmd->curve_mapping);
			}
			else if (smd->type == seqModifierType_HueCorrect) {
				HueCorrectModifierData *hcmd = (HueCorrectModifierData *)smd;

				write_curvemapping(wd, &hcmd->curve_mapping);
			}
		}
		else {
			writestruct(wd, DATA, SequenceModifierData, 1, smd);
		}
	}
}

static void write_view_settings(WriteData *wd, ColorManagedViewSettings *view_settings)
{
	if (view_settings->curve_mapping) {
		write_curvemapping(wd, view_settings->curve_mapping);
	}
}

static void write_paint(WriteData *wd, Paint *p)
{
	if (p->cavity_curve) {
		write_curvemapping(wd, p->cavity_curve);
	}
}

static void write_scenes(WriteData *wd, ListBase *scebase)
{
	Scene *sce;
	Base *base;
	Editing *ed;
	Sequence *seq;
	MetaStack *ms;
	Strip *strip;
	TimeMarker *marker;
	TransformOrientation *ts;
	SceneRenderLayer *srl;
	SceneRenderView *srv;
	ToolSettings *tos;
	FreestyleModuleConfig *fmc;
	FreestyleLineSet *fls;

	sce = scebase->first;
	while (sce) {
		/* write LibData */
		writestruct(wd, ID_SCE, Scene, 1, sce);
		write_iddata(wd, &sce->id);

		if (sce->adt) {
			write_animdata(wd, sce->adt);
		}
		write_keyingsets(wd, &sce->keyingsets);

		/* direct data */
		base = sce->base.first;
		while (base) {
			writestruct(wd, DATA, Base, 1, base);
			base = base->next;
		}

		tos = sce->toolsettings;
		writestruct(wd, DATA, ToolSettings, 1, tos);
		if (tos->vpaint) {
			writestruct(wd, DATA, VPaint, 1, tos->vpaint);
			write_paint(wd, &tos->vpaint->paint);
		}
		if (tos->wpaint) {
			writestruct(wd, DATA, VPaint, 1, tos->wpaint);
			write_paint(wd, &tos->wpaint->paint);
		}
		if (tos->sculpt) {
			writestruct(wd, DATA, Sculpt, 1, tos->sculpt);
			write_paint(wd, &tos->sculpt->paint);
		}
		if (tos->uvsculpt) {
			writestruct(wd, DATA, UvSculpt, 1, tos->uvsculpt);
			write_paint(wd, &tos->uvsculpt->paint);
		}

		write_paint(wd, &tos->imapaint.paint);

		ed = sce->ed;
		if (ed) {
			writestruct(wd, DATA, Editing, 1, ed);

			/* reset write flags too */

			SEQ_BEGIN(ed, seq)
			{
				if (seq->strip) {
					seq->strip->done = false;
				}
				writestruct(wd, DATA, Sequence, 1, seq);
			}
			SEQ_END

			SEQ_BEGIN(ed, seq)
			{
				if (seq->strip && seq->strip->done == 0) {
					/* write strip with 'done' at 0 because readfile */

					if (seq->effectdata) {
						switch (seq->type) {
							case SEQ_TYPE_COLOR:
								writestruct(wd, DATA, SolidColorVars, 1, seq->effectdata);
								break;
							case SEQ_TYPE_SPEED:
								writestruct(wd, DATA, SpeedControlVars, 1, seq->effectdata);
								break;
							case SEQ_TYPE_WIPE:
								writestruct(wd, DATA, WipeVars, 1, seq->effectdata);
								break;
							case SEQ_TYPE_GLOW:
								writestruct(wd, DATA, GlowVars, 1, seq->effectdata);
								break;
							case SEQ_TYPE_TRANSFORM:
								writestruct(wd, DATA, TransformVars, 1, seq->effectdata);
								break;
							case SEQ_TYPE_GAUSSIAN_BLUR:
								writestruct(wd, DATA, GaussianBlurVars, 1, seq->effectdata);
								break;
							case SEQ_TYPE_TEXT:
								writestruct(wd, DATA, TextVars, 1, seq->effectdata);
								break;
						}
					}

					writestruct(wd, DATA, Stereo3dFormat, 1, seq->stereo3d_format);

					strip = seq->strip;
					writestruct(wd, DATA, Strip, 1, strip);
					if (seq->flag & SEQ_USE_CROP && strip->crop) {
						writestruct(wd, DATA, StripCrop, 1, strip->crop);
					}
					if (seq->flag & SEQ_USE_TRANSFORM && strip->transform) {
						writestruct(wd, DATA, StripTransform, 1, strip->transform);
					}
					if (seq->flag & SEQ_USE_PROXY && strip->proxy) {
						writestruct(wd, DATA, StripProxy, 1, strip->proxy);
					}
					if (seq->type == SEQ_TYPE_IMAGE) {
						writestruct(wd, DATA, StripElem,
						            MEM_allocN_len(strip->stripdata) / sizeof(struct StripElem),
						            strip->stripdata);
					}
					else if (ELEM(seq->type, SEQ_TYPE_MOVIE, SEQ_TYPE_SOUND_RAM, SEQ_TYPE_SOUND_HD)) {
						writestruct(wd, DATA, StripElem, 1, strip->stripdata);
					}

					strip->done = true;
				}

				if (seq->prop) {
					IDP_WriteProperty(seq->prop, wd);
				}

				write_sequence_modifiers(wd, &seq->modifiers);
			}
			SEQ_END

			/* new; meta stack too, even when its nasty restore code */
			for (ms = ed->metastack.first; ms; ms = ms->next) {
				writestruct(wd, DATA, MetaStack, 1, ms);
			}
		}

		if (sce->r.avicodecdata) {
			writestruct(wd, DATA, AviCodecData, 1, sce->r.avicodecdata);
			if (sce->r.avicodecdata->lpFormat) {
				writedata(wd, DATA, sce->r.avicodecdata->cbFormat, sce->r.avicodecdata->lpFormat);
			}
			if (sce->r.avicodecdata->lpParms) {
				writedata(wd, DATA, sce->r.avicodecdata->cbParms, sce->r.avicodecdata->lpParms);
			}
		}

		if (sce->r.qtcodecdata) {
			writestruct(wd, DATA, QuicktimeCodecData, 1, sce->r.qtcodecdata);
			if (sce->r.qtcodecdata->cdParms) {
				writedata(wd, DATA, sce->r.qtcodecdata->cdSize, sce->r.qtcodecdata->cdParms);
			}
		}
		if (sce->r.ffcodecdata.properties) {
			IDP_WriteProperty(sce->r.ffcodecdata.properties, wd);
		}

		/* writing dynamic list of TimeMarkers to the blend file */
		for (marker = sce->markers.first; marker; marker = marker->next) {
			writestruct(wd, DATA, TimeMarker, 1, marker);
		}

		/* writing dynamic list of TransformOrientations to the blend file */
		for (ts = sce->transform_spaces.first; ts; ts = ts->next) {
			writestruct(wd, DATA, TransformOrientation, 1, ts);
		}

		for (srl = sce->r.layers.first; srl; srl = srl->next) {
			writestruct(wd, DATA, SceneRenderLayer, 1, srl);
			for (fmc = srl->freestyleConfig.modules.first; fmc; fmc = fmc->next) {
				writestruct(wd, DATA, FreestyleModuleConfig, 1, fmc);
			}
			for (fls = srl->freestyleConfig.linesets.first; fls; fls = fls->next) {
				writestruct(wd, DATA, FreestyleLineSet, 1, fls);
			}
		}

		/* writing MultiView to the blend file */
		for (srv = sce->r.views.first; srv; srv = srv->next) {
			writestruct(wd, DATA, SceneRenderView, 1, srv);
		}

		if (sce->nodetree) {
			writestruct(wd, DATA, bNodeTree, 1, sce->nodetree);
			write_nodetree(wd, sce->nodetree);
		}

		write_view_settings(wd, &sce->view_settings);

		/* writing RigidBodyWorld data to the blend file */
		if (sce->rigidbody_world) {
			writestruct(wd, DATA, RigidBodyWorld, 1, sce->rigidbody_world);
			writestruct(wd, DATA, EffectorWeights, 1, sce->rigidbody_world->effector_weights);
			write_pointcaches(wd, &(sce->rigidbody_world->ptcaches));
		}

		write_previews(wd, sce->preview);
		write_curvemapping_curves(wd, &sce->r.mblur_shutter_curve);

		sce = sce->id.next;
	}

	mywrite_flush(wd);
}

static void write_gpencils(WriteData *wd, ListBase *lb)
{
	bGPdata *gpd;
	bGPDlayer *gpl;
	bGPDframe *gpf;
	bGPDstroke *gps;

	for (gpd = lb->first; gpd; gpd = gpd->id.next) {
		if (gpd->id.us > 0 || wd->current) {
			/* write gpd data block to file */
			writestruct(wd, ID_GD, bGPdata, 1, gpd);
			write_iddata(wd, &gpd->id);

			if (gpd->adt) {
				write_animdata(wd, gpd->adt);
			}

			/* write grease-pencil layers to file */
			writelist(wd, DATA, bGPDlayer, &gpd->layers);
			for (gpl = gpd->layers.first; gpl; gpl = gpl->next) {

				/* write this layer's frames to file */
				writelist(wd, DATA, bGPDframe, &gpl->frames);
				for (gpf = gpl->frames.first; gpf; gpf = gpf->next) {

					/* write strokes */
					writelist(wd, DATA, bGPDstroke, &gpf->strokes);
					for (gps = gpf->strokes.first; gps; gps = gps->next) {
						writestruct(wd, DATA, bGPDspoint, gps->totpoints, gps->points);
					}
				}
			}
		}
	}

	mywrite_flush(wd);
}

static void write_windowmanagers(WriteData *wd, ListBase *lb)
{
	wmWindowManager *wm;
	wmWindow *win;

	for (wm = lb->first; wm; wm = wm->id.next) {
		writestruct(wd, ID_WM, wmWindowManager, 1, wm);
		write_iddata(wd, &wm->id);

		for (win = wm->windows.first; win; win = win->next) {
			writestruct(wd, DATA, wmWindow, 1, win);
			writestruct(wd, DATA, Stereo3dFormat, 1, win->stereo3d_format);
		}
	}

	/* typically flushing wouldn't be needed however this data _always_ changes,
	 * so flush here for more efficient undo. */
	mywrite_flush(wd);
}

static void write_region(WriteData *wd, ARegion *ar, int spacetype)
{
	writestruct(wd, DATA, ARegion, 1, ar);

	if (ar->regiondata) {
		switch (spacetype) {
			case SPACE_VIEW3D:
				if (ar->regiontype == RGN_TYPE_WINDOW) {
					RegionView3D *rv3d = ar->regiondata;
					writestruct(wd, DATA, RegionView3D, 1, rv3d);

					if (rv3d->localvd) {
						writestruct(wd, DATA, RegionView3D, 1, rv3d->localvd);
					}
					if (rv3d->clipbb) {
						writestruct(wd, DATA, BoundBox, 1, rv3d->clipbb);
					}

				}
				else
					printf("regiondata write missing!\n");
				break;
			default:
				printf("regiondata write missing!\n");
		}
	}
}

static void write_uilist(WriteData *wd, uiList *ui_list)
{
	writestruct(wd, DATA, uiList, 1, ui_list);

	if (ui_list->properties) {
		IDP_WriteProperty(ui_list->properties, wd);
	}
}

static void write_soops(WriteData *wd, SpaceOops *so)
{
	BLI_mempool *ts = so->treestore;

	if (ts) {
		SpaceOops so_flat = *so;

		int elems = BLI_mempool_count(ts);
		/* linearize mempool to array */
		TreeStoreElem *data = elems ? BLI_mempool_as_arrayN(ts, "TreeStoreElem") : NULL;

		if (data) {
			/* In this block we use the memory location of the treestore
			 * but _not_ its data, the addresses in this case are UUID's,
			 * since we can't rely on malloc giving us different values each time.
			 */
			TreeStore ts_flat = {0};

			/* we know the treestore is at least as big as a pointer,
			 * so offsetting works to give us a UUID. */
			void *data_addr = (void *)POINTER_OFFSET(ts, sizeof(void *));

			ts_flat.usedelem = elems;
			ts_flat.totelem = elems;
			ts_flat.data = data_addr;

			writestruct(wd, DATA, SpaceOops, 1, so);

			writestruct_at_address(wd, DATA, TreeStore, 1, ts, &ts_flat);
			writestruct_at_address(wd, DATA, TreeStoreElem, elems, data_addr, data);

			MEM_freeN(data);
		}
		else {
			so_flat.treestore = NULL;
			writestruct_at_address(wd, DATA, SpaceOops, 1, so, &so_flat);
		}
	}
	else {
		writestruct(wd, DATA, SpaceOops, 1, so);
	}
}

static void write_screens(WriteData *wd, ListBase *scrbase)
{
	bScreen *sc;
	ScrArea *sa;
	ScrVert *sv;
	ScrEdge *se;

	sc = scrbase->first;
	while (sc) {

		/* write LibData */
		/* in 2.50+ files, the file identifier for screens is patched, forward compatibility */
		writestruct(wd, ID_SCRN, bScreen, 1, sc);
		write_iddata(wd, &sc->id);

		/* direct data */
		for (sv = sc->vertbase.first; sv; sv = sv->next) {
			writestruct(wd, DATA, ScrVert, 1, sv);
		}

		for (se = sc->edgebase.first; se; se = se->next) {
			writestruct(wd, DATA, ScrEdge, 1, se);
		}

		for (sa = sc->areabase.first; sa; sa = sa->next) {
			SpaceLink *sl;
			Panel *pa;
			uiList *ui_list;
			uiPreview *ui_preview;
			PanelCategoryStack *pc_act;
			ARegion *ar;

			writestruct(wd, DATA, ScrArea, 1, sa);

			for (ar = sa->regionbase.first; ar; ar = ar->next) {
				write_region(wd, ar, sa->spacetype);

				for (pa = ar->panels.first; pa; pa = pa->next) {
					writestruct(wd, DATA, Panel, 1, pa);
				}

				for (pc_act = ar->panels_category_active.first; pc_act; pc_act = pc_act->next) {
					writestruct(wd, DATA, PanelCategoryStack, 1, pc_act);
				}

				for (ui_list = ar->ui_lists.first; ui_list; ui_list = ui_list->next) {
					write_uilist(wd, ui_list);
				}

				for (ui_preview = ar->ui_previews.first; ui_preview; ui_preview = ui_preview->next) {
					writestruct(wd, DATA, uiPreview, 1, ui_preview);
				}
			}

			sl = sa->spacedata.first;
			while (sl) {
				for (ar = sl->regionbase.first; ar; ar = ar->next) {
					write_region(wd, ar, sl->spacetype);
				}

				if (sl->spacetype == SPACE_VIEW3D) {
					View3D *v3d = (View3D *)sl;
					BGpic *bgpic;
					writestruct(wd, DATA, View3D, 1, v3d);
					for (bgpic = v3d->bgpicbase.first; bgpic; bgpic = bgpic->next) {
						writestruct(wd, DATA, BGpic, 1, bgpic);
					}
					if (v3d->localvd) {
						writestruct(wd, DATA, View3D, 1, v3d->localvd);
					}

					if (v3d->fx_settings.ssao) {
						writestruct(wd, DATA, GPUSSAOSettings, 1, v3d->fx_settings.ssao);
					}
					if (v3d->fx_settings.dof) {
						writestruct(wd, DATA, GPUDOFSettings, 1, v3d->fx_settings.dof);
					}
				}
				else if (sl->spacetype == SPACE_IPO) {
					SpaceIpo *sipo = (SpaceIpo *)sl;
					ListBase tmpGhosts = sipo->ghostCurves;

					/* temporarily disable ghost curves when saving */
					sipo->ghostCurves.first = sipo->ghostCurves.last = NULL;

					writestruct(wd, DATA, SpaceIpo, 1, sl);
					if (sipo->ads) {
						writestruct(wd, DATA, bDopeSheet, 1, sipo->ads);
					}

					/* reenable ghost curves */
					sipo->ghostCurves = tmpGhosts;
				}
				else if (sl->spacetype == SPACE_BUTS) {
					writestruct(wd, DATA, SpaceButs, 1, sl);
				}
				else if (sl->spacetype == SPACE_FILE) {
					SpaceFile *sfile = (SpaceFile *)sl;

					writestruct(wd, DATA, SpaceFile, 1, sl);
					if (sfile->params) {
						writestruct(wd, DATA, FileSelectParams, 1, sfile->params);
					}
				}
				else if (sl->spacetype == SPACE_SEQ) {
					writestruct(wd, DATA, SpaceSeq, 1, sl);
				}
				else if (sl->spacetype == SPACE_OUTLINER) {
					SpaceOops *so = (SpaceOops *)sl;
					write_soops(wd, so);
				}
				else if (sl->spacetype == SPACE_IMAGE) {
					writestruct(wd, DATA, SpaceImage, 1, sl);
				}
				else if (sl->spacetype == SPACE_TEXT) {
					writestruct(wd, DATA, SpaceText, 1, sl);
				}
				else if (sl->spacetype == SPACE_SCRIPT) {
					SpaceScript *scr = (SpaceScript *)sl;
					scr->but_refs = NULL;
					writestruct(wd, DATA, SpaceScript, 1, sl);
				}
				else if (sl->spacetype == SPACE_ACTION) {
					writestruct(wd, DATA, SpaceAction, 1, sl);
				}
				else if (sl->spacetype == SPACE_NLA) {
					SpaceNla *snla = (SpaceNla *)sl;

					writestruct(wd, DATA, SpaceNla, 1, snla);
					if (snla->ads) {
						writestruct(wd, DATA, bDopeSheet, 1, snla->ads);
					}
				}
				else if (sl->spacetype == SPACE_TIME) {
					writestruct(wd, DATA, SpaceTime, 1, sl);
				}
				else if (sl->spacetype == SPACE_NODE) {
					SpaceNode *snode = (SpaceNode *)sl;
					bNodeTreePath *path;
					writestruct(wd, DATA, SpaceNode, 1, snode);

					for (path = snode->treepath.first; path; path = path->next) {
						writestruct(wd, DATA, bNodeTreePath, 1, path);
					}
				}
				else if (sl->spacetype == SPACE_LOGIC) {
					writestruct(wd, DATA, SpaceLogic, 1, sl);
				}
				else if (sl->spacetype == SPACE_CONSOLE) {
					SpaceConsole *con = (SpaceConsole *)sl;
					ConsoleLine *cl;

					for (cl = con->history.first; cl; cl = cl->next) {
						/* 'len_alloc' is invalid on write, set from 'len' on read */
						writestruct(wd, DATA, ConsoleLine, 1, cl);
						writedata(wd, DATA, cl->len + 1, cl->line);
					}
					writestruct(wd, DATA, SpaceConsole, 1, sl);

				}
				else if (sl->spacetype == SPACE_USERPREF) {
					writestruct(wd, DATA, SpaceUserPref, 1, sl);
				}
				else if (sl->spacetype == SPACE_CLIP) {
					writestruct(wd, DATA, SpaceClip, 1, sl);
				}
				else if (sl->spacetype == SPACE_INFO) {
					writestruct(wd, DATA, SpaceInfo, 1, sl);
				}

				sl = sl->next;
			}
		}

		sc = sc->id.next;
	}

	mywrite_flush(wd);
}

static void write_bone(WriteData *wd, Bone *bone)
{
	/* PATCH for upward compatibility after 2.37+ armature recode */
	bone->size[0] = bone->size[1] = bone->size[2] = 1.0f;

	/* Write this bone */
	writestruct(wd, DATA, Bone, 1, bone);

	/* Write ID Properties -- and copy this comment EXACTLY for easy finding
	 * of library blocks that implement this.*/
	if (bone->prop) {
		IDP_WriteProperty(bone->prop, wd);
	}

	/* Write Children */
	for (Bone *cbone = bone->childbase.first; cbone; cbone = cbone->next) {
		write_bone(wd, cbone);
	}
}

static void write_armatures(WriteData *wd, ListBase *idbase)
{
	bArmature   *arm;
	Bone        *bone;

	arm = idbase->first;
	while (arm) {
		if (arm->id.us > 0 || wd->current) {
			writestruct(wd, ID_AR, bArmature, 1, arm);
			write_iddata(wd, &arm->id);

			if (arm->adt) {
				write_animdata(wd, arm->adt);
			}

			/* Direct data */
			bone = arm->bonebase.first;
			while (bone) {
				write_bone(wd, bone);
				bone = bone->next;
			}
		}
		arm = arm->id.next;
	}

	mywrite_flush(wd);
}

static void write_texts(WriteData *wd, ListBase *idbase)
{
	Text *text;
	TextLine *tmp;

	text = idbase->first;
	while (text) {
		if ( (text->flags & TXT_ISMEM) && (text->flags & TXT_ISEXT)) {
			text->flags &= ~TXT_ISEXT;
		}

		/* write LibData */
		writestruct(wd, ID_TXT, Text, 1, text);
		write_iddata(wd, &text->id);

		if (text->name) {
			writedata(wd, DATA, strlen(text->name) + 1, text->name);
		}

		if (!(text->flags & TXT_ISEXT)) {
			/* now write the text data, in two steps for optimization in the readfunction */
			tmp = text->lines.first;
			while (tmp) {
				writestruct(wd, DATA, TextLine, 1, tmp);
				tmp = tmp->next;
			}

			tmp = text->lines.first;
			while (tmp) {
				writedata(wd, DATA, tmp->len + 1, tmp->line);
				tmp = tmp->next;
			}
		}


		text = text->id.next;
	}

	mywrite_flush(wd);
}

static void write_speakers(WriteData *wd, ListBase *idbase)
{
	Speaker *spk;

	spk = idbase->first;
	while (spk) {
		if (spk->id.us > 0 || wd->current) {
			/* write LibData */
			writestruct(wd, ID_SPK, Speaker, 1, spk);
			write_iddata(wd, &spk->id);

			if (spk->adt) {
				write_animdata(wd, spk->adt);
			}
		}
		spk = spk->id.next;
	}
}

static void write_sounds(WriteData *wd, ListBase *idbase)
{
	bSound *sound;

	PackedFile *pf;

	sound = idbase->first;
	while (sound) {
		if (sound->id.us > 0 || wd->current) {
			/* write LibData */
			writestruct(wd, ID_SO, bSound, 1, sound);
			write_iddata(wd, &sound->id);

			if (sound->packedfile) {
				pf = sound->packedfile;
				writestruct(wd, DATA, PackedFile, 1, pf);
				writedata(wd, DATA, pf->size, pf->data);
			}
		}
		sound = sound->id.next;
	}

	mywrite_flush(wd);
}

static void write_groups(WriteData *wd, ListBase *idbase)
{
	Group *group;
	GroupObject *go;

	for (group = idbase->first; group; group = group->id.next) {
		if (group->id.us > 0 || wd->current) {
			/* write LibData */
			writestruct(wd, ID_GR, Group, 1, group);
			write_iddata(wd, &group->id);

			write_previews(wd, group->preview);

			go = group->gobject.first;
			while (go) {
				writestruct(wd, DATA, GroupObject, 1, go);
				go = go->next;
			}
		}
	}

	mywrite_flush(wd);
}

static void write_nodetrees(WriteData *wd, ListBase *idbase)
{
	bNodeTree *ntree;

	for (ntree = idbase->first; ntree; ntree = ntree->id.next) {
		if (ntree->id.us > 0 || wd->current) {
			writestruct(wd, ID_NT, bNodeTree, 1, ntree);
			/* Note that trees directly used by other IDs (materials etc.) are not 'real' ID, they cannot
			 * be linked, etc., so we write actual id data here only, for 'real' ID trees. */
			write_iddata(wd, &ntree->id);

			write_nodetree(wd, ntree);
		}
	}
}

#ifdef USE_NODE_COMPAT_CUSTOMNODES
static void customnodes_add_deprecated_data(Main *mainvar)
{
	FOREACH_NODETREE(mainvar, ntree, id) {
		bNodeLink *link, *last_link = ntree->links.last;

		/* only do this for node groups */
		if (id != &ntree->id) {
			continue;
		}

		/* Forward compatibility for group nodes: add links to node tree interface sockets.
		 * These links are invalid by new rules (missing node pointer)!
		 * They will be removed again in customnodes_free_deprecated_data,
		 * cannot do this directly lest bNodeLink pointer mapping becomes ambiguous.
		 * When loading files with such links in a new Blender version
		 * they will be removed as well.
		 */
		for (link = ntree->links.first; link; link = link->next) {
			bNode *fromnode = link->fromnode, *tonode = link->tonode;
			bNodeSocket *fromsock = link->fromsock, *tosock = link->tosock;

			/* check both sides of the link, to handle direct input-to-output links */
			if (fromnode->type == NODE_GROUP_INPUT) {
				fromnode = NULL;
				fromsock = ntreeFindSocketInterface(ntree, SOCK_IN, fromsock->identifier);
			}
			/* only the active output node defines links */
			if (tonode->type == NODE_GROUP_OUTPUT && (tonode->flag & NODE_DO_OUTPUT)) {
				tonode = NULL;
				tosock = ntreeFindSocketInterface(ntree, SOCK_OUT, tosock->identifier);
			}

			if (!fromnode || !tonode) {
				/* Note: not using nodeAddLink here, it asserts existing node pointers */
				bNodeLink *tlink = MEM_callocN(sizeof(bNodeLink), "group node link");
				tlink->fromnode = fromnode;
				tlink->fromsock = fromsock;
				tlink->tonode = tonode;
				tlink->tosock = tosock;
				tosock->link = tlink;
				tlink->flag |= NODE_LINK_VALID;
				BLI_addtail(&ntree->links, tlink);
			}

			/* don't check newly created compatibility links */
			if (link == last_link) {
				break;
			}
		}
	}
	FOREACH_NODETREE_END
}

static void customnodes_free_deprecated_data(Main *mainvar)
{
	FOREACH_NODETREE(mainvar, ntree, id) {
		bNodeLink *link, *next_link;

		for (link = ntree->links.first; link; link = next_link) {
			next_link = link->next;
			if (link->fromnode == NULL || link->tonode == NULL) {
				nodeRemLink(ntree, link);
			}
		}
	}
	FOREACH_NODETREE_END
}
#endif

static void write_brushes(WriteData *wd, ListBase *idbase)
{
	Brush *brush;

	for (brush = idbase->first; brush; brush = brush->id.next) {
		if (brush->id.us > 0 || wd->current) {
			writestruct(wd, ID_BR, Brush, 1, brush);
			write_iddata(wd, &brush->id);

			if (brush->curve) {
				write_curvemapping(wd, brush->curve);
			}
			if (brush->gradient) {
				writestruct(wd, DATA, ColorBand, 1, brush->gradient);
			}
		}
	}
}

static void write_palettes(WriteData *wd, ListBase *idbase)
{
	Palette *palette;

	for (palette = idbase->first; palette; palette = palette->id.next) {
		if (palette->id.us > 0 || wd->current) {
			PaletteColor *color;
			writestruct(wd, ID_PAL, Palette, 1, palette);
			write_iddata(wd, &palette->id);

			for (color = palette->colors.first; color; color = color->next) {
				writestruct(wd, DATA, PaletteColor, 1, color);
			}
		}
	}
}

static void write_paintcurves(WriteData *wd, ListBase *idbase)
{
	PaintCurve *pc;

	for (pc = idbase->first; pc; pc = pc->id.next) {
		if (pc->id.us > 0 || wd->current) {
			writestruct(wd, ID_PC, PaintCurve, 1, pc);
			write_iddata(wd, &pc->id);

			writestruct(wd, DATA, PaintCurvePoint, pc->tot_points, pc->points);
		}
	}
}

static void write_movieTracks(WriteData *wd, ListBase *tracks)
{
	MovieTrackingTrack *track;

	track = tracks->first;
	while (track) {
		writestruct(wd, DATA, MovieTrackingTrack, 1, track);

		if (track->markers) {
			writestruct(wd, DATA, MovieTrackingMarker, track->markersnr, track->markers);
		}

		track = track->next;
	}
}

static void write_moviePlaneTracks(WriteData *wd, ListBase *plane_tracks_base)
{
	MovieTrackingPlaneTrack *plane_track;

	for (plane_track = plane_tracks_base->first;
	     plane_track;
	     plane_track = plane_track->next)
	{
		writestruct(wd, DATA, MovieTrackingPlaneTrack, 1, plane_track);

		writedata(wd, DATA, sizeof(MovieTrackingTrack *) * plane_track->point_tracksnr, plane_track->point_tracks);
		writestruct(wd, DATA, MovieTrackingPlaneMarker, plane_track->markersnr, plane_track->markers);
	}
}

static void write_movieReconstruction(WriteData *wd, MovieTrackingReconstruction *reconstruction)
{
	if (reconstruction->camnr) {
		writestruct(wd, DATA, MovieReconstructedCamera, reconstruction->camnr, reconstruction->cameras);
	}
}

static void write_movieclips(WriteData *wd, ListBase *idbase)
{
	MovieClip *clip;

	clip = idbase->first;
	while (clip) {
		if (clip->id.us > 0 || wd->current) {
			MovieTracking *tracking = &clip->tracking;
			MovieTrackingObject *object;

			writestruct(wd, ID_MC, MovieClip, 1, clip);
			write_iddata(wd, &clip->id);

			if (clip->adt) {
				write_animdata(wd, clip->adt);
			}

			write_movieTracks(wd, &tracking->tracks);
			write_moviePlaneTracks(wd, &tracking->plane_tracks);
			write_movieReconstruction(wd, &tracking->reconstruction);

			object = tracking->objects.first;
			while (object) {
				writestruct(wd, DATA, MovieTrackingObject, 1, object);

				write_movieTracks(wd, &object->tracks);
				write_moviePlaneTracks(wd, &object->plane_tracks);
				write_movieReconstruction(wd, &object->reconstruction);

				object = object->next;
			}
		}

		clip = clip->id.next;
	}

	mywrite_flush(wd);
}

static void write_masks(WriteData *wd, ListBase *idbase)
{
	Mask *mask;

	mask = idbase->first;
	while (mask) {
		if (mask->id.us > 0 || wd->current) {
			MaskLayer *masklay;

			writestruct(wd, ID_MSK, Mask, 1, mask);
			write_iddata(wd, &mask->id);

			if (mask->adt) {
				write_animdata(wd, mask->adt);
			}

			for (masklay = mask->masklayers.first; masklay; masklay = masklay->next) {
				MaskSpline *spline;
				MaskLayerShape *masklay_shape;

				writestruct(wd, DATA, MaskLayer, 1, masklay);

				for (spline = masklay->splines.first; spline; spline = spline->next) {
					int i;

					void *points_deform = spline->points_deform;
					spline->points_deform = NULL;

					writestruct(wd, DATA, MaskSpline, 1, spline);
					writestruct(wd, DATA, MaskSplinePoint, spline->tot_point, spline->points);

					spline->points_deform = points_deform;

					for (i = 0; i < spline->tot_point; i++) {
						MaskSplinePoint *point = &spline->points[i];

						if (point->tot_uw) {
							writestruct(wd, DATA, MaskSplinePointUW, point->tot_uw, point->uw);
						}
					}
				}

				for (masklay_shape = masklay->splines_shapes.first;
				     masklay_shape;
				     masklay_shape = masklay_shape->next)
				{
					writestruct(wd, DATA, MaskLayerShape, 1, masklay_shape);
					writedata(wd, DATA,
					          masklay_shape->tot_vert * sizeof(float) * MASK_OBJECT_SHAPE_ELEM_SIZE,
					          masklay_shape->data);
				}
			}
		}

		mask = mask->id.next;
	}

	mywrite_flush(wd);
}

static void write_linestyle_color_modifiers(WriteData *wd, ListBase *modifiers)
{
	LineStyleModifier *m;

	for (m = modifiers->first; m; m = m->next) {
		int struct_nr;
		switch (m->type) {
			case LS_MODIFIER_ALONG_STROKE:
				struct_nr = SDNA_TYPE_FROM_STRUCT(LineStyleColorModifier_AlongStroke);
				break;
			case LS_MODIFIER_DISTANCE_FROM_CAMERA:
				struct_nr = SDNA_TYPE_FROM_STRUCT(LineStyleColorModifier_DistanceFromCamera);
				break;
			case LS_MODIFIER_DISTANCE_FROM_OBJECT:
				struct_nr = SDNA_TYPE_FROM_STRUCT(LineStyleColorModifier_DistanceFromObject);
				break;
			case LS_MODIFIER_MATERIAL:
				struct_nr = SDNA_TYPE_FROM_STRUCT(LineStyleColorModifier_Material);
				break;
			case LS_MODIFIER_TANGENT:
				struct_nr = SDNA_TYPE_FROM_STRUCT(LineStyleColorModifier_Tangent);
				break;
			case LS_MODIFIER_NOISE:
				struct_nr = SDNA_TYPE_FROM_STRUCT(LineStyleColorModifier_Noise);
				break;
			case LS_MODIFIER_CREASE_ANGLE:
				struct_nr = SDNA_TYPE_FROM_STRUCT(LineStyleColorModifier_CreaseAngle);
				break;
			case LS_MODIFIER_CURVATURE_3D:
				struct_nr = SDNA_TYPE_FROM_STRUCT(LineStyleColorModifier_Curvature_3D);
				break;
			default:
				struct_nr = SDNA_TYPE_FROM_STRUCT(LineStyleModifier); /* this should not happen */
		}
		writestruct_nr(wd, DATA, struct_nr, 1, m);
	}
	for (m = modifiers->first; m; m = m->next) {
		switch (m->type) {
			case LS_MODIFIER_ALONG_STROKE:
				writestruct(wd, DATA, ColorBand, 1, ((LineStyleColorModifier_AlongStroke *)m)->color_ramp);
				break;
			case LS_MODIFIER_DISTANCE_FROM_CAMERA:
				writestruct(wd, DATA, ColorBand, 1, ((LineStyleColorModifier_DistanceFromCamera *)m)->color_ramp);
				break;
			case LS_MODIFIER_DISTANCE_FROM_OBJECT:
				writestruct(wd, DATA, ColorBand, 1, ((LineStyleColorModifier_DistanceFromObject *)m)->color_ramp);
				break;
			case LS_MODIFIER_MATERIAL:
				writestruct(wd, DATA, ColorBand, 1, ((LineStyleColorModifier_Material *)m)->color_ramp);
				break;
			case LS_MODIFIER_TANGENT:
				writestruct(wd, DATA, ColorBand, 1, ((LineStyleColorModifier_Tangent *)m)->color_ramp);
				break;
			case LS_MODIFIER_NOISE:
				writestruct(wd, DATA, ColorBand, 1, ((LineStyleColorModifier_Noise *)m)->color_ramp);
				break;
			case LS_MODIFIER_CREASE_ANGLE:
				writestruct(wd, DATA, ColorBand, 1, ((LineStyleColorModifier_CreaseAngle *)m)->color_ramp);
				break;
			case LS_MODIFIER_CURVATURE_3D:
				writestruct(wd, DATA, ColorBand, 1, ((LineStyleColorModifier_Curvature_3D *)m)->color_ramp);
				break;
		}
	}
}

static void write_linestyle_alpha_modifiers(WriteData *wd, ListBase *modifiers)
{
	LineStyleModifier *m;

	for (m = modifiers->first; m; m = m->next) {
		int struct_nr;
		switch (m->type) {
			case LS_MODIFIER_ALONG_STROKE:
				struct_nr = SDNA_TYPE_FROM_STRUCT(LineStyleAlphaModifier_AlongStroke);
				break;
			case LS_MODIFIER_DISTANCE_FROM_CAMERA:
				struct_nr = SDNA_TYPE_FROM_STRUCT(LineStyleAlphaModifier_DistanceFromCamera);
				break;
			case LS_MODIFIER_DISTANCE_FROM_OBJECT:
				struct_nr = SDNA_TYPE_FROM_STRUCT(LineStyleAlphaModifier_DistanceFromObject);
				break;
			case LS_MODIFIER_MATERIAL:
				struct_nr = SDNA_TYPE_FROM_STRUCT(LineStyleAlphaModifier_Material);
				break;
			case LS_MODIFIER_TANGENT:
				struct_nr = SDNA_TYPE_FROM_STRUCT(LineStyleAlphaModifier_Tangent);
				break;
			case LS_MODIFIER_NOISE:
				struct_nr = SDNA_TYPE_FROM_STRUCT(LineStyleAlphaModifier_Noise);
				break;
			case LS_MODIFIER_CREASE_ANGLE:
				struct_nr = SDNA_TYPE_FROM_STRUCT(LineStyleAlphaModifier_CreaseAngle);
				break;
			case LS_MODIFIER_CURVATURE_3D:
				struct_nr = SDNA_TYPE_FROM_STRUCT(LineStyleAlphaModifier_Curvature_3D);
				break;
			default:
				struct_nr = SDNA_TYPE_FROM_STRUCT(LineStyleModifier);  /* this should not happen */
		}
		writestruct_nr(wd, DATA, struct_nr, 1, m);
	}
	for (m = modifiers->first; m; m = m->next) {
		switch (m->type) {
			case LS_MODIFIER_ALONG_STROKE:
				write_curvemapping(wd, ((LineStyleAlphaModifier_AlongStroke *)m)->curve);
				break;
			case LS_MODIFIER_DISTANCE_FROM_CAMERA:
				write_curvemapping(wd, ((LineStyleAlphaModifier_DistanceFromCamera *)m)->curve);
				break;
			case LS_MODIFIER_DISTANCE_FROM_OBJECT:
				write_curvemapping(wd, ((LineStyleAlphaModifier_DistanceFromObject *)m)->curve);
				break;
			case LS_MODIFIER_MATERIAL:
				write_curvemapping(wd, ((LineStyleAlphaModifier_Material *)m)->curve);
				break;
			case LS_MODIFIER_TANGENT:
				write_curvemapping(wd, ((LineStyleAlphaModifier_Tangent *)m)->curve);
				break;
			case LS_MODIFIER_NOISE:
				write_curvemapping(wd, ((LineStyleAlphaModifier_Noise *)m)->curve);
				break;
			case LS_MODIFIER_CREASE_ANGLE:
				write_curvemapping(wd, ((LineStyleAlphaModifier_CreaseAngle *)m)->curve);
				break;
			case LS_MODIFIER_CURVATURE_3D:
				write_curvemapping(wd, ((LineStyleAlphaModifier_Curvature_3D *)m)->curve);
				break;
		}
	}
}

static void write_linestyle_thickness_modifiers(WriteData *wd, ListBase *modifiers)
{
	LineStyleModifier *m;

	for (m = modifiers->first; m; m = m->next) {
		int struct_nr;
		switch (m->type) {
			case LS_MODIFIER_ALONG_STROKE:
				struct_nr = SDNA_TYPE_FROM_STRUCT(LineStyleThicknessModifier_AlongStroke);
				break;
			case LS_MODIFIER_DISTANCE_FROM_CAMERA:
				struct_nr = SDNA_TYPE_FROM_STRUCT(LineStyleThicknessModifier_DistanceFromCamera);
				break;
			case LS_MODIFIER_DISTANCE_FROM_OBJECT:
				struct_nr = SDNA_TYPE_FROM_STRUCT(LineStyleThicknessModifier_DistanceFromObject);
				break;
			case LS_MODIFIER_MATERIAL:
				struct_nr = SDNA_TYPE_FROM_STRUCT(LineStyleThicknessModifier_Material);
				break;
			case LS_MODIFIER_CALLIGRAPHY:
				struct_nr = SDNA_TYPE_FROM_STRUCT(LineStyleThicknessModifier_Calligraphy);
				break;
			case LS_MODIFIER_TANGENT:
				struct_nr = SDNA_TYPE_FROM_STRUCT(LineStyleThicknessModifier_Tangent);
				break;
			case LS_MODIFIER_NOISE:
				struct_nr = SDNA_TYPE_FROM_STRUCT(LineStyleThicknessModifier_Noise);
				break;
			case LS_MODIFIER_CREASE_ANGLE:
				struct_nr = SDNA_TYPE_FROM_STRUCT(LineStyleThicknessModifier_CreaseAngle);
				break;
			case LS_MODIFIER_CURVATURE_3D:
				struct_nr = SDNA_TYPE_FROM_STRUCT(LineStyleThicknessModifier_Curvature_3D);
				break;
			default:
				struct_nr = SDNA_TYPE_FROM_STRUCT(LineStyleModifier);  /* this should not happen */
		}
		writestruct_nr(wd, DATA, struct_nr, 1, m);
	}
	for (m = modifiers->first; m; m = m->next) {
		switch (m->type) {
			case LS_MODIFIER_ALONG_STROKE:
				write_curvemapping(wd, ((LineStyleThicknessModifier_AlongStroke *)m)->curve);
				break;
			case LS_MODIFIER_DISTANCE_FROM_CAMERA:
				write_curvemapping(wd, ((LineStyleThicknessModifier_DistanceFromCamera *)m)->curve);
				break;
			case LS_MODIFIER_DISTANCE_FROM_OBJECT:
				write_curvemapping(wd, ((LineStyleThicknessModifier_DistanceFromObject *)m)->curve);
				break;
			case LS_MODIFIER_MATERIAL:
				write_curvemapping(wd, ((LineStyleThicknessModifier_Material *)m)->curve);
				break;
			case LS_MODIFIER_TANGENT:
				write_curvemapping(wd, ((LineStyleThicknessModifier_Tangent *)m)->curve);
				break;
			case LS_MODIFIER_CREASE_ANGLE:
				write_curvemapping(wd, ((LineStyleThicknessModifier_CreaseAngle *)m)->curve);
				break;
			case LS_MODIFIER_CURVATURE_3D:
				write_curvemapping(wd, ((LineStyleThicknessModifier_Curvature_3D *)m)->curve);
				break;
		}
	}
}

static void write_linestyle_geometry_modifiers(WriteData *wd, ListBase *modifiers)
{
	LineStyleModifier *m;

	for (m = modifiers->first; m; m = m->next) {
		int struct_nr;
		switch (m->type) {
			case LS_MODIFIER_SAMPLING:
				struct_nr = SDNA_TYPE_FROM_STRUCT(LineStyleGeometryModifier_Sampling);
				break;
			case LS_MODIFIER_BEZIER_CURVE:
				struct_nr = SDNA_TYPE_FROM_STRUCT(LineStyleGeometryModifier_BezierCurve);
				break;
			case LS_MODIFIER_SINUS_DISPLACEMENT:
				struct_nr = SDNA_TYPE_FROM_STRUCT(LineStyleGeometryModifier_SinusDisplacement);
				break;
			case LS_MODIFIER_SPATIAL_NOISE:
				struct_nr = SDNA_TYPE_FROM_STRUCT(LineStyleGeometryModifier_SpatialNoise);
				break;
			case LS_MODIFIER_PERLIN_NOISE_1D:
				struct_nr = SDNA_TYPE_FROM_STRUCT(LineStyleGeometryModifier_PerlinNoise1D);
				break;
			case LS_MODIFIER_PERLIN_NOISE_2D:
				struct_nr = SDNA_TYPE_FROM_STRUCT(LineStyleGeometryModifier_PerlinNoise2D);
				break;
			case LS_MODIFIER_BACKBONE_STRETCHER:
				struct_nr = SDNA_TYPE_FROM_STRUCT(LineStyleGeometryModifier_BackboneStretcher);
				break;
			case LS_MODIFIER_TIP_REMOVER:
				struct_nr = SDNA_TYPE_FROM_STRUCT(LineStyleGeometryModifier_TipRemover);
				break;
			case LS_MODIFIER_POLYGONIZATION:
				struct_nr = SDNA_TYPE_FROM_STRUCT(LineStyleGeometryModifier_Polygonalization);
				break;
			case LS_MODIFIER_GUIDING_LINES:
				struct_nr = SDNA_TYPE_FROM_STRUCT(LineStyleGeometryModifier_GuidingLines);
				break;
			case LS_MODIFIER_BLUEPRINT:
				struct_nr = SDNA_TYPE_FROM_STRUCT(LineStyleGeometryModifier_Blueprint);
				break;
			case LS_MODIFIER_2D_OFFSET:
				struct_nr = SDNA_TYPE_FROM_STRUCT(LineStyleGeometryModifier_2DOffset);
				break;
			case LS_MODIFIER_2D_TRANSFORM:
				struct_nr = SDNA_TYPE_FROM_STRUCT(LineStyleGeometryModifier_2DTransform);
				break;
			case LS_MODIFIER_SIMPLIFICATION:
				struct_nr = SDNA_TYPE_FROM_STRUCT(LineStyleGeometryModifier_Simplification);
				break;
			default:
				struct_nr = SDNA_TYPE_FROM_STRUCT(LineStyleModifier);  /* this should not happen */
		}
		writestruct_nr(wd, DATA, struct_nr, 1, m);
	}
}

static void write_linestyles(WriteData *wd, ListBase *idbase)
{
	FreestyleLineStyle *linestyle;
	int a;

	for (linestyle = idbase->first; linestyle; linestyle = linestyle->id.next) {
		if (linestyle->id.us > 0 || wd->current) {
			writestruct(wd, ID_LS, FreestyleLineStyle, 1, linestyle);
			write_iddata(wd, &linestyle->id);

			if (linestyle->adt) {
				write_animdata(wd, linestyle->adt);
			}

			write_linestyle_color_modifiers(wd, &linestyle->color_modifiers);
			write_linestyle_alpha_modifiers(wd, &linestyle->alpha_modifiers);
			write_linestyle_thickness_modifiers(wd, &linestyle->thickness_modifiers);
			write_linestyle_geometry_modifiers(wd, &linestyle->geometry_modifiers);
			for (a = 0; a < MAX_MTEX; a++) {
				if (linestyle->mtex[a]) {
					writestruct(wd, DATA, MTex, 1, linestyle->mtex[a]);
				}
			}
			if (linestyle->nodetree) {
				writestruct(wd, DATA, bNodeTree, 1, linestyle->nodetree);
				write_nodetree(wd, linestyle->nodetree);
			}
		}
	}
}

/* Keep it last of write_foodata functions. */
static void write_libraries(WriteData *wd, Main *main)
{
	ListBase *lbarray[MAX_LIBARRAY];
	ID *id;
	int a, tot;
	bool found_one;

	for (; main; main = main->next) {

		a = tot = set_listbasepointers(main, lbarray);

		/* test: is lib being used */
		if (main->curlib && main->curlib->packedfile) {
			found_one = true;
		}
		else {
			found_one = false;
			while (tot--) {
				for (id = lbarray[tot]->first; id; id = id->next) {
					if (id->us > 0 && (id->tag & LIB_TAG_EXTERN)) {
						found_one = true;
						break;
					}
				}
				if (found_one) {
					break;
				}
			}
		}

		/* to be able to restore quit.blend and temp saves, the packed blend has to be in undo buffers... */
		/* XXX needs rethink, just like save UI in undo files now - would be nice to append things only for the]
		 * quit.blend and temp saves */
		if (found_one) {
			writestruct(wd, ID_LI, Library, 1, main->curlib);
			write_iddata(wd, &main->curlib->id);

			if (main->curlib->packedfile) {
				PackedFile *pf = main->curlib->packedfile;
				writestruct(wd, DATA, PackedFile, 1, pf);
				writedata(wd, DATA, pf->size, pf->data);
				if (wd->current == NULL) {
					printf("write packed .blend: %s\n", main->curlib->name);
				}
			}

			while (a--) {
				for (id = lbarray[a]->first; id; id = id->next) {
					if (id->us > 0 && (id->tag & LIB_TAG_EXTERN)) {
						if (!BKE_idcode_is_linkable(GS(id->name))) {
							printf("ERROR: write file: datablock '%s' from lib '%s' is not linkable "
							       "but is flagged as directly linked", id->name, main->curlib->filepath);
							BLI_assert(0);
						}
						writestruct(wd, ID_ID, ID, 1, id);
					}
				}
			}
		}
	}

	mywrite_flush(wd);
}

/* context is usually defined by WM, two cases where no WM is available:
 * - for forward compatibility, curscreen has to be saved
 * - for undofile, curscene needs to be saved */
static void write_global(WriteData *wd, int fileflags, Main *mainvar)
{
	const bool is_undo = (wd->current != NULL);
	FileGlobal fg;
	bScreen *screen;
	char subvstr[8];

	/* prevent mem checkers from complaining */
	memset(fg.pad, 0, sizeof(fg.pad));
	memset(fg.filename, 0, sizeof(fg.filename));
	memset(fg.build_hash, 0, sizeof(fg.build_hash));

	current_screen_compat(mainvar, &screen, is_undo);

	/* XXX still remap G */
	fg.curscreen = screen;
	fg.curscene = screen ? screen->scene : NULL;

	/* prevent to save this, is not good convention, and feature with concerns... */
	fg.fileflags = (fileflags & ~G_FILE_FLAGS_RUNTIME);

	fg.globalf = G.f;
	BLI_strncpy(fg.filename, mainvar->name, sizeof(fg.filename));
	sprintf(subvstr, "%4d", BLENDER_SUBVERSION);
	memcpy(fg.subvstr, subvstr, 4);

	fg.subversion = BLENDER_SUBVERSION;
	fg.minversion = BLENDER_MINVERSION;
	fg.minsubversion = BLENDER_MINSUBVERSION;
#ifdef WITH_BUILDINFO
	{
		extern unsigned long build_commit_timestamp;
		extern char build_hash[];
		/* TODO(sergey): Add branch name to file as well? */
		fg.build_commit_timestamp = build_commit_timestamp;
		BLI_strncpy(fg.build_hash, build_hash, sizeof(fg.build_hash));
	}
#else
	fg.build_commit_timestamp = 0;
	BLI_strncpy(fg.build_hash, "unknown", sizeof(fg.build_hash));
#endif
	writestruct(wd, GLOB, FileGlobal, 1, &fg);
}

/* preview image, first 2 values are width and height
 * second are an RGBA image (unsigned char)
 * note, this uses 'TEST' since new types will segfault on file load for older blender versions.
 */
static void write_thumb(WriteData *wd, const BlendThumbnail *thumb)
{
	if (thumb) {
		writedata(wd, TEST, BLEN_THUMB_MEMSIZE_FILE(thumb->width, thumb->height), thumb);
	}
}

/* if MemFile * there's filesave to memory */
static bool write_file_handle(
        Main *mainvar,
        WriteWrap *ww,
        MemFile *compare, MemFile *current,
        int write_flags, const BlendThumbnail *thumb)
{
	BHead bhead;
	ListBase mainlist;
	char buf[16];
	WriteData *wd;

	blo_split_main(&mainlist, mainvar);

	wd = bgnwrite(ww, compare, current);

#ifdef USE_BMESH_SAVE_AS_COMPAT
	wd->use_mesh_compat = (write_flags & G_FILE_MESH_COMPAT) != 0;
#endif

#ifdef USE_NODE_COMPAT_CUSTOMNODES
	/* don't write compatibility data on undo */
	if (!current) {
		/* deprecated forward compat data is freed again below */
		customnodes_add_deprecated_data(mainvar);
	}
#endif

	sprintf(buf, "BLENDER%c%c%.3d",
	        (sizeof(void *) == 8)      ? '-' : '_',
	        (ENDIAN_ORDER == B_ENDIAN) ? 'V' : 'v',
	        BLENDER_VERSION);

	mywrite(wd, buf, 12);

	write_renderinfo(wd, mainvar);
	write_thumb(wd, thumb);
	write_global(wd, write_flags, mainvar);

	/* The windowmanager and screen often change,
	 * avoid thumbnail detecting changes because of this. */
	mywrite_flush(wd);

	write_windowmanagers(wd, &mainvar->wm);
	write_screens(wd, &mainvar->screen);
	write_movieclips(wd, &mainvar->movieclip);
	write_masks(wd, &mainvar->mask);
	write_scenes(wd, &mainvar->scene);
	write_curves(wd, &mainvar->curve);
	write_mballs(wd, &mainvar->mball);
	write_images(wd, &mainvar->image);
	write_cameras(wd, &mainvar->camera);
	write_lamps(wd, &mainvar->lamp);
	write_lattices(wd, &mainvar->latt);
	write_vfonts(wd, &mainvar->vfont);
	write_keys(wd, &mainvar->key);
	write_worlds(wd, &mainvar->world);
	write_texts(wd, &mainvar->text);
	write_speakers(wd, &mainvar->speaker);
	write_sounds(wd, &mainvar->sound);
	write_groups(wd, &mainvar->group);
	write_armatures(wd, &mainvar->armature);
	write_actions(wd, &mainvar->action);
	write_objects(wd, &mainvar->object);
	write_materials(wd, &mainvar->mat);
	write_textures(wd, &mainvar->tex);
	write_meshes(wd, &mainvar->mesh);
	write_particlesettings(wd, &mainvar->particle);
	write_nodetrees(wd, &mainvar->nodetree);
	write_brushes(wd, &mainvar->brush);
	write_palettes(wd, &mainvar->palettes);
	write_paintcurves(wd, &mainvar->paintcurves);
	write_gpencils(wd, &mainvar->gpencil);
	write_linestyles(wd, &mainvar->linestyle);
	write_libraries(wd,  mainvar->next);

	/* So changes above don't cause a 'DNA1' to be detected as changed on undo. */
	mywrite_flush(wd);

	if (write_flags & G_FILE_USERPREFS) {
		write_userdef(wd);
	}

	/* Write DNA last, because (to be implemented) test for which structs are written.
	 *
	 * Note that we *borrow* the pointer to 'DNAstr',
	 * so writing each time uses the same address and doesn't cause unnecessary undo overhead. */
	writedata(wd, DNA1, wd->sdna->datalen, wd->sdna->data);

#ifdef USE_NODE_COMPAT_CUSTOMNODES
	/* compatibility data not created on undo */
	if (!current) {
		/* Ugly, forward compatibility code generates deprecated data during writing,
		 * this has to be freed again. Can not be done directly after writing, otherwise
		 * the data pointers could be reused and not be mapped correctly.
		 */
		customnodes_free_deprecated_data(mainvar);
	}
#endif

	/* end of file */
	memset(&bhead, 0, sizeof(BHead));
	bhead.code = ENDB;
	mywrite(wd, &bhead, sizeof(BHead));

	blo_join_main(&mainlist);

	return endwrite(wd);
}

/* do reverse file history: .blend1 -> .blend2, .blend -> .blend1 */
/* return: success(0), failure(1) */
static bool do_history(const char *name, ReportList *reports)
{
	char tempname1[FILE_MAX], tempname2[FILE_MAX];
	int hisnr = U.versions;

	if (U.versions == 0) {
		return 0;
	}

	if (strlen(name) < 2) {
		BKE_report(reports, RPT_ERROR, "Unable to make version backup: filename too short");
		return 1;
	}

	while (hisnr > 1) {
		BLI_snprintf(tempname1, sizeof(tempname1), "%s%d", name, hisnr - 1);
		if (BLI_exists(tempname1)) {
			BLI_snprintf(tempname2, sizeof(tempname2), "%s%d", name, hisnr);

			if (BLI_rename(tempname1, tempname2)) {
				BKE_report(reports, RPT_ERROR, "Unable to make version backup");
				return true;
			}
		}
		hisnr--;
	}

	/* is needed when hisnr==1 */
	if (BLI_exists(name)) {
		BLI_snprintf(tempname1, sizeof(tempname1), "%s%d", name, hisnr);

		if (BLI_rename(name, tempname1)) {
			BKE_report(reports, RPT_ERROR, "Unable to make version backup");
			return true;
		}
	}

	return 0;
}

/**
 * \return Success.
 */
bool BLO_write_file(
        Main *mainvar, const char *filepath, int write_flags,
        ReportList *reports, const BlendThumbnail *thumb)
{
	char tempname[FILE_MAX + 1];
	eWriteWrapType ww_type;
	WriteWrap ww;

	/* path backup/restore */
	void     *path_list_backup = NULL;
	const int path_list_flag = (BKE_BPATH_TRAVERSE_SKIP_LIBRARY | BKE_BPATH_TRAVERSE_SKIP_MULTIFILE);

	/* open temporary file, so we preserve the original in case we crash */
	BLI_snprintf(tempname, sizeof(tempname), "%s@", filepath);

	if (write_flags & G_FILE_COMPRESS) {
		ww_type = WW_WRAP_ZLIB;
	}
	else {
		ww_type = WW_WRAP_NONE;
	}

	ww_handle_init(ww_type, &ww);

	if (ww.open(&ww, tempname) == false) {
		BKE_reportf(reports, RPT_ERROR, "Cannot open file %s for writing: %s", tempname, strerror(errno));
		return 0;
	}

	/* check if we need to backup and restore paths */
	if (UNLIKELY((write_flags & G_FILE_RELATIVE_REMAP) && (G_FILE_SAVE_COPY & write_flags))) {
		path_list_backup = BKE_bpath_list_backup(mainvar, path_list_flag);
	}

	/* remapping of relative paths to new file location */
	if (write_flags & G_FILE_RELATIVE_REMAP) {
		char dir1[FILE_MAX];
		char dir2[FILE_MAX];
		BLI_split_dir_part(filepath, dir1, sizeof(dir1));
		BLI_split_dir_part(mainvar->name, dir2, sizeof(dir2));

		/* just in case there is some subtle difference */
		BLI_cleanup_dir(mainvar->name, dir1);
		BLI_cleanup_dir(mainvar->name, dir2);

		if (G.relbase_valid && (BLI_path_cmp(dir1, dir2) == 0)) {
			write_flags &= ~G_FILE_RELATIVE_REMAP;
		}
		else {
			if (G.relbase_valid) {
				/* blend may not have been saved before. Tn this case
				 * we should not have any relative paths, but if there
				 * is somehow, an invalid or empty G.main->name it will
				 * print an error, don't try make the absolute in this case. */
				BKE_bpath_absolute_convert(mainvar, G.main->name, NULL);
			}
		}
	}

	if (write_flags & G_FILE_RELATIVE_REMAP) {
		/* note, making relative to something OTHER then G.main->name */
		BKE_bpath_relative_convert(mainvar, filepath, NULL);
	}

	/* actual file writing */
	const bool err = write_file_handle(mainvar, &ww, NULL, NULL, write_flags, thumb);

	ww.close(&ww);

	if (UNLIKELY(path_list_backup)) {
		BKE_bpath_list_restore(mainvar, path_list_flag, path_list_backup);
		BKE_bpath_list_free(path_list_backup);
	}

	if (err) {
		BKE_report(reports, RPT_ERROR, strerror(errno));
		remove(tempname);

		return 0;
	}

	/* file save to temporary file was successful */
	/* now do reverse file history (move .blend1 -> .blend2, .blend -> .blend1) */
	if (write_flags & G_FILE_HISTORY) {
		const bool err_hist = do_history(filepath, reports);
		if (err_hist) {
			BKE_report(reports, RPT_ERROR, "Version backup failed (file saved with @)");
			return 0;
		}
	}

	if (BLI_rename(tempname, filepath) != 0) {
		BKE_report(reports, RPT_ERROR, "Cannot change old file (file saved with @)");
		return 0;
	}

	return 1;
}

/**
 * \return Success.
 */
bool BLO_write_file_mem(Main *mainvar, MemFile *compare, MemFile *current, int write_flags)
{
	write_flags &= ~G_FILE_USERPREFS;

	const bool err = write_file_handle(mainvar, NULL, compare, current, write_flags, NULL);

	return (err == 0);
}<|MERGE_RESOLUTION|>--- conflicted
+++ resolved
@@ -1000,39 +1000,6 @@
 
 		if (node->storage) {
 			/* could be handlerized at some point, now only 1 exception still */
-<<<<<<< HEAD
-			if (ntree->type==NTREE_SHADER) {
-				if (node->type==SH_NODE_CURVE_VEC || node->type==SH_NODE_CURVE_RGB)
-					write_curvemapping(wd, node->storage);
-				else if (node->type==SH_NODE_SCRIPT) {
-					NodeShaderScript *nss = (NodeShaderScript *)node->storage;
-					if (nss->bytecode)
-						writedata(wd, DATA, strlen(nss->bytecode)+1, nss->bytecode);
-					writestruct(wd, DATA, node->typeinfo->storagename, 1, node->storage);
-				}
-				else if (node->type==SH_NODE_OPENVDB) {
-					NodeShaderOpenVDB *vdb = (NodeShaderOpenVDB *)node->storage;
-					writelist(wd, DATA, "OpenVDBGridInfo", &vdb->grid_info);
-					writestruct(wd, DATA, node->typeinfo->storagename, 1, node->storage);
-				}
-				else
-					writestruct(wd, DATA, node->typeinfo->storagename, 1, node->storage);
-			}
-			else if (ntree->type==NTREE_COMPOSIT) {
-				if (ELEM(node->type, CMP_NODE_TIME, CMP_NODE_CURVE_VEC, CMP_NODE_CURVE_RGB, CMP_NODE_HUECORRECT))
-					write_curvemapping(wd, node->storage);
-				else if (node->type==CMP_NODE_MOVIEDISTORTION) {
-					/* pass */
-				}
-				else
-					writestruct(wd, DATA, node->typeinfo->storagename, 1, node->storage);
-			}
-			else if (ntree->type==NTREE_TEXTURE) {
-				if (node->type==TEX_NODE_CURVE_RGB || node->type==TEX_NODE_CURVE_TIME)
-					write_curvemapping(wd, node->storage);
-				else
-					writestruct(wd, DATA, node->typeinfo->storagename, 1, node->storage);
-=======
 			if ((ntree->type == NTREE_SHADER) &&
 			    ELEM(node->type, SH_NODE_CURVE_VEC, SH_NODE_CURVE_RGB))
 			{
@@ -1047,6 +1014,13 @@
 				}
 				writestruct_id(wd, DATA, node->typeinfo->storagename, 1, node->storage);
 			}
+			else if (ntree->type == NTREE_SHADER &&
+			         (node->type == SH_NODE_OPENVDB))
+			{
+				NodeShaderOpenVDB *vdb = (NodeShaderOpenVDB *)node->storage;
+				writelist(wd, DATA, "OpenVDBGridInfo", &vdb->grid_info);
+				writestruct(wd, DATA, node->typeinfo->storagename, 1, node->storage);
+			}
 			else if ((ntree->type == NTREE_COMPOSIT) &&
 			         ELEM(node->type, CMP_NODE_TIME, CMP_NODE_CURVE_VEC, CMP_NODE_CURVE_RGB, CMP_NODE_HUECORRECT))
 			{
@@ -1064,7 +1038,6 @@
 			}
 			else {
 				writestruct_id(wd, DATA, node->typeinfo->storagename, 1, node->storage);
->>>>>>> 8443628e
 			}
 		}
 
