/*
 * ***** BEGIN GPL LICENSE BLOCK *****
 *
 * This program is free software; you can redistribute it and/or
 * modify it under the terms of the GNU General Public License
 * as published by the Free Software Foundation; either version 2
 * of the License, or (at your option) any later version.
 *
 * This program is distributed in the hope that it will be useful,
 * but WITHOUT ANY WARRANTY; without even the implied warranty of
 * MERCHANTABILITY or FITNESS FOR A PARTICULAR PURPOSE.  See the
 * GNU General Public License for more details.
 *
 * You should have received a copy of the GNU General Public License
 * along with this program; if not, write to the Free Software Foundation,
 * Inc., 51 Franklin Street, Fifth Floor, Boston, MA 02110-1301, USA.
 *
 * The Original Code is Copyright (C) 2001-2002 by NaN Holding BV.
 * All rights reserved.
 *
 *
 * Contributor(s): Blender Foundation
 *
 * ***** END GPL LICENSE BLOCK *****
 */

/** \file blender/blenloader/intern/writefile.c
 *  \ingroup blenloader
 */


/**
 *
 * FILE FORMAT
 * ===========
 *
 * IFF-style structure  (but not IFF compatible!)
 *
 * start file:
 * <pre>
 *     BLENDER_V100    12 bytes  (versie 1.00)
 *                     V = big endian, v = little endian
 *                     _ = 4 byte pointer, - = 8 byte pointer
 * </pre>
 *
 * datablocks: (also see struct #BHead).
 * <pre>
 *     <bh.code>           4 chars
 *     <bh.len>            int,  len data after BHead
 *     <bh.old>            void,  old pointer
 *     <bh.SDNAnr>         int
 *     <bh.nr>             int, in case of array: amount of structs
 *     data
 *     ...
 *     ...
 * </pre>
 *
 * Almost all data in Blender are structures. Each struct saved
 * gets a BHead header.  With BHead the struct can be linked again
 * and compared with StructDNA .
 *
 *
 * WRITE
 * =====
 *
 * Preferred writing order: (not really a must, but why would you do it random?)
 * Any case: direct data is ALWAYS after the lib block
 *
 * (Local file data)
 * - for each LibBlock
 *   - write LibBlock
 *   - write associated direct data
 * (External file data)
 * - per library
 *   - write library block
 *   - per LibBlock
 *     - write the ID of LibBlock
 * - write #TEST (#RenderInfo struct. 128x128 blend file preview is optional).
 * - write #GLOB (#FileGlobal struct) (some global vars).
 * - write #DNA1 (#SDNA struct)
 * - write #USER (#UserDef struct) if filename is ``~/X.XX/config/startup.blend``.
 */


#include <math.h>
#include <fcntl.h>
#include <limits.h>
#include <stdio.h>
#include <string.h>
#include <stdlib.h>

#ifdef WIN32
#  include <zlib.h>  /* odd include order-issue */
#  include "winsock2.h"
#  include <io.h>
#  include "BLI_winstuff.h"
#else
#  include <unistd.h>  /* FreeBSD, for write() and close(). */
#endif

#include "BLI_utildefines.h"

/* allow writefile to use deprecated functionality (for forward compatibility code) */
#define DNA_DEPRECATED_ALLOW

#include "DNA_anim_types.h"
#include "DNA_armature_types.h"
#include "DNA_actuator_types.h"
#include "DNA_brush_types.h"
#include "DNA_camera_types.h"
#include "DNA_cloth_types.h"
#include "DNA_constraint_types.h"
#include "DNA_controller_types.h"
#include "DNA_dynamicpaint_types.h"
#include "DNA_genfile.h"
#include "DNA_group_types.h"
#include "DNA_gpencil_types.h"
#include "DNA_fileglobal_types.h"
#include "DNA_key_types.h"
#include "DNA_lattice_types.h"
#include "DNA_lamp_types.h"
#include "DNA_linestyle_types.h"
#include "DNA_meta_types.h"
#include "DNA_mesh_types.h"
#include "DNA_meshdata_types.h"
#include "DNA_material_types.h"
#include "DNA_node_types.h"
#include "DNA_object_types.h"
#include "DNA_object_force.h"
#include "DNA_packedFile_types.h"
#include "DNA_particle_types.h"
#include "DNA_property_types.h"
#include "DNA_rigidbody_types.h"
#include "DNA_scene_types.h"
#include "DNA_sdna_types.h"
#include "DNA_sequence_types.h"
#include "DNA_sensor_types.h"
#include "DNA_smoke_types.h"
#include "DNA_space_types.h"
#include "DNA_screen_types.h"
#include "DNA_speaker_types.h"
#include "DNA_sound_types.h"
#include "DNA_text_types.h"
#include "DNA_view3d_types.h"
#include "DNA_vfont_types.h"
#include "DNA_world_types.h"
#include "DNA_windowmanager_types.h"
#include "DNA_movieclip_types.h"
#include "DNA_mask_types.h"

#include "MEM_guardedalloc.h" // MEM_freeN
#include "BLI_bitmap.h"
#include "BLI_blenlib.h"
#include "BLI_linklist.h"
#include "BLI_mempool.h"

#include "BKE_action.h"
#include "BKE_blender_version.h"
#include "BKE_bpath.h"
#include "BKE_curve.h"
#include "BKE_constraint.h"
#include "BKE_global.h" // for G
#include "BKE_idcode.h"
#include "BKE_library.h" // for  set_listbasepointers
#include "BKE_main.h"
#include "BKE_node.h"
#include "BKE_report.h"
#include "BKE_sequencer.h"
#include "BKE_subsurf.h"
#include "BKE_modifier.h"
#include "BKE_fcurve.h"
#include "BKE_pointcache.h"
#include "BKE_mesh.h"

#ifdef USE_NODE_COMPAT_CUSTOMNODES
#include "NOD_socket.h"  /* for sock->default_value data */
#endif


#include "BLO_writefile.h"
#include "BLO_readfile.h"
#include "BLO_undofile.h"
#include "BLO_blend_defs.h"

#include "readfile.h"

/* for SDNA_TYPE_FROM_STRUCT() macro */
#include "dna_type_offsets.h"

#include <errno.h>

/* ********* my write, buffered writing with minimum size chunks ************ */

#define MYWRITE_BUFFER_SIZE	100000
#define MYWRITE_MAX_CHUNK	32768



/** \name Small API to handle compression.
 * \{ */

typedef enum {
	WW_WRAP_NONE = 1,
	WW_WRAP_ZLIB,
} eWriteWrapType;

typedef struct WriteWrap WriteWrap;
struct WriteWrap {
	/* callbacks */
	bool   (*open)(WriteWrap *ww, const char *filepath);
	bool   (*close)(WriteWrap *ww);
	size_t (*write)(WriteWrap *ww, const char *data, size_t data_len);

	/* internal */
	union {
		int file_handle;
		gzFile gz_handle;
	} _user_data;
};

/* none */
#define FILE_HANDLE(ww) \
	(ww)->_user_data.file_handle

static bool ww_open_none(WriteWrap *ww, const char *filepath)
{
	int file;

	file = BLI_open(filepath, O_BINARY + O_WRONLY + O_CREAT + O_TRUNC, 0666);

	if (file != -1) {
		FILE_HANDLE(ww) = file;
		return true;
	}
	else {
		return false;
	}
}
static bool ww_close_none(WriteWrap *ww)
{
	return (close(FILE_HANDLE(ww)) != -1);
}
static size_t ww_write_none(WriteWrap *ww, const char *buf, size_t buf_len)
{
	return write(FILE_HANDLE(ww), buf, buf_len);
}
#undef FILE_HANDLE

/* zlib */
#define FILE_HANDLE(ww) \
	(ww)->_user_data.gz_handle

static bool ww_open_zlib(WriteWrap *ww, const char *filepath)
{
	gzFile file;

	file = BLI_gzopen(filepath, "wb1");

	if (file != Z_NULL) {
		FILE_HANDLE(ww) = file;
		return true;
	}
	else {
		return false;
	}
}
static bool ww_close_zlib(WriteWrap *ww)
{
	return (gzclose(FILE_HANDLE(ww)) == Z_OK);
}
static size_t ww_write_zlib(WriteWrap *ww, const char *buf, size_t buf_len)
{
	return gzwrite(FILE_HANDLE(ww), buf, buf_len);
}
#undef FILE_HANDLE

/* --- end compression types --- */

static void ww_handle_init(eWriteWrapType ww_type, WriteWrap *r_ww)
{
	memset(r_ww, 0, sizeof(*r_ww));

	switch (ww_type) {
		case WW_WRAP_ZLIB:
		{
			r_ww->open  = ww_open_zlib;
			r_ww->close = ww_close_zlib;
			r_ww->write = ww_write_zlib;
			break;
		}
		default:
		{
			r_ww->open  = ww_open_none;
			r_ww->close = ww_close_none;
			r_ww->write = ww_write_none;
			break;
		}
	}
}

/** \} */



typedef struct {
	struct SDNA *sdna;

	unsigned char *buf;
	MemFile *compare, *current;

	int tot, count;
	bool error;

	/* Wrap writing, so we can use zlib or
	 * other compression types later, see: G_FILE_COMPRESS
	 * Will be NULL for UNDO. */
	WriteWrap *ww;

#ifdef USE_BMESH_SAVE_AS_COMPAT
	bool use_mesh_compat; /* option to save with older mesh format */
#endif
} WriteData;

static WriteData *writedata_new(WriteWrap *ww)
{
	WriteData *wd = MEM_callocN(sizeof(*wd), "writedata");

	wd->sdna = DNA_sdna_from_data(DNAstr, DNAlen, false);

	wd->ww = ww;

	wd->buf = MEM_mallocN(MYWRITE_BUFFER_SIZE, "wd->buf");

	return wd;
}

static void writedata_do_write(WriteData *wd, const void *mem, int memlen)
{
	if ((wd == NULL) || wd->error || (mem == NULL) || memlen < 1) {
		return;
	}

	if (UNLIKELY(wd->error)) {
		return;
	}

	/* memory based save */
	if (wd->current) {
		memfile_chunk_add(NULL, wd->current, mem, memlen);
	}
	else {
		if (wd->ww->write(wd->ww, mem, memlen) != memlen) {
			wd->error = true;
		}
	}
}

static void writedata_free(WriteData *wd)
{
	DNA_sdna_free(wd->sdna);

	MEM_freeN(wd->buf);
	MEM_freeN(wd);
}

/***/

/**
 * Low level WRITE(2) wrapper that buffers data
 * \param adr Pointer to new chunk of data
 * \param len Length of new chunk of data
 * \warning Talks to other functions with global parameters
 */

#define MYWRITE_FLUSH		NULL

static void mywrite(WriteData *wd, const void *adr, int len)
{
	if (UNLIKELY(wd->error)) {
		return;
	}

	/* flush helps compression for undo-save */
	if (adr == MYWRITE_FLUSH) {
		if (wd->count) {
			writedata_do_write(wd, wd->buf, wd->count);
			wd->count = 0;
		}
		return;
	}

	wd->tot += len;

	/* if we have a single big chunk, write existing data in
	 * buffer and write out big chunk in smaller pieces */
	if (len > MYWRITE_MAX_CHUNK) {
		if (wd->count) {
			writedata_do_write(wd, wd->buf, wd->count);
			wd->count = 0;
		}

		do {
			int writelen = MIN2(len, MYWRITE_MAX_CHUNK);
			writedata_do_write(wd, adr, writelen);
			adr = (const char *)adr + writelen;
			len -= writelen;
		} while (len > 0);

		return;
	}

	/* if data would overflow buffer, write out the buffer */
	if (len + wd->count > MYWRITE_BUFFER_SIZE - 1) {
		writedata_do_write(wd, wd->buf, wd->count);
		wd->count = 0;
	}

	/* append data at end of buffer */
	memcpy(&wd->buf[wd->count], adr, len);
	wd->count += len;
}

/**
 * BeGiN initializer for mywrite
 * \param ww: File write wrapper.
 * \param compare Previous memory file (can be NULL).
 * \param current The current memory file (can be NULL).
 * \warning Talks to other functions with global parameters
 */
static WriteData *bgnwrite(WriteWrap *ww, MemFile *compare, MemFile *current)
{
	WriteData *wd = writedata_new(ww);

	if (wd == NULL) {
		return NULL;
	}

	wd->compare = compare;
	wd->current = current;
	/* this inits comparing */
	memfile_chunk_add(compare, NULL, NULL, 0);

	return wd;
}

/**
 * END the mywrite wrapper
 * \return 1 if write failed
 * \return unknown global variable otherwise
 * \warning Talks to other functions with global parameters
 */
static bool endwrite(WriteData *wd)
{
	if (wd->count) {
		writedata_do_write(wd, wd->buf, wd->count);
		wd->count = 0;
	}

	const bool err = wd->error;
	writedata_free(wd);

	return err;
}

/* ********** WRITE FILE ****************** */

static void writestruct_at_address_nr(
        WriteData *wd, int filecode, const int struct_nr, int nr,
        const void *adr, const void *data)
{
	BHead bh;
	const short *sp;

	BLI_assert(struct_nr > 0 && struct_nr < SDNA_TYPE_MAX);

	if (adr == NULL || data == NULL || nr == 0) {
		return;
	}

	/* init BHead */
	bh.code = filecode;
	bh.old = adr;
	bh.nr = nr;

	bh.SDNAnr = struct_nr;
	sp = wd->sdna->structs[bh.SDNAnr];

	bh.len = nr * wd->sdna->typelens[sp[0]];

	if (bh.len == 0) {
		return;
	}

	mywrite(wd, &bh, sizeof(BHead));
	mywrite(wd, data, bh.len);
}

static void writestruct_at_address_id(
        WriteData *wd, int filecode, const char *structname, int nr,
        const void *adr, const void *data)
{
	if (adr == NULL || data == NULL || nr == 0) {
		return;
	}

	const int SDNAnr = DNA_struct_find_nr(wd->sdna, structname);
	if (UNLIKELY(SDNAnr == -1)) {
		printf("error: can't find SDNA code <%s>\n", structname);
		return;
	}

	writestruct_at_address_nr(wd, filecode, SDNAnr, nr, adr, data);
}

static void writestruct_nr(
        WriteData *wd, int filecode, const int struct_nr, int nr,
        const void *adr)
{
	writestruct_at_address_nr(wd, filecode, struct_nr, nr, adr, adr);
}

static void writestruct_id(
        WriteData *wd, int filecode, const char *structname, int nr,
        const void *adr)
{
	writestruct_at_address_id(wd, filecode, structname, nr, adr, adr);
}

static void writedata(WriteData *wd, int filecode, int len, const void *adr)  /* do not use for structs */
{
	BHead bh;

	if (adr == NULL || len == 0) {
		return;
	}

	/* align to 4 (writes uninitialized bytes in some cases) */
	len = (len + 3) & ~3;

	/* init BHead */
	bh.code   = filecode;
	bh.old    = adr;
	bh.nr     = 1;
	bh.SDNAnr = 0;
	bh.len    = len;

	mywrite(wd, &bh, sizeof(BHead));
	mywrite(wd, adr, len);
}

/* use this to force writing of lists in same order as reading (using link_list) */
static void writelist_nr(WriteData *wd, int filecode, const int struct_nr, const ListBase *lb)
{
	const Link *link = lb->first;

	while (link) {
		writestruct_nr(wd, filecode, struct_nr, 1, link);
		link = link->next;
	}
}

#if 0
static void writelist_id(WriteData *wd, int filecode, const char *structname, const ListBase *lb)
{
	const Link *link = lb->first;
	if (link) {

		const int struct_nr = DNA_struct_find_nr(wd->sdna, structname);
		if (struct_nr == -1) {
			printf("error: can't find SDNA code <%s>\n", structname);
			return;
		}

		while (link) {
			writestruct_nr(wd, filecode, struct_nr, 1, link);
			link = link->next;
		}
	}
}
#endif

#define writestruct_at_address(wd, filecode, struct_id, nr, adr, data) \
	writestruct_at_address_nr(wd, filecode, SDNA_TYPE_FROM_STRUCT(struct_id), nr, adr, data)

#define writestruct(wd, filecode, struct_id, nr, adr) \
	writestruct_nr(wd, filecode, SDNA_TYPE_FROM_STRUCT(struct_id), nr, adr)

#define writelist(wd, filecode, struct_id, lb) \
	writelist_nr(wd, filecode, SDNA_TYPE_FROM_STRUCT(struct_id), lb)

/* *************** writing some direct data structs used in more code parts **************** */
/*These functions are used by blender's .blend system for file saving/loading.*/
void IDP_WriteProperty_OnlyData(const IDProperty *prop, void *wd);
void IDP_WriteProperty(const IDProperty *prop, void *wd);

static void IDP_WriteArray(const IDProperty *prop, void *wd)
{
	/*REMEMBER to set totalen to len in the linking code!!*/
	if (prop->data.pointer) {
		writedata(wd, DATA, MEM_allocN_len(prop->data.pointer), prop->data.pointer);

		if (prop->subtype == IDP_GROUP) {
			IDProperty **array = prop->data.pointer;
			int a;

			for (a = 0; a < prop->len; a++) {
				IDP_WriteProperty(array[a], wd);
			}
		}
	}
}

static void IDP_WriteIDPArray(const IDProperty *prop, void *wd)
{
	/*REMEMBER to set totalen to len in the linking code!!*/
	if (prop->data.pointer) {
		const IDProperty *array = prop->data.pointer;
		int a;

		writestruct(wd, DATA, IDProperty, prop->len, array);

		for (a = 0; a < prop->len; a++) {
			IDP_WriteProperty_OnlyData(&array[a], wd);
		}
	}
}

static void IDP_WriteString(const IDProperty *prop, void *wd)
{
	/*REMEMBER to set totalen to len in the linking code!!*/
	writedata(wd, DATA, prop->len, prop->data.pointer);
}

static void IDP_WriteGroup(const IDProperty *prop, void *wd)
{
	IDProperty *loop;

	for (loop = prop->data.group.first; loop; loop = loop->next) {
		IDP_WriteProperty(loop, wd);
	}
}

/* Functions to read/write ID Properties */
void IDP_WriteProperty_OnlyData(const IDProperty *prop, void *wd)
{
	switch (prop->type) {
		case IDP_GROUP:
			IDP_WriteGroup(prop, wd);
			break;
		case IDP_STRING:
			IDP_WriteString(prop, wd);
			break;
		case IDP_ARRAY:
			IDP_WriteArray(prop, wd);
			break;
		case IDP_IDPARRAY:
			IDP_WriteIDPArray(prop, wd);
			break;
	}
}

void IDP_WriteProperty(const IDProperty *prop, void *wd)
{
	writestruct(wd, DATA, IDProperty, 1, prop);
	IDP_WriteProperty_OnlyData(prop, wd);
}

static void write_iddata(void *wd, const ID *id)
{
	/* ID_WM's id->properties are considered runtime only, and never written in .blend file. */
	if (id->properties && !ELEM(GS(id->name), ID_WM)) {
		IDP_WriteProperty(id->properties, wd);
	}
}

static void write_previews(WriteData *wd, const PreviewImage *prv_orig)
{
	/* Never write previews when doing memsave (i.e. undo/redo)! */
	if (prv_orig && !wd->current) {
		PreviewImage prv = *prv_orig;

		/* don't write out large previews if not requested */
		if (!(U.flag & USER_SAVE_PREVIEWS)) {
			prv.w[1] = 0;
			prv.h[1] = 0;
			prv.rect[1] = NULL;
		}
		writestruct_at_address(wd, DATA, PreviewImage, 1, prv_orig, &prv);
		if (prv.rect[0]) {
			writedata(wd, DATA, prv.w[0] * prv.h[0] * sizeof(unsigned int), prv.rect[0]);
		}
		if (prv.rect[1]) {
			writedata(wd, DATA, prv.w[1] * prv.h[1] * sizeof(unsigned int), prv.rect[1]);
		}
	}
}

static void write_fmodifiers(WriteData *wd, ListBase *fmodifiers)
{
	FModifier *fcm;

	/* Write all modifiers first (for faster reloading) */
	writelist(wd, DATA, FModifier, fmodifiers);

	/* Modifiers */
	for (fcm = fmodifiers->first; fcm; fcm = fcm->next) {
		const FModifierTypeInfo *fmi = fmodifier_get_typeinfo(fcm);

		/* Write the specific data */
		if (fmi && fcm->data) {
			/* firstly, just write the plain fmi->data struct */
			writestruct_id(wd, DATA, fmi->structName, 1, fcm->data);

			/* do any modifier specific stuff */
			switch (fcm->type) {
				case FMODIFIER_TYPE_GENERATOR:
				{
					FMod_Generator *data = fcm->data;

					/* write coefficients array */
					if (data->coefficients) {
						writedata(wd, DATA, sizeof(float) * (data->arraysize), data->coefficients);
					}

					break;
				}
				case FMODIFIER_TYPE_ENVELOPE:
				{
					FMod_Envelope *data = fcm->data;

					/* write envelope data */
					if (data->data) {
						writestruct(wd, DATA, FCM_EnvelopeData, data->totvert, data->data);
					}

					break;
				}
				case FMODIFIER_TYPE_PYTHON:
				{
					FMod_Python *data = fcm->data;

					/* Write ID Properties -- and copy this comment EXACTLY for easy finding
					 * of library blocks that implement this.*/
					IDP_WriteProperty(data->prop, wd);

					break;
				}
			}
		}
	}
}

static void write_fcurves(WriteData *wd, ListBase *fcurves)
{
	FCurve *fcu;

	writelist(wd, DATA, FCurve, fcurves);
	for (fcu = fcurves->first; fcu; fcu = fcu->next) {
		/* curve data */
		if (fcu->bezt) {
			writestruct(wd, DATA, BezTriple, fcu->totvert, fcu->bezt);
		}
		if (fcu->fpt) {
			writestruct(wd, DATA, FPoint, fcu->totvert, fcu->fpt);
		}

		if (fcu->rna_path) {
			writedata(wd, DATA, strlen(fcu->rna_path) + 1, fcu->rna_path);
		}

		/* driver data */
		if (fcu->driver) {
			ChannelDriver *driver = fcu->driver;
			DriverVar *dvar;

			writestruct(wd, DATA, ChannelDriver, 1, driver);

			/* variables */
			writelist(wd, DATA, DriverVar, &driver->variables);
			for (dvar = driver->variables.first; dvar; dvar = dvar->next) {
				DRIVER_TARGETS_USED_LOOPER(dvar)
				{
					if (dtar->rna_path) {
						writedata(wd, DATA, strlen(dtar->rna_path) + 1, dtar->rna_path);
					}
				}
				DRIVER_TARGETS_LOOPER_END
			}
		}

		/* write F-Modifiers */
		write_fmodifiers(wd, &fcu->modifiers);
	}
}

static void write_actions(WriteData *wd, ListBase *idbase)
{
	bAction *act;
	bActionGroup *grp;
	TimeMarker *marker;

	for (act = idbase->first; act; act = act->id.next) {
		if (act->id.us > 0 || wd->current) {
			writestruct(wd, ID_AC, bAction, 1, act);
			write_iddata(wd, &act->id);

			write_fcurves(wd, &act->curves);

			for (grp = act->groups.first; grp; grp = grp->next) {
				writestruct(wd, DATA, bActionGroup, 1, grp);
			}

			for (marker = act->markers.first; marker; marker = marker->next) {
				writestruct(wd, DATA, TimeMarker, 1, marker);
			}
		}
	}

	/* flush helps the compression for undo-save */
	mywrite(wd, MYWRITE_FLUSH, 0);
}

static void write_keyingsets(WriteData *wd, ListBase *list)
{
	KeyingSet *ks;
	KS_Path *ksp;

	for (ks = list->first; ks; ks = ks->next) {
		/* KeyingSet */
		writestruct(wd, DATA, KeyingSet, 1, ks);

		/* Paths */
		for (ksp = ks->paths.first; ksp; ksp = ksp->next) {
			/* Path */
			writestruct(wd, DATA, KS_Path, 1, ksp);

			if (ksp->rna_path) {
				writedata(wd, DATA, strlen(ksp->rna_path) + 1, ksp->rna_path);
			}
		}
	}
}

static void write_nlastrips(WriteData *wd, ListBase *strips)
{
	NlaStrip *strip;

	writelist(wd, DATA, NlaStrip, strips);
	for (strip = strips->first; strip; strip = strip->next) {
		/* write the strip's F-Curves and modifiers */
		write_fcurves(wd, &strip->fcurves);
		write_fmodifiers(wd, &strip->modifiers);

		/* write the strip's children */
		write_nlastrips(wd, &strip->strips);
	}
}

static void write_nladata(WriteData *wd, ListBase *nlabase)
{
	NlaTrack *nlt;

	/* write all the tracks */
	for (nlt = nlabase->first; nlt; nlt = nlt->next) {
		/* write the track first */
		writestruct(wd, DATA, NlaTrack, 1, nlt);

		/* write the track's strips */
		write_nlastrips(wd, &nlt->strips);
	}
}

static void write_animdata(WriteData *wd, AnimData *adt)
{
	AnimOverride *aor;

	/* firstly, just write the AnimData block */
	writestruct(wd, DATA, AnimData, 1, adt);

	/* write drivers */
	write_fcurves(wd, &adt->drivers);

	/* write overrides */
	// FIXME: are these needed?
	for (aor = adt->overrides.first; aor; aor = aor->next) {
		/* overrides consist of base data + rna_path */
		writestruct(wd, DATA, AnimOverride, 1, aor);
		writedata(wd, DATA, strlen(aor->rna_path) + 1, aor->rna_path);
	}

	// TODO write the remaps (if they are needed)

	/* write NLA data */
	write_nladata(wd, &adt->nla_tracks);
}

static void write_curvemapping_curves(WriteData *wd, CurveMapping *cumap)
{
	for (int a = 0; a < CM_TOT; a++) {
		writestruct(wd, DATA, CurveMapPoint, cumap->cm[a].totpoint, cumap->cm[a].curve);
	}
}

static void write_curvemapping(WriteData *wd, CurveMapping *cumap)
{
	writestruct(wd, DATA, CurveMapping, 1, cumap);

	write_curvemapping_curves(wd, cumap);
}

static void write_node_socket(WriteData *wd, bNodeTree *UNUSED(ntree), bNode *node, bNodeSocket *sock)
{
#ifdef USE_NODE_COMPAT_CUSTOMNODES
	/* forward compatibility code, so older blenders still open */
	sock->stack_type = 1;

	if (node->type == NODE_GROUP) {
		bNodeTree *ngroup = (bNodeTree *)node->id;
		if (ngroup) {
			/* for node groups: look up the deprecated groupsock pointer */
			sock->groupsock = ntreeFindSocketInterface(ngroup, sock->in_out, sock->identifier);
			BLI_assert(sock->groupsock != NULL);

			/* node group sockets now use the generic identifier string to verify group nodes,
			 * old blender uses the own_index.
			 */
			sock->own_index = sock->groupsock->own_index;
		}
	}
#endif

	/* actual socket writing */
	writestruct(wd, DATA, bNodeSocket, 1, sock);

	if (sock->prop) {
		IDP_WriteProperty(sock->prop, wd);
	}

	if (sock->default_value) {
		writedata(wd, DATA, MEM_allocN_len(sock->default_value), sock->default_value);
	}
}
static void write_node_socket_interface(WriteData *wd, bNodeTree *UNUSED(ntree), bNodeSocket *sock)
{
#ifdef USE_NODE_COMPAT_CUSTOMNODES
	/* forward compatibility code, so older blenders still open */
	sock->stack_type = 1;

	/* Reconstruct the deprecated default_value structs in socket interface DNA. */
	if (sock->default_value == NULL && sock->typeinfo) {
		node_socket_init_default_value(sock);
	}
#endif

	/* actual socket writing */
	writestruct(wd, DATA, bNodeSocket, 1, sock);

	if (sock->prop) {
		IDP_WriteProperty(sock->prop, wd);
	}

	if (sock->default_value) {
		writedata(wd, DATA, MEM_allocN_len(sock->default_value), sock->default_value);
	}
}
/* this is only direct data, tree itself should have been written */
static void write_nodetree(WriteData *wd, bNodeTree *ntree)
{
	bNode *node;
	bNodeSocket *sock;
	bNodeLink *link;

	/* for link_list() speed, we write per list */

	if (ntree->adt) {
		write_animdata(wd, ntree->adt);
	}

	for (node = ntree->nodes.first; node; node = node->next) {
		writestruct(wd, DATA, bNode, 1, node);

		if (node->prop) {
			IDP_WriteProperty(node->prop, wd);
		}

		for (sock = node->inputs.first; sock; sock = sock->next) {
			write_node_socket(wd, ntree, node, sock);
		}
		for (sock = node->outputs.first; sock; sock = sock->next) {
			write_node_socket(wd, ntree, node, sock);
		}

		for (link = node->internal_links.first; link; link = link->next) {
			writestruct(wd, DATA, bNodeLink, 1, link);
		}

		if (node->storage) {
			/* could be handlerized at some point, now only 1 exception still */
			if ((ntree->type == NTREE_SHADER) &&
			    ELEM(node->type, SH_NODE_CURVE_VEC, SH_NODE_CURVE_RGB))
			{
				write_curvemapping(wd, node->storage);
			}
			else if (ntree->type == NTREE_SHADER &&
			         (node->type == SH_NODE_SCRIPT))
			{
				NodeShaderScript *nss = (NodeShaderScript *)node->storage;
				if (nss->bytecode) {
					writedata(wd, DATA, strlen(nss->bytecode) + 1, nss->bytecode);
				}
				writestruct_id(wd, DATA, node->typeinfo->storagename, 1, node->storage);
			}
			else if ((ntree->type == NTREE_COMPOSIT) &&
			         ELEM(node->type, CMP_NODE_TIME, CMP_NODE_CURVE_VEC, CMP_NODE_CURVE_RGB, CMP_NODE_HUECORRECT))
			{
				write_curvemapping(wd, node->storage);
			}
			else if ((ntree->type == NTREE_TEXTURE) &&
			         (node->type == TEX_NODE_CURVE_RGB || node->type == TEX_NODE_CURVE_TIME))
			{
				write_curvemapping(wd, node->storage);
			}
			else if ((ntree->type == NTREE_COMPOSIT) &&
			         (node->type == CMP_NODE_MOVIEDISTORTION))
			{
				/* pass */
			}
			else {
				writestruct_id(wd, DATA, node->typeinfo->storagename, 1, node->storage);
			}
		}

		if (node->type == CMP_NODE_OUTPUT_FILE) {
			/* inputs have own storage data */
			for (sock = node->inputs.first; sock; sock = sock->next) {
				writestruct(wd, DATA, NodeImageMultiFileSocket, 1, sock->storage);
			}
		}
		if (node->type == CMP_NODE_IMAGE) {
			/* write extra socket info */
			for (sock = node->outputs.first; sock; sock = sock->next) {
				writestruct(wd, DATA, NodeImageLayer, 1, sock->storage);
			}
		}
	}

	for (link = ntree->links.first; link; link = link->next) {
		writestruct(wd, DATA, bNodeLink, 1, link);
	}

	for (sock = ntree->inputs.first; sock; sock = sock->next) {
		write_node_socket_interface(wd, ntree, sock);
	}
	for (sock = ntree->outputs.first; sock; sock = sock->next) {
		write_node_socket_interface(wd, ntree, sock);
	}
}

/**
 * Take care using 'use_active_win', since we wont want the currently active window
 * to change which scene renders (currently only used for undo).
 */
static void current_screen_compat(Main *mainvar, bScreen **r_screen, bool use_active_win)
{
	wmWindowManager *wm;
	wmWindow *window = NULL;

	/* find a global current screen in the first open window, to have
	 * a reasonable default for reading in older versions */
	wm = mainvar->wm.first;

	if (wm) {
		if (use_active_win) {
			/* write the active window into the file, needed for multi-window undo T43424 */
			for (window = wm->windows.first; window; window = window->next) {
				if (window->active) {
					break;
				}
			}

			/* fallback */
			if (window == NULL) {
				window = wm->windows.first;
			}
		}
		else {
			window = wm->windows.first;
		}
	}

	*r_screen = (window) ? window->screen : NULL;
}

typedef struct RenderInfo {
	int sfra;
	int efra;
	char scene_name[MAX_ID_NAME - 2];
} RenderInfo;

/* was for historic render-deamon feature,
 * now write because it can be easily extracted without
 * reading the whole blend file */
static void write_renderinfo(WriteData *wd, Main *mainvar)
{
	bScreen *curscreen;
	Scene *sce, *curscene = NULL;
	RenderInfo data;

	/* XXX in future, handle multiple windows with multiple screens? */
	current_screen_compat(mainvar, &curscreen, false);
	if (curscreen) {
		curscene = curscreen->scene;
	}

	for (sce = mainvar->scene.first; sce; sce = sce->id.next) {
		if (sce->id.lib == NULL && (sce == curscene || (sce->r.scemode & R_BG_RENDER))) {
			data.sfra = sce->r.sfra;
			data.efra = sce->r.efra;
			memset(data.scene_name, 0, sizeof(data.scene_name));

			BLI_strncpy(data.scene_name, sce->id.name + 2, sizeof(data.scene_name));

			writedata(wd, REND, sizeof(data), &data);
		}
	}
}

static void write_keymapitem(WriteData *wd, wmKeyMapItem *kmi)
{
	writestruct(wd, DATA, wmKeyMapItem, 1, kmi);
	if (kmi->properties) {
		IDP_WriteProperty(kmi->properties, wd);
	}
}

static void write_userdef(WriteData *wd)
{
	bTheme *btheme;
	wmKeyMap *keymap;
	wmKeyMapItem *kmi;
	wmKeyMapDiffItem *kmdi;
	bAddon *bext;
	bPathCompare *path_cmp;
	uiStyle *style;

	writestruct(wd, USER, UserDef, 1, &U);

	for (btheme = U.themes.first; btheme; btheme = btheme->next) {
		writestruct(wd, DATA, bTheme, 1, btheme);
	}

	for (keymap = U.user_keymaps.first; keymap; keymap = keymap->next) {
		writestruct(wd, DATA, wmKeyMap, 1, keymap);

		for (kmdi = keymap->diff_items.first; kmdi; kmdi = kmdi->next) {
			writestruct(wd, DATA, wmKeyMapDiffItem, 1, kmdi);
			if (kmdi->remove_item) {
				write_keymapitem(wd, kmdi->remove_item);
			}
			if (kmdi->add_item) {
				write_keymapitem(wd, kmdi->add_item);
			}
		}

		for (kmi = keymap->items.first; kmi; kmi = kmi->next) {
			write_keymapitem(wd, kmi);
		}
	}

	for (bext = U.addons.first; bext; bext = bext->next) {
		writestruct(wd, DATA, bAddon, 1, bext);
		if (bext->prop) {
			IDP_WriteProperty(bext->prop, wd);
		}
	}

	for (path_cmp = U.autoexec_paths.first; path_cmp; path_cmp = path_cmp->next) {
		writestruct(wd, DATA, bPathCompare, 1, path_cmp);
	}

	for (style = U.uistyles.first; style; style = style->next) {
		writestruct(wd, DATA, uiStyle, 1, style);
	}
}

static void write_boid_state(WriteData *wd, BoidState *state)
{
	BoidRule *rule = state->rules.first;

	writestruct(wd, DATA, BoidState, 1, state);

	for (; rule; rule = rule->next) {
		switch (rule->type) {
			case eBoidRuleType_Goal:
			case eBoidRuleType_Avoid:
				writestruct(wd, DATA, BoidRuleGoalAvoid, 1, rule);
				break;
			case eBoidRuleType_AvoidCollision:
				writestruct(wd, DATA, BoidRuleAvoidCollision, 1, rule);
				break;
			case eBoidRuleType_FollowLeader:
				writestruct(wd, DATA, BoidRuleFollowLeader, 1, rule);
				break;
			case eBoidRuleType_AverageSpeed:
				writestruct(wd, DATA, BoidRuleAverageSpeed, 1, rule);
				break;
			case eBoidRuleType_Fight:
				writestruct(wd, DATA, BoidRuleFight, 1, rule);
				break;
			default:
				writestruct(wd, DATA, BoidRule, 1, rule);
				break;
		}
	}
#if 0
	BoidCondition *cond = state->conditions.first;
	for (; cond; cond = cond->next) {
		writestruct(wd, DATA, BoidCondition, 1, cond);
	}
#endif
}

/* update this also to readfile.c */
static const char *ptcache_data_struct[] = {
	"", // BPHYS_DATA_INDEX
	"", // BPHYS_DATA_LOCATION
	"", // BPHYS_DATA_VELOCITY
	"", // BPHYS_DATA_ROTATION
	"", // BPHYS_DATA_AVELOCITY / BPHYS_DATA_XCONST */
	"", // BPHYS_DATA_SIZE:
	"", // BPHYS_DATA_TIMES:
	"BoidData" // case BPHYS_DATA_BOIDS:
};
static const char *ptcache_extra_struct[] = {
	"",
	"ParticleSpring"
};
static void write_pointcaches(WriteData *wd, ListBase *ptcaches)
{
	PointCache *cache = ptcaches->first;
	int i;

	for (; cache; cache = cache->next) {
		writestruct(wd, DATA, PointCache, 1, cache);

		if ((cache->flag & PTCACHE_DISK_CACHE) == 0) {
			PTCacheMem *pm = cache->mem_cache.first;

			for (; pm; pm = pm->next) {
				PTCacheExtra *extra = pm->extradata.first;

				writestruct(wd, DATA, PTCacheMem, 1, pm);

				for (i = 0; i < BPHYS_TOT_DATA; i++) {
					if (pm->data[i] && pm->data_types & (1 << i)) {
						if (ptcache_data_struct[i][0] == '\0') {
							writedata(wd, DATA, MEM_allocN_len(pm->data[i]), pm->data[i]);
						}
						else {
							writestruct_id(wd, DATA, ptcache_data_struct[i], pm->totpoint, pm->data[i]);
						}
					}
				}

				for (; extra; extra = extra->next) {
					if (ptcache_extra_struct[extra->type][0] == '\0') {
						continue;
					}
					writestruct(wd, DATA, PTCacheExtra, 1, extra);
					writestruct_id(wd, DATA, ptcache_extra_struct[extra->type], extra->totdata, extra->data);
				}
			}
		}
	}
}
static void write_particlesettings(WriteData *wd, ListBase *idbase)
{
	ParticleSettings *part;
	ParticleDupliWeight *dw;
	GroupObject *go;
	int a;

	part = idbase->first;
	while (part) {
		if (part->id.us > 0 || wd->current) {
			/* write LibData */
			writestruct(wd, ID_PA, ParticleSettings, 1, part);
			write_iddata(wd, &part->id);

			if (part->adt) {
				write_animdata(wd, part->adt);
			}
			writestruct(wd, DATA, PartDeflect, 1, part->pd);
			writestruct(wd, DATA, PartDeflect, 1, part->pd2);
			writestruct(wd, DATA, EffectorWeights, 1, part->effector_weights);

			if (part->clumpcurve) {
				write_curvemapping(wd, part->clumpcurve);
			}
			if (part->roughcurve) {
				write_curvemapping(wd, part->roughcurve);
			}

			dw = part->dupliweights.first;
			for (; dw; dw = dw->next) {
				/* update indices */
				dw->index = 0;
				if (part->dup_group) { /* can be NULL if lining fails or set to None */
					go = part->dup_group->gobject.first;
					while (go && go->ob != dw->ob) {
						go = go->next;
						dw->index++;
					}
				}
				writestruct(wd, DATA, ParticleDupliWeight, 1, dw);
			}

			if (part->boids && part->phystype == PART_PHYS_BOIDS) {
				BoidState *state = part->boids->states.first;

				writestruct(wd, DATA, BoidSettings, 1, part->boids);

				for (; state; state = state->next) {
					write_boid_state(wd, state);
				}
			}
			if (part->fluid && part->phystype == PART_PHYS_FLUID) {
				writestruct(wd, DATA, SPHFluidSettings, 1, part->fluid);
			}

			for (a = 0; a < MAX_MTEX; a++) {
				if (part->mtex[a]) {
					writestruct(wd, DATA, MTex, 1, part->mtex[a]);
				}
			}
		}
		part = part->id.next;
	}
}
static void write_particlesystems(WriteData *wd, ListBase *particles)
{
	ParticleSystem *psys = particles->first;
	ParticleTarget *pt;
	int a;

	for (; psys; psys = psys->next) {
		writestruct(wd, DATA, ParticleSystem, 1, psys);

		if (psys->particles) {
			writestruct(wd, DATA, ParticleData, psys->totpart, psys->particles);

			if (psys->particles->hair) {
				ParticleData *pa = psys->particles;

				for (a = 0; a < psys->totpart; a++, pa++) {
					writestruct(wd, DATA, HairKey, pa->totkey, pa->hair);
				}
			}

			if (psys->particles->boid &&
			    (psys->part->phystype == PART_PHYS_BOIDS))
			{
				writestruct(wd, DATA, BoidParticle, psys->totpart, psys->particles->boid);
			}

			if (psys->part->fluid &&
			    (psys->part->phystype == PART_PHYS_FLUID) &&
			    (psys->part->fluid->flag & SPH_VISCOELASTIC_SPRINGS))
			{
				writestruct(wd, DATA, ParticleSpring, psys->tot_fluidsprings, psys->fluid_springs);
			}
		}
		pt = psys->targets.first;
		for (; pt; pt = pt->next) {
			writestruct(wd, DATA, ParticleTarget, 1, pt);
		}

		if (psys->child) {
			writestruct(wd, DATA, ChildParticle, psys->totchild, psys->child);
		}

		if (psys->clmd) {
			writestruct(wd, DATA, ClothModifierData, 1, psys->clmd);
			writestruct(wd, DATA, ClothSimSettings, 1, psys->clmd->sim_parms);
			writestruct(wd, DATA, ClothCollSettings, 1, psys->clmd->coll_parms);
		}

		write_pointcaches(wd, &psys->ptcaches);
	}
}

static void write_properties(WriteData *wd, ListBase *lb)
{
	bProperty *prop;

	prop = lb->first;
	while (prop) {
		writestruct(wd, DATA, bProperty, 1, prop);

		if (prop->poin && prop->poin != &prop->data) {
			writedata(wd, DATA, MEM_allocN_len(prop->poin), prop->poin);
		}

		prop = prop->next;
	}
}

static void write_sensors(WriteData *wd, ListBase *lb)
{
	bSensor *sens;

	sens = lb->first;
	while (sens) {
		writestruct(wd, DATA, bSensor, 1, sens);

		writedata(wd, DATA, sizeof(void *) * sens->totlinks, sens->links);

		switch (sens->type) {
			case SENS_NEAR:
				writestruct(wd, DATA, bNearSensor, 1, sens->data);
				break;
			case SENS_MOUSE:
				writestruct(wd, DATA, bMouseSensor, 1, sens->data);
				break;
			case SENS_KEYBOARD:
				writestruct(wd, DATA, bKeyboardSensor, 1, sens->data);
				break;
			case SENS_PROPERTY:
				writestruct(wd, DATA, bPropertySensor, 1, sens->data);
				break;
			case SENS_ARMATURE:
				writestruct(wd, DATA, bArmatureSensor, 1, sens->data);
				break;
			case SENS_ACTUATOR:
				writestruct(wd, DATA, bActuatorSensor, 1, sens->data);
				break;
			case SENS_DELAY:
				writestruct(wd, DATA, bDelaySensor, 1, sens->data);
				break;
			case SENS_COLLISION:
				writestruct(wd, DATA, bCollisionSensor, 1, sens->data);
				break;
			case SENS_RADAR:
				writestruct(wd, DATA, bRadarSensor, 1, sens->data);
				break;
			case SENS_RANDOM:
				writestruct(wd, DATA, bRandomSensor, 1, sens->data);
				break;
			case SENS_RAY:
				writestruct(wd, DATA, bRaySensor, 1, sens->data);
				break;
			case SENS_MESSAGE:
				writestruct(wd, DATA, bMessageSensor, 1, sens->data);
				break;
			case SENS_JOYSTICK:
				writestruct(wd, DATA, bJoystickSensor, 1, sens->data);
				break;
			default:
				; /* error: don't know how to write this file */
		}

		sens = sens->next;
	}
}

static void write_controllers(WriteData *wd, ListBase *lb)
{
	bController *cont;

	cont = lb->first;
	while (cont) {
		writestruct(wd, DATA, bController, 1, cont);

		writedata(wd, DATA, sizeof(void *) * cont->totlinks, cont->links);

		switch (cont->type) {
			case CONT_EXPRESSION:
				writestruct(wd, DATA, bExpressionCont, 1, cont->data);
				break;
			case CONT_PYTHON:
				writestruct(wd, DATA, bPythonCont, 1, cont->data);
				break;
			default:
				; /* error: don't know how to write this file */
		}

		cont = cont->next;
	}
}

static void write_actuators(WriteData *wd, ListBase *lb)
{
	bActuator *act;

	act = lb->first;
	while (act) {
		writestruct(wd, DATA, bActuator, 1, act);

		switch (act->type) {
			case ACT_ACTION:
			case ACT_SHAPEACTION:
				writestruct(wd, DATA, bActionActuator, 1, act->data);
				break;
			case ACT_SOUND:
				writestruct(wd, DATA, bSoundActuator, 1, act->data);
				break;
			case ACT_OBJECT:
				writestruct(wd, DATA, bObjectActuator, 1, act->data);
				break;
			case ACT_PROPERTY:
				writestruct(wd, DATA, bPropertyActuator, 1, act->data);
				break;
			case ACT_CAMERA:
				writestruct(wd, DATA, bCameraActuator, 1, act->data);
				break;
			case ACT_CONSTRAINT:
				writestruct(wd, DATA, bConstraintActuator, 1, act->data);
				break;
			case ACT_EDIT_OBJECT:
				writestruct(wd, DATA, bEditObjectActuator, 1, act->data);
				break;
			case ACT_SCENE:
				writestruct(wd, DATA, bSceneActuator, 1, act->data);
				break;
			case ACT_GROUP:
				writestruct(wd, DATA, bGroupActuator, 1, act->data);
				break;
			case ACT_RANDOM:
				writestruct(wd, DATA, bRandomActuator, 1, act->data);
				break;
			case ACT_MESSAGE:
				writestruct(wd, DATA, bMessageActuator, 1, act->data);
				break;
			case ACT_GAME:
				writestruct(wd, DATA, bGameActuator, 1, act->data);
				break;
			case ACT_VISIBILITY:
				writestruct(wd, DATA, bVisibilityActuator, 1, act->data);
				break;
			case ACT_2DFILTER:
				writestruct(wd, DATA, bTwoDFilterActuator, 1, act->data);
				break;
			case ACT_PARENT:
				writestruct(wd, DATA, bParentActuator, 1, act->data);
				break;
			case ACT_STATE:
				writestruct(wd, DATA, bStateActuator, 1, act->data);
				break;
			case ACT_ARMATURE:
				writestruct(wd, DATA, bArmatureActuator, 1, act->data);
				break;
			case ACT_STEERING:
				writestruct(wd, DATA, bSteeringActuator, 1, act->data);
				break;
			case ACT_MOUSE:
				writestruct(wd, DATA, bMouseActuator, 1, act->data);
				break;
			default:
				; /* error: don't know how to write this file */
		}

		act = act->next;
	}
}

static void write_motionpath(WriteData *wd, bMotionPath *mpath)
{
	/* sanity checks */
	if (mpath == NULL) {
		return;
	}

	/* firstly, just write the motionpath struct */
	writestruct(wd, DATA, bMotionPath, 1, mpath);

	/* now write the array of data */
	writestruct(wd, DATA, bMotionPathVert, mpath->length, mpath->points);
}

static void write_constraints(WriteData *wd, ListBase *conlist)
{
	bConstraint *con;

	for (con = conlist->first; con; con = con->next) {
		const bConstraintTypeInfo *cti = BKE_constraint_typeinfo_get(con);

		/* Write the specific data */
		if (cti && con->data) {
			/* firstly, just write the plain con->data struct */
			writestruct_id(wd, DATA, cti->structName, 1, con->data);

			/* do any constraint specific stuff */
			switch (con->type) {
				case CONSTRAINT_TYPE_PYTHON:
				{
					bPythonConstraint *data = con->data;
					bConstraintTarget *ct;

					/* write targets */
					for (ct = data->targets.first; ct; ct = ct->next) {
						writestruct(wd, DATA, bConstraintTarget, 1, ct);
					}

					/* Write ID Properties -- and copy this comment EXACTLY for easy finding
					 * of library blocks that implement this.*/
					IDP_WriteProperty(data->prop, wd);

					break;
				}
				case CONSTRAINT_TYPE_SPLINEIK:
				{
					bSplineIKConstraint *data = con->data;

					/* write points array */
					writedata(wd, DATA, sizeof(float) * (data->numpoints), data->points);

					break;
				}
			}
		}

		/* Write the constraint */
		writestruct(wd, DATA, bConstraint, 1, con);
	}
}

static void write_pose(WriteData *wd, bPose *pose)
{
	bPoseChannel *chan;
	bActionGroup *grp;

	/* Write each channel */
	if (pose == NULL) {
		return;
	}

	/* Write channels */
	for (chan = pose->chanbase.first; chan; chan = chan->next) {
		/* Write ID Properties -- and copy this comment EXACTLY for easy finding
		 * of library blocks that implement this.*/
		if (chan->prop) {
			IDP_WriteProperty(chan->prop, wd);
		}

		write_constraints(wd, &chan->constraints);

		write_motionpath(wd, chan->mpath);

		/* prevent crashes with autosave,
		 * when a bone duplicated in editmode has not yet been assigned to its posechannel */
		if (chan->bone) {
			/* gets restored on read, for library armatures */
			chan->selectflag = chan->bone->flag & BONE_SELECTED;
		}

		writestruct(wd, DATA, bPoseChannel, 1, chan);
	}

	/* Write groups */
	for (grp = pose->agroups.first; grp; grp = grp->next) {
		writestruct(wd, DATA, bActionGroup, 1, grp);
	}

	/* write IK param */
	if (pose->ikparam) {
		const char *structname = BKE_pose_ikparam_get_name(pose);
		if (structname) {
			writestruct_id(wd, DATA, structname, 1, pose->ikparam);
		}
	}

	/* Write this pose */
	writestruct(wd, DATA, bPose, 1, pose);

}

static void write_defgroups(WriteData *wd, ListBase *defbase)
{
	for (bDeformGroup *defgroup = defbase->first; defgroup; defgroup = defgroup->next) {
		writestruct(wd, DATA, bDeformGroup, 1, defgroup);
	}
}

static void write_modifiers(WriteData *wd, ListBase *modbase)
{
	ModifierData *md;

	if (modbase == NULL) {
		return;
	}

	for (md = modbase->first; md; md = md->next) {
		const ModifierTypeInfo *mti = modifierType_getInfo(md->type);
		if (mti == NULL) {
			return;
		}

		writestruct_id(wd, DATA, mti->structName, 1, md);

		if (md->type == eModifierType_Hook) {
			HookModifierData *hmd = (HookModifierData *)md;

			if (hmd->curfalloff) {
				write_curvemapping(wd, hmd->curfalloff);
			}

			writedata(wd, DATA, sizeof(int) * hmd->totindex, hmd->indexar);
		}
		else if (md->type == eModifierType_Cloth) {
			ClothModifierData *clmd = (ClothModifierData *)md;

			writestruct(wd, DATA, ClothSimSettings, 1, clmd->sim_parms);
			writestruct(wd, DATA, ClothCollSettings, 1, clmd->coll_parms);
			writestruct(wd, DATA, EffectorWeights, 1, clmd->sim_parms->effector_weights);
			write_pointcaches(wd, &clmd->ptcaches);
		}
		else if (md->type == eModifierType_Smoke) {
			SmokeModifierData *smd = (SmokeModifierData *)md;

			if (smd->type & MOD_SMOKE_TYPE_DOMAIN) {
				if (smd->domain) {
					write_pointcaches(wd, &(smd->domain->ptcaches[0]));

					/* create fake pointcache so that old blender versions can read it */
					smd->domain->point_cache[1] = BKE_ptcache_add(&smd->domain->ptcaches[1]);
					smd->domain->point_cache[1]->flag |= PTCACHE_DISK_CACHE | PTCACHE_FAKE_SMOKE;
					smd->domain->point_cache[1]->step = 1;

					write_pointcaches(wd, &(smd->domain->ptcaches[1]));
				}

				writestruct(wd, DATA, SmokeDomainSettings, 1, smd->domain);

				if (smd->domain) {
					/* cleanup the fake pointcache */
					BKE_ptcache_free_list(&smd->domain->ptcaches[1]);
					smd->domain->point_cache[1] = NULL;

					writestruct(wd, DATA, EffectorWeights, 1, smd->domain->effector_weights);
				}
			}
			else if (smd->type & MOD_SMOKE_TYPE_FLOW) {
				writestruct(wd, DATA, SmokeFlowSettings, 1, smd->flow);
			}
			else if (smd->type & MOD_SMOKE_TYPE_COLL) {
				writestruct(wd, DATA, SmokeCollSettings, 1, smd->coll);
			}
		}
		else if (md->type == eModifierType_Fluidsim) {
			FluidsimModifierData *fluidmd = (FluidsimModifierData *)md;

			writestruct(wd, DATA, FluidsimSettings, 1, fluidmd->fss);
		}
		else if (md->type == eModifierType_DynamicPaint) {
			DynamicPaintModifierData *pmd = (DynamicPaintModifierData *)md;

			if (pmd->canvas) {
				DynamicPaintSurface *surface;
				writestruct(wd, DATA, DynamicPaintCanvasSettings, 1, pmd->canvas);

				/* write surfaces */
				for (surface = pmd->canvas->surfaces.first; surface; surface = surface->next) {
					writestruct(wd, DATA, DynamicPaintSurface, 1, surface);
				}
				/* write caches and effector weights */
				for (surface = pmd->canvas->surfaces.first; surface; surface = surface->next) {
					write_pointcaches(wd, &(surface->ptcaches));

					writestruct(wd, DATA, EffectorWeights, 1, surface->effector_weights);
				}
			}
			if (pmd->brush) {
				writestruct(wd, DATA, DynamicPaintBrushSettings, 1, pmd->brush);
				writestruct(wd, DATA, ColorBand, 1, pmd->brush->paint_ramp);
				writestruct(wd, DATA, ColorBand, 1, pmd->brush->vel_ramp);
			}
		}
		else if (md->type == eModifierType_Collision) {

#if 0
			CollisionModifierData *collmd = (CollisionModifierData *)md;
			// TODO: CollisionModifier should use pointcache
			// + have proper reset events before enabling this
			writestruct(wd, DATA, MVert, collmd->numverts, collmd->x);
			writestruct(wd, DATA, MVert, collmd->numverts, collmd->xnew);
			writestruct(wd, DATA, MFace, collmd->numfaces, collmd->mfaces);
#endif
		}
		else if (md->type == eModifierType_MeshDeform) {
			MeshDeformModifierData *mmd = (MeshDeformModifierData *)md;
			int size = mmd->dyngridsize;

			writestruct(wd, DATA, MDefInfluence, mmd->totinfluence, mmd->bindinfluences);
			writedata(wd, DATA, sizeof(int) * (mmd->totvert + 1), mmd->bindoffsets);
			writedata(wd, DATA, sizeof(float) * 3 * mmd->totcagevert,
			          mmd->bindcagecos);
			writestruct(wd, DATA, MDefCell, size * size * size, mmd->dyngrid);
			writestruct(wd, DATA, MDefInfluence, mmd->totinfluence, mmd->dyninfluences);
			writedata(wd, DATA, sizeof(int) * mmd->totvert, mmd->dynverts);
		}
		else if (md->type == eModifierType_Warp) {
			WarpModifierData *tmd = (WarpModifierData *)md;
			if (tmd->curfalloff) {
				write_curvemapping(wd, tmd->curfalloff);
			}
		}
		else if (md->type == eModifierType_WeightVGEdit) {
			WeightVGEditModifierData *wmd = (WeightVGEditModifierData *)md;

			if (wmd->cmap_curve) {
				write_curvemapping(wd, wmd->cmap_curve);
			}
		}
		else if (md->type == eModifierType_LaplacianDeform) {
			LaplacianDeformModifierData *lmd = (LaplacianDeformModifierData *)md;

			writedata(wd, DATA, sizeof(float) * lmd->total_verts * 3, lmd->vertexco);
		}
		else if (md->type == eModifierType_CorrectiveSmooth) {
			CorrectiveSmoothModifierData *csmd = (CorrectiveSmoothModifierData *)md;

			if (csmd->bind_coords) {
				writedata(wd, DATA, sizeof(float[3]) * csmd->bind_coords_num, csmd->bind_coords);
			}
		}
	}
}

static void write_objects(WriteData *wd, ListBase *idbase)
{
	Object *ob;

	ob = idbase->first;
	while (ob) {
		if (ob->id.us > 0 || wd->current) {
			/* write LibData */
			writestruct(wd, ID_OB, Object, 1, ob);
			write_iddata(wd, &ob->id);

			if (ob->adt) {
				write_animdata(wd, ob->adt);
			}

			/* direct data */
			writedata(wd, DATA, sizeof(void *) * ob->totcol, ob->mat);
			writedata(wd, DATA, sizeof(char) * ob->totcol, ob->matbits);
			/* write_effects(wd, &ob->effect); */ /* not used anymore */
			write_properties(wd, &ob->prop);
			write_sensors(wd, &ob->sensors);
			write_controllers(wd, &ob->controllers);
			write_actuators(wd, &ob->actuators);

			if (ob->type == OB_ARMATURE) {
				bArmature *arm = ob->data;
				if (arm && ob->pose && arm->act_bone) {
					BLI_strncpy(ob->pose->proxy_act_bone, arm->act_bone->name, sizeof(ob->pose->proxy_act_bone));
				}
			}

			write_pose(wd, ob->pose);
			write_defgroups(wd, &ob->defbase);
			write_constraints(wd, &ob->constraints);
			write_motionpath(wd, ob->mpath);

			writestruct(wd, DATA, PartDeflect, 1, ob->pd);
			writestruct(wd, DATA, SoftBody, 1, ob->soft);
			if (ob->soft) {
				write_pointcaches(wd, &ob->soft->ptcaches);
				writestruct(wd, DATA, EffectorWeights, 1, ob->soft->effector_weights);
			}
			writestruct(wd, DATA, BulletSoftBody, 1, ob->bsoft);

			if (ob->rigidbody_object) {
				/* TODO: if any extra data is added to handle duplis, will need separate function then */
				writestruct(wd, DATA, RigidBodyOb, 1, ob->rigidbody_object);
			}
			if (ob->rigidbody_constraint) {
				writestruct(wd, DATA, RigidBodyCon, 1, ob->rigidbody_constraint);
			}

			if (ob->type == OB_EMPTY && ob->empty_drawtype == OB_EMPTY_IMAGE) {
				writestruct(wd, DATA, ImageUser, 1, ob->iuser);
			}

			write_particlesystems(wd, &ob->particlesystem);
			write_modifiers(wd, &ob->modifiers);

			writelist(wd, DATA, LinkData, &ob->pc_ids);
			writelist(wd, DATA, LodLevel, &ob->lodlevels);
		}

		write_previews(wd, ob->preview);

		ob = ob->id.next;
	}

	/* flush helps the compression for undo-save */
	mywrite(wd, MYWRITE_FLUSH, 0);
}


static void write_vfonts(WriteData *wd, ListBase *idbase)
{
	VFont *vf;
	PackedFile *pf;

	vf = idbase->first;
	while (vf) {
		if (vf->id.us > 0 || wd->current) {
			/* write LibData */
			writestruct(wd, ID_VF, VFont, 1, vf);
			write_iddata(wd, &vf->id);

			/* direct data */

			if (vf->packedfile) {
				pf = vf->packedfile;
				writestruct(wd, DATA, PackedFile, 1, pf);
				writedata(wd, DATA, pf->size, pf->data);
			}
		}

		vf = vf->id.next;
	}
}


static void write_keys(WriteData *wd, ListBase *idbase)
{
	Key *key;
	KeyBlock *kb;

	key = idbase->first;
	while (key) {
		if (key->id.us > 0 || wd->current) {
			/* write LibData */
			writestruct(wd, ID_KE, Key, 1, key);
			write_iddata(wd, &key->id);

			if (key->adt) {
				write_animdata(wd, key->adt);
			}

			/* direct data */
			kb = key->block.first;
			while (kb) {
				writestruct(wd, DATA, KeyBlock, 1, kb);
				if (kb->data) {
					writedata(wd, DATA, kb->totelem * key->elemsize, kb->data);
				}
				kb = kb->next;
			}
		}

		key = key->id.next;
	}
	/* flush helps the compression for undo-save */
	mywrite(wd, MYWRITE_FLUSH, 0);
}

static void write_cameras(WriteData *wd, ListBase *idbase)
{
	Camera *cam;

	cam = idbase->first;
	while (cam) {
		if (cam->id.us > 0 || wd->current) {
			/* write LibData */
			writestruct(wd, ID_CA, Camera, 1, cam);
			write_iddata(wd, &cam->id);

			if (cam->adt) {
				write_animdata(wd, cam->adt);
			}
		}

		cam = cam->id.next;
	}
}

static void write_mballs(WriteData *wd, ListBase *idbase)
{
	MetaBall *mb;
	MetaElem *ml;

	mb = idbase->first;
	while (mb) {
		if (mb->id.us > 0 || wd->current) {
			/* write LibData */
			writestruct(wd, ID_MB, MetaBall, 1, mb);
			write_iddata(wd, &mb->id);

			/* direct data */
			writedata(wd, DATA, sizeof(void *) * mb->totcol, mb->mat);
			if (mb->adt) {
				write_animdata(wd, mb->adt);
			}

			ml = mb->elems.first;
			while (ml) {
				writestruct(wd, DATA, MetaElem, 1, ml);
				ml = ml->next;
			}
		}
		mb = mb->id.next;
	}
}

static void write_curves(WriteData *wd, ListBase *idbase)
{
	Curve *cu;
	Nurb *nu;

	cu = idbase->first;
	while (cu) {
		if (cu->id.us > 0 || wd->current) {
			/* write LibData */
			writestruct(wd, ID_CU, Curve, 1, cu);
			write_iddata(wd, &cu->id);

			/* direct data */
			writedata(wd, DATA, sizeof(void *) * cu->totcol, cu->mat);
			if (cu->adt) {
				write_animdata(wd, cu->adt);
			}

			if (cu->vfont) {
				writedata(wd, DATA, cu->len + 1, cu->str);
				writestruct(wd, DATA, CharInfo, cu->len_wchar + 1, cu->strinfo);
				writestruct(wd, DATA, TextBox, cu->totbox, cu->tb);
			}
			else {
				/* is also the order of reading */
				nu = cu->nurb.first;
				while (nu) {
					writestruct(wd, DATA, Nurb, 1, nu);
					nu = nu->next;
				}
				nu = cu->nurb.first;
				while (nu) {
					if (nu->type == CU_BEZIER) {
						writestruct(wd, DATA, BezTriple, nu->pntsu, nu->bezt);
					}
					else {
						writestruct(wd, DATA, BPoint, nu->pntsu * nu->pntsv, nu->bp);
						if (nu->knotsu) {
							writedata(wd, DATA, KNOTSU(nu) * sizeof(float), nu->knotsu);
						}
						if (nu->knotsv) {
							writedata(wd, DATA, KNOTSV(nu) * sizeof(float), nu->knotsv);
						}
					}
					nu = nu->next;
				}
			}
		}
		cu = cu->id.next;
	}

	/* flush helps the compression for undo-save */
	mywrite(wd, MYWRITE_FLUSH, 0);
}

static void write_dverts(WriteData *wd, int count, MDeformVert *dvlist)
{
	if (dvlist) {

		/* Write the dvert list */
		writestruct(wd, DATA, MDeformVert, count, dvlist);

		/* Write deformation data for each dvert */
		for (int i = 0; i < count; i++) {
			if (dvlist[i].dw) {
				writestruct(wd, DATA, MDeformWeight, dvlist[i].totweight, dvlist[i].dw);
			}
		}
	}
}

static void write_mdisps(WriteData *wd, int count, MDisps *mdlist, int external)
{
	if (mdlist) {
		int i;

		writestruct(wd, DATA, MDisps, count, mdlist);
		for (i = 0; i < count; ++i) {
			MDisps *md = &mdlist[i];
			if (md->disps) {
				if (!external) {
					writedata(wd, DATA, sizeof(float) * 3 * md->totdisp, md->disps);
				}
			}

			if (md->hidden) {
				writedata(wd, DATA, BLI_BITMAP_SIZE(md->totdisp), md->hidden);
			}
		}
	}
}

static void write_grid_paint_mask(WriteData *wd, int count, GridPaintMask *grid_paint_mask)
{
	if (grid_paint_mask) {
		int i;

		writestruct(wd, DATA, GridPaintMask, count, grid_paint_mask);
		for (i = 0; i < count; ++i) {
			GridPaintMask *gpm = &grid_paint_mask[i];
			if (gpm->data) {
				const int gridsize = BKE_ccg_gridsize(gpm->level);
				writedata(wd, DATA,
				          sizeof(*gpm->data) * gridsize * gridsize,
				          gpm->data);
			}
		}
	}
}

static void write_customdata(
        WriteData *wd, ID *id, int count, CustomData *data, CustomDataLayer *layers,
        int partial_type, int partial_count)
{
	int i;

	/* write external customdata (not for undo) */
	if (data->external && !wd->current) {
		CustomData_external_write(data, id, CD_MASK_MESH, count, 0);
	}

	writestruct_at_address(wd, DATA, CustomDataLayer, data->totlayer, data->layers, layers);

	for (i = 0; i < data->totlayer; i++) {
		CustomDataLayer *layer = &layers[i];
		const char *structname;
		int structnum, datasize;

		if (layer->type == CD_MDEFORMVERT) {
			/* layer types that allocate own memory need special handling */
			write_dverts(wd, count, layer->data);
		}
		else if (layer->type == CD_MDISPS) {
			write_mdisps(wd, count, layer->data, layer->flag & CD_FLAG_EXTERNAL);
		}
		else if (layer->type == CD_PAINT_MASK) {
			const float *layer_data = layer->data;
			writedata(wd, DATA, sizeof(*layer_data) * count, layer_data);
		}
		else if (layer->type == CD_GRID_PAINT_MASK) {
			write_grid_paint_mask(wd, count, layer->data);
		}
		else {
			CustomData_file_write_info(layer->type, &structname, &structnum);
			if (structnum) {
				/* when using partial visibility, the MEdge and MFace layers
				 * are smaller than the original, so their type and count is
				 * passed to make this work */
				if (layer->type != partial_type) {
					datasize = structnum * count;
				}
				else {
					datasize = structnum * partial_count;
				}

				writestruct_id(wd, DATA, structname, datasize, layer->data);
			}
			else {
				printf("%s error: layer '%s':%d - can't be written to file\n",
				       __func__, structname, layer->type);
			}
		}
	}

	if (data->external) {
		writestruct(wd, DATA, CustomDataExternal, 1, data->external);
	}
}

static void write_meshes(WriteData *wd, ListBase *idbase)
{
	Mesh *mesh;
	bool save_for_old_blender = false;

#ifdef USE_BMESH_SAVE_AS_COMPAT
	save_for_old_blender = wd->use_mesh_compat; /* option to save with older mesh format */
#endif

	mesh = idbase->first;
	while (mesh) {
		CustomDataLayer *vlayers = NULL, vlayers_buff[CD_TEMP_CHUNK_SIZE];
		CustomDataLayer *elayers = NULL, elayers_buff[CD_TEMP_CHUNK_SIZE];
		CustomDataLayer *flayers = NULL, flayers_buff[CD_TEMP_CHUNK_SIZE];
		CustomDataLayer *llayers = NULL, llayers_buff[CD_TEMP_CHUNK_SIZE];
		CustomDataLayer *players = NULL, players_buff[CD_TEMP_CHUNK_SIZE];

		if (mesh->id.us > 0 || wd->current) {
			/* write LibData */
			if (!save_for_old_blender) {
				/* write a copy of the mesh, don't modify in place because it is
				 * not thread safe for threaded renders that are reading this */
				Mesh *old_mesh = mesh;
				Mesh copy_mesh = *mesh;
				mesh = &copy_mesh;

#ifdef USE_BMESH_SAVE_WITHOUT_MFACE
				/* cache only - don't write */
				mesh->mface = NULL;
				mesh->totface = 0;
				memset(&mesh->fdata, 0, sizeof(mesh->fdata));
#endif /* USE_BMESH_SAVE_WITHOUT_MFACE */

				/**
				 * Those calls:
				 *   - Reduce mesh->xdata.totlayer to number of layers to write.
				 *   - Fill xlayers with those layers to be written.
				 * Note that mesh->xdata is from now on invalid for Blender, but this is why the whole mesh is
				 * a temp local copy!
				 */
				CustomData_file_write_prepare(&mesh->vdata, &vlayers, vlayers_buff, ARRAY_SIZE(vlayers_buff));
				CustomData_file_write_prepare(&mesh->edata, &elayers, elayers_buff, ARRAY_SIZE(elayers_buff));
#ifndef USE_BMESH_SAVE_WITHOUT_MFACE  /* Do not copy org fdata in this case!!! */
				CustomData_file_write_prepare(&mesh->fdata, &flayers, flayers_buff, ARRAY_SIZE(flayers_buff));
#else
				flayers = flayers_buff;
#endif
				CustomData_file_write_prepare(&mesh->ldata, &llayers, llayers_buff, ARRAY_SIZE(llayers_buff));
				CustomData_file_write_prepare(&mesh->pdata, &players, players_buff, ARRAY_SIZE(players_buff));

				writestruct_at_address(wd, ID_ME, Mesh, 1, old_mesh, mesh);
				write_iddata(wd, &mesh->id);

				/* direct data */
				if (mesh->adt) {
					write_animdata(wd, mesh->adt);
				}

				writedata(wd, DATA, sizeof(void *) * mesh->totcol, mesh->mat);
				writedata(wd, DATA, sizeof(MSelect) * mesh->totselect, mesh->mselect);

				write_customdata(wd, &mesh->id, mesh->totvert, &mesh->vdata, vlayers, -1, 0);
				write_customdata(wd, &mesh->id, mesh->totedge, &mesh->edata, elayers, -1, 0);
				/* fdata is really a dummy - written so slots align */
				write_customdata(wd, &mesh->id, mesh->totface, &mesh->fdata, flayers, -1, 0);
				write_customdata(wd, &mesh->id, mesh->totloop, &mesh->ldata, llayers, -1, 0);
				write_customdata(wd, &mesh->id, mesh->totpoly, &mesh->pdata, players, -1, 0);

				/* restore pointer */
				mesh = old_mesh;
			}
			else {

#ifdef USE_BMESH_SAVE_AS_COMPAT
				/* write a copy of the mesh, don't modify in place because it is
				 * not thread safe for threaded renders that are reading this */
				Mesh *old_mesh = mesh;
				Mesh copy_mesh = *mesh;
				mesh = &copy_mesh;

				mesh->mpoly = NULL;
				mesh->mface = NULL;
				mesh->totface = 0;
				mesh->totpoly = 0;
				mesh->totloop = 0;
				CustomData_reset(&mesh->fdata);
				CustomData_reset(&mesh->pdata);
				CustomData_reset(&mesh->ldata);
				mesh->edit_btmesh = NULL;

				/* now fill in polys to mfaces */
				/* XXX This breaks writing desing, by using temp allocated memory, which will likely generate
				 *     duplicates in stored 'old' addresses.
				 *     This is very bad, but do not see easy way to avoid this, aside from generating those data
				 *     outside of save process itself.
				 *     Maybe we can live with this, though?
				 */
				mesh->totface = BKE_mesh_mpoly_to_mface(&mesh->fdata, &old_mesh->ldata, &old_mesh->pdata,
				                                        mesh->totface, old_mesh->totloop, old_mesh->totpoly);

				BKE_mesh_update_customdata_pointers(mesh, false);

				CustomData_file_write_prepare(&mesh->vdata, &vlayers, vlayers_buff, ARRAY_SIZE(vlayers_buff));
				CustomData_file_write_prepare(&mesh->edata, &elayers, elayers_buff, ARRAY_SIZE(elayers_buff));
				CustomData_file_write_prepare(&mesh->fdata, &flayers, flayers_buff, ARRAY_SIZE(flayers_buff));
#if 0
				CustomData_file_write_prepare(&mesh->ldata, &llayers, llayers_buff, ARRAY_SIZE(llayers_buff));
				CustomData_file_write_prepare(&mesh->pdata, &players, players_buff, ARRAY_SIZE(players_buff));
#endif

				writestruct_at_address(wd, ID_ME, Mesh, 1, old_mesh, mesh);
				write_iddata(wd, &mesh->id);

				/* direct data */
				if (mesh->adt) {
					write_animdata(wd, mesh->adt);
				}

				writedata(wd, DATA, sizeof(void *) * mesh->totcol, mesh->mat);
				/* writedata(wd, DATA, sizeof(MSelect) * mesh->totselect, mesh->mselect); */ /* pre-bmesh NULL's */

				write_customdata(wd, &mesh->id, mesh->totvert, &mesh->vdata, vlayers, -1, 0);
				write_customdata(wd, &mesh->id, mesh->totedge, &mesh->edata, elayers, -1, 0);
				write_customdata(wd, &mesh->id, mesh->totface, &mesh->fdata, flayers, -1, 0);
				/* harmless for older blender versioins but _not_ writing these keeps file size down */
#if 0
				write_customdata(wd, &mesh->id, mesh->totloop, &mesh->ldata, llayers, -1, 0);
				write_customdata(wd, &mesh->id, mesh->totpoly, &mesh->pdata, players, -1, 0);
#endif

				CustomData_free(&mesh->fdata, mesh->totface);
				flayers = NULL;

				/* restore pointer */
				mesh = old_mesh;
#endif /* USE_BMESH_SAVE_AS_COMPAT */
			}
		}

		if (vlayers && vlayers != vlayers_buff) {
			MEM_freeN(vlayers);
		}
		if (elayers && elayers != elayers_buff) {
			MEM_freeN(elayers);
		}
		if (flayers && flayers != flayers_buff) {
			MEM_freeN(flayers);
		}
		if (llayers && llayers != llayers_buff) {
			MEM_freeN(llayers);
		}
		if (players && players != players_buff) {
			MEM_freeN(players);
		}

		mesh = mesh->id.next;
	}
}

static void write_lattices(WriteData *wd, ListBase *idbase)
{
	Lattice *lt;

	lt = idbase->first;
	while (lt) {
		if (lt->id.us > 0 || wd->current) {
			/* write LibData */
			writestruct(wd, ID_LT, Lattice, 1, lt);
			write_iddata(wd, &lt->id);

			/* write animdata */
			if (lt->adt) {
				write_animdata(wd, lt->adt);
			}

			/* direct data */
			writestruct(wd, DATA, BPoint, lt->pntsu * lt->pntsv * lt->pntsw, lt->def);

			write_dverts(wd, lt->pntsu * lt->pntsv * lt->pntsw, lt->dvert);

		}
		lt = lt->id.next;
	}
}

static void write_images(WriteData *wd, ListBase *idbase)
{
	Image *ima;
	PackedFile *pf;
	ImageView *iv;
	ImagePackedFile *imapf;

	ima = idbase->first;
	while (ima) {
		if (ima->id.us > 0 || wd->current) {
			/* Some trickery to keep forward compatibility of packed images. */
			BLI_assert(ima->packedfile == NULL);
			if (ima->packedfiles.first != NULL) {
				imapf = ima->packedfiles.first;
				ima->packedfile = imapf->packedfile;
			}

			/* write LibData */
			writestruct(wd, ID_IM, Image, 1, ima);
			write_iddata(wd, &ima->id);

			for (imapf = ima->packedfiles.first; imapf; imapf = imapf->next) {
				writestruct(wd, DATA, ImagePackedFile, 1, imapf);
				if (imapf->packedfile) {
					pf = imapf->packedfile;
					writestruct(wd, DATA, PackedFile, 1, pf);
					writedata(wd, DATA, pf->size, pf->data);
				}
			}

			write_previews(wd, ima->preview);

			for (iv = ima->views.first; iv; iv = iv->next) {
				writestruct(wd, DATA, ImageView, 1, iv);
			}
			writestruct(wd, DATA, Stereo3dFormat, 1, ima->stereo3d_format);

			ima->packedfile = NULL;
		}
		ima = ima->id.next;
	}
	/* flush helps the compression for undo-save */
	mywrite(wd, MYWRITE_FLUSH, 0);
}

static void write_textures(WriteData *wd, ListBase *idbase)
{
	Tex *tex;

	tex = idbase->first;
	while (tex) {
		if (tex->id.us > 0 || wd->current) {
			/* write LibData */
			writestruct(wd, ID_TE, Tex, 1, tex);
			write_iddata(wd, &tex->id);

			if (tex->adt) {
				write_animdata(wd, tex->adt);
			}

			/* direct data */
			if (tex->coba) {
				writestruct(wd, DATA, ColorBand, 1, tex->coba);
			}
			if (tex->type == TEX_ENVMAP && tex->env) {
				writestruct(wd, DATA, EnvMap, 1, tex->env);
			}
			if (tex->type == TEX_POINTDENSITY && tex->pd) {
				writestruct(wd, DATA, PointDensity, 1, tex->pd);
				if (tex->pd->coba) {
					writestruct(wd, DATA, ColorBand, 1, tex->pd->coba);
				}
				if (tex->pd->falloff_curve) {
					write_curvemapping(wd, tex->pd->falloff_curve);
				}
			}
			if (tex->type == TEX_VOXELDATA) {
				writestruct(wd, DATA, VoxelData, 1, tex->vd);
			}
			if (tex->type == TEX_OCEAN && tex->ot) {
				writestruct(wd, DATA, OceanTex, 1, tex->ot);
			}

			/* nodetree is integral part of texture, no libdata */
			if (tex->nodetree) {
				writestruct(wd, DATA, bNodeTree, 1, tex->nodetree);
				write_nodetree(wd, tex->nodetree);
			}

			write_previews(wd, tex->preview);
		}
		tex = tex->id.next;
	}

	/* flush helps the compression for undo-save */
	mywrite(wd, MYWRITE_FLUSH, 0);
}

static void write_materials(WriteData *wd, ListBase *idbase)
{
	Material *ma;
	int a;

	ma = idbase->first;
	while (ma) {
		if (ma->id.us > 0 || wd->current) {
			/* write LibData */
			writestruct(wd, ID_MA, Material, 1, ma);
			write_iddata(wd, &ma->id);

			if (ma->adt) {
				write_animdata(wd, ma->adt);
			}

			for (a = 0; a < MAX_MTEX; a++) {
				if (ma->mtex[a]) {
					writestruct(wd, DATA, MTex, 1, ma->mtex[a]);
				}
			}

			if (ma->ramp_col) {
				writestruct(wd, DATA, ColorBand, 1, ma->ramp_col);
			}
			if (ma->ramp_spec) {
				writestruct(wd, DATA, ColorBand, 1, ma->ramp_spec);
			}

			/* nodetree is integral part of material, no libdata */
			if (ma->nodetree) {
				writestruct(wd, DATA, bNodeTree, 1, ma->nodetree);
				write_nodetree(wd, ma->nodetree);
			}

			write_previews(wd, ma->preview);
		}
		ma = ma->id.next;
	}
}

static void write_worlds(WriteData *wd, ListBase *idbase)
{
	World *wrld;
	int a;

	wrld = idbase->first;
	while (wrld) {
		if (wrld->id.us > 0 || wd->current) {
			/* write LibData */
			writestruct(wd, ID_WO, World, 1, wrld);
			write_iddata(wd, &wrld->id);

			if (wrld->adt) {
				write_animdata(wd, wrld->adt);
			}

			for (a = 0; a < MAX_MTEX; a++) {
				if (wrld->mtex[a]) {
					writestruct(wd, DATA, MTex, 1, wrld->mtex[a]);
				}
			}

			/* nodetree is integral part of world, no libdata */
			if (wrld->nodetree) {
				writestruct(wd, DATA, bNodeTree, 1, wrld->nodetree);
				write_nodetree(wd, wrld->nodetree);
			}

			write_previews(wd, wrld->preview);
		}
		wrld = wrld->id.next;
	}
}

static void write_lamps(WriteData *wd, ListBase *idbase)
{
	Lamp *la;
	int a;

	la = idbase->first;
	while (la) {
		if (la->id.us > 0 || wd->current) {
			/* write LibData */
			writestruct(wd, ID_LA, Lamp, 1, la);
			write_iddata(wd, &la->id);

			if (la->adt) {
				write_animdata(wd, la->adt);
			}

			/* direct data */
			for (a = 0; a < MAX_MTEX; a++) {
				if (la->mtex[a]) {
					writestruct(wd, DATA, MTex, 1, la->mtex[a]);
				}
			}

			if (la->curfalloff) {
				write_curvemapping(wd, la->curfalloff);
			}

			/* nodetree is integral part of lamps, no libdata */
			if (la->nodetree) {
				writestruct(wd, DATA, bNodeTree, 1, la->nodetree);
				write_nodetree(wd, la->nodetree);
			}

			write_previews(wd, la->preview);

		}
		la = la->id.next;
	}
}

static void write_sequence_modifiers(WriteData *wd, ListBase *modbase)
{
	SequenceModifierData *smd;

	for (smd = modbase->first; smd; smd = smd->next) {
		const SequenceModifierTypeInfo *smti = BKE_sequence_modifier_type_info_get(smd->type);

		if (smti) {
			writestruct_id(wd, DATA, smti->struct_name, 1, smd);

			if (smd->type == seqModifierType_Curves) {
				CurvesModifierData *cmd = (CurvesModifierData *)smd;

				write_curvemapping(wd, &cmd->curve_mapping);
			}
			else if (smd->type == seqModifierType_HueCorrect) {
				HueCorrectModifierData *hcmd = (HueCorrectModifierData *)smd;

				write_curvemapping(wd, &hcmd->curve_mapping);
			}
		}
		else {
			writestruct(wd, DATA, SequenceModifierData, 1, smd);
		}
	}
}

static void write_view_settings(WriteData *wd, ColorManagedViewSettings *view_settings)
{
	if (view_settings->curve_mapping) {
		write_curvemapping(wd, view_settings->curve_mapping);
	}
}

static void write_paint(WriteData *wd, Paint *p)
{
	if (p->cavity_curve) {
		write_curvemapping(wd, p->cavity_curve);
	}
}

static void write_scenes(WriteData *wd, ListBase *scebase)
{
	Scene *sce;
	Base *base;
	Editing *ed;
	Sequence *seq;
	MetaStack *ms;
	Strip *strip;
	TimeMarker *marker;
	TransformOrientation *ts;
	SceneRenderLayer *srl;
	SceneRenderView *srv;
	ToolSettings *tos;
	FreestyleModuleConfig *fmc;
	FreestyleLineSet *fls;

	sce = scebase->first;
	while (sce) {
		/* write LibData */
		writestruct(wd, ID_SCE, Scene, 1, sce);
		write_iddata(wd, &sce->id);

		if (sce->adt) {
			write_animdata(wd, sce->adt);
		}
		write_keyingsets(wd, &sce->keyingsets);

		/* direct data */
		base = sce->base.first;
		while (base) {
			writestruct(wd, DATA, Base, 1, base);
			base = base->next;
		}

		tos = sce->toolsettings;
		writestruct(wd, DATA, ToolSettings, 1, tos);
		if (tos->vpaint) {
			writestruct(wd, DATA, VPaint, 1, tos->vpaint);
			write_paint(wd, &tos->vpaint->paint);
		}
		if (tos->wpaint) {
			writestruct(wd, DATA, VPaint, 1, tos->wpaint);
			write_paint(wd, &tos->wpaint->paint);
		}
		if (tos->sculpt) {
			writestruct(wd, DATA, Sculpt, 1, tos->sculpt);
			write_paint(wd, &tos->sculpt->paint);
		}
		if (tos->uvsculpt) {
			writestruct(wd, DATA, UvSculpt, 1, tos->uvsculpt);
			write_paint(wd, &tos->uvsculpt->paint);
		}

		write_paint(wd, &tos->imapaint.paint);

		ed = sce->ed;
		if (ed) {
			writestruct(wd, DATA, Editing, 1, ed);

			/* reset write flags too */

			SEQ_BEGIN(ed, seq)
			{
				if (seq->strip) {
					seq->strip->done = false;
				}
				writestruct(wd, DATA, Sequence, 1, seq);
			}
			SEQ_END

			SEQ_BEGIN(ed, seq)
			{
				if (seq->strip && seq->strip->done == 0) {
					/* write strip with 'done' at 0 because readfile */

					if (seq->effectdata) {
						switch (seq->type) {
							case SEQ_TYPE_COLOR:
								writestruct(wd, DATA, SolidColorVars, 1, seq->effectdata);
								break;
							case SEQ_TYPE_SPEED:
								writestruct(wd, DATA, SpeedControlVars, 1, seq->effectdata);
								break;
							case SEQ_TYPE_WIPE:
								writestruct(wd, DATA, WipeVars, 1, seq->effectdata);
								break;
							case SEQ_TYPE_GLOW:
								writestruct(wd, DATA, GlowVars, 1, seq->effectdata);
								break;
							case SEQ_TYPE_TRANSFORM:
								writestruct(wd, DATA, TransformVars, 1, seq->effectdata);
								break;
							case SEQ_TYPE_GAUSSIAN_BLUR:
								writestruct(wd, DATA, GaussianBlurVars, 1, seq->effectdata);
								break;
							case SEQ_TYPE_TEXT:
								writestruct(wd, DATA, TextVars, 1, seq->effectdata);
								break;
						}
					}

					writestruct(wd, DATA, Stereo3dFormat, 1, seq->stereo3d_format);

					strip = seq->strip;
					writestruct(wd, DATA, Strip, 1, strip);
					if (seq->flag & SEQ_USE_CROP && strip->crop) {
						writestruct(wd, DATA, StripCrop, 1, strip->crop);
					}
					if (seq->flag & SEQ_USE_TRANSFORM && strip->transform) {
						writestruct(wd, DATA, StripTransform, 1, strip->transform);
					}
					if (seq->flag & SEQ_USE_PROXY && strip->proxy) {
						writestruct(wd, DATA, StripProxy, 1, strip->proxy);
					}
					if (seq->type == SEQ_TYPE_IMAGE) {
						writestruct(wd, DATA, StripElem,
						            MEM_allocN_len(strip->stripdata) / sizeof(struct StripElem),
						            strip->stripdata);
					}
					else if (ELEM(seq->type, SEQ_TYPE_MOVIE, SEQ_TYPE_SOUND_RAM, SEQ_TYPE_SOUND_HD)) {
						writestruct(wd, DATA, StripElem, 1, strip->stripdata);
					}

					strip->done = true;
				}

				if (seq->prop) {
					IDP_WriteProperty(seq->prop, wd);
				}

				write_sequence_modifiers(wd, &seq->modifiers);
			}
			SEQ_END

			/* new; meta stack too, even when its nasty restore code */
			for (ms = ed->metastack.first; ms; ms = ms->next) {
				writestruct(wd, DATA, MetaStack, 1, ms);
			}
		}

		if (sce->r.avicodecdata) {
			writestruct(wd, DATA, AviCodecData, 1, sce->r.avicodecdata);
			if (sce->r.avicodecdata->lpFormat) {
				writedata(wd, DATA, sce->r.avicodecdata->cbFormat, sce->r.avicodecdata->lpFormat);
			}
			if (sce->r.avicodecdata->lpParms) {
				writedata(wd, DATA, sce->r.avicodecdata->cbParms, sce->r.avicodecdata->lpParms);
			}
		}

		if (sce->r.qtcodecdata) {
			writestruct(wd, DATA, QuicktimeCodecData, 1, sce->r.qtcodecdata);
			if (sce->r.qtcodecdata->cdParms) {
				writedata(wd, DATA, sce->r.qtcodecdata->cdSize, sce->r.qtcodecdata->cdParms);
			}
		}
		if (sce->r.ffcodecdata.properties) {
			IDP_WriteProperty(sce->r.ffcodecdata.properties, wd);
		}

		/* writing dynamic list of TimeMarkers to the blend file */
		for (marker = sce->markers.first; marker; marker = marker->next) {
			writestruct(wd, DATA, TimeMarker, 1, marker);
		}

		/* writing dynamic list of TransformOrientations to the blend file */
		for (ts = sce->transform_spaces.first; ts; ts = ts->next) {
			writestruct(wd, DATA, TransformOrientation, 1, ts);
		}

		for (srl = sce->r.layers.first; srl; srl = srl->next) {
			writestruct(wd, DATA, SceneRenderLayer, 1, srl);
			for (fmc = srl->freestyleConfig.modules.first; fmc; fmc = fmc->next) {
				writestruct(wd, DATA, FreestyleModuleConfig, 1, fmc);
			}
			for (fls = srl->freestyleConfig.linesets.first; fls; fls = fls->next) {
				writestruct(wd, DATA, FreestyleLineSet, 1, fls);
			}
		}

		/* writing MultiView to the blend file */
		for (srv = sce->r.views.first; srv; srv = srv->next) {
			writestruct(wd, DATA, SceneRenderView, 1, srv);
		}

		if (sce->nodetree) {
			writestruct(wd, DATA, bNodeTree, 1, sce->nodetree);
			write_nodetree(wd, sce->nodetree);
		}

		write_view_settings(wd, &sce->view_settings);

		/* writing RigidBodyWorld data to the blend file */
		if (sce->rigidbody_world) {
			writestruct(wd, DATA, RigidBodyWorld, 1, sce->rigidbody_world);
			writestruct(wd, DATA, EffectorWeights, 1, sce->rigidbody_world->effector_weights);
			write_pointcaches(wd, &(sce->rigidbody_world->ptcaches));
		}

		write_previews(wd, sce->preview);
		write_curvemapping_curves(wd, &sce->r.mblur_shutter_curve);

		sce = sce->id.next;
	}
	/* flush helps the compression for undo-save */
	mywrite(wd, MYWRITE_FLUSH, 0);
}

static void write_gpencils(WriteData *wd, ListBase *lb)
{
	bGPdata *gpd;
	bGPDlayer *gpl;
	bGPDframe *gpf;
	bGPDstroke *gps;

	for (gpd = lb->first; gpd; gpd = gpd->id.next) {
		if (gpd->id.us > 0 || wd->current) {
			/* write gpd data block to file */
			writestruct(wd, ID_GD, bGPdata, 1, gpd);
			write_iddata(wd, &gpd->id);

			if (gpd->adt) {
				write_animdata(wd, gpd->adt);
			}

			/* write grease-pencil layers to file */
			writelist(wd, DATA, bGPDlayer, &gpd->layers);
			for (gpl = gpd->layers.first; gpl; gpl = gpl->next) {

				/* write this layer's frames to file */
				writelist(wd, DATA, bGPDframe, &gpl->frames);
				for (gpf = gpl->frames.first; gpf; gpf = gpf->next) {

					/* write strokes */
					writelist(wd, DATA, bGPDstroke, &gpf->strokes);
					for (gps = gpf->strokes.first; gps; gps = gps->next) {
						writestruct(wd, DATA, bGPDspoint, gps->totpoints, gps->points);
					}
				}
			}
		}
	}
}

static void write_windowmanagers(WriteData *wd, ListBase *lb)
{
	wmWindowManager *wm;
	wmWindow *win;

	for (wm = lb->first; wm; wm = wm->id.next) {
		writestruct(wd, ID_WM, wmWindowManager, 1, wm);
		write_iddata(wd, &wm->id);

		for (win = wm->windows.first; win; win = win->next) {
			writestruct(wd, DATA, wmWindow, 1, win);
			writestruct(wd, DATA, Stereo3dFormat, 1, win->stereo3d_format);
		}
	}
}

static void write_region(WriteData *wd, ARegion *ar, int spacetype)
{
	writestruct(wd, DATA, ARegion, 1, ar);

	if (ar->regiondata) {
		switch (spacetype) {
			case SPACE_VIEW3D:
				if (ar->regiontype == RGN_TYPE_WINDOW) {
					RegionView3D *rv3d = ar->regiondata;
					writestruct(wd, DATA, RegionView3D, 1, rv3d);

					if (rv3d->localvd) {
						writestruct(wd, DATA, RegionView3D, 1, rv3d->localvd);
					}
					if (rv3d->clipbb) {
						writestruct(wd, DATA, BoundBox, 1, rv3d->clipbb);
					}

				}
				else
					printf("regiondata write missing!\n");
				break;
			default:
				printf("regiondata write missing!\n");
		}
	}
}

static void write_uilist(WriteData *wd, uiList *ui_list)
{
	writestruct(wd, DATA, uiList, 1, ui_list);

	if (ui_list->properties) {
		IDP_WriteProperty(ui_list->properties, wd);
	}
}

static void write_soops(WriteData *wd, SpaceOops *so, LinkNode **tmp_mem_list)
{
	BLI_mempool *ts = so->treestore;

	if (ts) {
		int elems = BLI_mempool_count(ts);
		/* linearize mempool to array */
		TreeStoreElem *data = elems ? BLI_mempool_as_arrayN(ts, "TreeStoreElem") : NULL;

		if (data) {
			TreeStore *ts_flat = MEM_callocN(sizeof(TreeStore), "TreeStore");

			ts_flat->usedelem = elems;
			ts_flat->totelem = elems;
			ts_flat->data = data;

			/* temporarily replace mempool-treestore by flat-treestore */
			so->treestore = (BLI_mempool *)ts_flat;
			writestruct(wd, DATA, SpaceOops, 1, so);

			writestruct(wd, DATA, TreeStore, 1, ts_flat);
			writestruct(wd, DATA, TreeStoreElem, elems, data);

			/* we do not free the pointers immediately, because if we have multiple
			 * outliners in a screen we might get the same address on the next
			 * malloc, which makes the address no longer unique and so invalid for
			 * lookups on file read, causing crashes or double frees */
			BLI_linklist_prepend(tmp_mem_list, ts_flat);
			BLI_linklist_prepend(tmp_mem_list, data);
		}
		else {
			so->treestore = NULL;
			writestruct(wd, DATA, SpaceOops, 1, so);
		}

		/* restore old treestore */
		so->treestore = ts;
	}
	else {
		writestruct(wd, DATA, SpaceOops, 1, so);
	}
}

static void write_screens(WriteData *wd, ListBase *scrbase)
{
	bScreen *sc;
	ScrArea *sa;
	ScrVert *sv;
	ScrEdge *se;
	LinkNode *tmp_mem_list = NULL;

	sc = scrbase->first;
	while (sc) {

		/* write LibData */
		/* in 2.50+ files, the file identifier for screens is patched, forward compatibility */
		writestruct(wd, ID_SCRN, bScreen, 1, sc);
		write_iddata(wd, &sc->id);

		/* direct data */
		for (sv = sc->vertbase.first; sv; sv = sv->next) {
			writestruct(wd, DATA, ScrVert, 1, sv);
		}

		for (se = sc->edgebase.first; se; se = se->next) {
			writestruct(wd, DATA, ScrEdge, 1, se);
		}

		for (sa = sc->areabase.first; sa; sa = sa->next) {
			SpaceLink *sl;
			Panel *pa;
			uiList *ui_list;
			uiPreview *ui_preview;
			PanelCategoryStack *pc_act;
			ARegion *ar;

			writestruct(wd, DATA, ScrArea, 1, sa);

			for (ar = sa->regionbase.first; ar; ar = ar->next) {
				write_region(wd, ar, sa->spacetype);

				for (pa = ar->panels.first; pa; pa = pa->next) {
					writestruct(wd, DATA, Panel, 1, pa);
				}

				for (pc_act = ar->panels_category_active.first; pc_act; pc_act = pc_act->next) {
					writestruct(wd, DATA, PanelCategoryStack, 1, pc_act);
				}

				for (ui_list = ar->ui_lists.first; ui_list; ui_list = ui_list->next) {
					write_uilist(wd, ui_list);
				}

				for (ui_preview = ar->ui_previews.first; ui_preview; ui_preview = ui_preview->next) {
					writestruct(wd, DATA, uiPreview, 1, ui_preview);
				}
			}

			sl = sa->spacedata.first;
			while (sl) {
				for (ar = sl->regionbase.first; ar; ar = ar->next) {
					write_region(wd, ar, sl->spacetype);
				}

				if (sl->spacetype == SPACE_VIEW3D) {
					View3D *v3d = (View3D *)sl;
					BGpic *bgpic;
<<<<<<< HEAD
					writestruct(wd, DATA, "View3D", 1, v3d);
					for (bgpic= v3d->bgpicbase.first; bgpic; bgpic= bgpic->next)
						writestruct(wd, DATA, "BGpic", 1, bgpic);
					if (v3d->localvd) writestruct(wd, DATA, "View3D", 1, v3d->localvd);

					if (v3d->fx_settings.ssao)
						writestruct(wd, DATA, "GPUSSAOSettings", 1, v3d->fx_settings.ssao);
					if (v3d->fx_settings.dof)
						writestruct(wd, DATA, "GPUDOFSettings", 1, v3d->fx_settings.dof);

					if (v3d->pbr_settings.brdf)
						writestruct(wd, DATA, "GPUBRDFSettings", 1, v3d->pbr_settings.brdf);
					if (v3d->pbr_settings.ssr)
						writestruct(wd, DATA, "GPUSSRSettings", 1, v3d->pbr_settings.ssr);
					if (v3d->pbr_settings.ssao)
						writestruct(wd, DATA, "GPUSSAOSettings", 1, v3d->pbr_settings.ssao);
				}
				else if (sl->spacetype==SPACE_IPO) {
					SpaceIpo *sipo= (SpaceIpo *)sl;
=======
					writestruct(wd, DATA, View3D, 1, v3d);
					for (bgpic = v3d->bgpicbase.first; bgpic; bgpic = bgpic->next) {
						writestruct(wd, DATA, BGpic, 1, bgpic);
					}
					if (v3d->localvd) {
						writestruct(wd, DATA, View3D, 1, v3d->localvd);
					}

					if (v3d->fx_settings.ssao) {
						writestruct(wd, DATA, GPUSSAOSettings, 1, v3d->fx_settings.ssao);
					}
					if (v3d->fx_settings.dof) {
						writestruct(wd, DATA, GPUDOFSettings, 1, v3d->fx_settings.dof);
					}
				}
				else if (sl->spacetype == SPACE_IPO) {
					SpaceIpo *sipo = (SpaceIpo *)sl;
>>>>>>> 92695740
					ListBase tmpGhosts = sipo->ghostCurves;

					/* temporarily disable ghost curves when saving */
					sipo->ghostCurves.first = sipo->ghostCurves.last = NULL;

					writestruct(wd, DATA, SpaceIpo, 1, sl);
					if (sipo->ads) {
						writestruct(wd, DATA, bDopeSheet, 1, sipo->ads);
					}

					/* reenable ghost curves */
					sipo->ghostCurves = tmpGhosts;
				}
				else if (sl->spacetype == SPACE_BUTS) {
					writestruct(wd, DATA, SpaceButs, 1, sl);
				}
				else if (sl->spacetype == SPACE_FILE) {
					SpaceFile *sfile = (SpaceFile *)sl;

					writestruct(wd, DATA, SpaceFile, 1, sl);
					if (sfile->params) {
						writestruct(wd, DATA, FileSelectParams, 1, sfile->params);
					}
				}
				else if (sl->spacetype == SPACE_SEQ) {
					writestruct(wd, DATA, SpaceSeq, 1, sl);
				}
				else if (sl->spacetype == SPACE_OUTLINER) {
					SpaceOops *so = (SpaceOops *)sl;
					write_soops(wd, so, &tmp_mem_list);
				}
				else if (sl->spacetype == SPACE_IMAGE) {
					writestruct(wd, DATA, SpaceImage, 1, sl);
				}
				else if (sl->spacetype == SPACE_TEXT) {
					writestruct(wd, DATA, SpaceText, 1, sl);
				}
				else if (sl->spacetype == SPACE_SCRIPT) {
					SpaceScript *scr = (SpaceScript *)sl;
					scr->but_refs = NULL;
					writestruct(wd, DATA, SpaceScript, 1, sl);
				}
				else if (sl->spacetype == SPACE_ACTION) {
					writestruct(wd, DATA, SpaceAction, 1, sl);
				}
				else if (sl->spacetype == SPACE_NLA) {
					SpaceNla *snla = (SpaceNla *)sl;

					writestruct(wd, DATA, SpaceNla, 1, snla);
					if (snla->ads) {
						writestruct(wd, DATA, bDopeSheet, 1, snla->ads);
					}
				}
				else if (sl->spacetype == SPACE_TIME) {
					writestruct(wd, DATA, SpaceTime, 1, sl);
				}
				else if (sl->spacetype == SPACE_NODE) {
					SpaceNode *snode = (SpaceNode *)sl;
					bNodeTreePath *path;
					writestruct(wd, DATA, SpaceNode, 1, snode);

					for (path = snode->treepath.first; path; path = path->next) {
						writestruct(wd, DATA, bNodeTreePath, 1, path);
					}
				}
				else if (sl->spacetype == SPACE_LOGIC) {
					writestruct(wd, DATA, SpaceLogic, 1, sl);
				}
				else if (sl->spacetype == SPACE_CONSOLE) {
					SpaceConsole *con = (SpaceConsole *)sl;
					ConsoleLine *cl;

					for (cl = con->history.first; cl; cl = cl->next) {
						/* 'len_alloc' is invalid on write, set from 'len' on read */
						writestruct(wd, DATA, ConsoleLine, 1, cl);
						writedata(wd, DATA, cl->len + 1, cl->line);
					}
					writestruct(wd, DATA, SpaceConsole, 1, sl);

				}
				else if (sl->spacetype == SPACE_USERPREF) {
					writestruct(wd, DATA, SpaceUserPref, 1, sl);
				}
				else if (sl->spacetype == SPACE_CLIP) {
					writestruct(wd, DATA, SpaceClip, 1, sl);
				}
				else if (sl->spacetype == SPACE_INFO) {
					writestruct(wd, DATA, SpaceInfo, 1, sl);
				}

				sl = sl->next;
			}
		}

		sc = sc->id.next;
	}

	BLI_linklist_freeN(tmp_mem_list);

	/* flush helps the compression for undo-save */
	mywrite(wd, MYWRITE_FLUSH, 0);
}

static void write_bone(WriteData *wd, Bone *bone)
{
	/* PATCH for upward compatibility after 2.37+ armature recode */
	bone->size[0] = bone->size[1] = bone->size[2] = 1.0f;

	/* Write this bone */
	writestruct(wd, DATA, Bone, 1, bone);

	/* Write ID Properties -- and copy this comment EXACTLY for easy finding
	 * of library blocks that implement this.*/
	if (bone->prop) {
		IDP_WriteProperty(bone->prop, wd);
	}

	/* Write Children */
	for (Bone *cbone = bone->childbase.first; cbone; cbone = cbone->next) {
		write_bone(wd, cbone);
	}
}

static void write_armatures(WriteData *wd, ListBase *idbase)
{
	bArmature   *arm;
	Bone        *bone;

	arm = idbase->first;
	while (arm) {
		if (arm->id.us > 0 || wd->current) {
			writestruct(wd, ID_AR, bArmature, 1, arm);
			write_iddata(wd, &arm->id);

			if (arm->adt) {
				write_animdata(wd, arm->adt);
			}

			/* Direct data */
			bone = arm->bonebase.first;
			while (bone) {
				write_bone(wd, bone);
				bone = bone->next;
			}
		}
		arm = arm->id.next;
	}

	/* flush helps the compression for undo-save */
	mywrite(wd, MYWRITE_FLUSH, 0);
}

static void write_texts(WriteData *wd, ListBase *idbase)
{
	Text *text;
	TextLine *tmp;

	text = idbase->first;
	while (text) {
		if ( (text->flags & TXT_ISMEM) && (text->flags & TXT_ISEXT)) {
			text->flags &= ~TXT_ISEXT;
		}

		/* write LibData */
		writestruct(wd, ID_TXT, Text, 1, text);
		write_iddata(wd, &text->id);

		if (text->name) {
			writedata(wd, DATA, strlen(text->name) + 1, text->name);
		}

		if (!(text->flags & TXT_ISEXT)) {
			/* now write the text data, in two steps for optimization in the readfunction */
			tmp = text->lines.first;
			while (tmp) {
				writestruct(wd, DATA, TextLine, 1, tmp);
				tmp = tmp->next;
			}

			tmp = text->lines.first;
			while (tmp) {
				writedata(wd, DATA, tmp->len + 1, tmp->line);
				tmp = tmp->next;
			}
		}


		text = text->id.next;
	}

	/* flush helps the compression for undo-save */
	mywrite(wd, MYWRITE_FLUSH, 0);
}

static void write_speakers(WriteData *wd, ListBase *idbase)
{
	Speaker *spk;

	spk = idbase->first;
	while (spk) {
		if (spk->id.us > 0 || wd->current) {
			/* write LibData */
			writestruct(wd, ID_SPK, Speaker, 1, spk);
			write_iddata(wd, &spk->id);

			if (spk->adt) {
				write_animdata(wd, spk->adt);
			}
		}
		spk = spk->id.next;
	}
}

static void write_sounds(WriteData *wd, ListBase *idbase)
{
	bSound *sound;

	PackedFile *pf;

	sound = idbase->first;
	while (sound) {
		if (sound->id.us > 0 || wd->current) {
			/* write LibData */
			writestruct(wd, ID_SO, bSound, 1, sound);
			write_iddata(wd, &sound->id);

			if (sound->packedfile) {
				pf = sound->packedfile;
				writestruct(wd, DATA, PackedFile, 1, pf);
				writedata(wd, DATA, pf->size, pf->data);
			}
		}
		sound = sound->id.next;
	}

	/* flush helps the compression for undo-save */
	mywrite(wd, MYWRITE_FLUSH, 0);
}

static void write_groups(WriteData *wd, ListBase *idbase)
{
	Group *group;
	GroupObject *go;

	for (group = idbase->first; group; group = group->id.next) {
		if (group->id.us > 0 || wd->current) {
			/* write LibData */
			writestruct(wd, ID_GR, Group, 1, group);
			write_iddata(wd, &group->id);

			write_previews(wd, group->preview);

			go = group->gobject.first;
			while (go) {
				writestruct(wd, DATA, GroupObject, 1, go);
				go = go->next;
			}
		}
	}
}

static void write_nodetrees(WriteData *wd, ListBase *idbase)
{
	bNodeTree *ntree;

	for (ntree = idbase->first; ntree; ntree = ntree->id.next) {
		if (ntree->id.us > 0 || wd->current) {
			writestruct(wd, ID_NT, bNodeTree, 1, ntree);
			/* Note that trees directly used by other IDs (materials etc.) are not 'real' ID, they cannot
			 * be linked, etc., so we write actual id data here only, for 'real' ID trees. */
			write_iddata(wd, &ntree->id);

			write_nodetree(wd, ntree);
		}
	}
}

#ifdef USE_NODE_COMPAT_CUSTOMNODES
static void customnodes_add_deprecated_data(Main *mainvar)
{
	FOREACH_NODETREE(mainvar, ntree, id) {
		bNodeLink *link, *last_link = ntree->links.last;

		/* only do this for node groups */
		if (id != &ntree->id) {
			continue;
		}

		/* Forward compatibility for group nodes: add links to node tree interface sockets.
		 * These links are invalid by new rules (missing node pointer)!
		 * They will be removed again in customnodes_free_deprecated_data,
		 * cannot do this directly lest bNodeLink pointer mapping becomes ambiguous.
		 * When loading files with such links in a new Blender version
		 * they will be removed as well.
		 */
		for (link = ntree->links.first; link; link = link->next) {
			bNode *fromnode = link->fromnode, *tonode = link->tonode;
			bNodeSocket *fromsock = link->fromsock, *tosock = link->tosock;

			/* check both sides of the link, to handle direct input-to-output links */
			if (fromnode->type == NODE_GROUP_INPUT) {
				fromnode = NULL;
				fromsock = ntreeFindSocketInterface(ntree, SOCK_IN, fromsock->identifier);
			}
			/* only the active output node defines links */
			if (tonode->type == NODE_GROUP_OUTPUT && (tonode->flag & NODE_DO_OUTPUT)) {
				tonode = NULL;
				tosock = ntreeFindSocketInterface(ntree, SOCK_OUT, tosock->identifier);
			}

			if (!fromnode || !tonode) {
				/* Note: not using nodeAddLink here, it asserts existing node pointers */
				bNodeLink *tlink = MEM_callocN(sizeof(bNodeLink), "group node link");
				tlink->fromnode = fromnode;
				tlink->fromsock = fromsock;
				tlink->tonode = tonode;
				tlink->tosock = tosock;
				tosock->link = tlink;
				tlink->flag |= NODE_LINK_VALID;
				BLI_addtail(&ntree->links, tlink);
			}

			/* don't check newly created compatibility links */
			if (link == last_link) {
				break;
			}
		}
	}
	FOREACH_NODETREE_END
}

static void customnodes_free_deprecated_data(Main *mainvar)
{
	FOREACH_NODETREE(mainvar, ntree, id) {
		bNodeLink *link, *next_link;

		for (link = ntree->links.first; link; link = next_link) {
			next_link = link->next;
			if (link->fromnode == NULL || link->tonode == NULL) {
				nodeRemLink(ntree, link);
			}
		}
	}
	FOREACH_NODETREE_END
}
#endif

static void write_brushes(WriteData *wd, ListBase *idbase)
{
	Brush *brush;

	for (brush = idbase->first; brush; brush = brush->id.next) {
		if (brush->id.us > 0 || wd->current) {
			writestruct(wd, ID_BR, Brush, 1, brush);
			write_iddata(wd, &brush->id);

			if (brush->curve) {
				write_curvemapping(wd, brush->curve);
			}
			if (brush->gradient) {
				writestruct(wd, DATA, ColorBand, 1, brush->gradient);
			}
		}
	}
}

static void write_palettes(WriteData *wd, ListBase *idbase)
{
	Palette *palette;

	for (palette = idbase->first; palette; palette = palette->id.next) {
		if (palette->id.us > 0 || wd->current) {
			PaletteColor *color;
			writestruct(wd, ID_PAL, Palette, 1, palette);
			write_iddata(wd, &palette->id);

			for (color = palette->colors.first; color; color = color->next) {
				writestruct(wd, DATA, PaletteColor, 1, color);
			}
		}
	}
}

static void write_paintcurves(WriteData *wd, ListBase *idbase)
{
	PaintCurve *pc;

	for (pc = idbase->first; pc; pc = pc->id.next) {
		if (pc->id.us > 0 || wd->current) {
			writestruct(wd, ID_PC, PaintCurve, 1, pc);
			write_iddata(wd, &pc->id);

			writestruct(wd, DATA, PaintCurvePoint, pc->tot_points, pc->points);
		}
	}
}

static void write_movieTracks(WriteData *wd, ListBase *tracks)
{
	MovieTrackingTrack *track;

	track = tracks->first;
	while (track) {
		writestruct(wd, DATA, MovieTrackingTrack, 1, track);

		if (track->markers) {
			writestruct(wd, DATA, MovieTrackingMarker, track->markersnr, track->markers);
		}

		track = track->next;
	}
}

static void write_moviePlaneTracks(WriteData *wd, ListBase *plane_tracks_base)
{
	MovieTrackingPlaneTrack *plane_track;

	for (plane_track = plane_tracks_base->first;
	     plane_track;
	     plane_track = plane_track->next)
	{
		writestruct(wd, DATA, MovieTrackingPlaneTrack, 1, plane_track);

		writedata(wd, DATA, sizeof(MovieTrackingTrack *) * plane_track->point_tracksnr, plane_track->point_tracks);
		writestruct(wd, DATA, MovieTrackingPlaneMarker, plane_track->markersnr, plane_track->markers);
	}
}

static void write_movieReconstruction(WriteData *wd, MovieTrackingReconstruction *reconstruction)
{
	if (reconstruction->camnr) {
		writestruct(wd, DATA, MovieReconstructedCamera, reconstruction->camnr, reconstruction->cameras);
	}
}

static void write_movieclips(WriteData *wd, ListBase *idbase)
{
	MovieClip *clip;

	clip = idbase->first;
	while (clip) {
		if (clip->id.us > 0 || wd->current) {
			MovieTracking *tracking = &clip->tracking;
			MovieTrackingObject *object;

			writestruct(wd, ID_MC, MovieClip, 1, clip);
			write_iddata(wd, &clip->id);

			if (clip->adt) {
				write_animdata(wd, clip->adt);
			}

			write_movieTracks(wd, &tracking->tracks);
			write_moviePlaneTracks(wd, &tracking->plane_tracks);
			write_movieReconstruction(wd, &tracking->reconstruction);

			object = tracking->objects.first;
			while (object) {
				writestruct(wd, DATA, MovieTrackingObject, 1, object);

				write_movieTracks(wd, &object->tracks);
				write_moviePlaneTracks(wd, &object->plane_tracks);
				write_movieReconstruction(wd, &object->reconstruction);

				object = object->next;
			}
		}

		clip = clip->id.next;
	}

	/* flush helps the compression for undo-save */
	mywrite(wd, MYWRITE_FLUSH, 0);
}

static void write_masks(WriteData *wd, ListBase *idbase)
{
	Mask *mask;

	mask = idbase->first;
	while (mask) {
		if (mask->id.us > 0 || wd->current) {
			MaskLayer *masklay;

			writestruct(wd, ID_MSK, Mask, 1, mask);
			write_iddata(wd, &mask->id);

			if (mask->adt) {
				write_animdata(wd, mask->adt);
			}

			for (masklay = mask->masklayers.first; masklay; masklay = masklay->next) {
				MaskSpline *spline;
				MaskLayerShape *masklay_shape;

				writestruct(wd, DATA, MaskLayer, 1, masklay);

				for (spline = masklay->splines.first; spline; spline = spline->next) {
					int i;

					void *points_deform = spline->points_deform;
					spline->points_deform = NULL;

					writestruct(wd, DATA, MaskSpline, 1, spline);
					writestruct(wd, DATA, MaskSplinePoint, spline->tot_point, spline->points);

					spline->points_deform = points_deform;

					for (i = 0; i < spline->tot_point; i++) {
						MaskSplinePoint *point = &spline->points[i];

						if (point->tot_uw) {
							writestruct(wd, DATA, MaskSplinePointUW, point->tot_uw, point->uw);
						}
					}
				}

				for (masklay_shape = masklay->splines_shapes.first;
				     masklay_shape;
				     masklay_shape = masklay_shape->next)
				{
					writestruct(wd, DATA, MaskLayerShape, 1, masklay_shape);
					writedata(wd, DATA,
					          masklay_shape->tot_vert * sizeof(float) * MASK_OBJECT_SHAPE_ELEM_SIZE,
					          masklay_shape->data);
				}
			}
		}

		mask = mask->id.next;
	}

	/* flush helps the compression for undo-save */
	mywrite(wd, MYWRITE_FLUSH, 0);
}

static void write_linestyle_color_modifiers(WriteData *wd, ListBase *modifiers)
{
	LineStyleModifier *m;

	for (m = modifiers->first; m; m = m->next) {
		int struct_nr;
		switch (m->type) {
			case LS_MODIFIER_ALONG_STROKE:
				struct_nr = SDNA_TYPE_FROM_STRUCT(LineStyleColorModifier_AlongStroke);
				break;
			case LS_MODIFIER_DISTANCE_FROM_CAMERA:
				struct_nr = SDNA_TYPE_FROM_STRUCT(LineStyleColorModifier_DistanceFromCamera);
				break;
			case LS_MODIFIER_DISTANCE_FROM_OBJECT:
				struct_nr = SDNA_TYPE_FROM_STRUCT(LineStyleColorModifier_DistanceFromObject);
				break;
			case LS_MODIFIER_MATERIAL:
				struct_nr = SDNA_TYPE_FROM_STRUCT(LineStyleColorModifier_Material);
				break;
			case LS_MODIFIER_TANGENT:
				struct_nr = SDNA_TYPE_FROM_STRUCT(LineStyleColorModifier_Tangent);
				break;
			case LS_MODIFIER_NOISE:
				struct_nr = SDNA_TYPE_FROM_STRUCT(LineStyleColorModifier_Noise);
				break;
			case LS_MODIFIER_CREASE_ANGLE:
				struct_nr = SDNA_TYPE_FROM_STRUCT(LineStyleColorModifier_CreaseAngle);
				break;
			case LS_MODIFIER_CURVATURE_3D:
				struct_nr = SDNA_TYPE_FROM_STRUCT(LineStyleColorModifier_Curvature_3D);
				break;
			default:
				struct_nr = SDNA_TYPE_FROM_STRUCT(LineStyleModifier); /* this should not happen */
		}
		writestruct_nr(wd, DATA, struct_nr, 1, m);
	}
	for (m = modifiers->first; m; m = m->next) {
		switch (m->type) {
			case LS_MODIFIER_ALONG_STROKE:
				writestruct(wd, DATA, ColorBand, 1, ((LineStyleColorModifier_AlongStroke *)m)->color_ramp);
				break;
			case LS_MODIFIER_DISTANCE_FROM_CAMERA:
				writestruct(wd, DATA, ColorBand, 1, ((LineStyleColorModifier_DistanceFromCamera *)m)->color_ramp);
				break;
			case LS_MODIFIER_DISTANCE_FROM_OBJECT:
				writestruct(wd, DATA, ColorBand, 1, ((LineStyleColorModifier_DistanceFromObject *)m)->color_ramp);
				break;
			case LS_MODIFIER_MATERIAL:
				writestruct(wd, DATA, ColorBand, 1, ((LineStyleColorModifier_Material *)m)->color_ramp);
				break;
			case LS_MODIFIER_TANGENT:
				writestruct(wd, DATA, ColorBand, 1, ((LineStyleColorModifier_Tangent *)m)->color_ramp);
				break;
			case LS_MODIFIER_NOISE:
				writestruct(wd, DATA, ColorBand, 1, ((LineStyleColorModifier_Noise *)m)->color_ramp);
				break;
			case LS_MODIFIER_CREASE_ANGLE:
				writestruct(wd, DATA, ColorBand, 1, ((LineStyleColorModifier_CreaseAngle *)m)->color_ramp);
				break;
			case LS_MODIFIER_CURVATURE_3D:
				writestruct(wd, DATA, ColorBand, 1, ((LineStyleColorModifier_Curvature_3D *)m)->color_ramp);
				break;
		}
	}
}

static void write_linestyle_alpha_modifiers(WriteData *wd, ListBase *modifiers)
{
	LineStyleModifier *m;

	for (m = modifiers->first; m; m = m->next) {
		int struct_nr;
		switch (m->type) {
			case LS_MODIFIER_ALONG_STROKE:
				struct_nr = SDNA_TYPE_FROM_STRUCT(LineStyleAlphaModifier_AlongStroke);
				break;
			case LS_MODIFIER_DISTANCE_FROM_CAMERA:
				struct_nr = SDNA_TYPE_FROM_STRUCT(LineStyleAlphaModifier_DistanceFromCamera);
				break;
			case LS_MODIFIER_DISTANCE_FROM_OBJECT:
				struct_nr = SDNA_TYPE_FROM_STRUCT(LineStyleAlphaModifier_DistanceFromObject);
				break;
			case LS_MODIFIER_MATERIAL:
				struct_nr = SDNA_TYPE_FROM_STRUCT(LineStyleAlphaModifier_Material);
				break;
			case LS_MODIFIER_TANGENT:
				struct_nr = SDNA_TYPE_FROM_STRUCT(LineStyleAlphaModifier_Tangent);
				break;
			case LS_MODIFIER_NOISE:
				struct_nr = SDNA_TYPE_FROM_STRUCT(LineStyleAlphaModifier_Noise);
				break;
			case LS_MODIFIER_CREASE_ANGLE:
				struct_nr = SDNA_TYPE_FROM_STRUCT(LineStyleAlphaModifier_CreaseAngle);
				break;
			case LS_MODIFIER_CURVATURE_3D:
				struct_nr = SDNA_TYPE_FROM_STRUCT(LineStyleAlphaModifier_Curvature_3D);
				break;
			default:
				struct_nr = SDNA_TYPE_FROM_STRUCT(LineStyleModifier);  /* this should not happen */
		}
		writestruct_nr(wd, DATA, struct_nr, 1, m);
	}
	for (m = modifiers->first; m; m = m->next) {
		switch (m->type) {
			case LS_MODIFIER_ALONG_STROKE:
				write_curvemapping(wd, ((LineStyleAlphaModifier_AlongStroke *)m)->curve);
				break;
			case LS_MODIFIER_DISTANCE_FROM_CAMERA:
				write_curvemapping(wd, ((LineStyleAlphaModifier_DistanceFromCamera *)m)->curve);
				break;
			case LS_MODIFIER_DISTANCE_FROM_OBJECT:
				write_curvemapping(wd, ((LineStyleAlphaModifier_DistanceFromObject *)m)->curve);
				break;
			case LS_MODIFIER_MATERIAL:
				write_curvemapping(wd, ((LineStyleAlphaModifier_Material *)m)->curve);
				break;
			case LS_MODIFIER_TANGENT:
				write_curvemapping(wd, ((LineStyleAlphaModifier_Tangent *)m)->curve);
				break;
			case LS_MODIFIER_NOISE:
				write_curvemapping(wd, ((LineStyleAlphaModifier_Noise *)m)->curve);
				break;
			case LS_MODIFIER_CREASE_ANGLE:
				write_curvemapping(wd, ((LineStyleAlphaModifier_CreaseAngle *)m)->curve);
				break;
			case LS_MODIFIER_CURVATURE_3D:
				write_curvemapping(wd, ((LineStyleAlphaModifier_Curvature_3D *)m)->curve);
				break;
		}
	}
}

static void write_linestyle_thickness_modifiers(WriteData *wd, ListBase *modifiers)
{
	LineStyleModifier *m;

	for (m = modifiers->first; m; m = m->next) {
		int struct_nr;
		switch (m->type) {
			case LS_MODIFIER_ALONG_STROKE:
				struct_nr = SDNA_TYPE_FROM_STRUCT(LineStyleThicknessModifier_AlongStroke);
				break;
			case LS_MODIFIER_DISTANCE_FROM_CAMERA:
				struct_nr = SDNA_TYPE_FROM_STRUCT(LineStyleThicknessModifier_DistanceFromCamera);
				break;
			case LS_MODIFIER_DISTANCE_FROM_OBJECT:
				struct_nr = SDNA_TYPE_FROM_STRUCT(LineStyleThicknessModifier_DistanceFromObject);
				break;
			case LS_MODIFIER_MATERIAL:
				struct_nr = SDNA_TYPE_FROM_STRUCT(LineStyleThicknessModifier_Material);
				break;
			case LS_MODIFIER_CALLIGRAPHY:
				struct_nr = SDNA_TYPE_FROM_STRUCT(LineStyleThicknessModifier_Calligraphy);
				break;
			case LS_MODIFIER_TANGENT:
				struct_nr = SDNA_TYPE_FROM_STRUCT(LineStyleThicknessModifier_Tangent);
				break;
			case LS_MODIFIER_NOISE:
				struct_nr = SDNA_TYPE_FROM_STRUCT(LineStyleThicknessModifier_Noise);
				break;
			case LS_MODIFIER_CREASE_ANGLE:
				struct_nr = SDNA_TYPE_FROM_STRUCT(LineStyleThicknessModifier_CreaseAngle);
				break;
			case LS_MODIFIER_CURVATURE_3D:
				struct_nr = SDNA_TYPE_FROM_STRUCT(LineStyleThicknessModifier_Curvature_3D);
				break;
			default:
				struct_nr = SDNA_TYPE_FROM_STRUCT(LineStyleModifier);  /* this should not happen */
		}
		writestruct_nr(wd, DATA, struct_nr, 1, m);
	}
	for (m = modifiers->first; m; m = m->next) {
		switch (m->type) {
			case LS_MODIFIER_ALONG_STROKE:
				write_curvemapping(wd, ((LineStyleThicknessModifier_AlongStroke *)m)->curve);
				break;
			case LS_MODIFIER_DISTANCE_FROM_CAMERA:
				write_curvemapping(wd, ((LineStyleThicknessModifier_DistanceFromCamera *)m)->curve);
				break;
			case LS_MODIFIER_DISTANCE_FROM_OBJECT:
				write_curvemapping(wd, ((LineStyleThicknessModifier_DistanceFromObject *)m)->curve);
				break;
			case LS_MODIFIER_MATERIAL:
				write_curvemapping(wd, ((LineStyleThicknessModifier_Material *)m)->curve);
				break;
			case LS_MODIFIER_TANGENT:
				write_curvemapping(wd, ((LineStyleThicknessModifier_Tangent *)m)->curve);
				break;
			case LS_MODIFIER_CREASE_ANGLE:
				write_curvemapping(wd, ((LineStyleThicknessModifier_CreaseAngle *)m)->curve);
				break;
			case LS_MODIFIER_CURVATURE_3D:
				write_curvemapping(wd, ((LineStyleThicknessModifier_Curvature_3D *)m)->curve);
				break;
		}
	}
}

static void write_linestyle_geometry_modifiers(WriteData *wd, ListBase *modifiers)
{
	LineStyleModifier *m;

	for (m = modifiers->first; m; m = m->next) {
		int struct_nr;
		switch (m->type) {
			case LS_MODIFIER_SAMPLING:
				struct_nr = SDNA_TYPE_FROM_STRUCT(LineStyleGeometryModifier_Sampling);
				break;
			case LS_MODIFIER_BEZIER_CURVE:
				struct_nr = SDNA_TYPE_FROM_STRUCT(LineStyleGeometryModifier_BezierCurve);
				break;
			case LS_MODIFIER_SINUS_DISPLACEMENT:
				struct_nr = SDNA_TYPE_FROM_STRUCT(LineStyleGeometryModifier_SinusDisplacement);
				break;
			case LS_MODIFIER_SPATIAL_NOISE:
				struct_nr = SDNA_TYPE_FROM_STRUCT(LineStyleGeometryModifier_SpatialNoise);
				break;
			case LS_MODIFIER_PERLIN_NOISE_1D:
				struct_nr = SDNA_TYPE_FROM_STRUCT(LineStyleGeometryModifier_PerlinNoise1D);
				break;
			case LS_MODIFIER_PERLIN_NOISE_2D:
				struct_nr = SDNA_TYPE_FROM_STRUCT(LineStyleGeometryModifier_PerlinNoise2D);
				break;
			case LS_MODIFIER_BACKBONE_STRETCHER:
				struct_nr = SDNA_TYPE_FROM_STRUCT(LineStyleGeometryModifier_BackboneStretcher);
				break;
			case LS_MODIFIER_TIP_REMOVER:
				struct_nr = SDNA_TYPE_FROM_STRUCT(LineStyleGeometryModifier_TipRemover);
				break;
			case LS_MODIFIER_POLYGONIZATION:
				struct_nr = SDNA_TYPE_FROM_STRUCT(LineStyleGeometryModifier_Polygonalization);
				break;
			case LS_MODIFIER_GUIDING_LINES:
				struct_nr = SDNA_TYPE_FROM_STRUCT(LineStyleGeometryModifier_GuidingLines);
				break;
			case LS_MODIFIER_BLUEPRINT:
				struct_nr = SDNA_TYPE_FROM_STRUCT(LineStyleGeometryModifier_Blueprint);
				break;
			case LS_MODIFIER_2D_OFFSET:
				struct_nr = SDNA_TYPE_FROM_STRUCT(LineStyleGeometryModifier_2DOffset);
				break;
			case LS_MODIFIER_2D_TRANSFORM:
				struct_nr = SDNA_TYPE_FROM_STRUCT(LineStyleGeometryModifier_2DTransform);
				break;
			case LS_MODIFIER_SIMPLIFICATION:
				struct_nr = SDNA_TYPE_FROM_STRUCT(LineStyleGeometryModifier_Simplification);
				break;
			default:
				struct_nr = SDNA_TYPE_FROM_STRUCT(LineStyleModifier);  /* this should not happen */
		}
		writestruct_nr(wd, DATA, struct_nr, 1, m);
	}
}

static void write_linestyles(WriteData *wd, ListBase *idbase)
{
	FreestyleLineStyle *linestyle;
	int a;

	for (linestyle = idbase->first; linestyle; linestyle = linestyle->id.next) {
		if (linestyle->id.us > 0 || wd->current) {
			writestruct(wd, ID_LS, FreestyleLineStyle, 1, linestyle);
			write_iddata(wd, &linestyle->id);

			if (linestyle->adt) {
				write_animdata(wd, linestyle->adt);
			}

			write_linestyle_color_modifiers(wd, &linestyle->color_modifiers);
			write_linestyle_alpha_modifiers(wd, &linestyle->alpha_modifiers);
			write_linestyle_thickness_modifiers(wd, &linestyle->thickness_modifiers);
			write_linestyle_geometry_modifiers(wd, &linestyle->geometry_modifiers);
			for (a = 0; a < MAX_MTEX; a++) {
				if (linestyle->mtex[a]) {
					writestruct(wd, DATA, MTex, 1, linestyle->mtex[a]);
				}
			}
			if (linestyle->nodetree) {
				writestruct(wd, DATA, bNodeTree, 1, linestyle->nodetree);
				write_nodetree(wd, linestyle->nodetree);
			}
		}
	}
}

/* Keep it last of write_foodata functions. */
static void write_libraries(WriteData *wd, Main *main)
{
	ListBase *lbarray[MAX_LIBARRAY];
	ID *id;
	int a, tot;
	bool found_one;

	for (; main; main = main->next) {

		a = tot = set_listbasepointers(main, lbarray);

		/* test: is lib being used */
		if (main->curlib && main->curlib->packedfile) {
			found_one = true;
		}
		else {
			found_one = false;
			while (tot--) {
				for (id = lbarray[tot]->first; id; id = id->next) {
					if (id->us > 0 && (id->tag & LIB_TAG_EXTERN)) {
						found_one = true;
						break;
					}
				}
				if (found_one) {
					break;
				}
			}
		}

		/* to be able to restore quit.blend and temp saves, the packed blend has to be in undo buffers... */
		/* XXX needs rethink, just like save UI in undo files now - would be nice to append things only for the]
		 * quit.blend and temp saves */
		if (found_one) {
			writestruct(wd, ID_LI, Library, 1, main->curlib);
			write_iddata(wd, &main->curlib->id);

			if (main->curlib->packedfile) {
				PackedFile *pf = main->curlib->packedfile;
				writestruct(wd, DATA, PackedFile, 1, pf);
				writedata(wd, DATA, pf->size, pf->data);
				if (wd->current == NULL) {
					printf("write packed .blend: %s\n", main->curlib->name);
				}
			}

			while (a--) {
				for (id = lbarray[a]->first; id; id = id->next) {
					if (id->us > 0 && (id->tag & LIB_TAG_EXTERN)) {
						if (!BKE_idcode_is_linkable(GS(id->name))) {
							printf("ERROR: write file: datablock '%s' from lib '%s' is not linkable "
							       "but is flagged as directly linked", id->name, main->curlib->filepath);
							BLI_assert(0);
						}
						writestruct(wd, ID_ID, ID, 1, id);
					}
				}
			}
		}
	}
}

/* context is usually defined by WM, two cases where no WM is available:
 * - for forward compatibility, curscreen has to be saved
 * - for undofile, curscene needs to be saved */
static void write_global(WriteData *wd, int fileflags, Main *mainvar)
{
	const bool is_undo = (wd->current != NULL);
	FileGlobal fg;
	bScreen *screen;
	char subvstr[8];

	/* prevent mem checkers from complaining */
	memset(fg.pad, 0, sizeof(fg.pad));
	memset(fg.filename, 0, sizeof(fg.filename));
	memset(fg.build_hash, 0, sizeof(fg.build_hash));

	current_screen_compat(mainvar, &screen, is_undo);

	/* XXX still remap G */
	fg.curscreen = screen;
	fg.curscene = screen ? screen->scene : NULL;

	/* prevent to save this, is not good convention, and feature with concerns... */
	fg.fileflags = (fileflags & ~G_FILE_FLAGS_RUNTIME);

	fg.globalf = G.f;
	BLI_strncpy(fg.filename, mainvar->name, sizeof(fg.filename));
	sprintf(subvstr, "%4d", BLENDER_SUBVERSION);
	memcpy(fg.subvstr, subvstr, 4);

	fg.subversion = BLENDER_SUBVERSION;
	fg.minversion = BLENDER_MINVERSION;
	fg.minsubversion = BLENDER_MINSUBVERSION;
#ifdef WITH_BUILDINFO
	{
		extern unsigned long build_commit_timestamp;
		extern char build_hash[];
		/* TODO(sergey): Add branch name to file as well? */
		fg.build_commit_timestamp = build_commit_timestamp;
		BLI_strncpy(fg.build_hash, build_hash, sizeof(fg.build_hash));
	}
#else
	fg.build_commit_timestamp = 0;
	BLI_strncpy(fg.build_hash, "unknown", sizeof(fg.build_hash));
#endif
	writestruct(wd, GLOB, FileGlobal, 1, &fg);
}

/* preview image, first 2 values are width and height
 * second are an RGBA image (unsigned char)
 * note, this uses 'TEST' since new types will segfault on file load for older blender versions.
 */
static void write_thumb(WriteData *wd, const BlendThumbnail *thumb)
{
	if (thumb) {
		writedata(wd, TEST, BLEN_THUMB_MEMSIZE_FILE(thumb->width, thumb->height), thumb);
	}
}

/* if MemFile * there's filesave to memory */
static bool write_file_handle(
        Main *mainvar,
        WriteWrap *ww,
        MemFile *compare, MemFile *current,
        int write_flags, const BlendThumbnail *thumb)
{
	BHead bhead;
	ListBase mainlist;
	char buf[16];
	WriteData *wd;

	blo_split_main(&mainlist, mainvar);

	wd = bgnwrite(ww, compare, current);

#ifdef USE_BMESH_SAVE_AS_COMPAT
	wd->use_mesh_compat = (write_flags & G_FILE_MESH_COMPAT) != 0;
#endif

#ifdef USE_NODE_COMPAT_CUSTOMNODES
	/* don't write compatibility data on undo */
	if (!current) {
		/* deprecated forward compat data is freed again below */
		customnodes_add_deprecated_data(mainvar);
	}
#endif

	sprintf(buf, "BLENDER%c%c%.3d",
	        (sizeof(void *) == 8)      ? '-' : '_',
	        (ENDIAN_ORDER == B_ENDIAN) ? 'V' : 'v',
	        BLENDER_VERSION);

	mywrite(wd, buf, 12);

	write_renderinfo(wd, mainvar);
	write_thumb(wd, thumb);
	write_global(wd, write_flags, mainvar);

	write_windowmanagers(wd, &mainvar->wm);
	write_screens(wd, &mainvar->screen);
	write_movieclips(wd, &mainvar->movieclip);
	write_masks(wd, &mainvar->mask);
	write_scenes(wd, &mainvar->scene);
	write_curves(wd, &mainvar->curve);
	write_mballs(wd, &mainvar->mball);
	write_images(wd, &mainvar->image);
	write_cameras(wd, &mainvar->camera);
	write_lamps(wd, &mainvar->lamp);
	write_lattices(wd, &mainvar->latt);
	write_vfonts(wd, &mainvar->vfont);
	write_keys(wd, &mainvar->key);
	write_worlds(wd, &mainvar->world);
	write_texts(wd, &mainvar->text);
	write_speakers(wd, &mainvar->speaker);
	write_sounds(wd, &mainvar->sound);
	write_groups(wd, &mainvar->group);
	write_armatures(wd, &mainvar->armature);
	write_actions(wd, &mainvar->action);
	write_objects(wd, &mainvar->object);
	write_materials(wd, &mainvar->mat);
	write_textures(wd, &mainvar->tex);
	write_meshes(wd, &mainvar->mesh);
	write_particlesettings(wd, &mainvar->particle);
	write_nodetrees(wd, &mainvar->nodetree);
	write_brushes(wd, &mainvar->brush);
	write_palettes(wd, &mainvar->palettes);
	write_paintcurves(wd, &mainvar->paintcurves);
	write_gpencils(wd, &mainvar->gpencil);
	write_linestyles(wd, &mainvar->linestyle);
	write_libraries(wd,  mainvar->next);

	if (write_flags & G_FILE_USERPREFS) {
		write_userdef(wd);
	}

	/* dna as last, because (to be implemented) test for which structs are written */
	writedata(wd, DNA1, wd->sdna->datalen, wd->sdna->data);

#ifdef USE_NODE_COMPAT_CUSTOMNODES
	/* compatibility data not created on undo */
	if (!current) {
		/* Ugly, forward compatibility code generates deprecated data during writing,
		 * this has to be freed again. Can not be done directly after writing, otherwise
		 * the data pointers could be reused and not be mapped correctly.
		 */
		customnodes_free_deprecated_data(mainvar);
	}
#endif

	/* end of file */
	memset(&bhead, 0, sizeof(BHead));
	bhead.code = ENDB;
	mywrite(wd, &bhead, sizeof(BHead));

	blo_join_main(&mainlist);

	return endwrite(wd);
}

/* do reverse file history: .blend1 -> .blend2, .blend -> .blend1 */
/* return: success(0), failure(1) */
static bool do_history(const char *name, ReportList *reports)
{
	char tempname1[FILE_MAX], tempname2[FILE_MAX];
	int hisnr = U.versions;

	if (U.versions == 0) {
		return 0;
	}

	if (strlen(name) < 2) {
		BKE_report(reports, RPT_ERROR, "Unable to make version backup: filename too short");
		return 1;
	}

	while (hisnr > 1) {
		BLI_snprintf(tempname1, sizeof(tempname1), "%s%d", name, hisnr - 1);
		if (BLI_exists(tempname1)) {
			BLI_snprintf(tempname2, sizeof(tempname2), "%s%d", name, hisnr);

			if (BLI_rename(tempname1, tempname2)) {
				BKE_report(reports, RPT_ERROR, "Unable to make version backup");
				return true;
			}
		}
		hisnr--;
	}

	/* is needed when hisnr==1 */
	if (BLI_exists(name)) {
		BLI_snprintf(tempname1, sizeof(tempname1), "%s%d", name, hisnr);

		if (BLI_rename(name, tempname1)) {
			BKE_report(reports, RPT_ERROR, "Unable to make version backup");
			return true;
		}
	}

	return 0;
}

/**
 * \return Success.
 */
bool BLO_write_file(
        Main *mainvar, const char *filepath, int write_flags,
        ReportList *reports, const BlendThumbnail *thumb)
{
	char tempname[FILE_MAX + 1];
	eWriteWrapType ww_type;
	WriteWrap ww;

	/* path backup/restore */
	void     *path_list_backup = NULL;
	const int path_list_flag = (BKE_BPATH_TRAVERSE_SKIP_LIBRARY | BKE_BPATH_TRAVERSE_SKIP_MULTIFILE);

	/* open temporary file, so we preserve the original in case we crash */
	BLI_snprintf(tempname, sizeof(tempname), "%s@", filepath);

	if (write_flags & G_FILE_COMPRESS) {
		ww_type = WW_WRAP_ZLIB;
	}
	else {
		ww_type = WW_WRAP_NONE;
	}

	ww_handle_init(ww_type, &ww);

	if (ww.open(&ww, tempname) == false) {
		BKE_reportf(reports, RPT_ERROR, "Cannot open file %s for writing: %s", tempname, strerror(errno));
		return 0;
	}

	/* check if we need to backup and restore paths */
	if (UNLIKELY((write_flags & G_FILE_RELATIVE_REMAP) && (G_FILE_SAVE_COPY & write_flags))) {
		path_list_backup = BKE_bpath_list_backup(mainvar, path_list_flag);
	}

	/* remapping of relative paths to new file location */
	if (write_flags & G_FILE_RELATIVE_REMAP) {
		char dir1[FILE_MAX];
		char dir2[FILE_MAX];
		BLI_split_dir_part(filepath, dir1, sizeof(dir1));
		BLI_split_dir_part(mainvar->name, dir2, sizeof(dir2));

		/* just in case there is some subtle difference */
		BLI_cleanup_dir(mainvar->name, dir1);
		BLI_cleanup_dir(mainvar->name, dir2);

		if (G.relbase_valid && (BLI_path_cmp(dir1, dir2) == 0)) {
			write_flags &= ~G_FILE_RELATIVE_REMAP;
		}
		else {
			if (G.relbase_valid) {
				/* blend may not have been saved before. Tn this case
				 * we should not have any relative paths, but if there
				 * is somehow, an invalid or empty G.main->name it will
				 * print an error, don't try make the absolute in this case. */
				BKE_bpath_absolute_convert(mainvar, G.main->name, NULL);
			}
		}
	}

	if (write_flags & G_FILE_RELATIVE_REMAP) {
		/* note, making relative to something OTHER then G.main->name */
		BKE_bpath_relative_convert(mainvar, filepath, NULL);
	}

	/* actual file writing */
	const bool err = write_file_handle(mainvar, &ww, NULL, NULL, write_flags, thumb);

	ww.close(&ww);

	if (UNLIKELY(path_list_backup)) {
		BKE_bpath_list_restore(mainvar, path_list_flag, path_list_backup);
		BKE_bpath_list_free(path_list_backup);
	}

	if (err) {
		BKE_report(reports, RPT_ERROR, strerror(errno));
		remove(tempname);

		return 0;
	}

	/* file save to temporary file was successful */
	/* now do reverse file history (move .blend1 -> .blend2, .blend -> .blend1) */
	if (write_flags & G_FILE_HISTORY) {
		const bool err_hist = do_history(filepath, reports);
		if (err_hist) {
			BKE_report(reports, RPT_ERROR, "Version backup failed (file saved with @)");
			return 0;
		}
	}

	if (BLI_rename(tempname, filepath) != 0) {
		BKE_report(reports, RPT_ERROR, "Cannot change old file (file saved with @)");
		return 0;
	}

	return 1;
}

/**
 * \return Success.
 */
bool BLO_write_file_mem(Main *mainvar, MemFile *compare, MemFile *current, int write_flags)
{
	write_flags &= ~G_FILE_USERPREFS;

	const bool err = write_file_handle(mainvar, NULL, compare, current, write_flags, NULL);

	return (err == 0);
}<|MERGE_RESOLUTION|>--- conflicted
+++ resolved
@@ -3018,27 +3018,6 @@
 				if (sl->spacetype == SPACE_VIEW3D) {
 					View3D *v3d = (View3D *)sl;
 					BGpic *bgpic;
-<<<<<<< HEAD
-					writestruct(wd, DATA, "View3D", 1, v3d);
-					for (bgpic= v3d->bgpicbase.first; bgpic; bgpic= bgpic->next)
-						writestruct(wd, DATA, "BGpic", 1, bgpic);
-					if (v3d->localvd) writestruct(wd, DATA, "View3D", 1, v3d->localvd);
-
-					if (v3d->fx_settings.ssao)
-						writestruct(wd, DATA, "GPUSSAOSettings", 1, v3d->fx_settings.ssao);
-					if (v3d->fx_settings.dof)
-						writestruct(wd, DATA, "GPUDOFSettings", 1, v3d->fx_settings.dof);
-
-					if (v3d->pbr_settings.brdf)
-						writestruct(wd, DATA, "GPUBRDFSettings", 1, v3d->pbr_settings.brdf);
-					if (v3d->pbr_settings.ssr)
-						writestruct(wd, DATA, "GPUSSRSettings", 1, v3d->pbr_settings.ssr);
-					if (v3d->pbr_settings.ssao)
-						writestruct(wd, DATA, "GPUSSAOSettings", 1, v3d->pbr_settings.ssao);
-				}
-				else if (sl->spacetype==SPACE_IPO) {
-					SpaceIpo *sipo= (SpaceIpo *)sl;
-=======
 					writestruct(wd, DATA, View3D, 1, v3d);
 					for (bgpic = v3d->bgpicbase.first; bgpic; bgpic = bgpic->next) {
 						writestruct(wd, DATA, BGpic, 1, bgpic);
@@ -3053,10 +3032,20 @@
 					if (v3d->fx_settings.dof) {
 						writestruct(wd, DATA, GPUDOFSettings, 1, v3d->fx_settings.dof);
 					}
+
+					if (v3d->pbr_settings.brdf) {
+						writestruct(wd, DATA, GPUBRDFSettings, 1, v3d->pbr_settings.brdf);
+					}
+					if (v3d->pbr_settings.ssr)
+					{
+						writestruct(wd, DATA, GPUSSRSettings, 1, v3d->pbr_settings.ssr);
+					}
+					if (v3d->pbr_settings.ssao) {
+						writestruct(wd, DATA, GPUSSAOSettings, 1, v3d->pbr_settings.ssao);
+					}
 				}
 				else if (sl->spacetype == SPACE_IPO) {
 					SpaceIpo *sipo = (SpaceIpo *)sl;
->>>>>>> 92695740
 					ListBase tmpGhosts = sipo->ghostCurves;
 
 					/* temporarily disable ghost curves when saving */
