/*
 * ***** BEGIN GPL LICENSE BLOCK *****
 *
 * This program is free software; you can redistribute it and/or
 * modify it under the terms of the GNU General Public License
 * as published by the Free Software Foundation; either version 2
 * of the License, or (at your option) any later version.
 *
 * This program is distributed in the hope that it will be useful,
 * but WITHOUT ANY WARRANTY; without even the implied warranty of
 * MERCHANTABILITY or FITNESS FOR A PARTICULAR PURPOSE.  See the
 * GNU General Public License for more details.
 *
 * You should have received a copy of the GNU General Public License
 * along with this program; if not, write to the Free Software Foundation,
 * Inc., 51 Franklin Street, Fifth Floor, Boston, MA 02110-1301, USA.
 *
 * Contributor(s): Chingiz Dyussenov, Arystanbek Dyussenov, Jan Diederich, Tod Liverseed.
 *
 * ***** END GPL LICENSE BLOCK *****
 */

/** \file blender/collada/DocumentExporter.cpp
 *  \ingroup collada
 */

#include <stdlib.h>
#include <stdio.h>
#include <math.h>
#include <vector>
#include <algorithm> // std::find

#include "COLLADASWCamera.h"
#include "COLLADASWAsset.h"
#include "COLLADASWLibraryVisualScenes.h"
#include "COLLADASWNode.h"
#include "COLLADASWSource.h"
#include "COLLADASWInstanceGeometry.h"
#include "COLLADASWInputList.h"
#include "COLLADASWPrimitves.h"
#include "COLLADASWVertices.h"
#include "COLLADASWLibraryAnimations.h"
#include "COLLADASWLibraryImages.h"
#include "COLLADASWLibraryEffects.h"
#include "COLLADASWImage.h"
#include "COLLADASWEffectProfile.h"
#include "COLLADASWColorOrTexture.h"
#include "COLLADASWParamTemplate.h"
#include "COLLADASWParamBase.h"
#include "COLLADASWSurfaceInitOption.h"
#include "COLLADASWSampler.h"
#include "COLLADASWScene.h"
#include "COLLADASWTechnique.h"
#include "COLLADASWTexture.h"
#include "COLLADASWLibraryMaterials.h"
#include "COLLADASWBindMaterial.h"
#include "COLLADASWInstanceCamera.h"
#include "COLLADASWInstanceLight.h"
#include "COLLADASWConstants.h"
#include "COLLADASWLibraryControllers.h"
#include "COLLADASWInstanceController.h"
#include "COLLADASWInstanceNode.h"
#include "COLLADASWBaseInputElement.h"

extern "C" 
{
#include "DNA_scene_types.h"
#include "DNA_object_types.h"
#include "DNA_group_types.h"
#include "DNA_meshdata_types.h"
#include "DNA_mesh_types.h"
#include "DNA_image_types.h"
#include "DNA_material_types.h"
#include "DNA_texture_types.h"
#include "DNA_anim_types.h"
#include "DNA_action_types.h"
#include "DNA_curve_types.h"
#include "DNA_armature_types.h"
#include "DNA_modifier_types.h"
#include "DNA_userdef_types.h"

#include "BLI_path_util.h"
#include "BLI_fileops.h"
#include "BLI_math.h"
#include "BLI_string.h"
#include "BLI_listbase.h"
#include "BLI_utildefines.h"

#include "BKE_DerivedMesh.h"
#include "BKE_action.h" // pose functions
#include "BKE_animsys.h"
#include "BKE_armature.h"
#include "BKE_blender_version.h"
#include "BKE_fcurve.h"
#include "BKE_global.h"
#include "BKE_image.h"
#include "BKE_main.h"
#include "BKE_material.h"
#include "BKE_object.h"
#include "BKE_scene.h"
#include "BKE_appdir.h"

#include "ED_keyframing.h"
#ifdef WITH_BUILDINFO
extern char build_commit_date[];
extern char build_commit_time[];
extern char build_hash[];
#endif

#include "MEM_guardedalloc.h"

#include "RNA_access.h"
}

#include "collada_internal.h"
#include "collada_utils.h"
#include "DocumentExporter.h"

extern bool bc_has_object_type(LinkNode *export_set, short obtype);

// can probably go after refactor is complete
#include "InstanceWriter.h"
#include "TransformWriter.h"

#include "SceneExporter.h"
#include "ArmatureExporter.h"
#include "AnimationExporter.h"
#include "CameraExporter.h"
#include "ControllerExporter.h"
#include "EffectExporter.h"
#include "GeometryExporter.h"
#include "ImageExporter.h"
#include "LightExporter.h"
#include "MaterialExporter.h"

#include <errno.h>

char *bc_CustomData_get_layer_name(const struct CustomData *data, int type, int n)
{
	int layer_index = CustomData_get_layer_index(data, type);
	if (layer_index < 0) return NULL;

	return data->layers[layer_index + n].name;
}

char *bc_CustomData_get_active_layer_name(const CustomData *data, int type)
{
	/* get the layer index of the active layer of type */
	int layer_index = CustomData_get_active_layer_index(data, type);
	if (layer_index < 0) return NULL;

	return data->layers[layer_index].name;
}

DocumentExporter::DocumentExporter(EvaluationContext *eval_ctx, const ExportSettings *export_settings) :
	eval_ctx(eval_ctx),
	export_settings(export_settings) {
}

static COLLADABU::NativeString make_temp_filepath(const char *name, const char *extension)
{
	char tempfile[FILE_MAX];
	const char *tempdir = BKE_tempdir_session();

	if (name == NULL) {
		name = "untitled";
	}

	BLI_make_file_string(NULL, tempfile, tempdir, name);

	if (extension) {
		BLI_ensure_extension(tempfile, FILE_MAX, extension);
	}

	COLLADABU::NativeString native_filename =
		COLLADABU::NativeString(tempfile, COLLADABU::NativeString::ENCODING_UTF8);
	return native_filename;
}

// TODO: it would be better to instantiate animations rather than create a new one per object
// COLLADA allows this through multiple <channel>s in <animation>.
// For this to work, we need to know objects that use a certain action.

<<<<<<< HEAD
int DocumentExporter::exportCurrentScene(Scene *sce)
=======
int DocumentExporter::exportCurrentScene(const EvaluationContext *eval_ctx, Scene *sce)
>>>>>>> a363324f
{
	PointerRNA sceneptr, unit_settings;
	PropertyRNA *system; /* unused , *scale; */

	clear_global_id_map();

	COLLADABU::NativeString native_filename = make_temp_filepath(NULL, ".dae");
	COLLADASW::StreamWriter *writer = new COLLADASW::StreamWriter(native_filename);

	// open <collada>
	writer->startDocument();

	// <asset>
	COLLADASW::Asset asset(writer);

	RNA_id_pointer_create(&(sce->id), &sceneptr);
	unit_settings = RNA_pointer_get(&sceneptr, "unit_settings");
	system = RNA_struct_find_property(&unit_settings, "system");
	//scale = RNA_struct_find_property(&unit_settings, "scale_length");

	std::string unitname = "meter";
	float linearmeasure = RNA_float_get(&unit_settings, "scale_length");

	switch (RNA_property_enum_get(&unit_settings, system)) {
		case USER_UNIT_NONE:
		case USER_UNIT_METRIC:
			if (linearmeasure == 0.001f) {
				unitname = "millimeter";
			}
			else if (linearmeasure == 0.01f) {
				unitname = "centimeter";
			}
			else if (linearmeasure == 0.1f) {
				unitname = "decimeter";
			}
			else if (linearmeasure == 1.0f) {
				unitname = "meter";
			}
			else if (linearmeasure == 1000.0f) {
				unitname = "kilometer";
			}
			break;
		case USER_UNIT_IMPERIAL:
			if (linearmeasure == 0.0254f) {
				unitname = "inch";
			}
			else if (linearmeasure == 0.3048f) {
				unitname = "foot";
			}
			else if (linearmeasure == 0.9144f) {
				unitname = "yard";
			}
			break;
		default:
			break;
	}

	asset.setUnit(unitname, linearmeasure);
	asset.setUpAxisType(COLLADASW::Asset::Z_UP);
	if (U.author[0] != '\0') {
		asset.getContributor().mAuthor = U.author;
	}
	else {
		asset.getContributor().mAuthor = "Blender User";
	}
	char version_buf[128];
#ifdef WITH_BUILDINFO
	BLI_snprintf(version_buf, sizeof(version_buf), "Blender %d.%02d.%d commit date:%s, commit time:%s, hash:%s",
	             BLENDER_VERSION / 100, BLENDER_VERSION % 100, BLENDER_SUBVERSION,
	             build_commit_date, build_commit_time, build_hash);
#else
	BLI_snprintf(version_buf, sizeof(version_buf), "Blender %d.%02d.%d",
	             BLENDER_VERSION / 100, BLENDER_VERSION % 100, BLENDER_SUBVERSION);
#endif
	asset.getContributor().mAuthoringTool = version_buf;
	asset.add();
	
	LinkNode *export_set = this->export_settings->export_set;
	// <library_cameras>
	if (bc_has_object_type(export_set, OB_CAMERA)) {
		CamerasExporter ce(writer, this->export_settings);
		ce.exportCameras(sce);
	}
	
	// <library_lights>
	if (bc_has_object_type(export_set, OB_LAMP)) {
		LightsExporter le(writer, this->export_settings);
		le.exportLights(sce);
	}

	// <library_images>
	ImagesExporter ie(writer, this->export_settings);
	ie.exportImages(sce);
	
	// <library_effects>
	EffectsExporter ee(writer, this->export_settings);
	ee.exportEffects(sce);
	
	// <library_materials>
	MaterialsExporter me(writer, this->export_settings);
	me.exportMaterials(sce);

	// <library_geometries>
	if (bc_has_object_type(export_set, OB_MESH)) {
		GeometryExporter ge(writer, this->export_settings);
		ge.exportGeom(eval_ctx, sce);
	}

	// <library_controllers>
	ArmatureExporter arm_exporter(writer, this->export_settings);
	ControllerExporter controller_exporter(writer, this->export_settings);
	if (bc_has_object_type(export_set, OB_ARMATURE) || this->export_settings->include_shapekeys) 
	{
		controller_exporter.export_controllers(eval_ctx, sce);
	}

	// <library_visual_scenes>

	SceneExporter se(writer, &arm_exporter, this->export_settings);

	if (this->export_settings->include_animations) {
		// <library_animations>
		AnimationExporter ae(eval_ctx, writer, this->export_settings);
		ae.exportAnimations(sce);
	}
	se.exportScene(eval_ctx, sce);
	
	// <scene>
	std::string scene_name(translate_id(id_name(sce)));
	COLLADASW::Scene scene(writer, COLLADASW::URI(COLLADABU::Utils::EMPTY_STRING,
	                                           scene_name));
	scene.add();
	
	// close <Collada>
	writer->endDocument();
	delete writer;

	// Finally move the created document into place
	fprintf(stdout, "Collada export to: %s\n", this->export_settings->filepath);
	int status = BLI_rename(native_filename.c_str(), this->export_settings->filepath);
	if (status != 0) {
		status = BLI_copy(native_filename.c_str(), this->export_settings->filepath);
		BLI_delete(native_filename.c_str(), false, false);
	}
	return status;
}

void DocumentExporter::exportScenes(const char *filename)
{
}

/*
 * NOTES:
 *
 * AnimationExporter::sample_animation enables all curves on armature, this is undesirable for a user
 *
 */<|MERGE_RESOLUTION|>--- conflicted
+++ resolved
@@ -181,11 +181,8 @@
 // COLLADA allows this through multiple <channel>s in <animation>.
 // For this to work, we need to know objects that use a certain action.
 
-<<<<<<< HEAD
+
 int DocumentExporter::exportCurrentScene(Scene *sce)
-=======
-int DocumentExporter::exportCurrentScene(const EvaluationContext *eval_ctx, Scene *sce)
->>>>>>> a363324f
 {
 	PointerRNA sceneptr, unit_settings;
 	PropertyRNA *system; /* unused , *scale; */
