--- conflicted
+++ resolved
@@ -83,13 +83,8 @@
 
     /* prepare the file with all the channels */
 
-<<<<<<< HEAD
-    if (IMB_exr_begin_write(exrhandle, filename, width, height, this->m_format->exr_codec, nullptr) ==
-        0) {
-=======
     if (IMB_exr_begin_write(
             exrhandle, filename, width, height, this->m_format->exr_codec, nullptr) == 0) {
->>>>>>> 29fb12da
       printf("Error Writing Singlelayer Multiview Openexr\n");
       IMB_exr_close(exrhandle);
     }
