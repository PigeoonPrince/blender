--- conflicted
+++ resolved
@@ -397,9 +397,8 @@
 	}
 	group_id->tag |= LIB_TAG_DOIT;
 
-<<<<<<< HEAD
 	LINKLIST_FOREACH (Base *, base, &group->scene_layer->object_bases) {
-		build_object(scene, base->object);
+		build_object(scene, base->object, DEG_ID_LINKED_INDIRECTLY);
 	}
 }
 
@@ -414,7 +413,7 @@
 	group_id->tag |= LIB_TAG_DOIT;
 
 	LINKLIST_FOREACH (Base *, base, &group->scene_layer->object_bases) {
-		build_object(scene, base->object);
+		build_object(scene, base->object, DEG_ID_LINKED_INDIRECTLY);
 	}
 
 	ComponentDepsNode *comp = add_component_node(&group->id, DEG_NODE_TYPE_LAYER_COLLECTIONS);
@@ -425,17 +424,9 @@
 	++state->index;
 }
 
-void DepsgraphNodeBuilder::build_object(Scene *scene, Object *ob)
-=======
-	LINKLIST_FOREACH (GroupObject *, go, &group->gobject) {
-		build_object(scene, go->ob, DEG_ID_LINKED_INDIRECTLY);
-	}
-}
-
 void DepsgraphNodeBuilder::build_object(Scene *scene,
                                         Object *ob,
                                         eDepsNode_LinkedState_Type linked_state)
->>>>>>> 535adcda
 {
 	/* Skip rest of components if the ID node was already there. */
 	if (ob->id.tag & LIB_TAG_DOIT) {
