/*
 * ***** BEGIN GPL LICENSE BLOCK *****
 *
 * This program is free software; you can redistribute it and/or
 * modify it under the terms of the GNU General Public License
 * as published by the Free Software Foundation; either version 2
 * of the License, or (at your option) any later version.
 *
 * This program is distributed in the hope that it will be useful,
 * but WITHOUT ANY WARRANTY; without even the implied warranty of
 * MERCHANTABILITY or FITNESS FOR A PARTICULAR PURPOSE.  See the
 * GNU General Public License for more details.
 *
 * You should have received a copy of the GNU General Public License
 * along with this program; if not, write to the Free Software Foundation,
 * Inc., 51 Franklin Street, Fifth Floor, Boston, MA 02110-1301, USA.
 *
 * The Original Code is Copyright (C) 2013 Blender Foundation.
 * All rights reserved.
 *
 * Original Author: Joshua Leung
 * Contributor(s): Based on original depsgraph.c code - Blender Foundation (2005-2013)
 *
 * ***** END GPL LICENSE BLOCK *****
 */

/** \file blender/depsgraph/intern/builder/deg_builder_relations_scene.cc
 *  \ingroup depsgraph
 *
 * Methods for constructing depsgraph
 */

#include "intern/builder/deg_builder_relations.h"

#include <stdio.h>
#include <stdlib.h>
#include <cstring>  /* required for STREQ later on. */

#include "MEM_guardedalloc.h"

#include "BLI_utildefines.h"
#include "BLI_blenlib.h"

extern "C" {
#include "DNA_node_types.h"
#include "DNA_object_types.h"
#include "DNA_scene_types.h"

#include "BKE_layer.h"
#include "BKE_main.h"
#include "BKE_node.h"
} /* extern "C" */

#include "DEG_depsgraph.h"
#include "DEG_depsgraph_build.h"

#include "intern/builder/deg_builder.h"
#include "intern/builder/deg_builder_pchanmap.h"

#include "intern/nodes/deg_node.h"
#include "intern/nodes/deg_node_component.h"
#include "intern/nodes/deg_node_operation.h"

#include "intern/depsgraph_intern.h"
#include "intern/depsgraph_types.h"

#include "util/deg_util_foreach.h"

namespace DEG {

void DepsgraphRelationBuilder::build_view_layer(Scene *scene, ViewLayer *view_layer)
{
	/* Setup currently building context. */
	scene_ = scene;
	/* Scene objects. */
	LINKLIST_FOREACH(Base *, base, &view_layer->object_bases) {
		build_object(base, base->object);
	}
	if (scene->camera != NULL) {
		build_object(NULL, scene->camera);
	}
	/* Rigidbody. */
	if (scene->rigidbody_world != NULL) {
		build_rigidbody(scene);
	}
	/* Scene's animation and drivers. */
	if (scene->adt != NULL) {
		build_animdata(&scene->id);
	}
	/* World. */
	if (scene->world != NULL) {
		build_world(scene->world);
	}
	/* Compositor nodes. */
	if (scene->nodetree != NULL) {
		build_compositor(scene);
	}
	/* Grease pencil. */
	if (scene->gpd != NULL) {
		build_gpencil(scene->gpd);
	}
<<<<<<< HEAD

	/* Palettes. */
	LINKLIST_FOREACH(Palette *, palette, &bmain_->palettes) {
		build_palette(palette);
	}

=======
>>>>>>> 84d39ab9
	/* Masks. */
	LINKLIST_FOREACH (Mask *, mask, &bmain_->mask) {
		build_mask(mask);
	}
	/* Movie clips. */
	LINKLIST_FOREACH (MovieClip *, clip, &bmain_->movieclip) {
		build_movieclip(clip);
	}
	/* Collections. */
	build_view_layer_collections(view_layer);
	/* TODO(sergey): Do this flush on CoW object? */
	foreach (OperationDepsNode *node, graph_->operations) {
		IDDepsNode *id_node = node->owner->owner;
		ID *id = id_node->id_orig;
		if (GS(id->name) == ID_OB) {
			Object *object = (Object *)id;
			object->customdata_mask |= node->customdata_mask;
		}
	}
	/* Build all set scenes. */
	if (scene->set != NULL) {
		ViewLayer *set_view_layer = BKE_view_layer_from_scene_get(scene->set);
		build_view_layer(scene->set, set_view_layer);
	}

	graph_->scene = scene;
	graph_->view_layer = view_layer;
}

}  // namespace DEG<|MERGE_RESOLUTION|>--- conflicted
+++ resolved
@@ -99,15 +99,12 @@
 	if (scene->gpd != NULL) {
 		build_gpencil(scene->gpd);
 	}
-<<<<<<< HEAD
 
 	/* Palettes. */
 	LINKLIST_FOREACH(Palette *, palette, &bmain_->palettes) {
 		build_palette(palette);
 	}
 
-=======
->>>>>>> 84d39ab9
 	/* Masks. */
 	LINKLIST_FOREACH (Mask *, mask, &bmain_->mask) {
 		build_mask(mask);
