--- conflicted
+++ resolved
@@ -1145,13 +1145,7 @@
 			}
 			else if (bnode->type == NODE_GROUP) {
 				bNodeTree *group_ntree = (bNodeTree *)bnode->id;
-<<<<<<< HEAD
 				build_nodetree(owner_node, group_ntree);
-=======
-				if ((group_ntree->id.tag & LIB_TAG_DOIT) == 0) {
-					build_nodetree(owner_node, group_ntree);
-				}
->>>>>>> 0a118317
 			}
 		}
 	}
@@ -1208,8 +1202,7 @@
 	if (tex_id->tag & LIB_TAG_DOIT) {
 		return;
 	}
-<<<<<<< HEAD
-	tex_id->flag |= LIB_DOIT;
+	tex_id->tag |= LIB_TAG_DOIT;
 	
 	/* texture itself */
 	add_id_node(tex_id);
@@ -1223,9 +1216,6 @@
 	                   function_bind(BKE_texture_invalidate, _1, tex),
 	                   DEG_OPCODE_TEXTURE_INVALIDATE);
 	
-=======
-	tex_id->tag |= LIB_TAG_DOIT;
->>>>>>> 0a118317
 	/* texture itself */
 	build_animdata(tex_id);
 	/* texture's nodetree */
