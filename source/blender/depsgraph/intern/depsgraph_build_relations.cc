/*
 * ***** BEGIN GPL LICENSE BLOCK *****
 *
 * This program is free software; you can redistribute it and/or
 * modify it under the terms of the GNU General Public License
 * as published by the Free Software Foundation; either version 2
 * of the License, or (at your option) any later version.
 *
 * This program is distributed in the hope that it will be useful,
 * but WITHOUT ANY WARRANTY; without even the implied warranty of
 * MERCHANTABILITY or FITNESS FOR A PARTICULAR PURPOSE.  See the
 * GNU General Public License for more details.
 *
 * You should have received a copy of the GNU General Public License
 * along with this program; if not, write to the Free Software Foundation,
 * Inc., 51 Franklin Street, Fifth Floor, Boston, MA 02110-1301, USA.
 *
 * The Original Code is Copyright (C) 2013 Blender Foundation.
 * All rights reserved.
 *
 * Original Author: Joshua Leung
 * Contributor(s): Based on original depsgraph.c code - Blender Foundation (2005-2013)
 *
 * ***** END GPL LICENSE BLOCK *****
 */

/** \file blender/depsgraph/intern/depsgraph_build_relations.cc
 *  \ingroup depsgraph
 *
 * Methods for constructing depsgraph
 */

#include <stdio.h>
#include <stdlib.h>
#include <string.h>

#include "MEM_guardedalloc.h"

extern "C" {
#include "BLI_blenlib.h"
#include "BLI_string.h"
#include "BLI_utildefines.h"

#include "DNA_action_types.h"
#include "DNA_anim_types.h"
#include "DNA_armature_types.h"
#include "DNA_camera_types.h"
#include "DNA_constraint_types.h"
#include "DNA_curve_types.h"
#include "DNA_effect_types.h"
#include "DNA_gpencil_types.h"
#include "DNA_group_types.h"
#include "DNA_key_types.h"
#include "DNA_lamp_types.h"
#include "DNA_material_types.h"
#include "DNA_mesh_types.h"
#include "DNA_meta_types.h"
#include "DNA_node_types.h"
#include "DNA_particle_types.h"
#include "DNA_object_types.h"
#include "DNA_rigidbody_types.h"
#include "DNA_scene_types.h"
#include "DNA_texture_types.h"
#include "DNA_world_types.h"

#include "BKE_action.h"
#include "BKE_armature.h"
#include "BKE_animsys.h"
#include "BKE_constraint.h"
#include "BKE_curve.h"
#include "BKE_effect.h"
#include "BKE_fcurve.h"
#include "BKE_group.h"
#include "BKE_key.h"
#include "BKE_library.h"
#include "BKE_main.h"
#include "BKE_material.h"
#include "BKE_mball.h"
#include "BKE_modifier.h"
#include "BKE_node.h"
#include "BKE_object.h"
#include "BKE_particle.h"
#include "BKE_rigidbody.h"
#include "BKE_sound.h"
#include "BKE_texture.h"
#include "BKE_tracking.h"
#include "BKE_world.h"

#include "DEG_depsgraph.h"
#include "DEG_depsgraph_build.h"

#include "RNA_access.h"
#include "RNA_types.h"
} /* extern "C" */

#include "depsnode.h"
#include "depsnode_component.h"
#include "depsnode_operation.h"
#include "depsgraph_build.h"
#include "depsgraph_debug.h"
#include "depsgraph_intern.h"
#include "depsgraph_types.h"

#include "depsgraph_util_pchanmap.h"

/* ***************** */
/* Relations Builder */

struct DepsgraphRelationBuilderHandle
{
	static void add_scene_relation(DepsNodeHandle *_handle, struct Scene *scene, eDepsSceneComponentType component, const char *description)
	{
		DepsgraphRelationBuilderHandle *handle = (DepsgraphRelationBuilderHandle *)_handle;
		eDepsNode_Type type = deg_build_scene_component_type(component);
		ComponentKey comp_key(&scene->id, type);
		handle->builder->add_node_relation(comp_key, handle->node, DEPSREL_TYPE_GEOMETRY_EVAL, description);
	}
	
	static void add_object_relation(DepsNodeHandle *_handle, struct Object *ob, eDepsObjectComponentType component, const char *description)
	{
		DepsgraphRelationBuilderHandle *handle = (DepsgraphRelationBuilderHandle *)_handle;
		eDepsNode_Type type = deg_build_object_component_type(component);
		ComponentKey comp_key(&ob->id, type);
		handle->builder->add_node_relation(comp_key, handle->node, DEPSREL_TYPE_GEOMETRY_EVAL, description);
	}
	
	static void add_bone_relation(DepsNodeHandle *_handle, struct Object *ob, const char *bone_name, eDepsObjectComponentType component, const char *description)
	{
		DepsgraphRelationBuilderHandle *handle = (DepsgraphRelationBuilderHandle *)_handle;
		eDepsNode_Type type = deg_build_object_component_type(component);
		ComponentKey comp_key(&ob->id, type, bone_name);
		
		// XXX: "Geometry Eval" might not always be true, but this only gets called from modifier building now
		handle->builder->add_node_relation(comp_key, handle->node, DEPSREL_TYPE_GEOMETRY_EVAL, description);
	}
	
	static void add_texture_relation(DepsNodeHandle *_handle, struct Tex *tex, eDepsTextureComponentType component, const char *description)
	{
		DepsgraphRelationBuilderHandle *handle = (DepsgraphRelationBuilderHandle *)_handle;
		eDepsNode_Type type = deg_build_texture_component_type(component);
		ComponentKey comp_key(&tex->id, type);
		handle->builder->add_node_relation(comp_key, handle->node, DEPSREL_TYPE_STANDARD, description);
	}
	
	static void add_nodetree_relation(DepsNodeHandle *_handle, struct bNodeTree *ntree, eDepsNodeTreeComponentType component, const char *description)
	{
		DepsgraphRelationBuilderHandle *handle = (DepsgraphRelationBuilderHandle *)_handle;
		eDepsNode_Type type = deg_build_nodetree_component_type(component);
		ComponentKey comp_key(&ntree->id, type);
		
		handle->builder->build_nodetree(NULL, ntree);
		
		handle->builder->add_node_relation(comp_key, handle->node, DEPSREL_TYPE_STANDARD, description);
	}
	
	DepsgraphRelationBuilderHandle(DepsgraphRelationBuilder *builder, OperationDepsNode *node, const string &default_name = "") :
	    handle({0}),
	    builder(builder),
	    node(node),
	    default_name(default_name)
	{
		BLI_assert(node != NULL);
		handle.add_scene_relation = add_scene_relation;
		handle.add_object_relation = add_object_relation;
		handle.add_bone_relation = add_bone_relation;
		handle.add_texture_relation = add_texture_relation;
		handle.add_nodetree_relation = add_nodetree_relation;
	}
	
	DepsNodeHandle handle;
	DepsgraphRelationBuilder *builder;
	OperationDepsNode *node;
	const string &default_name;
};

/* **** General purpose functions ****  */

RNAPathKey::RNAPathKey(ID *id, const char *path) :
    id(id)
{
	/* create ID pointer for root of path lookup */
	PointerRNA id_ptr;
	RNA_id_pointer_create(id, &id_ptr);
	/* try to resolve path... */
	int index;
	if (!RNA_path_resolve_full(&id_ptr, path, &this->ptr, &this->prop, &index)) {
		this->ptr = PointerRNA_NULL;
		this->prop = NULL;
	}
}

DepsgraphRelationBuilder::DepsgraphRelationBuilder(Depsgraph *graph) :
    m_graph(graph)
{
}

RootDepsNode *DepsgraphRelationBuilder::find_node(const RootKey &key) const
{
	(void)key;
	BLI_assert(!"Doesn't seem to be correct");
	return m_graph->root_node;
}

TimeSourceDepsNode *DepsgraphRelationBuilder::find_node(
        const TimeSourceKey &key) const
{
	if (key.id) {
		/* XXX TODO */
		return NULL;
	}
	else {
		return m_graph->root_node->time_source;
	}
}

ComponentDepsNode *DepsgraphRelationBuilder::find_node(
        const ComponentKey &key) const
{
	IDDepsNode *id_node = m_graph->find_id_node(key.id);
	if (!id_node) {
		fprintf(stderr, "find_node component: Could not find ID %s\n",
		        (key.id != NULL) ? key.id->name : "<null>");
		return NULL;
	}

	ComponentDepsNode *node = id_node->find_component(key.type, key.name);
	return node;
}

OperationDepsNode *DepsgraphRelationBuilder::find_node(
        const OperationKey &key) const
{
	IDDepsNode *id_node = m_graph->find_id_node(key.id);
	if (!id_node) {
		fprintf(stderr, "find_node operation: Could not find ID\n");
		return NULL;
	}

	ComponentDepsNode *comp_node = id_node->find_component(key.component_type,
	                                                       key.component_name);
	if (!comp_node) {
		fprintf(stderr, "find_node operation: Could not find component\n");
		return NULL;
	}

	OperationDepsNode *op_node = comp_node->find_operation(key.opcode, key.name);
	if (!op_node) {
		fprintf(stderr, "find_node_operation: Failed for (%s, '%s')\n",
		        DEG_OPNAMES[key.opcode], key.name.c_str());
	}
	return op_node;
}

DepsNode *DepsgraphRelationBuilder::find_node(const RNAPathKey &key) const
{
	return m_graph->find_node_from_pointer(&key.ptr, key.prop);
}

OperationDepsNode *DepsgraphRelationBuilder::has_node(
        const OperationKey &key) const
{
	IDDepsNode *id_node = m_graph->find_id_node(key.id);
	if (!id_node) {
		return NULL;
	}
	ComponentDepsNode *comp_node = id_node->find_component(key.component_type,
	                                                       key.component_name);
	if (!comp_node) {
		return NULL;
	}
	return comp_node->has_operation(key.opcode, key.name);
}

void DepsgraphRelationBuilder::add_time_relation(TimeSourceDepsNode *timesrc,
                                                 DepsNode *node_to,
                                                 const char *description)
{
	if (timesrc && node_to) {
		m_graph->add_new_relation(timesrc, node_to, DEPSREL_TYPE_TIME, description);
	}
	else {
		DEG_DEBUG_PRINTF("add_time_relation(%p = %s, %p = %s, %s) Failed\n",
		                 timesrc,   (timesrc) ? timesrc->identifier().c_str() : "<None>",
		                 node_to,   (node_to) ? node_to->identifier().c_str() : "<None>",
		                 description);
	}
}

void DepsgraphRelationBuilder::add_operation_relation(
        OperationDepsNode *node_from,
        OperationDepsNode *node_to,
        eDepsRelation_Type type,
        const char *description)
{
	if (node_from && node_to) {
		m_graph->add_new_relation(node_from, node_to, type, description);
	}
	else {
		DEG_DEBUG_PRINTF("add_operation_relation(%p = %s, %p = %s, %d, %s) Failed\n",
		                 node_from, (node_from) ? node_from->identifier().c_str() : "<None>",
		                 node_to,   (node_to)   ? node_to->identifier().c_str() : "<None>",
		                 type, description);
	}
}

/* **** Functions to build relations between entities  **** */

void DepsgraphRelationBuilder::build_scene(Main *bmain, Scene *scene)
{
	/* LIB_TAG_DOIT is used to indicate whether node for given ID was already
	 * created or not.
	 */
	BKE_main_id_tag_all(bmain, false);

	if (scene->set) {
		// TODO: link set to scene, especially our timesource...
	}

	/* scene objects */
	for (Base *base = (Base *)scene->base.first; base; base = base->next) {
		Object *ob = base->object;

		/* object itself */
		build_object(bmain, scene, ob);

		/* object that this is a proxy for */
		if (ob->proxy) {
			build_object(bmain, scene, ob->proxy);
			/* TODO(sergey): This is an inverted relation, matches old depsgraph
			 * behavior and need to be investigated if it still need to be inverted.
			 */
			ComponentKey ob_pose_key(&ob->id, DEPSNODE_TYPE_EVAL_POSE);
			ComponentKey proxy_pose_key(&ob->proxy->id, DEPSNODE_TYPE_EVAL_POSE);
			add_relation(ob_pose_key, proxy_pose_key, DEPSREL_TYPE_TRANSFORM, "Proxy");
		}

		/* Object dupligroup. */
		if (ob->dup_group) {
			build_group(bmain, scene, ob, ob->dup_group);
		}
	}

	/* rigidbody */
	if (scene->rigidbody_world) {
		build_rigidbody(scene);
	}

	/* scene's animation and drivers */
	if (scene->adt) {
		build_animdata(&scene->id);
	}

	/* world */
	if (scene->world) {
		build_world(scene->world);
	}

	/* compo nodes */
	if (scene->nodetree) {
		build_compositor(scene);
	}

	/* grease pencil */
	if (scene->gpd) {
		build_gpencil(&scene->id, scene->gpd);
	}
}

void DepsgraphRelationBuilder::build_group(Main *bmain,
                                           Scene *scene,
                                           Object *object,
                                           Group *group)
{
	ID *group_id = &group->id;
	bool group_done = (group_id->tag & LIB_TAG_DOIT) != 0;
	OperationKey object_local_transform_key(&object->id,
	                                        DEPSNODE_TYPE_TRANSFORM,
	                                        DEG_OPCODE_TRANSFORM_LOCAL);
	for (GroupObject *go = (GroupObject *)group->gobject.first;
	     go != NULL;
	     go = go->next)
	{
		if (!group_done) {
			build_object(bmain, scene, go->ob);
		}
		ComponentKey dupli_transform_key(&go->ob->id, DEPSNODE_TYPE_TRANSFORM);
		add_relation(dupli_transform_key,
		             object_local_transform_key,
		             DEPSREL_TYPE_TRANSFORM,
		             "Dupligroup");
	}
	group_id->tag |= LIB_TAG_DOIT;
}

void DepsgraphRelationBuilder::build_object(Main *bmain, Scene *scene, Object *ob)
{
	if (ob->id.tag & LIB_TAG_DOIT) {
		return;
	}

	/* Object Transforms */
	eDepsOperation_Code base_op = (ob->parent) ? DEG_OPCODE_TRANSFORM_PARENT : DEG_OPCODE_TRANSFORM_LOCAL;
	OperationKey base_op_key(&ob->id, DEPSNODE_TYPE_TRANSFORM, base_op);

	OperationKey local_transform_key(&ob->id, DEPSNODE_TYPE_TRANSFORM, DEG_OPCODE_TRANSFORM_LOCAL);
	OperationKey parent_transform_key(&ob->id, DEPSNODE_TYPE_TRANSFORM, DEG_OPCODE_TRANSFORM_PARENT);
	OperationKey final_transform_key(&ob->id, DEPSNODE_TYPE_TRANSFORM, DEG_OPCODE_TRANSFORM_FINAL);

	OperationKey ob_ubereval_key(&ob->id, DEPSNODE_TYPE_TRANSFORM, DEG_OPCODE_OBJECT_UBEREVAL);

	/* parenting */
	if (ob->parent) {
		/* parent relationship */
		build_object_parent(ob);

		/* local -> parent */
		add_relation(local_transform_key, parent_transform_key, DEPSREL_TYPE_COMPONENT_ORDER, "[ObLocal -> ObParent]");
	}

	/* object constraints */
	if (ob->constraints.first) {
		OperationKey constraint_key(&ob->id, DEPSNODE_TYPE_TRANSFORM, DEG_OPCODE_TRANSFORM_CONSTRAINTS);

		/* constraint relations */
		// TODO: provide base op
		// XXX: this is broken
		build_constraints(scene, &ob->id, DEPSNODE_TYPE_TRANSFORM, "", &ob->constraints, NULL);

		/* operation order */
		add_relation(base_op_key, constraint_key, DEPSREL_TYPE_COMPONENT_ORDER, "[ObBase-> Constraint Stack]");
		add_relation(constraint_key, final_transform_key, DEPSREL_TYPE_COMPONENT_ORDER, "[ObConstraints -> Done]");

		// XXX
		add_relation(constraint_key, ob_ubereval_key, DEPSREL_TYPE_COMPONENT_ORDER, "Temp Ubereval");
		add_relation(ob_ubereval_key, final_transform_key, DEPSREL_TYPE_COMPONENT_ORDER, "Temp Ubereval");
	}
	else {
		/* operation order */
		add_relation(base_op_key, final_transform_key, DEPSREL_TYPE_COMPONENT_ORDER, "Object Transform");

		// XXX
		add_relation(base_op_key, ob_ubereval_key, DEPSREL_TYPE_COMPONENT_ORDER, "Temp Ubereval");
		add_relation(ob_ubereval_key, final_transform_key, DEPSREL_TYPE_COMPONENT_ORDER, "Temp Ubereval");
	}


	/* AnimData */
	build_animdata(&ob->id);

	// XXX: This should be hooked up by the build_animdata code
	if (ob->adt && (ob->adt->action || ob->adt->nla_tracks.first)) {
		ComponentKey adt_key(&ob->id, DEPSNODE_TYPE_ANIMATION);
		add_relation(adt_key, local_transform_key, DEPSREL_TYPE_OPERATION, "Object Animation");
	}


	/* object data */
	if (ob->data) {
		ID *obdata_id = (ID *)ob->data;

		/* ob data animation */
		build_animdata(obdata_id);

		/* type-specific data... */
		switch (ob->type) {
			case OB_MESH:     /* Geometry */
			case OB_CURVE:
			case OB_FONT:
			case OB_SURF:
			case OB_MBALL:
			case OB_LATTICE:
			{
				build_obdata_geom(bmain, scene, ob);
				break;
			}


			case OB_ARMATURE: /* Pose */
				if (ob->id.lib != NULL && ob->proxy_from != NULL) {
					build_proxy_rig(ob);
				}
				else {
					build_rig(scene, ob);
				}
				break;

			case OB_LAMP:   /* Lamp */
				build_lamp(ob);
				break;

			case OB_CAMERA: /* Camera */
				build_camera(ob);
				break;
		}

		Key *key = BKE_key_from_object(ob);
		if (key != NULL) {
			ComponentKey geometry_key((ID *)ob->data, DEPSNODE_TYPE_GEOMETRY);
			ComponentKey key_key(&key->id, DEPSNODE_TYPE_GEOMETRY);
			add_relation(key_key, geometry_key, DEPSREL_TYPE_GEOMETRY_EVAL, "Shapekeys");
		}
	}

	build_nodetree((ID *)ob, ob->nodetree);

	/* particle systems */
	if (ob->particlesystem.first) {
		build_particles(scene, ob);
	}

	/* grease pencil */
	if (ob->gpd) {
		build_gpencil(&ob->id, ob->gpd);
	}
}

void DepsgraphRelationBuilder::build_object_parent(Object *ob)
{
	/* XXX: for now, need to use the component key (not just direct to the parent op), or else the matrix doesn't get reset */
	// XXX: @sergey - it would be good if we got that backwards flushing working when tagging for updates
	//OperationKey ob_key(&ob->id, DEPSNODE_TYPE_TRANSFORM, DEG_OPCODE_TRANSFORM_PARENT);
	ComponentKey ob_key(&ob->id, DEPSNODE_TYPE_TRANSFORM);

	/* type-specific links */
	switch (ob->partype) {
		case PARSKEL:  /* Armature Deform (Virtual Modifier) */
		{
			ComponentKey parent_key(&ob->parent->id, DEPSNODE_TYPE_TRANSFORM);
			add_relation(parent_key, ob_key, DEPSREL_TYPE_STANDARD, "Armature Deform Parent");
			break;
		}

		case PARVERT1: /* Vertex Parent */
		case PARVERT3:
		{
			ComponentKey parent_key(&ob->parent->id, DEPSNODE_TYPE_GEOMETRY);
			add_relation(parent_key, ob_key, DEPSREL_TYPE_GEOMETRY_EVAL, "Vertex Parent");
			/* XXX not sure what this is for or how you could be done properly - lukas */
			//parent_node->customdata_mask |= CD_MASK_ORIGINDEX;

			ComponentKey transform_key(&ob->parent->id, DEPSNODE_TYPE_TRANSFORM);
			add_relation(transform_key, ob_key, DEPSREL_TYPE_TRANSFORM, "Vertex Parent TFM");
			break;
		}

		case PARBONE: /* Bone Parent */
		{
			ComponentKey parent_key(&ob->parent->id, DEPSNODE_TYPE_BONE, ob->parsubstr);
			add_relation(parent_key, ob_key, DEPSREL_TYPE_TRANSFORM, "Bone Parent");
			break;
		}

		default:
		{
			if (ob->parent->type == OB_LATTICE) {
				/* Lattice Deform Parent - Virtual Modifier */
				// XXX: no virtual modifiers should be left!
				ComponentKey parent_key(&ob->parent->id, DEPSNODE_TYPE_TRANSFORM);
				ComponentKey geom_key(&ob->parent->id, DEPSNODE_TYPE_GEOMETRY);

				add_relation(parent_key, ob_key, DEPSREL_TYPE_STANDARD, "Lattice Deform Parent");
				add_relation(geom_key, ob_key, DEPSREL_TYPE_STANDARD, "Lattice Deform Parent Geom");
			}
			else if (ob->parent->type == OB_CURVE) {
				Curve *cu = (Curve *)ob->parent->data;

				if (cu->flag & CU_PATH) {
					/* Follow Path */
					ComponentKey parent_key(&ob->parent->id, DEPSNODE_TYPE_GEOMETRY);
					add_relation(parent_key, ob_key, DEPSREL_TYPE_TRANSFORM, "Curve Follow Parent");

					ComponentKey transform_key(&ob->parent->id, DEPSNODE_TYPE_TRANSFORM);
					add_relation(transform_key, ob_key, DEPSREL_TYPE_TRANSFORM, "Curve Follow TFM");
				}
				else {
					/* Standard Parent */
					ComponentKey parent_key(&ob->parent->id, DEPSNODE_TYPE_TRANSFORM);
					add_relation(parent_key, ob_key, DEPSREL_TYPE_TRANSFORM, "Curve Parent");
				}
			}
			else {
				/* Standard Parent */
				ComponentKey parent_key(&ob->parent->id, DEPSNODE_TYPE_TRANSFORM);
				add_relation(parent_key, ob_key, DEPSREL_TYPE_TRANSFORM, "Parent");
			}
			break;
		}
	}

	/* exception case: parent is duplivert */
	if ((ob->type == OB_MBALL) && (ob->parent->transflag & OB_DUPLIVERTS)) {
		//dag_add_relation(dag, node2, node, DAG_RL_DATA_DATA | DAG_RL_OB_OB, "Duplivert");
	}
}

void DepsgraphRelationBuilder::build_constraints(Scene *scene, ID *id, eDepsNode_Type component_type, const char *component_subdata,
                                                 ListBase *constraints, RootPChanMap *root_map)
{
	OperationKey constraint_op_key(id, component_type, component_subdata,
	                               (component_type == DEPSNODE_TYPE_BONE) ? DEG_OPCODE_BONE_CONSTRAINTS : DEG_OPCODE_TRANSFORM_CONSTRAINTS);

	/* add dependencies for each constraint in turn */
	for (bConstraint *con = (bConstraint *)constraints->first; con; con = con->next) {
		const bConstraintTypeInfo *cti = BKE_constraint_typeinfo_get(con);

		/* invalid constraint type... */
		if (cti == NULL)
			continue;

		/* special case for camera tracking -- it doesn't use targets to define relations */
		// TODO: we can now represent dependencies in a much richer manner, so review how this is done...
		if (ELEM(cti->type, CONSTRAINT_TYPE_FOLLOWTRACK, CONSTRAINT_TYPE_CAMERASOLVER, CONSTRAINT_TYPE_OBJECTSOLVER)) {
			bool depends_on_camera = false;

			if (cti->type == CONSTRAINT_TYPE_FOLLOWTRACK) {
				bFollowTrackConstraint *data = (bFollowTrackConstraint *)con->data;

				if (((data->clip) || (data->flag & FOLLOWTRACK_ACTIVECLIP)) && data->track[0])
					depends_on_camera = true;

				if (data->depth_ob) {
					// DAG_RL_DATA_OB | DAG_RL_OB_OB
					ComponentKey depth_key(&data->depth_ob->id, DEPSNODE_TYPE_TRANSFORM);
					add_relation(depth_key, constraint_op_key, DEPSREL_TYPE_TRANSFORM, cti->name);
				}
			}
			else if (cti->type == CONSTRAINT_TYPE_OBJECTSOLVER) {
				depends_on_camera = true;
			}

			if (depends_on_camera && scene->camera) {
				// DAG_RL_DATA_OB | DAG_RL_OB_OB
				ComponentKey camera_key(&scene->camera->id, DEPSNODE_TYPE_TRANSFORM);
				add_relation(camera_key, constraint_op_key, DEPSREL_TYPE_TRANSFORM, cti->name);
			}

			/* TODO(sergey): This is more a TimeSource -> MovieClip -> Constraint dependency chain. */
			TimeSourceKey time_src_key;
			add_relation(time_src_key, constraint_op_key, DEPSREL_TYPE_TIME, "[TimeSrc -> Animation]");
		}
		else if (cti->get_constraint_targets) {
			ListBase targets = {NULL, NULL};
			cti->get_constraint_targets(con, &targets);

			for (bConstraintTarget *ct = (bConstraintTarget *)targets.first; ct; ct = ct->next) {
				if (!ct->tar)
					continue;

				if (ELEM(con->type, CONSTRAINT_TYPE_KINEMATIC, CONSTRAINT_TYPE_SPLINEIK)) {
					/* ignore IK constraints - these are handled separately (on pose level) */
				}
				else if (ELEM(con->type, CONSTRAINT_TYPE_FOLLOWPATH, CONSTRAINT_TYPE_CLAMPTO)) {
					/* these constraints require path geometry data... */
					ComponentKey target_key(&ct->tar->id, DEPSNODE_TYPE_GEOMETRY);
					add_relation(target_key, constraint_op_key, DEPSREL_TYPE_GEOMETRY_EVAL, cti->name); // XXX: type = geom_transform
					// TODO: path dependency
				}
				else if ((ct->tar->type == OB_ARMATURE) && (ct->subtarget[0])) {
					/* bone */
					if (&ct->tar->id == id) {
						/* same armature  */
						eDepsOperation_Code target_key_opcode;

						/* Using "done" here breaks in-chain deps, while using "ready" here breaks most production rigs instead...
						 * So, we do a compromise here, and only do this when an IK chain conflict may occur
						 */
						if (root_map->has_common_root(component_subdata, ct->subtarget)) {
							target_key_opcode = DEG_OPCODE_BONE_READY;
						}
						else {
							target_key_opcode = DEG_OPCODE_BONE_DONE;
						}

						OperationKey target_key(&ct->tar->id, DEPSNODE_TYPE_BONE, ct->subtarget, target_key_opcode);
						add_relation(target_key, constraint_op_key, DEPSREL_TYPE_TRANSFORM, cti->name);
					}
					else {
						/* different armature - we can safely use the result of that */
						OperationKey target_key(&ct->tar->id, DEPSNODE_TYPE_BONE, ct->subtarget, DEG_OPCODE_BONE_DONE);
						add_relation(target_key, constraint_op_key, DEPSREL_TYPE_TRANSFORM, cti->name);
					}
				}
				else if (ELEM(ct->tar->type, OB_MESH, OB_LATTICE) && (ct->subtarget[0])) {
					/* vertex group */
					/* NOTE: for now, we don't need to represent vertex groups separately... */
					ComponentKey target_key(&ct->tar->id, DEPSNODE_TYPE_GEOMETRY);
					add_relation(target_key, constraint_op_key, DEPSREL_TYPE_GEOMETRY_EVAL, cti->name);

					if (ct->tar->type == OB_MESH) {
						//node2->customdata_mask |= CD_MASK_MDEFORMVERT;
					}
				}
				else if (con->type == CONSTRAINT_TYPE_SHRINKWRAP) {
					/* Constraints which requires the target object surface. */
					ComponentKey target_key(&ct->tar->id, DEPSNODE_TYPE_GEOMETRY);
					add_relation(target_key, constraint_op_key, DEPSREL_TYPE_TRANSFORM, cti->name);

					/* NOTE: obdata eval now doesn't necessarily depend on the object's transform... */
					ComponentKey target_transform_key(&ct->tar->id, DEPSNODE_TYPE_TRANSFORM);
					add_relation(target_transform_key, constraint_op_key, DEPSREL_TYPE_TRANSFORM, cti->name);
				}
				else {
					/* standard object relation */
					// TODO: loc vs rot vs scale?
					if (&ct->tar->id == id) {
						/* Constraint targetting own object:
						 * - This case is fine IFF we're dealing with a bone constraint pointing to
						 *   its own armature. In that case, it's just transform -> bone.
						 * - If however it is a real self targetting case, just make it depend on the
						 *   previous constraint (or the pre-constraint state)...
						 */
						if ((ct->tar->type == OB_ARMATURE) && (component_type == DEPSNODE_TYPE_BONE)) {
							OperationKey target_key(&ct->tar->id, DEPSNODE_TYPE_TRANSFORM, DEG_OPCODE_TRANSFORM_FINAL);
							add_relation(target_key, constraint_op_key, DEPSREL_TYPE_TRANSFORM, cti->name);
						}
						else {
							OperationKey target_key(&ct->tar->id, DEPSNODE_TYPE_TRANSFORM, DEG_OPCODE_TRANSFORM_LOCAL);
							add_relation(target_key, constraint_op_key, DEPSREL_TYPE_TRANSFORM, cti->name);
						}
					}
					else {
						/* normal object dependency */
						OperationKey target_key(&ct->tar->id, DEPSNODE_TYPE_TRANSFORM, DEG_OPCODE_TRANSFORM_FINAL);
						add_relation(target_key, constraint_op_key, DEPSREL_TYPE_TRANSFORM, cti->name);
					}
				}

				/* Constraints which needs world's matrix for transform.
				 * TODO(sergey): More constraints here?
				 */
				if (ELEM(con->type,
				         CONSTRAINT_TYPE_ROTLIKE,
				         CONSTRAINT_TYPE_SIZELIKE,
				         CONSTRAINT_TYPE_LOCLIKE,
				         CONSTRAINT_TYPE_TRANSLIKE))
				{
					/* TODO(sergey): Add used space check. */
					ComponentKey target_transform_key(&ct->tar->id, DEPSNODE_TYPE_TRANSFORM);
					add_relation(target_transform_key, constraint_op_key, DEPSREL_TYPE_TRANSFORM, cti->name);
				}

			}

			if (cti->flush_constraint_targets)
				cti->flush_constraint_targets(con, &targets, 1);
		}
	}
}

void DepsgraphRelationBuilder::build_animdata(ID *id)
{
	AnimData *adt = BKE_animdata_from_id(id);

	if (adt == NULL)
		return;

	ComponentKey adt_key(id, DEPSNODE_TYPE_ANIMATION);

	/* animation */
	if (adt->action || adt->nla_tracks.first) {
		/* wire up dependency to time source */
		TimeSourceKey time_src_key;
		add_relation(time_src_key, adt_key, DEPSREL_TYPE_TIME, "[TimeSrc -> Animation]");

		// XXX: Hook up specific update callbacks for special properties which may need it...

		// XXX: animdata "hierarchy" - top-level overrides need to go after lower-down
	}

	/* drivers */
	for (FCurve *fcu = (FCurve *)adt->drivers.first; fcu; fcu = fcu->next) {
		OperationKey driver_key(id, DEPSNODE_TYPE_PARAMETERS, DEG_OPCODE_DRIVER, deg_fcurve_id_name(fcu));

		/* create the driver's relations to targets */
		build_driver(id, fcu);

		/* prevent driver from occurring before own animation... */
		if (adt->action || adt->nla_tracks.first) {
			add_relation(adt_key, driver_key, DEPSREL_TYPE_OPERATION,
			             "[AnimData Before Drivers]");
		}
	}
}

void DepsgraphRelationBuilder::build_driver(ID *id, FCurve *fcu)
{
	ChannelDriver *driver = fcu->driver;
	OperationKey driver_key(id, DEPSNODE_TYPE_PARAMETERS, DEG_OPCODE_DRIVER, deg_fcurve_id_name(fcu));
	bPoseChannel *pchan = NULL;

	/* create dependency between driver and data affected by it */
	/* - direct property relationship... */
	//RNAPathKey affected_key(id, fcu->rna_path);
	//add_relation(driver_key, affected_key, DEPSREL_TYPE_DRIVER, "[Driver -> Data] DepsRel");

	/* driver -> data components (for interleaved evaluation - bones/constraints/modifiers) */
	// XXX: this probably should probably be moved out into a separate function
	if (strstr(fcu->rna_path, "pose.bones[") != NULL) {
		/* interleaved drivers during bone eval */
		// TODO: ideally, if this is for a constraint, it goes to said constraint
		Object *ob = (Object *)id;
		char *bone_name;

		bone_name = BLI_str_quoted_substrN(fcu->rna_path, "pose.bones[");
		pchan = BKE_pose_channel_find_name(ob->pose, bone_name);

		if (bone_name) {
			MEM_freeN(bone_name);
			bone_name = NULL;
		}

		if (pchan) {
			OperationKey bone_key(id, DEPSNODE_TYPE_BONE, pchan->name, DEG_OPCODE_BONE_LOCAL);
			add_relation(driver_key, bone_key, DEPSREL_TYPE_DRIVER, "[Driver -> Bone]");
		}
		else {
			fprintf(stderr,
			        "Couldn't find bone name for driver path - '%s'\n",
			        fcu->rna_path);
		}
	}
	else if (GS(id->name) == ID_AR && strstr(fcu->rna_path, "bones[")) {
		/* drivers on armature-level bone settings (i.e. bbone stuff),
		 * which will affect the evaluation of corresponding pose bones
		 */
		IDDepsNode *arm_node = m_graph->find_id_node(id);
		char *bone_name = BLI_str_quoted_substrN(fcu->rna_path, "bones[");

		if (arm_node && bone_name) {
			/* find objects which use this, and make their eval callbacks depend on this */
			DEPSNODE_RELATIONS_ITER_BEGIN(arm_node->outlinks, rel)
			{
				IDDepsNode *to_node = (IDDepsNode *)rel->to;

				/* we only care about objects with pose data which use this... */
				if (GS(to_node->id->name) == ID_OB) {
					Object *ob = (Object *)to_node->id;
					bPoseChannel *pchan = BKE_pose_channel_find_name(ob->pose, bone_name); // NOTE: ob->pose may be NULL

					if (pchan) {
						OperationKey bone_key(&ob->id, DEPSNODE_TYPE_BONE, pchan->name, DEG_OPCODE_BONE_LOCAL);
						add_relation(driver_key, bone_key, DEPSREL_TYPE_DRIVER, "[Arm Bone -> Driver -> Bone]");
					}
				}
			}
			DEPSNODE_RELATIONS_ITER_END;

			/* free temp data */
			MEM_freeN(bone_name);
			bone_name = NULL;
		}
		else {
			fprintf(stderr,
			        "Couldn't find armature bone name for driver path - '%s'\n",
			        fcu->rna_path);
		}
	}
	else if (GS(id->name) == ID_OB && strstr(fcu->rna_path, "modifiers[")) {
		/* modifier driver - connect directly to the modifier */
		char *modifier_name = BLI_str_quoted_substrN(fcu->rna_path, "modifiers[");
		if (modifier_name) {
			OperationKey modifier_key(id,
			                          DEPSNODE_TYPE_GEOMETRY,
			                          DEG_OPCODE_GEOMETRY_MODIFIER,
			                          modifier_name);
			if (has_node(modifier_key)) {
				add_relation(driver_key, modifier_key, DEPSREL_TYPE_DRIVER, "[Driver -> Modifier]");
			}
			else {
				printf("Unexisting driver RNA path: %s\n", fcu->rna_path);
			}

			MEM_freeN(modifier_name);
		}
	}
	else if (GS(id->name) == ID_KE && strstr(fcu->rna_path, "key_blocks[")) {
		/* shape key driver - hook into the base geometry operation */
		// XXX: double check where this points
		Key *shape_key = (Key *)id;

		ComponentKey geometry_key(shape_key->from, DEPSNODE_TYPE_GEOMETRY);
		add_relation(driver_key, geometry_key, DEPSREL_TYPE_DRIVER, "[Driver -> ShapeKey Geom]");
	}
	else if (strstr(fcu->rna_path, "key_blocks[")) {
		ComponentKey geometry_key(id, DEPSNODE_TYPE_GEOMETRY);
		add_relation(driver_key, geometry_key, DEPSREL_TYPE_DRIVER, "[Driver -> ShapeKey Geom]");
	}
	else {
		if (GS(id->name) == ID_OB) {
			/* assume that driver affects a transform... */
			OperationKey local_transform_key(id, DEPSNODE_TYPE_TRANSFORM, DEG_OPCODE_TRANSFORM_LOCAL);
			add_relation(driver_key, local_transform_key, DEPSREL_TYPE_OPERATION, "[Driver -> Transform]");
		}
		else if (GS(id->name) == ID_KE) {
			ComponentKey geometry_key(id, DEPSNODE_TYPE_GEOMETRY);
			add_relation(driver_key, geometry_key, DEPSREL_TYPE_GEOMETRY_EVAL, "[Driver -> Shapekey Geometry]");
		}
	}

	/* ensure that affected prop's update callbacks will be triggered once done */
	// TODO: implement this once the functionality to add these links exists in RNA
	// XXX: the data itself could also set this, if it were to be truly initialised later?

	/* loop over variables to get the target relationships */
	for (DriverVar *dvar = (DriverVar *)driver->variables.first; dvar; dvar = dvar->next) {
		/* only used targets */
		DRIVER_TARGETS_USED_LOOPER(dvar)
		{
			if (dtar->id == NULL)
				continue;

			/* special handling for directly-named bones */
			if ((dtar->flag & DTAR_FLAG_STRUCT_REF) && (dtar->pchan_name[0])) {
				Object *ob = (Object *)dtar->id;
				bPoseChannel *target_pchan = BKE_pose_channel_find_name(ob->pose, dtar->pchan_name);
				if (target_pchan != NULL) {
					/* get node associated with bone */
					// XXX: watch the space!
					/* Some cases can't use final bone transform, for example:
					 * - Driving the bone with itself (addressed here)
					 * - Relations inside an IK chain (TODO?)
					 */
					if (dtar->id == id &&
					    pchan != NULL &&
					    STREQ(pchan->name, target_pchan->name))
					{
						continue;
					}
					OperationKey target_key(dtar->id, DEPSNODE_TYPE_BONE, target_pchan->name, DEG_OPCODE_BONE_DONE);
					add_relation(target_key, driver_key, DEPSREL_TYPE_DRIVER_TARGET, "[Bone Target -> Driver]");
				}
			}
			else if (dtar->flag & DTAR_FLAG_STRUCT_REF) {
				/* get node associated with the object's transforms */
				OperationKey target_key(dtar->id, DEPSNODE_TYPE_TRANSFORM, DEG_OPCODE_TRANSFORM_FINAL);
				add_relation(target_key, driver_key, DEPSREL_TYPE_DRIVER_TARGET, "[Target -> Driver]");
			}
			else if (dtar->rna_path && strstr(dtar->rna_path, "pose.bones[")) {
				/* workaround for ensuring that local bone transforms don't end up
				 * having to wait for pose eval to finish (to prevent cycles)
				 */
				Object *ob = (Object *)dtar->id;
				char *bone_name = BLI_str_quoted_substrN(dtar->rna_path, "pose.bones[");
				bPoseChannel *target_pchan = BKE_pose_channel_find_name(ob->pose, bone_name);
				if (bone_name) {
					MEM_freeN(bone_name);
					bone_name = NULL;
				}
				if (target_pchan) {
					if (dtar->id == id &&
					    pchan != NULL &&
					    STREQ(pchan->name, target_pchan->name))
					{
						continue;
					}
					OperationKey bone_key(dtar->id, DEPSNODE_TYPE_BONE, target_pchan->name, DEG_OPCODE_BONE_LOCAL);
					add_relation(bone_key, driver_key, DEPSREL_TYPE_DRIVER, "[RNA Bone -> Driver]");
				}
			}
			else {
				/* resolve path to get node */
				RNAPathKey target_key(dtar->id, dtar->rna_path ? dtar->rna_path : "");
				add_relation(target_key, driver_key, DEPSREL_TYPE_DRIVER_TARGET, "[RNA Target -> Driver]");
			}
		}
		DRIVER_TARGETS_LOOPER_END
	}

	/* It's quite tricky to detect if the driver actually depends on time or not,
	 * so for now we'll be quite conservative here about optimization and consider
	 * all python drivers to be depending on time.
	 */
	if (driver->type == DRIVER_TYPE_PYTHON) {
		TimeSourceKey time_src_key;
		add_relation(time_src_key, driver_key, DEPSREL_TYPE_TIME, "[TimeSrc -> Driver]");
	}
}

void DepsgraphRelationBuilder::build_world(World *world)
{
	ID *world_id = &world->id;
	if (world_id->tag & LIB_TAG_DOIT) {
		return;
	}
	world_id->tag |= LIB_TAG_DOIT;

	build_animdata(world_id);

	/* TODO: other settings? */

	/* textures */
	build_texture_stack(world_id, world->mtex);

	/* world's nodetree */
	build_nodetree(world_id, world->nodetree);
}

void DepsgraphRelationBuilder::build_rigidbody(Scene *scene)
{
	RigidBodyWorld *rbw = scene->rigidbody_world;

	OperationKey init_key(&scene->id, DEPSNODE_TYPE_TRANSFORM, DEG_OPCODE_RIGIDBODY_REBUILD);
	OperationKey sim_key(&scene->id, DEPSNODE_TYPE_TRANSFORM, DEG_OPCODE_RIGIDBODY_SIM);

	/* rel between the two sim-nodes */
	add_relation(init_key, sim_key, DEPSREL_TYPE_OPERATION, "Rigidbody [Init -> SimStep]");

	/* set up dependencies between these operations and other builtin nodes --------------- */

	/* time dependency */
	TimeSourceKey time_src_key;
	add_relation(time_src_key, init_key, DEPSREL_TYPE_TIME, "TimeSrc -> Rigidbody Reset/Rebuild (Optional)");
	add_relation(time_src_key, sim_key, DEPSREL_TYPE_TIME, "TimeSrc -> Rigidbody Sim Step");

	/* objects - simulation participants */
	if (rbw->group) {
		for (GroupObject *go = (GroupObject *)rbw->group->gobject.first; go; go = go->next) {
			Object *ob = go->ob;
			if (!ob || ob->type != OB_MESH)
				continue;

			/* hook up evaluation order...
			 * 1) flushing rigidbody results follows base transforms being applied
			 * 2) rigidbody flushing can only be performed after simulation has been run
			 *
			 * 3) simulation needs to know base transforms to figure out what to do
			 *    XXX: there's probably a difference between passive and active
			 *         - passive don't change, so may need to know full transform...
			 */
			OperationKey rbo_key(&ob->id, DEPSNODE_TYPE_TRANSFORM, DEG_OPCODE_TRANSFORM_RIGIDBODY);

			eDepsOperation_Code trans_opcode = ob->parent ? DEG_OPCODE_TRANSFORM_PARENT : DEG_OPCODE_TRANSFORM_LOCAL;
			OperationKey trans_op(&ob->id, DEPSNODE_TYPE_TRANSFORM, trans_opcode);

			add_relation(trans_op, rbo_key, DEPSREL_TYPE_OPERATION, "Base Ob Transform -> RBO Sync");
			add_relation(sim_key, rbo_key, DEPSREL_TYPE_COMPONENT_ORDER, "Rigidbody Sim Eval -> RBO Sync");

			/* if constraints exist, those depend on the result of the rigidbody sim
			 * - This allows constraints to modify the result of the sim (i.e. clamping)
			 *   while still allowing the sim to depend on some changes to the objects.
			 *   Also, since constraints are hooked up to the final nodes, this link
			 *   means that we can also fit in there too...
			 * - Later, it might be good to include a constraint in the stack allowing us
			 *   to control whether rigidbody eval gets interleaved into the constraint stack
			 */
			if (ob->constraints.first) {
				OperationKey constraint_key(&ob->id, DEPSNODE_TYPE_TRANSFORM, DEG_OPCODE_TRANSFORM_CONSTRAINTS);
				add_relation(rbo_key, constraint_key, DEPSREL_TYPE_COMPONENT_ORDER, "RBO Sync -> Ob Constraints");
			}
			else {
				/* final object transform depends on rigidbody */
				OperationKey done_key(&ob->id, DEPSNODE_TYPE_TRANSFORM, DEG_OPCODE_TRANSFORM_FINAL);
				add_relation(rbo_key, done_key, DEPSREL_TYPE_COMPONENT_ORDER, "RBO Sync -> Done");

				// XXX: ubereval will be removed eventually, but we still need it in the meantime
				OperationKey uber_key(&ob->id, DEPSNODE_TYPE_TRANSFORM, DEG_OPCODE_OBJECT_UBEREVAL);
				add_relation(rbo_key, uber_key, DEPSREL_TYPE_COMPONENT_ORDER, "RBO Sync -> Uber (Temp)");
			}


			/* needed to get correct base values */
			add_relation(trans_op, sim_key, DEPSREL_TYPE_OPERATION, "Base Ob Transform -> Rigidbody Sim Eval");
		}
	}

	/* constraints */
	if (rbw->constraints) {
		for (GroupObject *go = (GroupObject *)rbw->constraints->gobject.first; go; go = go->next) {
			Object *ob = go->ob;
			if (!ob || !ob->rigidbody_constraint)
				continue;

			RigidBodyCon *rbc = ob->rigidbody_constraint;

			/* final result of the constraint object's transform controls how the
			 * constraint affects the physics sim for these objects
			 */
			ComponentKey trans_key(&ob->id, DEPSNODE_TYPE_TRANSFORM);
			OperationKey ob1_key(&rbc->ob1->id, DEPSNODE_TYPE_TRANSFORM, DEG_OPCODE_TRANSFORM_RIGIDBODY);
			OperationKey ob2_key(&rbc->ob2->id, DEPSNODE_TYPE_TRANSFORM, DEG_OPCODE_TRANSFORM_RIGIDBODY);

			/* - constrained-objects sync depends on the constraint-holder */
			add_relation(trans_key, ob1_key, DEPSREL_TYPE_TRANSFORM, "RigidBodyConstraint -> RBC.Object_1");
			add_relation(trans_key, ob2_key, DEPSREL_TYPE_TRANSFORM, "RigidBodyConstraint -> RBC.Object_2");

			/* - ensure that sim depends on this constraint's transform */
			add_relation(trans_key, sim_key, DEPSREL_TYPE_TRANSFORM, "RigidBodyConstraint Transform -> RB Simulation");
		}
	}
}

void DepsgraphRelationBuilder::build_particles(Scene *scene, Object *ob)
{
	TimeSourceKey time_src_key;
	OperationKey obdata_ubereval_key(&ob->id,
	                                 DEPSNODE_TYPE_GEOMETRY,
	                                 DEG_OPCODE_GEOMETRY_UBEREVAL);

	/* particle systems */
	for (ParticleSystem *psys = (ParticleSystem *)ob->particlesystem.first; psys; psys = psys->next) {
		ParticleSettings *part = psys->part;

		/* particle settings */
		build_animdata(&part->id);

		/* this particle system */
		OperationKey psys_key(&ob->id, DEPSNODE_TYPE_EVAL_PARTICLES, DEG_OPCODE_PSYS_EVAL, psys->name);

		/* XXX: if particle system is later re-enabled, we must do full rebuild? */
		if (!psys_check_enabled(ob, psys))
			continue;

		/* TODO(sergey): Are all particle systems depends on time?
		 * Hair without dynamics i.e.
		 */
		add_relation(time_src_key, psys_key,
		             DEPSREL_TYPE_TIME,
		             "TimeSrc -> PSys");

		/* TODO(sergey): Currently particle update is just a placeholder,
		 * hook it to the ubereval node so particle system is getting updated
		 * on playback.
		 */
		add_relation(psys_key,
		             obdata_ubereval_key,
		             DEPSREL_TYPE_OPERATION,
		             "PSys -> UberEval");

#if 0
		if (ELEM(part->phystype, PART_PHYS_KEYED, PART_PHYS_BOIDS)) {
			ParticleTarget *pt;

			for (pt = psys->targets.first; pt; pt = pt->next) {
				if (pt->ob && BLI_findlink(&pt->ob->particlesystem, pt->psys - 1)) {
					node2 = dag_get_node(dag, pt->ob);
					dag_add_relation(dag, node2, node, DAG_RL_DATA_DATA | DAG_RL_OB_DATA, "Particle Targets");
				}
			}
		}

		if (part->ren_as == PART_DRAW_OB && part->dup_ob) {
			node2 = dag_get_node(dag, part->dup_ob);
			/* note that this relation actually runs in the wrong direction, the problem
			 * is that dupli system all have this (due to parenting), and the render
			 * engine instancing assumes particular ordering of objects in list */
			dag_add_relation(dag, node, node2, DAG_RL_OB_OB, "Particle Object Visualization");
			if (part->dup_ob->type == OB_MBALL)
				dag_add_relation(dag, node, node2, DAG_RL_DATA_DATA, "Particle Object Visualization");
		}

		if (part->ren_as == PART_DRAW_GR && part->dup_group) {
			for (go = part->dup_group->gobject.first; go; go = go->next) {
				node2 = dag_get_node(dag, go->ob);
				dag_add_relation(dag, node2, node, DAG_RL_OB_OB, "Particle Group Visualization");
			}
		}
#endif

		/* effectors */
		EffectorContext *effectors = pdInitEffectors(scene, ob, psys, part->effector_weights, false);

		for (EffectorCache *eff = (EffectorCache *)effectors->effectors.first; eff; eff = eff->next) {
			if (eff->psys) {
				// XXX: DAG_RL_DATA_DATA | DAG_RL_OB_DATA
				ComponentKey eff_key(&eff->ob->id, DEPSNODE_TYPE_GEOMETRY); // xxx: particles instead?
				add_relation(eff_key, psys_key, DEPSREL_TYPE_STANDARD, "Particle Field");
			}
		}

		pdEndEffectors(effectors);

		/* boids */
		if (part->boids) {
			BoidRule *rule = NULL;
			BoidState *state = NULL;

			for (state = (BoidState *)part->boids->states.first; state; state = state->next) {
				for (rule = (BoidRule *)state->rules.first; rule; rule = rule->next) {
					Object *ruleob = NULL;
					if (rule->type == eBoidRuleType_Avoid)
						ruleob = ((BoidRuleGoalAvoid *)rule)->ob;
					else if (rule->type == eBoidRuleType_FollowLeader)
						ruleob = ((BoidRuleFollowLeader *)rule)->ob;

					if (ruleob) {
						ComponentKey ruleob_key(&ruleob->id, DEPSNODE_TYPE_TRANSFORM);
						add_relation(ruleob_key, psys_key, DEPSREL_TYPE_TRANSFORM, "Boid Rule");
					}
				}
			}
		}
	}

	/* pointcache */
	// TODO...
}

/* IK Solver Eval Steps */
void DepsgraphRelationBuilder::build_ik_pose(Object *ob,
                                             bPoseChannel *pchan,
                                             bConstraint *con,
                                             RootPChanMap *root_map)
{
	bKinematicConstraint *data = (bKinematicConstraint *)con->data;

	/* attach owner to IK Solver too
	 * - assume that owner is always part of chain
	 * - see notes on direction of rel below...
	 */
	bPoseChannel *rootchan = BKE_armature_ik_solver_find_root(pchan, data);
	OperationKey solver_key(&ob->id, DEPSNODE_TYPE_EVAL_POSE, rootchan->name, DEG_OPCODE_POSE_IK_SOLVER);

	/* IK target */
	// XXX: this should get handled as part of the constraint code
	if (data->tar != NULL) {
		/* TODO(sergey): For until we'll store partial matricies in the depsgraph,
		 * we create dependency between target object and pose eval component.
		 *
		 * This way we ensuring the whole subtree is updated from scratch without
		 * need of intermediate matricies. This is an overkill, but good enough for
		 * testing IK solver.
		 */
		// FIXME: geometry targets...
		ComponentKey pose_key(&ob->id, DEPSNODE_TYPE_EVAL_POSE);
		if ((data->tar->type == OB_ARMATURE) && (data->subtarget[0])) {
			/* TODO(sergey): This is only for until granular update stores intermediate result. */
			if (data->tar != ob) {
				/* different armature - can just read the results */
				ComponentKey target_key(&data->tar->id, DEPSNODE_TYPE_BONE, data->subtarget);
				add_relation(target_key, pose_key, DEPSREL_TYPE_TRANSFORM, con->name);
			}
			else {
				/* same armature - we'll use the ready state only, just in case this bone is in the chain we're solving */
				OperationKey target_key(&data->tar->id, DEPSNODE_TYPE_BONE, data->subtarget, DEG_OPCODE_BONE_DONE);
				add_relation(target_key, solver_key, DEPSREL_TYPE_TRANSFORM, con->name);
			}
		}
		else if (ELEM(data->tar->type, OB_MESH, OB_LATTICE) && (data->subtarget[0])) {
			/* vertex group target */
			/* NOTE: for now, we don't need to represent vertex groups separately... */
			ComponentKey target_key(&data->tar->id, DEPSNODE_TYPE_GEOMETRY);
			add_relation(target_key, solver_key, DEPSREL_TYPE_GEOMETRY_EVAL, con->name);

			if (data->tar->type == OB_MESH) {
				//node2->customdata_mask |= CD_MASK_MDEFORMVERT;
			}
		}
		else {
			/* Standard Object Target */
			ComponentKey target_key(&data->tar->id, DEPSNODE_TYPE_TRANSFORM);
			add_relation(target_key, pose_key, DEPSREL_TYPE_TRANSFORM, con->name);
		}

		if ((data->tar == ob) && (data->subtarget[0])) {
			/* Prevent target's constraints from linking to anything from same
			 * chain that it controls.
			 */
			root_map->add_bone(data->subtarget, rootchan->name);
		}
	}

	/* Pole Target */
	// XXX: this should get handled as part of the constraint code
	if (data->poletar != NULL) {
		if ((data->poletar->type == OB_ARMATURE) && (data->polesubtarget[0])) {
			// XXX: same armature issues - ready vs done?
			ComponentKey target_key(&data->poletar->id, DEPSNODE_TYPE_BONE, data->subtarget);
			add_relation(target_key, solver_key, DEPSREL_TYPE_TRANSFORM, con->name);
		}
		else if (ELEM(data->poletar->type, OB_MESH, OB_LATTICE) && (data->subtarget[0])) {
			/* vertex group target */
			/* NOTE: for now, we don't need to represent vertex groups separately... */
			ComponentKey target_key(&data->poletar->id, DEPSNODE_TYPE_GEOMETRY);
			add_relation(target_key, solver_key, DEPSREL_TYPE_GEOMETRY_EVAL, con->name);

			if (data->poletar->type == OB_MESH) {
				//node2->customdata_mask |= CD_MASK_MDEFORMVERT;
			}
		}
		else {
			ComponentKey target_key(&data->poletar->id, DEPSNODE_TYPE_TRANSFORM);
			add_relation(target_key, solver_key, DEPSREL_TYPE_TRANSFORM, con->name);
		}
	}

	DEG_DEBUG_PRINTF("\nStarting IK Build: pchan = %s, target = (%s, %s), segcount = %d\n",
	                 pchan->name, data->tar->id.name, data->subtarget, data->rootbone);

	bPoseChannel *parchan = pchan;
	/* exclude tip from chain? */
	if (!(data->flag & CONSTRAINT_IK_TIP)) {
		OperationKey tip_transforms_key(&ob->id, DEPSNODE_TYPE_BONE,
		                                parchan->name, DEG_OPCODE_BONE_LOCAL);
		add_relation(solver_key, tip_transforms_key,
		             DEPSREL_TYPE_TRANSFORM, "IK Solver Result");
		parchan = pchan->parent;
	}

	root_map->add_bone(parchan->name, rootchan->name);

	OperationKey parchan_transforms_key(&ob->id, DEPSNODE_TYPE_BONE,
	                                    parchan->name, DEG_OPCODE_BONE_READY);
	add_relation(parchan_transforms_key, solver_key,
	             DEPSREL_TYPE_TRANSFORM, "IK Solver Owner");

	/* Walk to the chain's root */
	//size_t segcount = 0;
	int segcount = 0;

	while (parchan) {
		/* Make IK-solver dependent on this bone's result,
		 * since it can only run after the standard results
		 * of the bone are know. Validate links step on the
		 * bone will ensure that users of this bone only
		 * grab the result with IK solver results...
		 */
		if (parchan != pchan) {
			OperationKey parent_key(&ob->id, DEPSNODE_TYPE_BONE, parchan->name, DEG_OPCODE_BONE_READY);
			add_relation(parent_key, solver_key, DEPSREL_TYPE_TRANSFORM, "IK Chain Parent");

			OperationKey done_key(&ob->id, DEPSNODE_TYPE_BONE, parchan->name, DEG_OPCODE_BONE_DONE);
			add_relation(solver_key, done_key, DEPSREL_TYPE_TRANSFORM, "IK Chain Result");
		}
		parchan->flag |= POSE_DONE;

		OperationKey final_transforms_key(&ob->id, DEPSNODE_TYPE_BONE, parchan->name, DEG_OPCODE_BONE_DONE);
		add_relation(solver_key, final_transforms_key, DEPSREL_TYPE_TRANSFORM, "IK Solver Result");

		root_map->add_bone(parchan->name, rootchan->name);

		/* continue up chain, until we reach target number of items... */
		DEG_DEBUG_PRINTF("  %d = %s\n", segcount, parchan->name);
		segcount++;
		if ((segcount == data->rootbone) || (segcount > 255)) break;  /* 255 is weak */

		parchan  = parchan->parent;
	}

	OperationKey flush_key(&ob->id, DEPSNODE_TYPE_EVAL_POSE, DEG_OPCODE_POSE_DONE);
	add_relation(solver_key, flush_key, DEPSREL_TYPE_OPERATION, "PoseEval Result-Bone Link");
}

/* Spline IK Eval Steps */
void DepsgraphRelationBuilder::build_splineik_pose(Object *ob,
                                                   bPoseChannel *pchan,
                                                   bConstraint *con,
                                                   RootPChanMap *root_map)
{
	bSplineIKConstraint *data = (bSplineIKConstraint *)con->data;
	bPoseChannel *rootchan = BKE_armature_splineik_solver_find_root(pchan, data);
	OperationKey transforms_key(&ob->id, DEPSNODE_TYPE_BONE, pchan->name, DEG_OPCODE_BONE_READY);
	OperationKey solver_key(&ob->id, DEPSNODE_TYPE_EVAL_POSE, rootchan->name, DEG_OPCODE_POSE_SPLINE_IK_SOLVER);

	/* attach owner to IK Solver too
	 * - assume that owner is always part of chain
	 * - see notes on direction of rel below...
	 */
	add_relation(transforms_key, solver_key, DEPSREL_TYPE_TRANSFORM, "Spline IK Solver Owner");

	/* attach path dependency to solver */
	if (data->tar) {
		/* TODO(sergey): For until we'll store partial matricies in the depsgraph,
		 * we create dependency between target object and pose eval component.
		 * See IK pose for a bit more information.
		 */
		// TODO: the bigggest point here is that we need the curve PATH and not just the general geometry...
		ComponentKey target_key(&data->tar->id, DEPSNODE_TYPE_GEOMETRY);
		ComponentKey pose_key(&ob->id, DEPSNODE_TYPE_EVAL_POSE);
		add_relation(target_key, pose_key, DEPSREL_TYPE_TRANSFORM, "[Curve.Path -> Spline IK] DepsRel");
	}

	pchan->flag |= POSE_DONE;
	OperationKey final_transforms_key(&ob->id, DEPSNODE_TYPE_BONE, pchan->name, DEG_OPCODE_BONE_DONE);
	add_relation(solver_key, final_transforms_key, DEPSREL_TYPE_TRANSFORM, "Spline IK Result");

	root_map->add_bone(pchan->name, rootchan->name);

	/* Walk to the chain's root */
	//size_t segcount = 0;
	int segcount = 0;

	for (bPoseChannel *parchan = pchan->parent; parchan; parchan = parchan->parent) {
		/* Make Spline IK solver dependent on this bone's result,
		 * since it can only run after the standard results
		 * of the bone are know. Validate links step on the
		 * bone will ensure that users of this bone only
		 * grab the result with IK solver results...
		 */
		if (parchan != pchan) {
			OperationKey parent_key(&ob->id, DEPSNODE_TYPE_BONE, parchan->name, DEG_OPCODE_BONE_READY);
			add_relation(parent_key, solver_key, DEPSREL_TYPE_TRANSFORM, "Spline IK Solver Update");

			OperationKey done_key(&ob->id, DEPSNODE_TYPE_BONE, parchan->name, DEG_OPCODE_BONE_DONE);
			add_relation(solver_key, done_key, DEPSREL_TYPE_TRANSFORM, "IK Chain Result");
		}
		parchan->flag |= POSE_DONE;

		OperationKey final_transforms_key(&ob->id, DEPSNODE_TYPE_BONE, parchan->name, DEG_OPCODE_BONE_DONE);
		add_relation(solver_key, final_transforms_key, DEPSREL_TYPE_TRANSFORM, "Spline IK Solver Result");

		root_map->add_bone(parchan->name, rootchan->name);

		/* continue up chain, until we reach target number of items... */
		segcount++;
		if ((segcount == data->chainlen) || (segcount > 255)) break;  /* 255 is weak */
	}

	OperationKey flush_key(&ob->id, DEPSNODE_TYPE_EVAL_POSE, DEG_OPCODE_POSE_DONE);
	add_relation(solver_key, flush_key, DEPSREL_TYPE_OPERATION, "PoseEval Result-Bone Link");
}

/* Pose/Armature Bones Graph */
void DepsgraphRelationBuilder::build_rig(Scene *scene, Object *ob)
{
	/* Armature-Data */
	// TODO: selection status?

	/* attach links between pose operations */
	OperationKey init_key(&ob->id, DEPSNODE_TYPE_EVAL_POSE, DEG_OPCODE_POSE_INIT);
	OperationKey flush_key(&ob->id, DEPSNODE_TYPE_EVAL_POSE, DEG_OPCODE_POSE_DONE);

	add_relation(init_key, flush_key, DEPSREL_TYPE_COMPONENT_ORDER, "[Pose Init -> Pose Cleanup]");

	if (ob->adt && (ob->adt->action || ob->adt->nla_tracks.first)) {
		ComponentKey animation_key(&ob->id, DEPSNODE_TYPE_ANIMATION);
		add_relation(animation_key, init_key, DEPSREL_TYPE_OPERATION, "Rig Animation");
	}

	/* IK Solvers...
	* - These require separate processing steps are pose-level
	*   to be executed between chains of bones (i.e. once the
	*   base transforms of a bunch of bones is done)
	*
	* - We build relations for these before the dependencies
	*   between ops in the same component as it is necessary
	*   to check whether such bones are in the same IK chain
	*   (or else we get weird issues with either in-chain
	*   references, or with bones being parented to IK'd bones)
	*
	* Unsolved Issues:
	* - Care is needed to ensure that multi-headed trees work out the same as in ik-tree building
	* - Animated chain-lengths are a problem...
	*/
	RootPChanMap root_map;
	bool pose_depends_on_local_transform = false;
	for (bPoseChannel *pchan = (bPoseChannel *)ob->pose->chanbase.first; pchan; pchan = pchan->next) {
		for (bConstraint *con = (bConstraint *)pchan->constraints.first; con; con = con->next) {
			switch (con->type) {
				case CONSTRAINT_TYPE_KINEMATIC:
					build_ik_pose(ob, pchan, con, &root_map);
					pose_depends_on_local_transform = true;
					break;

				case CONSTRAINT_TYPE_SPLINEIK:
					build_splineik_pose(ob, pchan, con, &root_map);
					pose_depends_on_local_transform = true;
					break;

				/* Constraints which needs world's matrix for transform.
				 * TODO(sergey): More constraints here?
				 */
				case CONSTRAINT_TYPE_ROTLIKE:
				case CONSTRAINT_TYPE_SIZELIKE:
				case CONSTRAINT_TYPE_LOCLIKE:
				case CONSTRAINT_TYPE_TRANSLIKE:
					/* TODO(sergey): Add used space check. */
					pose_depends_on_local_transform = true;
					break;

				default:
					break;
			}
		}
	}
	//root_map.print_debug();

	if (pose_depends_on_local_transform) {
		/* TODO(sergey): Once partial updates are possible use relation between
		 * object transform and solver itself in it's build function.
		 */
		ComponentKey pose_key(&ob->id, DEPSNODE_TYPE_EVAL_POSE);
		ComponentKey local_transform_key(&ob->id, DEPSNODE_TYPE_TRANSFORM);
		add_relation(local_transform_key, pose_key, DEPSREL_TYPE_TRANSFORM, "Local Transforms");
	}


	/* links between operations for each bone */
	for (bPoseChannel *pchan = (bPoseChannel *)ob->pose->chanbase.first; pchan; pchan = pchan->next) {
		OperationKey bone_local_key(&ob->id, DEPSNODE_TYPE_BONE, pchan->name, DEG_OPCODE_BONE_LOCAL);
		OperationKey bone_pose_key(&ob->id, DEPSNODE_TYPE_BONE, pchan->name, DEG_OPCODE_BONE_POSE_PARENT);
		OperationKey bone_ready_key(&ob->id, DEPSNODE_TYPE_BONE, pchan->name, DEG_OPCODE_BONE_READY);
		OperationKey bone_done_key(&ob->id, DEPSNODE_TYPE_BONE, pchan->name, DEG_OPCODE_BONE_DONE);

		pchan->flag &= ~POSE_DONE;

		/* pose init to bone local */
		add_relation(init_key, bone_local_key, DEPSREL_TYPE_OPERATION, "PoseEval Source-Bone Link");

		/* local to pose parenting operation */
		add_relation(bone_local_key, bone_pose_key, DEPSREL_TYPE_OPERATION, "Bone Local - PoseSpace Link");

		/* parent relation */
		if (pchan->parent != NULL) {
			eDepsOperation_Code parent_key_opcode;

			/* NOTE: this difference in handling allows us to prevent lockups while ensuring correct poses for separate chains */
			if (root_map.has_common_root(pchan->name, pchan->parent->name)) {
				parent_key_opcode = DEG_OPCODE_BONE_READY;
			}
			else {
				parent_key_opcode = DEG_OPCODE_BONE_DONE;
			}

			OperationKey parent_key(&ob->id, DEPSNODE_TYPE_BONE, pchan->parent->name, parent_key_opcode);
			add_relation(parent_key, bone_pose_key, DEPSREL_TYPE_TRANSFORM, "[Parent Bone -> Child Bone]");
		}

		/* constraints */
		if (pchan->constraints.first != NULL) {
			/* constraints stack and constraint dependencies */
			build_constraints(scene, &ob->id, DEPSNODE_TYPE_BONE, pchan->name, &pchan->constraints, &root_map);

			/* pose -> constraints */
			OperationKey constraints_key(&ob->id, DEPSNODE_TYPE_BONE, pchan->name, DEG_OPCODE_BONE_CONSTRAINTS);
			add_relation(bone_pose_key, constraints_key, DEPSREL_TYPE_OPERATION, "Constraints Stack");

			/* constraints -> ready */
			// TODO: when constraint stack is exploded, this step should occur before the first IK solver
			add_relation(constraints_key, bone_ready_key, DEPSREL_TYPE_OPERATION, "Constraints -> Ready");
		}
		else {
			/* pose -> ready */
			add_relation(bone_pose_key, bone_ready_key, DEPSREL_TYPE_OPERATION, "Pose -> Ready");
		}

		/* bone ready -> done
		 * NOTE: For bones without IK, this is all that's needed.
		 *       For IK chains however, an additional rel is created from IK to done,
		 *       with transitive reduction removing this one...
		 */
		add_relation(bone_ready_key, bone_done_key, DEPSREL_TYPE_OPERATION, "Ready -> Done");

		/* assume that all bones must be done for the pose to be ready (for deformers) */
		add_relation(bone_done_key, flush_key, DEPSREL_TYPE_OPERATION, "PoseEval Result-Bone Link");
	}
}

void DepsgraphRelationBuilder::build_proxy_rig(Object *ob)
{
	OperationKey pose_init_key(&ob->id, DEPSNODE_TYPE_EVAL_POSE, DEG_OPCODE_POSE_INIT);
	OperationKey pose_done_key(&ob->id, DEPSNODE_TYPE_EVAL_POSE, DEG_OPCODE_POSE_DONE);
	for (bPoseChannel *pchan = (bPoseChannel *)ob->pose->chanbase.first;
	     pchan != NULL;
	     pchan = pchan->next)
	{
		OperationKey bone_local_key(&ob->id, DEPSNODE_TYPE_BONE, pchan->name, DEG_OPCODE_BONE_LOCAL);
		OperationKey bone_ready_key(&ob->id, DEPSNODE_TYPE_BONE, pchan->name, DEG_OPCODE_BONE_READY);
		OperationKey bone_done_key(&ob->id, DEPSNODE_TYPE_BONE, pchan->name, DEG_OPCODE_BONE_DONE);
		add_relation(pose_init_key, bone_local_key, DEPSREL_TYPE_OPERATION, "Pose Init -> Bone Local");
		add_relation(bone_local_key, bone_ready_key, DEPSREL_TYPE_OPERATION, "Local -> Ready");
		add_relation(bone_ready_key, bone_done_key, DEPSREL_TYPE_OPERATION, "Ready -> Done");
		add_relation(bone_done_key, pose_done_key, DEPSREL_TYPE_OPERATION, "Bone Done -> Pose Done");
	}
}

/* Shapekeys */
void DepsgraphRelationBuilder::build_shapekeys(ID *obdata, Key *key)
{
	ComponentKey obdata_key(obdata, DEPSNODE_TYPE_GEOMETRY);

	/* attach animdata to geometry */
	build_animdata(&key->id);

	if (key->adt) {
		// TODO: this should really be handled in build_animdata, since many of these cases will need it
		if (key->adt->action || key->adt->nla_tracks.first) {
			ComponentKey adt_key(&key->id, DEPSNODE_TYPE_ANIMATION);
			add_relation(adt_key, obdata_key, DEPSREL_TYPE_OPERATION, "Animation");
		}

		/* NOTE: individual shapekey drivers are handled above already */
	}

	/* attach to geometry */
	// XXX: aren't shapekeys now done as a pseudo-modifier on object?
	//ComponentKey key_key(&key->id, DEPSNODE_TYPE_GEOMETRY); // FIXME: this doesn't exist
	//add_relation(key_key, obdata_key, DEPSREL_TYPE_GEOMETRY_EVAL, "Shapekeys");
}

/**
 * ObData Geometry Evaluation
 * ==========================
 *
 * The evaluation of geometry on objects is as follows:
 * - The actual evaluated of the derived geometry (e.g. DerivedMesh, DispList, etc.)
 *   occurs in the Geometry component of the object which references this. This includes
 *   modifiers, and the temporary "ubereval" for geometry.
 * - Therefore, each user of a piece of shared geometry data ends up evaluating its own
 *   version of the stuff, complete with whatever modifiers it may use.
 *
 * - The datablocks for the geometry data - "obdata" (e.g. ID_ME, ID_CU, ID_LT, etc.) are used for
 *     1) calculating the bounding boxes of the geometry data,
 *     2) aggregating inward links from other objects (e.g. for text on curve, etc.)
 *        and also for the links coming from the shapekey datablocks
 * - Animation/Drivers affecting the parameters of the geometry are made to trigger
 *   updates on the obdata geometry component, which then trigger downstream
 *   re-evaluation of the individual instances of this geometry.
 */
// TODO: Materials and lighting should probably get their own component, instead of being lumped under geometry?
void DepsgraphRelationBuilder::build_obdata_geom(Main *bmain, Scene *scene, Object *ob)
{
	ID *obdata = (ID *)ob->data;

	/* Init operation of object-level geometry evaluation. */
	OperationKey geom_init_key(&ob->id, DEPSNODE_TYPE_GEOMETRY, DEG_OPCODE_PLACEHOLDER, "Eval Init");

	/* get nodes for result of obdata's evaluation, and geometry evaluation on object */
	ComponentKey obdata_geom_key(obdata, DEPSNODE_TYPE_GEOMETRY);
	ComponentKey geom_key(&ob->id, DEPSNODE_TYPE_GEOMETRY);

	/* link components to each other */
	add_relation(obdata_geom_key, geom_key, DEPSREL_TYPE_DATABLOCK, "Object Geometry Base Data");

	/* Modifiers */
	if (ob->modifiers.first) {
		ModifierData *md;
		OperationKey prev_mod_key;

		for (md = (ModifierData *)ob->modifiers.first; md; md = md->next) {
			const ModifierTypeInfo *mti = modifierType_getInfo((ModifierType)md->type);
			OperationKey mod_key(&ob->id, DEPSNODE_TYPE_GEOMETRY, DEG_OPCODE_GEOMETRY_MODIFIER, md->name);

			if (md->prev) {
				/* Stack relation: modifier depends on previous modifier in the stack */
				add_relation(prev_mod_key, mod_key, DEPSREL_TYPE_GEOMETRY_EVAL, "Modifier Stack");
			}
			else {
				/* Stack relation: first modifier depends on the geometry. */
				add_relation(geom_init_key, mod_key, DEPSREL_TYPE_GEOMETRY_EVAL, "Modifier Stack");
			}

			if (mti->updateDepsgraph) {
				DepsgraphRelationBuilderHandle handle(this, find_node(mod_key));
				mti->updateDepsgraph(md, bmain, scene, ob, &handle.handle);
			}

			if (BKE_object_modifier_use_time(ob, md)) {
				TimeSourceKey time_src_key;
				add_relation(time_src_key, mod_key, DEPSREL_TYPE_TIME, "Time Source");
				
				/* Hacky fix for T45633 (Animated modifiers aren't updated)
				 *
				 * This check works because BKE_object_modifier_use_time() tests
				 * for either the modifier needing time, or that it is animated.
				 */
				/* XXX: Remove this hack when these links are added as part of build_animdata() instead */
				if (modifier_dependsOnTime(md) == false) {
					ComponentKey animation_key(&ob->id, DEPSNODE_TYPE_ANIMATION);
					add_relation(animation_key, mod_key, DEPSREL_TYPE_OPERATION, "Modifier Animation");
				}
			}

			prev_mod_key = mod_key;
		}
	}

	/* materials */
	if (ob->totcol) {
		int a;

		for (a = 1; a <= ob->totcol; a++) {
			Material *ma = give_current_material(ob, a);

			if (ma)
				build_material(&ob->id, ma);
		}
	}

	/* geometry collision */
	if (ELEM(ob->type, OB_MESH, OB_CURVE, OB_LATTICE)) {
		// add geometry collider relations
	}

	/* Make sure uber update is the last in the dependencies.
	 *
	 * TODO(sergey): Get rid of this node.
	 */
	if (ob->type != OB_ARMATURE) {
		/* Armatures does no longer require uber node. */
		OperationKey obdata_ubereval_key(&ob->id, DEPSNODE_TYPE_GEOMETRY, DEG_OPCODE_GEOMETRY_UBEREVAL);
		if (ob->modifiers.last) {
			ModifierData *md = (ModifierData *)ob->modifiers.last;
			OperationKey mod_key(&ob->id, DEPSNODE_TYPE_GEOMETRY, DEG_OPCODE_GEOMETRY_MODIFIER, md->name);
			add_relation(mod_key, obdata_ubereval_key, DEPSREL_TYPE_OPERATION, "Object Geometry UberEval");
		}
		else {
			add_relation(geom_init_key, obdata_ubereval_key, DEPSREL_TYPE_OPERATION, "Object Geometry UberEval");
		}
	}

	if (obdata->tag & LIB_TAG_DOIT) {
		return;
	}
	obdata->tag |= LIB_TAG_DOIT;

	/* Link object data evaluation node to exit operation. */
	OperationKey obdata_geom_eval_key(obdata, DEPSNODE_TYPE_GEOMETRY, DEG_OPCODE_PLACEHOLDER, "Geometry Eval");
	OperationKey obdata_geom_done_key(obdata, DEPSNODE_TYPE_GEOMETRY, DEG_OPCODE_PLACEHOLDER, "Eval Done");
	add_relation(obdata_geom_eval_key, obdata_geom_done_key, DEPSREL_TYPE_DATABLOCK, "ObData Geom Eval Done");

	/* type-specific node/links */
	switch (ob->type) {
		case OB_MESH:
			break;

		case OB_MBALL:
		{
			Object *mom = BKE_mball_basis_find(scene, ob);

			/* motherball - mom depends on children! */
			if (mom != ob) {
				/* non-motherball -> cannot be directly evaluated! */
				ComponentKey mom_key(&mom->id, DEPSNODE_TYPE_GEOMETRY);
				add_relation(geom_key, mom_key, DEPSREL_TYPE_GEOMETRY_EVAL, "Metaball Motherball");
			}
			break;
		}

		case OB_CURVE:
		case OB_FONT:
		{
			Curve *cu = (Curve *)obdata;

			/* curve's dependencies */
			// XXX: these needs geom data, but where is geom stored?
			if (cu->bevobj) {
				ComponentKey bevob_key(&cu->bevobj->id, DEPSNODE_TYPE_GEOMETRY);
				add_relation(bevob_key, geom_key, DEPSREL_TYPE_GEOMETRY_EVAL, "Curve Bevel");
			}
			if (cu->taperobj) {
				ComponentKey taperob_key(&cu->taperobj->id, DEPSNODE_TYPE_GEOMETRY);
				add_relation(taperob_key, geom_key, DEPSREL_TYPE_GEOMETRY_EVAL, "Curve Taper");
			}
			if (ob->type == OB_FONT) {
				if (cu->textoncurve) {
					ComponentKey textoncurve_key(&cu->taperobj->id, DEPSNODE_TYPE_GEOMETRY);
					add_relation(textoncurve_key, geom_key, DEPSREL_TYPE_GEOMETRY_EVAL, "Text on Curve");
				}
			}
			break;
		}

		case OB_SURF: /* Nurbs Surface */
		{
			break;
		}

		case OB_LATTICE: /* Lattice */
		{
			break;
		}
	}

	/* ShapeKeys */
	Key *key = BKE_key_from_object(ob);
	if (key) {
		build_shapekeys(obdata, key);
	}

	if (needs_animdata_node(obdata)) {
		ComponentKey animation_key(obdata, DEPSNODE_TYPE_ANIMATION);
		ComponentKey parameters_key(obdata, DEPSNODE_TYPE_PARAMETERS);
		add_relation(animation_key, parameters_key,
		             DEPSREL_TYPE_COMPONENT_ORDER, "Geom Parameters");
		/* Evaluation usually depends on animation.
		 * TODO(sergey): Need to re-hook it after granular update is implemented..
		 */
		add_relation(animation_key, obdata_geom_eval_key, DEPSREL_TYPE_GEOMETRY_EVAL, "Animation");
	}
	
	if (ob->nodetree) {
		/* XXX this is not quite correct:
		 * the geometry eval should depend only on the internal geometry node trees,
		 * not the overall object node tree!
		 * Currently there is no good way of accessing these internal nodes.
		 */
		OperationKey bvm_invalidate_key(&ob->nodetree->id, DEPSNODE_TYPE_PARAMETERS,
		                                DEG_OPCODE_NTREE_BVM_FUNCTION_INVALIDATE, "BVM function invalidate");
		add_relation(bvm_invalidate_key, obdata_geom_eval_key, DEPSREL_TYPE_GEOMETRY_EVAL, "NTree->Object Geometry");
		DepsgraphRelationBuilderHandle handle(this, find_node(obdata_geom_eval_key));
		deg_nodetree_bvm_eval_deps(ob->nodetree, &handle.handle);
	}
}

/* Cameras */
// TODO: Link scene-camera links in somehow...
void DepsgraphRelationBuilder::build_camera(Object *ob)
{
	Camera *cam = (Camera *)ob->data;
	ID *camera_id = &cam->id;
	if (camera_id->tag & LIB_TAG_DOIT) {
		return;
	}
	camera_id->tag |= LIB_TAG_DOIT;

	ComponentKey parameters_key(camera_id, DEPSNODE_TYPE_PARAMETERS);

	if (needs_animdata_node(camera_id)) {
		ComponentKey animation_key(camera_id, DEPSNODE_TYPE_ANIMATION);
		add_relation(animation_key, parameters_key,
		             DEPSREL_TYPE_COMPONENT_ORDER, "Camera Parameters");
	}

	/* DOF */
	if (cam->dof_ob) {
		ComponentKey ob_param_key(&ob->id, DEPSNODE_TYPE_PARAMETERS);
		ComponentKey dof_ob_key(&cam->dof_ob->id, DEPSNODE_TYPE_TRANSFORM);
		add_relation(dof_ob_key, ob_param_key, DEPSREL_TYPE_TRANSFORM, "Camera DOF");
	}
}

/* Lamps */
void DepsgraphRelationBuilder::build_lamp(Object *ob)
{
	Lamp *la = (Lamp *)ob->data;
	ID *lamp_id = &la->id;
	if (lamp_id->tag & LIB_TAG_DOIT) {
		return;
	}
	lamp_id->tag |= LIB_TAG_DOIT;

	ComponentKey parameters_key(lamp_id, DEPSNODE_TYPE_PARAMETERS);

	if (needs_animdata_node(lamp_id)) {
		ComponentKey animation_key(lamp_id, DEPSNODE_TYPE_ANIMATION);
		add_relation(animation_key, parameters_key,
		             DEPSREL_TYPE_COMPONENT_ORDER, "Lamp Parameters");
	}

	/* lamp's nodetree */
	if (la->nodetree) {
		build_nodetree(lamp_id, la->nodetree);
		ComponentKey nodetree_key(&la->nodetree->id, DEPSNODE_TYPE_PARAMETERS);
		add_relation(nodetree_key, parameters_key,
		             DEPSREL_TYPE_COMPONENT_ORDER, "NTree->Lamp Parameters");
	}

	/* textures */
	build_texture_stack(lamp_id, la->mtex);
}

void DepsgraphRelationBuilder::build_nodetree(ID *owner, bNodeTree *ntree)
{
	if (!ntree || (ntree->id.flag & LIB_DOIT) != 0)
		return;
	ntree->id.flag |= LIB_DOIT;

	ID *ntree_id = &ntree->id;

	build_animdata(ntree_id);

	OperationKey parameters_key(ntree_id,
	                            DEPSNODE_TYPE_PARAMETERS,
	                            DEG_OPCODE_PLACEHOLDER,
	                            "Parameters Eval");

	/* nodetree's nodes... */
	for (bNode *bnode = (bNode *)ntree->nodes.first; bnode; bnode = bnode->next) {
		if (bnode->id) {
			if (GS(bnode->id->name) == ID_MA) {
				build_material(owner, (Material *)bnode->id);
			}
			else if (bnode->type == ID_TE) {
				build_texture(owner, (Tex *)bnode->id);
			}
			else if (bnode->type == NODE_GROUP) {
				bNodeTree *group_ntree = (bNodeTree *)bnode->id;
<<<<<<< HEAD
				
				build_nodetree(owner, group_ntree);
				
=======
				if ((group_ntree->id.tag & LIB_TAG_DOIT) == 0) {
					build_nodetree(owner, group_ntree);
					group_ntree->id.tag |= LIB_TAG_DOIT;
				}
>>>>>>> 0a118317
				OperationKey group_parameters_key(&group_ntree->id,
				                                  DEPSNODE_TYPE_PARAMETERS,
				                                  DEG_OPCODE_PLACEHOLDER,
				                                  "Parameters Eval");
				add_relation(group_parameters_key, parameters_key,
				             DEPSREL_TYPE_COMPONENT_ORDER, "Group Node");
			}
		}
	}

	if (needs_animdata_node(ntree_id)) {
		ComponentKey animation_key(ntree_id, DEPSNODE_TYPE_ANIMATION);
		add_relation(animation_key, parameters_key,
		             DEPSREL_TYPE_COMPONENT_ORDER, "NTree Parameters");
	}
	
	OperationKey bvm_invalidate_key(ntree_id,
	                                DEPSNODE_TYPE_PARAMETERS,
	                                DEG_OPCODE_NTREE_BVM_FUNCTION_INVALIDATE,
	                                "BVM function invalidate");
	DepsgraphRelationBuilderHandle handle(this, find_node(bvm_invalidate_key));
	deg_nodetree_bvm_compile_deps(ntree, &handle.handle);
	
	// TODO: link from nodetree to owner_component?
}

/* Recursively build graph for material */
void DepsgraphRelationBuilder::build_material(ID *owner, Material *ma)
{
	ID *ma_id = &ma->id;
	if (ma_id->tag & LIB_TAG_DOIT) {
		return;
	}
	ma_id->tag |= LIB_TAG_DOIT;

	/* animation */
	build_animdata(ma_id);

	/* textures */
	build_texture_stack(owner, ma->mtex);

	/* material's nodetree */
	build_nodetree(owner, ma->nodetree);
}

/* Recursively build graph for texture */
void DepsgraphRelationBuilder::build_texture(ID *owner, Tex *tex)
{
	ID *tex_id = &tex->id;
	if (tex_id->tag & LIB_TAG_DOIT) {
		return;
	}
<<<<<<< HEAD
	tex_id->flag |= LIB_DOIT;
	
	ComponentKey parameters_key(tex_id, DEPSNODE_TYPE_PARAMETERS);
	
	OperationKey eval_key(tex_id, DEPSNODE_TYPE_PARAMETERS, DEG_OPCODE_TEXTURE_INIT);
	OperationKey invalidate_key(tex_id, DEPSNODE_TYPE_PARAMETERS, DEG_OPCODE_TEXTURE_INVALIDATE);
	add_relation(eval_key, invalidate_key,
	             DEPSREL_TYPE_OPERATION, "Texture Eval");
	
=======
	tex_id->tag |= LIB_TAG_DOIT;

>>>>>>> 0a118317
	/* texture itself */
	build_animdata(owner);
	
	if (needs_animdata_node(tex_id)) {
		ComponentKey animation_key(tex_id, DEPSNODE_TYPE_ANIMATION);
		add_relation(animation_key, parameters_key,
		             DEPSREL_TYPE_COMPONENT_ORDER, "Texture Parameters");
	}
	
	if (tex->nodetree) {
		build_nodetree(owner, tex->nodetree);
		ComponentKey nodetree_key(&tex->nodetree->id, DEPSNODE_TYPE_PARAMETERS);
		add_relation(nodetree_key, parameters_key,
		             DEPSREL_TYPE_COMPONENT_ORDER, "NTree->Texture Parameters");
	}
}

/* Texture-stack attached to some shading datablock */
void DepsgraphRelationBuilder::build_texture_stack(ID *owner, MTex **texture_stack)
{
	int i;

	/* for now assume that all texture-stacks have same number of max items */
	for (i = 0; i < MAX_MTEX; i++) {
		MTex *mtex = texture_stack[i];
		if (mtex && mtex->tex)
			build_texture(owner, mtex->tex);
	}
}

void DepsgraphRelationBuilder::build_compositor(Scene *scene)
{
	/* For now, just a plain wrapper? */
	build_nodetree(&scene->id, scene->nodetree);
}

void DepsgraphRelationBuilder::build_gpencil(ID *UNUSED(owner), bGPdata *gpd)
{
	/* animation */
	build_animdata(&gpd->id);

	// TODO: parent object (when that feature is implemented)
}

bool DepsgraphRelationBuilder::needs_animdata_node(ID *id)
{
	AnimData *adt = BKE_animdata_from_id(id);
	if (adt != NULL) {
		return adt->action != NULL;
	}
	return false;
}
<|MERGE_RESOLUTION|>--- conflicted
+++ resolved
@@ -1875,16 +1875,9 @@
 			}
 			else if (bnode->type == NODE_GROUP) {
 				bNodeTree *group_ntree = (bNodeTree *)bnode->id;
-<<<<<<< HEAD
 				
 				build_nodetree(owner, group_ntree);
 				
-=======
-				if ((group_ntree->id.tag & LIB_TAG_DOIT) == 0) {
-					build_nodetree(owner, group_ntree);
-					group_ntree->id.tag |= LIB_TAG_DOIT;
-				}
->>>>>>> 0a118317
 				OperationKey group_parameters_key(&group_ntree->id,
 				                                  DEPSNODE_TYPE_PARAMETERS,
 				                                  DEG_OPCODE_PLACEHOLDER,
@@ -1937,8 +1930,7 @@
 	if (tex_id->tag & LIB_TAG_DOIT) {
 		return;
 	}
-<<<<<<< HEAD
-	tex_id->flag |= LIB_DOIT;
+	tex_id->tag |= LIB_TAG_DOIT;
 	
 	ComponentKey parameters_key(tex_id, DEPSNODE_TYPE_PARAMETERS);
 	
@@ -1947,10 +1939,6 @@
 	add_relation(eval_key, invalidate_key,
 	             DEPSREL_TYPE_OPERATION, "Texture Eval");
 	
-=======
-	tex_id->tag |= LIB_TAG_DOIT;
-
->>>>>>> 0a118317
 	/* texture itself */
 	build_animdata(owner);
 	
