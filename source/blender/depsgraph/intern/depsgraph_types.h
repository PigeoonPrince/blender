--- conflicted
+++ resolved
@@ -36,12 +36,7 @@
 
 #pragma once
 
-<<<<<<< HEAD
-#include "DEG_depsgraph.h"
-#include "depsgraph_util_function.h"
-=======
 #include "util/deg_util_function.h"
->>>>>>> 3ed2b11a
 
 /* TODO(sergey): Ideally we'll just use char* and statically allocated strings
  * to avoid any possible overhead caused by string (re)allocation/formatting.
@@ -84,13 +79,6 @@
 	DEPSNODE_CLASS_OPERATION       = 2,
 } eDepsNode_Class;
 
-<<<<<<< HEAD
-/* Identifiers for common operations (as an enum) */
-typedef enum eDepsOperation_Code {
-#define DEF_DEG_OPCODE(label) DEG_OPCODE_##label,
-#include "depsnode_opcodes.h"
-#undef DEF_DEG_OPCODE
-=======
 /* Types of Nodes */
 typedef enum eDepsNode_Type {
 	/* Fallback type for invalid return value */
@@ -248,13 +236,29 @@
 	DEG_OPCODE_BONE_READY,
 	DEG_OPCODE_BONE_DONE,
 
+	/* Textures ---------------------------------------- */
+
+	/* placeholder */
+	DEG_OPCODE_TEXTURE_INIT,
+	/* invalidate caches, recalculate texture effects */
+	DEG_OPCODE_TEXTURE_INVALIDATE,
+
+	/* Images ------------------------------------------ */
+
+	/* placeholder */
+	DEG_OPCODE_IMAGE_INIT,
+
 	/* Particles --------------------------------------- */
 
 	/* XXX: placeholder - Particle System eval */
 	DEG_OPCODE_PSYS_EVAL,
 
+	/* NodeTree ---------------------------------------- */
+
+	/* invalidate cached bvm function */
+	DEG_OPCODE_NTREE_BVM_FUNCTION_INVALIDATE,
+
 	DEG_NUM_OPCODES,
->>>>>>> 3ed2b11a
 } eDepsOperation_Code;
 
 /* Some magic to stringify operation codes. */
