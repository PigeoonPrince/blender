--- conflicted
+++ resolved
@@ -145,16 +145,8 @@
   e_data.volumetric_accum_sh = DRW_shader_create_fullscreen(datatoc_volumetric_accum_frag_glsl,
                                                             NULL);
 
-<<<<<<< HEAD
-  const float density = 0.0f;
-  e_data.dummy_density = DRW_texture_create_3d(1, 1, 1, GPU_R8, DRW_TEX_WRAP, &density);
-
-  const float color[4] = {1.0f, 1.0f, 1.0f, 1.0f};
-  e_data.dummy_color = DRW_texture_create_3d(1, 1, 1, GPU_RGBA8, DRW_TEX_WRAP, color);
-=======
   const float density[4] = {1.0f, 1.0f, 1.0f, 1.0f};
   e_data.dummy_density = DRW_texture_create_3d(1, 1, 1, GPU_RGBA8, DRW_TEX_WRAP, density);
->>>>>>> b9f6d033
 
   const float flame = 0.0f;
   e_data.dummy_flame = DRW_texture_create_3d(1, 1, 1, GPU_R8, DRW_TEX_WRAP, &flame);
@@ -536,7 +528,6 @@
   DRW_shgroup_uniform_block(grp, "common_block", sldata->common_ubo);
 
   ListBase gpu_grids = GPU_material_volume_grids(mat);
-<<<<<<< HEAD
 
   /* Volume Object */
   if (ob->type == OB_VOLUME) {
@@ -544,8 +535,6 @@
       return;
     }
   }
-=======
->>>>>>> b9f6d033
   /* Smoke Simulation */
   else if (((ob->base_flag & BASE_FROM_DUPLI) == 0) &&
            (md = modifiers_findByType(ob, eModifierType_Fluid)) &&
@@ -586,11 +575,7 @@
       }
       else if (STREQ(gpu_grid->name, "color")) {
         DRW_shgroup_uniform_texture_ref(
-<<<<<<< HEAD
-            grp, gpu_grid->sampler_name, mds->tex_color ? &mds->tex_color : &e_data.dummy_color);
-=======
             grp, gpu_grid->sampler_name, mds->tex_color ? &mds->tex_color : &e_data.dummy_density);
->>>>>>> b9f6d033
       }
       else if (STREQ(gpu_grid->name, "flame") || STREQ(gpu_grid->name, "temperature")) {
         DRW_shgroup_uniform_texture_ref(
@@ -610,18 +595,13 @@
     DRW_shgroup_uniform_vec3_copy(grp, "volumeColor", volume_color);
 
     /* Output is such that 0..1 maps to 0..1000K */
-<<<<<<< HEAD
     float volume_temperature[2] = {mds->flame_ignition, mds->flame_max_temp};
     DRW_shgroup_uniform_vec2_copy(grp, "volumeTemperature", volume_temperature);
-=======
-    DRW_shgroup_uniform_vec2(grp, "volumeTemperature", &mds->flame_ignition, 1);
->>>>>>> b9f6d033
   }
   else {
     for (GPUMaterialVolumeGrid *gpu_grid = gpu_grids.first; gpu_grid; gpu_grid = gpu_grid->next) {
       DRW_shgroup_uniform_texture(grp, gpu_grid->sampler_name, e_data.dummy_density);
     }
-<<<<<<< HEAD
   }
 
   if (ob->type != OB_VOLUME) {
@@ -636,9 +616,6 @@
     DRW_shgroup_uniform_mat4(grp, "volumeObjectToTexture", unit_mat);
     DRW_shgroup_uniform_vec3(grp, "volumeOrcoLoc", texco_loc, 1);
     DRW_shgroup_uniform_vec3(grp, "volumeOrcoSize", texco_size, 1);
-=======
-    DRW_shgroup_uniform_vec3(grp, "volumeColor", white, 1);
->>>>>>> b9f6d033
   }
 
   /* TODO Reduce to number of slices intersecting. */
