--- conflicted
+++ resolved
@@ -1,11 +1,8 @@
 
-<<<<<<< HEAD
-#ifdef VOLUME_SLICE
-=======
 #pragma BLENDER_REQUIRE(common_view_lib.glsl)
 #pragma BLENDER_REQUIRE(gpu_shader_common_obinfos_lib.glsl)
 
->>>>>>> 6c707aad
+#ifdef VOLUME_SLICE
 uniform float slicePosition;
 uniform int sliceAxis; /* -1 is no slice, 0 is X, 1 is Y, 2 is Z. */
 #endif
