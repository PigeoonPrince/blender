--- conflicted
+++ resolved
@@ -898,7 +898,7 @@
   ImageUser *iuser;
   int interp;
   workbench_material_get_image_and_mat(ob, matnr, &image, &iuser, &interp, &mat);
-  int color_type = workbench_material_determine_color_type(wpd, image, ob, false);
+  eV3DShadingColorType color_type = workbench_material_determine_color_type(wpd, image, ob, false);
   WORKBENCH_MaterialData *material = get_or_create_material_data(
       vedata, ob, mat, image, iuser, color_type, interp);
 
@@ -929,31 +929,7 @@
     const int draw_as = (part->draw_as == PART_DRAW_REND) ? part->ren_as : part->draw_as;
 
     if (draw_as == PART_DRAW_PATH) {
-<<<<<<< HEAD
       workbench_cache_populate_hair(vedata, ob, psys, md, part->omat);
-=======
-      Material *mat;
-      Image *image;
-      ImageUser *iuser;
-      int interp;
-      workbench_material_get_image_and_mat(ob, part->omat, &image, &iuser, &interp, &mat);
-      eV3DShadingColorType color_type = workbench_material_determine_color_type(
-          wpd, image, ob, false);
-      WORKBENCH_MaterialData *material = get_or_create_material_data(
-          vedata, ob, mat, image, iuser, color_type, interp);
-
-      struct GPUShader *shader = (wpd->shading.color_type == color_type) ?
-                                     wpd->prepass_hair_sh :
-                                     wpd->prepass_uniform_hair_sh;
-      DRWShadingGroup *shgrp = DRW_shgroup_hair_create(
-          ob,
-          psys,
-          md,
-          (ob->dtx & OB_DRAWXRAY) ? psl->ghost_prepass_hair_pass : psl->prepass_hair_pass,
-          shader);
-      DRW_shgroup_stencil_mask(shgrp, (ob->dtx & OB_DRAWXRAY) ? 0x00 : 0xFF);
-      workbench_material_shgroup_uniform(wpd, shgrp, material, ob, true, false, interp);
->>>>>>> c8ac760c
     }
   }
 }
