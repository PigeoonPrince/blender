--- conflicted
+++ resolved
@@ -478,7 +478,7 @@
   ImageUser *iuser;
   int interp;
   workbench_material_get_image_and_mat(ob, matnr, &image, &iuser, &interp, &mat);
-  int color_type = workbench_material_determine_color_type(wpd, image, ob, false);
+  eV3DShadingColorType color_type = workbench_material_determine_color_type(wpd, image, ob, false);
   WORKBENCH_MaterialData *material = workbench_forward_get_or_create_material_data(
       vedata, ob, mat, image, iuser, color_type, interp);
 
@@ -528,51 +528,7 @@
     const int draw_as = (part->draw_as == PART_DRAW_REND) ? part->ren_as : part->draw_as;
 
     if (draw_as == PART_DRAW_PATH) {
-<<<<<<< HEAD
       workbench_forward_cache_populate_hair(vedata, ob, psys, md, part->omat);
-=======
-      const DRWContextState *draw_ctx = DRW_context_state_get();
-      Material *mat;
-      Image *image;
-      ImageUser *iuser;
-      int interp;
-      workbench_material_get_image_and_mat(ob, part->omat, &image, &iuser, &interp, &mat);
-      eV3DShadingColorType color_type = workbench_material_determine_color_type(
-          wpd, image, ob, false);
-      WORKBENCH_MaterialData *material = workbench_forward_get_or_create_material_data(
-          vedata, ob, mat, image, iuser, color_type, interp);
-
-      struct GPUShader *shader = (wpd->shading.color_type == color_type) ?
-                                     wpd->transparent_accum_hair_sh :
-                                     wpd->transparent_accum_uniform_hair_sh;
-      DRWShadingGroup *shgrp = DRW_shgroup_hair_create(
-          ob, psys, md, psl->transparent_accum_pass, shader);
-      DRW_shgroup_uniform_block(shgrp, "world_block", wpd->world_ubo);
-      workbench_material_shgroup_uniform(wpd, shgrp, material, ob, false, false, interp);
-      DRW_shgroup_uniform_vec4(shgrp, "viewvecs[0]", (float *)wpd->viewvecs, 3);
-      /* Hairs have lots of layer and can rapidly become the most prominent surface.
-       * So lower their alpha artificially. */
-      float hair_alpha = XRAY_ALPHA(wpd) * 0.33f;
-      DRW_shgroup_uniform_float_copy(shgrp, "alpha", hair_alpha);
-      if (STUDIOLIGHT_TYPE_MATCAP_ENABLED(wpd)) {
-        BKE_studiolight_ensure_flag(wpd->studio_light,
-                                    STUDIOLIGHT_MATCAP_DIFFUSE_GPUTEXTURE |
-                                        STUDIOLIGHT_MATCAP_SPECULAR_GPUTEXTURE);
-        DRW_shgroup_uniform_texture(
-            shgrp, "matcapDiffuseImage", wpd->studio_light->matcap_diffuse.gputexture);
-        if (workbench_is_specular_highlight_enabled(wpd)) {
-          DRW_shgroup_uniform_texture(
-              shgrp, "matcapSpecularImage", wpd->studio_light->matcap_specular.gputexture);
-        }
-      }
-      if (workbench_is_specular_highlight_enabled(wpd) || MATCAP_ENABLED(wpd)) {
-        DRW_shgroup_uniform_vec2(shgrp, "invertedViewportSize", DRW_viewport_invert_size_get(), 1);
-      }
-
-      WORKBENCH_FORWARD_Shaders *sh_data = &e_data.sh_data[draw_ctx->sh_cfg];
-      shgrp = DRW_shgroup_hair_create(
-          ob, psys, md, vedata->psl->object_outline_pass, sh_data->object_outline_hair_sh);
->>>>>>> c8ac760c
     }
   }
 }
