/*
 * This program is free software; you can redistribute it and/or
 * modify it under the terms of the GNU General Public License
 * as published by the Free Software Foundation; either version 2
 * of the License, or (at your option) any later version.
 *
 * This program is distributed in the hope that it will be useful,
 * but WITHOUT ANY WARRANTY; without even the implied warranty of
 * MERCHANTABILITY or FITNESS FOR A PARTICULAR PURPOSE.  See the
 * GNU General Public License for more details.
 *
 * You should have received a copy of the GNU General Public License
 * along with this program; if not, write to the Free Software Foundation,
 * Inc., 51 Franklin Street, Fifth Floor, Boston, MA 02110-1301, USA.
 *
 * Copyright 2016, Blender Foundation.
 */

/** \file
 * \ingroup draw
 */

/* This is the Render Functions used by Realtime engines to draw with OpenGL */

#pragma once

#include "DRW_engine_types.h"

#include "BLI_listbase.h"
#include "BLI_math_matrix.h"
#include "BLI_math_vector.h"
#include "BLI_string.h"

#include "BKE_context.h"
#include "BKE_layer.h"
#include "BKE_material.h"
#include "BKE_scene.h"

#include "BLT_translation.h"

#include "DNA_light_types.h"
#include "DNA_material_types.h"
#include "DNA_object_types.h"
#include "DNA_scene_types.h"
#include "DNA_world_types.h"

#include "GPU_framebuffer.h"
#include "GPU_primitive.h"
#include "GPU_shader.h"
#include "GPU_texture.h"

#include "draw_cache.h"
#include "draw_common.h"
#include "draw_view.h"

#include "draw_debug.h"
#include "draw_manager_profiling.h"

#include "MEM_guardedalloc.h"

#include "RE_engine.h"

#include "DEG_depsgraph.h"

struct GPUBatch;
struct GPUFrameBuffer;
struct GPUMaterial;
struct GPUShader;
struct GPUTexture;
struct GPUUniformBuffer;
struct Object;
struct ParticleSystem;
struct RenderEngineType;
struct bContext;
struct rcti;

typedef struct DRWCallBuffer DRWCallBuffer;
typedef struct DRWInterface DRWInterface;
typedef struct DRWPass DRWPass;
typedef struct DRWShaderLibrary DRWShaderLibrary;
typedef struct DRWShadingGroup DRWShadingGroup;
typedef struct DRWUniform DRWUniform;
typedef struct DRWView DRWView;

/* TODO Put it somewhere else? */
typedef struct BoundSphere {
  float center[3], radius;
} BoundSphere;

/* declare members as empty (unused) */
typedef char DRWViewportEmptyList;

#define DRW_VIEWPORT_LIST_SIZE(list) \
  (sizeof(list) == sizeof(DRWViewportEmptyList) ? 0 : ((sizeof(list)) / sizeof(void *)))

/* Unused members must be either pass list or 'char *' when not usd. */
#define DRW_VIEWPORT_DATA_SIZE(ty) \
  { \
    DRW_VIEWPORT_LIST_SIZE(*(((ty *)NULL)->fbl)), DRW_VIEWPORT_LIST_SIZE(*(((ty *)NULL)->txl)), \
        DRW_VIEWPORT_LIST_SIZE(*(((ty *)NULL)->psl)), \
        DRW_VIEWPORT_LIST_SIZE(*(((ty *)NULL)->stl)), \
  }

typedef struct DrawEngineDataSize {
  int fbl_len;
  int txl_len;
  int psl_len;
  int stl_len;
} DrawEngineDataSize;

typedef struct DrawEngineType {
  struct DrawEngineType *next, *prev;

  char idname[32];

  const DrawEngineDataSize *vedata_size;

  void (*engine_init)(void *vedata);
  void (*engine_free)(void);

  void (*cache_init)(void *vedata);
  void (*cache_populate)(void *vedata, struct Object *ob);
  void (*cache_finish)(void *vedata);

  void (*draw_scene)(void *vedata);

  void (*view_update)(void *vedata);
  void (*id_update)(void *vedata, struct ID *id);

  void (*render_to_image)(void *vedata,
                          struct RenderEngine *engine,
                          struct RenderLayer *layer,
                          const struct rcti *rect);
} DrawEngineType;

/* Textures */
typedef enum {
  DRW_TEX_FILTER = (1 << 0),
  DRW_TEX_WRAP = (1 << 1),
  DRW_TEX_COMPARE = (1 << 2),
  DRW_TEX_MIPMAP = (1 << 3),
} DRWTextureFlag;

/* Textures from DRW_texture_pool_query_* have the options
 * DRW_TEX_FILTER for color float textures, and no options
 * for depth textures and integer textures. */
struct GPUTexture *DRW_texture_pool_query_2d(int w,
                                             int h,
                                             eGPUTextureFormat format,
                                             DrawEngineType *engine_type);
struct GPUTexture *DRW_texture_pool_query_fullscreen(eGPUTextureFormat format,
                                                     DrawEngineType *engine_type);

struct GPUTexture *DRW_texture_create_1d(int w,
                                         eGPUTextureFormat format,
                                         DRWTextureFlag flags,
                                         const float *fpixels);
struct GPUTexture *DRW_texture_create_2d(
    int w, int h, eGPUTextureFormat format, DRWTextureFlag flags, const float *fpixels);
struct GPUTexture *DRW_texture_create_2d_array(
    int w, int h, int d, eGPUTextureFormat format, DRWTextureFlag flags, const float *fpixels);
struct GPUTexture *DRW_texture_create_3d(
    int w, int h, int d, eGPUTextureFormat format, DRWTextureFlag flags, const float *fpixels);
struct GPUTexture *DRW_texture_create_cube(int w,
                                           eGPUTextureFormat format,
                                           DRWTextureFlag flags,
                                           const float *fpixels);
struct GPUTexture *DRW_texture_create_cube_array(
    int w, int d, eGPUTextureFormat format, DRWTextureFlag flags, const float *fpixels);

void DRW_texture_ensure_fullscreen_2d(struct GPUTexture **tex,
                                      eGPUTextureFormat format,
                                      DRWTextureFlag flags);
void DRW_texture_ensure_2d(
    struct GPUTexture **tex, int w, int h, eGPUTextureFormat format, DRWTextureFlag flags);

void DRW_texture_generate_mipmaps(struct GPUTexture *tex);
void DRW_texture_free(struct GPUTexture *tex);
#define DRW_TEXTURE_FREE_SAFE(tex) \
  do { \
    if (tex != NULL) { \
      DRW_texture_free(tex); \
      tex = NULL; \
    } \
  } while (0)

/* UBOs */
struct GPUUniformBuffer *DRW_uniformbuffer_create(int size, const void *data);
void DRW_uniformbuffer_update(struct GPUUniformBuffer *ubo, const void *data);
void DRW_uniformbuffer_free(struct GPUUniformBuffer *ubo);
#define DRW_UBO_FREE_SAFE(ubo) \
  do { \
    if (ubo != NULL) { \
      DRW_uniformbuffer_free(ubo); \
      ubo = NULL; \
    } \
  } while (0)

/* Shaders */

#ifndef __GPU_MATERIAL_H__
/* FIXME: Meh avoid including all GPUMaterial. */
typedef void (*GPUMaterialEvalCallbackFn)(struct GPUMaterial *mat,
                                          int options,
                                          const char **vert_code,
                                          const char **geom_code,
                                          const char **frag_lib,
                                          const char **defines);
#endif

struct GPUShader *DRW_shader_create_ex(
    const char *vert, const char *geom, const char *frag, const char *defines, const char *func);
struct GPUShader *DRW_shader_create_with_lib_ex(const char *vert,
                                                const char *geom,
                                                const char *frag,
                                                const char *lib,
                                                const char *defines,
                                                const char *func);
struct GPUShader *DRW_shader_create_with_shaderlib_ex(const char *vert,
                                                      const char *geom,
                                                      const char *frag,
                                                      const DRWShaderLibrary *lib,
                                                      const char *defines,
                                                      const char *func);
struct GPUShader *DRW_shader_create_with_transform_feedback(const char *vert,
                                                            const char *geom,
                                                            const char *defines,
                                                            const eGPUShaderTFBType prim_type,
                                                            const char **varying_names,
                                                            const int varying_count);
struct GPUShader *DRW_shader_create_fullscreen_ex(const char *frag,
                                                  const char *defines,
                                                  const char *func);
struct GPUShader *DRW_shader_create_fullscreen_with_shaderlib_ex(const char *frag,
                                                                 const DRWShaderLibrary *lib,
                                                                 const char *defines,
                                                                 const char *func);
#define DRW_shader_create(vert, geom, frag, defines) \
  DRW_shader_create_ex(vert, geom, frag, defines, __func__)
#define DRW_shader_create_with_lib(vert, geom, frag, lib, defines) \
  DRW_shader_create_with_lib_ex(vert, geom, frag, lib, defines, __func__)
#define DRW_shader_create_with_shaderlib(vert, geom, frag, lib, defines) \
  DRW_shader_create_with_shaderlib_ex(vert, geom, frag, lib, defines, __func__)
#define DRW_shader_create_fullscreen(frag, defines) \
  DRW_shader_create_fullscreen_ex(frag, defines, __func__)
#define DRW_shader_create_fullscreen_with_shaderlib(frag, lib, defines) \
  DRW_shader_create_fullscreen_with_shaderlib_ex(frag, lib, defines, __func__)

struct GPUMaterial *DRW_shader_find_from_world(struct World *wo,
                                               const void *engine_type,
                                               const int options,
                                               bool deferred);
struct GPUMaterial *DRW_shader_find_from_material(struct Material *ma,
                                                  const void *engine_type,
                                                  const int options,
                                                  bool deferred);
struct GPUMaterial *DRW_shader_create_from_world(struct Scene *scene,
                                                 struct World *wo,
                                                 struct bNodeTree *ntree,
                                                 const void *engine_type,
                                                 const int options,
                                                 const bool is_volume_shader,
                                                 const char *vert,
                                                 const char *geom,
                                                 const char *frag_lib,
                                                 const char *defines,
                                                 bool deferred,
                                                 GPUMaterialEvalCallbackFn callback);
struct GPUMaterial *DRW_shader_create_from_material(struct Scene *scene,
                                                    struct Material *ma,
                                                    struct bNodeTree *ntree,
                                                    const void *engine_type,
                                                    const int options,
                                                    const bool is_volume_shader,
                                                    const char *vert,
                                                    const char *geom,
                                                    const char *frag_lib,
                                                    const char *defines,
                                                    bool deferred,
                                                    GPUMaterialEvalCallbackFn callback);
void DRW_shader_free(struct GPUShader *shader);
#define DRW_SHADER_FREE_SAFE(shader) \
  do { \
    if (shader != NULL) { \
      DRW_shader_free(shader); \
      shader = NULL; \
    } \
  } while (0)

DRWShaderLibrary *DRW_shader_library_create(void);

/* Warning: Each library must be added after all its dependencies. */
void DRW_shader_library_add_file(DRWShaderLibrary *lib, char *lib_code, const char *lib_name);
#define DRW_SHADER_LIB_ADD(lib, lib_name) \
  DRW_shader_library_add_file(lib, datatoc_##lib_name##_glsl, STRINGIFY(lib_name) ".glsl")

char *DRW_shader_library_create_shader_string(const DRWShaderLibrary *lib,
                                              const char *shader_code);

void DRW_shader_library_free(DRWShaderLibrary *lib);
#define DRW_SHADER_LIB_FREE_SAFE(lib) \
  do { \
    if (lib != NULL) { \
      DRW_shader_library_free(lib); \
      lib = NULL; \
    } \
  } while (0)

/* Batches */
/* DRWState is a bitmask that stores the current render state and the desired render state. Based
 * on the differences the minimum state changes can be invoked to setup the desired render state.
 *
 * The Write Stencil, Stencil test, Depth test and Blend state options are mutual exclusive
 * therefore they aren't ordered as a bit mask.*/
typedef enum {
  /** Write mask */
  DRW_STATE_WRITE_DEPTH = (1 << 0),
  DRW_STATE_WRITE_COLOR = (1 << 1),
  /* Write Stencil. These options are mutual exclusive and packed into 2 bits */
  DRW_STATE_WRITE_STENCIL = (1 << 2),
  DRW_STATE_WRITE_STENCIL_SHADOW_PASS = (2 << 2),
  DRW_STATE_WRITE_STENCIL_SHADOW_FAIL = (3 << 2),
  /** Depth test. These options are mutual exclusive and packed into 3 bits */
  DRW_STATE_DEPTH_ALWAYS = (1 << 4),
  DRW_STATE_DEPTH_LESS = (2 << 4),
  DRW_STATE_DEPTH_LESS_EQUAL = (3 << 4),
  DRW_STATE_DEPTH_EQUAL = (4 << 4),
  DRW_STATE_DEPTH_GREATER = (5 << 4),
  DRW_STATE_DEPTH_GREATER_EQUAL = (6 << 4),
  /** Culling test */
  DRW_STATE_CULL_BACK = (1 << 7),
  DRW_STATE_CULL_FRONT = (1 << 8),
  /** Stencil test . These options are mutal exclusive and packed into 2 bits*/
  DRW_STATE_STENCIL_ALWAYS = (1 << 9),
  DRW_STATE_STENCIL_EQUAL = (2 << 9),
  DRW_STATE_STENCIL_NEQUAL = (3 << 9),

  /** Blend state. These options are mutual exclusive and packed into 4 bits */
  DRW_STATE_BLEND_ADD = (1 << 11),
  /** Same as additive but let alpha accumulate without premult. */
  DRW_STATE_BLEND_ADD_FULL = (2 << 11),
  /** Standard alpha blending. */
  DRW_STATE_BLEND_ALPHA = (3 << 11),
  /** Use that if color is already premult by alpha. */
  DRW_STATE_BLEND_ALPHA_PREMUL = (4 << 11),
  DRW_STATE_BLEND_BACKGROUND = (5 << 11),
  DRW_STATE_BLEND_OIT = (6 << 11),
  DRW_STATE_BLEND_MUL = (7 << 11),
  DRW_STATE_BLEND_SUB = (8 << 11),
  /** Use dual source blending. WARNING: Only one color buffer allowed. */
  DRW_STATE_BLEND_CUSTOM = (9 << 11),
  DRW_STATE_LOGIC_INVERT = (10 << 11),

  DRW_STATE_IN_FRONT_SELECT = (1 << 27),
  DRW_STATE_SHADOW_OFFSET = (1 << 28),
  DRW_STATE_CLIP_PLANES = (1 << 29),
  DRW_STATE_FIRST_VERTEX_CONVENTION = (1 << 30),
  /** DO NOT USE. Assumed always enabled. Only used internally. */
  DRW_STATE_PROGRAM_POINT_SIZE = (1u << 31),
} DRWState;

#define DRW_STATE_DEFAULT \
  (DRW_STATE_WRITE_DEPTH | DRW_STATE_WRITE_COLOR | DRW_STATE_DEPTH_LESS_EQUAL)
#define DRW_STATE_BLEND_ENABLED \
  (DRW_STATE_BLEND_ADD | DRW_STATE_BLEND_ADD_FULL | DRW_STATE_BLEND_ALPHA | \
   DRW_STATE_BLEND_ALPHA_PREMUL | DRW_STATE_BLEND_BACKGROUND | DRW_STATE_BLEND_OIT | \
   DRW_STATE_BLEND_MUL | DRW_STATE_BLEND_SUB | DRW_STATE_BLEND_CUSTOM | DRW_STATE_LOGIC_INVERT)
#define DRW_STATE_RASTERIZER_ENABLED \
  (DRW_STATE_WRITE_DEPTH | DRW_STATE_WRITE_COLOR | DRW_STATE_WRITE_STENCIL | \
   DRW_STATE_WRITE_STENCIL_SHADOW_PASS | DRW_STATE_WRITE_STENCIL_SHADOW_FAIL)
#define DRW_STATE_DEPTH_TEST_ENABLED \
  (DRW_STATE_DEPTH_ALWAYS | DRW_STATE_DEPTH_LESS | DRW_STATE_DEPTH_LESS_EQUAL | \
   DRW_STATE_DEPTH_EQUAL | DRW_STATE_DEPTH_GREATER | DRW_STATE_DEPTH_GREATER_EQUAL)
#define DRW_STATE_STENCIL_TEST_ENABLED \
  (DRW_STATE_STENCIL_ALWAYS | DRW_STATE_STENCIL_EQUAL | DRW_STATE_STENCIL_NEQUAL)
#define DRW_STATE_WRITE_STENCIL_ENABLED \
  (DRW_STATE_WRITE_STENCIL | DRW_STATE_WRITE_STENCIL_SHADOW_PASS | \
   DRW_STATE_WRITE_STENCIL_SHADOW_FAIL)

typedef enum {
  DRW_ATTR_INT,
  DRW_ATTR_FLOAT,
} eDRWAttrType;

typedef struct DRWInstanceAttrFormat {
  char name[32];
  eDRWAttrType type;
  int components;
} DRWInstanceAttrFormat;

struct GPUVertFormat *DRW_shgroup_instance_format_array(const DRWInstanceAttrFormat attrs[],
                                                        int arraysize);
#define DRW_shgroup_instance_format(format, ...) \
  do { \
    if (format == NULL) { \
      DRWInstanceAttrFormat drw_format[] = __VA_ARGS__; \
      format = DRW_shgroup_instance_format_array( \
          drw_format, (sizeof(drw_format) / sizeof(DRWInstanceAttrFormat))); \
    } \
  } while (0)

DRWShadingGroup *DRW_shgroup_create(struct GPUShader *shader, DRWPass *pass);
DRWShadingGroup *DRW_shgroup_create_sub(DRWShadingGroup *shgroup);
DRWShadingGroup *DRW_shgroup_material_create(struct GPUMaterial *material, DRWPass *pass);
DRWShadingGroup *DRW_shgroup_transform_feedback_create(struct GPUShader *shader,
                                                       DRWPass *pass,
                                                       struct GPUVertBuf *tf_target);

void DRW_shgroup_add_material_resources(DRWShadingGroup *grp, struct GPUMaterial *material);

/* return final visibility */
typedef bool(DRWCallVisibilityFn)(bool vis_in, void *user_data);

void DRW_shgroup_call_ex(DRWShadingGroup *shgroup,
                         Object *ob,
                         float (*obmat)[4],
                         struct GPUBatch *geom,
                         bool bypass_culling,
                         void *user_data);

/* If ob is NULL, unit modelmatrix is assumed and culling is bypassed. */
#define DRW_shgroup_call(shgrp, geom, ob) DRW_shgroup_call_ex(shgrp, ob, NULL, geom, false, NULL)

/* Same as DRW_shgroup_call but override the obmat. Not culled. */
#define DRW_shgroup_call_obmat(shgrp, geom, obmat) \
  DRW_shgroup_call_ex(shgrp, NULL, obmat, geom, false, NULL)

/* TODO(fclem) remove this when we have DRWView */
/* user_data is used by DRWCallVisibilityFn defined in DRWView. */
#define DRW_shgroup_call_with_callback(shgrp, geom, ob, user_data) \
  DRW_shgroup_call_ex(shgrp, ob, NULL, geom, false, user_data)

/* Same as DRW_shgroup_call but bypass culling even if ob is not NULL. */
#define DRW_shgroup_call_no_cull(shgrp, geom, ob) \
  DRW_shgroup_call_ex(shgrp, ob, NULL, geom, true, NULL)

void DRW_shgroup_call_range(
    DRWShadingGroup *shgroup, Object *ob, struct GPUBatch *geom, uint v_sta, uint v_ct);
void DRW_shgroup_call_instance_range(
    DRWShadingGroup *shgroup, Object *ob, struct GPUBatch *geom, uint v_sta, uint v_ct);

void DRW_shgroup_call_procedural_points(DRWShadingGroup *sh, Object *ob, uint point_ct);
void DRW_shgroup_call_procedural_lines(DRWShadingGroup *sh, Object *ob, uint line_ct);
void DRW_shgroup_call_procedural_triangles(DRWShadingGroup *sh, Object *ob, uint tri_ct);
/* Warning: Only use with Shaders that have IN_PLACE_INSTANCES defined. */
void DRW_shgroup_call_instances(DRWShadingGroup *shgroup,
                                Object *ob,
                                struct GPUBatch *geom,
                                uint count);
/* Warning: Only use with Shaders that have INSTANCED_ATTR defined. */
void DRW_shgroup_call_instances_with_attrs(DRWShadingGroup *shgroup,
                                           Object *ob,
                                           struct GPUBatch *geom,
                                           struct GPUBatch *inst_attributes);

void DRW_shgroup_call_sculpt(DRWShadingGroup *sh, Object *ob, bool wire, bool mask);
void DRW_shgroup_call_sculpt_with_materials(DRWShadingGroup **sh, int num_sh, Object *ob);

DRWCallBuffer *DRW_shgroup_call_buffer(DRWShadingGroup *shading_group,
                                       struct GPUVertFormat *format,
                                       GPUPrimType prim_type);
DRWCallBuffer *DRW_shgroup_call_buffer_instance(DRWShadingGroup *shading_group,
                                                struct GPUVertFormat *format,
                                                struct GPUBatch *geom);

void DRW_buffer_add_entry_struct(DRWCallBuffer *callbuf, const void *data);
void DRW_buffer_add_entry_array(DRWCallBuffer *buffer, const void *attr[], uint attr_len);

#define DRW_buffer_add_entry(buffer, ...) \
  do { \
    const void *array[] = {__VA_ARGS__}; \
    DRW_buffer_add_entry_array(buffer, array, (sizeof(array) / sizeof(*array))); \
  } while (0)

/* Can only be called during iter phase. */
uint32_t DRW_object_resource_id_get(Object *UNUSED(ob));

void DRW_shgroup_state_enable(DRWShadingGroup *shgroup, DRWState state);
void DRW_shgroup_state_disable(DRWShadingGroup *shgroup, DRWState state);

/* Reminders:
 * - (compare_mask & reference) is what is tested against (compare_mask & stencil_value)
 *   stencil_value being the value stored in the stencil buffer.
 * - (write-mask & reference) is what gets written if the test condition is fulfilled.
 **/
void DRW_shgroup_stencil_set(DRWShadingGroup *shgroup,
                             uint write_mask,
                             uint reference,
                             uint compare_mask);
/* TODO remove this function. Obsolete version. mask is actually reference value. */
void DRW_shgroup_stencil_mask(DRWShadingGroup *shgroup, uint mask);

/* Issue a clear command. */
void DRW_shgroup_clear_framebuffer(DRWShadingGroup *shgroup,
                                   eGPUFrameBufferBits channels,
                                   uchar r,
                                   uchar g,
                                   uchar b,
                                   uchar a,
                                   float depth,
                                   uchar stencil);

void DRW_shgroup_uniform_texture_ex(DRWShadingGroup *shgroup,
                                    const char *name,
                                    const struct GPUTexture *tex,
                                    eGPUSamplerState sampler_state);
void DRW_shgroup_uniform_texture_ref_ex(DRWShadingGroup *shgroup,
                                        const char *name,
                                        GPUTexture **tex,
                                        eGPUSamplerState sampler_state);
void DRW_shgroup_uniform_texture(DRWShadingGroup *shgroup,
                                 const char *name,
                                 const struct GPUTexture *tex);
void DRW_shgroup_uniform_texture_ref(DRWShadingGroup *shgroup,
                                     const char *name,
                                     struct GPUTexture **tex);
void DRW_shgroup_uniform_block(DRWShadingGroup *shgroup,
                               const char *name,
                               const struct GPUUniformBuffer *ubo);
void DRW_shgroup_uniform_block_ref(DRWShadingGroup *shgroup,
                                   const char *name,
                                   struct GPUUniformBuffer **ubo);
void DRW_shgroup_uniform_float(DRWShadingGroup *shgroup,
                               const char *name,
                               const float *value,
                               int arraysize);
void DRW_shgroup_uniform_vec2(DRWShadingGroup *shgroup,
                              const char *name,
                              const float *value,
                              int arraysize);
void DRW_shgroup_uniform_vec3(DRWShadingGroup *shgroup,
                              const char *name,
                              const float *value,
                              int arraysize);
void DRW_shgroup_uniform_vec4(DRWShadingGroup *shgroup,
                              const char *name,
                              const float *value,
                              int arraysize);
/* Boolean are expected to be 4bytes longs for opengl! */
void DRW_shgroup_uniform_bool(DRWShadingGroup *shgroup,
                              const char *name,
                              const int *value,
                              int arraysize);
void DRW_shgroup_uniform_int(DRWShadingGroup *shgroup,
                             const char *name,
                             const int *value,
                             int arraysize);
void DRW_shgroup_uniform_ivec2(DRWShadingGroup *shgroup,
                               const char *name,
                               const int *value,
                               int arraysize);
void DRW_shgroup_uniform_ivec3(DRWShadingGroup *shgroup,
                               const char *name,
                               const int *value,
                               int arraysize);
void DRW_shgroup_uniform_ivec4(DRWShadingGroup *shgroup,
                               const char *name,
                               const int *value,
                               int arraysize);
void DRW_shgroup_uniform_mat3(DRWShadingGroup *shgroup, const char *name, const float (*value)[3]);
void DRW_shgroup_uniform_mat4(DRWShadingGroup *shgroup, const char *name, const float (*value)[4]);
/* Store value instead of referencing it. */
void DRW_shgroup_uniform_int_copy(DRWShadingGroup *shgroup, const char *name, const int value);
void DRW_shgroup_uniform_ivec2_copy(DRWShadingGroup *shgrp, const char *name, const int *value);
void DRW_shgroup_uniform_ivec3_copy(DRWShadingGroup *shgrp, const char *name, const int *value);
void DRW_shgroup_uniform_ivec4_copy(DRWShadingGroup *shgrp, const char *name, const int *value);
void DRW_shgroup_uniform_bool_copy(DRWShadingGroup *shgroup, const char *name, const bool value);
void DRW_shgroup_uniform_float_copy(DRWShadingGroup *shgroup, const char *name, const float value);
void DRW_shgroup_uniform_vec2_copy(DRWShadingGroup *shgroup, const char *name, const float *value);
void DRW_shgroup_uniform_vec3_copy(DRWShadingGroup *shgroup, const char *name, const float *value);
void DRW_shgroup_uniform_vec4_copy(DRWShadingGroup *shgroup, const char *name, const float *value);
void DRW_shgroup_uniform_vec4_array_copy(DRWShadingGroup *shgroup,
                                         const char *name,
                                         const float (*value)[4],
                                         int arraysize);

bool DRW_shgroup_is_empty(DRWShadingGroup *shgroup);

/* Passes */
DRWPass *DRW_pass_create(const char *name, DRWState state);
DRWPass *DRW_pass_create_instance(const char *name, DRWPass *original, DRWState state);
void DRW_pass_link(DRWPass *first, DRWPass *second);
/* TODO Replace with passes inheritance. */
void DRW_pass_state_set(DRWPass *pass, DRWState state);
void DRW_pass_state_add(DRWPass *pass, DRWState state);
void DRW_pass_state_remove(DRWPass *pass, DRWState state);
void DRW_pass_foreach_shgroup(DRWPass *pass,
                              void (*callback)(void *userData, DRWShadingGroup *shgrp),
                              void *userData);
void DRW_pass_sort_shgroup_z(DRWPass *pass);
void DRW_pass_sort_shgroup_reverse(DRWPass *pass);

bool DRW_pass_is_empty(DRWPass *pass);

#define DRW_PASS_CREATE(pass, state) (pass = DRW_pass_create(#pass, state))
#define DRW_PASS_INSTANCE_CREATE(pass, original, state) \
  (pass = DRW_pass_create_instance(#pass, (original), state))

/* Views */
DRWView *DRW_view_create(const float viewmat[4][4],
                         const float winmat[4][4],
                         const float (*culling_viewmat)[4],
                         const float (*culling_winmat)[4],
                         DRWCallVisibilityFn *visibility_fn);
DRWView *DRW_view_create_sub(const DRWView *parent_view,
                             const float viewmat[4][4],
                             const float winmat[4][4]);

void DRW_view_update(DRWView *view,
                     const float viewmat[4][4],
                     const float winmat[4][4],
                     const float (*culling_viewmat)[4],
                     const float (*culling_winmat)[4]);
void DRW_view_update_sub(DRWView *view, const float viewmat[4][4], const float winmat[4][4]);

const DRWView *DRW_view_default_get(void);
void DRW_view_default_set(DRWView *view);
void DRW_view_reset(void);
void DRW_view_set_active(DRWView *view);

void DRW_view_clip_planes_set(DRWView *view, float (*planes)[4], int plane_len);
void DRW_view_camtexco_set(DRWView *view, float texco[4]);

/* For all getters, if view is NULL, default view is assumed. */
void DRW_view_winmat_get(const DRWView *view, float mat[4][4], bool inverse);
void DRW_view_viewmat_get(const DRWView *view, float mat[4][4], bool inverse);
void DRW_view_persmat_get(const DRWView *view, float mat[4][4], bool inverse);

void DRW_view_frustum_corners_get(const DRWView *view, BoundBox *corners);
void DRW_view_frustum_planes_get(const DRWView *view, float planes[6][4]);

/* These are in view-space, so negative if in perspective.
 * Extract near and far clip distance from the projection matrix. */
float DRW_view_near_distance_get(const DRWView *view);
float DRW_view_far_distance_get(const DRWView *view);
bool DRW_view_is_persp_get(const DRWView *view);

/* Culling, return true if object is inside view frustum. */
bool DRW_culling_sphere_test(const DRWView *view, const BoundSphere *bsphere);
bool DRW_culling_box_test(const DRWView *view, const BoundBox *bbox);
bool DRW_culling_plane_test(const DRWView *view, const float plane[4]);
bool DRW_culling_min_max_test(const DRWView *view, float obmat[4][4], float min[3], float max[3]);

void DRW_culling_frustum_corners_get(const DRWView *view, BoundBox *corners);
void DRW_culling_frustum_planes_get(const DRWView *view, float planes[6][4]);

/* Viewport */

const float *DRW_viewport_size_get(void);
const float *DRW_viewport_invert_size_get(void);
const float *DRW_viewport_screenvecs_get(void);
const float *DRW_viewport_pixelsize_get(void);

struct DefaultFramebufferList *DRW_viewport_framebuffer_list_get(void);
struct DefaultTextureList *DRW_viewport_texture_list_get(void);

void DRW_viewport_request_redraw(void);

void DRW_render_to_image(struct RenderEngine *engine, struct Depsgraph *depsgraph);
void DRW_render_object_iter(void *vedata,
                            struct RenderEngine *engine,
                            struct Depsgraph *depsgraph,
                            void (*callback)(void *vedata,
                                             struct Object *ob,
                                             struct RenderEngine *engine,
                                             struct Depsgraph *depsgraph));
void DRW_render_instance_buffer_finish(void);
void DRW_render_set_time(struct RenderEngine *engine,
                         struct Depsgraph *depsgraph,
                         int frame,
                         float subframe);
void DRW_render_viewport_size_set(const int size[2]);

void DRW_custom_pipeline(DrawEngineType *draw_engine_type,
                         struct Depsgraph *depsgraph,
                         void (*callback)(void *vedata, void *user_data),
                         void *user_data);

void DRW_cache_restart(void);

/* ViewLayers */
void *DRW_view_layer_engine_data_get(DrawEngineType *engine_type);
void **DRW_view_layer_engine_data_ensure_ex(struct ViewLayer *view_layer,
                                            DrawEngineType *engine_type,
                                            void (*callback)(void *storage));
void **DRW_view_layer_engine_data_ensure(DrawEngineType *engine_type,
                                         void (*callback)(void *storage));

/* DrawData */
DrawData *DRW_drawdata_get(ID *ib, DrawEngineType *engine_type);
DrawData *DRW_drawdata_ensure(ID *id,
                              DrawEngineType *engine_type,
                              size_t size,
                              DrawDataInitCb init_cb,
                              DrawDataFreeCb free_cb);
void **DRW_duplidata_get(void *vedata);

/* Settings */
bool DRW_object_is_renderable(const struct Object *ob);
bool DRW_object_is_in_edit_mode(const struct Object *ob);
int DRW_object_visibility_in_active_context(const struct Object *ob);
bool DRW_object_is_flat_normal(const struct Object *ob);
bool DRW_object_use_hide_faces(const struct Object *ob);

bool DRW_object_is_visible_psys_in_active_context(const struct Object *object,
                                                  const struct ParticleSystem *psys);

struct Object *DRW_object_get_dupli_parent(const struct Object *ob);
struct DupliObject *DRW_object_get_dupli(const struct Object *ob);

/* Draw commands */
void DRW_draw_pass(DRWPass *pass);
void DRW_draw_pass_subset(DRWPass *pass, DRWShadingGroup *start_group, DRWShadingGroup *end_group);

void DRW_draw_callbacks_pre_scene(void);
void DRW_draw_callbacks_post_scene(void);

void DRW_state_reset_ex(DRWState state);
void DRW_state_reset(void);
void DRW_state_lock(DRWState state);

/* Selection */
void DRW_select_load_id(uint id);

/* Draw State */
void DRW_state_dfdy_factors_get(float dfdyfac[2]);
bool DRW_state_is_fbo(void);
bool DRW_state_is_select(void);
bool DRW_state_is_depth(void);
bool DRW_state_is_image_render(void);
bool DRW_state_do_color_management(void);
bool DRW_state_is_scene_render(void);
bool DRW_state_is_opengl_render(void);
bool DRW_state_is_playback(void);
bool DRW_state_is_navigating(void);
bool DRW_state_show_text(void);
bool DRW_state_draw_support(void);
bool DRW_state_draw_background(void);

/* Avoid too many lookups while drawing */
typedef struct DRWContextState {
<<<<<<< HEAD

  struct ARegion *region;       /* 'CTX_wm_region(C)' */
  struct RegionView3D *rv3d;    /* 'CTX_wm_region_view3d(C)' */
  struct View3D *v3d;           /* 'CTX_wm_view3d(C)' */
  struct SpaceLink *space_data; /* 'CTX_wm_space_data(C)' */
=======
  struct ARegion *region;    /* 'CTX_wm_region(C)' */
  struct RegionView3D *rv3d; /* 'CTX_wm_region_view3d(C)' */
  struct View3D *v3d;        /* 'CTX_wm_view3d(C)' */
>>>>>>> 638fa188

  struct Scene *scene;          /* 'CTX_data_scene(C)' */
  struct ViewLayer *view_layer; /* 'CTX_data_view_layer(C)' */

  /* Use 'object_edit' for edit-mode */
  struct Object *obact; /* 'OBACT' */

  struct RenderEngineType *engine_type;

  struct Depsgraph *depsgraph;

  struct TaskGraph *task_graph;

  eObjectMode object_mode;

  eGPUShaderConfig sh_cfg;

  /** Last resort (some functions take this as an arg so we can't easily avoid).
   * May be NULL when used for selection or depth buffer. */
  const struct bContext *evil_C;

  /* ---- */

  /* Cache: initialized by 'drw_context_state_init'. */
  struct Object *object_pose;
  struct Object *object_edit;

} DRWContextState;

const DRWContextState *DRW_context_state_get(void);<|MERGE_RESOLUTION|>--- conflicted
+++ resolved
@@ -739,17 +739,11 @@
 
 /* Avoid too many lookups while drawing */
 typedef struct DRWContextState {
-<<<<<<< HEAD
 
   struct ARegion *region;       /* 'CTX_wm_region(C)' */
   struct RegionView3D *rv3d;    /* 'CTX_wm_region_view3d(C)' */
   struct View3D *v3d;           /* 'CTX_wm_view3d(C)' */
   struct SpaceLink *space_data; /* 'CTX_wm_space_data(C)' */
-=======
-  struct ARegion *region;    /* 'CTX_wm_region(C)' */
-  struct RegionView3D *rv3d; /* 'CTX_wm_region_view3d(C)' */
-  struct View3D *v3d;        /* 'CTX_wm_view3d(C)' */
->>>>>>> 638fa188
 
   struct Scene *scene;          /* 'CTX_data_scene(C)' */
   struct ViewLayer *view_layer; /* 'CTX_data_view_layer(C)' */
