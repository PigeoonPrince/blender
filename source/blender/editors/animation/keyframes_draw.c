--- conflicted
+++ resolved
@@ -464,7 +464,6 @@
 
 /* *************************** Keyframe Drawing *************************** */
 
-<<<<<<< HEAD
 void draw_keyframe_shape(float x, float y, float size, bool sel, short key_type, short mode, float alpha,
                          unsigned int pos_id, unsigned int size_id, unsigned int color_id, unsigned int outline_color_id)
 {
@@ -472,49 +471,6 @@
 	bool draw_outline = ELEM(mode, KEYFRAME_SHAPE_FRAME, KEYFRAME_SHAPE_BOTH);
 
 	BLI_assert(draw_fill || draw_outline);
-=======
-/* coordinates for diamond shape */
-static const float _unit_diamond_shape[4][2] = {
-	{0.0f, 1.0f},   /* top vert */
-	{1.0f, 0.0f},   /* mid-right */
-	{0.0f, -1.0f},  /* bottom vert */
-	{-1.0f, 0.0f}   /* mid-left */
-};
-
-/* draw a simple diamond shape with OpenGL */
-void draw_keyframe_shape(float x, float y, float xscale, float hsize, short sel, short key_type, short mode, float alpha)
-{
-	static GLuint displist1 = 0;
-	static GLuint displist2 = 0;
-
-	/* initialize 2 display lists for diamond shape - one empty, one filled */
-	if (displist1 == 0) {
-		displist1 = glGenLists(1);
-		glNewList(displist1, GL_COMPILE);
-
-		glBegin(GL_LINE_LOOP);
-		glVertex2fv(_unit_diamond_shape[0]);
-		glVertex2fv(_unit_diamond_shape[1]);
-		glVertex2fv(_unit_diamond_shape[2]);
-		glVertex2fv(_unit_diamond_shape[3]);
-		glEnd();
-
-		glEndList();
-	}
-	if (displist2 == 0) {
-		displist2 = glGenLists(1);
-		glNewList(displist2, GL_COMPILE);
-
-		glBegin(GL_QUADS);
-		glVertex2fv(_unit_diamond_shape[0]);
-		glVertex2fv(_unit_diamond_shape[1]);
-		glVertex2fv(_unit_diamond_shape[2]);
-		glVertex2fv(_unit_diamond_shape[3]);
-		glEnd();
-
-		glEndList();
-	}
->>>>>>> 44505b38
 
 	/* tweak size of keyframe shape according to type of keyframe
 	 * - 'proper' keyframes have key_type = 0, so get drawn at full size
@@ -539,25 +495,11 @@
 			size -= 0.8f * key_type;
 	}
 
-<<<<<<< HEAD
 	unsigned char fill_col[4];
 	unsigned char outline_col[4];
 
 	/* draw! */
 	if (draw_fill) {
-=======
-	/* adjust view transform before starting */
-	glTranslatef(x, y, 0.0f);
-	glScalef(1.0f / xscale * hsize, hsize, 1.0f);
-
-	/* anti-aliased lines for more consistent appearance */
-	glEnable(GL_LINE_SMOOTH);
-
-	/* draw! */
-	if (ELEM(mode, KEYFRAME_SHAPE_INSIDE, KEYFRAME_SHAPE_BOTH)) {
-		float inner_col[4];
-
->>>>>>> 44505b38
 		/* get interior colors from theme (for selected and unselected only) */
 		switch (key_type) {
 			case BEZT_KEYTYPE_BREAKDOWN: /* bluish frames (default theme) */
@@ -571,16 +513,9 @@
 				break;
 			case BEZT_KEYTYPE_MOVEHOLD: /* similar to traditional keyframes, but different... */
 				/* XXX: Should these get their own theme options instead? */
-<<<<<<< HEAD
 				if (sel) UI_GetThemeColorShade3ubv(TH_STRIP_SELECT, 35, fill_col);
 				else UI_GetThemeColorShade3ubv(TH_STRIP, 50, fill_col);
 				fill_col[3] = 255; /* full opacity, to avoid problems with visual glitches */
-=======
-				if (sel) UI_GetThemeColorShade4fv(TH_STRIP_SELECT, 35, inner_col);
-				else UI_GetThemeColorShade4fv(TH_STRIP, 50, inner_col);
-
-				inner_col[3] = 1.0f; /* full opacity, to avoid problems with visual glitches */
->>>>>>> 44505b38
 				break;
 			case BEZT_KEYTYPE_KEYFRAME: /* traditional yellowish frames (default theme) */
 			default:
@@ -590,7 +525,6 @@
 		/* NOTE: we don't use the straight alpha from the theme, or else effects such as
 		 * graying out protected/muted channels doesn't work correctly!
 		 */
-<<<<<<< HEAD
 		fill_col[3] *= alpha;
 
 		if (!draw_outline) {
@@ -620,66 +554,19 @@
 	immAttrib4ubv(color_id, fill_col);
 	immAttrib4ubv(outline_color_id, outline_col);
 	immVertex2f(pos_id, x, y);
-=======
-		inner_col[3] *= alpha;
-		glColor4fv(inner_col);
-
-		/* draw the "filled in" interior poly now */
-		glCallList(displist2);
-	}
-
-	if (ELEM(mode, KEYFRAME_SHAPE_FRAME, KEYFRAME_SHAPE_BOTH)) {
-		float border_col[4];
-
-		/* exterior - black frame */
-		if (sel)  UI_GetThemeColor4fv(TH_KEYBORDER_SELECT, border_col);
-		else  UI_GetThemeColor4fv(TH_KEYBORDER, border_col);
-
-		border_col[3] *= alpha;
-		glColor4fv(border_col);
-
-		glCallList(displist1);
-	}
-
-	glDisable(GL_LINE_SMOOTH);
-
-	/* restore view transform */
-	glScalef(xscale / hsize, 1.0f / hsize, 1.0f);
-	glTranslatef(-x, -y, 0.0f);
->>>>>>> 44505b38
 }
 
 static void draw_keylist(View2D *v2d, DLRBT_Tree *keys, DLRBT_Tree *blocks, float ypos, float yscale_fac, bool channelLocked)
 {
-<<<<<<< HEAD
 	const float icon_sz = U.widget_unit * 0.5f * yscale_fac;
 	const float half_icon_sz = 0.5f * icon_sz;
-	
+
 	glEnable(GL_BLEND);
-	
+
 	/* locked channels are less strongly shown, as feedback for locked channels in DopeSheet */
 	/* TODO: allow this opacity factor to be themed? */
 	float alpha = channelLocked ? 0.25f : 1.0f;
-	
-=======
-	ActKeyColumn *ak;
-	ActKeyBlock *ab;
-	float alpha;
-	float xscale;
-
-	const float iconsize = (U.widget_unit / 4.0f) * yscale_fac;
-	const float mhsize   = iconsize * 0.7f;
-
-	glEnable(GL_BLEND);
-
-	/* get View2D scaling factor */
-	UI_view2d_scale_get(v2d, &xscale, NULL);
-
-	/* locked channels are less strongly shown, as feedback for locked channels in DopeSheet */
-	/* TODO: allow this opacity factor to be themed? */
-	alpha = (channelLocked) ? 0.25f : 1.0f;
-
->>>>>>> 44505b38
+
 	/* draw keyblocks */
 	if (blocks) {
 		float sel_color[4], unsel_color[4];
@@ -697,7 +584,6 @@
 		copy_v4_v4(unsel_mhcol, unsel_color);
 		unsel_mhcol[3] *= 0.8f;
 
-<<<<<<< HEAD
 		unsigned int block_ct = 0;
 		for (ActKeyBlock *ab = blocks->first; ab; ab = ab->next) {
 			if (actkeyblock_is_valid(ab, keys)) {
@@ -726,40 +612,13 @@
 						                         ab->start, ypos - half_icon_sz, ab->end, ypos + half_icon_sz,
 						                         (ab->sel) ? sel_color : unsel_color);
 					}
-=======
-		/* NOTE: the tradeoff for changing colors between each draw is dwarfed by the cost of checking validity */
-		for (ab = blocks->first; ab; ab = ab->next) {
-			if (actkeyblock_is_valid(ab, keys)) {
-				if (ab->flag & ACTKEYBLOCK_FLAG_MOVING_HOLD) {
-					/* draw "moving hold" long-keyframe block - slightly smaller */
-					if (ab->sel)
-						glColor4fv(sel_mhcol);
-					else
-						glColor4fv(unsel_mhcol);
-
-					glRectf(ab->start, ypos - mhsize, ab->end, ypos + mhsize);
-				}
-				else {
-					/* draw standard long-keyframe block */
-					if (ab->sel)
-						glColor4fv(sel_color);
-					else
-						glColor4fv(unsel_color);
-
-					glRectf(ab->start, ypos - iconsize, ab->end, ypos + iconsize);
->>>>>>> 44505b38
 				}
 			}
 			immEnd();
 			immUnbindProgram();
 		}
 	}
-<<<<<<< HEAD
-	
-=======
-
-	/* draw keys */
->>>>>>> 44505b38
+
 	if (keys) {
 		/* count keys */
 		unsigned int key_ct = 0;
@@ -767,7 +626,6 @@
 			/* optimization: if keyframe doesn't appear within 5 units (screenspace) in visible area, don't draw
 			 *	- this might give some improvements, since we current have to flip between view/region matrices
 			 */
-<<<<<<< HEAD
 			if (IN_RANGE_INCL(ak->cfra, v2d->cur.xmin, v2d->cur.xmax))
 				key_ct++;
 		}
@@ -793,15 +651,6 @@
 			immEnd();
 			GPU_disable_program_point_size();
 			immUnbindProgram();
-=======
-			if (IN_RANGE_INCL(ak->cfra, v2d->cur.xmin, v2d->cur.xmax) == 0)
-				continue;
-
-			/* draw using OpenGL - uglier but faster */
-			/* NOTE1: a previous version of this didn't work nice for some intel cards
-			 * NOTE2: if we wanted to go back to icons, these are  icon = (ak->sel & SELECT) ? ICON_SPACE2 : ICON_SPACE3; */
-			draw_keyframe_shape(ak->cfra, ypos, xscale, iconsize, (ak->sel & SELECT), ak->key_type, KEYFRAME_SHAPE_BOTH, alpha);
->>>>>>> 44505b38
 		}
 	}
 
