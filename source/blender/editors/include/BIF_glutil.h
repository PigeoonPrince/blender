/*
 * ***** BEGIN GPL LICENSE BLOCK *****
 *
 * This program is free software; you can redistribute it and/or
 * modify it under the terms of the GNU General Public License
 * as published by the Free Software Foundation; either version 2
 * of the License, or (at your option) any later version.
 *
 * This program is distributed in the hope that it will be useful,
 * but WITHOUT ANY WARRANTY; without even the implied warranty of
 * MERCHANTABILITY or FITNESS FOR A PARTICULAR PURPOSE.  See the
 * GNU General Public License for more details.
 *
 * You should have received a copy of the GNU General Public License
 * along with this program; if not, write to the Free Software Foundation,
 * Inc., 51 Franklin Street, Fifth Floor, Boston, MA 02110-1301, USA.
 *
 * The Original Code is Copyright (C) 2001-2002 by NaN Holding BV.
 * All rights reserved.
 *
 * Contributor(s): Blender Foundation 2002-2008
 *
 * ***** END GPL LICENSE BLOCK *****
 */

/** \file BIF_glutil.h
 *  \ingroup editorui
 */

#ifndef __BIF_GLUTIL_H__
#define __BIF_GLUTIL_H__

struct rcti;
struct rctf;

struct ImBuf;
struct bContext;
struct ColorManagedViewSettings;
struct ColorManagedDisplaySettings;

/* A few functions defined here are being DEPRECATED for Blender 2.8
 *
 * Do not use them in new code, and you are encouraged to
 * convert existing code to draw without these.
 *
 * These will be deleted before we ship 2.8!
 * - merwin
 */

/**
 * Draw a circle outline with the given \a radius.
 * The circle is centered at \a x, \a y and drawn in the XY plane.
 *
 * \param pos The vertex attribute number for position.
 * \param x Horizontal center.
 * \param y Vertical center.
 * \param radius The circle's radius.
 * \param nsegments The number of segments to use in drawing (more = smoother).
 */
void imm_draw_lined_circle(unsigned pos, float x, float y, float radius, int nsegments);

/* use this version when VertexFormat has a vec3 position */
void imm_draw_lined_circle_3D(unsigned pos, float x, float y, float radius, int nsegments);

/**
 * Draw a filled circle with the given \a radius.
 * The circle is centered at \a x, \a y and drawn in the XY plane.
 *
 * \param pos The vertex attribute number for position.
 * \param x Horizontal center.
 * \param y Vertical center.
 * \param radius The circle's radius.
 * \param nsegments The number of segments to use in drawing (more = smoother).
 */
void imm_draw_filled_circle(unsigned pos, float x, float y, float radius, int nsegments);

/**
 * Draw a filled arc with the given inner and outer radius.
 * The circle is centered at \a x, \a y and drawn in the XY plane.
 *
 * \note Arguments are `gluPartialDisk` compatible.
 *
 * \param pos: The vertex attribute number for position.
 * \param x: Horizontal center.
 * \param y: Vertical center.
 * \param radius_inner: The inner circle's radius.
 * \param radius_outer: The outer circle's radius (can be zero).
 * \param nsegments: The number of segments to use in drawing (more = smoother).
 * \param start: Specifies the starting angle, in degrees, of the disk portion.
 * \param sweep: Specifies the sweep angle, in degrees, of the disk portion.
 */
<<<<<<< HEAD
void imm_draw_filled_circle_partial(
=======
void imm_draw_filled_disk_partial(
>>>>>>> c8cff319
        unsigned pos, float x, float y,
        float radius_inner, float radius_outer, int nsegments, float start, float sweep);

/**
* Draw a lined box.
*
* \param pos The vertex attribute number for position.
* \param x1 left.
* \param y1 bottom.
* \param x2 right.
* \param y2 top.
*/
void imm_draw_line_box(unsigned pos, float x1, float y1, float x2, float y2);

/* use this version when VertexFormat has a vec3 position */
void imm_draw_line_box_3D(unsigned pos, float x1, float y1, float x2, float y2);

/* Draw a standard checkerboard to indicate transparent backgrounds */
void imm_draw_checker_box(float x1, float y1, float x2, float y2);

/**
* Pack color into 3 bytes
*
* \param x color.
*/
void imm_cpack(unsigned int x);

/**
* Draw a cylinder. Replacement for gluCylinder.
* _warning_ : Slow, better use it only if you no other choices.
*
* \param pos The vertex attribute number for position.
* \param nor The vertex attribute number for normal.
* \param base Specifies the radius of the cylinder at z = 0.
* \param top Specifies the radius of the cylinder at z = height.
* \param height Specifies the height of the cylinder.
* \param slices Specifies the number of subdivisions around the z axis.
* \param stacks Specifies the number of subdivisions along the z axis.
*/
void imm_cylinder_nor(unsigned int pos, unsigned int nor, float base, float top, float height, int slices, int stacks);
void imm_cylinder_wire(unsigned int pos, float base, float top, float height, int slices, int stacks);
void imm_cylinder(unsigned int pos, float base, float top, float height, int slices, int stacks);

/**
 * Returns a float value as obtained by glGetFloatv.
 * The param must cause only one value to be gotten from GL.
 */
float glaGetOneFloat(int param);
int glaGetOneInt(int param);

/**
 * Functions like glRasterPos2i, except ensures that the resulting
 * raster position is valid. \a known_good_x and \a known_good_y
 * should be coordinates of a point known to be within the current
 * view frustum.
 * \attention This routine should be used when the distance of \a x
 * and \a y away from the known good point is small (ie. for small icons
 * and for bitmap characters), when drawing large+zoomed images it is
 * possible for overflow to occur, the glaDrawPixelsSafe routine should
 * be used instead.
 */
void glaRasterPosSafe2f(float x, float y, float known_good_x, float known_good_y);

/* To be used before calling immDrawPixelsTex
 * Default shader is GPU_SHADER_2D_IMAGE_COLOR
 * Returns a shader to be able to set uniforms */
struct GPUShader *immDrawPixelsTexSetup(int builtin);

/**
 * immDrawPixelsTex - Functions like a limited glDrawPixels, but actually draws the
 * image using textures, which can be tremendously faster on low-end
 * cards, and also avoids problems with the raster position being
 * clipped when offscreen. Pixel unpacking parameters and
 * the glPixelZoom values are _not_ respected.
 *
 * \attention Use immDrawPixelsTexSetup before calling this function.
 *
 * \attention This routine makes many assumptions: the rect data
 * is expected to be in RGBA byte or float format, and the
 * modelview and projection matrices are assumed to define a
 * 1-to-1 mapping to screen space.
 */
void immDrawPixelsTex(float x, float y, int img_w, int img_h, int format, int type, int zoomfilter, void *rect,
                      float xzoom, float yzoom, float color[4]);
void immDrawPixelsTex_clipping(float x, float y, int img_w, int img_h, int format, int type, int zoomfilter, void *rect,
                               float clip_min_x, float clip_min_y, float clip_max_x, float clip_max_y,
                               float xzoom, float yzoom, float color[4]);
void immDrawPixelsTexScaled(float x, float y, int img_w, int img_h, int format, int type, int zoomfilter, void *rect, float scaleX, float scaleY,
                           float xzoom, float yzoom, float color[4]);
void immDrawPixelsTexScaled_clipping(float x, float y, int img_w, int img_h, int format, int type, int zoomfilter, void *rect, float scaleX, float scaleY,
                                     float clip_min_x, float clip_min_y, float clip_max_x, float clip_max_y,
                                     float xzoom, float yzoom, float color[4]);
/* 2D Drawing Assistance */

/** Define a 2D area (viewport, scissor, matrices) for OpenGL rendering.
 *
 * glaDefine2DArea and glaBegin2DDraw set up an OpenGL state appropriate
 * for drawing using both vertex (Vertex, etc) and raster (RasterPos, Rect)
 * commands. All coordinates should be at integer positions. There is little
 * to no reason to use glVertex2f etc. functions during 2D rendering, and
 * thus no reason to +-0.5 the coordinates or perform other silly
 * tricks.
 *
 * \param screen_rect The screen rectangle to be defined for 2D drawing.
 */
void glaDefine2DArea(struct rcti *screen_rect);

/* TODO(merwin): put the following 2D code to use, or build new 2D code inspired & informd by it */

#if 0  /* UNUSED */

typedef struct gla2DDrawInfo gla2DDrawInfo;

gla2DDrawInfo *glaBegin2DDraw(struct rcti *screen_rect, struct rctf *world_rect);
void gla2DDrawTranslatePt(gla2DDrawInfo *di, float wo_x, float wo_y, int *r_sc_x, int *r_sc_y);
void gla2DDrawTranslatePtv(gla2DDrawInfo *di, float world[2], int r_screen[2]);

void glaEnd2DDraw(gla2DDrawInfo *di);

/** Adjust the transformation mapping of a 2d area */
void gla2DGetMap(gla2DDrawInfo *di, struct rctf *rect);
void gla2DSetMap(gla2DDrawInfo *di, struct rctf *rect);

#endif /* UNUSED */

void set_inverted_drawing(int enable);
void setlinestyle(int nr);

/* own working polygon offset */
void bglPolygonOffset(float viewdist, float dist);

/* **** Color management helper functions for GLSL display/transform ***** */

/* Draw imbuf on a screen, preferably using GLSL display transform */
void glaDrawImBuf_glsl(struct ImBuf *ibuf, float x, float y, int zoomfilter,
                       struct ColorManagedViewSettings *view_settings,
                       struct ColorManagedDisplaySettings *display_settings,
                       float zoom_x, float zoom_y);
void glaDrawImBuf_glsl_clipping(struct ImBuf *ibuf, float x, float y, int zoomfilter,
                                struct ColorManagedViewSettings *view_settings,
                                struct ColorManagedDisplaySettings *display_settings,
                                float clip_min_x, float clip_min_y,
                                float clip_max_x, float clip_max_y,
                                float zoom_x, float zoom_y);


/* Draw imbuf on a screen, preferably using GLSL display transform */
void glaDrawImBuf_glsl_ctx(const struct bContext *C, struct ImBuf *ibuf, float x, float y, int zoomfilter,
                           float zoom_x, float zoom_y);
void glaDrawImBuf_glsl_ctx_clipping(const struct bContext *C,
                                    struct ImBuf *ibuf,
                                    float x, float y,
                                    int zoomfilter,
                                    float clip_min_x, float clip_min_y,
                                    float clip_max_x, float clip_max_y,
                                    float zoom_x, float zoom_y);

void immDrawBorderCorners(unsigned int pos, const struct rcti *border, float zoomx, float zoomy);

#endif /* __BIF_GLUTIL_H__ */
<|MERGE_RESOLUTION|>--- conflicted
+++ resolved
@@ -89,11 +89,7 @@
  * \param start: Specifies the starting angle, in degrees, of the disk portion.
  * \param sweep: Specifies the sweep angle, in degrees, of the disk portion.
  */
-<<<<<<< HEAD
-void imm_draw_filled_circle_partial(
-=======
 void imm_draw_filled_disk_partial(
->>>>>>> c8cff319
         unsigned pos, float x, float y,
         float radius_inner, float radius_outer, int nsegments, float start, float sweep);
 
