/*
 * ***** BEGIN GPL LICENSE BLOCK *****
 *
 * This program is free software; you can redistribute it and/or
 * modify it under the terms of the GNU General Public License
 * as published by the Free Software Foundation; either version 2
 * of the License, or (at your option) any later version.
 *
 * This program is distributed in the hope that it will be useful,
 * but WITHOUT ANY WARRANTY; without even the implied warranty of
 * MERCHANTABILITY or FITNESS FOR A PARTICULAR PURPOSE.  See the
 * GNU General Public License for more details.
 *
 * You should have received a copy of the GNU General Public License
 * along with this program; if not, write to the Free Software Foundation,
 * Inc., 51 Franklin Street, Fifth Floor, Boston, MA 02110-1301, USA.
 *
 * The Original Code is Copyright (C) 2001-2002 by NaN Holding BV.
 * All rights reserved.
 *
 * Contributor(s): Blender Foundation 2002-2008
 *
 * ***** END GPL LICENSE BLOCK *****
 */

/** \file BIF_glutil.h
 *  \ingroup editorui
 */

#ifndef __BIF_GLUTIL_H__
#define __BIF_GLUTIL_H__

struct rcti;
struct rctf;

struct ImBuf;
struct bContext;
struct ColorManagedViewSettings;
struct ColorManagedDisplaySettings;

<<<<<<< HEAD
void fdrawline(float x1, float y1, float x2, float y2);
void fdrawbox(float x1, float y1, float x2, float y2);
void fdrawbox_filled(float x1, float y1, float x2, float y2);
void sdrawline(int x1, int y1, int x2, int y2);
void sdrawbox(int x1, int y1, int x2, int y2);
=======
/* Several functions defined here are being DEPRECATED for Blender 2.8
 *
 * Do not use them in new code, and you are encouraged to
 * convert existing code to draw without these.
 *
 * These will be deleted before we ship 2.8!
 * - merwin
 */
>>>>>>> 559bd757

void fdrawline(float x1, float y1, float x2, float y2); /* DEPRECATED */
void fdrawbox(float x1, float y1, float x2, float y2); /* DEPRECATED */
void sdrawline(int x1, int y1, int x2, int y2); /* DEPRECATED */
void sdrawbox(int x1, int y1, int x2, int y2); /* DEPRECATED */

void fdrawcheckerboard(float x1, float y1, float x2, float y2); /* DEPRECATED */

/* OpenGL stipple defines */
extern const unsigned char stipple_halftone[128];
extern const unsigned char stipple_quarttone[128];
extern const unsigned char stipple_diag_stripes_pos[128];
extern const unsigned char stipple_diag_stripes_neg[128];
extern const unsigned char stipple_checker_8px[128];

/**
 * Draw a lined (non-looping) arc with the given
 * \a radius, starting at angle \a start and arcing
 * through \a angle. The arc is centered at the origin
 * and drawn in the XY plane.
 *
 * \param start The initial angle (in radians).
 * \param angle The length of the arc (in radians).
 * \param radius The arc radius.
 * \param nsegments The number of segments to use in drawing the arc.
 */
void glutil_draw_lined_arc(float start, float angle, float radius, int nsegments); /* DEPRECATED */

/**
 * Draw a filled arc with the given \a radius,
 * starting at angle \a start and arcing through
 * \a angle. The arc is centered at the origin
 * and drawn in the XY plane.
 *
 * \param start The initial angle (in radians).
 * \param angle The length of the arc (in radians).
 * \param radius The arc radius.
 * \param nsegments The number of segments to use in drawing the arc.
 */
void glutil_draw_filled_arc(float start, float angle, float radius, int nsegments); /* DEPRECATED */

/**
 * Draw a circle outline with the given \a radius.
 * The circle is centered at \a x, \a y and drawn in the XY plane.
 *
 * \param pos The vertex attribute number for position.
 * \param x Horizontal center.
 * \param y Vertical center.
 * \param radius The circle's radius.
 * \param nsegments The number of segments to use in drawing (more = smoother).
 */
void imm_draw_lined_circle(unsigned pos, float x, float y, float radius, int nsegments);

/* use this version when VertexFormat has a vec3 position */
void imm_draw_lined_circle_3D(unsigned pos, float x, float y, float radius, int nsegments);

/**
 * Draw a filled circle with the given \a radius.
 * The circle is centered at \a x, \a y and drawn in the XY plane.
 *
 * \param pos The vertex attribute number for position.
 * \param x Horizontal center.
 * \param y Vertical center.
 * \param radius The circle's radius.
 * \param nsegments The number of segments to use in drawing (more = smoother).
 */
void imm_draw_filled_circle(unsigned pos, float x, float y, float radius, int nsegments);

/**
* Draw a lined box.
*
* \param pos The vertex attribute number for position.
* \param x1 left.
* \param y1 bottom.
* \param x2 right.
* \param y2 top.
*/
void imm_draw_line_box(unsigned pos, float x1, float y1, float x2, float y2);

/* use this version when VertexFormat has a vec3 position */
void imm_draw_line_box_3D(unsigned pos, float x1, float y1, float x2, float y2);

/**
* Pack color into 3 bytes
*
* \param x color.
*/
void imm_cpack(unsigned int x);

/**
 * Returns a float value as obtained by glGetFloatv.
 * The param must cause only one value to be gotten from GL.
 */
float glaGetOneFloat(int param);
int glaGetOneInt(int param);

/**
 * Functions like glRasterPos2i, except ensures that the resulting
 * raster position is valid. \a known_good_x and \a known_good_y
 * should be coordinates of a point known to be within the current
 * view frustum.
 * \attention This routine should be used when the distance of \a x
 * and \a y away from the known good point is small (ie. for small icons
 * and for bitmap characters), when drawing large+zoomed images it is
 * possible for overflow to occur, the glaDrawPixelsSafe routine should
 * be used instead.
 */
void glaRasterPosSafe2f(float x, float y, float known_good_x, float known_good_y);

/**
 * Functions like a limited glDrawPixels, except ensures that
 * the image is displayed onscreen even if the \a x and \a y
 * coordinates for would be clipped. The routine respects the
 * glPixelZoom values, pixel unpacking parameters are _not_
 * respected.
 *
 * \attention This routine makes many assumptions: the rect data
 * is expected to be in RGBA unsigned byte format, the coordinate
 * (GLA_PIXEL_OFS, GLA_PIXEL_OFS) is assumed to be within the view frustum,
 * and the modelview and projection matrices are assumed to define a
 * 1-to-1 mapping to screen space.
 * \attention Furthermore, in the case of zoomed or unpixel aligned
 * images extending outside the view frustum, but still within the
 * window, some portion of the image may be visible left and/or
 * below of the given \a x and \a y coordinates. It is recommended
 * to use the glScissor functionality if images are to be drawn
 * with an inset view matrix.
 */
void glaDrawPixelsSafe(float x, float y, int img_w, int img_h, int row_w, int format, int type, void *rect);

/**
 * glaDrawPixelsTex - Functions like a limited glDrawPixels, but actually draws the
 * image using textures, which can be tremendously faster on low-end
 * cards, and also avoids problems with the raster position being
 * clipped when offscreen. The routine respects the glPixelZoom values,
 * pixel unpacking parameters are _not_ respected.
 *
 * \attention This routine makes many assumptions: the rect data
 * is expected to be in RGBA byte or float format, and the
 * modelview and projection matrices are assumed to define a
 * 1-to-1 mapping to screen space.
 */

void glaDrawPixelsTex(float x, float y, int img_w, int img_h, int format, int type, int zoomfilter, void *rect);
void glaDrawPixelsTex_clipping(float x, float y, int img_w, int img_h, int format, int type, int zoomfilter, void *rect,
                               float clip_min_x, float clip_min_y, float clip_max_x, float clip_max_y);

/**
 * glaDrawPixelsAuto - Switches between texture or pixel drawing using UserDef.
 * only RGBA
 * needs glaDefine2DArea to be set.
 */
void glaDrawPixelsAuto(float x, float y, int img_w, int img_h, int format, int type, int zoomfilter, void *rect);
void glaDrawPixelsAuto_clipping(float x, float y, int img_w, int img_h, int format, int type, int zoomfilter, void *rect,
                                float clip_min_x, float clip_min_y, float clip_max_x, float clip_max_y);


void glaDrawPixelsTexScaled(float x, float y, int img_w, int img_h, int format, int type, int zoomfilter, void *rect, float scaleX, float scaleY);
void glaDrawPixelsTexScaled_clipping(float x, float y, int img_w, int img_h, int format, int type, int zoomfilter, void *rect, float scaleX, float scaleY,
                                     float clip_min_x, float clip_min_y, float clip_max_x, float clip_max_y);

/* 2D Drawing Assistance */

/** Define a 2D area (viewport, scissor, matrices) for OpenGL rendering.
 *
 * glaDefine2DArea and glaBegin2DDraw set up an OpenGL state appropriate
 * for drawing using both vertex (Vertex, etc) and raster (RasterPos, Rect)
 * commands. All coordinates should be at integer positions. There is little
 * to no reason to use glVertex2f etc. functions during 2D rendering, and
 * thus no reason to +-0.5 the coordinates or perform other silly
 * tricks.
 *
 * \param screen_rect The screen rectangle to be defined for 2D drawing.
 */
void glaDefine2DArea(struct rcti *screen_rect);

#if 0  /* UNUSED */

typedef struct gla2DDrawInfo gla2DDrawInfo;

gla2DDrawInfo *glaBegin2DDraw(struct rcti *screen_rect, struct rctf *world_rect);
void gla2DDrawTranslatePt(gla2DDrawInfo *di, float wo_x, float wo_y, int *r_sc_x, int *r_sc_y);
void gla2DDrawTranslatePtv(gla2DDrawInfo *di, float world[2], int r_screen[2]);

void glaEnd2DDraw(gla2DDrawInfo *di);

/** Adjust the transformation mapping of a 2d area */
void gla2DGetMap(gla2DDrawInfo *di, struct rctf *rect);
void gla2DSetMap(gla2DDrawInfo *di, struct rctf *rect);

#endif /* UNUSED */

void set_inverted_drawing(int enable);
void setlinestyle(int nr);

/* own working polygon offset */
void bglPolygonOffset(float viewdist, float dist);

/* For caching opengl matrices (gluProject/gluUnProject) */
typedef struct bglMats {
	double modelview[16];
	double projection[16];
	int viewport[4];
} bglMats;
void bgl_get_mats(bglMats *mats);

/* **** Color management helper functions for GLSL display/transform ***** */

/* Draw imbuf on a screen, preferably using GLSL display transform */
void glaDrawImBuf_glsl(struct ImBuf *ibuf, float x, float y, int zoomfilter,
                       struct ColorManagedViewSettings *view_settings,
                       struct ColorManagedDisplaySettings *display_settings);
void glaDrawImBuf_glsl_clipping(struct ImBuf *ibuf, float x, float y, int zoomfilter,
                                struct ColorManagedViewSettings *view_settings,
                                struct ColorManagedDisplaySettings *display_settings,
                                float clip_min_x, float clip_min_y,
                                float clip_max_x, float clip_max_y);


/* Draw imbuf on a screen, preferably using GLSL display transform */
void glaDrawImBuf_glsl_ctx(const struct bContext *C, struct ImBuf *ibuf, float x, float y, int zoomfilter);
void glaDrawImBuf_glsl_ctx_clipping(const struct bContext *C,
                                    struct ImBuf *ibuf,
                                    float x, float y,
                                    int zoomfilter,
                                    float clip_min_x, float clip_min_y,
                                    float clip_max_x, float clip_max_y);

void glaDrawBorderCorners(const struct rcti *border, float zoomx, float zoomy);

#endif /* __BIF_GLUTIL_H__ */
<|MERGE_RESOLUTION|>--- conflicted
+++ resolved
@@ -38,13 +38,6 @@
 struct ColorManagedViewSettings;
 struct ColorManagedDisplaySettings;
 
-<<<<<<< HEAD
-void fdrawline(float x1, float y1, float x2, float y2);
-void fdrawbox(float x1, float y1, float x2, float y2);
-void fdrawbox_filled(float x1, float y1, float x2, float y2);
-void sdrawline(int x1, int y1, int x2, int y2);
-void sdrawbox(int x1, int y1, int x2, int y2);
-=======
 /* Several functions defined here are being DEPRECATED for Blender 2.8
  *
  * Do not use them in new code, and you are encouraged to
@@ -53,10 +46,10 @@
  * These will be deleted before we ship 2.8!
  * - merwin
  */
->>>>>>> 559bd757
 
 void fdrawline(float x1, float y1, float x2, float y2); /* DEPRECATED */
 void fdrawbox(float x1, float y1, float x2, float y2); /* DEPRECATED */
+void fdrawbox_filled(float x1, float y1, float x2, float y2);
 void sdrawline(int x1, int y1, int x2, int y2); /* DEPRECATED */
 void sdrawbox(int x1, int y1, int x2, int y2); /* DEPRECATED */
 
