/*
 * ***** BEGIN GPL LICENSE BLOCK *****
 *
 * This program is free software; you can redistribute it and/or
 * modify it under the terms of the GNU General Public License
 * as published by the Free Software Foundation; either version 2
 * of the License, or (at your option) any later version. 
 *
 * This program is distributed in the hope that it will be useful,
 * but WITHOUT ANY WARRANTY; without even the implied warranty of
 * MERCHANTABILITY or FITNESS FOR A PARTICULAR PURPOSE.  See the
 * GNU General Public License for more details.
 *
 * You should have received a copy of the GNU General Public License
 * along with this program; if not, write to the Free Software Foundation,
 * Inc., 51 Franklin Street, Fifth Floor, Boston, MA 02110-1301, USA.
 *
 * The Original Code is Copyright (C) 2008 Blender Foundation.
 * All rights reserved.
 *
 * 
 * Contributor(s): Blender Foundation
 *
 * ***** END GPL LICENSE BLOCK *****
 */

/** \file ED_mesh.h
 *  \ingroup editors
 */

#ifndef ED_MESH_H
#define ED_MESH_H

#ifdef __cplusplus
extern "C" {
#endif

struct ID;
struct View3D;
struct ARegion;
struct EditMesh;
struct EditVert;
struct EditEdge;
struct EditFace;
struct bContext;
struct wmWindowManager;
struct wmKeyConfig;
struct ReportList;
struct EditSelection;
struct ViewContext;
struct bDeformGroup;
struct MDeformWeight;
struct MDeformVert;
struct Scene;
struct Mesh;
struct MFace;
struct MEdge;
struct MVert;
struct MCol;
struct UvVertMap;
struct UvMapVert;
struct CustomData;
struct BMEditMesh;
struct BMEditSelection;
struct BMesh;
struct BMVert;
struct MLoopCol;
struct BMEdge;
struct BMFace;
struct UvVertMap;
struct UvMapVert;
struct Material;
struct Object;
struct rcti;
struct wmOperator;
struct ToolSettings;

// edge and face flag both
#define EM_FGON		2
// face flag
#define EM_FGON_DRAW	1

/* editbutflag */
#define B_CLOCKWISE		1
#define B_KEEPORIG		2
#define B_BEAUTY		4
#define B_SMOOTH		8
#define B_BEAUTY_SHORT  	16
#define B_AUTOFGON		32
#define B_KNIFE			0x80
#define B_PERCENTSUBD		0x40
//#define B_MESH_X_MIRROR		0x100 // deprecated, use mesh
#define B_JOINTRIA_UV		0x200
#define B_JOINTRIA_VCOL		0X400
#define B_JOINTRIA_SHARP	0X800
#define B_JOINTRIA_MAT		0X1000
#define B_FRACTAL		0x2000
#define B_SPHERE		0x4000

float *bm_get_cd_float(struct CustomData *cdata, void *data, int type);

intptr_t    mesh_octree_table(struct Object *ob, struct BMEditMesh *em, float *co, char mode);
int         mesh_mirrtopo_table(struct Object *ob, char mode);

/* bmeshutils.c */

/*
 [note: I've decided to use ideasman's code for non-editmode stuff, but since
  it has a big "not for editmode!" disclaimer, I'm going to keep what I have here
  - joeedh]
  
 x-mirror editing api.  usage:
  
  EDBM_CacheMirrorVerts(em);
  ...
  ...
  BM_ITER(v, &iter, em->bm, BM_VERTS_OF_MESH, NULL) {
     mirrorv = EDBM_GetMirrorVert(em, v);
  }
  ...
  ...
  EDBM_EndMirrorCache(em);
 
  note: why do we only allow x axis mirror editing?
  */
void EDBM_CacheMirrorVerts(struct BMEditMesh *em, const short use_select); /* note, replaces EM_cache_x_mirror_vert in trunk */

/*retrieves mirrored cache vert, or NULL if there isn't one.
  note: calling this without ensuring the mirror cache state
  is bad.*/
struct BMVert *EDBM_GetMirrorVert(struct BMEditMesh *em, struct BMVert *v);
void           EDBM_ClearMirrorVert(struct BMEditMesh *em, struct BMVert *v);
void EDBM_EndMirrorCache(struct BMEditMesh *em);
void EDBM_ApplyMirrorCache(struct BMEditMesh *em, const int sel_from, const int sel_to);

void EDBM_RecalcNormals(struct BMEditMesh *em);

void EDBM_MakeEditBMesh(struct ToolSettings *ts, struct Scene *scene, struct Object *ob);
void EDBM_FreeEditBMesh(struct BMEditMesh *tm);
void EDBM_LoadEditBMesh(struct Scene *scene, struct Object *ob);

void EDBM_init_index_arrays(struct BMEditMesh *em, int forvert, int foredge, int forface);
void EDBM_free_index_arrays(struct BMEditMesh *em);
struct BMVert *EDBM_get_vert_for_index(struct BMEditMesh *em, int index);
struct BMEdge *EDBM_get_edge_for_index(struct BMEditMesh *em, int index);
struct BMFace *EDBM_get_face_for_index(struct BMEditMesh *em, int index);

int EDBM_CallAndSelectOpf(struct BMEditMesh *em, struct wmOperator *op, 
						  const char *selectslot, const char *fmt, ...);

/*flushes based on the current select mode.  if in vertex select mode,
  verts select/deselect edges and faces, if in edge select mode,
  edges select/deselect faces and vertices, and in face select mode faces select/deselect
  edges and vertices.*/
void EDBM_selectmode_flush(struct BMEditMesh *em);

int EDBM_get_actSelection(struct BMEditMesh *em, struct BMEditSelection *ese);

/*exactly the same as EDBM_selectmode_flush, but you pass in the selectmode
  instead of using the current one*/
void EDBM_select_flush(struct BMEditMesh *em, int selectmode);
void EDBM_deselect_flush(struct BMEditMesh *em);

void EDBM_selectmode_set(struct BMEditMesh *em);
void EDBM_convertsel(struct BMEditMesh *em, short oldmode, short selectmode);
void		undo_push_mesh(struct bContext *C, const char *name);

void EDBM_editselection_center(struct BMEditMesh *em, float *center, struct BMEditSelection *ese);
void EDBM_editselection_plane(struct BMEditMesh *em, float *plane, struct BMEditSelection *ese);
void EDBM_editselection_normal(float *normal, struct BMEditSelection *ese);
int EDBM_vertColorCheck(struct BMEditMesh *em);
void EDBM_validate_selections(struct BMEditMesh *em);

void EDBM_hide_mesh(struct BMEditMesh *em, int swap);
void EDBM_reveal_mesh(struct BMEditMesh *em);

int			EDBM_check_backbuf(unsigned int index);
int			EDBM_mask_init_backbuf_border(struct ViewContext *vc, int mcords[][2], short tot, short xmin, short ymin, short xmax, short ymax);
void		EDBM_free_backbuf(void);
int			EDBM_init_backbuf_border(struct ViewContext *vc, short xmin, short ymin, short xmax, short ymax);
int			EDBM_init_backbuf_circle(struct ViewContext *vc, short xs, short ys, short rads);

void EDBM_deselect_by_material(struct BMEditMesh *em, const short index, const short select);

void EDBM_select_swap(struct BMEditMesh *em); /* exported for UV */

int EDBM_texFaceCheck(struct BMEditMesh *em);
struct MTexPoly *EDBM_get_active_mtexpoly(struct BMEditMesh *em, struct BMFace **act_efa, int sloppy);

void EDBM_free_uv_vert_map(struct UvVertMap *vmap);
struct UvMapVert *EDBM_get_uv_map_vert(struct UvVertMap *vmap, unsigned int v);
struct UvVertMap *EDBM_make_uv_vert_map(struct BMEditMesh *em, int selected, int do_face_idx_array, float *limit);
void		EM_add_data_layer(struct BMEditMesh *em, struct CustomData *data, int type, const char *name);
void		EM_free_data_layer(struct BMEditMesh *em, struct CustomData *data, int type);

void EDBM_toggle_select_all(struct BMEditMesh *em);
void EDBM_set_flag_all(struct BMEditMesh *em, const char hflag);
void EDBM_clear_flag_all(struct BMEditMesh *em, const char hflag);
void EDBM_automerge(struct Scene *scene, struct Object *ob, int update);

/* editmesh_mods.c */
extern unsigned int bm_vertoffs, bm_solidoffs, bm_wireoffs;

int			mouse_mesh(struct bContext *C, const int mval[2], short extend);

struct BMVert   *editbmesh_get_x_mirror_vert(struct Object *ob, struct BMEditMesh *em, struct BMVert *eve, float *co, int index);
int			mesh_get_x_mirror_vert(struct Object *ob, int index);
int			*mesh_get_x_mirror_faces(struct Object *ob, struct BMEditMesh *em);

int			join_mesh_exec(struct bContext *C, struct wmOperator *op);
int			join_mesh_shapes_exec(struct bContext *C, struct wmOperator *op);

/* mesh_ops.c */
void		ED_operatortypes_mesh(void);
void		ED_operatormacros_mesh(void);
void		ED_keymap_mesh(struct wmKeyConfig *keyconf);


/* editmesh.c */

void		ED_spacetypes_init(void);
void		ED_keymap_mesh(struct wmKeyConfig *keyconf);

/* bmesh_mods.c */
extern unsigned int bm_vertoffs, bm_solidoffs, bm_wireoffs;

/* bmesh_tools.c (could be moved) */
void EMBM_project_snap_verts(struct bContext *C, struct ARegion *ar, struct Object *obedit, struct BMEditMesh *em);

/* editface.c */
void paintface_flush_flags(struct Object *ob);
struct MTexPoly	*EM_get_active_mtexpoly(struct BMEditMesh *em, struct BMFace **act_efa, struct MLoopCol **col, int sloppy);
int paintface_mouse_select(struct bContext *C, struct Object *ob, const int mval[2], int extend);
int do_paintface_box_select(struct ViewContext *vc, struct rcti *rect, int select, int extend);
void paintface_deselect_all_visible(struct Object *ob, int action, short flush_flags);
void paintface_select_linked(struct bContext *C, struct Object *ob, int mval[2], int mode);
int paintface_minmax(struct Object *ob, float *min, float *max);

void paintface_hide(struct Object *ob, const int unselected);
void paintface_reveal(struct Object *ob);

void paintvert_deselect_all_visible(struct Object *ob, int action, short flush_flags);
void		paintvert_flush_flags(struct Object *ob);

/* object_vgroup.c */

#define WEIGHT_REPLACE 1
#define WEIGHT_ADD 2
#define WEIGHT_SUBTRACT 3

struct bDeformGroup		*ED_vgroup_add(struct Object *ob);
struct bDeformGroup		*ED_vgroup_add_name(struct Object *ob, const char *name);
void 					ED_vgroup_delete(struct Object *ob, struct bDeformGroup *defgroup);
void					ED_vgroup_clear(struct Object *ob);
void					ED_vgroup_select_by_name(struct Object *ob, const char *name);
int						ED_vgroup_data_create(struct ID *id);
int						ED_vgroup_give_array(struct ID *id, struct MDeformVert **dvert_arr, int *dvert_tot);
int						ED_vgroup_copy_array(struct Object *ob, struct Object *ob_from);
void					ED_vgroup_mirror(struct Object *ob, const short mirror_weights, const short flip_vgroups, const short all_vgroups);

int						ED_vgroup_object_is_edit_mode(struct Object *ob);

void		ED_vgroup_vert_add(struct Object *ob, struct bDeformGroup *dg, int vertnum,  float weight, int assignmode);
void		ED_vgroup_vert_remove(struct Object *ob, struct bDeformGroup *dg, int vertnum);
float		ED_vgroup_vert_weight(struct Object *ob, struct bDeformGroup *dg, int vertnum);

/**
 * findnearestvert
 * 
 * dist (in/out): minimal distance to the nearest and at the end, actual distance
 * sel: selection bias
 * 		if SELECT, selected vertice are given a 5 pixel bias to make them farter than unselect verts
 * 		if 0, unselected vertice are given the bias
 * strict: if 1, the vertice corresponding to the sel parameter are ignored and not just biased 
 */

struct BMVert *EDBM_findnearestvert(struct ViewContext *vc, int *dist, short sel, short strict);
struct BMEdge *EDBM_findnearestedge(struct ViewContext *vc, int *dist);
struct BMFace *EDBM_findnearestface(struct ViewContext *vc, int *dist);

/* mesh_data.c */
// void ED_mesh_geometry_add(struct Mesh *mesh, struct ReportList *reports, int verts, int edges, int faces);
void ED_mesh_polys_add(struct Mesh *mesh, struct ReportList *reports, int count);
void ED_mesh_faces_add(struct Mesh *mesh, struct ReportList *reports, int count);
void ED_mesh_edges_add(struct Mesh *mesh, struct ReportList *reports, int count);
void ED_mesh_loops_add(struct Mesh *mesh, struct ReportList *reports, int count);
void ED_mesh_vertices_add(struct Mesh *mesh, struct ReportList *reports, int count);

void ED_mesh_transform(struct Mesh *me, float *mat);
void ED_mesh_calc_normals(struct Mesh *me);
void ED_mesh_material_link(struct Mesh *me, struct Material *ma);
void ED_mesh_update(struct Mesh *mesh, struct bContext *C, int calc_edges);

int ED_mesh_uv_texture_add(struct bContext *C, struct Mesh *me, const char *name, int active_set);
int ED_mesh_uv_texture_remove(struct bContext *C, struct Object *ob, struct Mesh *me);
int ED_mesh_uv_loop_reset(struct bContext *C, struct Mesh *me);
int ED_mesh_color_add(struct bContext *C, struct Scene *scene, struct Object *ob, struct Mesh *me, const char *name, int active_set);
int ED_mesh_color_remove(struct bContext *C, struct Object *ob, struct Mesh *me);
int ED_mesh_color_remove_named(struct bContext *C, struct Object *ob, struct Mesh *me, const char *name);

<<<<<<< HEAD
void EDBM_selectmode_to_scene(struct bContext *C);
void EDBM_ClearMesh(struct BMEditMesh *em);

#include "../mesh/editbmesh_bvh.h"
=======

/* mirrtopo */
typedef struct MirrTopoStore_t {
	intptr_t *index_lookup;
	int       prev_vert_tot;
	int       prev_edge_tot;
	int       prev_ob_mode;
} MirrTopoStore_t;

int  ED_mesh_mirrtopo_recalc_check(struct Mesh *me, const int ob_mode, MirrTopoStore_t *mesh_topo_store);
void ED_mesh_mirrtopo_init(struct Mesh *me, const int ob_mode, MirrTopoStore_t *mesh_topo_store);
void ED_mesh_mirrtopo_free(MirrTopoStore_t *mesh_topo_store);
>>>>>>> b70174cb

#ifdef __cplusplus
}
#endif

#endif /* ED_MESH_H */<|MERGE_RESOLUTION|>--- conflicted
+++ resolved
@@ -298,12 +298,11 @@
 int ED_mesh_color_remove(struct bContext *C, struct Object *ob, struct Mesh *me);
 int ED_mesh_color_remove_named(struct bContext *C, struct Object *ob, struct Mesh *me, const char *name);
 
-<<<<<<< HEAD
 void EDBM_selectmode_to_scene(struct bContext *C);
 void EDBM_ClearMesh(struct BMEditMesh *em);
 
 #include "../mesh/editbmesh_bvh.h"
-=======
+
 
 /* mirrtopo */
 typedef struct MirrTopoStore_t {
@@ -316,7 +315,6 @@
 int  ED_mesh_mirrtopo_recalc_check(struct Mesh *me, const int ob_mode, MirrTopoStore_t *mesh_topo_store);
 void ED_mesh_mirrtopo_init(struct Mesh *me, const int ob_mode, MirrTopoStore_t *mesh_topo_store);
 void ED_mesh_mirrtopo_free(MirrTopoStore_t *mesh_topo_store);
->>>>>>> b70174cb
 
 #ifdef __cplusplus
 }
