/*
 * This program is free software; you can redistribute it and/or
 * modify it under the terms of the GNU General Public License
 * as published by the Free Software Foundation; either version 2
 * of the License, or (at your option) any later version.
 *
 * This program is distributed in the hope that it will be useful,
 * but WITHOUT ANY WARRANTY; without even the implied warranty of
 * MERCHANTABILITY or FITNESS FOR A PARTICULAR PURPOSE.  See the
 * GNU General Public License for more details.
 *
 * You should have received a copy of the GNU General Public License
 * along with this program; if not, write to the Free Software Foundation,
 * Inc., 51 Franklin Street, Fifth Floor, Boston, MA 02110-1301, USA.
 *
 * The Original Code is Copyright (C) 2001-2002 by NaN Holding BV.
 * All rights reserved.
 */

/** \file
 * \ingroup edinterface
 */

#include <math.h>
#include <string.h>

#include "DNA_color_types.h"
#include "DNA_curve_types.h"
#include "DNA_curveprofile_types.h"
#include "DNA_movieclip_types.h"
#include "DNA_screen_types.h"

#include "BLI_math.h"
#include "BLI_polyfill_2d.h"
#include "BLI_rect.h"
#include "BLI_string.h"
#include "BLI_utildefines.h"

#include "MEM_guardedalloc.h"

#include "BKE_colorband.h"
#include "BKE_colortools.h"
#include "BKE_context.h"
#include "BKE_curveprofile.h"
#include "BKE_node.h"
#include "BKE_tracking.h"

#include "IMB_colormanagement.h"
#include "IMB_imbuf.h"
#include "IMB_imbuf_types.h"

#include "BIF_glutil.h"

#include "BLF_api.h"

#include "GPU_batch.h"
#include "GPU_batch_presets.h"
#include "GPU_immediate.h"
#include "GPU_immediate_util.h"
#include "GPU_matrix.h"
#include "GPU_state.h"

#include "UI_interface.h"

/* own include */
#include "interface_intern.h"

static int roundboxtype = UI_CNR_ALL;

void UI_draw_roundbox_corner_set(int type)
{
  /* Not sure the roundbox function is the best place to change this
   * if this is undone, it's not that big a deal, only makes curves edges
   * square for the  */
  roundboxtype = type;
}

#if 0 /* unused */
int UI_draw_roundbox_corner_get(void)
{
  return roundboxtype;
}
#endif

void UI_draw_roundbox_3ub_alpha(bool filled,
                                float minx,
                                float miny,
                                float maxx,
                                float maxy,
                                float rad,
                                const uchar col[3],
                                uchar alpha)
{
  float colv[4];
  colv[0] = ((float)col[0]) / 255;
  colv[1] = ((float)col[1]) / 255;
  colv[2] = ((float)col[2]) / 255;
  colv[3] = ((float)alpha) / 255;
  UI_draw_roundbox_4fv(filled, minx, miny, maxx, maxy, rad, colv);
}

void UI_draw_roundbox_3fv_alpha(bool filled,
                                float minx,
                                float miny,
                                float maxx,
                                float maxy,
                                float rad,
                                const float col[3],
                                float alpha)
{
  float colv[4];
  colv[0] = col[0];
  colv[1] = col[1];
  colv[2] = col[2];
  colv[3] = alpha;
  UI_draw_roundbox_4fv(filled, minx, miny, maxx, maxy, rad, colv);
}

void UI_draw_roundbox_aa(
    bool filled, float minx, float miny, float maxx, float maxy, float rad, const float color[4])
{
  uiWidgetBaseParameters widget_params = {
      .recti.xmin = minx + U.pixelsize,
      .recti.ymin = miny + U.pixelsize,
      .recti.xmax = maxx - U.pixelsize,
      .recti.ymax = maxy - U.pixelsize,
      .rect.xmin = minx,
      .rect.ymin = miny,
      .rect.xmax = maxx,
      .rect.ymax = maxy,
      .radi = rad,
      .rad = rad,
      .round_corners[0] = (roundboxtype & UI_CNR_BOTTOM_LEFT) ? 1.0f : 0.0f,
      .round_corners[1] = (roundboxtype & UI_CNR_BOTTOM_RIGHT) ? 1.0f : 0.0f,
      .round_corners[2] = (roundboxtype & UI_CNR_TOP_RIGHT) ? 1.0f : 0.0f,
      .round_corners[3] = (roundboxtype & UI_CNR_TOP_LEFT) ? 1.0f : 0.0f,
      .color_inner1[0] = filled ? color[0] : 0.0f,
      .color_inner1[1] = filled ? color[1] : 0.0f,
      .color_inner1[2] = filled ? color[2] : 0.0f,
      .color_inner1[3] = filled ? color[3] : 0.0f,
      .color_inner2[0] = filled ? color[0] : 0.0f,
      .color_inner2[1] = filled ? color[1] : 0.0f,
      .color_inner2[2] = filled ? color[2] : 0.0f,
      .color_inner2[3] = filled ? color[3] : 0.0f,
      .color_outline[0] = color[0],
      .color_outline[1] = color[1],
      .color_outline[2] = color[2],
      .color_outline[3] = color[3],
      .alpha_discard = 1.0f,
  };

  /* XXX this is to emulate previous behavior of semitransparent fills but that's was a side effect
   * of the previous AA method. Better fix the callers. */
  if (filled) {
    widget_params.color_inner1[3] *= 0.65f;
    widget_params.color_inner2[3] *= 0.65f;
    widget_params.color_outline[3] *= 0.65f;
  }

  /* WATCH: This is assuming the ModelViewProjectionMatrix is area pixel space.
   * If it has been scaled, then it's no longer valid. */

  GPUBatch *batch = ui_batch_roundbox_widget_get();
  GPU_batch_program_set_builtin(batch, GPU_SHADER_2D_WIDGET_BASE);
  GPU_batch_uniform_4fv_array(batch, "parameters", 11, (float(*)[4]) & widget_params);

  GPU_blend(GPU_BLEND_ALPHA);

  GPU_batch_draw(batch);

  GPU_blend(GPU_BLEND_NONE);
}

void UI_draw_roundbox_4fv(
    bool filled, float minx, float miny, float maxx, float maxy, float rad, const float col[4])
{
#if 0
  float vec[7][2] = {
      {0.195, 0.02},
      {0.383, 0.067},
      {0.55, 0.169},
      {0.707, 0.293},
      {0.831, 0.45},
      {0.924, 0.617},
      {0.98, 0.805},
  };
  int a;

  GPUVertFormat *format = immVertexFormat();
  uint pos = GPU_vertformat_attr_add(format, "pos", GPU_COMP_F32, 2, GPU_FETCH_FLOAT);

  /* mult */
  for (a = 0; a < 7; a++) {
    mul_v2_fl(vec[a], rad);
  }

  uint vert_len = 0;
  vert_len += (roundboxtype & UI_CNR_BOTTOM_RIGHT) ? 9 : 1;
  vert_len += (roundboxtype & UI_CNR_TOP_RIGHT) ? 9 : 1;
  vert_len += (roundboxtype & UI_CNR_TOP_LEFT) ? 9 : 1;
  vert_len += (roundboxtype & UI_CNR_BOTTOM_LEFT) ? 9 : 1;

  immBindBuiltinProgram(GPU_SHADER_2D_UNIFORM_COLOR);
  immUniformColor4fv(col);

  immBegin(filled ? GPU_PRIM_TRI_FAN : GPU_PRIM_LINE_LOOP, vert_len);
  /* start with corner right-bottom */
  if (roundboxtype & UI_CNR_BOTTOM_RIGHT) {
    immVertex2f(pos, maxx - rad, miny);
    for (a = 0; a < 7; a++) {
      immVertex2f(pos, maxx - rad + vec[a][0], miny + vec[a][1]);
    }
    immVertex2f(pos, maxx, miny + rad);
  }
  else {
    immVertex2f(pos, maxx, miny);
  }

  /* corner right-top */
  if (roundboxtype & UI_CNR_TOP_RIGHT) {
    immVertex2f(pos, maxx, maxy - rad);
    for (a = 0; a < 7; a++) {
      immVertex2f(pos, maxx - vec[a][1], maxy - rad + vec[a][0]);
    }
    immVertex2f(pos, maxx - rad, maxy);
  }
  else {
    immVertex2f(pos, maxx, maxy);
  }

  /* corner left-top */
  if (roundboxtype & UI_CNR_TOP_LEFT) {
    immVertex2f(pos, minx + rad, maxy);
    for (a = 0; a < 7; a++) {
      immVertex2f(pos, minx + rad - vec[a][0], maxy - vec[a][1]);
    }
    immVertex2f(pos, minx, maxy - rad);
  }
  else {
    immVertex2f(pos, minx, maxy);
  }

  /* corner left-bottom */
  if (roundboxtype & UI_CNR_BOTTOM_LEFT) {
    immVertex2f(pos, minx, miny + rad);
    for (a = 0; a < 7; a++) {
      immVertex2f(pos, minx + vec[a][1], miny + rad - vec[a][0]);
    }
    immVertex2f(pos, minx + rad, miny);
  }
  else {
    immVertex2f(pos, minx, miny);
  }

  immEnd();
  immUnbindProgram();
#endif
  uiWidgetBaseParameters widget_params = {
      .recti.xmin = minx + U.pixelsize,
      .recti.ymin = miny + U.pixelsize,
      .recti.xmax = maxx - U.pixelsize,
      .recti.ymax = maxy - U.pixelsize,
      .rect.xmin = minx,
      .rect.ymin = miny,
      .rect.xmax = maxx,
      .rect.ymax = maxy,
      .radi = rad,
      .rad = rad,
      .round_corners[0] = (roundboxtype & UI_CNR_BOTTOM_LEFT) ? 1.0f : 0.0f,
      .round_corners[1] = (roundboxtype & UI_CNR_BOTTOM_RIGHT) ? 1.0f : 0.0f,
      .round_corners[2] = (roundboxtype & UI_CNR_TOP_RIGHT) ? 1.0f : 0.0f,
      .round_corners[3] = (roundboxtype & UI_CNR_TOP_LEFT) ? 1.0f : 0.0f,
      .color_inner1[0] = filled ? col[0] : 0.0f,
      .color_inner1[1] = filled ? col[1] : 0.0f,
      .color_inner1[2] = filled ? col[2] : 0.0f,
      .color_inner1[3] = filled ? col[3] : 0.0f,
      .color_inner2[0] = filled ? col[0] : 0.0f,
      .color_inner2[1] = filled ? col[1] : 0.0f,
      .color_inner2[2] = filled ? col[2] : 0.0f,
      .color_inner2[3] = filled ? col[3] : 0.0f,
      .color_outline[0] = col[0],
      .color_outline[1] = col[1],
      .color_outline[2] = col[2],
      .color_outline[3] = col[3],
      .alpha_discard = 1.0f,
  };
  /* Exactly the same as UI_draw_roundbox_aa but does not do the legacy transparency. */

  /* WATCH: This is assuming the ModelViewProjectionMatrix is area pixel space.
   * If it has been scaled, then it's no longer valid. */

  GPUBatch *batch = ui_batch_roundbox_widget_get();
  GPU_batch_program_set_builtin(batch, GPU_SHADER_2D_WIDGET_BASE);
  GPU_batch_uniform_4fv_array(batch, "parameters", 11, (float(*)[4]) & widget_params);

  GPU_blend(GPU_BLEND_ALPHA);

  GPU_batch_draw(batch);

  GPU_blend(GPU_BLEND_NONE);
}

#if 0
static void round_box_shade_col(uint attr,
                                const float col1[3],
                                float const col2[3],
                                const float fac)
{
  float col[4] = {
      fac * col1[0] + (1.0f - fac) * col2[0],
      fac * col1[1] + (1.0f - fac) * col2[1],
      fac * col1[2] + (1.0f - fac) * col2[2],
      1.0f,
  };
  immAttr4fv(attr, col);
}
#endif

/* linear horizontal shade within button or in outline */
/* view2d scrollers use it */
void UI_draw_roundbox_shade_x(bool filled,
                              float minx,
                              float miny,
                              float maxx,
                              float maxy,
                              float rad,
                              float shadetop,
                              float shadedown,
                              const float col[4])
{
#if 0
  float vec[7][2] = {
      {0.195, 0.02},
      {0.383, 0.067},
      {0.55, 0.169},
      {0.707, 0.293},
      {0.831, 0.45},
      {0.924, 0.617},
      {0.98, 0.805},
  };
  const float div = maxy - miny;
  const float idiv = 1.0f / div;
  float coltop[3], coldown[3];
  int vert_count = 0;
  int a;

  GPUVertFormat *format = immVertexFormat();
  uint pos = GPU_vertformat_attr_add(format, "pos", GPU_COMP_F32, 2, GPU_FETCH_FLOAT);
  uint color = GPU_vertformat_attr_add(format, "color", GPU_COMP_F32, 4, GPU_FETCH_FLOAT);

  immBindBuiltinProgram(GPU_SHADER_2D_SMOOTH_COLOR);

  /* mult */
  for (a = 0; a < 7; a++) {
    mul_v2_fl(vec[a], rad);
  }

  /* 'shade' defines strength of shading */
  coltop[0] = min_ff(1.0f, col[0] + shadetop);
  coltop[1] = min_ff(1.0f, col[1] + shadetop);
  coltop[2] = min_ff(1.0f, col[2] + shadetop);
  coldown[0] = max_ff(0.0f, col[0] + shadedown);
  coldown[1] = max_ff(0.0f, col[1] + shadedown);
  coldown[2] = max_ff(0.0f, col[2] + shadedown);

  vert_count += (roundboxtype & UI_CNR_BOTTOM_RIGHT) ? 9 : 1;
  vert_count += (roundboxtype & UI_CNR_TOP_RIGHT) ? 9 : 1;
  vert_count += (roundboxtype & UI_CNR_TOP_LEFT) ? 9 : 1;
  vert_count += (roundboxtype & UI_CNR_BOTTOM_LEFT) ? 9 : 1;

  immBegin(filled ? GPU_PRIM_TRI_FAN : GPU_PRIM_LINE_LOOP, vert_count);

  /* start with corner right-bottom */
  if (roundboxtype & UI_CNR_BOTTOM_RIGHT) {

    round_box_shade_col(color, coltop, coldown, 0.0);
    immVertex2f(pos, maxx - rad, miny);

    for (a = 0; a < 7; a++) {
      round_box_shade_col(color, coltop, coldown, vec[a][1] * idiv);
      immVertex2f(pos, maxx - rad + vec[a][0], miny + vec[a][1]);
    }

    round_box_shade_col(color, coltop, coldown, rad * idiv);
    immVertex2f(pos, maxx, miny + rad);
  }
  else {
    round_box_shade_col(color, coltop, coldown, 0.0);
    immVertex2f(pos, maxx, miny);
  }

  /* corner right-top */
  if (roundboxtype & UI_CNR_TOP_RIGHT) {

    round_box_shade_col(color, coltop, coldown, (div - rad) * idiv);
    immVertex2f(pos, maxx, maxy - rad);

    for (a = 0; a < 7; a++) {
      round_box_shade_col(color, coltop, coldown, (div - rad + vec[a][1]) * idiv);
      immVertex2f(pos, maxx - vec[a][1], maxy - rad + vec[a][0]);
    }
    round_box_shade_col(color, coltop, coldown, 1.0);
    immVertex2f(pos, maxx - rad, maxy);
  }
  else {
    round_box_shade_col(color, coltop, coldown, 1.0);
    immVertex2f(pos, maxx, maxy);
  }

  /* corner left-top */
  if (roundboxtype & UI_CNR_TOP_LEFT) {

    round_box_shade_col(color, coltop, coldown, 1.0);
    immVertex2f(pos, minx + rad, maxy);

    for (a = 0; a < 7; a++) {
      round_box_shade_col(color, coltop, coldown, (div - vec[a][1]) * idiv);
      immVertex2f(pos, minx + rad - vec[a][0], maxy - vec[a][1]);
    }

    round_box_shade_col(color, coltop, coldown, (div - rad) * idiv);
    immVertex2f(pos, minx, maxy - rad);
  }
  else {
    round_box_shade_col(color, coltop, coldown, 1.0);
    immVertex2f(pos, minx, maxy);
  }

  /* corner left-bottom */
  if (roundboxtype & UI_CNR_BOTTOM_LEFT) {

    round_box_shade_col(color, coltop, coldown, rad * idiv);
    immVertex2f(pos, minx, miny + rad);

    for (a = 0; a < 7; a++) {
      round_box_shade_col(color, coltop, coldown, (rad - vec[a][1]) * idiv);
      immVertex2f(pos, minx + vec[a][1], miny + rad - vec[a][0]);
    }

    round_box_shade_col(color, coltop, coldown, 0.0);
    immVertex2f(pos, minx + rad, miny);
  }
  else {
    round_box_shade_col(color, coltop, coldown, 0.0);
    immVertex2f(pos, minx, miny);
  }

  immEnd();
  immUnbindProgram();
#endif
  uiWidgetBaseParameters widget_params = {
      .recti.xmin = minx + U.pixelsize,
      .recti.ymin = miny + U.pixelsize,
      .recti.xmax = maxx - U.pixelsize,
      .recti.ymax = maxy - U.pixelsize,
      .rect.xmin = minx,
      .rect.ymin = miny,
      .rect.xmax = maxx,
      .rect.ymax = maxy,
      .radi = rad,
      .rad = rad,
      .round_corners[0] = (roundboxtype & UI_CNR_BOTTOM_LEFT) ? 1.0f : 0.0f,
      .round_corners[1] = (roundboxtype & UI_CNR_BOTTOM_RIGHT) ? 1.0f : 0.0f,
      .round_corners[2] = (roundboxtype & UI_CNR_TOP_RIGHT) ? 1.0f : 0.0f,
      .round_corners[3] = (roundboxtype & UI_CNR_TOP_LEFT) ? 1.0f : 0.0f,
      .color_inner1[0] = !filled ? 0.0f : min_ff(1.0f, col[0] + shadetop),
      .color_inner1[1] = !filled ? 0.0f : min_ff(1.0f, col[1] + shadetop),
      .color_inner1[2] = !filled ? 0.0f : min_ff(1.0f, col[2] + shadetop),
      .color_inner1[3] = !filled ? 0.0f : 1.0f,
      .color_inner2[0] = !filled ? 0.0f : max_ff(0.0f, col[0] + shadedown),
      .color_inner2[1] = !filled ? 0.0f : max_ff(0.0f, col[1] + shadedown),
      .color_inner2[2] = !filled ? 0.0f : max_ff(0.0f, col[2] + shadedown),
      .color_inner2[3] = !filled ? 0.0f : 1.0f,
      /* TODO: non-filled box don't have gradients. Just use middle color. */
      .color_outline[0] = clamp_f(col[0] + shadetop + shadedown, 0.0f, 1.0f),
      .color_outline[1] = clamp_f(col[1] + shadetop + shadedown, 0.0f, 1.0f),
      .color_outline[2] = clamp_f(col[2] + shadetop + shadedown, 0.0f, 1.0f),
      .color_outline[3] = clamp_f(col[3] + shadetop + shadedown, 0.0f, 1.0f),
      .shade_dir = 1.0f,
      .alpha_discard = 1.0f,
  };

  GPU_blend(GPU_BLEND_ALPHA);

  GPUBatch *batch = ui_batch_roundbox_widget_get();
  GPU_batch_program_set_builtin(batch, GPU_SHADER_2D_WIDGET_BASE);
  GPU_batch_uniform_4fv_array(batch, "parameters", 11, (float(*)[4]) & widget_params);
  GPU_batch_draw(batch);

  GPU_blend(GPU_BLEND_NONE);
}

#if 0  /* unused */
/* linear vertical shade within button or in outline */
/* view2d scrollers use it */
void UI_draw_roundbox_shade_y(bool filled,
                              float minx,
                              float miny,
                              float maxx,
                              float maxy,
                              float rad,
                              float shadeleft,
                              float shaderight,
                              const float col[4])
{
  float vec[7][2] = {
      {0.195, 0.02},
      {0.383, 0.067},
      {0.55, 0.169},
      {0.707, 0.293},
      {0.831, 0.45},
      {0.924, 0.617},
      {0.98, 0.805},
  };
  const float div = maxx - minx;
  const float idiv = 1.0f / div;
  float colLeft[3], colRight[3];
  int vert_count = 0;
  int a;

  /* mult */
  for (a = 0; a < 7; a++) {
    mul_v2_fl(vec[a], rad);
  }

  GPUVertFormat *format = immVertexFormat();
  uint pos = GPU_vertformat_attr_add(format, "pos", GPU_COMP_F32, 2, GPU_FETCH_FLOAT);
  uint color = GPU_vertformat_attr_add(format, "color", GPU_COMP_F32, 4, GPU_FETCH_FLOAT);

  immBindBuiltinProgram(GPU_SHADER_2D_SMOOTH_COLOR);

  /* 'shade' defines strength of shading */
  colLeft[0] = min_ff(1.0f, col[0] + shadeleft);
  colLeft[1] = min_ff(1.0f, col[1] + shadeleft);
  colLeft[2] = min_ff(1.0f, col[2] + shadeleft);
  colRight[0] = max_ff(0.0f, col[0] + shaderight);
  colRight[1] = max_ff(0.0f, col[1] + shaderight);
  colRight[2] = max_ff(0.0f, col[2] + shaderight);

  vert_count += (roundboxtype & UI_CNR_BOTTOM_RIGHT) ? 9 : 1;
  vert_count += (roundboxtype & UI_CNR_TOP_RIGHT) ? 9 : 1;
  vert_count += (roundboxtype & UI_CNR_TOP_LEFT) ? 9 : 1;
  vert_count += (roundboxtype & UI_CNR_BOTTOM_LEFT) ? 9 : 1;

  immBegin(filled ? GPU_PRIM_TRI_FAN : GPU_PRIM_LINE_LOOP, vert_count);

  /* start with corner right-bottom */
  if (roundboxtype & UI_CNR_BOTTOM_RIGHT) {
    round_box_shade_col(color, colLeft, colRight, 0.0);
    immVertex2f(pos, maxx - rad, miny);

    for (a = 0; a < 7; a++) {
      round_box_shade_col(color, colLeft, colRight, vec[a][0] * idiv);
      immVertex2f(pos, maxx - rad + vec[a][0], miny + vec[a][1]);
    }

    round_box_shade_col(color, colLeft, colRight, rad * idiv);
    immVertex2f(pos, maxx, miny + rad);
  }
  else {
    round_box_shade_col(color, colLeft, colRight, 0.0);
    immVertex2f(pos, maxx, miny);
  }

  /* corner right-top */
  if (roundboxtype & UI_CNR_TOP_RIGHT) {
    round_box_shade_col(color, colLeft, colRight, 0.0);
    immVertex2f(pos, maxx, maxy - rad);

    for (a = 0; a < 7; a++) {

      round_box_shade_col(color, colLeft, colRight, (div - rad - vec[a][0]) * idiv);
      immVertex2f(pos, maxx - vec[a][1], maxy - rad + vec[a][0]);
    }
    round_box_shade_col(color, colLeft, colRight, (div - rad) * idiv);
    immVertex2f(pos, maxx - rad, maxy);
  }
  else {
    round_box_shade_col(color, colLeft, colRight, 0.0);
    immVertex2f(pos, maxx, maxy);
  }

  /* corner left-top */
  if (roundboxtype & UI_CNR_TOP_LEFT) {
    round_box_shade_col(color, colLeft, colRight, (div - rad) * idiv);
    immVertex2f(pos, minx + rad, maxy);

    for (a = 0; a < 7; a++) {
      round_box_shade_col(color, colLeft, colRight, (div - rad + vec[a][0]) * idiv);
      immVertex2f(pos, minx + rad - vec[a][0], maxy - vec[a][1]);
    }

    round_box_shade_col(color, colLeft, colRight, 1.0);
    immVertex2f(pos, minx, maxy - rad);
  }
  else {
    round_box_shade_col(color, colLeft, colRight, 1.0);
    immVertex2f(pos, minx, maxy);
  }

  /* corner left-bottom */
  if (roundboxtype & UI_CNR_BOTTOM_LEFT) {
    round_box_shade_col(color, colLeft, colRight, 1.0);
    immVertex2f(pos, minx, miny + rad);

    for (a = 0; a < 7; a++) {
      round_box_shade_col(color, colLeft, colRight, (vec[a][0]) * idiv);
      immVertex2f(pos, minx + vec[a][1], miny + rad - vec[a][0]);
    }

    round_box_shade_col(color, colLeft, colRight, 1.0);
    immVertex2f(pos, minx + rad, miny);
  }
  else {
    round_box_shade_col(color, colLeft, colRight, 1.0);
    immVertex2f(pos, minx, miny);
  }

  immEnd();
  immUnbindProgram();
}
#endif /* unused */

void UI_draw_text_underline(int pos_x, int pos_y, int len, int height, const float color[4])
{
  int ofs_y = 4 * U.pixelsize;

  GPUVertFormat *format = immVertexFormat();
  uint pos = GPU_vertformat_attr_add(format, "pos", GPU_COMP_I32, 2, GPU_FETCH_INT_TO_FLOAT);

  immBindBuiltinProgram(GPU_SHADER_2D_UNIFORM_COLOR);
  immUniformColor4fv(color);

  immRecti(pos, pos_x, pos_y - ofs_y, pos_x + len, pos_y - ofs_y + (height * U.pixelsize));
  immUnbindProgram();
}

/* ************** SPECIAL BUTTON DRAWING FUNCTIONS ************* */

/* based on UI_draw_roundbox_gl_mode,
 * check on making a version which allows us to skip some sides */
void ui_draw_but_TAB_outline(const rcti *rect,
                             float rad,
                             uchar highlight[3],
                             uchar highlight_fade[3])
{
  GPUVertFormat *format = immVertexFormat();
  uint pos = GPU_vertformat_attr_add(format, "pos", GPU_COMP_F32, 2, GPU_FETCH_FLOAT);
  uint col = GPU_vertformat_attr_add(format, "color", GPU_COMP_U8, 3, GPU_FETCH_INT_TO_FLOAT_UNIT);
  /* add a 1px offset, looks nicer */
  const int minx = rect->xmin + U.pixelsize, maxx = rect->xmax - U.pixelsize;
  const int miny = rect->ymin + U.pixelsize, maxy = rect->ymax - U.pixelsize;
  int a;
  float vec[4][2] = {
      {0.195, 0.02},
      {0.55, 0.169},
      {0.831, 0.45},
      {0.98, 0.805},
  };

  /* mult */
  for (a = 0; a < 4; a++) {
    mul_v2_fl(vec[a], rad);
  }

  immBindBuiltinProgram(GPU_SHADER_2D_SMOOTH_COLOR);
  immBeginAtMost(GPU_PRIM_LINE_STRIP, 25);

  immAttr3ubv(col, highlight);

  /* start with corner left-top */
  if (roundboxtype & UI_CNR_TOP_LEFT) {
    immVertex2f(pos, minx, maxy - rad);
    for (a = 0; a < 4; a++) {
      immVertex2f(pos, minx + vec[a][1], maxy - rad + vec[a][0]);
    }
    immVertex2f(pos, minx + rad, maxy);
  }
  else {
    immVertex2f(pos, minx, maxy);
  }

  /* corner right-top */
  if (roundboxtype & UI_CNR_TOP_RIGHT) {
    immVertex2f(pos, maxx - rad, maxy);
    for (a = 0; a < 4; a++) {
      immVertex2f(pos, maxx - rad + vec[a][0], maxy - vec[a][1]);
    }
    immVertex2f(pos, maxx, maxy - rad);
  }
  else {
    immVertex2f(pos, maxx, maxy);
  }

  immAttr3ubv(col, highlight_fade);

  /* corner right-bottom */
  if (roundboxtype & UI_CNR_BOTTOM_RIGHT) {
    immVertex2f(pos, maxx, miny + rad);
    for (a = 0; a < 4; a++) {
      immVertex2f(pos, maxx - vec[a][1], miny + rad - vec[a][0]);
    }
    immVertex2f(pos, maxx - rad, miny);
  }
  else {
    immVertex2f(pos, maxx, miny);
  }

  /* corner left-bottom */
  if (roundboxtype & UI_CNR_BOTTOM_LEFT) {
    immVertex2f(pos, minx + rad, miny);
    for (a = 0; a < 4; a++) {
      immVertex2f(pos, minx + rad - vec[a][0], miny + vec[a][1]);
    }
    immVertex2f(pos, minx, miny + rad);
  }
  else {
    immVertex2f(pos, minx, miny);
  }

  immAttr3ubv(col, highlight);

  /* back to corner left-top */
  immVertex2f(pos, minx, (roundboxtype & UI_CNR_TOP_LEFT) ? (maxy - rad) : maxy);

  immEnd();
  immUnbindProgram();
}

void ui_draw_but_IMAGE(ARegion *UNUSED(region),
                       uiBut *but,
                       const uiWidgetColors *UNUSED(wcol),
                       const rcti *rect)
{
#ifdef WITH_HEADLESS
  (void)rect;
  (void)but;
#else
  ImBuf *ibuf = (ImBuf *)but->poin;

  if (!ibuf) {
    return;
  }

  int w = BLI_rcti_size_x(rect);
  int h = BLI_rcti_size_y(rect);

  /* scissor doesn't seem to be doing the right thing...? */
#  if 0
  /* prevent drawing outside widget area */
  int scissor[4];
  GPU_scissor_get(scissor);
  GPU_scissor(rect->xmin, rect->ymin, w, h);
#  endif

  /* Combine with premultiplied alpha. */
  GPU_blend(GPU_BLEND_ALPHA_PREMULT);

  if (w != ibuf->x || h != ibuf->y) {
    /* We scale the bitmap, rather than have OGL do a worse job. */
    IMB_scaleImBuf(ibuf, w, h);
  }

  float col[4] = {1.0f, 1.0f, 1.0f, 1.0f};
  if (but->col[3] != 0) {
    /* Optionally use uiBut's col to recolor the image. */
    rgba_uchar_to_float(col, but->col);
  }

  IMMDrawPixelsTexState state = immDrawPixelsTexSetup(GPU_SHADER_2D_IMAGE_COLOR);
  immDrawPixelsTex(&state,
                   (float)rect->xmin,
                   (float)rect->ymin,
                   ibuf->x,
                   ibuf->y,
                   GPU_RGBA8,
                   false,
                   ibuf->rect,
                   1.0f,
                   1.0f,
                   col);

  GPU_blend(GPU_BLEND_NONE);

#  if 0
  // restore scissortest
  GPU_scissor(scissor[0], scissor[1], scissor[2], scissor[3]);
#  endif

#endif
}

/**
 * Draw title and text safe areas.
 *
 * \note This function is to be used with the 2D dashed shader enabled.
 *
 * \param pos: is a #PRIM_FLOAT, 2, #GPU_FETCH_FLOAT vertex attribute.
 * \param x1, x2, y1, y2: The offsets for the view, not the zones.
 */
void UI_draw_safe_areas(uint pos,
                        float x1,
                        float x2,
                        float y1,
                        float y2,
                        const float title_aspect[2],
                        const float action_aspect[2])
{
  const float size_x_half = (x2 - x1) * 0.5f;
  const float size_y_half = (y2 - y1) * 0.5f;

  const float *safe_areas[] = {title_aspect, action_aspect};
  const int safe_len = ARRAY_SIZE(safe_areas);

  for (int i = 0; i < safe_len; i++) {
    if (safe_areas[i][0] || safe_areas[i][1]) {
      float margin_x = safe_areas[i][0] * size_x_half;
      float margin_y = safe_areas[i][1] * size_y_half;

      float minx = x1 + margin_x;
      float miny = y1 + margin_y;
      float maxx = x2 - margin_x;
      float maxy = y2 - margin_y;

      imm_draw_box_wire_2d(pos, minx, miny, maxx, maxy);
    }
  }
}

static void draw_scope_end(const rctf *rect)
{
  GPU_blend(GPU_BLEND_ALPHA);

  /* outline */
  UI_draw_roundbox_corner_set(UI_CNR_ALL);
  const float color[4] = {0.0f, 0.0f, 0.0f, 0.5f};
  UI_draw_roundbox_4fv(
      false, rect->xmin - 1, rect->ymin, rect->xmax + 1, rect->ymax + 1, 3.0f, color);
}

static void histogram_draw_one(float r,
                               float g,
                               float b,
                               float alpha,
                               float x,
                               float y,
                               float w,
                               float h,
                               const float *data,
                               int res,
                               const bool is_line,
                               uint pos_attr)
{
  const float color[4] = {r, g, b, alpha};

  /* that can happen */
  if (res == 0) {
    return;
  }

  GPU_line_smooth(true);
  GPU_blend(GPU_BLEND_ADDITIVE);

  immUniformColor4fv(color);

  if (is_line) {
    /* curve outline */
    GPU_line_width(1.5);

    immBegin(GPU_PRIM_LINE_STRIP, res);
    for (int i = 0; i < res; i++) {
      float x2 = x + i * (w / (float)res);
      immVertex2f(pos_attr, x2, y + (data[i] * h));
    }
    immEnd();
  }
  else {
    /* under the curve */
    immBegin(GPU_PRIM_TRI_STRIP, res * 2);
    immVertex2f(pos_attr, x, y);
    immVertex2f(pos_attr, x, y + (data[0] * h));
    for (int i = 1; i < res; i++) {
      float x2 = x + i * (w / (float)res);
      immVertex2f(pos_attr, x2, y + (data[i] * h));
      immVertex2f(pos_attr, x2, y);
    }
    immEnd();

    /* curve outline */
    immUniformColor4f(0.0f, 0.0f, 0.0f, 0.25f);

    GPU_blend(GPU_BLEND_ALPHA);
    immBegin(GPU_PRIM_LINE_STRIP, res);
    for (int i = 0; i < res; i++) {
      float x2 = x + i * (w / (float)res);
      immVertex2f(pos_attr, x2, y + (data[i] * h));
    }
    immEnd();
  }

  GPU_line_smooth(false);
}

#define HISTOGRAM_TOT_GRID_LINES 4

void ui_draw_but_HISTOGRAM(ARegion *UNUSED(region),
                           uiBut *but,
                           const uiWidgetColors *UNUSED(wcol),
                           const rcti *recti)
{
  Histogram *hist = (Histogram *)but->poin;
  int res = hist->x_resolution;
  const bool is_line = (hist->flag & HISTO_FLAG_LINE) != 0;

  rctf rect = {
      .xmin = (float)recti->xmin + 1,
      .xmax = (float)recti->xmax - 1,
      .ymin = (float)recti->ymin + 1,
      .ymax = (float)recti->ymax - 1,
  };

  float w = BLI_rctf_size_x(&rect);
  float h = BLI_rctf_size_y(&rect) * hist->ymax;

  GPU_blend(GPU_BLEND_ALPHA);

  float color[4];
  UI_GetThemeColor4fv(TH_PREVIEW_BACK, color);
  UI_draw_roundbox_corner_set(UI_CNR_ALL);
  UI_draw_roundbox_4fv(
      true, rect.xmin - 1, rect.ymin - 1, rect.xmax + 1, rect.ymax + 1, 3.0f, color);

  /* need scissor test, histogram can draw outside of boundary */
  int scissor[4];
  GPU_scissor_get(scissor);
  GPU_scissor((rect.xmin - 1),
              (rect.ymin - 1),
              (rect.xmax + 1) - (rect.xmin - 1),
              (rect.ymax + 1) - (rect.ymin - 1));

  GPUVertFormat *format = immVertexFormat();
  uint pos = GPU_vertformat_attr_add(format, "pos", GPU_COMP_F32, 2, GPU_FETCH_FLOAT);

  immBindBuiltinProgram(GPU_SHADER_2D_UNIFORM_COLOR);

  immUniformColor4f(1.0f, 1.0f, 1.0f, 0.08f);
  /* draw grid lines here */
  for (int i = 1; i <= HISTOGRAM_TOT_GRID_LINES; i++) {
    const float fac = (float)i / (float)HISTOGRAM_TOT_GRID_LINES;

    /* so we can tell the 1.0 color point */
    if (i == HISTOGRAM_TOT_GRID_LINES) {
      immUniformColor4f(1.0f, 1.0f, 1.0f, 0.5f);
    }

    immBegin(GPU_PRIM_LINES, 4);

    immVertex2f(pos, rect.xmin, rect.ymin + fac * h);
    immVertex2f(pos, rect.xmax, rect.ymin + fac * h);

    immVertex2f(pos, rect.xmin + fac * w, rect.ymin);
    immVertex2f(pos, rect.xmin + fac * w, rect.ymax);

    immEnd();
  }

  if (hist->mode == HISTO_MODE_LUMA) {
    histogram_draw_one(
        1.0, 1.0, 1.0, 0.75, rect.xmin, rect.ymin, w, h, hist->data_luma, res, is_line, pos);
  }
  else if (hist->mode == HISTO_MODE_ALPHA) {
    histogram_draw_one(
        1.0, 1.0, 1.0, 0.75, rect.xmin, rect.ymin, w, h, hist->data_a, res, is_line, pos);
  }
  else {
    if (hist->mode == HISTO_MODE_RGB || hist->mode == HISTO_MODE_R) {
      histogram_draw_one(
          1.0, 0.0, 0.0, 0.75, rect.xmin, rect.ymin, w, h, hist->data_r, res, is_line, pos);
    }
    if (hist->mode == HISTO_MODE_RGB || hist->mode == HISTO_MODE_G) {
      histogram_draw_one(
          0.0, 1.0, 0.0, 0.75, rect.xmin, rect.ymin, w, h, hist->data_g, res, is_line, pos);
    }
    if (hist->mode == HISTO_MODE_RGB || hist->mode == HISTO_MODE_B) {
      histogram_draw_one(
          0.0, 0.0, 1.0, 0.75, rect.xmin, rect.ymin, w, h, hist->data_b, res, is_line, pos);
    }
  }

  immUnbindProgram();

  /* Restore scissor test. */
  GPU_scissor(UNPACK4(scissor));

  /* outline */
  draw_scope_end(&rect);
}

#undef HISTOGRAM_TOT_GRID_LINES

static void waveform_draw_one(float *waveform, int nbr, const float col[3])
{
  GPUVertFormat format = {0};
  uint pos_id = GPU_vertformat_attr_add(&format, "pos", GPU_COMP_F32, 2, GPU_FETCH_FLOAT);

  GPUVertBuf *vbo = GPU_vertbuf_create_with_format(&format);
  GPU_vertbuf_data_alloc(vbo, nbr);

  GPU_vertbuf_attr_fill(vbo, pos_id, waveform);

  /* TODO store the GPUBatch inside the scope */
  GPUBatch *batch = GPU_batch_create_ex(GPU_PRIM_POINTS, vbo, NULL, GPU_BATCH_OWNS_VBO);
  GPU_batch_program_set_builtin(batch, GPU_SHADER_2D_UNIFORM_COLOR);
  GPU_batch_uniform_4f(batch, "color", col[0], col[1], col[2], 1.0f);
  GPU_batch_draw(batch);

  GPU_batch_discard(batch);
}

void ui_draw_but_WAVEFORM(ARegion *UNUSED(region),
                          uiBut *but,
                          const uiWidgetColors *UNUSED(wcol),
                          const rcti *recti)
{
  Scopes *scopes = (Scopes *)but->poin;
  int scissor[4];
  float colors[3][3];
  const float colorsycc[3][3] = {{1, 0, 1}, {1, 1, 0}, {0, 1, 1}};
  /* colors  pre multiplied by alpha for speed up */
  float colors_alpha[3][3], colorsycc_alpha[3][3];
  float min, max;

  if (scopes == NULL) {
    return;
  }

  rctf rect = {
      .xmin = (float)recti->xmin + 1,
      .xmax = (float)recti->xmax - 1,
      .ymin = (float)recti->ymin + 1,
      .ymax = (float)recti->ymax - 1,
  };

  if (scopes->wavefrm_yfac < 0.5f) {
    scopes->wavefrm_yfac = 0.98f;
  }
  float w = BLI_rctf_size_x(&rect) - 7;
  float h = BLI_rctf_size_y(&rect) * scopes->wavefrm_yfac;
  float yofs = rect.ymin + (BLI_rctf_size_y(&rect) - h) * 0.5f;
  float w3 = w / 3.0f;

  /* log scale for alpha */
  float alpha = scopes->wavefrm_alpha * scopes->wavefrm_alpha;

  unit_m3(colors);

  for (int c = 0; c < 3; c++) {
    for (int i = 0; i < 3; i++) {
      colors_alpha[c][i] = colors[c][i] * alpha;
      colorsycc_alpha[c][i] = colorsycc[c][i] * alpha;
    }
  }

  /* Flush text cache before changing scissors. */
  BLF_batch_draw_flush();

  GPU_blend(GPU_BLEND_ALPHA);

  float color[4];
  UI_GetThemeColor4fv(TH_PREVIEW_BACK, color);
  UI_draw_roundbox_corner_set(UI_CNR_ALL);
  UI_draw_roundbox_4fv(
      true, rect.xmin - 1, rect.ymin - 1, rect.xmax + 1, rect.ymax + 1, 3.0f, color);

  /* need scissor test, waveform can draw outside of boundary */
  GPU_scissor_get(scissor);
  GPU_scissor((rect.xmin - 1),
              (rect.ymin - 1),
              (rect.xmax + 1) - (rect.xmin - 1),
              (rect.ymax + 1) - (rect.ymin - 1));

  /* draw scale numbers first before binding any shader */
  for (int i = 0; i < 6; i++) {
    char str[4];
    BLI_snprintf(str, sizeof(str), "%-3d", i * 20);
    str[3] = '\0';
    BLF_color4f(BLF_default(), 1.0f, 1.0f, 1.0f, 0.08f);
    BLF_draw_default(rect.xmin + 1, yofs - 5 + (i * 0.2f) * h, 0, str, sizeof(str) - 1);
  }

  /* Flush text cache before drawing things on top. */
  BLF_batch_draw_flush();

  GPU_blend(GPU_BLEND_ALPHA);

  GPUVertFormat *format = immVertexFormat();
  uint pos = GPU_vertformat_attr_add(format, "pos", GPU_COMP_F32, 2, GPU_FETCH_FLOAT);

  immBindBuiltinProgram(GPU_SHADER_2D_UNIFORM_COLOR);

  immUniformColor4f(1.0f, 1.0f, 1.0f, 0.08f);

  /* draw grid lines here */
  immBegin(GPU_PRIM_LINES, 12);

  for (int i = 0; i < 6; i++) {
    immVertex2f(pos, rect.xmin + 22, yofs + (i * 0.2f) * h);
    immVertex2f(pos, rect.xmax + 1, yofs + (i * 0.2f) * h);
  }

  immEnd();

  /* 3 vertical separation */
  if (scopes->wavefrm_mode != SCOPES_WAVEFRM_LUMA) {
    immBegin(GPU_PRIM_LINES, 4);

    for (int i = 1; i < 3; i++) {
      immVertex2f(pos, rect.xmin + i * w3, rect.ymin);
      immVertex2f(pos, rect.xmin + i * w3, rect.ymax);
    }

    immEnd();
  }

  /* separate min max zone on the right */
  immBegin(GPU_PRIM_LINES, 2);
  immVertex2f(pos, rect.xmin + w, rect.ymin);
  immVertex2f(pos, rect.xmin + w, rect.ymax);
  immEnd();

  /* 16-235-240 level in case of ITU-R BT601/709 */
  immUniformColor4f(1.0f, 0.4f, 0.0f, 0.2f);
  if (ELEM(scopes->wavefrm_mode, SCOPES_WAVEFRM_YCC_601, SCOPES_WAVEFRM_YCC_709)) {
    immBegin(GPU_PRIM_LINES, 8);

    immVertex2f(pos, rect.xmin + 22, yofs + h * 16.0f / 255.0f);
    immVertex2f(pos, rect.xmax + 1, yofs + h * 16.0f / 255.0f);

    immVertex2f(pos, rect.xmin + 22, yofs + h * 235.0f / 255.0f);
    immVertex2f(pos, rect.xmin + w3, yofs + h * 235.0f / 255.0f);

    immVertex2f(pos, rect.xmin + 3 * w3, yofs + h * 235.0f / 255.0f);
    immVertex2f(pos, rect.xmax + 1, yofs + h * 235.0f / 255.0f);

    immVertex2f(pos, rect.xmin + w3, yofs + h * 240.0f / 255.0f);
    immVertex2f(pos, rect.xmax + 1, yofs + h * 240.0f / 255.0f);

    immEnd();
  }
  /* 7.5 IRE black point level for NTSC */
  if (scopes->wavefrm_mode == SCOPES_WAVEFRM_LUMA) {
    immBegin(GPU_PRIM_LINES, 2);
    immVertex2f(pos, rect.xmin, yofs + h * 0.075f);
    immVertex2f(pos, rect.xmax + 1, yofs + h * 0.075f);
    immEnd();
  }

  if (scopes->ok && scopes->waveform_1 != NULL) {
    GPU_blend(GPU_BLEND_ADDITIVE);
    GPU_point_size(1.0);

    /* LUMA (1 channel) */
    if (scopes->wavefrm_mode == SCOPES_WAVEFRM_LUMA) {
      const float col[3] = {alpha, alpha, alpha};

      GPU_matrix_push();
      GPU_matrix_translate_2f(rect.xmin, yofs);
      GPU_matrix_scale_2f(w, h);

      waveform_draw_one(scopes->waveform_1, scopes->waveform_tot, col);

      GPU_matrix_pop();

      /* min max */
      immUniformColor3f(0.5f, 0.5f, 0.5f);
      min = yofs + scopes->minmax[0][0] * h;
      max = yofs + scopes->minmax[0][1] * h;
      CLAMP(min, rect.ymin, rect.ymax);
      CLAMP(max, rect.ymin, rect.ymax);

      immBegin(GPU_PRIM_LINES, 2);
      immVertex2f(pos, rect.xmax - 3, min);
      immVertex2f(pos, rect.xmax - 3, max);
      immEnd();
    }
    /* RGB (3 channel) */
    else if (scopes->wavefrm_mode == SCOPES_WAVEFRM_RGB) {
      GPU_matrix_push();
      GPU_matrix_translate_2f(rect.xmin, yofs);
      GPU_matrix_scale_2f(w, h);

      waveform_draw_one(scopes->waveform_1, scopes->waveform_tot, colors_alpha[0]);
      waveform_draw_one(scopes->waveform_2, scopes->waveform_tot, colors_alpha[1]);
      waveform_draw_one(scopes->waveform_3, scopes->waveform_tot, colors_alpha[2]);

      GPU_matrix_pop();
    }
    /* PARADE / YCC (3 channels) */
    else if (ELEM(scopes->wavefrm_mode,
                  SCOPES_WAVEFRM_RGB_PARADE,
                  SCOPES_WAVEFRM_YCC_601,
                  SCOPES_WAVEFRM_YCC_709,
                  SCOPES_WAVEFRM_YCC_JPEG)) {
      int rgb = (scopes->wavefrm_mode == SCOPES_WAVEFRM_RGB_PARADE);

      GPU_matrix_push();
      GPU_matrix_translate_2f(rect.xmin, yofs);
      GPU_matrix_scale_2f(w3, h);

      waveform_draw_one(
          scopes->waveform_1, scopes->waveform_tot, (rgb) ? colors_alpha[0] : colorsycc_alpha[0]);

      GPU_matrix_translate_2f(1.0f, 0.0f);
      waveform_draw_one(
          scopes->waveform_2, scopes->waveform_tot, (rgb) ? colors_alpha[1] : colorsycc_alpha[1]);

      GPU_matrix_translate_2f(1.0f, 0.0f);
      waveform_draw_one(
          scopes->waveform_3, scopes->waveform_tot, (rgb) ? colors_alpha[2] : colorsycc_alpha[2]);

      GPU_matrix_pop();
    }

    /* min max */
    if (scopes->wavefrm_mode != SCOPES_WAVEFRM_LUMA) {
      for (int c = 0; c < 3; c++) {
        if (ELEM(scopes->wavefrm_mode, SCOPES_WAVEFRM_RGB_PARADE, SCOPES_WAVEFRM_RGB)) {
          immUniformColor3f(colors[c][0] * 0.75f, colors[c][1] * 0.75f, colors[c][2] * 0.75f);
        }
        else {
          immUniformColor3f(
              colorsycc[c][0] * 0.75f, colorsycc[c][1] * 0.75f, colorsycc[c][2] * 0.75f);
        }
        min = yofs + scopes->minmax[c][0] * h;
        max = yofs + scopes->minmax[c][1] * h;
        CLAMP(min, rect.ymin, rect.ymax);
        CLAMP(max, rect.ymin, rect.ymax);

        immBegin(GPU_PRIM_LINES, 2);
        immVertex2f(pos, rect.xmin + w + 2 + c * 2, min);
        immVertex2f(pos, rect.xmin + w + 2 + c * 2, max);
        immEnd();
      }
    }
  }

  immUnbindProgram();

  /* Restore scissor test. */
  GPU_scissor(UNPACK4(scissor));

  /* outline */
  draw_scope_end(&rect);

  GPU_blend(GPU_BLEND_NONE);
}

static float polar_to_x(float center, float diam, float ampli, float angle)
{
  return center + diam * ampli * cosf(angle);
}

static float polar_to_y(float center, float diam, float ampli, float angle)
{
  return center + diam * ampli * sinf(angle);
}

static void vectorscope_draw_target(
    uint pos, float centerx, float centery, float diam, const float colf[3])
{
  float y, u, v;
  float tangle = 0.0f, tampli;
  float dangle, dampli, dangle2, dampli2;

  rgb_to_yuv(colf[0], colf[1], colf[2], &y, &u, &v, BLI_YUV_ITU_BT709);

  if (u > 0 && v >= 0) {
    tangle = atanf(v / u);
  }
  else if (u > 0 && v < 0) {
    tangle = atanf(v / u) + 2.0f * (float)M_PI;
  }
  else if (u < 0) {
    tangle = atanf(v / u) + (float)M_PI;
  }
  else if (u == 0 && v > 0.0f) {
    tangle = M_PI_2;
  }
  else if (u == 0 && v < 0.0f) {
    tangle = -M_PI_2;
  }
  tampli = sqrtf(u * u + v * v);

  /* small target vary by 2.5 degree and 2.5 IRE unit */
  immUniformColor4f(1.0f, 1.0f, 1.0f, 0.12f);
  dangle = DEG2RADF(2.5f);
  dampli = 2.5f / 200.0f;
  immBegin(GPU_PRIM_LINE_LOOP, 4);
  immVertex2f(pos,
              polar_to_x(centerx, diam, tampli + dampli, tangle + dangle),
              polar_to_y(centery, diam, tampli + dampli, tangle + dangle));
  immVertex2f(pos,
              polar_to_x(centerx, diam, tampli - dampli, tangle + dangle),
              polar_to_y(centery, diam, tampli - dampli, tangle + dangle));
  immVertex2f(pos,
              polar_to_x(centerx, diam, tampli - dampli, tangle - dangle),
              polar_to_y(centery, diam, tampli - dampli, tangle - dangle));
  immVertex2f(pos,
              polar_to_x(centerx, diam, tampli + dampli, tangle - dangle),
              polar_to_y(centery, diam, tampli + dampli, tangle - dangle));
  immEnd();
  /* big target vary by 10 degree and 20% amplitude */
  immUniformColor4f(1.0f, 1.0f, 1.0f, 0.12f);
  dangle = DEG2RADF(10.0f);
  dampli = 0.2f * tampli;
  dangle2 = DEG2RADF(5.0f);
  dampli2 = 0.5f * dampli;
  immBegin(GPU_PRIM_LINE_STRIP, 3);
  immVertex2f(pos,
              polar_to_x(centerx, diam, tampli + dampli - dampli2, tangle + dangle),
              polar_to_y(centery, diam, tampli + dampli - dampli2, tangle + dangle));
  immVertex2f(pos,
              polar_to_x(centerx, diam, tampli + dampli, tangle + dangle),
              polar_to_y(centery, diam, tampli + dampli, tangle + dangle));
  immVertex2f(pos,
              polar_to_x(centerx, diam, tampli + dampli, tangle + dangle - dangle2),
              polar_to_y(centery, diam, tampli + dampli, tangle + dangle - dangle2));
  immEnd();
  immBegin(GPU_PRIM_LINE_STRIP, 3);
  immVertex2f(pos,
              polar_to_x(centerx, diam, tampli - dampli + dampli2, tangle + dangle),
              polar_to_y(centery, diam, tampli - dampli + dampli2, tangle + dangle));
  immVertex2f(pos,
              polar_to_x(centerx, diam, tampli - dampli, tangle + dangle),
              polar_to_y(centery, diam, tampli - dampli, tangle + dangle));
  immVertex2f(pos,
              polar_to_x(centerx, diam, tampli - dampli, tangle + dangle - dangle2),
              polar_to_y(centery, diam, tampli - dampli, tangle + dangle - dangle2));
  immEnd();
  immBegin(GPU_PRIM_LINE_STRIP, 3);
  immVertex2f(pos,
              polar_to_x(centerx, diam, tampli - dampli + dampli2, tangle - dangle),
              polar_to_y(centery, diam, tampli - dampli + dampli2, tangle - dangle));
  immVertex2f(pos,
              polar_to_x(centerx, diam, tampli - dampli, tangle - dangle),
              polar_to_y(centery, diam, tampli - dampli, tangle - dangle));
  immVertex2f(pos,
              polar_to_x(centerx, diam, tampli - dampli, tangle - dangle + dangle2),
              polar_to_y(centery, diam, tampli - dampli, tangle - dangle + dangle2));
  immEnd();
  immBegin(GPU_PRIM_LINE_STRIP, 3);
  immVertex2f(pos,
              polar_to_x(centerx, diam, tampli + dampli - dampli2, tangle - dangle),
              polar_to_y(centery, diam, tampli + dampli - dampli2, tangle - dangle));
  immVertex2f(pos,
              polar_to_x(centerx, diam, tampli + dampli, tangle - dangle),
              polar_to_y(centery, diam, tampli + dampli, tangle - dangle));
  immVertex2f(pos,
              polar_to_x(centerx, diam, tampli + dampli, tangle - dangle + dangle2),
              polar_to_y(centery, diam, tampli + dampli, tangle - dangle + dangle2));
  immEnd();
}

void ui_draw_but_VECTORSCOPE(ARegion *UNUSED(region),
                             uiBut *but,
                             const uiWidgetColors *UNUSED(wcol),
                             const rcti *recti)
{
  const float skin_rad = DEG2RADF(123.0f); /* angle in radians of the skin tone line */
  Scopes *scopes = (Scopes *)but->poin;

  const float colors[6][3] = {
      {0.75, 0.0, 0.0},
      {0.75, 0.75, 0.0},
      {0.0, 0.75, 0.0},
      {0.0, 0.75, 0.75},
      {0.0, 0.0, 0.75},
      {0.75, 0.0, 0.75},
  };

  rctf rect = {
      .xmin = (float)recti->xmin + 1,
      .xmax = (float)recti->xmax - 1,
      .ymin = (float)recti->ymin + 1,
      .ymax = (float)recti->ymax - 1,
  };

  float w = BLI_rctf_size_x(&rect);
  float h = BLI_rctf_size_y(&rect);
  float centerx = rect.xmin + w * 0.5f;
  float centery = rect.ymin + h * 0.5f;
  float diam = (w < h) ? w : h;

  float alpha = scopes->vecscope_alpha * scopes->vecscope_alpha * scopes->vecscope_alpha;

  GPU_blend(GPU_BLEND_ALPHA);

  float color[4];
  UI_GetThemeColor4fv(TH_PREVIEW_BACK, color);
  UI_draw_roundbox_corner_set(UI_CNR_ALL);
  UI_draw_roundbox_4fv(
      true, rect.xmin - 1, rect.ymin - 1, rect.xmax + 1, rect.ymax + 1, 3.0f, color);

  /* need scissor test, hvectorscope can draw outside of boundary */
  int scissor[4];
  GPU_scissor_get(scissor);
  GPU_scissor((rect.xmin - 1),
              (rect.ymin - 1),
              (rect.xmax + 1) - (rect.xmin - 1),
              (rect.ymax + 1) - (rect.ymin - 1));

  GPUVertFormat *format = immVertexFormat();
  uint pos = GPU_vertformat_attr_add(format, "pos", GPU_COMP_F32, 2, GPU_FETCH_FLOAT);

  immBindBuiltinProgram(GPU_SHADER_2D_UNIFORM_COLOR);

  immUniformColor4f(1.0f, 1.0f, 1.0f, 0.08f);
  /* draw grid elements */
  /* cross */
  immBegin(GPU_PRIM_LINES, 4);

  immVertex2f(pos, centerx - (diam * 0.5f) - 5, centery);
  immVertex2f(pos, centerx + (diam * 0.5f) + 5, centery);

  immVertex2f(pos, centerx, centery - (diam * 0.5f) - 5);
  immVertex2f(pos, centerx, centery + (diam * 0.5f) + 5);

  immEnd();

  /* circles */
  for (int j = 0; j < 5; j++) {
    const int increment = 15;
    immBegin(GPU_PRIM_LINE_LOOP, (int)(360 / increment));
    for (int i = 0; i <= 360 - increment; i += increment) {
      const float a = DEG2RADF((float)i);
      const float r = (j + 1) * 0.1f;
      immVertex2f(pos, polar_to_x(centerx, diam, r, a), polar_to_y(centery, diam, r, a));
    }
    immEnd();
  }
  /* skin tone line */
  immUniformColor4f(1.0f, 0.4f, 0.0f, 0.2f);

  immBegin(GPU_PRIM_LINES, 2);
  immVertex2f(
      pos, polar_to_x(centerx, diam, 0.5f, skin_rad), polar_to_y(centery, diam, 0.5f, skin_rad));
  immVertex2f(
      pos, polar_to_x(centerx, diam, 0.1f, skin_rad), polar_to_y(centery, diam, 0.1f, skin_rad));
  immEnd();

  /* saturation points */
  for (int i = 0; i < 6; i++) {
    vectorscope_draw_target(pos, centerx, centery, diam, colors[i]);
  }

  if (scopes->ok && scopes->vecscope != NULL) {
    /* pixel point cloud */
    const float col[3] = {alpha, alpha, alpha};

    GPU_blend(GPU_BLEND_ADDITIVE);
    GPU_point_size(1.0);

    GPU_matrix_push();
    GPU_matrix_translate_2f(centerx, centery);
    GPU_matrix_scale_1f(diam);

    waveform_draw_one(scopes->vecscope, scopes->waveform_tot, col);

    GPU_matrix_pop();
  }

  immUnbindProgram();

  /* Restore scissor test. */
  GPU_scissor(UNPACK4(scissor));
  /* outline */
  draw_scope_end(&rect);

  GPU_blend(GPU_BLEND_NONE);
}

static void ui_draw_colorband_handle_tri_hlight(
    uint pos, float x1, float y1, float halfwidth, float height)
{
  GPU_line_smooth(true);

  immBegin(GPU_PRIM_LINE_STRIP, 3);
  immVertex2f(pos, x1 + halfwidth, y1);
  immVertex2f(pos, x1, y1 + height);
  immVertex2f(pos, x1 - halfwidth, y1);
  immEnd();

  GPU_line_smooth(false);
}

static void ui_draw_colorband_handle_tri(
    uint pos, float x1, float y1, float halfwidth, float height, bool fill)
{
  if (fill) {
    GPU_polygon_smooth(true);
  }
  else {
    GPU_line_smooth(true);
  }

  immBegin(fill ? GPU_PRIM_TRIS : GPU_PRIM_LINE_LOOP, 3);
  immVertex2f(pos, x1 + halfwidth, y1);
  immVertex2f(pos, x1, y1 + height);
  immVertex2f(pos, x1 - halfwidth, y1);
  immEnd();

  if (fill) {
    GPU_polygon_smooth(false);
  }
  else {
    GPU_line_smooth(false);
  }
}

static void ui_draw_colorband_handle_box(
    uint pos, float x1, float y1, float x2, float y2, bool fill)
{
  immBegin(fill ? GPU_PRIM_TRI_FAN : GPU_PRIM_LINE_LOOP, 4);
  immVertex2f(pos, x1, y1);
  immVertex2f(pos, x1, y2);
  immVertex2f(pos, x2, y2);
  immVertex2f(pos, x2, y1);
  immEnd();
}

static void ui_draw_colorband_handle(uint shdr_pos,
                                     const rcti *rect,
                                     float x,
                                     const float rgb[3],
                                     struct ColorManagedDisplay *display,
                                     bool active)
{
  const float sizey = BLI_rcti_size_y(rect);
  const float min_width = 3.0f;
  float colf[3] = {UNPACK3(rgb)};

  float half_width = floorf(sizey / 3.5f);
  float height = half_width * 1.4f;

  float y1 = rect->ymin + (sizey * 0.16f);
  float y2 = rect->ymax;

  /* align to pixels */
  x = floorf(x + 0.5f);
  y1 = floorf(y1 + 0.5f);

  if (active || half_width < min_width) {
    immUnbindProgram();

    immBindBuiltinProgram(GPU_SHADER_2D_LINE_DASHED_UNIFORM_COLOR);

    float viewport_size[4];
    GPU_viewport_size_get_f(viewport_size);
    immUniform2f("viewport_size", viewport_size[2] / UI_DPI_FAC, viewport_size[3] / UI_DPI_FAC);

    immUniform1i("colors_len", 2); /* "advanced" mode */
    immUniformArray4fv(
        "colors", (float *)(float[][4]){{0.8f, 0.8f, 0.8f, 1.0f}, {0.0f, 0.0f, 0.0f, 1.0f}}, 2);
    immUniform1f("dash_width", active ? 4.0f : 2.0f);
    immUniform1f("dash_factor", 0.5f);

    immBegin(GPU_PRIM_LINES, 2);
    immVertex2f(shdr_pos, x, y1);
    immVertex2f(shdr_pos, x, y2);
    immEnd();

    immUnbindProgram();

    immBindBuiltinProgram(GPU_SHADER_2D_UNIFORM_COLOR);

    /* hide handles when zoomed out too far */
    if (half_width < min_width) {
      return;
    }
  }

  /* shift handle down */
  y1 -= half_width;

  immUniformColor3ub(0, 0, 0);
  ui_draw_colorband_handle_box(
      shdr_pos, x - half_width, y1 - 1, x + half_width, y1 + height, false);

  /* draw all triangles blended */
  GPU_blend(GPU_BLEND_ALPHA);

  ui_draw_colorband_handle_tri(shdr_pos, x, y1 + height, half_width, half_width, true);

  if (active) {
    immUniformColor3ub(196, 196, 196);
  }
  else {
    immUniformColor3ub(96, 96, 96);
  }
  ui_draw_colorband_handle_tri(shdr_pos, x, y1 + height, half_width, half_width, true);

  if (active) {
    immUniformColor3ub(255, 255, 255);
  }
  else {
    immUniformColor3ub(128, 128, 128);
  }
  ui_draw_colorband_handle_tri_hlight(
      shdr_pos, x, y1 + height - 1, (half_width - 1), (half_width - 1));

  immUniformColor3ub(0, 0, 0);
  ui_draw_colorband_handle_tri_hlight(shdr_pos, x, y1 + height, half_width, half_width);

  GPU_blend(GPU_BLEND_NONE);

  immUniformColor3ub(128, 128, 128);
  ui_draw_colorband_handle_box(
      shdr_pos, x - (half_width - 1), y1, x + (half_width - 1), y1 + height, true);

  if (display) {
    IMB_colormanagement_scene_linear_to_display_v3(colf, display);
  }

  immUniformColor3fv(colf);
  ui_draw_colorband_handle_box(
      shdr_pos, x - (half_width - 2), y1 + 1, x + (half_width - 2), y1 + height - 2, true);
}

void ui_draw_but_COLORBAND(uiBut *but, const uiWidgetColors *UNUSED(wcol), const rcti *rect)
{
  struct ColorManagedDisplay *display = ui_block_cm_display_get(but->block);
  uint pos_id, col_id;

  uiButColorBand *but_coba = (uiButColorBand *)but;
  ColorBand *coba = (but_coba->edit_coba == NULL) ? (ColorBand *)but->poin : but_coba->edit_coba;

  if (coba == NULL) {
    return;
  }

  float x1 = rect->xmin;
  float sizex = rect->xmax - x1;
  float sizey = BLI_rcti_size_y(rect);
  float sizey_solid = sizey * 0.25f;
  float y1 = rect->ymin;

  /* exit early if too narrow */
  if (sizex <= 0) {
    return;
  }

  GPUVertFormat *format = immVertexFormat();
  pos_id = GPU_vertformat_attr_add(format, "pos", GPU_COMP_F32, 2, GPU_FETCH_FLOAT);
  immBindBuiltinProgram(GPU_SHADER_2D_CHECKER);

  /* Drawing the checkerboard. */
  const float checker_dark = UI_ALPHA_CHECKER_DARK / 255.0f;
  const float checker_light = UI_ALPHA_CHECKER_LIGHT / 255.0f;
  immUniform4f("color1", checker_dark, checker_dark, checker_dark, 1.0f);
  immUniform4f("color2", checker_light, checker_light, checker_light, 1.0f);
  immUniform1i("size", 8);
  immRectf(pos_id, x1, y1, x1 + sizex, rect->ymax);
  immUnbindProgram();

  /* New format */
  format = immVertexFormat();
  pos_id = GPU_vertformat_attr_add(format, "pos", GPU_COMP_F32, 2, GPU_FETCH_FLOAT);
  col_id = GPU_vertformat_attr_add(format, "color", GPU_COMP_F32, 4, GPU_FETCH_FLOAT);
  immBindBuiltinProgram(GPU_SHADER_2D_SMOOTH_COLOR);

  /* layer: color ramp */
  GPU_blend(GPU_BLEND_ALPHA);

  CBData *cbd = coba->data;

  float v1[2], v2[2];
  float colf[4] = {0, 0, 0, 0}; /* initialize in case the colorband isn't valid */

  v1[1] = y1 + sizey_solid;
  v2[1] = rect->ymax;

  immBegin(GPU_PRIM_TRI_STRIP, (sizex + 1) * 2);
  for (int a = 0; a <= sizex; a++) {
    float pos = ((float)a) / sizex;
    BKE_colorband_evaluate(coba, pos, colf);
    if (display) {
      IMB_colormanagement_scene_linear_to_display_v3(colf, display);
    }

    v1[0] = v2[0] = x1 + a;

    immAttr4fv(col_id, colf);
    immVertex2fv(pos_id, v1);
    immVertex2fv(pos_id, v2);
  }
  immEnd();

  /* layer: color ramp without alpha for reference when manipulating ramp properties */
  v1[1] = y1;
  v2[1] = y1 + sizey_solid;

  immBegin(GPU_PRIM_TRI_STRIP, (sizex + 1) * 2);
  for (int a = 0; a <= sizex; a++) {
    float pos = ((float)a) / sizex;
    BKE_colorband_evaluate(coba, pos, colf);
    if (display) {
      IMB_colormanagement_scene_linear_to_display_v3(colf, display);
    }

    v1[0] = v2[0] = x1 + a;

    immAttr4f(col_id, colf[0], colf[1], colf[2], 1.0f);
    immVertex2fv(pos_id, v1);
    immVertex2fv(pos_id, v2);
  }
  immEnd();

  immUnbindProgram();

  GPU_blend(GPU_BLEND_NONE);

  /* New format */
  format = immVertexFormat();
  pos_id = GPU_vertformat_attr_add(format, "pos", GPU_COMP_F32, 2, GPU_FETCH_FLOAT);
  immBindBuiltinProgram(GPU_SHADER_2D_UNIFORM_COLOR);

  /* layer: box outline */
  immUniformColor4f(0.0f, 0.0f, 0.0f, 1.0f);
  imm_draw_box_wire_2d(pos_id, x1, y1, x1 + sizex, rect->ymax);

  /* layer: box outline */
  GPU_blend(GPU_BLEND_ALPHA);
  immUniformColor4f(0.0f, 0.0f, 0.0f, 0.5f);

  immBegin(GPU_PRIM_LINES, 2);
  immVertex2f(pos_id, x1, y1);
  immVertex2f(pos_id, x1 + sizex, y1);
  immEnd();

  immUniformColor4f(1.0f, 1.0f, 1.0f, 0.25f);

  immBegin(GPU_PRIM_LINES, 2);
  immVertex2f(pos_id, x1, y1 - 1);
  immVertex2f(pos_id, x1 + sizex, y1 - 1);
  immEnd();

  GPU_blend(GPU_BLEND_NONE);

  /* layer: draw handles */
  for (int a = 0; a < coba->tot; a++, cbd++) {
    if (a != coba->cur) {
      float pos = x1 + cbd->pos * (sizex - 1) + 1;
      ui_draw_colorband_handle(pos_id, rect, pos, &cbd->r, display, false);
    }
  }

  /* layer: active handle */
  if (coba->tot != 0) {
    cbd = &coba->data[coba->cur];
    float pos = x1 + cbd->pos * (sizex - 1) + 1;
    ui_draw_colorband_handle(pos_id, rect, pos, &cbd->r, display, true);
  }

  immUnbindProgram();
}

void ui_draw_but_UNITVEC(uiBut *but, const uiWidgetColors *wcol, const rcti *rect)
{
  /* sphere color */
  const float diffuse[3] = {1.0f, 1.0f, 1.0f};
  float light[3];
  const float size = 0.5f * min_ff(BLI_rcti_size_x(rect), BLI_rcti_size_y(rect));

  /* backdrop */
  UI_draw_roundbox_corner_set(UI_CNR_ALL);
  UI_draw_roundbox_3ub_alpha(
      true, rect->xmin, rect->ymin, rect->xmax, rect->ymax, 5.0f, wcol->inner, 255);

  GPU_face_culling(GPU_CULL_BACK);

  /* setup lights */
  ui_but_v3_get(but, light);

  /* transform to button */
  GPU_matrix_push();

  bool use_project_matrix = (size >= -GPU_MATRIX_ORTHO_CLIP_NEAR_DEFAULT);
  if (use_project_matrix) {
    GPU_matrix_push_projection();
    GPU_matrix_ortho_set_z(-size, size);
  }

  GPU_matrix_translate_2f(rect->xmin + 0.5f * BLI_rcti_size_x(rect),
                          rect->ymin + 0.5f * BLI_rcti_size_y(rect));
  GPU_matrix_scale_1f(size);

  GPUBatch *sphere = GPU_batch_preset_sphere(2);
  GPU_batch_program_set_builtin(sphere, GPU_SHADER_SIMPLE_LIGHTING);
  GPU_batch_uniform_4f(sphere, "color", diffuse[0], diffuse[1], diffuse[2], 1.0f);
  GPU_batch_uniform_3fv(sphere, "light", light);
  GPU_batch_draw(sphere);

  /* restore */
  GPU_face_culling(GPU_CULL_NONE);

  /* AA circle */
  GPUVertFormat *format = immVertexFormat();
  uint pos = GPU_vertformat_attr_add(format, "pos", GPU_COMP_F32, 2, GPU_FETCH_FLOAT);
  immBindBuiltinProgram(GPU_SHADER_2D_UNIFORM_COLOR);
  immUniformColor3ubv(wcol->inner);

  GPU_blend(GPU_BLEND_ALPHA);
  GPU_line_smooth(true);
  imm_draw_circle_wire_2d(pos, 0.0f, 0.0f, 1.0f, 32);
  GPU_blend(GPU_BLEND_NONE);
  GPU_line_smooth(false);

  if (use_project_matrix) {
    GPU_matrix_pop_projection();
  }

  /* matrix after circle */
  GPU_matrix_pop();

  immUnbindProgram();
}

static void ui_draw_but_curve_grid2(uint pos,
                                    const rcti *rect,
                                    float zoom_x,
                                    float zoom_y,
                                    float offset_x,
                                    float offset_y,
                                    float step_x,
                                    float step_y)
{
  /* Account for 1px border. */
  rcti draw_rect = {
      .xmin = rect->xmin + 1,
      .xmax = rect->xmax - 1,
      .ymin = rect->ymin + 1,
      .ymax = rect->ymax - 1,
  };

  step_x *= zoom_x;
  float start_x = draw_rect.xmin - zoom_x * offset_x;
  if (start_x > draw_rect.xmin) {
    start_x -= step_x * (floorf(start_x - draw_rect.xmin));
  }

  step_y *= zoom_y;
  float start_y = draw_rect.ymin - zoom_y * offset_y;
  if (start_y > draw_rect.ymin) {
    start_y -= step_y * (floorf(start_y - draw_rect.ymin));
  }

  int line_count_x = floorf((draw_rect.xmax - start_x) / step_x) + 1;
  int line_count_y = floorf((draw_rect.ymax - start_y) / step_y) + 1;

  immBegin(GPU_PRIM_LINES, (line_count_x + line_count_y) * 2);
  for (int i = 0; i < line_count_x; i++) {
    float x = start_x + i * step_x;
    immVertex2f(pos, x, draw_rect.ymin);
    immVertex2f(pos, x, draw_rect.ymax);
  }
  for (int i = 0; i < line_count_y; i++) {
    float y = start_y + i * step_y;
    immVertex2f(pos, draw_rect.xmin, y);
    immVertex2f(pos, draw_rect.xmax, y);
  }
  immEnd();
}

static void ui_draw_but_curve_grid(uint pos,
                                   const rcti *rect,
                                   float zoom_x,
                                   float zoom_y,
                                   float offset_x,
                                   float offset_y,
                                   float step)
{
  ui_draw_but_curve_grid2(pos, rect, zoom_x, zoom_y, offset_x, offset_y, step, step);
}

static void gl_shaded_color_get(const uchar color[3], int shade, uchar r_color[3])
{
  r_color[0] = color[0] - shade > 0 ? color[0] - shade : 0;
  r_color[1] = color[1] - shade > 0 ? color[1] - shade : 0;
  r_color[2] = color[2] - shade > 0 ? color[2] - shade : 0;
}

static void gl_shaded_color_get_fl(const uchar *color, int shade, float r_color[3])
{
  uchar color_shaded[3];
  gl_shaded_color_get(color, shade, color_shaded);
  rgb_uchar_to_float(r_color, color_shaded);
}

static void gl_shaded_color(const uchar *color, int shade)
{
  uchar color_shaded[3];
  gl_shaded_color_get(color, shade, color_shaded);
  immUniformColor3ubv(color_shaded);
}

void ui_draw_but_CURVE(
    const bContext *C, ARegion *region, uiBut *but, const uiWidgetColors *wcol, const rcti *rect)
{
  uiButCurveMapping *but_cumap = (uiButCurveMapping *)but;
  CurveMapping *cumap = (but_cumap->edit_cumap == NULL) ? (CurveMapping *)but->poin :
                                                          but_cumap->edit_cumap;

  float clip_size_x = BLI_rctf_size_x(&cumap->curr);
  float clip_size_y = BLI_rctf_size_y(&cumap->curr);

  /* zero-sized curve */
  if (clip_size_x == 0.0f || clip_size_y == 0.0f) {
    return;
  }

  /* calculate offset and zoom */
  float zoomx = (BLI_rcti_size_x(rect) - 2.0f) / clip_size_x;
  float zoomy = (BLI_rcti_size_y(rect) - 2.0f) / clip_size_y;
  float offsx = cumap->curr.xmin - (1.0f / zoomx);
  float offsy = cumap->curr.ymin - (1.0f / zoomy);

  /* exit early if too narrow */
  if (zoomx == 0.0f) {
    return;
  }

  CurveMap *cuma = &cumap->cm[cumap->cur];

  /* need scissor test, curve can draw outside of boundary */
  int scissor[4];
  GPU_scissor_get(scissor);
  rcti scissor_new = {
      .xmin = rect->xmin,
      .ymin = rect->ymin,
      .xmax = rect->xmax,
      .ymax = rect->ymax,
  };
  rcti scissor_region = {0, region->winx, 0, region->winy};
  BLI_rcti_isect(&scissor_new, &scissor_region, &scissor_new);
  GPU_scissor(scissor_new.xmin,
              scissor_new.ymin,
              BLI_rcti_size_x(&scissor_new),
              BLI_rcti_size_y(&scissor_new));

<<<<<<< HEAD
  float color_backdrop[4] = {0, 0, 0, 1};

  /* Draw the background. */
  switch ((int)but->a1) {
    case UI_GRAD_H: {
      /* Magic trigger for curve backgrounds. */
      float col[3] = {0.0f, 0.0f, 0.0f}; /* Dummy argument. */

      rcti grid = {
          .xmin = rect->xmin + zoomx * (-offsx),
          .xmax = grid.xmin + zoomx,
          .ymin = rect->ymin + zoomy * (-offsy),
          .ymax = grid.ymin + zoomy,
      };

      ui_draw_gradient(&grid, col, UI_GRAD_H, 1.0f);
      break;
    }

    case UI_GRAD_SPECTRUM: {
      GPUVertFormat *format = immVertexFormat();
      uint pos = GPU_vertformat_attr_add(format, "pos", GPU_COMP_F32, 2, GPU_FETCH_FLOAT);
      immBindBuiltinProgram(GPU_SHADER_2D_UNIFORM_COLOR);

      ARRAY_SET_ITEMS(color_backdrop, 0, 0, 0, 1);
      immUniformColor3fv(color_backdrop);
      immRectf(pos, rect->xmin, rect->ymin, rect->xmax, rect->ymax);

      immUnbindProgram();

      ui_draw_gradient_spectrum(C, rect, 1.0f);
      break;
    }
=======
  /* Do this first to not mess imm context */
  if (but->a1 == UI_GRAD_H) {
    /* magic trigger for curve backgrounds */
    const float col[3] = {0.0f, 0.0f, 0.0f}; /* dummy arg */
>>>>>>> 78d6c273

    default: {
      GPUVertFormat *format = immVertexFormat();
      uint pos = GPU_vertformat_attr_add(format, "pos", GPU_COMP_F32, 2, GPU_FETCH_FLOAT);
      immBindBuiltinProgram(GPU_SHADER_2D_UNIFORM_COLOR);

      if (cumap->flag & CUMA_DO_CLIP) {
        gl_shaded_color_get_fl(wcol->inner, -20, color_backdrop);
        immUniformColor3fv(color_backdrop);
        immRectf(pos, rect->xmin, rect->ymin, rect->xmax, rect->ymax);
        immUniformColor3ubv(wcol->inner);
        immRectf(pos,
                 rect->xmin + zoomx * (cumap->clipr.xmin - offsx),
                 rect->ymin + zoomy * (cumap->clipr.ymin - offsy),
                 rect->xmin + zoomx * (cumap->clipr.xmax - offsx),
                 rect->ymin + zoomy * (cumap->clipr.ymax - offsy));
      }
      else {
        rgb_uchar_to_float(color_backdrop, wcol->inner);
        immUniformColor3fv(color_backdrop);
        immRectf(pos, rect->xmin, rect->ymin, rect->xmax, rect->ymax);
      }

      immUnbindProgram();
      break;
    }
  }

  GPU_line_width(1.0f);

  GPUVertFormat *format = immVertexFormat();
  uint pos = GPU_vertformat_attr_add(format, "pos", GPU_COMP_F32, 2, GPU_FETCH_FLOAT);
  immBindBuiltinProgram(GPU_SHADER_2D_UNIFORM_COLOR);

<<<<<<< HEAD
  /* Draw the grid. */
  switch ((int)but->a1) {
    case UI_GRAD_H: {
      GPU_blend(true);
      GPU_blend_set_func_separate(
          GPU_SRC_ALPHA, GPU_ONE_MINUS_SRC_ALPHA, GPU_ONE, GPU_ONE_MINUS_SRC_ALPHA);
      ARRAY_SET_ITEMS(color_backdrop, 0, 0, 0, 48.0 / 255.0);
      immUniformColor4fv(color_backdrop);
      ui_draw_but_curve_grid(pos, rect, zoomx, zoomy, offsx, offsy, 0.1666666f);
      GPU_blend(false);
      break;
=======
  /* backdrop */
  float color_backdrop[4] = {0, 0, 0, 1};

  if (but->a1 == UI_GRAD_H) {
    /* grid, hsv uses different grid */
    GPU_blend(GPU_BLEND_ALPHA);
    ARRAY_SET_ITEMS(color_backdrop, 0, 0, 0, 48.0 / 255.0);
    immUniformColor4fv(color_backdrop);
    ui_draw_but_curve_grid(pos, rect, zoomx, zoomy, offsx, offsy, 0.1666666f);
    GPU_blend(GPU_BLEND_NONE);
  }
  else {
    if (cumap->flag & CUMA_DO_CLIP) {
      gl_shaded_color_get_fl(wcol->inner, -20, color_backdrop);
      immUniformColor3fv(color_backdrop);
      immRectf(pos, rect->xmin, rect->ymin, rect->xmax, rect->ymax);
      immUniformColor3ubv(wcol->inner);
      immRectf(pos,
               rect->xmin + zoomx * (cumap->clipr.xmin - offsx),
               rect->ymin + zoomy * (cumap->clipr.ymin - offsy),
               rect->xmin + zoomx * (cumap->clipr.xmax - offsx),
               rect->ymin + zoomy * (cumap->clipr.ymax - offsy));
>>>>>>> 78d6c273
    }

    case UI_GRAD_SPECTRUM: {
      GPU_blend(true);
      GPU_blend_set_func_separate(
          GPU_SRC_ALPHA, GPU_ONE_MINUS_SRC_ALPHA, GPU_ONE, GPU_ONE_MINUS_SRC_ALPHA);

      ARRAY_SET_ITEMS(color_backdrop, 1, 1, 1, 0.25f);
      immUniformColor4fv(color_backdrop);
      ui_draw_but_curve_grid2(pos, rect, zoomx, zoomy, offsx, offsy, 25.0f, 0.1f);

      ARRAY_SET_ITEMS(color_backdrop, 1, 1, 1, 0.25f);
      immUniformColor4fv(color_backdrop);
      ui_draw_but_curve_grid2(pos, rect, zoomx, zoomy, offsx, offsy, 100.0f, 0.5f);

      GPU_blend(false);
      break;
    }

    default: {
      /* Grid, every 0.25 step. */
      gl_shaded_color(wcol->inner, -16);
      ui_draw_but_curve_grid(pos, rect, zoomx, zoomy, offsx, offsy, 0.25f);
      /* Grid, every 1.0 step. */
      gl_shaded_color(wcol->inner, -24);
      ui_draw_but_curve_grid(pos, rect, zoomx, zoomy, offsx, offsy, 1.0f);
      /* Axes. */
      gl_shaded_color(wcol->inner, -50);
      immBegin(GPU_PRIM_LINES, 4);
      immVertex2f(pos, rect->xmin, rect->ymin + zoomy * (-offsy));
      immVertex2f(pos, rect->xmax, rect->ymin + zoomy * (-offsy));
      immVertex2f(pos, rect->xmin + zoomx * (-offsx), rect->ymin);
      immVertex2f(pos, rect->xmin + zoomx * (-offsx), rect->ymax);
      immEnd();
      break;
    }
  }

  /* sample option */
  if (cumap->flag & CUMA_DRAW_SAMPLE) {
    immBegin(GPU_PRIM_LINES, 2); /* will draw one of the following 3 lines */
    if (but->a1 == UI_GRAD_H || but->a1 == UI_GRAD_SPECTRUM) {
      float tsample[3];
      float hsv[3];
      linearrgb_to_srgb_v3_v3(tsample, cumap->sample);
      rgb_to_hsv_v(tsample, hsv);
      immUniformColor3ub(240, 240, 240);

      immVertex2f(pos, rect->xmin + zoomx * (hsv[0] - offsx), rect->ymin);
      immVertex2f(pos, rect->xmin + zoomx * (hsv[0] - offsx), rect->ymax);
    }
    else if (cumap->cur == 3) {
      float lum = IMB_colormanagement_get_luminance(cumap->sample);
      immUniformColor3ub(240, 240, 240);

      immVertex2f(pos, rect->xmin + zoomx * (lum - offsx), rect->ymin);
      immVertex2f(pos, rect->xmin + zoomx * (lum - offsx), rect->ymax);
    }
    else {
      if (cumap->cur == 0) {
        immUniformColor3ub(240, 100, 100);
      }
      else if (cumap->cur == 1) {
        immUniformColor3ub(100, 240, 100);
      }
      else {
        immUniformColor3ub(100, 100, 240);
      }

      immVertex2f(pos, rect->xmin + zoomx * (cumap->sample[cumap->cur] - offsx), rect->ymin);
      immVertex2f(pos, rect->xmin + zoomx * (cumap->sample[cumap->cur] - offsx), rect->ymax);
    }
    immEnd();
  }
  immUnbindProgram();

  if (cuma->table == NULL) {
    BKE_curvemapping_changed(cumap, false);
  }

  CurveMapPoint *cmp = cuma->table;
  rctf line_range;

  /* First curve point. */
  if ((cumap->flag & CUMA_EXTEND_EXTRAPOLATE) == 0) {
    line_range.xmin = rect->xmin;
    line_range.ymin = rect->ymin + zoomy * (cmp[0].y - offsy);
  }
  else {
    line_range.xmin = rect->xmin + zoomx * (cmp[0].x - offsx + cuma->ext_in[0]);
    line_range.ymin = rect->ymin + zoomy * (cmp[0].y - offsy + cuma->ext_in[1]);
  }
  /* Last curve point. */
  if ((cumap->flag & CUMA_EXTEND_EXTRAPOLATE) == 0) {
    line_range.xmax = rect->xmax;
    line_range.ymax = rect->ymin + zoomy * (cmp[CM_TABLE].y - offsy);
  }
  else {
    line_range.xmax = rect->xmin + zoomx * (cmp[CM_TABLE].x - offsx - cuma->ext_out[0]);
    line_range.ymax = rect->ymin + zoomy * (cmp[CM_TABLE].y - offsy - cuma->ext_out[1]);
  }

  immBindBuiltinProgram(GPU_SHADER_2D_UNIFORM_COLOR);
  GPU_blend(GPU_BLEND_ALPHA);

  /* Curve filled. */
<<<<<<< HEAD
  switch ((int)but->a1) {
    case UI_GRAD_SPECTRUM:
      uint8_t white[3] = {0xFF, 0xFF, 0xFF};
      immUniformColor3ubvAlpha(white, 128);
      break;
    default:
      immUniformColor3ubvAlpha(wcol->item, 128);
      break;
  }
=======
  immUniformColor3ubvAlpha(wcol->item, 128);
>>>>>>> 78d6c273
  immBegin(GPU_PRIM_TRI_STRIP, (CM_TABLE * 2 + 2) + 4);
  immVertex2f(pos, line_range.xmin, rect->ymin);
  immVertex2f(pos, line_range.xmin, line_range.ymin);
  for (int a = 0; a <= CM_TABLE; a++) {
    float fx = rect->xmin + zoomx * (cmp[a].x - offsx);
    float fy = rect->ymin + zoomy * (cmp[a].y - offsy);
    immVertex2f(pos, fx, rect->ymin);
    immVertex2f(pos, fx, fy);
  }
  immVertex2f(pos, line_range.xmax, rect->ymin);
  immVertex2f(pos, line_range.xmax, line_range.ymax);
  immEnd();

  /* Curve line. */
  GPU_line_width(1.0f);
  /* Curve filled. */
  switch ((int)but->a1) {
    case UI_GRAD_SPECTRUM:
      uint8_t white[3] = {0xFF, 0xFF, 0xFF};
      immUniformColor3ubvAlpha(white, 255);
      break;
    default:
      immUniformColor3ubvAlpha(wcol->item, 255);
      break;
  }
  GPU_line_smooth(true);
  immBegin(GPU_PRIM_LINE_STRIP, (CM_TABLE + 1) + 2);
  immVertex2f(pos, line_range.xmin, line_range.ymin);
  for (int a = 0; a <= CM_TABLE; a++) {
    float fx = rect->xmin + zoomx * (cmp[a].x - offsx);
    float fy = rect->ymin + zoomy * (cmp[a].y - offsy);
    immVertex2f(pos, fx, fy);
  }
  immVertex2f(pos, line_range.xmax, line_range.ymax);
  immEnd();

  /* Reset state for fill & line. */
  GPU_line_smooth(false);
  GPU_blend(GPU_BLEND_NONE);
  immUnbindProgram();

  /* The points, use aspect to make them visible on edges. */
  format = immVertexFormat();
  pos = GPU_vertformat_attr_add(format, "pos", GPU_COMP_F32, 2, GPU_FETCH_FLOAT);
  uint col = GPU_vertformat_attr_add(format, "color", GPU_COMP_F32, 4, GPU_FETCH_FLOAT);
  immBindBuiltinProgram(GPU_SHADER_2D_FLAT_COLOR);

  /* Calculate vertex colors based on text theme. */
  float color_vert[4], color_vert_select[4];

  switch ((int)but->a1) {
    case UI_GRAD_SPECTRUM:
      uint8_t unselected[3] = {0xFF, 0xFF, 0xFF};
      uint8_t selected[3] = {0xFF, 0xA0, 0x28};
      rgb_uchar_to_float(color_vert, unselected);
      rgb_uchar_to_float(color_vert_select, selected);
      break;

    default:
      rgb_uchar_to_float(color_backdrop, wcol->inner);
      UI_GetThemeColor4fv(TH_TEXT_HI, color_vert);
      UI_GetThemeColor4fv(TH_TEXT, color_vert_select);
      if (len_squared_v3v3(color_vert, color_vert_select) < 0.1f) {
        interp_v3_v3v3(color_vert, color_vert_select, color_backdrop, 0.75f);
      }
      if (len_squared_v3(color_vert) > len_squared_v3(color_vert_select)) {
        /* Ensure brightest text color is used for selection. */
        swap_v3_v3(color_vert, color_vert_select);
      }
      break;
  }

  cmp = cuma->curve;
  GPU_point_size(max_ff(1.0f, min_ff(UI_DPI_FAC / but->block->aspect * 4.0f, 4.0f)));
  immBegin(GPU_PRIM_POINTS, cuma->totpoint);
  for (int a = 0; a < cuma->totpoint; a++) {
    float fx = rect->xmin + zoomx * (cmp[a].x - offsx);
    float fy = rect->ymin + zoomy * (cmp[a].y - offsy);
    immAttr4fv(col, (cmp[a].flag & CUMA_SELECT) ? color_vert_select : color_vert);
    immVertex2f(pos, fx, fy);
  }
  immEnd();
  immUnbindProgram();

  /* restore scissortest */
  GPU_scissor(scissor[0], scissor[1], scissor[2], scissor[3]);

  /* outline */
  format = immVertexFormat();
  pos = GPU_vertformat_attr_add(format, "pos", GPU_COMP_F32, 2, GPU_FETCH_FLOAT);
  immBindBuiltinProgram(GPU_SHADER_2D_UNIFORM_COLOR);

  immUniformColor3ubv(wcol->outline);
  imm_draw_box_wire_2d(pos, rect->xmin, rect->ymin, rect->xmax, rect->ymax);

  immUnbindProgram();
}

/**
 * Helper for #ui_draw_but_CURVEPROFILE. Used to tell whether to draw a control point's handles.
 */
static bool point_draw_handles(CurveProfilePoint *point)
{
  return (point->flag & PROF_SELECT &&
          (ELEM(point->h1, HD_FREE, HD_ALIGN) || ELEM(point->h2, HD_FREE, HD_ALIGN))) ||
         ELEM(point->flag, PROF_H1_SELECT, PROF_H2_SELECT);
}

/**
 *  Draws the curve profile widget. Somewhat similar to ui_draw_but_CURVE.
 */
void ui_draw_but_CURVEPROFILE(ARegion *region,
                              uiBut *but,
                              const uiWidgetColors *wcol,
                              const rcti *rect)
{
  uint i;
  float fx, fy;

  uiButCurveProfile *but_profile = (uiButCurveProfile *)but;
  CurveProfile *profile = (but_profile->edit_profile == NULL) ? (CurveProfile *)but->poin :
                                                                but_profile->edit_profile;

  /* Calculate offset and zoom. */
  float zoomx = (BLI_rcti_size_x(rect) - 2.0f) / BLI_rctf_size_x(&profile->view_rect);
  float zoomy = (BLI_rcti_size_y(rect) - 2.0f) / BLI_rctf_size_y(&profile->view_rect);
  float offsx = profile->view_rect.xmin - (1.0f / zoomx);
  float offsy = profile->view_rect.ymin - (1.0f / zoomy);

  /* Exit early if too narrow. */
  if (zoomx == 0.0f) {
    return;
  }

  /* Test needed because path can draw outside of boundary. */
  int scissor[4];
  GPU_scissor_get(scissor);
  rcti scissor_new = {
      .xmin = rect->xmin,
      .ymin = rect->ymin,
      .xmax = rect->xmax,
      .ymax = rect->ymax,
  };
  rcti scissor_region = {0, region->winx, 0, region->winy};
  BLI_rcti_isect(&scissor_new, &scissor_region, &scissor_new);
  GPU_scissor(scissor_new.xmin,
              scissor_new.ymin,
              BLI_rcti_size_x(&scissor_new),
              BLI_rcti_size_y(&scissor_new));

  GPU_line_width(1.0f);

  GPUVertFormat *format = immVertexFormat();
  uint pos = GPU_vertformat_attr_add(format, "pos", GPU_COMP_F32, 2, GPU_FETCH_FLOAT);
  immBindBuiltinProgram(GPU_SHADER_2D_UNIFORM_COLOR);

  /* Draw the backdrop. */
  float color_backdrop[4] = {0, 0, 0, 1};
  if (profile->flag & PROF_USE_CLIP) {
    gl_shaded_color_get_fl((uchar *)wcol->inner, -20, color_backdrop);
    immUniformColor3fv(color_backdrop);
    immRectf(pos, rect->xmin, rect->ymin, rect->xmax, rect->ymax);
    immUniformColor3ubv((uchar *)wcol->inner);
    immRectf(pos,
             rect->xmin + zoomx * (profile->clip_rect.xmin - offsx),
             rect->ymin + zoomy * (profile->clip_rect.ymin - offsy),
             rect->xmin + zoomx * (profile->clip_rect.xmax - offsx),
             rect->ymin + zoomy * (profile->clip_rect.ymax - offsy));
  }
  else {
    rgb_uchar_to_float(color_backdrop, (uchar *)wcol->inner);
    immUniformColor3fv(color_backdrop);
    immRectf(pos, rect->xmin, rect->ymin, rect->xmax, rect->ymax);
  }

  /* 0.25 step grid. */
  gl_shaded_color((uchar *)wcol->inner, -16);
  ui_draw_but_curve_grid(pos, rect, zoomx, zoomy, offsx, offsy, 0.25f);
  /* 1.0 step grid. */
  gl_shaded_color((uchar *)wcol->inner, -24);
  ui_draw_but_curve_grid(pos, rect, zoomx, zoomy, offsx, offsy, 1.0f);

  /* Draw the path's fill. */
  if (profile->table == NULL) {
    BKE_curveprofile_update(profile, PROF_UPDATE_NONE);
  }
  CurveProfilePoint *pts = profile->table;
  /* Also add the last points on the right and bottom edges to close off the fill polygon. */
  bool add_left_tri = profile->view_rect.xmin < 0.0f;
  bool add_bottom_tri = profile->view_rect.ymin < 0.0f;
  uint tot_points = (uint)PROF_TABLE_LEN(profile->path_len) + 1 + add_left_tri + add_bottom_tri;
  uint tot_triangles = tot_points - 2;

  /* Create array of the positions of the table's points. */
  float(*table_coords)[2] = MEM_mallocN(sizeof(*table_coords) * tot_points, "table x coords");
  for (i = 0; i < (uint)PROF_TABLE_LEN(profile->path_len);
       i++) { /* Only add the points from the table here. */
    table_coords[i][0] = pts[i].x;
    table_coords[i][1] = pts[i].y;
  }
  if (add_left_tri && add_bottom_tri) {
    /* Add left side, bottom left corner, and bottom side points. */
    table_coords[tot_points - 3][0] = profile->view_rect.xmin;
    table_coords[tot_points - 3][1] = 1.0f;
    table_coords[tot_points - 2][0] = profile->view_rect.xmin;
    table_coords[tot_points - 2][1] = profile->view_rect.ymin;
    table_coords[tot_points - 1][0] = 1.0f;
    table_coords[tot_points - 1][1] = profile->view_rect.ymin;
  }
  else if (add_left_tri) {
    /* Add the left side and bottom left corner points. */
    table_coords[tot_points - 2][0] = profile->view_rect.xmin;
    table_coords[tot_points - 2][1] = 1.0f;
    table_coords[tot_points - 1][0] = profile->view_rect.xmin;
    table_coords[tot_points - 1][1] = 0.0f;
  }
  else if (add_bottom_tri) {
    /* Add the bottom side and bottom left corner points. */
    table_coords[tot_points - 2][0] = 0.0f;
    table_coords[tot_points - 2][1] = profile->view_rect.ymin;
    table_coords[tot_points - 1][0] = 1.0f;
    table_coords[tot_points - 1][1] = profile->view_rect.ymin;
  }
  else {
    /* Just add the bottom corner point. Side points would be redundant anyway. */
    table_coords[tot_points - 1][0] = 0.0f;
    table_coords[tot_points - 1][1] = 0.0f;
  }

  /* Calculate the table point indices of the triangles for the profile's fill. */
  uint(*tri_indices)[3] = MEM_mallocN(sizeof(*tri_indices) * tot_triangles, "return tri indices");
  BLI_polyfill_calc(table_coords, tot_points, -1, tri_indices);

  /* Draw the triangles for the profile fill. */
  immUniformColor3ubvAlpha((const uchar *)wcol->item, 128);
  GPU_blend(GPU_BLEND_ALPHA);
  GPU_polygon_smooth(false);
  immBegin(GPU_PRIM_TRIS, 3 * tot_triangles);
  for (i = 0; i < tot_triangles; i++) {
    for (uint j = 0; j < 3; j++) {
      uint *tri = tri_indices[i];
      fx = rect->xmin + zoomx * (table_coords[tri[j]][0] - offsx);
      fy = rect->ymin + zoomy * (table_coords[tri[j]][1] - offsy);
      immVertex2f(pos, fx, fy);
    }
  }
  immEnd();
  MEM_freeN(tri_indices);

  /* Draw the profile's path so the edge stands out a bit. */
  tot_points -= (add_left_tri + add_left_tri);
  GPU_line_width(1.0f);
  immUniformColor3ubvAlpha((const uchar *)wcol->item, 255);
  GPU_line_smooth(true);
  immBegin(GPU_PRIM_LINE_STRIP, tot_points - 1);
  for (i = 0; i < tot_points - 1; i++) {
    fx = rect->xmin + zoomx * (table_coords[i][0] - offsx);
    fy = rect->ymin + zoomy * (table_coords[i][1] - offsy);
    immVertex2f(pos, fx, fy);
  }
  immEnd();
  MEM_freeN(table_coords);

  /* Draw the handles for the selected control points. */
  pts = profile->path;
  tot_points = (uint)profile->path_len;
  int selected_free_points = 0;
  for (i = 0; i < tot_points; i++) {
    if (point_draw_handles(&pts[i])) {
      selected_free_points++;
    }
  }
  /* Draw the lines to the handles from the points. */
  if (selected_free_points > 0) {
    GPU_line_width(1.0f);
    gl_shaded_color((uchar *)wcol->inner, -24);
    GPU_line_smooth(true);
    immBegin(GPU_PRIM_LINES, selected_free_points * 4);
    float ptx, pty;
    for (i = 0; i < tot_points; i++) {
      if (point_draw_handles(&pts[i])) {
        ptx = rect->xmin + zoomx * (pts[i].x - offsx);
        pty = rect->ymin + zoomy * (pts[i].y - offsy);

        fx = rect->xmin + zoomx * (pts[i].h1_loc[0] - offsx);
        fy = rect->ymin + zoomy * (pts[i].h1_loc[1] - offsy);
        immVertex2f(pos, ptx, pty);
        immVertex2f(pos, fx, fy);

        fx = rect->xmin + zoomx * (pts[i].h2_loc[0] - offsx);
        fy = rect->ymin + zoomy * (pts[i].h2_loc[1] - offsy);
        immVertex2f(pos, ptx, pty);
        immVertex2f(pos, fx, fy);
      }
    }
    immEnd();
  }
  immUnbindProgram();

  /* New GPU instructions for control points and sampled points. */
  format = immVertexFormat();
  pos = GPU_vertformat_attr_add(format, "pos", GPU_COMP_F32, 2, GPU_FETCH_FLOAT);
  uint col = GPU_vertformat_attr_add(format, "color", GPU_COMP_F32, 4, GPU_FETCH_FLOAT);
  immBindBuiltinProgram(GPU_SHADER_2D_FLAT_COLOR);

  /* Calculate vertex colors based on text theme. */
  float color_vert[4], color_vert_select[4], color_sample[4];
  UI_GetThemeColor4fv(TH_TEXT_HI, color_vert);
  UI_GetThemeColor4fv(TH_TEXT, color_vert_select);
  color_sample[0] = (float)wcol->item[0] / 255.0f;
  color_sample[1] = (float)wcol->item[1] / 255.0f;
  color_sample[2] = (float)wcol->item[2] / 255.0f;
  color_sample[3] = (float)wcol->item[3] / 255.0f;
  if (len_squared_v3v3(color_vert, color_vert_select) < 0.1f) {
    interp_v3_v3v3(color_vert, color_vert_select, color_backdrop, 0.75f);
  }
  if (len_squared_v3(color_vert) > len_squared_v3(color_vert_select)) {
    /* Ensure brightest text color is used for selection. */
    swap_v3_v3(color_vert, color_vert_select);
  }

  /* Draw the control points. */
  GPU_line_smooth(false);
  GPU_blend(GPU_BLEND_NONE);
  GPU_point_size(max_ff(3.0f, min_ff(UI_DPI_FAC / but->block->aspect * 5.0f, 5.0f)));
  immBegin(GPU_PRIM_POINTS, tot_points);
  for (i = 0; i < tot_points; i++) {
    fx = rect->xmin + zoomx * (pts[i].x - offsx);
    fy = rect->ymin + zoomy * (pts[i].y - offsy);
    immAttr4fv(col, (pts[i].flag & PROF_SELECT) ? color_vert_select : color_vert);
    immVertex2f(pos, fx, fy);
  }
  immEnd();

  /* Draw the handle points. */
  if (selected_free_points > 0) {
    GPU_line_smooth(false);
    GPU_blend(GPU_BLEND_NONE);
    GPU_point_size(max_ff(2.0f, min_ff(UI_DPI_FAC / but->block->aspect * 4.0f, 4.0f)));
    immBegin(GPU_PRIM_POINTS, selected_free_points * 2);
    for (i = 0; i < tot_points; i++) {
      if (point_draw_handles(&pts[i])) {
        fx = rect->xmin + zoomx * (pts[i].h1_loc[0] - offsx);
        fy = rect->ymin + zoomy * (pts[i].h1_loc[1] - offsy);
        immAttr4fv(col, (pts[i].flag & PROF_H1_SELECT) ? color_vert_select : color_vert);
        immVertex2f(pos, fx, fy);

        fx = rect->xmin + zoomx * (pts[i].h2_loc[0] - offsx);
        fy = rect->ymin + zoomy * (pts[i].h2_loc[1] - offsy);
        immAttr4fv(col, (pts[i].flag & PROF_H2_SELECT) ? color_vert_select : color_vert);
        immVertex2f(pos, fx, fy);
      }
    }
    immEnd();
  }

  /* Draw the sampled points in addition to the control points if they have been created */
  pts = profile->segments;
  tot_points = (uint)profile->segments_len;
  if (tot_points > 0 && pts) {
    GPU_point_size(max_ff(2.0f, min_ff(UI_DPI_FAC / but->block->aspect * 3.0f, 3.0f)));
    immBegin(GPU_PRIM_POINTS, tot_points);
    for (i = 0; i < tot_points; i++) {
      fx = rect->xmin + zoomx * (pts[i].x - offsx);
      fy = rect->ymin + zoomy * (pts[i].y - offsy);
      immAttr4fv(col, color_sample);
      immVertex2f(pos, fx, fy);
    }
    immEnd();
  }
  immUnbindProgram();

  /* restore scissortest */
  GPU_scissor(scissor[0], scissor[1], scissor[2], scissor[3]);

  /* Outline */
  format = immVertexFormat();
  pos = GPU_vertformat_attr_add(format, "pos", GPU_COMP_F32, 2, GPU_FETCH_FLOAT);
  immBindBuiltinProgram(GPU_SHADER_2D_UNIFORM_COLOR);

  immUniformColor3ubv((const uchar *)wcol->outline);
  imm_draw_box_wire_2d(pos, rect->xmin, rect->ymin, rect->xmax, rect->ymax);

  immUnbindProgram();
}

void ui_draw_but_TRACKPREVIEW(ARegion *UNUSED(region),
                              uiBut *but,
                              const uiWidgetColors *UNUSED(wcol),
                              const rcti *recti)
{
  bool ok = false;
  MovieClipScopes *scopes = (MovieClipScopes *)but->poin;

  rctf rect = {
      .xmin = (float)recti->xmin + 1,
      .xmax = (float)recti->xmax - 1,
      .ymin = (float)recti->ymin + 1,
      .ymax = (float)recti->ymax - 1,
  };

  int width = BLI_rctf_size_x(&rect) + 1;
  int height = BLI_rctf_size_y(&rect);

  GPU_blend(GPU_BLEND_ALPHA);

  /* need scissor test, preview image can draw outside of boundary */
  int scissor[4];
  GPU_scissor_get(scissor);
  GPU_scissor((rect.xmin - 1),
              (rect.ymin - 1),
              (rect.xmax + 1) - (rect.xmin - 1),
              (rect.ymax + 1) - (rect.ymin - 1));

  if (scopes->track_disabled) {
    const float color[4] = {0.7f, 0.3f, 0.3f, 0.3f};
    UI_draw_roundbox_corner_set(UI_CNR_ALL);
    UI_draw_roundbox_4fv(
        true, rect.xmin - 1, rect.ymin, rect.xmax + 1, rect.ymax + 1, 3.0f, color);

    ok = true;
  }
  else if ((scopes->track_search) &&
           ((!scopes->track_preview) ||
            (scopes->track_preview->x != width || scopes->track_preview->y != height))) {
    if (scopes->track_preview) {
      IMB_freeImBuf(scopes->track_preview);
    }

    ImBuf *tmpibuf = BKE_tracking_sample_pattern(scopes->frame_width,
                                                 scopes->frame_height,
                                                 scopes->track_search,
                                                 scopes->track,
                                                 &scopes->undist_marker,
                                                 true,
                                                 scopes->use_track_mask,
                                                 width,
                                                 height,
                                                 scopes->track_pos);
    if (tmpibuf) {
      if (tmpibuf->rect_float) {
        IMB_rect_from_float(tmpibuf);
      }

      if (tmpibuf->rect) {
        scopes->track_preview = tmpibuf;
      }
      else {
        IMB_freeImBuf(tmpibuf);
      }
    }
  }

  if (!ok && scopes->track_preview) {
    GPU_matrix_push();

    /* draw content of pattern area */
    GPU_scissor(rect.xmin, rect.ymin, scissor[2], scissor[3]);

    if (width > 0 && height > 0) {
      ImBuf *drawibuf = scopes->track_preview;
      float col_sel[4], col_outline[4];

      if (scopes->use_track_mask) {
        const float color[4] = {0.0f, 0.0f, 0.0f, 0.3f};
        UI_draw_roundbox_corner_set(UI_CNR_ALL);
        UI_draw_roundbox_4fv(
            true, rect.xmin - 1, rect.ymin, rect.xmax + 1, rect.ymax + 1, 3.0f, color);
      }

      IMMDrawPixelsTexState state = immDrawPixelsTexSetup(GPU_SHADER_2D_IMAGE_COLOR);
      immDrawPixelsTex(&state,
                       rect.xmin,
                       rect.ymin + 1,
                       drawibuf->x,
                       drawibuf->y,
                       GPU_RGBA8,
                       true,
                       drawibuf->rect,
                       1.0f,
                       1.0f,
                       NULL);

      /* draw cross for pixel position */
      GPU_matrix_translate_2f(rect.xmin + scopes->track_pos[0], rect.ymin + scopes->track_pos[1]);
      GPU_scissor(rect.xmin, rect.ymin, BLI_rctf_size_x(&rect), BLI_rctf_size_y(&rect));

      GPUVertFormat *format = immVertexFormat();
      uint pos = GPU_vertformat_attr_add(format, "pos", GPU_COMP_F32, 2, GPU_FETCH_FLOAT);
      uint col = GPU_vertformat_attr_add(format, "color", GPU_COMP_F32, 4, GPU_FETCH_FLOAT);
      immBindBuiltinProgram(GPU_SHADER_2D_FLAT_COLOR);

      UI_GetThemeColor4fv(TH_SEL_MARKER, col_sel);
      UI_GetThemeColor4fv(TH_MARKER_OUTLINE, col_outline);

      /* Do stipple cross with geometry */
      immBegin(GPU_PRIM_LINES, 7 * 2 * 2);
      const float pos_sel[8] = {-10.0f, -7.0f, -4.0f, -1.0f, 2.0f, 5.0f, 8.0f, 11.0f};
      for (int axe = 0; axe < 2; axe++) {
        for (int i = 0; i < 7; i++) {
          float x1 = pos_sel[i] * (1 - axe);
          float y1 = pos_sel[i] * axe;
          float x2 = pos_sel[i + 1] * (1 - axe);
          float y2 = pos_sel[i + 1] * axe;

          if (i % 2 == 1) {
            immAttr4fv(col, col_sel);
          }
          else {
            immAttr4fv(col, col_outline);
          }

          immVertex2f(pos, x1, y1);
          immVertex2f(pos, x2, y2);
        }
      }
      immEnd();

      immUnbindProgram();
    }

    GPU_matrix_pop();

    ok = true;
  }

  if (!ok) {
    const float color[4] = {0.0f, 0.0f, 0.0f, 0.3f};
    UI_draw_roundbox_corner_set(UI_CNR_ALL);
    UI_draw_roundbox_4fv(
        true, rect.xmin - 1, rect.ymin, rect.xmax + 1, rect.ymax + 1, 3.0f, color);
  }

  /* Restore scissor test. */
  GPU_scissor(UNPACK4(scissor));
  /* outline */
  draw_scope_end(&rect);

  GPU_blend(GPU_BLEND_NONE);
}

/* ****************************************************** */

/* TODO: high quality UI drop shadows using GLSL shader and single draw call
 * would replace / modify the following 3 functions  - merwin
 */

static void ui_shadowbox(uint pos,
                         uint color,
                         float minx,
                         float miny,
                         float maxx,
                         float maxy,
                         float shadsize,
                         uchar alpha)
{
  /**
   * <pre>
   *          v1-_
   *          |   -_v2
   *          |     |
   *          |     |
   *          |     |
   * v7_______v3____v4
   * \        |     /
   *  \       |   _v5
   *  v8______v6_-
   * </pre>
   */
  const float v1[2] = {maxx, maxy - 0.3f * shadsize};
  const float v2[2] = {maxx + shadsize, maxy - 0.75f * shadsize};
  const float v3[2] = {maxx, miny};
  const float v4[2] = {maxx + shadsize, miny};

  const float v5[2] = {maxx + 0.7f * shadsize, miny - 0.7f * shadsize};

  const float v6[2] = {maxx, miny - shadsize};
  const float v7[2] = {minx + 0.3f * shadsize, miny};
  const float v8[2] = {minx + 0.5f * shadsize, miny - shadsize};

  /* right quad */
  immAttr4ub(color, 0, 0, 0, alpha);
  immVertex2fv(pos, v3);
  immVertex2fv(pos, v1);
  immAttr4ub(color, 0, 0, 0, 0);
  immVertex2fv(pos, v2);

  immVertex2fv(pos, v2);
  immVertex2fv(pos, v4);
  immAttr4ub(color, 0, 0, 0, alpha);
  immVertex2fv(pos, v3);

  /* corner shape */
  /* immAttr4ub(color, 0, 0, 0, alpha); */ /* Not needed, done above in previous tri */
  immVertex2fv(pos, v3);
  immAttr4ub(color, 0, 0, 0, 0);
  immVertex2fv(pos, v4);
  immVertex2fv(pos, v5);

  immVertex2fv(pos, v5);
  immVertex2fv(pos, v6);
  immAttr4ub(color, 0, 0, 0, alpha);
  immVertex2fv(pos, v3);

  /* bottom quad */
  /* immAttr4ub(color, 0, 0, 0, alpha); */ /* Not needed, done above in previous tri */
  immVertex2fv(pos, v3);
  immAttr4ub(color, 0, 0, 0, 0);
  immVertex2fv(pos, v6);
  immVertex2fv(pos, v8);

  immVertex2fv(pos, v8);
  immAttr4ub(color, 0, 0, 0, alpha);
  immVertex2fv(pos, v7);
  immVertex2fv(pos, v3);
}

void UI_draw_box_shadow(uchar alpha, float minx, float miny, float maxx, float maxy)
{
  GPU_blend(GPU_BLEND_ALPHA);

  GPUVertFormat *format = immVertexFormat();
  uint pos = GPU_vertformat_attr_add(format, "pos", GPU_COMP_F32, 2, GPU_FETCH_FLOAT);
  uint color = GPU_vertformat_attr_add(
      format, "color", GPU_COMP_U8, 4, GPU_FETCH_INT_TO_FLOAT_UNIT);

  immBindBuiltinProgram(GPU_SHADER_2D_SMOOTH_COLOR);

  immBegin(GPU_PRIM_TRIS, 54);

  /* accumulated outline boxes to make shade not linear, is more pleasant */
  ui_shadowbox(pos, color, minx, miny, maxx, maxy, 11.0, (20 * alpha) >> 8);
  ui_shadowbox(pos, color, minx, miny, maxx, maxy, 7.0, (40 * alpha) >> 8);
  ui_shadowbox(pos, color, minx, miny, maxx, maxy, 5.0, (80 * alpha) >> 8);

  immEnd();

  immUnbindProgram();

  GPU_blend(GPU_BLEND_NONE);
}

void ui_draw_dropshadow(
    const rctf *rct, float radius, float aspect, float alpha, int UNUSED(select))
{
  float rad;

  if (radius > (BLI_rctf_size_y(rct) - 10.0f) * 0.5f) {
    rad = (BLI_rctf_size_y(rct) - 10.0f) * 0.5f;
  }
  else {
    rad = radius;
  }

  int a, i = 12;
#if 0
  if (select) {
    a = i * aspect; /* same as below */
  }
  else
#endif
  {
    a = i * aspect;
  }

  GPU_blend(GPU_BLEND_ALPHA);
  const float dalpha = alpha * 2.0f / 255.0f;
  float calpha = dalpha;
  float visibility = 1.0f;
  for (; i--;) {
    /* alpha ranges from 2 to 20 or so */
#if 0 /* Old Method (pre 2.8) */
    float color[4] = {0.0f, 0.0f, 0.0f, calpha};
    UI_draw_roundbox_4fv(
        true, rct->xmin - a, rct->ymin - a, rct->xmax + a, rct->ymax - 10.0f + a, rad + a, color);
#endif
    /* Compute final visibility to match old method result. */
    /* TODO we could just find a better fit function inside the shader instead of this. */
    visibility = visibility * (1.0f - calpha);
    calpha += dalpha;
  }

  uiWidgetBaseParameters widget_params = {
      .recti.xmin = rct->xmin,
      .recti.ymin = rct->ymin,
      .recti.xmax = rct->xmax,
      .recti.ymax = rct->ymax - 10.0f,
      .rect.xmin = rct->xmin - a,
      .rect.ymin = rct->ymin - a,
      .rect.xmax = rct->xmax + a,
      .rect.ymax = rct->ymax - 10.0f + a,
      .radi = rad,
      .rad = rad + a,
      .round_corners[0] = (roundboxtype & UI_CNR_BOTTOM_LEFT) ? 1.0f : 0.0f,
      .round_corners[1] = (roundboxtype & UI_CNR_BOTTOM_RIGHT) ? 1.0f : 0.0f,
      .round_corners[2] = (roundboxtype & UI_CNR_TOP_RIGHT) ? 1.0f : 0.0f,
      .round_corners[3] = (roundboxtype & UI_CNR_TOP_LEFT) ? 1.0f : 0.0f,
      .alpha_discard = 1.0f,
  };

  GPUBatch *batch = ui_batch_roundbox_shadow_get();
  GPU_batch_program_set_builtin(batch, GPU_SHADER_2D_WIDGET_SHADOW);
  GPU_batch_uniform_4fv_array(batch, "parameters", 4, (float(*)[4]) & widget_params);
  GPU_batch_uniform_1f(batch, "alpha", 1.0f - visibility);
  GPU_batch_draw(batch);

  /* outline emphasis */
  const float color[4] = {0.0f, 0.0f, 0.0f, 0.4f};
  UI_draw_roundbox_4fv(false,
                       rct->xmin - 0.5f,
                       rct->ymin - 0.5f,
                       rct->xmax + 0.5f,
                       rct->ymax + 0.5f,
                       radius + 0.5f,
                       color);

  GPU_blend(GPU_BLEND_NONE);
}<|MERGE_RESOLUTION|>--- conflicted
+++ resolved
@@ -1947,14 +1947,13 @@
               BLI_rcti_size_x(&scissor_new),
               BLI_rcti_size_y(&scissor_new));
 
-<<<<<<< HEAD
   float color_backdrop[4] = {0, 0, 0, 1};
 
   /* Draw the background. */
   switch ((int)but->a1) {
     case UI_GRAD_H: {
       /* Magic trigger for curve backgrounds. */
-      float col[3] = {0.0f, 0.0f, 0.0f}; /* Dummy argument. */
+      const float col[3] = {0.0f, 0.0f, 0.0f}; /* Dummy argument. */
 
       rcti grid = {
           .xmin = rect->xmin + zoomx * (-offsx),
@@ -1981,12 +1980,6 @@
       ui_draw_gradient_spectrum(C, rect, 1.0f);
       break;
     }
-=======
-  /* Do this first to not mess imm context */
-  if (but->a1 == UI_GRAD_H) {
-    /* magic trigger for curve backgrounds */
-    const float col[3] = {0.0f, 0.0f, 0.0f}; /* dummy arg */
->>>>>>> 78d6c273
 
     default: {
       GPUVertFormat *format = immVertexFormat();
@@ -2021,48 +2014,21 @@
   uint pos = GPU_vertformat_attr_add(format, "pos", GPU_COMP_F32, 2, GPU_FETCH_FLOAT);
   immBindBuiltinProgram(GPU_SHADER_2D_UNIFORM_COLOR);
 
-<<<<<<< HEAD
   /* Draw the grid. */
   switch ((int)but->a1) {
     case UI_GRAD_H: {
-      GPU_blend(true);
-      GPU_blend_set_func_separate(
-          GPU_SRC_ALPHA, GPU_ONE_MINUS_SRC_ALPHA, GPU_ONE, GPU_ONE_MINUS_SRC_ALPHA);
+      GPU_blend(GPU_BLEND_ALPHA);
+      GPU_blend(GPU_BLEND_ALPHA);
       ARRAY_SET_ITEMS(color_backdrop, 0, 0, 0, 48.0 / 255.0);
       immUniformColor4fv(color_backdrop);
       ui_draw_but_curve_grid(pos, rect, zoomx, zoomy, offsx, offsy, 0.1666666f);
-      GPU_blend(false);
+      GPU_blend(GPU_BLEND_NONE);
       break;
-=======
-  /* backdrop */
-  float color_backdrop[4] = {0, 0, 0, 1};
-
-  if (but->a1 == UI_GRAD_H) {
-    /* grid, hsv uses different grid */
-    GPU_blend(GPU_BLEND_ALPHA);
-    ARRAY_SET_ITEMS(color_backdrop, 0, 0, 0, 48.0 / 255.0);
-    immUniformColor4fv(color_backdrop);
-    ui_draw_but_curve_grid(pos, rect, zoomx, zoomy, offsx, offsy, 0.1666666f);
-    GPU_blend(GPU_BLEND_NONE);
-  }
-  else {
-    if (cumap->flag & CUMA_DO_CLIP) {
-      gl_shaded_color_get_fl(wcol->inner, -20, color_backdrop);
-      immUniformColor3fv(color_backdrop);
-      immRectf(pos, rect->xmin, rect->ymin, rect->xmax, rect->ymax);
-      immUniformColor3ubv(wcol->inner);
-      immRectf(pos,
-               rect->xmin + zoomx * (cumap->clipr.xmin - offsx),
-               rect->ymin + zoomy * (cumap->clipr.ymin - offsy),
-               rect->xmin + zoomx * (cumap->clipr.xmax - offsx),
-               rect->ymin + zoomy * (cumap->clipr.ymax - offsy));
->>>>>>> 78d6c273
     }
 
     case UI_GRAD_SPECTRUM: {
-      GPU_blend(true);
-      GPU_blend_set_func_separate(
-          GPU_SRC_ALPHA, GPU_ONE_MINUS_SRC_ALPHA, GPU_ONE, GPU_ONE_MINUS_SRC_ALPHA);
+      GPU_blend(GPU_BLEND_ALPHA);
+      GPU_blend(GPU_BLEND_ALPHA);
 
       ARRAY_SET_ITEMS(color_backdrop, 1, 1, 1, 0.25f);
       immUniformColor4fv(color_backdrop);
@@ -2072,7 +2038,7 @@
       immUniformColor4fv(color_backdrop);
       ui_draw_but_curve_grid2(pos, rect, zoomx, zoomy, offsx, offsy, 100.0f, 0.5f);
 
-      GPU_blend(false);
+      GPU_blend(GPU_BLEND_NONE);
       break;
     }
 
@@ -2163,7 +2129,6 @@
   GPU_blend(GPU_BLEND_ALPHA);
 
   /* Curve filled. */
-<<<<<<< HEAD
   switch ((int)but->a1) {
     case UI_GRAD_SPECTRUM:
       uint8_t white[3] = {0xFF, 0xFF, 0xFF};
@@ -2173,9 +2138,7 @@
       immUniformColor3ubvAlpha(wcol->item, 128);
       break;
   }
-=======
-  immUniformColor3ubvAlpha(wcol->item, 128);
->>>>>>> 78d6c273
+
   immBegin(GPU_PRIM_TRI_STRIP, (CM_TABLE * 2 + 2) + 4);
   immVertex2f(pos, line_range.xmin, rect->ymin);
   immVertex2f(pos, line_range.xmin, line_range.ymin);
