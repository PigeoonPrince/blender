/*
 * This program is free software; you can redistribute it and/or
 * modify it under the terms of the GNU General Public License
 * as published by the Free Software Foundation; either version 2
 * of the License, or (at your option) any later version.
 *
 * This program is distributed in the hope that it will be useful,
 * but WITHOUT ANY WARRANTY; without even the implied warranty of
 * MERCHANTABILITY or FITNESS FOR A PARTICULAR PURPOSE.  See the
 * GNU General Public License for more details.
 *
 * You should have received a copy of the GNU General Public License
 * along with this program; if not, write to the Free Software Foundation,
 * Inc., 51 Franklin Street, Fifth Floor, Boston, MA 02110-1301, USA.
 *
 * The Original Code is Copyright (C) 2008 Blender Foundation.
 * All rights reserved.
 */

/** \file
 * \ingroup edinterface
 */

#include <assert.h>
#include <ctype.h>
#include <float.h>
#include <limits.h>
#include <math.h>
#include <stdlib.h>
#include <string.h>

#include "MEM_guardedalloc.h"

#include "DNA_brush_types.h"
#include "DNA_curveprofile_types.h"
#include "DNA_scene_types.h"
#include "DNA_screen_types.h"

#include "BLI_linklist.h"
#include "BLI_listbase.h"
#include "BLI_math.h"
#include "BLI_rect.h"
#include "BLI_string.h"
#include "BLI_string_cursor_utf8.h"
#include "BLI_string_utf8.h"
#include "BLI_utildefines.h"

#include "PIL_time.h"

#include "BKE_animsys.h"
#include "BKE_blender_undo.h"
#include "BKE_brush.h"
#include "BKE_colorband.h"
#include "BKE_colortools.h"
#include "BKE_context.h"
#include "BKE_curveprofile.h"
#include "BKE_movieclip.h"
#include "BKE_paint.h"
#include "BKE_report.h"
#include "BKE_screen.h"
#include "BKE_tracking.h"
#include "BKE_unit.h"

#include "IMB_colormanagement.h"

#include "ED_screen.h"
#include "ED_undo.h"

#include "UI_interface.h"
#include "UI_view2d.h"

#include "BLF_api.h"

#include "interface_intern.h"

#include "RNA_access.h"

#include "WM_api.h"
#include "WM_types.h"
#include "wm_event_system.h"

#ifdef WITH_INPUT_IME
#  include "BLT_lang.h"
#  include "BLT_translation.h"
#  include "wm_window.h"
#endif

/* -------------------------------------------------------------------- */
/** \name Feature Defines
 *
 * These defines allow developers to locally toggle functionality which
 * may be useful for testing (especially conflicts in dragging).
 * Ideally the code would be refactored to support this functionality in a less fragile way.
 * Until then keep these defines.
 * \{ */

/** Place the mouse at the scaled down location when un-grabbing. */
#define USE_CONT_MOUSE_CORRECT
/** Support dragging toggle buttons. */
#define USE_DRAG_TOGGLE

/** Support dragging multiple number buttons at once. */
#define USE_DRAG_MULTINUM

/** Allow dragging/editing all other selected items at once. */
#define USE_ALLSELECT

/**
 * Check to avoid very small mouse-moves from jumping away from keyboard navigation,
 * while larger mouse motion will override keyboard input, see: T34936.
 */
#define USE_KEYNAV_LIMIT

/** Support dragging popups by their header. */
#define USE_DRAG_POPUP

/** \} */

/* -------------------------------------------------------------------- */
/** \name Local Defines
 * \{ */

/**
 * The buffer side used for password strings, where the password is stored internally,
 * but not displayed.
 */
#define UI_MAX_PASSWORD_STR 128

/**
 * When #USER_CONTINUOUS_MOUSE is disabled or tablet input is used,
 * Use this as a maximum soft range for mapping cursor motion to the value.
 * Otherwise min/max of #FLT_MAX, #INT_MAX cause small adjustments to jump to large numbers.
 *
 * This is needed for values such as location & dimensions which don't have a meaningful min/max,
 * Instead of mapping cursor motion to the min/max, map the motion to the click-step.
 *
 * This value is multiplied by the click step to calculate a range to clamp the soft-range by.
 * See: T68130
 */
#define UI_DRAG_MAP_SOFT_RANGE_PIXEL_MAX 1000

/** \} */

/* -------------------------------------------------------------------- */
/** \name Local Prototypes
 * \{ */

static int ui_do_but_EXIT(bContext *C,
                          uiBut *but,
                          struct uiHandleButtonData *data,
                          const wmEvent *event);
static bool ui_but_find_select_in_enum__cmp(const uiBut *but_a, const uiBut *but_b);
static void ui_textedit_string_set(uiBut *but, struct uiHandleButtonData *data, const char *str);
static void button_tooltip_timer_reset(bContext *C, uiBut *but);

#ifdef USE_KEYNAV_LIMIT
static void ui_mouse_motion_keynav_init(struct uiKeyNavLock *keynav, const wmEvent *event);
static bool ui_mouse_motion_keynav_test(struct uiKeyNavLock *keynav, const wmEvent *event);
#endif

/** \} */

/* -------------------------------------------------------------------- */
/** \name Structs & Defines
 * \{ */

#define BUTTON_FLASH_DELAY 0.020
#define MENU_SCROLL_INTERVAL 0.1
#define PIE_MENU_INTERVAL 0.01
#define BUTTON_AUTO_OPEN_THRESH 0.2
#define BUTTON_MOUSE_TOWARDS_THRESH 1.0
/* pixels to move the cursor to get out of keyboard navigation */
#define BUTTON_KEYNAV_PX_LIMIT 8

#define MENU_TOWARDS_MARGIN 20      /* margin in pixels */
#define MENU_TOWARDS_WIGGLE_ROOM 64 /* tolerance in pixels */
/* drag-lock distance threshold in pixels */
#define BUTTON_DRAGLOCK_THRESH 3

typedef enum uiButtonActivateType {
  BUTTON_ACTIVATE_OVER,
  BUTTON_ACTIVATE,
  BUTTON_ACTIVATE_APPLY,
  BUTTON_ACTIVATE_TEXT_EDITING,
  BUTTON_ACTIVATE_OPEN,
} uiButtonActivateType;

typedef enum uiHandleButtonState {
  BUTTON_STATE_INIT,
  BUTTON_STATE_HIGHLIGHT,
  BUTTON_STATE_WAIT_FLASH,
  BUTTON_STATE_WAIT_RELEASE,
  BUTTON_STATE_WAIT_KEY_EVENT,
  BUTTON_STATE_NUM_EDITING,
  BUTTON_STATE_TEXT_EDITING,
  BUTTON_STATE_TEXT_SELECTING,
  BUTTON_STATE_MENU_OPEN,
  BUTTON_STATE_WAIT_DRAG,
  BUTTON_STATE_EXIT,
} uiHandleButtonState;

typedef enum uiMenuScrollType {
  MENU_SCROLL_UP,
  MENU_SCROLL_DOWN,
  MENU_SCROLL_TOP,
  MENU_SCROLL_BOTTOM,
} uiMenuScrollType;

#ifdef USE_ALLSELECT

/* Unfortunately there's no good way handle more generally:
 * (propagate single clicks on layer buttons to other objects) */
#  define USE_ALLSELECT_LAYER_HACK

typedef struct uiSelectContextElem {
  PointerRNA ptr;
  union {
    bool val_b;
    int val_i;
    float val_f;
  };
} uiSelectContextElem;

typedef struct uiSelectContextStore {
  uiSelectContextElem *elems;
  int elems_len;
  bool do_free;
  bool is_enabled;
  /* When set, simply copy values (don't apply difference).
   * Rules are:
   * - dragging numbers uses delta.
   * - typing in values will assign to all. */
  bool is_copy;
} uiSelectContextStore;

static bool ui_selectcontext_begin(bContext *C,
                                   uiBut *but,
                                   struct uiSelectContextStore *selctx_data);
static void ui_selectcontext_end(uiBut *but, uiSelectContextStore *selctx_data);
static void ui_selectcontext_apply(bContext *C,
                                   uiBut *but,
                                   struct uiSelectContextStore *selctx_data,
                                   const double value,
                                   const double value_orig);

#  define IS_ALLSELECT_EVENT(event) ((event)->alt != 0)

/** just show a tinted color so users know its activated */
#  define UI_BUT_IS_SELECT_CONTEXT UI_BUT_NODE_ACTIVE

#endif /* USE_ALLSELECT */

#ifdef USE_DRAG_MULTINUM

/**
 * how far to drag before we check for gesture direction (in pixels),
 * note: half the height of a button is about right... */
#  define DRAG_MULTINUM_THRESHOLD_DRAG_X (UI_UNIT_Y / 4)

/**
 * How far to drag horizontally
 * before we stop checking which buttons the gesture spans (in pixels),
 * locking down the buttons so we can drag freely without worrying about vertical movement.
 */
#  define DRAG_MULTINUM_THRESHOLD_DRAG_Y (UI_UNIT_Y / 4)

/**
 * How strict to be when detecting a vertical gesture:
 * [0.5 == sloppy], [0.9 == strict], (unsigned dot-product).
 *
 * \note We should be quite strict here,
 * since doing a vertical gesture by accident should be avoided,
 * however with some care a user should be able to do a vertical movement without _missing_.
 */
#  define DRAG_MULTINUM_THRESHOLD_VERTICAL (0.75f)

/* a simple version of uiHandleButtonData when accessing multiple buttons */
typedef struct uiButMultiState {
  double origvalue;
  uiBut *but;

#  ifdef USE_ALLSELECT
  uiSelectContextStore select_others;
#  endif
} uiButMultiState;

typedef struct uiHandleButtonMulti {
  enum {
    /** gesture direction unknown, wait until mouse has moved enough... */
    BUTTON_MULTI_INIT_UNSET = 0,
    /** vertical gesture detected, flag buttons interactively (UI_BUT_DRAG_MULTI) */
    BUTTON_MULTI_INIT_SETUP,
    /** flag buttons finished, apply horizontal motion to active and flagged */
    BUTTON_MULTI_INIT_ENABLE,
    /** vertical gesture _not_ detected, take no further action */
    BUTTON_MULTI_INIT_DISABLE,
  } init;

  bool has_mbuts; /* any buttons flagged UI_BUT_DRAG_MULTI */
  LinkNode *mbuts;
  uiButStore *bs_mbuts;

  bool is_proportional;

  /* In some cases we directly apply the changes to multiple buttons,
   * so we don't want to do it twice. */
  bool skip;

  /* before activating, we need to check gesture direction accumulate signed cursor movement
   * here so we can tell if this is a vertical motion or not. */
  float drag_dir[2];

  /* values copied direct from event->x,y
   * used to detect buttons between the current and initial mouse position */
  int drag_start[2];

  /* store x location once BUTTON_MULTI_INIT_SETUP is set,
   * moving outside this sets BUTTON_MULTI_INIT_ENABLE */
  int drag_lock_x;

} uiHandleButtonMulti;

#endif /* USE_DRAG_MULTINUM */

typedef struct uiHandleButtonData {
  wmWindowManager *wm;
  wmWindow *window;
  ScrArea *area;
  ARegion *region;

  bool interactive;

  /* overall state */
  uiHandleButtonState state;
  int retval;
  /* booleans (could be made into flags) */
  bool cancel, escapecancel;
  bool applied, applied_interactive;
  bool changed_cursor;
  wmTimer *flashtimer;

  /* edited value */
  /* use 'ui_textedit_string_set' to assign new strings */
  char *str;
  char *origstr;
  double value, origvalue, startvalue;
  float vec[3], origvec[3];
#if 0 /* UNUSED */
  int togdual, togonly;
#endif
  ColorBand *coba;

  /* tooltip */
  uint tooltip_force : 1;

  /* auto open */
  bool used_mouse;
  wmTimer *autoopentimer;

  /* auto open (hold) */
  wmTimer *hold_action_timer;

  /* text selection/editing */
  /* size of 'str' (including terminator) */
  int maxlen;
  /* Button text selection:
   * extension direction, selextend, inside ui_do_but_TEX */
  int sel_pos_init;
  /* allow to realloc str/editstr and use 'maxlen' to track alloc size (maxlen + 1) */
  bool is_str_dynamic;

  /* number editing / dragging */
  /* coords are Window/uiBlock relative (depends on the button) */
  int draglastx, draglasty;
  int dragstartx, dragstarty;
  int draglastvalue;
  int dragstartvalue;
  bool dragchange, draglock;
  int dragsel;
  float dragf, dragfstart;
  CBData *dragcbd;

  /** Soft min/max with #UI_DRAG_MAP_SOFT_RANGE_PIXEL_MAX applied. */
  float drag_map_soft_min;
  float drag_map_soft_max;

#ifdef USE_CONT_MOUSE_CORRECT
  /* when ungrabbing buttons which are #ui_but_is_cursor_warp(),
   * we may want to position them.
   * FLT_MAX signifies do-nothing, use #ui_block_to_window_fl()
   * to get this into a usable space. */
  float ungrab_mval[2];
#endif

  /* menu open (watch UI_screen_free_active_but) */
  uiPopupBlockHandle *menu;
  int menuretval;

  /* search box (watch UI_screen_free_active_but) */
  ARegion *searchbox;
#ifdef USE_KEYNAV_LIMIT
  struct uiKeyNavLock searchbox_keynav_state;
#endif

#ifdef USE_DRAG_MULTINUM
  /* Multi-buttons will be updated in unison with the active button. */
  uiHandleButtonMulti multi_data;
#endif

#ifdef USE_ALLSELECT
  uiSelectContextStore select_others;
#endif

  /* Text field undo. */
  struct uiUndoStack_Text *undo_stack_text;

  /* post activate */
  uiButtonActivateType posttype;
  uiBut *postbut;
} uiHandleButtonData;

typedef struct uiAfterFunc {
  struct uiAfterFunc *next, *prev;

  uiButHandleFunc func;
  void *func_arg1;
  void *func_arg2;

  uiButHandleNFunc funcN;
  void *func_argN;

  uiButHandleRenameFunc rename_func;
  void *rename_arg1;
  void *rename_orig;

  uiBlockHandleFunc handle_func;
  void *handle_func_arg;
  int retval;

  uiMenuHandleFunc butm_func;
  void *butm_func_arg;
  int a2;

  wmOperator *popup_op;
  wmOperatorType *optype;
  int opcontext;
  PointerRNA *opptr;

  PointerRNA rnapoin;
  PropertyRNA *rnaprop;

  void *search_arg;
  uiButSearchArgFreeFn search_arg_free_fn;

  bContextStore *context;

  char undostr[BKE_UNDO_STR_MAX];
} uiAfterFunc;

static void button_activate_init(bContext *C,
                                 ARegion *region,
                                 uiBut *but,
                                 uiButtonActivateType type);
static void button_activate_state(bContext *C, uiBut *but, uiHandleButtonState state);
static void button_activate_exit(
    bContext *C, uiBut *but, uiHandleButtonData *data, const bool mousemove, const bool onfree);
static int ui_handler_region_menu(bContext *C, const wmEvent *event, void *userdata);
static void ui_handle_button_activate(bContext *C,
                                      ARegion *region,
                                      uiBut *but,
                                      uiButtonActivateType type);

#ifdef USE_DRAG_MULTINUM
static void ui_multibut_restore(bContext *C, uiHandleButtonData *data, uiBlock *block);
static uiButMultiState *ui_multibut_lookup(uiHandleButtonData *data, const uiBut *but);
#endif

/* buttons clipboard */
static ColorBand but_copypaste_coba = {0};
static CurveMapping but_copypaste_curve = {0};
static bool but_copypaste_curve_alive = false;
static CurveProfile but_copypaste_profile = {0};
static bool but_copypaste_profile_alive = false;

/** \} */

/* -------------------------------------------------------------------- */
/** \name UI Queries
 * \{ */

bool ui_but_is_editing(const uiBut *but)
{
  uiHandleButtonData *data = but->active;
  return (data && ELEM(data->state, BUTTON_STATE_TEXT_EDITING, BUTTON_STATE_NUM_EDITING));
}

/* assumes event type is MOUSEPAN */
void ui_pan_to_scroll(const wmEvent *event, int *type, int *val)
{
  static int lastdy = 0;
  int dy = event->prevy - event->y;

  /* This event should be originally from event->type,
   * converting wrong event into wheel is bad, see [#33803] */
  BLI_assert(*type == MOUSEPAN);

  /* sign differs, reset */
  if ((dy > 0 && lastdy < 0) || (dy < 0 && lastdy > 0)) {
    lastdy = dy;
  }
  else {
    lastdy += dy;

    if (abs(lastdy) > (int)UI_UNIT_Y) {
      if (U.uiflag2 & USER_TRACKPAD_NATURAL) {
        dy = -dy;
      }

      *val = KM_PRESS;

      if (dy > 0) {
        *type = WHEELUPMOUSE;
      }
      else {
        *type = WHEELDOWNMOUSE;
      }

      lastdy = 0;
    }
  }
}

static bool ui_but_find_select_in_enum__cmp(const uiBut *but_a, const uiBut *but_b)
{
  return ((but_a->type == but_b->type) && (but_a->alignnr == but_b->alignnr) &&
          (but_a->poin == but_b->poin) && (but_a->rnapoin.type == but_b->rnapoin.type) &&
          (but_a->rnaprop == but_b->rnaprop));
}

/**
 * Finds the pressed button in an aligned row (typically an expanded enum).
 *
 * \param direction: Use when there may be multiple buttons pressed.
 */
uiBut *ui_but_find_select_in_enum(uiBut *but, int direction)
{
  uiBut *but_iter = but;
  uiBut *but_found = NULL;
  BLI_assert(ELEM(direction, -1, 1));

  while ((but_iter->prev) && ui_but_find_select_in_enum__cmp(but_iter->prev, but)) {
    but_iter = but_iter->prev;
  }

  while (but_iter && ui_but_find_select_in_enum__cmp(but_iter, but)) {
    if (but_iter->flag & UI_SELECT) {
      but_found = but_iter;
      if (direction == 1) {
        break;
      }
    }
    but_iter = but_iter->next;
  }

  return but_found;
}

static float ui_mouse_scale_warp_factor(const bool shift)
{
  return shift ? 0.05f : 1.0f;
}

static void ui_mouse_scale_warp(uiHandleButtonData *data,
                                const float mx,
                                const float my,
                                float *r_mx,
                                float *r_my,
                                const bool shift)
{
  const float fac = ui_mouse_scale_warp_factor(shift);

  /* slow down the mouse, this is fairly picky */
  *r_mx = (data->dragstartx * (1.0f - fac) + mx * fac);
  *r_my = (data->dragstarty * (1.0f - fac) + my * fac);
}

/** \} */

/* -------------------------------------------------------------------- */
/** \name UI Utilities
 * \{ */

/**
 * Ignore mouse movements within some horizontal pixel threshold before starting to drag
 */
static bool ui_but_dragedit_update_mval(uiHandleButtonData *data, int mx)
{
  if (mx == data->draglastx) {
    return false;
  }

  if (data->draglock) {
    if (abs(mx - data->dragstartx) <= BUTTON_DRAGLOCK_THRESH) {
      return false;
    }
#ifdef USE_DRAG_MULTINUM
    if (ELEM(data->multi_data.init, BUTTON_MULTI_INIT_UNSET, BUTTON_MULTI_INIT_SETUP)) {
      return false;
    }
#endif
    data->draglock = false;
    data->dragstartx = mx; /* ignore mouse movement within drag-lock */
  }

  return true;
}

static bool ui_rna_is_userdef(PointerRNA *ptr, PropertyRNA *prop)
{
  /* Not very elegant, but ensures preference changes force re-save. */
  bool tag = false;
  if (prop && !(RNA_property_flag(prop) & PROP_NO_DEG_UPDATE)) {
    StructRNA *base = RNA_struct_base(ptr->type);
    if (base == NULL) {
      base = ptr->type;
    }
    if (ELEM(base, &RNA_AddonPreferences, &RNA_KeyConfigPreferences, &RNA_KeyMapItem)) {
      tag = true;
    }
  }
  return tag;
}

bool UI_but_is_userdef(const uiBut *but)
{
  /* This is read-only, RNA API isn't using const when it could. */
  return ui_rna_is_userdef((PointerRNA *)&but->rnapoin, but->rnaprop);
}

static void ui_rna_update_preferences_dirty(PointerRNA *ptr, PropertyRNA *prop)
{
  if (ui_rna_is_userdef(ptr, prop)) {
    U.runtime.is_dirty = true;
    WM_main_add_notifier(NC_WINDOW, NULL);
  }
}

static void ui_but_update_preferences_dirty(uiBut *but)
{
  ui_rna_update_preferences_dirty(&but->rnapoin, but->rnaprop);
}

static void ui_afterfunc_update_preferences_dirty(uiAfterFunc *after)
{
  ui_rna_update_preferences_dirty(&after->rnapoin, after->rnaprop);
}

/** \} */

/* -------------------------------------------------------------------- */
/** \name Button Snap Values
 *
 * \{ */

enum eSnapType {
  SNAP_OFF = 0,
  SNAP_ON,
  SNAP_ON_SMALL,
};

static enum eSnapType ui_event_to_snap(const wmEvent *event)
{
  return (event->ctrl) ? (event->shift) ? SNAP_ON_SMALL : SNAP_ON : SNAP_OFF;
}

static bool ui_event_is_snap(const wmEvent *event)
{
  return (ELEM(event->type, EVT_LEFTCTRLKEY, EVT_RIGHTCTRLKEY) ||
          ELEM(event->type, EVT_LEFTSHIFTKEY, EVT_RIGHTSHIFTKEY));
}

static void ui_color_snap_hue(const enum eSnapType snap, float *r_hue)
{
  const float snap_increment = (snap == SNAP_ON_SMALL) ? 24 : 12;
  BLI_assert(snap != SNAP_OFF);
  *r_hue = roundf((*r_hue) * snap_increment) / snap_increment;
}

/** \} */

/* -------------------------------------------------------------------- */
/** \name Button Apply/Revert
 * \{ */

static ListBase UIAfterFuncs = {NULL, NULL};

static uiAfterFunc *ui_afterfunc_new(void)
{
  uiAfterFunc *after = MEM_callocN(sizeof(uiAfterFunc), "uiAfterFunc");

  BLI_addtail(&UIAfterFuncs, after);

  return after;
}

/**
 * For executing operators after the button is pressed.
 * (some non operator buttons need to trigger operators), see: [#37795]
 *
 * \note Can only call while handling buttons.
 */
PointerRNA *ui_handle_afterfunc_add_operator(wmOperatorType *ot, int opcontext, bool create_props)
{
  PointerRNA *ptr = NULL;
  uiAfterFunc *after = ui_afterfunc_new();

  after->optype = ot;
  after->opcontext = opcontext;

  if (create_props) {
    ptr = MEM_callocN(sizeof(PointerRNA), __func__);
    WM_operator_properties_create_ptr(ptr, ot);
    after->opptr = ptr;
  }

  return ptr;
}

static void popup_check(bContext *C, wmOperator *op)
{
  if (op && op->type->check) {
    op->type->check(C, op);
  }
}

/**
 * Check if a #uiAfterFunc is needed for this button.
 */
static bool ui_afterfunc_check(const uiBlock *block, const uiBut *but)
{
  return (but->func || but->funcN || but->rename_func || but->optype || but->rnaprop ||
          block->handle_func || (but->type == UI_BTYPE_BUT_MENU && block->butm_func) ||
          (block->handle && block->handle->popup_op));
}

static void ui_apply_but_func(bContext *C, uiBut *but)
{
  uiBlock *block = but->block;

  /* these functions are postponed and only executed after all other
   * handling is done, i.e. menus are closed, in order to avoid conflicts
   * with these functions removing the buttons we are working with */

  if (ui_afterfunc_check(block, but)) {
    uiAfterFunc *after = ui_afterfunc_new();

    if (but->func && ELEM(but, but->func_arg1, but->func_arg2)) {
      /* exception, this will crash due to removed button otherwise */
      but->func(C, but->func_arg1, but->func_arg2);
    }
    else {
      after->func = but->func;
    }

    after->func_arg1 = but->func_arg1;
    after->func_arg2 = but->func_arg2;

    after->funcN = but->funcN;
    after->func_argN = (but->func_argN) ? MEM_dupallocN(but->func_argN) : NULL;

    after->rename_func = but->rename_func;
    after->rename_arg1 = but->rename_arg1;
    after->rename_orig = but->rename_orig; /* needs free! */

    after->handle_func = block->handle_func;
    after->handle_func_arg = block->handle_func_arg;
    after->retval = but->retval;

    if (but->type == UI_BTYPE_BUT_MENU) {
      after->butm_func = block->butm_func;
      after->butm_func_arg = block->butm_func_arg;
      after->a2 = but->a2;
    }

    if (block->handle) {
      after->popup_op = block->handle->popup_op;
    }

    after->optype = but->optype;
    after->opcontext = but->opcontext;
    after->opptr = but->opptr;

    after->rnapoin = but->rnapoin;
    after->rnaprop = but->rnaprop;

    if (but->type == UI_BTYPE_SEARCH_MENU) {
      uiButSearch *search_but = (uiButSearch *)but;
      after->search_arg_free_fn = search_but->arg_free_fn;
      after->search_arg = search_but->arg;
      search_but->arg_free_fn = NULL;
      search_but->arg = NULL;
    }

    if (but->context) {
      after->context = CTX_store_copy(but->context);
    }

    but->optype = NULL;
    but->opcontext = 0;
    but->opptr = NULL;
  }
}

/* typically call ui_apply_but_undo(), ui_apply_but_autokey() */
static void ui_apply_but_undo(uiBut *but)
{
  if (but->flag & UI_BUT_UNDO) {
    const char *str = NULL;
    bool skip_undo = false;

    /* define which string to use for undo */
    if (but->type == UI_BTYPE_MENU) {
      str = but->drawstr;
    }
    else if (but->drawstr[0]) {
      str = but->drawstr;
    }
    else {
      str = but->tip;
    }

    /* fallback, else we don't get an undo! */
    if (str == NULL || str[0] == '\0') {
      str = "Unknown Action";
    }

    /* Optionally override undo when undo system doesn't support storing properties. */
    if (but->rnapoin.owner_id) {
      /* Exception for renaming ID data, we always need undo pushes in this case,
       * because undo systems track data by their ID, see: T67002. */
      extern PropertyRNA rna_ID_name;
      /* Exception for active shape-key, since changing this in edit-mode updates
       * the shape key from object mode data. */
      extern PropertyRNA rna_Object_active_shape_key_index;
      if (ELEM(but->rnaprop, &rna_ID_name, &rna_Object_active_shape_key_index)) {
        /* pass */
      }
      else {
        ID *id = but->rnapoin.owner_id;
        if (!ED_undo_is_legacy_compatible_for_property(but->block->evil_C, id)) {
          skip_undo = true;
        }
      }
    }

    if (skip_undo == false) {
      /* XXX: disable all undo pushes from UI changes from sculpt mode as they cause memfile undo
       * steps to be written which cause lag: T71434. */
      if (BKE_paintmode_get_active_from_context(but->block->evil_C) == PAINT_MODE_SCULPT) {
        skip_undo = true;
      }
    }

    if (skip_undo) {
      str = "";
    }

    /* delayed, after all other funcs run, popups are closed, etc */
    uiAfterFunc *after = ui_afterfunc_new();
    BLI_strncpy(after->undostr, str, sizeof(after->undostr));
  }
}

static void ui_apply_but_autokey(bContext *C, uiBut *but)
{
  Scene *scene = CTX_data_scene(C);

  /* try autokey */
  ui_but_anim_autokey(C, but, scene, scene->r.cfra);

  /* make a little report about what we've done! */
  if (but->rnaprop) {
    char *buf;

    if (RNA_property_subtype(but->rnaprop) == PROP_PASSWORD) {
      return;
    }

    buf = WM_prop_pystring_assign(C, &but->rnapoin, but->rnaprop, but->rnaindex);
    if (buf) {
      BKE_report(CTX_wm_reports(C), RPT_PROPERTY, buf);
      MEM_freeN(buf);

      WM_event_add_notifier(C, NC_SPACE | ND_SPACE_INFO_REPORT, NULL);
    }
  }
}

static void ui_apply_but_funcs_after(bContext *C)
{
<<<<<<< HEAD
  uiAfterFunc after;
  PointerRNA opptr;
  ListBase funcs;

=======
>>>>>>> 019cd2e5
  /* copy to avoid recursive calls */
  ListBase funcs = UIAfterFuncs;
  BLI_listbase_clear(&UIAfterFuncs);

  LISTBASE_FOREACH_MUTABLE (uiAfterFunc *, afterf, &funcs) {
<<<<<<< HEAD
    after = *afterf; /* copy to avoid memleak on exit() */
=======
    uiAfterFunc after = *afterf; /* copy to avoid memleak on exit() */
>>>>>>> 019cd2e5
    BLI_freelinkN(&funcs, afterf);

    if (after.context) {
      CTX_store_set(C, after.context);
    }

    if (after.popup_op) {
      popup_check(C, after.popup_op);
    }

    PointerRNA opptr;
    if (after.opptr) {
      /* free in advance to avoid leak on exit */
      opptr = *after.opptr;
      MEM_freeN(after.opptr);
    }

    if (after.optype) {
      WM_operator_name_call_ptr(C, after.optype, after.opcontext, (after.opptr) ? &opptr : NULL);
    }

    if (after.opptr) {
      WM_operator_properties_free(&opptr);
    }

    if (after.rnapoin.data) {
      RNA_property_update(C, &after.rnapoin, after.rnaprop);
    }

    if (after.context) {
      CTX_store_set(C, NULL);
      CTX_store_free(after.context);
    }

    if (after.func) {
      after.func(C, after.func_arg1, after.func_arg2);
    }
    if (after.funcN) {
      after.funcN(C, after.func_argN, after.func_arg2);
    }
    if (after.func_argN) {
      MEM_freeN(after.func_argN);
    }

    if (after.handle_func) {
      after.handle_func(C, after.handle_func_arg, after.retval);
    }
    if (after.butm_func) {
      after.butm_func(C, after.butm_func_arg, after.a2);
    }

    if (after.rename_func) {
      after.rename_func(C, after.rename_arg1, after.rename_orig);
    }
    if (after.rename_orig) {
      MEM_freeN(after.rename_orig);
    }

    if (after.search_arg_free_fn) {
      after.search_arg_free_fn(after.search_arg);
    }

    ui_afterfunc_update_preferences_dirty(&after);

    if (after.undostr[0]) {
      ED_undo_push(C, after.undostr);
    }
  }
}

static void ui_apply_but_BUT(bContext *C, uiBut *but, uiHandleButtonData *data)
{
  ui_apply_but_func(C, but);

  data->retval = but->retval;
  data->applied = true;
}

static void ui_apply_but_BUTM(bContext *C, uiBut *but, uiHandleButtonData *data)
{
  ui_but_value_set(but, but->hardmin);
  ui_apply_but_func(C, but);

  data->retval = but->retval;
  data->applied = true;
}

static void ui_apply_but_BLOCK(bContext *C, uiBut *but, uiHandleButtonData *data)
{
  if (but->type == UI_BTYPE_MENU) {
    ui_but_value_set(but, data->value);
  }

  ui_but_update_edited(but);
  ui_apply_but_func(C, but);
  data->retval = but->retval;
  data->applied = true;
}

static void ui_apply_but_TOG(bContext *C, uiBut *but, uiHandleButtonData *data)
{
  const double value = ui_but_value_get(but);
  int value_toggle;
  if (but->bit) {
    value_toggle = UI_BITBUT_VALUE_TOGGLED((int)value, but->bitnr);
  }
  else {
    value_toggle = (value == 0.0);
    if (ELEM(but->type, UI_BTYPE_TOGGLE_N, UI_BTYPE_ICON_TOGGLE_N, UI_BTYPE_CHECKBOX_N)) {
      value_toggle = !value_toggle;
    }
  }

  ui_but_value_set(but, (double)value_toggle);
  if (but->type == UI_BTYPE_ICON_TOGGLE || but->type == UI_BTYPE_ICON_TOGGLE_N) {
    ui_but_update_edited(but);
  }

  ui_apply_but_func(C, but);

  data->retval = but->retval;
  data->applied = true;
}

static void ui_apply_but_ROW(bContext *C, uiBlock *block, uiBut *but, uiHandleButtonData *data)
{
  ui_but_value_set(but, but->hardmax);

  ui_apply_but_func(C, but);

  /* states of other row buttons */
  LISTBASE_FOREACH (uiBut *, bt, &block->buttons) {
    if (bt != but && bt->poin == but->poin && ELEM(bt->type, UI_BTYPE_ROW, UI_BTYPE_LISTROW)) {
      ui_but_update_edited(bt);
    }
  }

  data->retval = but->retval;
  data->applied = true;
}

static void ui_apply_but_TEX(bContext *C, uiBut *but, uiHandleButtonData *data)
{
  if (!data->str) {
    return;
  }

  ui_but_string_set(C, but, data->str);
  ui_but_update_edited(but);

  /* give butfunc a copy of the original text too.
   * feature used for bone renaming, channels, etc.
   * afterfunc frees rename_orig */
  if (data->origstr && (but->flag & UI_BUT_TEXTEDIT_UPDATE)) {
    /* In this case, we need to keep origstr available,
     * to restore real org string in case we cancel after having typed something already. */
    but->rename_orig = BLI_strdup(data->origstr);
  }
  /* only if there are afterfuncs, otherwise 'renam_orig' isn't freed */
  else if (ui_afterfunc_check(but->block, but)) {
    but->rename_orig = data->origstr;
    data->origstr = NULL;
  }

  void *orig_arg2 = but->func_arg2;

  /* If arg2 isn't in use already, pass the active search item through it. */
  if ((but->func_arg2 == NULL) && (but->type == UI_BTYPE_SEARCH_MENU)) {
    uiButSearch *search_but = (uiButSearch *)but;
    but->func_arg2 = search_but->item_active;
  }

  ui_apply_but_func(C, but);

  but->func_arg2 = orig_arg2;

  data->retval = but->retval;
  data->applied = true;
}

static void ui_apply_but_TAB(bContext *C, uiBut *but, uiHandleButtonData *data)
{
  if (data->str) {
    ui_but_string_set(C, but, data->str);
    ui_but_update_edited(but);
  }
  else {
    ui_but_value_set(but, but->hardmax);
    ui_apply_but_func(C, but);
  }

  data->retval = but->retval;
  data->applied = true;
}

static void ui_apply_but_NUM(bContext *C, uiBut *but, uiHandleButtonData *data)
{
  if (data->str) {
    if (ui_but_string_set(C, but, data->str)) {
      data->value = ui_but_value_get(but);
    }
    else {
      data->cancel = true;
      return;
    }
  }
  else {
    ui_but_value_set(but, data->value);
  }

  ui_but_update_edited(but);
  ui_apply_but_func(C, but);

  data->retval = but->retval;
  data->applied = true;
}

static void ui_apply_but_VEC(bContext *C, uiBut *but, uiHandleButtonData *data)
{
  ui_but_v3_set(but, data->vec);
  ui_but_update_edited(but);
  ui_apply_but_func(C, but);

  data->retval = but->retval;
  data->applied = true;
}

static void ui_apply_but_COLORBAND(bContext *C, uiBut *but, uiHandleButtonData *data)
{
  ui_apply_but_func(C, but);
  data->retval = but->retval;
  data->applied = true;
}

static void ui_apply_but_CURVE(bContext *C, uiBut *but, uiHandleButtonData *data)
{
  ui_apply_but_func(C, but);
  data->retval = but->retval;
  data->applied = true;
}

static void ui_apply_but_CURVEPROFILE(bContext *C, uiBut *but, uiHandleButtonData *data)
{
  ui_apply_but_func(C, but);
  data->retval = but->retval;
  data->applied = true;
}

/** \} */

/* -------------------------------------------------------------------- */
/** \name Button Drag Multi-Number
 * \{ */

#ifdef USE_DRAG_MULTINUM

/* small multi-but api */
static void ui_multibut_add(uiHandleButtonData *data, uiBut *but)
{
  BLI_assert(but->flag & UI_BUT_DRAG_MULTI);
  BLI_assert(data->multi_data.has_mbuts);

  uiButMultiState *mbut_state = MEM_callocN(sizeof(*mbut_state), __func__);
  mbut_state->but = but;
  mbut_state->origvalue = ui_but_value_get(but);
#  ifdef USE_ALLSELECT
  mbut_state->select_others.is_copy = data->select_others.is_copy;
#  endif

  BLI_linklist_prepend(&data->multi_data.mbuts, mbut_state);

  UI_butstore_register(data->multi_data.bs_mbuts, &mbut_state->but);
}

static uiButMultiState *ui_multibut_lookup(uiHandleButtonData *data, const uiBut *but)
{
  for (LinkNode *l = data->multi_data.mbuts; l; l = l->next) {
    uiButMultiState *mbut_state;

    mbut_state = l->link;

    if (mbut_state->but == but) {
      return mbut_state;
    }
  }

  return NULL;
}

static void ui_multibut_restore(bContext *C, uiHandleButtonData *data, uiBlock *block)
{
  LISTBASE_FOREACH (uiBut *, but, &block->buttons) {
    if (but->flag & UI_BUT_DRAG_MULTI) {
      uiButMultiState *mbut_state = ui_multibut_lookup(data, but);
      if (mbut_state) {
        ui_but_value_set(but, mbut_state->origvalue);

#  ifdef USE_ALLSELECT
        if (mbut_state->select_others.elems_len > 0) {
          ui_selectcontext_apply(
              C, but, &mbut_state->select_others, mbut_state->origvalue, mbut_state->origvalue);
        }
#  else
        UNUSED_VARS(C);
#  endif
      }
    }
  }
}

static void ui_multibut_free(uiHandleButtonData *data, uiBlock *block)
{
#  ifdef USE_ALLSELECT
  if (data->multi_data.mbuts) {
    LinkNode *list = data->multi_data.mbuts;
    while (list) {
      LinkNode *next = list->next;
      uiButMultiState *mbut_state = list->link;

      if (mbut_state->select_others.elems) {
        MEM_freeN(mbut_state->select_others.elems);
      }

      MEM_freeN(list->link);
      MEM_freeN(list);
      list = next;
    }
  }
#  else
  BLI_linklist_freeN(data->multi_data.mbuts);
#  endif

  data->multi_data.mbuts = NULL;

  if (data->multi_data.bs_mbuts) {
    UI_butstore_free(block, data->multi_data.bs_mbuts);
    data->multi_data.bs_mbuts = NULL;
  }
}

static bool ui_multibut_states_tag(uiBut *but_active,
                                   uiHandleButtonData *data,
                                   const wmEvent *event)
{
  float seg[2][2];
  bool changed = false;

  seg[0][0] = data->multi_data.drag_start[0];
  seg[0][1] = data->multi_data.drag_start[1];

  seg[1][0] = event->x;
  seg[1][1] = event->y;

  BLI_assert(data->multi_data.init == BUTTON_MULTI_INIT_SETUP);

  ui_window_to_block_fl(data->region, but_active->block, &seg[0][0], &seg[0][1]);
  ui_window_to_block_fl(data->region, but_active->block, &seg[1][0], &seg[1][1]);

  data->multi_data.has_mbuts = false;

  /* follow ui_but_find_mouse_over_ex logic */
  LISTBASE_FOREACH (uiBut *, but, &but_active->block->buttons) {
    bool drag_prev = false;
    bool drag_curr = false;

    /* re-set each time */
    if (but->flag & UI_BUT_DRAG_MULTI) {
      but->flag &= ~UI_BUT_DRAG_MULTI;
      drag_prev = true;
    }

    if (ui_but_is_interactive(but, false)) {

      /* drag checks */
      if (but_active != but) {
        if (ui_but_is_compatible(but_active, but)) {

          BLI_assert(but->active == NULL);

          /* finally check for overlap */
          if (BLI_rctf_isect_segment(&but->rect, seg[0], seg[1])) {

            but->flag |= UI_BUT_DRAG_MULTI;
            data->multi_data.has_mbuts = true;
            drag_curr = true;
          }
        }
      }
    }

    changed |= (drag_prev != drag_curr);
  }

  return changed;
}

static void ui_multibut_states_create(uiBut *but_active, uiHandleButtonData *data)
{
  BLI_assert(data->multi_data.init == BUTTON_MULTI_INIT_SETUP);
  BLI_assert(data->multi_data.has_mbuts);

  data->multi_data.bs_mbuts = UI_butstore_create(but_active->block);

  LISTBASE_FOREACH (uiBut *, but, &but_active->block->buttons) {
    if (but->flag & UI_BUT_DRAG_MULTI) {
      ui_multibut_add(data, but);
    }
  }

  /* edit buttons proportionally to eachother
   * note: if we mix buttons which are proportional and others which are not,
   * this may work a bit strangely */
  if ((but_active->rnaprop && (RNA_property_flag(but_active->rnaprop) & PROP_PROPORTIONAL)) ||
      ELEM(but_active->unit_type, RNA_SUBTYPE_UNIT_VALUE(PROP_UNIT_LENGTH))) {
    if (data->origvalue != 0.0) {
      data->multi_data.is_proportional = true;
    }
  }
}

static void ui_multibut_states_apply(bContext *C, uiHandleButtonData *data, uiBlock *block)
{
  ARegion *region = data->region;
  const double value_delta = data->value - data->origvalue;
  const double value_scale = data->multi_data.is_proportional ? (data->value / data->origvalue) :
                                                                0.0;

  BLI_assert(data->multi_data.init == BUTTON_MULTI_INIT_ENABLE);
  BLI_assert(data->multi_data.skip == false);

  LISTBASE_FOREACH (uiBut *, but, &block->buttons) {
    if (but->flag & UI_BUT_DRAG_MULTI) {
      /* mbut_states for delta */
      uiButMultiState *mbut_state = ui_multibut_lookup(data, but);

      if (mbut_state) {
        void *active_back;

        ui_but_execute_begin(C, region, but, &active_back);

#  ifdef USE_ALLSELECT
        if (data->select_others.is_enabled) {
          /* init once! */
          if (mbut_state->select_others.elems_len == 0) {
            ui_selectcontext_begin(C, but, &mbut_state->select_others);
          }
          if (mbut_state->select_others.elems_len == 0) {
            mbut_state->select_others.elems_len = -1;
          }
        }

        /* needed so we apply the right deltas */
        but->active->origvalue = mbut_state->origvalue;
        but->active->select_others = mbut_state->select_others;
        but->active->select_others.do_free = false;
#  endif

        BLI_assert(active_back == NULL);
        /* no need to check 'data->state' here */
        if (data->str) {
          /* entering text (set all) */
          but->active->value = data->value;
          ui_but_string_set(C, but, data->str);
        }
        else {
          /* dragging (use delta) */
          if (data->multi_data.is_proportional) {
            but->active->value = mbut_state->origvalue * value_scale;
          }
          else {
            but->active->value = mbut_state->origvalue + value_delta;
          }

          /* clamp based on soft limits, see: T40154 */
          CLAMP(but->active->value, (double)but->softmin, (double)but->softmax);
        }
        ui_but_execute_end(C, region, but, active_back);
      }
      else {
        /* highly unlikely */
        printf("%s: cant find button\n", __func__);
      }
      /* end */
    }
  }
}

#endif /* USE_DRAG_MULTINUM */

/** \} */

/* -------------------------------------------------------------------- */
/** \name Button Drag Toggle
 * \{ */

#ifdef USE_DRAG_TOGGLE

/* Helpers that wrap boolean functions, to support different kinds of buttons. */

static bool ui_drag_toggle_but_is_supported(const uiBut *but)
{
  if (but->flag & UI_BUT_DISABLED) {
    return false;
  }
  if (ui_but_is_bool(but)) {
    return true;
  }
  if (UI_but_is_decorator(but)) {
    return ELEM(but->icon,
                ICON_DECORATE,
                ICON_DECORATE_KEYFRAME,
                ICON_DECORATE_ANIMATE,
                ICON_DECORATE_OVERRIDE);
  }
  return false;
}

/* Button pushed state to compare if other buttons match. Can be more
 * then just true or false for toggle buttons with more than 2 states. */
static int ui_drag_toggle_but_pushed_state(bContext *C, uiBut *but)
{
  if (but->rnapoin.data == NULL && but->poin == NULL && but->icon) {
    if (but->pushed_state_func) {
      return but->pushed_state_func(C, but->pushed_state_arg);
    }
    /* Assume icon identifies a unique state, for buttons that
     * work though functions callbacks and don't have an boolean
     * value that indicates the state. */
    return but->icon + but->iconadd;
  }
  if (ui_but_is_bool(but)) {
    return ui_but_is_pushed(but);
  }
  return 0;
}

typedef struct uiDragToggleHandle {
  /* init */
  int pushed_state;
  float but_cent_start[2];

  bool is_xy_lock_init;
  bool xy_lock[2];

  int xy_init[2];
  int xy_last[2];
} uiDragToggleHandle;

static bool ui_drag_toggle_set_xy_xy(
    bContext *C, ARegion *region, const int pushed_state, const int xy_src[2], const int xy_dst[2])
{
  /* popups such as layers won't re-evaluate on redraw */
  const bool do_check = (region->regiontype == RGN_TYPE_TEMPORARY);
  bool changed = false;

  LISTBASE_FOREACH (uiBlock *, block, &region->uiblocks) {
    float xy_a_block[2] = {UNPACK2(xy_src)};
    float xy_b_block[2] = {UNPACK2(xy_dst)};

    ui_window_to_block_fl(region, block, &xy_a_block[0], &xy_a_block[1]);
    ui_window_to_block_fl(region, block, &xy_b_block[0], &xy_b_block[1]);

    LISTBASE_FOREACH (uiBut *, but, &block->buttons) {
      /* Note: ctrl is always true here because (at least for now)
       * we always want to consider text control in this case, even when not embossed. */
      if (ui_but_is_interactive(but, true)) {
        if (BLI_rctf_isect_segment(&but->rect, xy_a_block, xy_b_block)) {

          /* execute the button */
          if (ui_drag_toggle_but_is_supported(but)) {
            /* is it pressed? */
            const int pushed_state_but = ui_drag_toggle_but_pushed_state(C, but);
            if (pushed_state_but != pushed_state) {
              UI_but_execute(C, region, but);
              if (do_check) {
                ui_but_update_edited(but);
              }
              if (U.runtime.is_dirty == false) {
                ui_but_update_preferences_dirty(but);
              }
              changed = true;
            }
          }
          /* done */
        }
      }
    }
  }
  if (changed) {
    /* apply now, not on release (or if handlers are canceled for whatever reason) */
    ui_apply_but_funcs_after(C);
  }

  return changed;
}

static void ui_drag_toggle_set(bContext *C, uiDragToggleHandle *drag_info, const int xy_input[2])
{
  ARegion *region = CTX_wm_region(C);
  bool do_draw = false;

  /**
   * Initialize Locking:
   *
   * Check if we need to initialize the lock axis by finding if the first
   * button we mouse over is X or Y aligned, then lock the mouse to that axis after.
   */
  if (drag_info->is_xy_lock_init == false) {
    /* first store the buttons original coords */
    uiBut *but = ui_but_find_mouse_over_ex(region, xy_input[0], xy_input[1], true);

    if (but) {
      if (but->flag & UI_BUT_DRAG_LOCK) {
        const float but_cent_new[2] = {
            BLI_rctf_cent_x(&but->rect),
            BLI_rctf_cent_y(&but->rect),
        };

        /* check if this is a different button,
         * chances are high the button wont move about :) */
        if (len_manhattan_v2v2(drag_info->but_cent_start, but_cent_new) > 1.0f) {
          if (fabsf(drag_info->but_cent_start[0] - but_cent_new[0]) <
              fabsf(drag_info->but_cent_start[1] - but_cent_new[1])) {
            drag_info->xy_lock[0] = true;
          }
          else {
            drag_info->xy_lock[1] = true;
          }
          drag_info->is_xy_lock_init = true;
        }
      }
      else {
        drag_info->is_xy_lock_init = true;
      }
    }
  }
  /* done with axis locking */

  int xy[2];
  xy[0] = (drag_info->xy_lock[0] == false) ? xy_input[0] : drag_info->xy_last[0];
  xy[1] = (drag_info->xy_lock[1] == false) ? xy_input[1] : drag_info->xy_last[1];

  /* touch all buttons between last mouse coord and this one */
  do_draw = ui_drag_toggle_set_xy_xy(C, region, drag_info->pushed_state, drag_info->xy_last, xy);

  if (do_draw) {
    ED_region_tag_redraw(region);
  }

  copy_v2_v2_int(drag_info->xy_last, xy);
}

static void ui_handler_region_drag_toggle_remove(bContext *UNUSED(C), void *userdata)
{
  uiDragToggleHandle *drag_info = userdata;
  MEM_freeN(drag_info);
}

static int ui_handler_region_drag_toggle(bContext *C, const wmEvent *event, void *userdata)
{
  uiDragToggleHandle *drag_info = userdata;
  bool done = false;

  switch (event->type) {
    case LEFTMOUSE: {
      if (event->val == KM_RELEASE) {
        done = true;
      }
      break;
    }
    case MOUSEMOVE: {
      ui_drag_toggle_set(C, drag_info, &event->x);
      break;
    }
  }

  if (done) {
    wmWindow *win = CTX_wm_window(C);
    ARegion *region = CTX_wm_region(C);
    uiBut *but = ui_but_find_mouse_over_ex(
        region, drag_info->xy_init[0], drag_info->xy_init[1], true);

    if (but) {
      ui_apply_but_undo(but);
    }

    WM_event_remove_ui_handler(&win->modalhandlers,
                               ui_handler_region_drag_toggle,
                               ui_handler_region_drag_toggle_remove,
                               drag_info,
                               false);
    ui_handler_region_drag_toggle_remove(C, drag_info);

    WM_event_add_mousemove(win);
    return WM_UI_HANDLER_BREAK;
  }
  return WM_UI_HANDLER_CONTINUE;
}

static bool ui_but_is_drag_toggle(const uiBut *but)
{
  return ((ui_drag_toggle_but_is_supported(but) == true) &&
          /* menu check is importnt so the button dragged over isn't removed instantly */
          (ui_block_is_menu(but->block) == false));
}

#endif /* USE_DRAG_TOGGLE */

#ifdef USE_ALLSELECT

static bool ui_selectcontext_begin(bContext *C, uiBut *but, uiSelectContextStore *selctx_data)
{
  PointerRNA lptr, idptr;
  PropertyRNA *lprop;
  bool success = false;

  char *path = NULL;
  ListBase lb = {NULL};

  PointerRNA ptr = but->rnapoin;
  PropertyRNA *prop = but->rnaprop;
  const int index = but->rnaindex;

  /* for now don't support whole colors */
  if (index == -1) {
    return false;
  }

  /* if there is a valid property that is editable... */
  if (ptr.data && prop) {
    bool use_path_from_id;

    /* some facts we want to know */
    const bool is_array = RNA_property_array_check(prop);
    const int rna_type = RNA_property_type(prop);

    if (UI_context_copy_to_selected_list(C, &ptr, prop, &lb, &use_path_from_id, &path) &&
        !BLI_listbase_is_empty(&lb)) {
      selctx_data->elems_len = BLI_listbase_count(&lb);
      selctx_data->elems = MEM_mallocN(sizeof(uiSelectContextElem) * selctx_data->elems_len,
                                       __func__);
      int i;
      LISTBASE_FOREACH_INDEX (CollectionPointerLink *, link, &lb, i) {
        if (i >= selctx_data->elems_len) {
          break;
        }
        uiSelectContextElem *other = &selctx_data->elems[i];
        /* TODO,. de-duplicate copy_to_selected_button */
        if (link->ptr.data != ptr.data) {
          if (use_path_from_id) {
            /* Path relative to ID. */
            lprop = NULL;
            RNA_id_pointer_create(link->ptr.owner_id, &idptr);
            RNA_path_resolve_property(&idptr, path, &lptr, &lprop);
          }
          else if (path) {
            /* Path relative to elements from list. */
            lprop = NULL;
            RNA_path_resolve_property(&link->ptr, path, &lptr, &lprop);
          }
          else {
            lptr = link->ptr;
            lprop = prop;
          }

          /* lptr might not be the same as link->ptr! */
          if ((lptr.data != ptr.data) && (lprop == prop) && RNA_property_editable(&lptr, lprop)) {
            other->ptr = lptr;
            if (is_array) {
              if (rna_type == PROP_FLOAT) {
                other->val_f = RNA_property_float_get_index(&lptr, lprop, index);
              }
              else if (rna_type == PROP_INT) {
                other->val_i = RNA_property_int_get_index(&lptr, lprop, index);
              }
              /* ignored for now */
#  if 0
              else if (rna_type == PROP_BOOLEAN) {
                other->val_b = RNA_property_boolean_get_index(&lptr, lprop, index);
              }
#  endif
            }
            else {
              if (rna_type == PROP_FLOAT) {
                other->val_f = RNA_property_float_get(&lptr, lprop);
              }
              else if (rna_type == PROP_INT) {
                other->val_i = RNA_property_int_get(&lptr, lprop);
              }
              /* ignored for now */
#  if 0
              else if (rna_type == PROP_BOOLEAN) {
                other->val_b = RNA_property_boolean_get(&lptr, lprop);
              }
              else if (rna_type == PROP_ENUM) {
                other->val_i = RNA_property_enum_get(&lptr, lprop);
              }
#  endif
            }

            continue;
          }
        }

        selctx_data->elems_len -= 1;
        i -= 1;
      }

      success = (selctx_data->elems_len != 0);
    }
  }

  if (selctx_data->elems_len == 0) {
    MEM_SAFE_FREE(selctx_data->elems);
  }

  MEM_SAFE_FREE(path);
  BLI_freelistN(&lb);

  /* caller can clear */
  selctx_data->do_free = true;

  if (success) {
    but->flag |= UI_BUT_IS_SELECT_CONTEXT;
  }

  return success;
}

static void ui_selectcontext_end(uiBut *but, uiSelectContextStore *selctx_data)
{
  if (selctx_data->do_free) {
    if (selctx_data->elems) {
      MEM_freeN(selctx_data->elems);
    }
  }

  but->flag &= ~UI_BUT_IS_SELECT_CONTEXT;
}

static void ui_selectcontext_apply(bContext *C,
                                   uiBut *but,
                                   uiSelectContextStore *selctx_data,
                                   const double value,
                                   const double value_orig)
{
  if (selctx_data->elems) {
    PropertyRNA *prop = but->rnaprop;
    PropertyRNA *lprop = but->rnaprop;
    const int index = but->rnaindex;
    const bool use_delta = (selctx_data->is_copy == false);

    union {
      bool b;
      int i;
      float f;
      PointerRNA p;
    } delta, min, max;

    const bool is_array = RNA_property_array_check(prop);
    const int rna_type = RNA_property_type(prop);

    if (rna_type == PROP_FLOAT) {
      delta.f = use_delta ? (value - value_orig) : value;
      RNA_property_float_range(&but->rnapoin, prop, &min.f, &max.f);
    }
    else if (rna_type == PROP_INT) {
      delta.i = use_delta ? ((int)value - (int)value_orig) : (int)value;
      RNA_property_int_range(&but->rnapoin, prop, &min.i, &max.i);
    }
    else if (rna_type == PROP_ENUM) {
      /* Not a delta in fact. */
      delta.i = RNA_property_enum_get(&but->rnapoin, prop);
    }
    else if (rna_type == PROP_BOOLEAN) {
      if (is_array) {
        /* Not a delta in fact. */
        delta.b = RNA_property_boolean_get_index(&but->rnapoin, prop, index);
      }
      else {
        /* Not a delta in fact. */
        delta.b = RNA_property_boolean_get(&but->rnapoin, prop);
      }
    }
    else if (rna_type == PROP_POINTER) {
      /* Not a delta in fact. */
      delta.p = RNA_property_pointer_get(&but->rnapoin, prop);
    }

#  ifdef USE_ALLSELECT_LAYER_HACK
    /* make up for not having 'handle_layer_buttons' */
    {
      const PropertySubType subtype = RNA_property_subtype(prop);

      if ((rna_type == PROP_BOOLEAN) && ELEM(subtype, PROP_LAYER, PROP_LAYER_MEMBER) && is_array &&
          /* could check for 'handle_layer_buttons' */
          but->func) {
        wmWindow *win = CTX_wm_window(C);
        if (!win->eventstate->shift) {
          const int len = RNA_property_array_length(&but->rnapoin, prop);
          bool *tmparray = MEM_callocN(sizeof(bool) * len, __func__);

          tmparray[index] = true;

          for (int i = 0; i < selctx_data->elems_len; i++) {
            uiSelectContextElem *other = &selctx_data->elems[i];
            PointerRNA lptr = other->ptr;
            RNA_property_boolean_set_array(&lptr, lprop, tmparray);
            RNA_property_update(C, &lptr, lprop);
          }

          MEM_freeN(tmparray);

          return;
        }
      }
    }
#  endif

    for (int i = 0; i < selctx_data->elems_len; i++) {
      uiSelectContextElem *other = &selctx_data->elems[i];
      PointerRNA lptr = other->ptr;

      if (rna_type == PROP_FLOAT) {
        float other_value = use_delta ? (other->val_f + delta.f) : delta.f;
        CLAMP(other_value, min.f, max.f);
        if (is_array) {
          RNA_property_float_set_index(&lptr, lprop, index, other_value);
        }
        else {
          RNA_property_float_set(&lptr, lprop, other_value);
        }
      }
      else if (rna_type == PROP_INT) {
        int other_value = use_delta ? (other->val_i + delta.i) : delta.i;
        CLAMP(other_value, min.i, max.i);
        if (is_array) {
          RNA_property_int_set_index(&lptr, lprop, index, other_value);
        }
        else {
          RNA_property_int_set(&lptr, lprop, other_value);
        }
      }
      else if (rna_type == PROP_BOOLEAN) {
        const bool other_value = delta.b;
        if (is_array) {
          RNA_property_boolean_set_index(&lptr, lprop, index, other_value);
        }
        else {
          RNA_property_boolean_set(&lptr, lprop, delta.b);
        }
      }
      else if (rna_type == PROP_ENUM) {
        const int other_value = delta.i;
        BLI_assert(!is_array);
        RNA_property_enum_set(&lptr, lprop, other_value);
      }
      else if (rna_type == PROP_POINTER) {
        const PointerRNA other_value = delta.p;
        RNA_property_pointer_set(&lptr, lprop, other_value, NULL);
      }

      RNA_property_update(C, &lptr, prop);
    }
  }
}

#endif /* USE_ALLSELECT */

/** \} */

/* -------------------------------------------------------------------- */
/** \name Button Drag
 * \{ */

static bool ui_but_drag_init(bContext *C,
                             uiBut *but,
                             uiHandleButtonData *data,
                             const wmEvent *event)
{
  /* prevent other WM gestures to start while we try to drag */
  WM_gestures_remove(CTX_wm_window(C));

  /* Clamp the maximum to half the UI unit size so a high user preference
   * doesn't require the user to drag more then half the default button height. */
  const int drag_threshold = min_ii(
      WM_event_drag_threshold(event),
      (int)((UI_UNIT_Y / 2) * ui_block_to_window_scale(data->region, but->block)));

  if (abs(data->dragstartx - event->x) + abs(data->dragstarty - event->y) > drag_threshold) {
    button_activate_state(C, but, BUTTON_STATE_EXIT);
    data->cancel = true;
#ifdef USE_DRAG_TOGGLE
    if (ui_drag_toggle_but_is_supported(but)) {
      uiDragToggleHandle *drag_info = MEM_callocN(sizeof(*drag_info), __func__);
      ARegion *region_prev;

      /* call here because regular mouse-up event wont run,
       * typically 'button_activate_exit()' handles this */
      ui_apply_but_autokey(C, but);

      drag_info->pushed_state = ui_drag_toggle_but_pushed_state(C, but);
      drag_info->but_cent_start[0] = BLI_rctf_cent_x(&but->rect);
      drag_info->but_cent_start[1] = BLI_rctf_cent_y(&but->rect);
      copy_v2_v2_int(drag_info->xy_init, &event->x);
      copy_v2_v2_int(drag_info->xy_last, &event->x);

      /* needed for toggle drag on popups */
      region_prev = CTX_wm_region(C);
      CTX_wm_region_set(C, data->region);

      WM_event_add_ui_handler(C,
                              &data->window->modalhandlers,
                              ui_handler_region_drag_toggle,
                              ui_handler_region_drag_toggle_remove,
                              drag_info,
                              WM_HANDLER_BLOCKING);

      CTX_wm_region_set(C, region_prev);

      /* Initialize alignment for single row/column regions,
       * otherwise we use the relative position of the first other button dragged over. */
      if (ELEM(data->region->regiontype,
               RGN_TYPE_NAV_BAR,
               RGN_TYPE_HEADER,
               RGN_TYPE_TOOL_HEADER,
               RGN_TYPE_FOOTER)) {
        const int region_alignment = RGN_ALIGN_ENUM_FROM_MASK(data->region->alignment);
        int lock_axis = -1;

        if (ELEM(region_alignment, RGN_ALIGN_LEFT, RGN_ALIGN_RIGHT)) {
          lock_axis = 0;
        }
        else if (ELEM(region_alignment, RGN_ALIGN_TOP, RGN_ALIGN_BOTTOM)) {
          lock_axis = 1;
        }
        if (lock_axis != -1) {
          drag_info->xy_lock[lock_axis] = true;
          drag_info->is_xy_lock_init = true;
        }
      }
    }
    else
#endif
        if (but->type == UI_BTYPE_COLOR) {
      bool valid = false;
      uiDragColorHandle *drag_info = MEM_callocN(sizeof(*drag_info), __func__);

      /* TODO support more button pointer types */
      if (but->rnaprop && RNA_property_subtype(but->rnaprop) == PROP_COLOR_GAMMA) {
        ui_but_v3_get(but, drag_info->color);
        drag_info->gamma_corrected = true;
        valid = true;
      }
      else if (but->rnaprop && RNA_property_subtype(but->rnaprop) == PROP_COLOR) {
        ui_but_v3_get(but, drag_info->color);
        drag_info->gamma_corrected = false;
        valid = true;
      }
      else if (ELEM(but->pointype, UI_BUT_POIN_FLOAT, UI_BUT_POIN_CHAR)) {
        ui_but_v3_get(but, drag_info->color);
        copy_v3_v3(drag_info->color, (float *)but->poin);
        valid = true;
      }

      if (valid) {
        WM_event_start_drag(C, ICON_COLOR, WM_DRAG_COLOR, drag_info, 0.0, WM_DRAG_FREE_DATA);
      }
      else {
        MEM_freeN(drag_info);
        return false;
      }
    }
    else {
      wmDrag *drag = WM_event_start_drag(
          C, but->icon, but->dragtype, but->dragpoin, ui_but_value_get(but), WM_DRAG_NOP);

      if (but->imb) {
        WM_event_drag_image(drag,
                            but->imb,
                            but->imb_scale,
                            BLI_rctf_size_x(&but->rect),
                            BLI_rctf_size_y(&but->rect));
      }
    }
    return true;
  }

  return false;
}

/** \} */

/* -------------------------------------------------------------------- */
/** \name Button Apply
 * \{ */

static void ui_apply_but_IMAGE(bContext *C, uiBut *but, uiHandleButtonData *data)
{
  ui_apply_but_func(C, but);
  data->retval = but->retval;
  data->applied = true;
}

static void ui_apply_but_HISTOGRAM(bContext *C, uiBut *but, uiHandleButtonData *data)
{
  ui_apply_but_func(C, but);
  data->retval = but->retval;
  data->applied = true;
}

static void ui_apply_but_WAVEFORM(bContext *C, uiBut *but, uiHandleButtonData *data)
{
  ui_apply_but_func(C, but);
  data->retval = but->retval;
  data->applied = true;
}

static void ui_apply_but_TRACKPREVIEW(bContext *C, uiBut *but, uiHandleButtonData *data)
{
  ui_apply_but_func(C, but);
  data->retval = but->retval;
  data->applied = true;
}

static void ui_apply_but(
    bContext *C, uiBlock *block, uiBut *but, uiHandleButtonData *data, const bool interactive)
{
  const eButType but_type = but->type; /* Store as const to quiet maybe uninitialized warning. */

  data->retval = 0;

  /* if we cancel and have not applied yet, there is nothing to do,
   * otherwise we have to restore the original value again */
  if (data->cancel) {
    if (!data->applied) {
      return;
    }

    if (data->str) {
      MEM_freeN(data->str);
    }
    data->str = data->origstr;
    data->origstr = NULL;
    data->value = data->origvalue;
    copy_v3_v3(data->vec, data->origvec);
    /* postpone clearing origdata */
  }
  else {
    /* we avoid applying interactive edits a second time
     * at the end with the appliedinteractive flag */
    if (interactive) {
      data->applied_interactive = true;
    }
    else if (data->applied_interactive) {
      return;
    }

#ifdef USE_ALLSELECT
#  ifdef USE_DRAG_MULTINUM
    if (but->flag & UI_BUT_DRAG_MULTI) {
      /* pass */
    }
    else
#  endif
        if (data->select_others.elems_len == 0) {
      wmWindow *win = CTX_wm_window(C);
      /* may have been enabled before activating */
      if (data->select_others.is_enabled || IS_ALLSELECT_EVENT(win->eventstate)) {
        ui_selectcontext_begin(C, but, &data->select_others);
        data->select_others.is_enabled = true;
      }
    }
    if (data->select_others.elems_len == 0) {
      /* dont check again */
      data->select_others.elems_len = -1;
    }
#endif
  }

  /* ensures we are writing actual values */
  char *editstr = but->editstr;
  double *editval = but->editval;
  float *editvec = but->editvec;
  ColorBand *editcoba;
  CurveMapping *editcumap;
  CurveProfile *editprofile;
  if (but_type == UI_BTYPE_COLORBAND) {
    uiButColorBand *but_coba = (uiButColorBand *)but;
    editcoba = but_coba->edit_coba;
  }
  else if (but_type == UI_BTYPE_CURVE) {
    uiButCurveMapping *but_cumap = (uiButCurveMapping *)but;
    editcumap = but_cumap->edit_cumap;
  }
  else if (but_type == UI_BTYPE_CURVEPROFILE) {
    uiButCurveProfile *but_profile = (uiButCurveProfile *)but;
    editprofile = but_profile->edit_profile;
  }
  but->editstr = NULL;
  but->editval = NULL;
  but->editvec = NULL;
  if (but_type == UI_BTYPE_COLORBAND) {
    uiButColorBand *but_coba = (uiButColorBand *)but;
    but_coba->edit_coba = NULL;
  }
  else if (but_type == UI_BTYPE_CURVE) {
    uiButCurveMapping *but_cumap = (uiButCurveMapping *)but;
    but_cumap->edit_cumap = NULL;
  }
  else if (but_type == UI_BTYPE_CURVEPROFILE) {
    uiButCurveProfile *but_profile = (uiButCurveProfile *)but;
    but_profile->edit_profile = NULL;
  }

  /* handle different types */
  switch (but_type) {
    case UI_BTYPE_BUT:
    case UI_BTYPE_DECORATOR:
      ui_apply_but_BUT(C, but, data);
      break;
    case UI_BTYPE_TEXT:
    case UI_BTYPE_SEARCH_MENU:
      ui_apply_but_TEX(C, but, data);
      break;
    case UI_BTYPE_BUT_TOGGLE:
    case UI_BTYPE_TOGGLE:
    case UI_BTYPE_TOGGLE_N:
    case UI_BTYPE_ICON_TOGGLE:
    case UI_BTYPE_ICON_TOGGLE_N:
    case UI_BTYPE_CHECKBOX:
    case UI_BTYPE_CHECKBOX_N:
      ui_apply_but_TOG(C, but, data);
      break;
    case UI_BTYPE_ROW:
    case UI_BTYPE_LISTROW:
      ui_apply_but_ROW(C, block, but, data);
      break;
    case UI_BTYPE_TAB:
      ui_apply_but_TAB(C, but, data);
      break;
    case UI_BTYPE_SCROLL:
    case UI_BTYPE_GRIP:
    case UI_BTYPE_NUM:
    case UI_BTYPE_NUM_SLIDER:
      ui_apply_but_NUM(C, but, data);
      break;
    case UI_BTYPE_MENU:
    case UI_BTYPE_BLOCK:
    case UI_BTYPE_PULLDOWN:
      ui_apply_but_BLOCK(C, but, data);
      break;
    case UI_BTYPE_COLOR:
      if (data->cancel) {
        ui_apply_but_VEC(C, but, data);
      }
      else {
        ui_apply_but_BLOCK(C, but, data);
      }
      break;
    case UI_BTYPE_BUT_MENU:
      ui_apply_but_BUTM(C, but, data);
      break;
    case UI_BTYPE_UNITVEC:
    case UI_BTYPE_HSVCUBE:
    case UI_BTYPE_HSVCIRCLE:
      ui_apply_but_VEC(C, but, data);
      break;
    case UI_BTYPE_COLORBAND:
      ui_apply_but_COLORBAND(C, but, data);
      break;
    case UI_BTYPE_CURVE:
      ui_apply_but_CURVE(C, but, data);
      break;
    case UI_BTYPE_CURVEPROFILE:
      ui_apply_but_CURVEPROFILE(C, but, data);
      break;
    case UI_BTYPE_KEY_EVENT:
    case UI_BTYPE_HOTKEY_EVENT:
      ui_apply_but_BUT(C, but, data);
      break;
    case UI_BTYPE_IMAGE:
      ui_apply_but_IMAGE(C, but, data);
      break;
    case UI_BTYPE_HISTOGRAM:
      ui_apply_but_HISTOGRAM(C, but, data);
      break;
    case UI_BTYPE_WAVEFORM:
      ui_apply_but_WAVEFORM(C, but, data);
      break;
    case UI_BTYPE_TRACK_PREVIEW:
      ui_apply_but_TRACKPREVIEW(C, but, data);
      break;
    default:
      break;
  }

#ifdef USE_DRAG_MULTINUM
  if (data->multi_data.has_mbuts) {
    if ((data->multi_data.init == BUTTON_MULTI_INIT_ENABLE) && (data->multi_data.skip == false)) {
      if (data->cancel) {
        ui_multibut_restore(C, data, block);
      }
      else {
        ui_multibut_states_apply(C, data, block);
      }
    }
  }
#endif

#ifdef USE_ALLSELECT
  ui_selectcontext_apply(C, but, &data->select_others, data->value, data->origvalue);
#endif

  if (data->cancel) {
    data->origvalue = 0.0;
    zero_v3(data->origvec);
  }

  but->editstr = editstr;
  but->editval = editval;
  but->editvec = editvec;
  if (but_type == UI_BTYPE_COLORBAND) {
    uiButColorBand *but_coba = (uiButColorBand *)but;
    but_coba->edit_coba = editcoba;
  }
  else if (but_type == UI_BTYPE_CURVE) {
    uiButCurveMapping *but_cumap = (uiButCurveMapping *)but;
    but_cumap->edit_cumap = editcumap;
  }
  else if (but_type == UI_BTYPE_CURVEPROFILE) {
    uiButCurveProfile *but_profile = (uiButCurveProfile *)but;
    but_profile->edit_profile = editprofile;
  }
}

/** \} */

/* -------------------------------------------------------------------- */
/** \name Button Drop Event
 * \{ */

/* only call if event type is EVT_DROP */
static void ui_but_drop(bContext *C, const wmEvent *event, uiBut *but, uiHandleButtonData *data)
{
  ListBase *drags = event->customdata; /* drop event type has listbase customdata by default */

  LISTBASE_FOREACH (wmDrag *, wmd, drags) {
    if (wmd->type == WM_DRAG_ID) {
      /* align these types with UI_but_active_drop_name */
      if (ELEM(but->type, UI_BTYPE_TEXT, UI_BTYPE_SEARCH_MENU)) {
        ID *id = WM_drag_ID(wmd, 0);

        button_activate_state(C, but, BUTTON_STATE_TEXT_EDITING);

        ui_textedit_string_set(but, data, id->name + 2);

        if (ELEM(but->type, UI_BTYPE_SEARCH_MENU)) {
          but->changed = true;
          ui_searchbox_update(C, data->searchbox, but, true);
        }

        button_activate_state(C, but, BUTTON_STATE_EXIT);
      }
    }
  }
}

/** \} */

/* -------------------------------------------------------------------- */
/** \name Button Copy & Paste
 * \{ */

static void ui_but_get_pasted_text_from_clipboard(char **buf_paste, int *buf_len)
{
  /* get only first line even if the clipboard contains multiple lines */
  int length;
  char *text = WM_clipboard_text_get_firstline(false, &length);

  if (text) {
    *buf_paste = text;
    *buf_len = length;
  }
  else {
    *buf_paste = MEM_callocN(sizeof(char), __func__);
    *buf_len = 0;
  }
}

static int get_but_property_array_length(uiBut *but)
{
  return RNA_property_array_length(&but->rnapoin, but->rnaprop);
}

static void ui_but_set_float_array(
    bContext *C, uiBut *but, uiHandleButtonData *data, float *values, int array_length)
{
  button_activate_state(C, but, BUTTON_STATE_NUM_EDITING);

  for (int i = 0; i < array_length; i++) {
    RNA_property_float_set_index(&but->rnapoin, but->rnaprop, i, values[i]);
  }
  if (data) {
    if (but->type == UI_BTYPE_UNITVEC) {
      BLI_assert(array_length == 3);
      copy_v3_v3(data->vec, values);
    }
    else {
      data->value = values[but->rnaindex];
    }
  }

  button_activate_state(C, but, BUTTON_STATE_EXIT);
}

static void float_array_to_string(float *values,
                                  int array_length,
                                  char *output,
                                  int output_len_max)
{
  /* to avoid buffer overflow attacks; numbers are quite arbitrary */
  BLI_assert(output_len_max > 15);
  output_len_max -= 10;

  int current_index = 0;
  output[current_index] = '[';
  current_index++;

  for (int i = 0; i < array_length; i++) {
    int length = BLI_snprintf(
        output + current_index, output_len_max - current_index, "%f", values[i]);
    current_index += length;

    if (i < array_length - 1) {
      if (current_index < output_len_max) {
        output[current_index + 0] = ',';
        output[current_index + 1] = ' ';
        current_index += 2;
      }
    }
  }

  output[current_index + 0] = ']';
  output[current_index + 1] = '\0';
}

static void ui_but_copy_numeric_array(uiBut *but, char *output, int output_len_max)
{
  const int array_length = get_but_property_array_length(but);
  float *values = alloca(array_length * sizeof(float));
  RNA_property_float_get_array(&but->rnapoin, but->rnaprop, values);
  float_array_to_string(values, array_length, output, output_len_max);
}

static bool parse_float_array(char *text, float *values, int expected_length)
{
  /* can parse max 4 floats for now */
  BLI_assert(0 <= expected_length && expected_length <= 4);

  float v[5];
  const int actual_length = sscanf(
      text, "[%f, %f, %f, %f, %f]", &v[0], &v[1], &v[2], &v[3], &v[4]);

  if (actual_length == expected_length) {
    memcpy(values, v, sizeof(float) * expected_length);
    return true;
  }
  return false;
}

static void ui_but_paste_numeric_array(bContext *C,
                                       uiBut *but,
                                       uiHandleButtonData *data,
                                       char *buf_paste)
{
  const int array_length = get_but_property_array_length(but);
  if (array_length > 4) {
    // not supported for now
    return;
  }

  float *values = alloca(sizeof(float) * array_length);

  if (parse_float_array(buf_paste, values, array_length)) {
    ui_but_set_float_array(C, but, data, values, array_length);
  }
  else {
    WM_report(RPT_ERROR, "Expected an array of numbers: [n, n, ...]");
  }
}

static void ui_but_copy_numeric_value(uiBut *but, char *output, int output_len_max)
{
  /* Get many decimal places, then strip trailing zeros.
   * note: too high values start to give strange results */
  ui_but_string_get_ex(but, output, output_len_max, UI_PRECISION_FLOAT_MAX, false, NULL);
  BLI_str_rstrip_float_zero(output, '\0');
}

static void ui_but_paste_numeric_value(bContext *C,
                                       uiBut *but,
                                       uiHandleButtonData *data,
                                       char *buf_paste)
{
  double value;
  if (ui_but_string_eval_number(C, but, buf_paste, &value)) {
    button_activate_state(C, but, BUTTON_STATE_NUM_EDITING);
    data->value = value;
    ui_but_string_set(C, but, buf_paste);
    button_activate_state(C, but, BUTTON_STATE_EXIT);
  }
  else {
    WM_report(RPT_ERROR, "Expected a number");
  }
}

static void ui_but_paste_normalized_vector(bContext *C,
                                           uiBut *but,
                                           uiHandleButtonData *data,
                                           char *buf_paste)
{
  float xyz[3];
  if (parse_float_array(buf_paste, xyz, 3)) {
    if (normalize_v3(xyz) == 0.0f) {
      /* better set Z up then have a zero vector */
      xyz[2] = 1.0;
    }
    ui_but_set_float_array(C, but, data, xyz, 3);
  }
  else {
    WM_report(RPT_ERROR, "Paste expected 3 numbers, formatted: '[n, n, n]'");
  }
}

static void ui_but_copy_color(uiBut *but, char *output, int output_len_max)
{
  float rgba[4];

  if (but->rnaprop && get_but_property_array_length(but) == 4) {
    rgba[3] = RNA_property_float_get_index(&but->rnapoin, but->rnaprop, 3);
  }
  else {
    rgba[3] = 1.0f;
  }

  ui_but_v3_get(but, rgba);

  /* convert to linear color to do compatible copy between gamma and non-gamma */
  if (but->rnaprop && RNA_property_subtype(but->rnaprop) == PROP_COLOR_GAMMA) {
    srgb_to_linearrgb_v3_v3(rgba, rgba);
  }

  float_array_to_string(rgba, 4, output, output_len_max);
}

static void ui_but_paste_color(bContext *C, uiBut *but, char *buf_paste)
{
  float rgba[4];
  if (parse_float_array(buf_paste, rgba, 4)) {
    if (but->rnaprop) {
      /* Assume linear colors in buffer. */
      if (RNA_property_subtype(but->rnaprop) == PROP_COLOR_GAMMA) {
        linearrgb_to_srgb_v3_v3(rgba, rgba);
      }

      /* Some color properties are RGB, not RGBA. */
      const int array_len = get_but_property_array_length(but);
      BLI_assert(ELEM(array_len, 3, 4));
      ui_but_set_float_array(C, but, NULL, rgba, array_len);
    }
  }
  else {
    WM_report(RPT_ERROR, "Paste expected 4 numbers, formatted: '[n, n, n, n]'");
  }
}

static void ui_but_copy_text(uiBut *but, char *output, int output_len_max)
{
  ui_but_string_get(but, output, output_len_max);
}

static void ui_but_paste_text(bContext *C, uiBut *but, uiHandleButtonData *data, char *buf_paste)
{
  button_activate_state(C, but, BUTTON_STATE_TEXT_EDITING);
  ui_textedit_string_set(but, but->active, buf_paste);

  if (but->type == UI_BTYPE_SEARCH_MENU) {
    but->changed = true;
    ui_searchbox_update(C, data->searchbox, but, true);
  }

  button_activate_state(C, but, BUTTON_STATE_EXIT);
}

static void ui_but_copy_colorband(uiBut *but)
{
  if (but->poin != NULL) {
    memcpy(&but_copypaste_coba, but->poin, sizeof(ColorBand));
  }
}

static void ui_but_paste_colorband(bContext *C, uiBut *but, uiHandleButtonData *data)
{
  if (but_copypaste_coba.tot != 0) {
    if (!but->poin) {
      but->poin = MEM_callocN(sizeof(ColorBand), "colorband");
    }

    button_activate_state(C, but, BUTTON_STATE_NUM_EDITING);
    memcpy(data->coba, &but_copypaste_coba, sizeof(ColorBand));
    button_activate_state(C, but, BUTTON_STATE_EXIT);
  }
}

static void ui_but_copy_curvemapping(uiBut *but)
{
  if (but->poin != NULL) {
    but_copypaste_curve_alive = true;
    BKE_curvemapping_free_data(&but_copypaste_curve);
    BKE_curvemapping_copy_data(&but_copypaste_curve, (CurveMapping *)but->poin);
  }
}

static void ui_but_paste_curvemapping(bContext *C, uiBut *but)
{
  if (but_copypaste_curve_alive) {
    if (!but->poin) {
      but->poin = MEM_callocN(sizeof(CurveMapping), "curvemapping");
    }

    button_activate_state(C, but, BUTTON_STATE_NUM_EDITING);
    BKE_curvemapping_free_data((CurveMapping *)but->poin);
    BKE_curvemapping_copy_data((CurveMapping *)but->poin, &but_copypaste_curve);
    button_activate_state(C, but, BUTTON_STATE_EXIT);
  }
}

static void ui_but_copy_CurveProfile(uiBut *but)
{
  if (but->poin != NULL) {
    but_copypaste_profile_alive = true;
    BKE_curveprofile_free_data(&but_copypaste_profile);
    BKE_curveprofile_copy_data(&but_copypaste_profile, (CurveProfile *)but->poin);
  }
}

static void ui_but_paste_CurveProfile(bContext *C, uiBut *but)
{
  if (but_copypaste_profile_alive) {
    if (!but->poin) {
      but->poin = MEM_callocN(sizeof(CurveProfile), "CurveProfile");
    }

    button_activate_state(C, but, BUTTON_STATE_NUM_EDITING);
    BKE_curveprofile_free_data((CurveProfile *)but->poin);
    BKE_curveprofile_copy_data((CurveProfile *)but->poin, &but_copypaste_profile);
    button_activate_state(C, but, BUTTON_STATE_EXIT);
  }
}

static void ui_but_copy_operator(bContext *C, uiBut *but, char *output, int output_len_max)
{
  PointerRNA *opptr = UI_but_operator_ptr_get(but);

  char *str;
  str = WM_operator_pystring_ex(C, NULL, false, true, but->optype, opptr);
  BLI_strncpy(output, str, output_len_max);
  MEM_freeN(str);
}

static bool ui_but_copy_menu(uiBut *but, char *output, int output_len_max)
{
  MenuType *mt = UI_but_menutype_get(but);
  if (mt) {
    BLI_snprintf(output, output_len_max, "bpy.ops.wm.call_menu(name=\"%s\")", mt->idname);
    return true;
  }
  return false;
}

static bool ui_but_copy_popover(uiBut *but, char *output, int output_len_max)
{
  PanelType *pt = UI_but_paneltype_get(but);
  if (pt) {
    BLI_snprintf(output, output_len_max, "bpy.ops.wm.call_panel(name=\"%s\")", pt->idname);
    return true;
  }
  return false;
}

static void ui_but_copy(bContext *C, uiBut *but, const bool copy_array)
{
  if (ui_but_contains_password(but)) {
    return;
  }

  /* Arbitrary large value (allow for paths: 'PATH_MAX') */
  char buf[4096] = {0};
  const int buf_max_len = sizeof(buf);

  /* Left false for copying internal data (color-band for eg). */
  bool is_buf_set = false;

  const bool has_required_data = !(but->poin == NULL && but->rnapoin.data == NULL);

  switch (but->type) {
    case UI_BTYPE_NUM:
    case UI_BTYPE_NUM_SLIDER:
      if (!has_required_data) {
        break;
      }
      if (copy_array && ui_but_has_array_value(but)) {
        ui_but_copy_numeric_array(but, buf, buf_max_len);
      }
      else {
        ui_but_copy_numeric_value(but, buf, buf_max_len);
      }
      is_buf_set = true;
      break;

    case UI_BTYPE_UNITVEC:
      if (!has_required_data) {
        break;
      }
      ui_but_copy_numeric_array(but, buf, buf_max_len);
      is_buf_set = true;
      break;

    case UI_BTYPE_COLOR:
      if (!has_required_data) {
        break;
      }
      ui_but_copy_color(but, buf, buf_max_len);
      is_buf_set = true;
      break;

    case UI_BTYPE_TEXT:
    case UI_BTYPE_SEARCH_MENU:
      if (!has_required_data) {
        break;
      }
      ui_but_copy_text(but, buf, buf_max_len);
      is_buf_set = true;
      break;

    case UI_BTYPE_COLORBAND:
      ui_but_copy_colorband(but);
      break;

    case UI_BTYPE_CURVE:
      ui_but_copy_curvemapping(but);
      break;

    case UI_BTYPE_CURVEPROFILE:
      ui_but_copy_CurveProfile(but);
      break;

    case UI_BTYPE_BUT:
      if (!but->optype) {
        break;
      }
      ui_but_copy_operator(C, but, buf, buf_max_len);
      is_buf_set = true;
      break;

    case UI_BTYPE_MENU:
    case UI_BTYPE_PULLDOWN:
      if (ui_but_copy_menu(but, buf, buf_max_len)) {
        is_buf_set = true;
      }
      break;
    case UI_BTYPE_POPOVER:
      if (ui_but_copy_popover(but, buf, buf_max_len)) {
        is_buf_set = true;
      }
      break;

    default:
      break;
  }

  if (is_buf_set) {
    WM_clipboard_text_set(buf, 0);
  }
}

static void ui_but_paste(bContext *C, uiBut *but, uiHandleButtonData *data, const bool paste_array)
{
  BLI_assert((but->flag & UI_BUT_DISABLED) == 0); /* caller should check */

  int buf_paste_len = 0;
  char *buf_paste;
  ui_but_get_pasted_text_from_clipboard(&buf_paste, &buf_paste_len);

  const bool has_required_data = !(but->poin == NULL && but->rnapoin.data == NULL);

  switch (but->type) {
    case UI_BTYPE_NUM:
    case UI_BTYPE_NUM_SLIDER:
      if (!has_required_data) {
        break;
      }
      if (paste_array && ui_but_has_array_value(but)) {
        ui_but_paste_numeric_array(C, but, data, buf_paste);
      }
      else {
        ui_but_paste_numeric_value(C, but, data, buf_paste);
      }
      break;

    case UI_BTYPE_UNITVEC:
      if (!has_required_data) {
        break;
      }
      ui_but_paste_normalized_vector(C, but, data, buf_paste);
      break;

    case UI_BTYPE_COLOR:
      if (!has_required_data) {
        break;
      }
      ui_but_paste_color(C, but, buf_paste);
      break;

    case UI_BTYPE_TEXT:
    case UI_BTYPE_SEARCH_MENU:
      if (!has_required_data) {
        break;
      }
      ui_but_paste_text(C, but, data, buf_paste);
      break;

    case UI_BTYPE_COLORBAND:
      ui_but_paste_colorband(C, but, data);
      break;

    case UI_BTYPE_CURVE:
      ui_but_paste_curvemapping(C, but);
      break;

    case UI_BTYPE_CURVEPROFILE:
      ui_but_paste_CurveProfile(C, but);
      break;

    default:
      break;
  }

  MEM_freeN((void *)buf_paste);
}

void ui_but_clipboard_free(void)
{
  BKE_curvemapping_free_data(&but_copypaste_curve);
  BKE_curveprofile_free_data(&but_copypaste_profile);
}

/** \} */

/* -------------------------------------------------------------------- */
/** \name Button Text Password
 *
 * Functions to convert password strings that should not be displayed
 * to asterisk representation (e.g. 'mysecretpasswd' -> '*************')
 *
 * It converts every UTF-8 character to an asterisk, and also remaps
 * the cursor position and selection start/end.
 *
 * \note remapping is used, because password could contain UTF-8 characters.
 *
 * \{ */

static int ui_text_position_from_hidden(uiBut *but, int pos)
{
  const char *butstr = (but->editstr) ? but->editstr : but->drawstr;
  const char *strpos = butstr;
  for (int i = 0; i < pos; i++) {
    strpos = BLI_str_find_next_char_utf8(strpos, NULL);
  }

  return (strpos - butstr);
}

static int ui_text_position_to_hidden(uiBut *but, int pos)
{
  const char *butstr = (but->editstr) ? but->editstr : but->drawstr;
  return BLI_strnlen_utf8(butstr, pos);
}

void ui_but_text_password_hide(char password_str[UI_MAX_PASSWORD_STR],
                               uiBut *but,
                               const bool restore)
{
  if (!(but->rnaprop && RNA_property_subtype(but->rnaprop) == PROP_PASSWORD)) {
    return;
  }

  char *butstr = (but->editstr) ? but->editstr : but->drawstr;

  if (restore) {
    /* restore original string */
    BLI_strncpy(butstr, password_str, UI_MAX_PASSWORD_STR);

    /* remap cursor positions */
    if (but->pos >= 0) {
      but->pos = ui_text_position_from_hidden(but, but->pos);
      but->selsta = ui_text_position_from_hidden(but, but->selsta);
      but->selend = ui_text_position_from_hidden(but, but->selend);
    }
  }
  else {
    /* convert text to hidden text using asterisks (e.g. pass -> ****) */
    const size_t len = BLI_strlen_utf8(butstr);

    /* remap cursor positions */
    if (but->pos >= 0) {
      but->pos = ui_text_position_to_hidden(but, but->pos);
      but->selsta = ui_text_position_to_hidden(but, but->selsta);
      but->selend = ui_text_position_to_hidden(but, but->selend);
    }

    /* save original string */
    BLI_strncpy(password_str, butstr, UI_MAX_PASSWORD_STR);
    memset(butstr, '*', len);
    butstr[len] = '\0';
  }
}

/** \} */

/* -------------------------------------------------------------------- */
/** \name Button Text Selection/Editing
 * \{ */

void ui_but_active_string_clear_and_exit(bContext *C, uiBut *but)
{
  if (!but->active) {
    return;
  }

  /* most likely NULL, but let's check, and give it temp zero string */
  if (!but->active->str) {
    but->active->str = MEM_callocN(1, "temp str");
  }
  but->active->str[0] = 0;

  ui_apply_but_TEX(C, but, but->active);
  button_activate_state(C, but, BUTTON_STATE_EXIT);
}

static void ui_textedit_string_ensure_max_length(uiBut *but, uiHandleButtonData *data, int maxlen)
{
  BLI_assert(data->is_str_dynamic);
  BLI_assert(data->str == but->editstr);

  if (maxlen > data->maxlen) {
    data->str = but->editstr = MEM_reallocN(data->str, sizeof(char) * maxlen);
    data->maxlen = maxlen;
  }
}

static void ui_textedit_string_set(uiBut *but, uiHandleButtonData *data, const char *str)
{
  if (data->is_str_dynamic) {
    ui_textedit_string_ensure_max_length(but, data, strlen(str) + 1);
  }

  if (UI_but_is_utf8(but)) {
    BLI_strncpy_utf8(data->str, str, data->maxlen);
  }
  else {
    BLI_strncpy(data->str, str, data->maxlen);
  }
}

static bool ui_textedit_delete_selection(uiBut *but, uiHandleButtonData *data)
{
  char *str = data->str;
  const int len = strlen(str);
  bool changed = false;
  if (but->selsta != but->selend && len) {
    memmove(str + but->selsta, str + but->selend, (len - but->selend) + 1);
    changed = true;
  }

  but->pos = but->selend = but->selsta;
  return changed;
}

static bool ui_textedit_set_cursor_pos_foreach_glyph(const char *UNUSED(str),
                                                     const size_t str_step_ofs,
                                                     const rcti *glyph_step_bounds,
                                                     const int UNUSED(glyph_advance_x),
                                                     const rctf *glyph_bounds,
                                                     const int UNUSED(glyph_bearing[2]),
                                                     void *user_data)
{
  int *cursor_data = user_data;
  const float center = glyph_step_bounds->xmin + (BLI_rctf_size_x(glyph_bounds) / 2.0f);
  if (cursor_data[0] < center) {
    cursor_data[1] = str_step_ofs;
    return false;
  }
  return true;
}

/**
 * \param x: Screen space cursor location - #wmEvent.x
 *
 * \note ``but->block->aspect`` is used here, so drawing button style is getting scaled too.
 */
static void ui_textedit_set_cursor_pos(uiBut *but, uiHandleButtonData *data, const float x)
{
  /* XXX pass on as arg. */
  uiFontStyle fstyle = UI_style_get()->widget;
  const float aspect = but->block->aspect;

  float startx = but->rect.xmin;
  float starty_dummy = 0.0f;
  char password_str[UI_MAX_PASSWORD_STR];
  /* treat 'str_last' as null terminator for str, no need to modify in-place */
  const char *str = but->editstr, *str_last;

  ui_block_to_window_fl(data->region, but->block, &startx, &starty_dummy);

  ui_fontscale(&fstyle.points, aspect);

  UI_fontstyle_set(&fstyle);

  if (fstyle.kerning == 1) {
    /* for BLF_width */
    BLF_enable(fstyle.uifont_id, BLF_KERNING_DEFAULT);
  }

  ui_but_text_password_hide(password_str, but, false);

  if (ELEM(but->type, UI_BTYPE_TEXT, UI_BTYPE_SEARCH_MENU)) {
    if (but->flag & UI_HAS_ICON) {
      startx += UI_DPI_ICON_SIZE / aspect;
    }
  }
  startx += (UI_TEXT_MARGIN_X * U.widget_unit) / aspect;

  /* mouse dragged outside the widget to the left */
  if (x < startx) {
    int i = but->ofs;

    str_last = &str[but->ofs];

    while (i > 0) {
      if (BLI_str_cursor_step_prev_utf8(str, but->ofs, &i)) {
        /* 0.25 == scale factor for less sensitivity */
        if (BLF_width(fstyle.uifont_id, str + i, (str_last - str) - i) > (startx - x) * 0.25f) {
          break;
        }
      }
      else {
        break; /* unlikely but possible */
      }
    }
    but->ofs = i;
    but->pos = but->ofs;
  }
  /* mouse inside the widget, mouse coords mapped in widget space */
  else {
    str_last = &str[but->ofs];
    const int str_last_len = strlen(str_last);
    const int x_pos = (int)(x - startx);
    int glyph_data[2] = {
        x_pos, /* horizontal position to test. */
        -1,    /* Write the character offset here. */
    };
    BLF_boundbox_foreach_glyph(fstyle.uifont_id,
                               str + but->ofs,
                               INT_MAX,
                               ui_textedit_set_cursor_pos_foreach_glyph,
                               glyph_data);
    /* If value untouched then we are to the right. */
    if (glyph_data[1] == -1) {
      glyph_data[1] = str_last_len;
    }
    but->pos = glyph_data[1] + but->ofs;
  }

  if (fstyle.kerning == 1) {
    BLF_disable(fstyle.uifont_id, BLF_KERNING_DEFAULT);
  }

  ui_but_text_password_hide(password_str, but, true);
}

static void ui_textedit_set_cursor_select(uiBut *but, uiHandleButtonData *data, const float x)
{
  ui_textedit_set_cursor_pos(but, data, x);

  but->selsta = but->pos;
  but->selend = data->sel_pos_init;
  if (but->selend < but->selsta) {
    SWAP(short, but->selsta, but->selend);
  }

  ui_but_update(but);
}

/**
 * This is used for both utf8 and ascii
 *
 * For unicode buttons, \a buf is treated as unicode.
 */
static bool ui_textedit_insert_buf(uiBut *but,
                                   uiHandleButtonData *data,
                                   const char *buf,
                                   int buf_len)
{
  int len = strlen(data->str);
  const int len_new = len - (but->selend - but->selsta) + 1;
  bool changed = false;

  if (data->is_str_dynamic) {
    ui_textedit_string_ensure_max_length(but, data, len_new + buf_len);
  }

  if (len_new <= data->maxlen) {
    char *str = data->str;
    size_t step = buf_len;

    /* type over the current selection */
    if ((but->selend - but->selsta) > 0) {
      changed = ui_textedit_delete_selection(but, data);
      len = strlen(str);
    }

    if ((len + step >= data->maxlen) && (data->maxlen - (len + 1) > 0)) {
      if (UI_but_is_utf8(but)) {
        /* shorten 'step' to a utf8 aligned size that fits  */
        BLI_strnlen_utf8_ex(buf, data->maxlen - (len + 1), &step);
      }
      else {
        step = data->maxlen - (len + 1);
      }
    }

    if (step && (len + step < data->maxlen)) {
      memmove(&str[but->pos + step], &str[but->pos], (len + 1) - but->pos);
      memcpy(&str[but->pos], buf, step * sizeof(char));
      but->pos += step;
      changed = true;
    }
  }

  return changed;
}

static bool ui_textedit_insert_ascii(uiBut *but, uiHandleButtonData *data, char ascii)
{
  const char buf[2] = {ascii, '\0'};

  if (UI_but_is_utf8(but) && (BLI_str_utf8_size(buf) == -1)) {
    printf(
        "%s: entering invalid ascii char into an ascii key (%d)\n", __func__, (int)(uchar)ascii);

    return false;
  }

  /* in some cases we want to allow invalid utf8 chars */
  return ui_textedit_insert_buf(but, data, buf, 1);
}

static void ui_textedit_move(uiBut *but,
                             uiHandleButtonData *data,
                             eStrCursorJumpDirection direction,
                             const bool select,
                             eStrCursorJumpType jump)
{
  const char *str = data->str;
  const int len = strlen(str);
  const int pos_prev = but->pos;
  const bool has_sel = (but->selend - but->selsta) > 0;

  ui_but_update(but);

  /* special case, quit selection and set cursor */
  if (has_sel && !select) {
    if (jump == STRCUR_JUMP_ALL) {
      but->selsta = but->selend = but->pos = direction ? len : 0;
    }
    else {
      if (direction) {
        but->selsta = but->pos = but->selend;
      }
      else {
        but->pos = but->selend = but->selsta;
      }
    }
    data->sel_pos_init = but->pos;
  }
  else {
    int pos_i = but->pos;
    BLI_str_cursor_step_utf8(str, len, &pos_i, direction, jump, true);
    but->pos = pos_i;

    if (select) {
      if (has_sel == false) {
        data->sel_pos_init = pos_prev;
      }
      but->selsta = but->pos;
      but->selend = data->sel_pos_init;
    }
    if (but->selend < but->selsta) {
      SWAP(short, but->selsta, but->selend);
    }
  }
}

static bool ui_textedit_delete(uiBut *but,
                               uiHandleButtonData *data,
                               int direction,
                               eStrCursorJumpType jump)
{
  char *str = data->str;
  const int len = strlen(str);

  bool changed = false;

  if (jump == STRCUR_JUMP_ALL) {
    if (len) {
      changed = true;
    }
    str[0] = '\0';
    but->pos = 0;
  }
  else if (direction) { /* delete */
    if ((but->selend - but->selsta) > 0) {
      changed = ui_textedit_delete_selection(but, data);
    }
    else if (but->pos >= 0 && but->pos < len) {
      int pos = but->pos;
      int step;
      BLI_str_cursor_step_utf8(str, len, &pos, direction, jump, true);
      step = pos - but->pos;
      memmove(&str[but->pos], &str[but->pos + step], (len + 1) - (but->pos + step));
      changed = true;
    }
  }
  else { /* backspace */
    if (len != 0) {
      if ((but->selend - but->selsta) > 0) {
        changed = ui_textedit_delete_selection(but, data);
      }
      else if (but->pos > 0) {
        int pos = but->pos;
        int step;

        BLI_str_cursor_step_utf8(str, len, &pos, direction, jump, true);
        step = but->pos - pos;
        memmove(&str[but->pos - step], &str[but->pos], (len + 1) - but->pos);
        but->pos -= step;
        changed = true;
      }
    }
  }

  return changed;
}

static int ui_textedit_autocomplete(bContext *C, uiBut *but, uiHandleButtonData *data)
{
  char *str = data->str;

  int changed;
  if (data->searchbox) {
    changed = ui_searchbox_autocomplete(C, data->searchbox, but, data->str);
  }
  else {
    changed = but->autocomplete_func(C, str, but->autofunc_arg);
  }

  but->pos = strlen(str);
  but->selsta = but->selend = but->pos;

  return changed;
}

/* mode for ui_textedit_copypaste() */
enum {
  UI_TEXTEDIT_PASTE = 1,
  UI_TEXTEDIT_COPY,
  UI_TEXTEDIT_CUT,
};

static bool ui_textedit_copypaste(uiBut *but, uiHandleButtonData *data, const int mode)
{
  bool changed = false;

  /* paste */
  if (mode == UI_TEXTEDIT_PASTE) {
    /* extract the first line from the clipboard */
    int buf_len;
    char *pbuf = WM_clipboard_text_get_firstline(false, &buf_len);

    if (pbuf) {
      if (UI_but_is_utf8(but)) {
        buf_len -= BLI_utf8_invalid_strip(pbuf, (size_t)buf_len);
      }

      ui_textedit_insert_buf(but, data, pbuf, buf_len);

      changed = true;

      MEM_freeN(pbuf);
    }
  }
  /* cut & copy */
  else if (ELEM(mode, UI_TEXTEDIT_COPY, UI_TEXTEDIT_CUT)) {
    /* copy the contents to the copypaste buffer */
    const int sellen = but->selend - but->selsta;
    char *buf = MEM_mallocN(sizeof(char) * (sellen + 1), "ui_textedit_copypaste");

    BLI_strncpy(buf, data->str + but->selsta, sellen + 1);
    WM_clipboard_text_set(buf, 0);
    MEM_freeN(buf);

    /* for cut only, delete the selection afterwards */
    if (mode == UI_TEXTEDIT_CUT) {
      if ((but->selend - but->selsta) > 0) {
        changed = ui_textedit_delete_selection(but, data);
      }
    }
  }

  return changed;
}

#ifdef WITH_INPUT_IME
/* enable ime, and set up uibut ime data */
static void ui_textedit_ime_begin(wmWindow *win, uiBut *UNUSED(but))
{
  /* XXX Is this really needed? */
  int x, y;

  BLI_assert(win->ime_data == NULL);

  /* enable IME and position to cursor, it's a trick */
  x = win->eventstate->x;
  /* flip y and move down a bit, prevent the IME panel cover the edit button */
  y = win->eventstate->y - 12;

  wm_window_IME_begin(win, x, y, 0, 0, true);
}

/* disable ime, and clear uibut ime data */
static void ui_textedit_ime_end(wmWindow *win, uiBut *UNUSED(but))
{
  wm_window_IME_end(win);
}

void ui_but_ime_reposition(uiBut *but, int x, int y, bool complete)
{
  BLI_assert(but->active);

  ui_region_to_window(but->active->region, &x, &y);
  wm_window_IME_begin(but->active->window, x, y - 4, 0, 0, complete);
}

wmIMEData *ui_but_ime_data_get(uiBut *but)
{
  if (but->active && but->active->window) {
    return but->active->window->ime_data;
  }
  else {
    return NULL;
  }
}
#endif /* WITH_INPUT_IME */

static void ui_textedit_begin(bContext *C, uiBut *but, uiHandleButtonData *data)
{
  wmWindow *win = data->window;
  const bool is_num_but = ELEM(but->type, UI_BTYPE_NUM, UI_BTYPE_NUM_SLIDER);
  bool no_zero_strip = false;

  if (data->str) {
    MEM_freeN(data->str);
    data->str = NULL;
  }

#ifdef USE_DRAG_MULTINUM
  /* this can happen from multi-drag */
  if (data->applied_interactive) {
    /* remove any small changes so canceling edit doesn't restore invalid value: T40538 */
    data->cancel = true;
    ui_apply_but(C, but->block, but, data, true);
    data->cancel = false;

    data->applied_interactive = false;
  }
#endif

#ifdef USE_ALLSELECT
  if (is_num_but) {
    if (IS_ALLSELECT_EVENT(win->eventstate)) {
      data->select_others.is_enabled = true;
      data->select_others.is_copy = true;
    }
  }
#endif

  /* retrieve string */
  data->maxlen = ui_but_string_get_max_length(but);
  if (data->maxlen != 0) {
    data->str = MEM_callocN(sizeof(char) * data->maxlen, "textedit str");
    /* We do not want to truncate precision to default here, it's nice to show value,
     * not to edit it - way too much precision is lost then. */
    ui_but_string_get_ex(
        but, data->str, data->maxlen, UI_PRECISION_FLOAT_MAX, true, &no_zero_strip);
  }
  else {
    data->is_str_dynamic = true;
    data->str = ui_but_string_get_dynamic(but, &data->maxlen);
  }

  if (ui_but_is_float(but) && !ui_but_is_unit(but) && !ui_but_anim_expression_get(but, NULL, 0) &&
      !no_zero_strip) {
    BLI_str_rstrip_float_zero(data->str, '\0');
  }

  if (is_num_but) {
    BLI_assert(data->is_str_dynamic == false);
    ui_but_convert_to_unit_alt_name(but, data->str, data->maxlen);
  }

  /* won't change from now on */
  const int len = strlen(data->str);

  data->origstr = BLI_strdupn(data->str, len);
  data->sel_pos_init = 0;

  /* set cursor pos to the end of the text */
  but->editstr = data->str;
  but->pos = len;
  but->selsta = 0;
  but->selend = len;

  /* Initialize undo history tracking. */
  data->undo_stack_text = ui_textedit_undo_stack_create();
  ui_textedit_undo_push(data->undo_stack_text, but->editstr, but->pos);

  /* optional searchbox */
  if (but->type == UI_BTYPE_SEARCH_MENU) {
    uiButSearch *search_but = (uiButSearch *)but;

    data->searchbox = search_but->popup_create_fn(C, data->region, search_but);
    ui_searchbox_update(C, data->searchbox, but, true); /* true = reset */
  }

  /* reset alert flag (avoid confusion, will refresh on exit) */
  but->flag &= ~UI_BUT_REDALERT;

  ui_but_update(but);

  WM_cursor_modal_set(win, WM_CURSOR_TEXT_EDIT);

#ifdef WITH_INPUT_IME
  if (is_num_but == false && BLT_lang_is_ime_supported()) {
    ui_textedit_ime_begin(win, but);
  }
#endif
}

static void ui_textedit_end(bContext *C, uiBut *but, uiHandleButtonData *data)
{
  wmWindow *win = data->window;

  if (but) {
    if (UI_but_is_utf8(but)) {
      const int strip = BLI_utf8_invalid_strip(but->editstr, strlen(but->editstr));
      /* not a file?, strip non utf-8 chars */
      if (strip) {
        /* wont happen often so isn't that annoying to keep it here for a while */
        printf("%s: invalid utf8 - stripped chars %d\n", __func__, strip);
      }
    }

    if (data->searchbox) {
      if (data->cancel == false) {
        if ((ui_searchbox_apply(but, data->searchbox) == false) &&
            (ui_searchbox_find_index(data->searchbox, but->editstr) == -1)) {
          data->cancel = true;

          /* ensure menu (popup) too is closed! */
          data->escapecancel = true;

          WM_reportf(RPT_ERROR, "Failed to find '%s'", but->editstr);
          WM_report_banner_show();
        }
      }

      ui_searchbox_free(C, data->searchbox);
      data->searchbox = NULL;
    }

    but->editstr = NULL;
    but->pos = -1;
  }

  WM_cursor_modal_restore(win);

  /* Free text undo history text blocks. */
  ui_textedit_undo_stack_destroy(data->undo_stack_text);
  data->undo_stack_text = NULL;

#ifdef WITH_INPUT_IME
  if (win->ime_data) {
    ui_textedit_ime_end(win, but);
  }
#endif
}

static void ui_textedit_next_but(uiBlock *block, uiBut *actbut, uiHandleButtonData *data)
{
  /* label and roundbox can overlap real buttons (backdrops...) */
  if (ELEM(actbut->type,
           UI_BTYPE_LABEL,
           UI_BTYPE_SEPR,
           UI_BTYPE_SEPR_LINE,
           UI_BTYPE_ROUNDBOX,
           UI_BTYPE_LISTBOX)) {
    return;
  }

  for (uiBut *but = actbut->next; but; but = but->next) {
    if (ui_but_is_editable_as_text(but)) {
      if (!(but->flag & UI_BUT_DISABLED)) {
        data->postbut = but;
        data->posttype = BUTTON_ACTIVATE_TEXT_EDITING;
        return;
      }
    }
  }
  for (uiBut *but = block->buttons.first; but != actbut; but = but->next) {
    if (ui_but_is_editable_as_text(but)) {
      if (!(but->flag & UI_BUT_DISABLED)) {
        data->postbut = but;
        data->posttype = BUTTON_ACTIVATE_TEXT_EDITING;
        return;
      }
    }
  }
}

static void ui_textedit_prev_but(uiBlock *block, uiBut *actbut, uiHandleButtonData *data)
{
  /* label and roundbox can overlap real buttons (backdrops...) */
  if (ELEM(actbut->type,
           UI_BTYPE_LABEL,
           UI_BTYPE_SEPR,
           UI_BTYPE_SEPR_LINE,
           UI_BTYPE_ROUNDBOX,
           UI_BTYPE_LISTBOX)) {
    return;
  }

  for (uiBut *but = actbut->prev; but; but = but->prev) {
    if (ui_but_is_editable_as_text(but)) {
      if (!(but->flag & UI_BUT_DISABLED)) {
        data->postbut = but;
        data->posttype = BUTTON_ACTIVATE_TEXT_EDITING;
        return;
      }
    }
  }
  for (uiBut *but = block->buttons.last; but != actbut; but = but->prev) {
    if (ui_but_is_editable_as_text(but)) {
      if (!(but->flag & UI_BUT_DISABLED)) {
        data->postbut = but;
        data->posttype = BUTTON_ACTIVATE_TEXT_EDITING;
        return;
      }
    }
  }
}

static void ui_do_but_textedit(
    bContext *C, uiBlock *block, uiBut *but, uiHandleButtonData *data, const wmEvent *event)
{
  int retval = WM_UI_HANDLER_CONTINUE;
  bool changed = false, inbox = false, update = false, skip_undo_push = false;

#ifdef WITH_INPUT_IME
  wmWindow *win = CTX_wm_window(C);
  wmIMEData *ime_data = win->ime_data;
  const bool is_ime_composing = ime_data && ime_data->is_ime_composing;
#else
  const bool is_ime_composing = false;
#endif

  switch (event->type) {
    case MOUSEMOVE:
    case MOUSEPAN:
      if (data->searchbox) {
#ifdef USE_KEYNAV_LIMIT
        if ((event->type == MOUSEMOVE) &&
            ui_mouse_motion_keynav_test(&data->searchbox_keynav_state, event)) {
          /* pass */
        }
        else {
          ui_searchbox_event(C, data->searchbox, but, data->region, event);
        }
#else
        ui_searchbox_event(C, data->searchbox, but, data->region, event);
#endif
      }

      break;
    case RIGHTMOUSE:
    case EVT_ESCKEY:
      if (event->val == KM_PRESS) {
        /* Support search context menu. */
        if (event->type == RIGHTMOUSE) {
          if (data->searchbox) {
            if (ui_searchbox_event(C, data->searchbox, but, data->region, event)) {
              /* Only break if the event was handled. */
              break;
            }
          }
        }

#ifdef WITH_INPUT_IME
        /* skips button handling since it is not wanted */
        if (is_ime_composing) {
          break;
        }
#endif
        data->cancel = true;
        data->escapecancel = true;
        button_activate_state(C, but, BUTTON_STATE_EXIT);
        retval = WM_UI_HANDLER_BREAK;
      }
      break;
    case LEFTMOUSE: {
      const bool had_selection = but->selsta != but->selend;

      /* exit on LMB only on RELEASE for searchbox, to mimic other popups,
       * and allow multiple menu levels */
      if (data->searchbox) {
        inbox = ui_searchbox_inside(data->searchbox, event->x, event->y);
      }

      /* for double click: we do a press again for when you first click on button
       * (selects all text, no cursor pos) */
      if (event->val == KM_PRESS || event->val == KM_DBL_CLICK) {
        float mx = event->x;
        float my = event->y;
        ui_window_to_block_fl(data->region, block, &mx, &my);

        if (ui_but_contains_pt(but, mx, my)) {
          ui_textedit_set_cursor_pos(but, data, event->x);
          but->selsta = but->selend = but->pos;
          data->sel_pos_init = but->pos;

          button_activate_state(C, but, BUTTON_STATE_TEXT_SELECTING);
          retval = WM_UI_HANDLER_BREAK;
        }
        else if (inbox == false) {
          /* if searchbox, click outside will cancel */
          if (data->searchbox) {
            data->cancel = data->escapecancel = true;
          }
          button_activate_state(C, but, BUTTON_STATE_EXIT);
          retval = WM_UI_HANDLER_BREAK;
        }
      }

      /* only select a word in button if there was no selection before */
      if (event->val == KM_DBL_CLICK && had_selection == false) {
        ui_textedit_move(but, data, STRCUR_DIR_PREV, false, STRCUR_JUMP_DELIM);
        ui_textedit_move(but, data, STRCUR_DIR_NEXT, true, STRCUR_JUMP_DELIM);
        retval = WM_UI_HANDLER_BREAK;
        changed = true;
      }
      else if (inbox) {
        /* if we allow activation on key press,
         * it gives problems launching operators T35713. */
        if (event->val == KM_RELEASE) {
          button_activate_state(C, but, BUTTON_STATE_EXIT);
          retval = WM_UI_HANDLER_BREAK;
        }
      }
      break;
    }
  }

  if (event->val == KM_PRESS && !is_ime_composing) {
    switch (event->type) {
      case EVT_VKEY:
      case EVT_XKEY:
      case EVT_CKEY:
        if (IS_EVENT_MOD(event, ctrl, oskey)) {
          if (event->type == EVT_VKEY) {
            changed = ui_textedit_copypaste(but, data, UI_TEXTEDIT_PASTE);
          }
          else if (event->type == EVT_CKEY) {
            changed = ui_textedit_copypaste(but, data, UI_TEXTEDIT_COPY);
          }
          else if (event->type == EVT_XKEY) {
            changed = ui_textedit_copypaste(but, data, UI_TEXTEDIT_CUT);
          }

          retval = WM_UI_HANDLER_BREAK;
        }
        break;
      case EVT_RIGHTARROWKEY:
        ui_textedit_move(but,
                         data,
                         STRCUR_DIR_NEXT,
                         event->shift != 0,
                         event->ctrl ? STRCUR_JUMP_DELIM : STRCUR_JUMP_NONE);
        retval = WM_UI_HANDLER_BREAK;
        break;
      case EVT_LEFTARROWKEY:
        ui_textedit_move(but,
                         data,
                         STRCUR_DIR_PREV,
                         event->shift != 0,
                         event->ctrl ? STRCUR_JUMP_DELIM : STRCUR_JUMP_NONE);
        retval = WM_UI_HANDLER_BREAK;
        break;
      case WHEELDOWNMOUSE:
      case EVT_DOWNARROWKEY:
        if (data->searchbox) {
#ifdef USE_KEYNAV_LIMIT
          ui_mouse_motion_keynav_init(&data->searchbox_keynav_state, event);
#endif
          ui_searchbox_event(C, data->searchbox, but, data->region, event);
          break;
        }
        if (event->type == WHEELDOWNMOUSE) {
          break;
        }
        ATTR_FALLTHROUGH;
      case EVT_ENDKEY:
        ui_textedit_move(but, data, STRCUR_DIR_NEXT, event->shift != 0, STRCUR_JUMP_ALL);
        retval = WM_UI_HANDLER_BREAK;
        break;
      case WHEELUPMOUSE:
      case EVT_UPARROWKEY:
        if (data->searchbox) {
#ifdef USE_KEYNAV_LIMIT
          ui_mouse_motion_keynav_init(&data->searchbox_keynav_state, event);
#endif
          ui_searchbox_event(C, data->searchbox, but, data->region, event);
          break;
        }
        if (event->type == WHEELUPMOUSE) {
          break;
        }
        ATTR_FALLTHROUGH;
      case EVT_HOMEKEY:
        ui_textedit_move(but, data, STRCUR_DIR_PREV, event->shift != 0, STRCUR_JUMP_ALL);
        retval = WM_UI_HANDLER_BREAK;
        break;
      case EVT_PADENTER:
      case EVT_RETKEY:
        button_activate_state(C, but, BUTTON_STATE_EXIT);
        retval = WM_UI_HANDLER_BREAK;
        break;
      case EVT_DELKEY:
        changed = ui_textedit_delete(
            but, data, 1, event->ctrl ? STRCUR_JUMP_DELIM : STRCUR_JUMP_NONE);
        retval = WM_UI_HANDLER_BREAK;
        break;

      case EVT_BACKSPACEKEY:
        changed = ui_textedit_delete(
            but, data, 0, event->ctrl ? STRCUR_JUMP_DELIM : STRCUR_JUMP_NONE);
        retval = WM_UI_HANDLER_BREAK;
        break;

      case EVT_AKEY:

        /* Ctrl + A: Select all */
#if defined(__APPLE__)
        /* OSX uses cmd-a systemwide, so add it */
        if ((event->oskey && !IS_EVENT_MOD(event, shift, alt, ctrl)) ||
            (event->ctrl && !IS_EVENT_MOD(event, shift, alt, oskey)))
#else
        if (event->ctrl && !IS_EVENT_MOD(event, shift, alt, oskey))
#endif
        {
          ui_textedit_move(but, data, STRCUR_DIR_PREV, false, STRCUR_JUMP_ALL);
          ui_textedit_move(but, data, STRCUR_DIR_NEXT, true, STRCUR_JUMP_ALL);
          retval = WM_UI_HANDLER_BREAK;
        }
        break;

      case EVT_TABKEY:
        /* there is a key conflict here, we can't tab with autocomplete */
        if (but->autocomplete_func || data->searchbox) {
          const int autocomplete = ui_textedit_autocomplete(C, but, data);
          changed = autocomplete != AUTOCOMPLETE_NO_MATCH;

          if (autocomplete == AUTOCOMPLETE_FULL_MATCH) {
            button_activate_state(C, but, BUTTON_STATE_EXIT);
          }
        }
        /* the hotkey here is not well defined, was G.qual so we check all */
        else if (IS_EVENT_MOD(event, shift, ctrl, alt, oskey)) {
          ui_textedit_prev_but(block, but, data);
          button_activate_state(C, but, BUTTON_STATE_EXIT);
        }
        else {
          ui_textedit_next_but(block, but, data);
          button_activate_state(C, but, BUTTON_STATE_EXIT);
        }
        retval = WM_UI_HANDLER_BREAK;
        break;
      case EVT_ZKEY: {
        /* Ctrl-Z or Ctrl-Shift-Z: Undo/Redo (allowing for OS-Key on Apple). */

        const bool is_redo = (event->shift != 0);
        if (
#if defined(__APPLE__)
            (event->oskey && !IS_EVENT_MOD(event, alt, ctrl)) ||
#endif
            (event->ctrl && !IS_EVENT_MOD(event, alt, oskey))) {
          int undo_pos;
          const char *undo_str = ui_textedit_undo(
              data->undo_stack_text, is_redo ? 1 : -1, &undo_pos);
          if (undo_str != NULL) {
            ui_textedit_string_set(but, data, undo_str);

            /* Set the cursor & clear selection. */
            but->pos = undo_pos;
            but->selsta = but->pos;
            but->selend = but->pos;
            changed = true;
          }
          retval = WM_UI_HANDLER_BREAK;
          skip_undo_push = true;
        }
        break;
      }
    }

    if ((event->ascii || event->utf8_buf[0]) && (retval == WM_UI_HANDLER_CONTINUE)
#ifdef WITH_INPUT_IME
        && !is_ime_composing && (!WM_event_is_ime_switch(event) || !BLT_lang_is_ime_supported())
#endif
    ) {
      char ascii = event->ascii;
      const char *utf8_buf = event->utf8_buf;

      /* exception that's useful for number buttons, some keyboard
       * numpads have a comma instead of a period */
      if (ELEM(but->type, UI_BTYPE_NUM, UI_BTYPE_NUM_SLIDER)) { /* could use data->min*/
        if (event->type == EVT_PADPERIOD && ascii == ',') {
          ascii = '.';
          utf8_buf = NULL; /* force ascii fallback */
        }
      }

      if (utf8_buf && utf8_buf[0]) {
        const int utf8_buf_len = BLI_str_utf8_size(utf8_buf);
        BLI_assert(utf8_buf_len != -1);
        changed = ui_textedit_insert_buf(but, data, event->utf8_buf, utf8_buf_len);
      }
      else {
        changed = ui_textedit_insert_ascii(but, data, ascii);
      }

      retval = WM_UI_HANDLER_BREAK;
    }
    /* textbutton with this flag: do live update (e.g. for search buttons) */
    if (but->flag & UI_BUT_TEXTEDIT_UPDATE) {
      update = true;
    }
  }

#ifdef WITH_INPUT_IME
  if (event->type == WM_IME_COMPOSITE_START || event->type == WM_IME_COMPOSITE_EVENT) {
    changed = true;

    if (event->type == WM_IME_COMPOSITE_START && but->selend > but->selsta) {
      ui_textedit_delete_selection(but, data);
    }
    if (event->type == WM_IME_COMPOSITE_EVENT && ime_data->result_len) {
      ui_textedit_insert_buf(but, data, ime_data->str_result, ime_data->result_len);
    }
  }
  else if (event->type == WM_IME_COMPOSITE_END) {
    changed = true;
  }
#endif

  if (changed) {
    /* The undo stack may be NULL if an event exits editing. */
    if ((skip_undo_push == false) && (data->undo_stack_text != NULL)) {
      ui_textedit_undo_push(data->undo_stack_text, data->str, but->pos);
    }

    /* only do live update when but flag request it (UI_BUT_TEXTEDIT_UPDATE). */
    if (update && data->interactive) {
      ui_apply_but(C, block, but, data, true);
    }
    else {
      ui_but_update_edited(but);
    }
    but->changed = true;

    if (data->searchbox) {
      ui_searchbox_update(C, data->searchbox, but, true); /* true = reset */
    }
  }

  if (changed || (retval == WM_UI_HANDLER_BREAK)) {
    ED_region_tag_redraw(data->region);
  }
}

static void ui_do_but_textedit_select(
    bContext *C, uiBlock *block, uiBut *but, uiHandleButtonData *data, const wmEvent *event)
{
  int retval = WM_UI_HANDLER_CONTINUE;

  switch (event->type) {
    case MOUSEMOVE: {
      int mx = event->x;
      int my = event->y;
      ui_window_to_block(data->region, block, &mx, &my);

      ui_textedit_set_cursor_select(but, data, event->x);
      retval = WM_UI_HANDLER_BREAK;
      break;
    }
    case LEFTMOUSE:
      if (event->val == KM_RELEASE) {
        button_activate_state(C, but, BUTTON_STATE_TEXT_EDITING);
      }
      retval = WM_UI_HANDLER_BREAK;
      break;
  }

  if (retval == WM_UI_HANDLER_BREAK) {
    ui_but_update(but);
    ED_region_tag_redraw(data->region);
  }
}

/** \} */

/* -------------------------------------------------------------------- */
/** \name Button Number Editing (various types)
 * \{ */

static void ui_numedit_begin(uiBut *but, uiHandleButtonData *data)
{
  if (but->type == UI_BTYPE_CURVE) {
    uiButCurveMapping *but_cumap = (uiButCurveMapping *)but;
    but_cumap->edit_cumap = (CurveMapping *)but->poin;
  }
  else if (but->type == UI_BTYPE_CURVEPROFILE) {
    uiButCurveProfile *but_profile = (uiButCurveProfile *)but;
    but_profile->edit_profile = (CurveProfile *)but->poin;
  }
  else if (but->type == UI_BTYPE_COLORBAND) {
    uiButColorBand *but_coba = (uiButColorBand *)but;
    data->coba = (ColorBand *)but->poin;
    but_coba->edit_coba = data->coba;
  }
  else if (ELEM(but->type,
                UI_BTYPE_UNITVEC,
                UI_BTYPE_HSVCUBE,
                UI_BTYPE_HSVCIRCLE,
                UI_BTYPE_COLOR)) {
    ui_but_v3_get(but, data->origvec);
    copy_v3_v3(data->vec, data->origvec);
    but->editvec = data->vec;
  }
  else {
    float softrange, softmin, softmax;

    data->startvalue = ui_but_value_get(but);
    data->origvalue = data->startvalue;
    data->value = data->origvalue;
    but->editval = &data->value;

    softmin = but->softmin;
    softmax = but->softmax;
    softrange = softmax - softmin;

    if ((but->type == UI_BTYPE_NUM) && (ui_but_is_cursor_warp(but) == false)) {
      /* Use a minimum so we have a predictable range,
       * otherwise some float buttons get a large range. */
      const float value_step_float_min = 0.1f;
      const bool is_float = ui_but_is_float(but);
      const double value_step = is_float ? (double)(but->a1 * UI_PRECISION_FLOAT_SCALE) :
                                           (int)but->a1;
      const float drag_map_softrange_max = UI_DRAG_MAP_SOFT_RANGE_PIXEL_MAX * UI_DPI_FAC;
      const float softrange_max = min_ff(
          softrange,
          2 * (is_float ? min_ff(value_step, value_step_float_min) *
                              (drag_map_softrange_max / value_step_float_min) :
                          drag_map_softrange_max));

      if (softrange > softrange_max) {
        /* Center around the value, keeping in the real soft min/max range. */
        softmin = data->origvalue - (softrange_max / 2);
        softmax = data->origvalue + (softrange_max / 2);
        if (!isfinite(softmin)) {
          softmin = (data->origvalue > 0.0f ? FLT_MAX : -FLT_MAX);
        }
        if (!isfinite(softmax)) {
          softmax = (data->origvalue > 0.0f ? FLT_MAX : -FLT_MAX);
        }

        if (softmin < but->softmin) {
          softmin = but->softmin;
          softmax = softmin + softrange_max;
        }
        else if (softmax > but->softmax) {
          softmax = but->softmax;
          softmin = softmax - softrange_max;
        }

        /* Can happen at extreme values. */
        if (UNLIKELY(softmin == softmax)) {
          if (data->origvalue > 0.0) {
            softmin = nextafterf(softmin, -FLT_MAX);
          }
          else {
            softmax = nextafterf(softmax, FLT_MAX);
          }
        }

        softrange = softmax - softmin;
      }
    }

    data->dragfstart = (softrange == 0.0f) ? 0.0f : ((float)data->value - softmin) / softrange;
    data->dragf = data->dragfstart;

    data->drag_map_soft_min = softmin;
    data->drag_map_soft_max = softmax;
  }

  data->dragchange = false;
  data->draglock = true;
}

static void ui_numedit_end(uiBut *but, uiHandleButtonData *data)
{
  but->editval = NULL;
  but->editvec = NULL;
  if (but->type == UI_BTYPE_COLORBAND) {
    uiButColorBand *but_coba = (uiButColorBand *)but;
    but_coba->edit_coba = NULL;
  }
  else if (but->type == UI_BTYPE_CURVE) {
    uiButCurveMapping *but_cumap = (uiButCurveMapping *)but;
    but_cumap->edit_cumap = NULL;
  }
  else if (but->type == UI_BTYPE_CURVEPROFILE) {
    uiButCurveProfile *but_profile = (uiButCurveProfile *)but;
    but_profile->edit_profile = NULL;
  }
  data->dragstartx = 0;
  data->draglastx = 0;
  data->dragchange = false;
  data->dragcbd = NULL;
  data->dragsel = 0;
}

static void ui_numedit_apply(bContext *C, uiBlock *block, uiBut *but, uiHandleButtonData *data)
{
  if (data->interactive) {
    ui_apply_but(C, block, but, data, true);
  }
  else {
    ui_but_update(but);
  }

  ED_region_tag_redraw(data->region);
}

static void ui_but_extra_operator_icon_apply(bContext *C, uiBut *but, uiButExtraOpIcon *op_icon)
{
  WM_operator_name_call_ptr(C,
                            op_icon->optype_params->optype,
                            op_icon->optype_params->opcontext,
                            op_icon->optype_params->opptr);

  /* Force recreation of extra operator icons (pseudo update). */
  ui_but_extra_operator_icons_free(but);

  WM_event_add_mousemove(CTX_wm_window(C));
}

/** \} */

/* -------------------------------------------------------------------- */
/** \name Menu/Popup Begin/End (various popup types)
 * \{ */

static void ui_block_open_begin(bContext *C, uiBut *but, uiHandleButtonData *data)
{
  uiBlockCreateFunc func = NULL;
  uiBlockHandleCreateFunc handlefunc = NULL;
  uiMenuCreateFunc menufunc = NULL;
  uiMenuCreateFunc popoverfunc = NULL;
  void *arg = NULL;

  switch (but->type) {
    case UI_BTYPE_BLOCK:
    case UI_BTYPE_PULLDOWN:
      if (but->menu_create_func) {
        menufunc = but->menu_create_func;
        arg = but->poin;
      }
      else {
        func = but->block_create_func;
        arg = but->poin ? but->poin : but->func_argN;
      }
      break;
    case UI_BTYPE_MENU:
    case UI_BTYPE_POPOVER:
      BLI_assert(but->menu_create_func);
      if ((but->type == UI_BTYPE_POPOVER) || ui_but_menu_draw_as_popover(but)) {
        popoverfunc = but->menu_create_func;
      }
      else {
        menufunc = but->menu_create_func;
      }
      arg = but->poin;
      break;
    case UI_BTYPE_COLOR:
      ui_but_v3_get(but, data->origvec);
      copy_v3_v3(data->vec, data->origvec);
      but->editvec = data->vec;

      if (ui_but_menu_draw_as_popover(but)) {
        popoverfunc = but->menu_create_func;
      }
      else {
        handlefunc = ui_block_func_COLOR;
      }
      arg = but;
      break;

      /* quiet warnings for unhandled types */
    default:
      break;
  }

  if (func || handlefunc) {
    data->menu = ui_popup_block_create(C, data->region, but, func, handlefunc, arg, NULL);
    if (but->block->handle) {
      data->menu->popup = but->block->handle->popup;
    }
  }
  else if (menufunc) {
    data->menu = ui_popup_menu_create(C, data->region, but, menufunc, arg);
    if (but->block->handle) {
      data->menu->popup = but->block->handle->popup;
    }
  }
  else if (popoverfunc) {
    data->menu = ui_popover_panel_create(C, data->region, but, popoverfunc, arg);
    if (but->block->handle) {
      data->menu->popup = but->block->handle->popup;
    }
  }

#ifdef USE_ALLSELECT
  {
    if (IS_ALLSELECT_EVENT(data->window->eventstate)) {
      data->select_others.is_enabled = true;
    }
  }
#endif

  /* this makes adjacent blocks auto open from now on */
  // if (but->block->auto_open == 0) {
  //  but->block->auto_open = 1;
  //}
}

static void ui_block_open_end(bContext *C, uiBut *but, uiHandleButtonData *data)
{
  if (but) {
    but->editval = NULL;
    but->editvec = NULL;

    but->block->auto_open_last = PIL_check_seconds_timer();
  }

  if (data->menu) {
    ui_popup_block_free(C, data->menu);
    data->menu = NULL;
  }
}

int ui_but_menu_direction(uiBut *but)
{
  uiHandleButtonData *data = but->active;

  if (data && data->menu) {
    return data->menu->direction;
  }

  return 0;
}

/**
 * Hack for #uiList #UI_BTYPE_LISTROW buttons to "give" events to overlaying #UI_BTYPE_TEXT
 * buttons (Ctrl-Click rename feature & co).
 */
static uiBut *ui_but_list_row_text_activate(bContext *C,
                                            uiBut *but,
                                            uiHandleButtonData *data,
                                            const wmEvent *event,
                                            uiButtonActivateType activate_type)
{
  ARegion *region = CTX_wm_region(C);
  uiBut *labelbut = ui_but_find_mouse_over_ex(region, event->x, event->y, true);

  if (labelbut && labelbut->type == UI_BTYPE_TEXT && !(labelbut->flag & UI_BUT_DISABLED)) {
    /* exit listrow */
    data->cancel = true;
    button_activate_exit(C, but, data, false, false);

    /* Activate the text button. */
    button_activate_init(C, region, labelbut, activate_type);

    return labelbut;
  }
  return NULL;
}

/** \} */

/* -------------------------------------------------------------------- */
/** \name Events for Various Button Types
 * \{ */

static uiButExtraOpIcon *ui_but_extra_operator_icon_mouse_over_get(uiBut *but,
                                                                   uiHandleButtonData *data,
                                                                   const wmEvent *event)
{
  float xmax = but->rect.xmax;
  const float icon_size = BLI_rctf_size_y(&but->rect);
  int x = event->x, y = event->y;

  ui_window_to_block(data->region, but->block, &x, &y);
  if (!BLI_rctf_isect_pt(&but->rect, x, y)) {
    return NULL;
  }

  /* Inverse order, from right to left. */
  LISTBASE_FOREACH_BACKWARD (uiButExtraOpIcon *, op_icon, &but->extra_op_icons) {
    if ((x > (xmax - icon_size)) && x < xmax) {
      return op_icon;
    }
    xmax -= icon_size;
  }

  return NULL;
}

static bool ui_do_but_extra_operator_icon(bContext *C,
                                          uiBut *but,
                                          uiHandleButtonData *data,
                                          const wmEvent *event)
{
  uiButExtraOpIcon *op_icon = ui_but_extra_operator_icon_mouse_over_get(but, data, event);

  if (op_icon) {
    ED_region_tag_redraw(data->region);
    button_tooltip_timer_reset(C, but);

    ui_but_extra_operator_icon_apply(C, but, op_icon);
    /* Note: 'but', 'data' may now be freed, don't access. */
    return true;
  }

  return false;
}

#ifdef USE_DRAG_TOGGLE
/* Shared by any button that supports drag-toggle. */
static bool ui_do_but_ANY_drag_toggle(
    bContext *C, uiBut *but, uiHandleButtonData *data, const wmEvent *event, int *r_retval)
{
  if (data->state == BUTTON_STATE_HIGHLIGHT) {
    if (event->type == LEFTMOUSE && event->val == KM_PRESS && ui_but_is_drag_toggle(but)) {
#  if 0 /* UNUSED */
      data->togdual = event->ctrl;
      data->togonly = !event->shift;
#  endif
      ui_apply_but(C, but->block, but, data, true);
      button_activate_state(C, but, BUTTON_STATE_WAIT_DRAG);
      data->dragstartx = event->x;
      data->dragstarty = event->y;
      *r_retval = WM_UI_HANDLER_BREAK;
      return true;
    }
  }
  else if (data->state == BUTTON_STATE_WAIT_DRAG) {
    /* note: the 'BUTTON_STATE_WAIT_DRAG' part of 'ui_do_but_EXIT' could be refactored into
     * its own function */
    data->applied = false;
    *r_retval = ui_do_but_EXIT(C, but, data, event);
    return true;
  }
  return false;
}
#endif /* USE_DRAG_TOGGLE */

static int ui_do_but_BUT(bContext *C, uiBut *but, uiHandleButtonData *data, const wmEvent *event)
{
#ifdef USE_DRAG_TOGGLE
  {
    int retval;
    if (ui_do_but_ANY_drag_toggle(C, but, data, event, &retval)) {
      return retval;
    }
  }
#endif

  if (data->state == BUTTON_STATE_HIGHLIGHT) {
    if (event->type == LEFTMOUSE && event->val == KM_PRESS) {
      button_activate_state(C, but, BUTTON_STATE_WAIT_RELEASE);
      return WM_UI_HANDLER_BREAK;
    }
    if (event->type == LEFTMOUSE && event->val == KM_RELEASE && but->block->handle) {
      /* regular buttons will be 'UI_SELECT', menu items 'UI_ACTIVE' */
      if (!(but->flag & (UI_SELECT | UI_ACTIVE))) {
        data->cancel = true;
      }
      button_activate_state(C, but, BUTTON_STATE_EXIT);
      return WM_UI_HANDLER_BREAK;
    }
    if (ELEM(event->type, EVT_PADENTER, EVT_RETKEY) && event->val == KM_PRESS) {
      button_activate_state(C, but, BUTTON_STATE_WAIT_FLASH);
      return WM_UI_HANDLER_BREAK;
    }
  }
  else if (data->state == BUTTON_STATE_WAIT_RELEASE) {
    if (event->type == LEFTMOUSE && event->val == KM_RELEASE) {
      if (!(but->flag & UI_SELECT)) {
        data->cancel = true;
      }
      button_activate_state(C, but, BUTTON_STATE_EXIT);
      return WM_UI_HANDLER_BREAK;
    }
  }

  return WM_UI_HANDLER_CONTINUE;
}

static int ui_do_but_HOTKEYEVT(bContext *C,
                               uiBut *but,
                               uiHandleButtonData *data,
                               const wmEvent *event)
{
  if (data->state == BUTTON_STATE_HIGHLIGHT) {
    if (ELEM(event->type, LEFTMOUSE, EVT_PADENTER, EVT_RETKEY) && event->val == KM_PRESS) {
      but->drawstr[0] = 0;
      but->modifier_key = 0;
      button_activate_state(C, but, BUTTON_STATE_WAIT_KEY_EVENT);
      return WM_UI_HANDLER_BREAK;
    }
  }
  else if (data->state == BUTTON_STATE_WAIT_KEY_EVENT) {
    if (ELEM(event->type, MOUSEMOVE, INBETWEEN_MOUSEMOVE)) {
      return WM_UI_HANDLER_CONTINUE;
    }
    if (event->type == EVT_UNKNOWNKEY) {
      WM_report(RPT_WARNING, "Unsupported key: Unknown");
      return WM_UI_HANDLER_CONTINUE;
    }
    if (event->type == EVT_CAPSLOCKKEY) {
      WM_report(RPT_WARNING, "Unsupported key: CapsLock");
      return WM_UI_HANDLER_CONTINUE;
    }

    if (event->type == LEFTMOUSE && event->val == KM_PRESS) {
      /* only cancel if click outside the button */
      if (ui_but_contains_point_px(but, but->active->region, event->x, event->y) == false) {
        /* data->cancel doesn't work, this button opens immediate */
        if (but->flag & UI_BUT_IMMEDIATE) {
          ui_but_value_set(but, 0);
        }
        else {
          data->cancel = true;
        }
        button_activate_state(C, but, BUTTON_STATE_EXIT);
        return WM_UI_HANDLER_BREAK;
      }
    }

    /* always set */
    but->modifier_key = 0;
    if (event->shift) {
      but->modifier_key |= KM_SHIFT;
    }
    if (event->alt) {
      but->modifier_key |= KM_ALT;
    }
    if (event->ctrl) {
      but->modifier_key |= KM_CTRL;
    }
    if (event->oskey) {
      but->modifier_key |= KM_OSKEY;
    }

    ui_but_update(but);
    ED_region_tag_redraw(data->region);

    if (event->val == KM_PRESS) {
      if (ISHOTKEY(event->type) && (event->type != EVT_ESCKEY)) {
        if (WM_key_event_string(event->type, false)[0]) {
          ui_but_value_set(but, event->type);
        }
        else {
          data->cancel = true;
        }

        button_activate_state(C, but, BUTTON_STATE_EXIT);
        return WM_UI_HANDLER_BREAK;
      }
      if (event->type == EVT_ESCKEY) {
        if (event->val == KM_PRESS) {
          data->cancel = true;
          data->escapecancel = true;
          button_activate_state(C, but, BUTTON_STATE_EXIT);
        }
      }
    }
  }

  return WM_UI_HANDLER_CONTINUE;
}

static int ui_do_but_KEYEVT(bContext *C,
                            uiBut *but,
                            uiHandleButtonData *data,
                            const wmEvent *event)
{
  if (data->state == BUTTON_STATE_HIGHLIGHT) {
    if (ELEM(event->type, LEFTMOUSE, EVT_PADENTER, EVT_RETKEY) && event->val == KM_PRESS) {
      button_activate_state(C, but, BUTTON_STATE_WAIT_KEY_EVENT);
      return WM_UI_HANDLER_BREAK;
    }
  }
  else if (data->state == BUTTON_STATE_WAIT_KEY_EVENT) {
    if (ELEM(event->type, MOUSEMOVE, INBETWEEN_MOUSEMOVE)) {
      return WM_UI_HANDLER_CONTINUE;
    }

    if (event->val == KM_PRESS) {
      if (WM_key_event_string(event->type, false)[0]) {
        ui_but_value_set(but, event->type);
      }
      else {
        data->cancel = true;
      }

      button_activate_state(C, but, BUTTON_STATE_EXIT);
    }
  }

  return WM_UI_HANDLER_CONTINUE;
}

static int ui_do_but_TAB(
    bContext *C, uiBlock *block, uiBut *but, uiHandleButtonData *data, const wmEvent *event)
{
  const bool is_property = (but->rnaprop != NULL);

#ifdef USE_DRAG_TOGGLE
  if (is_property) {
    int retval;
    if (ui_do_but_ANY_drag_toggle(C, but, data, event, &retval)) {
      return retval;
    }
  }
#endif

  if (data->state == BUTTON_STATE_HIGHLIGHT) {
    const int rna_type = but->rnaprop ? RNA_property_type(but->rnaprop) : 0;

    if (is_property && ELEM(rna_type, PROP_POINTER, PROP_STRING) && (but->custom_data != NULL) &&
        (event->type == LEFTMOUSE) && ((event->val == KM_DBL_CLICK) || event->ctrl)) {
      button_activate_state(C, but, BUTTON_STATE_TEXT_EDITING);
      return WM_UI_HANDLER_BREAK;
    }
    if (ELEM(event->type, LEFTMOUSE, EVT_PADENTER, EVT_RETKEY)) {
      const int event_val = (is_property) ? KM_PRESS : KM_CLICK;
      if (event->val == event_val) {
        button_activate_state(C, but, BUTTON_STATE_EXIT);
        return WM_UI_HANDLER_BREAK;
      }
    }
  }
  else if (data->state == BUTTON_STATE_TEXT_EDITING) {
    ui_do_but_textedit(C, block, but, data, event);
    return WM_UI_HANDLER_BREAK;
  }
  else if (data->state == BUTTON_STATE_TEXT_SELECTING) {
    ui_do_but_textedit_select(C, block, but, data, event);
    return WM_UI_HANDLER_BREAK;
  }

  return WM_UI_HANDLER_CONTINUE;
}

static int ui_do_but_TEX(
    bContext *C, uiBlock *block, uiBut *but, uiHandleButtonData *data, const wmEvent *event)
{
  if (data->state == BUTTON_STATE_HIGHLIGHT) {
    if (ELEM(event->type, LEFTMOUSE, EVT_BUT_OPEN, EVT_PADENTER, EVT_RETKEY) &&
        event->val == KM_PRESS) {
      if (ELEM(event->type, EVT_PADENTER, EVT_RETKEY) && (!UI_but_is_utf8(but))) {
        /* pass - allow filesel, enter to execute */
      }
      else if (but->emboss == UI_EMBOSS_NONE && !event->ctrl) {
        /* pass */
      }
      else {
        if (!ui_but_extra_operator_icon_mouse_over_get(but, data, event)) {
          button_activate_state(C, but, BUTTON_STATE_TEXT_EDITING);
        }
        return WM_UI_HANDLER_BREAK;
      }
    }
  }
  else if (data->state == BUTTON_STATE_TEXT_EDITING) {
    ui_do_but_textedit(C, block, but, data, event);
    return WM_UI_HANDLER_BREAK;
  }
  else if (data->state == BUTTON_STATE_TEXT_SELECTING) {
    ui_do_but_textedit_select(C, block, but, data, event);
    return WM_UI_HANDLER_BREAK;
  }

  return WM_UI_HANDLER_CONTINUE;
}

static int ui_do_but_SEARCH_UNLINK(
    bContext *C, uiBlock *block, uiBut *but, uiHandleButtonData *data, const wmEvent *event)
{
  /* unlink icon is on right */
  if (ELEM(event->type, LEFTMOUSE, EVT_BUT_OPEN, EVT_PADENTER, EVT_RETKEY)) {
    /* doing this on KM_PRESS calls eyedropper after clicking unlink icon */
    if ((event->val == KM_RELEASE) && ui_do_but_extra_operator_icon(C, but, data, event)) {
      return WM_UI_HANDLER_BREAK;
    }
  }
  return ui_do_but_TEX(C, block, but, data, event);
}

static int ui_do_but_TOG(bContext *C, uiBut *but, uiHandleButtonData *data, const wmEvent *event)
{
#ifdef USE_DRAG_TOGGLE
  {
    int retval;
    if (ui_do_but_ANY_drag_toggle(C, but, data, event, &retval)) {
      return retval;
    }
  }
#endif

  if (data->state == BUTTON_STATE_HIGHLIGHT) {
    bool do_activate = false;
    if (ELEM(event->type, EVT_PADENTER, EVT_RETKEY)) {
      if (event->val == KM_PRESS) {
        do_activate = true;
      }
    }
    else if (event->type == LEFTMOUSE) {
      if (ui_block_is_menu(but->block)) {
        /* Behave like other menu items. */
        do_activate = (event->val == KM_RELEASE);
      }
      else {
        /* Also use double-clicks to prevent fast clicks to leak to other handlers (T76481). */
        do_activate = ELEM(event->val, KM_PRESS, KM_DBL_CLICK);
      }
    }

    if (do_activate) {
#if 0 /* UNUSED */
      data->togdual = event->ctrl;
      data->togonly = !event->shift;
#endif
      button_activate_state(C, but, BUTTON_STATE_EXIT);
      return WM_UI_HANDLER_BREAK;
    }
    if (ELEM(event->type, WHEELDOWNMOUSE, WHEELUPMOUSE) && event->ctrl) {
      /* Support alt+wheel on expanded enum rows */
      if (but->type == UI_BTYPE_ROW) {
        const int direction = (event->type == WHEELDOWNMOUSE) ? -1 : 1;
        uiBut *but_select = ui_but_find_select_in_enum(but, direction);
        if (but_select) {
          uiBut *but_other = (direction == -1) ? but_select->next : but_select->prev;
          if (but_other && ui_but_find_select_in_enum__cmp(but, but_other)) {
            ARegion *region = data->region;

            data->cancel = true;
            button_activate_exit(C, but, data, false, false);

            /* Activate the text button. */
            button_activate_init(C, region, but_other, BUTTON_ACTIVATE_OVER);
            data = but_other->active;
            if (data) {
              ui_apply_but(C, but->block, but_other, but_other->active, true);
              button_activate_exit(C, but_other, data, false, false);

              /* restore active button */
              button_activate_init(C, region, but, BUTTON_ACTIVATE_OVER);
            }
            else {
              /* shouldn't happen */
              BLI_assert(0);
            }
          }
        }
        return WM_UI_HANDLER_BREAK;
      }
    }
  }
  return WM_UI_HANDLER_CONTINUE;
}

static int ui_do_but_EXIT(bContext *C, uiBut *but, uiHandleButtonData *data, const wmEvent *event)
{
  if (data->state == BUTTON_STATE_HIGHLIGHT) {

    /* first handle click on icondrag type button */
    if ((event->type == LEFTMOUSE) && (event->val == KM_PRESS) && but->dragpoin) {
      if (ui_but_contains_point_px_icon(but, data->region, event)) {

        /* tell the button to wait and keep checking further events to
         * see if it should start dragging */
        button_activate_state(C, but, BUTTON_STATE_WAIT_DRAG);
        data->dragstartx = event->x;
        data->dragstarty = event->y;
        return WM_UI_HANDLER_CONTINUE;
      }
    }
#ifdef USE_DRAG_TOGGLE
    if ((event->type == LEFTMOUSE) && (event->val == KM_PRESS) && ui_but_is_drag_toggle(but)) {
      button_activate_state(C, but, BUTTON_STATE_WAIT_DRAG);
      data->dragstartx = event->x;
      data->dragstarty = event->y;
      return WM_UI_HANDLER_CONTINUE;
    }
#endif

    if (ELEM(event->type, LEFTMOUSE, EVT_PADENTER, EVT_RETKEY) && event->val == KM_PRESS) {
      int ret = WM_UI_HANDLER_BREAK;
      /* XXX (a bit ugly) Special case handling for filebrowser drag button */
      if (but->dragpoin && but->imb && ui_but_contains_point_px_icon(but, data->region, event)) {
        ret = WM_UI_HANDLER_CONTINUE;
      }
      button_activate_state(C, but, BUTTON_STATE_EXIT);
      return ret;
    }
  }
  else if (data->state == BUTTON_STATE_WAIT_DRAG) {

    /* this function also ends state */
    if (ui_but_drag_init(C, but, data, event)) {
      return WM_UI_HANDLER_BREAK;
    }

    /* If the mouse has been pressed and released, getting to
     * this point without triggering a drag, then clear the
     * drag state for this button and continue to pass on the event */
    if (event->type == LEFTMOUSE && event->val == KM_RELEASE) {
      button_activate_state(C, but, BUTTON_STATE_EXIT);
      return WM_UI_HANDLER_CONTINUE;
    }

    /* while waiting for a drag to be triggered, always block
     * other events from getting handled */
    return WM_UI_HANDLER_BREAK;
  }

  return WM_UI_HANDLER_CONTINUE;
}

/* var names match ui_numedit_but_NUM */
static float ui_numedit_apply_snapf(
    uiBut *but, float tempf, float softmin, float softmax, const enum eSnapType snap)
{
  if (tempf == softmin || tempf == softmax || snap == SNAP_OFF) {
    /* pass */
  }
  else {
    float softrange = softmax - softmin;
    float fac = 1.0f;

    if (ui_but_is_unit(but)) {
      UnitSettings *unit = but->block->unit;
      const int unit_type = RNA_SUBTYPE_UNIT_VALUE(UI_but_unit_type_get(but));

      if (bUnit_IsValid(unit->system, unit_type)) {
        fac = (float)bUnit_BaseScalar(unit->system, unit_type);
        if (ELEM(unit_type, B_UNIT_LENGTH, B_UNIT_AREA, B_UNIT_VOLUME)) {
          fac /= unit->scale_length;
        }
      }
    }

    if (fac != 1.0f) {
      /* snap in unit-space */
      tempf /= fac;
      /* softmin /= fac; */ /* UNUSED */
      /* softmax /= fac; */ /* UNUSED */
      softrange /= fac;
    }

    /* workaround, too high snapping values */
    /* snapping by 10's for float buttons is quite annoying (location, scale...),
     * but allow for rotations */
    if (softrange >= 21.0f) {
      UnitSettings *unit = but->block->unit;
      const int unit_type = UI_but_unit_type_get(but);
      if ((unit_type == PROP_UNIT_ROTATION) && (unit->system_rotation != USER_UNIT_ROT_RADIANS)) {
        /* pass (degrees)*/
      }
      else {
        softrange = 20.0f;
      }
    }

    if (snap == SNAP_ON) {
      if (softrange < 2.10f) {
        tempf = roundf(tempf * 10.0f) * 0.1f;
      }
      else if (softrange < 21.0f) {
        tempf = roundf(tempf);
      }
      else {
        tempf = roundf(tempf * 0.1f) * 10.0f;
      }
    }
    else if (snap == SNAP_ON_SMALL) {
      if (softrange < 2.10f) {
        tempf = roundf(tempf * 100.0f) * 0.01f;
      }
      else if (softrange < 21.0f) {
        tempf = roundf(tempf * 10.0f) * 0.1f;
      }
      else {
        tempf = roundf(tempf);
      }
    }
    else {
      BLI_assert(0);
    }

    if (fac != 1.0f) {
      tempf *= fac;
    }
  }

  return tempf;
}

static float ui_numedit_apply_snap(int temp,
                                   float softmin,
                                   float softmax,
                                   const enum eSnapType snap)
{
  if (temp == softmin || temp == softmax) {
    return temp;
  }

  switch (snap) {
    case SNAP_OFF:
      break;
    case SNAP_ON:
      temp = 10 * (temp / 10);
      break;
    case SNAP_ON_SMALL:
      temp = 100 * (temp / 100);
      break;
  }

  return temp;
}

static bool ui_numedit_but_NUM(uiBut *but,
                               uiHandleButtonData *data,
                               int mx,
                               const bool is_motion,
                               const enum eSnapType snap,
                               float fac)
{
  float deler, tempf;
  int lvalue, temp;
  bool changed = false;
  const bool is_float = ui_but_is_float(but);

  /* prevent unwanted drag adjustments, test motion so modifier keys refresh. */
  if ((is_motion || data->draglock) && (ui_but_dragedit_update_mval(data, mx) == false)) {
    return changed;
  }

  if (ui_but_is_cursor_warp(but)) {
    const float softmin = but->softmin;
    const float softmax = but->softmax;
    const float softrange = softmax - softmin;

    /* Mouse location isn't screen clamped to the screen so use a linear mapping
     * 2px == 1-int, or 1px == 1-ClickStep */
    if (is_float) {
      fac *= 0.01f * but->a1;
      tempf = (float)data->startvalue + ((float)(mx - data->dragstartx) * fac);
      tempf = ui_numedit_apply_snapf(but, tempf, softmin, softmax, snap);

#if 1 /* fake moving the click start, nicer for dragging back after passing the limit */
      if (tempf < softmin) {
        data->dragstartx -= (softmin - tempf) / fac;
        tempf = softmin;
      }
      else if (tempf > softmax) {
        data->dragstartx += (tempf - softmax) / fac;
        tempf = softmax;
      }
#else
      CLAMP(tempf, softmin, softmax);
#endif

      if (tempf != (float)data->value) {
        data->dragchange = true;
        data->value = tempf;
        changed = true;
      }
    }
    else {
      if (softrange > 256) {
        fac = 1.0;
      } /* 1px == 1 */
      else if (softrange > 32) {
        fac = 1.0 / 2.0;
      } /* 2px == 1 */
      else {
        fac = 1.0 / 16.0;
      } /* 16px == 1? */

      temp = data->startvalue + (((double)mx - data->dragstartx) * (double)fac);
      temp = ui_numedit_apply_snap(temp, softmin, softmax, snap);

#if 1 /* fake moving the click start, nicer for dragging back after passing the limit */
      if (temp < softmin) {
        data->dragstartx -= (softmin - temp) / fac;
        temp = softmin;
      }
      else if (temp > softmax) {
        data->dragstartx += (temp - softmax) / fac;
        temp = softmax;
      }
#else
      CLAMP(temp, softmin, softmax);
#endif

      if (temp != data->value) {
        data->dragchange = true;
        data->value = temp;
        changed = true;
      }
    }

    data->draglastx = mx;
  }
  else {
    /* Use 'but->softmin', 'but->softmax' when clamping values. */
    const float softmin = data->drag_map_soft_min;
    const float softmax = data->drag_map_soft_max;
    const float softrange = softmax - softmin;

    float non_linear_range_limit;
    float non_linear_pixel_map;
    float non_linear_scale;

    /* Use a non-linear mapping of the mouse drag especially for large floats
     * (normal behavior) */
    deler = 500;
    if (is_float) {
      /* not needed for smaller float buttons */
      non_linear_range_limit = 11.0f;
      non_linear_pixel_map = 500.0f;
    }
    else {
      /* only scale large int buttons */
      non_linear_range_limit = 129.0f;
      /* larger for ints, we dont need to fine tune them */
      non_linear_pixel_map = 250.0f;

      /* prevent large ranges from getting too out of control */
      if (softrange > 600) {
        deler = powf(softrange, 0.75f);
      }
      else if (softrange < 25) {
        deler = 50.0;
      }
      else if (softrange < 100) {
        deler = 100.0;
      }
    }
    deler /= fac;

    if (softrange > non_linear_range_limit) {
      non_linear_scale = (float)abs(mx - data->dragstartx) / non_linear_pixel_map;
    }
    else {
      non_linear_scale = 1.0f;
    }

    if (is_float == false) {
      /* at minimum, moving cursor 2 pixels should change an int button. */
      CLAMP_MIN(non_linear_scale, 0.5f * UI_DPI_FAC);
    }

    data->dragf += (((float)(mx - data->draglastx)) / deler) * non_linear_scale;

    if (but->softmin == softmin) {
      CLAMP_MIN(data->dragf, 0.0f);
    }
    if (but->softmax == softmax) {
      CLAMP_MAX(data->dragf, 1.0f);
    }

    data->draglastx = mx;
    tempf = (softmin + data->dragf * softrange);

    if (!is_float) {
      temp = round_fl_to_int(tempf);

      temp = ui_numedit_apply_snap(temp, but->softmin, but->softmax, snap);

      CLAMP(temp, but->softmin, but->softmax);
      lvalue = (int)data->value;

      if (temp != lvalue) {
        data->dragchange = true;
        data->value = (double)temp;
        changed = true;
      }
    }
    else {
      temp = 0;
      tempf = ui_numedit_apply_snapf(but, tempf, but->softmin, but->softmax, snap);

      CLAMP(tempf, but->softmin, but->softmax);

      if (tempf != (float)data->value) {
        data->dragchange = true;
        data->value = tempf;
        changed = true;
      }
    }
  }

  return changed;
}

static void ui_numedit_set_active(uiBut *but)
{
  const int oldflag = but->drawflag;
  but->drawflag &= ~(UI_BUT_ACTIVE_LEFT | UI_BUT_ACTIVE_RIGHT);

  uiHandleButtonData *data = but->active;
  if (!data) {
    return;
  }

  /* Ignore once we start dragging. */
  if (data->dragchange == false) {
    const float handle_width = min_ff(BLI_rctf_size_x(&but->rect) / 3,
                                      BLI_rctf_size_y(&but->rect) * 0.7f);
    /* we can click on the side arrows to increment/decrement,
     * or click inside to edit the value directly */
    int mx = data->window->eventstate->x;
    int my = data->window->eventstate->y;
    ui_window_to_block(data->region, but->block, &mx, &my);

    if (mx < (but->rect.xmin + handle_width)) {
      but->drawflag |= UI_BUT_ACTIVE_LEFT;
    }
    else if (mx > (but->rect.xmax - handle_width)) {
      but->drawflag |= UI_BUT_ACTIVE_RIGHT;
    }
  }

  /* Don't change the cursor once pressed. */
  if ((but->flag & UI_SELECT) == 0) {
    if ((but->drawflag & UI_BUT_ACTIVE_LEFT) || (but->drawflag & UI_BUT_ACTIVE_RIGHT)) {
      if (data->changed_cursor) {
        WM_cursor_modal_restore(data->window);
        data->changed_cursor = false;
      }
    }
    else {
      if (data->changed_cursor == false) {
        WM_cursor_modal_set(data->window, WM_CURSOR_X_MOVE);
        data->changed_cursor = true;
      }
    }
  }

  if (but->drawflag != oldflag) {
    ED_region_tag_redraw(data->region);
  }
}

static int ui_do_but_NUM(
    bContext *C, uiBlock *block, uiBut *but, uiHandleButtonData *data, const wmEvent *event)
{
  int click = 0;
  int retval = WM_UI_HANDLER_CONTINUE;

  /* mouse location scaled to fit the UI */
  int mx = event->x;
  int my = event->y;
  /* mouse location kept at screen pixel coords */
  const int screen_mx = event->x;

  ui_window_to_block(data->region, block, &mx, &my);
  ui_numedit_set_active(but);

  if (data->state == BUTTON_STATE_HIGHLIGHT) {
    int type = event->type, val = event->val;

    if (type == MOUSEPAN) {
      ui_pan_to_scroll(event, &type, &val);
    }

    /* XXX hardcoded keymap check.... */
    if (type == MOUSEPAN && event->alt) {
      /* allow accumulating values, otherwise scrolling gets preference */
      retval = WM_UI_HANDLER_BREAK;
    }
    else if (type == WHEELDOWNMOUSE && event->ctrl) {
      mx = but->rect.xmin;
      but->drawflag &= ~UI_BUT_ACTIVE_RIGHT;
      but->drawflag |= UI_BUT_ACTIVE_LEFT;
      click = 1;
    }
    else if (type == WHEELUPMOUSE && event->ctrl) {
      mx = but->rect.xmax;
      but->drawflag &= ~UI_BUT_ACTIVE_LEFT;
      but->drawflag |= UI_BUT_ACTIVE_RIGHT;
      click = 1;
    }
    else if (event->val == KM_PRESS) {
      if (ELEM(event->type, LEFTMOUSE, EVT_PADENTER, EVT_RETKEY) && event->ctrl) {
        button_activate_state(C, but, BUTTON_STATE_TEXT_EDITING);
        retval = WM_UI_HANDLER_BREAK;
      }
      else if (event->type == LEFTMOUSE) {
        data->dragstartx = data->draglastx = ui_but_is_cursor_warp(but) ? screen_mx : mx;
        button_activate_state(C, but, BUTTON_STATE_NUM_EDITING);
        retval = WM_UI_HANDLER_BREAK;
      }
      else if (ELEM(event->type, EVT_PADENTER, EVT_RETKEY) && event->val == KM_PRESS) {
        click = 1;
      }
      else if (event->type == EVT_MINUSKEY && event->val == KM_PRESS) {
        button_activate_state(C, but, BUTTON_STATE_NUM_EDITING);
        data->value = -data->value;
        button_activate_state(C, but, BUTTON_STATE_EXIT);
        retval = WM_UI_HANDLER_BREAK;
      }

#ifdef USE_DRAG_MULTINUM
      copy_v2_v2_int(data->multi_data.drag_start, &event->x);
#endif
    }
  }
  else if (data->state == BUTTON_STATE_NUM_EDITING) {
    if (event->type == EVT_ESCKEY || event->type == RIGHTMOUSE) {
      if (event->val == KM_PRESS) {
        data->cancel = true;
        data->escapecancel = true;
        button_activate_state(C, but, BUTTON_STATE_EXIT);
      }
    }
    else if (event->type == LEFTMOUSE && event->val == KM_RELEASE) {
      if (data->dragchange) {
#ifdef USE_DRAG_MULTINUM
        /* if we started multibutton but didn't drag, then edit */
        if (data->multi_data.init == BUTTON_MULTI_INIT_SETUP) {
          click = 1;
        }
        else
#endif
        {
          button_activate_state(C, but, BUTTON_STATE_EXIT);
        }
      }
      else {
        click = 1;
      }
    }
    else if ((event->type == MOUSEMOVE) || ui_event_is_snap(event)) {
      const bool is_motion = (event->type == MOUSEMOVE);
      const enum eSnapType snap = ui_event_to_snap(event);
      float fac;

#ifdef USE_DRAG_MULTINUM
      data->multi_data.drag_dir[0] += abs(data->draglastx - mx);
      data->multi_data.drag_dir[1] += abs(data->draglasty - my);
#endif

      fac = 1.0f;
      if (event->shift) {
        fac /= 10.0f;
      }

      if (ui_numedit_but_NUM(
              but, data, (ui_but_is_cursor_warp(but) ? screen_mx : mx), is_motion, snap, fac)) {
        ui_numedit_apply(C, block, but, data);
      }
#ifdef USE_DRAG_MULTINUM
      else if (data->multi_data.has_mbuts) {
        if (data->multi_data.init == BUTTON_MULTI_INIT_ENABLE) {
          ui_multibut_states_apply(C, data, block);
        }
      }
#endif
    }
    retval = WM_UI_HANDLER_BREAK;
  }
  else if (data->state == BUTTON_STATE_TEXT_EDITING) {
    ui_do_but_textedit(C, block, but, data, event);
    retval = WM_UI_HANDLER_BREAK;
  }
  else if (data->state == BUTTON_STATE_TEXT_SELECTING) {
    ui_do_but_textedit_select(C, block, but, data, event);
    retval = WM_UI_HANDLER_BREAK;
  }

  if (click) {
    /* we can click on the side arrows to increment/decrement,
     * or click inside to edit the value directly */

    if (!ui_but_is_float(but)) {
      /* Integer Value. */
      if (but->drawflag & (UI_BUT_ACTIVE_LEFT | UI_BUT_ACTIVE_RIGHT)) {
        button_activate_state(C, but, BUTTON_STATE_NUM_EDITING);

        const int value_step = (int)but->a1;
        BLI_assert(value_step > 0);
        const int softmin = round_fl_to_int_clamp(but->softmin);
        const int softmax = round_fl_to_int_clamp(but->softmax);
        const double value_test = (but->drawflag & UI_BUT_ACTIVE_LEFT) ?
                                      (double)max_ii(softmin, (int)data->value - value_step) :
                                      (double)min_ii(softmax, (int)data->value + value_step);
        if (value_test != data->value) {
          data->value = (double)value_test;
        }
        else {
          data->cancel = true;
        }
        button_activate_state(C, but, BUTTON_STATE_EXIT);
      }
      else {
        button_activate_state(C, but, BUTTON_STATE_TEXT_EDITING);
      }
    }
    else {
      /* Float Value. */
      if (but->drawflag & (UI_BUT_ACTIVE_LEFT | UI_BUT_ACTIVE_RIGHT)) {
        button_activate_state(C, but, BUTTON_STATE_NUM_EDITING);

        const double value_step = (double)but->a1 * UI_PRECISION_FLOAT_SCALE;
        BLI_assert(value_step > 0.0f);
        const double value_test = (but->drawflag & UI_BUT_ACTIVE_LEFT) ?
                                      (double)max_ff(but->softmin,
                                                     (float)(data->value - value_step)) :
                                      (double)min_ff(but->softmax,
                                                     (float)(data->value + value_step));
        if (value_test != data->value) {
          data->value = value_test;
        }
        else {
          data->cancel = true;
        }
        button_activate_state(C, but, BUTTON_STATE_EXIT);
      }
      else {
        button_activate_state(C, but, BUTTON_STATE_TEXT_EDITING);
      }
    }

    retval = WM_UI_HANDLER_BREAK;
  }

  data->draglastx = mx;
  data->draglasty = my;

  return retval;
}

static bool ui_numedit_but_SLI(uiBut *but,
                               uiHandleButtonData *data,
                               int mx,
                               const bool is_horizontal,
                               const bool is_motion,
                               const bool snap,
                               const bool shift)
{
  float cursor_x_range, f, tempf, softmin, softmax, softrange;
  int temp, lvalue;
  bool changed = false;
  float mx_fl, my_fl;

  /* prevent unwanted drag adjustments, test motion so modifier keys refresh. */
  if ((but->type != UI_BTYPE_SCROLL) && (is_motion || data->draglock) &&
      (ui_but_dragedit_update_mval(data, mx) == false)) {
    return changed;
  }

  softmin = but->softmin;
  softmax = but->softmax;
  softrange = softmax - softmin;

  /* yes, 'mx' as both x/y is intentional */
  ui_mouse_scale_warp(data, mx, mx, &mx_fl, &my_fl, shift);

  if (but->type == UI_BTYPE_NUM_SLIDER) {
    cursor_x_range = BLI_rctf_size_x(&but->rect);
  }
  else if (but->type == UI_BTYPE_SCROLL) {
    const float size = (is_horizontal) ? BLI_rctf_size_x(&but->rect) :
                                         -BLI_rctf_size_y(&but->rect);
    cursor_x_range = size * (but->softmax - but->softmin) /
                     (but->softmax - but->softmin + but->a1);
  }
  else {
    const float offs = (BLI_rctf_size_y(&but->rect) / 2.0f);
    cursor_x_range = (BLI_rctf_size_x(&but->rect) - offs);
  }

  f = (mx_fl - data->dragstartx) / cursor_x_range + data->dragfstart;
  CLAMP(f, 0.0f, 1.0f);

  /* deal with mouse correction */
#ifdef USE_CONT_MOUSE_CORRECT
  if (ui_but_is_cursor_warp(but)) {
    /* OK but can go outside bounds */
    if (is_horizontal) {
      data->ungrab_mval[0] = but->rect.xmin + (f * cursor_x_range);
      data->ungrab_mval[1] = BLI_rctf_cent_y(&but->rect);
    }
    else {
      data->ungrab_mval[1] = but->rect.ymin + (f * cursor_x_range);
      data->ungrab_mval[0] = BLI_rctf_cent_x(&but->rect);
    }
    BLI_rctf_clamp_pt_v(&but->rect, data->ungrab_mval);
  }
#endif
  /* done correcting mouse */

  tempf = softmin + f * softrange;
  temp = round_fl_to_int(tempf);

  if (snap) {
    if (tempf == softmin || tempf == softmax) {
      /* pass */
    }
    else if (ui_but_is_float(but)) {

      if (shift) {
        if (tempf == softmin || tempf == softmax) {
        }
        else if (softrange < 2.10f) {
          tempf = roundf(tempf * 100.0f) * 0.01f;
        }
        else if (softrange < 21.0f) {
          tempf = roundf(tempf * 10.0f) * 0.1f;
        }
        else {
          tempf = roundf(tempf);
        }
      }
      else {
        if (softrange < 2.10f) {
          tempf = roundf(tempf * 10.0f) * 0.1f;
        }
        else if (softrange < 21.0f) {
          tempf = roundf(tempf);
        }
        else {
          tempf = roundf(tempf * 0.1f) * 10.0f;
        }
      }
    }
    else {
      temp = 10 * (temp / 10);
      tempf = temp;
    }
  }

  if (!ui_but_is_float(but)) {
    lvalue = round(data->value);

    CLAMP(temp, softmin, softmax);

    if (temp != lvalue) {
      data->value = temp;
      data->dragchange = true;
      changed = true;
    }
  }
  else {
    CLAMP(tempf, softmin, softmax);

    if (tempf != (float)data->value) {
      data->value = tempf;
      data->dragchange = true;
      changed = true;
    }
  }

  return changed;
}

static int ui_do_but_SLI(
    bContext *C, uiBlock *block, uiBut *but, uiHandleButtonData *data, const wmEvent *event)
{
  int click = 0;
  int retval = WM_UI_HANDLER_CONTINUE;

  int mx = event->x;
  int my = event->y;
  ui_window_to_block(data->region, block, &mx, &my);

  if (data->state == BUTTON_STATE_HIGHLIGHT) {
    int type = event->type, val = event->val;

    if (type == MOUSEPAN) {
      ui_pan_to_scroll(event, &type, &val);
    }

    /* XXX hardcoded keymap check.... */
    if (type == MOUSEPAN && event->alt) {
      /* allow accumulating values, otherwise scrolling gets preference */
      retval = WM_UI_HANDLER_BREAK;
    }
    else if (type == WHEELDOWNMOUSE && event->ctrl) {
      mx = but->rect.xmin;
      click = 2;
    }
    else if (type == WHEELUPMOUSE && event->ctrl) {
      mx = but->rect.xmax;
      click = 2;
    }
    else if (event->val == KM_PRESS) {
      if (ELEM(event->type, LEFTMOUSE, EVT_PADENTER, EVT_RETKEY) && event->ctrl) {
        button_activate_state(C, but, BUTTON_STATE_TEXT_EDITING);
        retval = WM_UI_HANDLER_BREAK;
      }
#ifndef USE_ALLSELECT
      /* alt-click on sides to get "arrows" like in UI_BTYPE_NUM buttons,
       * and match wheel usage above */
      else if (event->type == LEFTMOUSE && event->alt) {
        int halfpos = BLI_rctf_cent_x(&but->rect);
        click = 2;
        if (mx < halfpos) {
          mx = but->rect.xmin;
        }
        else {
          mx = but->rect.xmax;
        }
      }
#endif
      else if (event->type == LEFTMOUSE) {
        data->dragstartx = mx;
        data->draglastx = mx;
        button_activate_state(C, but, BUTTON_STATE_NUM_EDITING);
        retval = WM_UI_HANDLER_BREAK;
      }
      else if (ELEM(event->type, EVT_PADENTER, EVT_RETKEY) && event->val == KM_PRESS) {
        click = 1;
      }
      else if (event->type == EVT_MINUSKEY && event->val == KM_PRESS) {
        button_activate_state(C, but, BUTTON_STATE_NUM_EDITING);
        data->value = -data->value;
        button_activate_state(C, but, BUTTON_STATE_EXIT);
        retval = WM_UI_HANDLER_BREAK;
      }
    }
#ifdef USE_DRAG_MULTINUM
    copy_v2_v2_int(data->multi_data.drag_start, &event->x);
#endif
  }
  else if (data->state == BUTTON_STATE_NUM_EDITING) {
    if (event->type == EVT_ESCKEY || event->type == RIGHTMOUSE) {
      if (event->val == KM_PRESS) {
        data->cancel = true;
        data->escapecancel = true;
        button_activate_state(C, but, BUTTON_STATE_EXIT);
      }
    }
    else if (event->type == LEFTMOUSE && event->val == KM_RELEASE) {
      if (data->dragchange) {
#ifdef USE_DRAG_MULTINUM
        /* if we started multibutton but didn't drag, then edit */
        if (data->multi_data.init == BUTTON_MULTI_INIT_SETUP) {
          click = 1;
        }
        else
#endif
        {
          button_activate_state(C, but, BUTTON_STATE_EXIT);
        }
      }
      else {
#ifdef USE_CONT_MOUSE_CORRECT
        /* reset! */
        copy_v2_fl(data->ungrab_mval, FLT_MAX);
#endif
        click = 1;
      }
    }
    else if ((event->type == MOUSEMOVE) || ui_event_is_snap(event)) {
      const bool is_motion = (event->type == MOUSEMOVE);
#ifdef USE_DRAG_MULTINUM
      data->multi_data.drag_dir[0] += abs(data->draglastx - mx);
      data->multi_data.drag_dir[1] += abs(data->draglasty - my);
#endif
      if (ui_numedit_but_SLI(
              but, data, mx, true, is_motion, event->ctrl != 0, event->shift != 0)) {
        ui_numedit_apply(C, block, but, data);
      }

#ifdef USE_DRAG_MULTINUM
      else if (data->multi_data.has_mbuts) {
        if (data->multi_data.init == BUTTON_MULTI_INIT_ENABLE) {
          ui_multibut_states_apply(C, data, block);
        }
      }
#endif
    }
    retval = WM_UI_HANDLER_BREAK;
  }
  else if (data->state == BUTTON_STATE_TEXT_EDITING) {
    ui_do_but_textedit(C, block, but, data, event);
    retval = WM_UI_HANDLER_BREAK;
  }
  else if (data->state == BUTTON_STATE_TEXT_SELECTING) {
    ui_do_but_textedit_select(C, block, but, data, event);
    retval = WM_UI_HANDLER_BREAK;
  }

  if (click) {
    if (click == 2) {
      /* nudge slider to the left or right */
      float f, tempf, softmin, softmax, softrange;
      int temp;

      button_activate_state(C, but, BUTTON_STATE_NUM_EDITING);

      softmin = but->softmin;
      softmax = but->softmax;
      softrange = softmax - softmin;

      tempf = data->value;
      temp = (int)data->value;

#if 0
      if (but->type == SLI) {
        /* same as below */
        f = (float)(mx - but->rect.xmin) / (BLI_rctf_size_x(&but->rect));
      }
      else
#endif
      {
        f = (float)(mx - but->rect.xmin) / (BLI_rctf_size_x(&but->rect));
      }

      f = softmin + f * softrange;

      if (!ui_but_is_float(but)) {
        if (f < temp) {
          temp--;
        }
        else {
          temp++;
        }

        if (temp >= softmin && temp <= softmax) {
          data->value = temp;
        }
        else {
          data->cancel = true;
        }
      }
      else {
        if (f < tempf) {
          tempf -= 0.01f;
        }
        else {
          tempf += 0.01f;
        }

        if (tempf >= softmin && tempf <= softmax) {
          data->value = tempf;
        }
        else {
          data->cancel = true;
        }
      }

      button_activate_state(C, but, BUTTON_STATE_EXIT);
      retval = WM_UI_HANDLER_BREAK;
    }
    else {
      /* edit the value directly */
      button_activate_state(C, but, BUTTON_STATE_TEXT_EDITING);
      retval = WM_UI_HANDLER_BREAK;
    }
  }

  data->draglastx = mx;
  data->draglasty = my;

  return retval;
}

static int ui_do_but_SCROLL(
    bContext *C, uiBlock *block, uiBut *but, uiHandleButtonData *data, const wmEvent *event)
{
  int retval = WM_UI_HANDLER_CONTINUE;
  const bool horizontal = (BLI_rctf_size_x(&but->rect) > BLI_rctf_size_y(&but->rect));

  int mx = event->x;
  int my = event->y;
  ui_window_to_block(data->region, block, &mx, &my);

  if (data->state == BUTTON_STATE_HIGHLIGHT) {
    if (event->val == KM_PRESS) {
      if (event->type == LEFTMOUSE) {
        if (horizontal) {
          data->dragstartx = mx;
          data->draglastx = mx;
        }
        else {
          data->dragstartx = my;
          data->draglastx = my;
        }
        button_activate_state(C, but, BUTTON_STATE_NUM_EDITING);
        retval = WM_UI_HANDLER_BREAK;
      }
    }
  }
  else if (data->state == BUTTON_STATE_NUM_EDITING) {
    if (event->type == EVT_ESCKEY) {
      if (event->val == KM_PRESS) {
        data->cancel = true;
        data->escapecancel = true;
        button_activate_state(C, but, BUTTON_STATE_EXIT);
      }
    }
    else if (event->type == LEFTMOUSE && event->val == KM_RELEASE) {
      button_activate_state(C, but, BUTTON_STATE_EXIT);
    }
    else if (event->type == MOUSEMOVE) {
      const bool is_motion = (event->type == MOUSEMOVE);
      if (ui_numedit_but_SLI(
              but, data, (horizontal) ? mx : my, horizontal, is_motion, false, false)) {
        ui_numedit_apply(C, block, but, data);
      }
    }

    retval = WM_UI_HANDLER_BREAK;
  }

  return retval;
}

static int ui_do_but_GRIP(
    bContext *C, uiBlock *block, uiBut *but, uiHandleButtonData *data, const wmEvent *event)
{
  int retval = WM_UI_HANDLER_CONTINUE;
  const bool horizontal = (BLI_rctf_size_x(&but->rect) < BLI_rctf_size_y(&but->rect));

  /* Note: Having to store org point in window space and recompute it to block "space" each time
   *       is not ideal, but this is a way to hack around behavior of ui_window_to_block(), which
   *       returns different results when the block is inside a panel or not...
   *       See T37739.
   */

  int mx = event->x;
  int my = event->y;
  ui_window_to_block(data->region, block, &mx, &my);

  if (data->state == BUTTON_STATE_HIGHLIGHT) {
    if (event->val == KM_PRESS) {
      if (event->type == LEFTMOUSE) {
        data->dragstartx = event->x;
        data->dragstarty = event->y;
        button_activate_state(C, but, BUTTON_STATE_NUM_EDITING);
        retval = WM_UI_HANDLER_BREAK;
      }
    }
  }
  else if (data->state == BUTTON_STATE_NUM_EDITING) {
    if (event->type == EVT_ESCKEY) {
      if (event->val == KM_PRESS) {
        data->cancel = true;
        data->escapecancel = true;
        button_activate_state(C, but, BUTTON_STATE_EXIT);
      }
    }
    else if (event->type == LEFTMOUSE && event->val == KM_RELEASE) {
      button_activate_state(C, but, BUTTON_STATE_EXIT);
    }
    else if (event->type == MOUSEMOVE) {
      int dragstartx = data->dragstartx;
      int dragstarty = data->dragstarty;
      ui_window_to_block(data->region, block, &dragstartx, &dragstarty);
      data->value = data->origvalue + (horizontal ? mx - dragstartx : dragstarty - my);
      ui_numedit_apply(C, block, but, data);
    }

    retval = WM_UI_HANDLER_BREAK;
  }

  return retval;
}

static int ui_do_but_LISTROW(bContext *C,
                             uiBut *but,
                             uiHandleButtonData *data,
                             const wmEvent *event)
{
  if (data->state == BUTTON_STATE_HIGHLIGHT) {
    /* hack to pass on ctrl+click and double click to overlapping text
     * editing field for editing list item names
     */
    if ((ELEM(event->type, LEFTMOUSE, EVT_PADENTER, EVT_RETKEY) && event->val == KM_PRESS &&
         event->ctrl) ||
        (event->type == LEFTMOUSE && event->val == KM_DBL_CLICK)) {
      uiBut *labelbut = ui_but_list_row_text_activate(
          C, but, data, event, BUTTON_ACTIVATE_TEXT_EDITING);
      if (labelbut) {
        /* Nothing else to do. */
        return WM_UI_HANDLER_BREAK;
      }
    }
  }

  return ui_do_but_EXIT(C, but, data, event);
}

static int ui_do_but_BLOCK(bContext *C, uiBut *but, uiHandleButtonData *data, const wmEvent *event)
{
  if (data->state == BUTTON_STATE_HIGHLIGHT) {

    /* first handle click on icondrag type button */
    if (event->type == LEFTMOUSE && but->dragpoin && event->val == KM_PRESS) {
      if (ui_but_contains_point_px_icon(but, data->region, event)) {
        button_activate_state(C, but, BUTTON_STATE_WAIT_DRAG);
        data->dragstartx = event->x;
        data->dragstarty = event->y;
        return WM_UI_HANDLER_BREAK;
      }
    }
#ifdef USE_DRAG_TOGGLE
    if (event->type == LEFTMOUSE && event->val == KM_PRESS && (ui_but_is_drag_toggle(but))) {
      button_activate_state(C, but, BUTTON_STATE_WAIT_DRAG);
      data->dragstartx = event->x;
      data->dragstarty = event->y;
      return WM_UI_HANDLER_BREAK;
    }
#endif
    /* regular open menu */
    if (ELEM(event->type, LEFTMOUSE, EVT_PADENTER, EVT_RETKEY) && event->val == KM_PRESS) {
      button_activate_state(C, but, BUTTON_STATE_MENU_OPEN);
      return WM_UI_HANDLER_BREAK;
    }
    if (but->type == UI_BTYPE_MENU) {
      if (ELEM(event->type, WHEELDOWNMOUSE, WHEELUPMOUSE) && event->ctrl) {
        const int direction = (event->type == WHEELDOWNMOUSE) ? 1 : -1;

        data->value = ui_but_menu_step(but, direction);

        button_activate_state(C, but, BUTTON_STATE_EXIT);
        ui_apply_but(C, but->block, but, data, true);

        /* Button's state need to be changed to EXIT so moving mouse away from this mouse
         * wouldn't lead to cancel changes made to this button, but changing state to EXIT also
         * makes no button active for a while which leads to triggering operator when doing fast
         * scrolling mouse wheel. using post activate stuff from button allows to make button be
         * active again after checking for all all that mouse leave and cancel stuff, so quick
         * scroll wouldn't be an issue anymore. Same goes for scrolling wheel in another
         * direction below (sergey).
         */
        data->postbut = but;
        data->posttype = BUTTON_ACTIVATE_OVER;

        /* without this, a new interface that draws as result of the menu change
         * won't register that the mouse is over it, eg:
         * Alt+MouseWheel over the render slots, without this,
         * the slot menu fails to switch a second time.
         *
         * The active state of the button could be maintained some other way
         * and remove this mousemove event.
         */
        WM_event_add_mousemove(data->window);

        return WM_UI_HANDLER_BREAK;
      }
    }
  }
  else if (data->state == BUTTON_STATE_WAIT_DRAG) {

    /* this function also ends state */
    if (ui_but_drag_init(C, but, data, event)) {
      return WM_UI_HANDLER_BREAK;
    }

    /* outside icon quit, not needed if drag activated */
    if (0 == ui_but_contains_point_px_icon(but, data->region, event)) {
      button_activate_state(C, but, BUTTON_STATE_EXIT);
      data->cancel = true;
      return WM_UI_HANDLER_BREAK;
    }

    if (event->type == LEFTMOUSE && event->val == KM_RELEASE) {
      button_activate_state(C, but, BUTTON_STATE_MENU_OPEN);
      return WM_UI_HANDLER_BREAK;
    }
  }

  return WM_UI_HANDLER_CONTINUE;
}

static bool ui_numedit_but_UNITVEC(
    uiBut *but, uiHandleButtonData *data, int mx, int my, const enum eSnapType snap)
{
  float mrad;
  bool changed = true;

  /* button is presumed square */
  /* if mouse moves outside of sphere, it does negative normal */

  /* note that both data->vec and data->origvec should be normalized
   * else we'll get a harmless but annoying jump when first clicking */

  float *fp = data->origvec;
  const float rad = BLI_rctf_size_x(&but->rect);
  const float radsq = rad * rad;

  int mdx, mdy;
  if (fp[2] > 0.0f) {
    mdx = (rad * fp[0]);
    mdy = (rad * fp[1]);
  }
  else if (fp[2] > -1.0f) {
    mrad = rad / sqrtf(fp[0] * fp[0] + fp[1] * fp[1]);

    mdx = 2.0f * mrad * fp[0] - (rad * fp[0]);
    mdy = 2.0f * mrad * fp[1] - (rad * fp[1]);
  }
  else {
    mdx = mdy = 0;
  }

  float dx = (float)(mx + mdx - data->dragstartx);
  float dy = (float)(my + mdy - data->dragstarty);

  fp = data->vec;
  mrad = dx * dx + dy * dy;
  if (mrad < radsq) { /* inner circle */
    fp[0] = dx;
    fp[1] = dy;
    fp[2] = sqrtf(radsq - dx * dx - dy * dy);
  }
  else { /* outer circle */

    mrad = rad / sqrtf(mrad);  // veclen

    dx *= (2.0f * mrad - 1.0f);
    dy *= (2.0f * mrad - 1.0f);

    mrad = dx * dx + dy * dy;
    if (mrad < radsq) {
      fp[0] = dx;
      fp[1] = dy;
      fp[2] = -sqrtf(radsq - dx * dx - dy * dy);
    }
  }
  normalize_v3(fp);

  if (snap != SNAP_OFF) {
    const int snap_steps = (snap == SNAP_ON) ? 4 : 12; /* 45 or 15 degree increments */
    const float snap_steps_angle = M_PI / snap_steps;
    float angle, angle_snap;

    /* round each axis of 'fp' to the next increment
     * do this in "angle" space - this gives increments of same size */
    for (int i = 0; i < 3; i++) {
      angle = asinf(fp[i]);
      angle_snap = roundf((angle / snap_steps_angle)) * snap_steps_angle;
      fp[i] = sinf(angle_snap);
    }
    normalize_v3(fp);
    changed = !compare_v3v3(fp, data->origvec, FLT_EPSILON);
  }

  data->draglastx = mx;
  data->draglasty = my;

  return changed;
}

static void ui_palette_set_active(uiButColor *color_but)
{
  if (color_but->is_pallete_color) {
    Palette *palette = (Palette *)color_but->but.rnapoin.owner_id;
    PaletteColor *color = color_but->but.rnapoin.data;
    palette->active_color = BLI_findindex(&palette->colors, color);
  }
}

static int ui_do_but_COLOR(bContext *C, uiBut *but, uiHandleButtonData *data, const wmEvent *event)
{
  BLI_assert(but->type == UI_BTYPE_COLOR);
  uiButColor *color_but = (uiButColor *)but;

  if (data->state == BUTTON_STATE_HIGHLIGHT) {
    /* first handle click on icondrag type button */
    if (event->type == LEFTMOUSE && but->dragpoin && event->val == KM_PRESS) {
      ui_palette_set_active(color_but);
      if (ui_but_contains_point_px_icon(but, data->region, event)) {
        button_activate_state(C, but, BUTTON_STATE_WAIT_DRAG);
        data->dragstartx = event->x;
        data->dragstarty = event->y;
        return WM_UI_HANDLER_BREAK;
      }
    }
#ifdef USE_DRAG_TOGGLE
    if (event->type == LEFTMOUSE && event->val == KM_PRESS) {
      ui_palette_set_active(color_but);
      button_activate_state(C, but, BUTTON_STATE_WAIT_DRAG);
      data->dragstartx = event->x;
      data->dragstarty = event->y;
      return WM_UI_HANDLER_BREAK;
    }
#endif
    /* regular open menu */
    if (ELEM(event->type, LEFTMOUSE, EVT_PADENTER, EVT_RETKEY) && event->val == KM_PRESS) {
      ui_palette_set_active(color_but);
      button_activate_state(C, but, BUTTON_STATE_MENU_OPEN);
      return WM_UI_HANDLER_BREAK;
    }
    if (ELEM(event->type, MOUSEPAN, WHEELDOWNMOUSE, WHEELUPMOUSE) && event->ctrl) {
      ColorPicker *cpicker = but->custom_data;
      float hsv_static[3] = {0.0f};
      float *hsv = cpicker ? cpicker->color_data : hsv_static;
      float col[3];

      ui_but_v3_get(but, col);
      rgb_to_hsv_compat_v(col, hsv);

      if (event->type == WHEELDOWNMOUSE) {
        hsv[2] = clamp_f(hsv[2] - 0.05f, 0.0f, 1.0f);
      }
      else if (event->type == WHEELUPMOUSE) {
        hsv[2] = clamp_f(hsv[2] + 0.05f, 0.0f, 1.0f);
      }
      else {
        const float fac = 0.005 * (event->y - event->prevy);
        hsv[2] = clamp_f(hsv[2] + fac, 0.0f, 1.0f);
      }

      hsv_to_rgb_v(hsv, data->vec);
      ui_but_v3_set(but, data->vec);

      button_activate_state(C, but, BUTTON_STATE_EXIT);
      ui_apply_but(C, but->block, but, data, true);
      return WM_UI_HANDLER_BREAK;
    }
    if (color_but->is_pallete_color && (event->type == EVT_DELKEY) && (event->val == KM_PRESS)) {
      Palette *palette = (Palette *)but->rnapoin.owner_id;
      PaletteColor *color = but->rnapoin.data;

      BKE_palette_color_remove(palette, color);

      button_activate_state(C, but, BUTTON_STATE_EXIT);

      /* this is risky. it works OK for now,
       * but if it gives trouble we should delay execution */
      but->rnapoin = PointerRNA_NULL;
      but->rnaprop = NULL;

      return WM_UI_HANDLER_BREAK;
    }
  }
  else if (data->state == BUTTON_STATE_WAIT_DRAG) {

    /* this function also ends state */
    if (ui_but_drag_init(C, but, data, event)) {
      return WM_UI_HANDLER_BREAK;
    }

    /* outside icon quit, not needed if drag activated */
    if (0 == ui_but_contains_point_px_icon(but, data->region, event)) {
      button_activate_state(C, but, BUTTON_STATE_EXIT);
      data->cancel = true;
      return WM_UI_HANDLER_BREAK;
    }

    if (event->type == LEFTMOUSE && event->val == KM_RELEASE) {
      if (color_but->is_pallete_color) {
        if (!event->ctrl) {
          float color[3];
          Paint *paint = BKE_paint_get_active_from_context(C);
          Brush *brush = BKE_paint_brush(paint);

          if (brush->flag & BRUSH_USE_GRADIENT) {
            float *target = &brush->gradient->data[brush->gradient->cur].r;

            if (but->rnaprop && RNA_property_subtype(but->rnaprop) == PROP_COLOR_GAMMA) {
              RNA_property_float_get_array(&but->rnapoin, but->rnaprop, target);
              IMB_colormanagement_srgb_to_scene_linear_v3(target);
            }
            else if (but->rnaprop && RNA_property_subtype(but->rnaprop) == PROP_COLOR) {
              RNA_property_float_get_array(&but->rnapoin, but->rnaprop, target);
            }
          }
          else {
            Scene *scene = CTX_data_scene(C);
            bool updated = false;

            if (but->rnaprop && RNA_property_subtype(but->rnaprop) == PROP_COLOR_GAMMA) {
              RNA_property_float_get_array(&but->rnapoin, but->rnaprop, color);
              BKE_brush_color_set(scene, brush, color);
              updated = true;
            }
            else if (but->rnaprop && RNA_property_subtype(but->rnaprop) == PROP_COLOR) {
              RNA_property_float_get_array(&but->rnapoin, but->rnaprop, color);
              IMB_colormanagement_scene_linear_to_srgb_v3(color);
              BKE_brush_color_set(scene, brush, color);
              updated = true;
            }

            if (updated) {
              PointerRNA brush_ptr;
              PropertyRNA *brush_color_prop;

              RNA_id_pointer_create(&brush->id, &brush_ptr);
              brush_color_prop = RNA_struct_find_property(&brush_ptr, "color");
              RNA_property_update(C, &brush_ptr, brush_color_prop);
            }
          }

          button_activate_state(C, but, BUTTON_STATE_EXIT);
        }
        else {
          button_activate_state(C, but, BUTTON_STATE_MENU_OPEN);
        }
      }
      else {
        button_activate_state(C, but, BUTTON_STATE_MENU_OPEN);
      }
      return WM_UI_HANDLER_BREAK;
    }
  }

  return WM_UI_HANDLER_CONTINUE;
}

static int ui_do_but_UNITVEC(
    bContext *C, uiBlock *block, uiBut *but, uiHandleButtonData *data, const wmEvent *event)
{
  int mx = event->x;
  int my = event->y;
  ui_window_to_block(data->region, block, &mx, &my);

  if (data->state == BUTTON_STATE_HIGHLIGHT) {
    if (event->type == LEFTMOUSE && event->val == KM_PRESS) {
      const enum eSnapType snap = ui_event_to_snap(event);
      data->dragstartx = mx;
      data->dragstarty = my;
      data->draglastx = mx;
      data->draglasty = my;
      button_activate_state(C, but, BUTTON_STATE_NUM_EDITING);

      /* also do drag the first time */
      if (ui_numedit_but_UNITVEC(but, data, mx, my, snap)) {
        ui_numedit_apply(C, block, but, data);
      }

      return WM_UI_HANDLER_BREAK;
    }
  }
  else if (data->state == BUTTON_STATE_NUM_EDITING) {
    if ((event->type == MOUSEMOVE) || ui_event_is_snap(event)) {
      if (mx != data->draglastx || my != data->draglasty || event->type != MOUSEMOVE) {
        const enum eSnapType snap = ui_event_to_snap(event);
        if (ui_numedit_but_UNITVEC(but, data, mx, my, snap)) {
          ui_numedit_apply(C, block, but, data);
        }
      }
    }
    else if (event->type == EVT_ESCKEY || event->type == RIGHTMOUSE) {
      if (event->val == KM_PRESS) {
        data->cancel = true;
        data->escapecancel = true;
        button_activate_state(C, but, BUTTON_STATE_EXIT);
      }
    }
    else if (event->type == LEFTMOUSE && event->val == KM_RELEASE) {
      button_activate_state(C, but, BUTTON_STATE_EXIT);
    }

    return WM_UI_HANDLER_BREAK;
  }

  return WM_UI_HANDLER_CONTINUE;
}

/* scales a vector so no axis exceeds max
 * (could become BLI_math func) */
static void clamp_axis_max_v3(float v[3], const float max)
{
  const float v_max = max_fff(v[0], v[1], v[2]);
  if (v_max > max) {
    mul_v3_fl(v, max / v_max);
    if (v[0] > max) {
      v[0] = max;
    }
    if (v[1] > max) {
      v[1] = max;
    }
    if (v[2] > max) {
      v[2] = max;
    }
  }
}

static void ui_rgb_to_color_picker_HSVCUBE_compat_v(const uiButHSVCube *hsv_but,
                                                    const float rgb[3],
                                                    float hsv[3])
{
  if (hsv_but->gradient_type == UI_GRAD_L_ALT) {
    rgb_to_hsl_compat_v(rgb, hsv);
  }
  else {
    rgb_to_hsv_compat_v(rgb, hsv);
  }
}

static void ui_rgb_to_color_picker_HSVCUBE_v(const uiButHSVCube *hsv_but,
                                             const float rgb[3],
                                             float hsv[3])
{
  if (hsv_but->gradient_type == UI_GRAD_L_ALT) {
    rgb_to_hsl_v(rgb, hsv);
  }
  else {
    rgb_to_hsv_v(rgb, hsv);
  }
}

static void ui_color_picker_to_rgb_HSVCUBE_v(const uiButHSVCube *hsv_but,
                                             const float hsv[3],
                                             float rgb[3])
{
  if (hsv_but->gradient_type == UI_GRAD_L_ALT) {
    hsl_to_rgb_v(hsv, rgb);
  }
  else {
    hsv_to_rgb_v(hsv, rgb);
  }
}

static bool ui_numedit_but_HSVCUBE(uiBut *but,
                                   uiHandleButtonData *data,
                                   int mx,
                                   int my,
                                   const enum eSnapType snap,
                                   const bool shift)
{
  const uiButHSVCube *hsv_but = (uiButHSVCube *)but;
  ColorPicker *cpicker = but->custom_data;
  float *hsv = cpicker->color_data;
  float rgb[3];
  float x, y;
  float mx_fl, my_fl;
  const bool changed = true;

  ui_mouse_scale_warp(data, mx, my, &mx_fl, &my_fl, shift);

#ifdef USE_CONT_MOUSE_CORRECT
  if (ui_but_is_cursor_warp(but)) {
    /* OK but can go outside bounds */
    data->ungrab_mval[0] = mx_fl;
    data->ungrab_mval[1] = my_fl;
    BLI_rctf_clamp_pt_v(&but->rect, data->ungrab_mval);
  }
#endif

  ui_but_v3_get(but, rgb);
  ui_scene_linear_to_color_picker_space(but, rgb);

  ui_rgb_to_color_picker_HSVCUBE_compat_v(hsv_but, rgb, hsv);

  /* only apply the delta motion, not absolute */
  if (shift) {
    rcti rect_i;
    float xpos, ypos, hsvo[3];

    BLI_rcti_rctf_copy(&rect_i, &but->rect);

    /* calculate original hsv again */
    copy_v3_v3(rgb, data->origvec);
    ui_scene_linear_to_color_picker_space(but, rgb);

    copy_v3_v3(hsvo, hsv);

    ui_rgb_to_color_picker_HSVCUBE_compat_v(hsv_but, rgb, hsvo);

    /* and original position */
    ui_hsvcube_pos_from_vals(hsv_but, &rect_i, hsvo, &xpos, &ypos);

    mx_fl = xpos - (data->dragstartx - mx_fl);
    my_fl = ypos - (data->dragstarty - my_fl);
  }

  /* relative position within box */
  x = ((float)mx_fl - but->rect.xmin) / BLI_rctf_size_x(&but->rect);
  y = ((float)my_fl - but->rect.ymin) / BLI_rctf_size_y(&but->rect);
  CLAMP(x, 0.0f, 1.0f);
  CLAMP(y, 0.0f, 1.0f);

  switch (hsv_but->gradient_type) {
    case UI_GRAD_SV:
      hsv[1] = x;
      hsv[2] = y;
      break;
    case UI_GRAD_HV:
      hsv[0] = x;
      hsv[2] = y;
      break;
    case UI_GRAD_HS:
      hsv[0] = x;
      hsv[1] = y;
      break;
    case UI_GRAD_H:
      hsv[0] = x;
      break;
    case UI_GRAD_S:
      hsv[1] = x;
      break;
    case UI_GRAD_V:
      hsv[2] = x;
      break;
    case UI_GRAD_L_ALT:
      hsv[2] = y;
      break;
    case UI_GRAD_V_ALT: {
      /* vertical 'value' strip */
      const float min = but->softmin, max = but->softmax;
      /* exception only for value strip - use the range set in but->min/max */
      hsv[2] = y * (max - min) + min;
      break;
    }
    default:
      BLI_assert(0);
      break;
  }

  if (snap != SNAP_OFF) {
    if (ELEM(hsv_but->gradient_type, UI_GRAD_HV, UI_GRAD_HS, UI_GRAD_H)) {
      ui_color_snap_hue(snap, &hsv[0]);
    }
  }

  ui_color_picker_to_rgb_HSVCUBE_v(hsv_but, hsv, rgb);
  ui_color_picker_to_scene_linear_space(but, rgb);

  /* clamp because with color conversion we can exceed range [#34295] */
  if (hsv_but->gradient_type == UI_GRAD_V_ALT) {
    clamp_axis_max_v3(rgb, but->softmax);
  }

  copy_v3_v3(data->vec, rgb);

  data->draglastx = mx;
  data->draglasty = my;

  return changed;
}

#ifdef WITH_INPUT_NDOF
static void ui_ndofedit_but_HSVCUBE(uiButHSVCube *hsv_but,
                                    uiHandleButtonData *data,
                                    const wmNDOFMotionData *ndof,
                                    const enum eSnapType snap,
                                    const bool shift)
{
  ColorPicker *cpicker = hsv_but->but.custom_data;
  float *hsv = cpicker->color_data;
  const float hsv_v_max = max_ff(hsv[2], hsv_but->but.softmax);
  float rgb[3];
  const float sensitivity = (shift ? 0.15f : 0.3f) * ndof->dt;

  ui_but_v3_get(&hsv_but->but, rgb);
  ui_scene_linear_to_color_picker_space(&hsv_but->but, rgb);
  ui_rgb_to_color_picker_HSVCUBE_compat_v(hsv_but, rgb, hsv);

  switch (hsv_but->gradient_type) {
    case UI_GRAD_SV:
      hsv[1] += ndof->rvec[2] * sensitivity;
      hsv[2] += ndof->rvec[0] * sensitivity;
      break;
    case UI_GRAD_HV:
      hsv[0] += ndof->rvec[2] * sensitivity;
      hsv[2] += ndof->rvec[0] * sensitivity;
      break;
    case UI_GRAD_HS:
      hsv[0] += ndof->rvec[2] * sensitivity;
      hsv[1] += ndof->rvec[0] * sensitivity;
      break;
    case UI_GRAD_H:
      hsv[0] += ndof->rvec[2] * sensitivity;
      break;
    case UI_GRAD_S:
      hsv[1] += ndof->rvec[2] * sensitivity;
      break;
    case UI_GRAD_V:
      hsv[2] += ndof->rvec[2] * sensitivity;
      break;
    case UI_GRAD_V_ALT:
    case UI_GRAD_L_ALT:
      /* vertical 'value' strip */

      /* exception only for value strip - use the range set in but->min/max */
      hsv[2] += ndof->rvec[0] * sensitivity;

      CLAMP(hsv[2], hsv_but->but.softmin, hsv_but->but.softmax);
      break;
    default:
      assert(!"invalid hsv type");
      break;
  }

  if (snap != SNAP_OFF) {
    if (ELEM(hsv_but->gradient_type, UI_GRAD_HV, UI_GRAD_HS, UI_GRAD_H)) {
      ui_color_snap_hue(snap, &hsv[0]);
    }
  }

  /* ndof specific: the changes above aren't clamping */
  hsv_clamp_v(hsv, hsv_v_max);

  ui_color_picker_to_rgb_HSVCUBE_v(hsv_but, hsv, rgb);
  ui_color_picker_to_scene_linear_space(&hsv_but->but, rgb);

  copy_v3_v3(data->vec, rgb);
  ui_but_v3_set(&hsv_but->but, data->vec);
}
#endif /* WITH_INPUT_NDOF */

static int ui_do_but_HSVCUBE(
    bContext *C, uiBlock *block, uiBut *but, uiHandleButtonData *data, const wmEvent *event)
{
  uiButHSVCube *hsv_but = (uiButHSVCube *)but;
  int mx = event->x;
  int my = event->y;
  ui_window_to_block(data->region, block, &mx, &my);

  if (data->state == BUTTON_STATE_HIGHLIGHT) {
    if (event->type == LEFTMOUSE && event->val == KM_PRESS) {
      const enum eSnapType snap = ui_event_to_snap(event);

      data->dragstartx = mx;
      data->dragstarty = my;
      data->draglastx = mx;
      data->draglasty = my;
      button_activate_state(C, but, BUTTON_STATE_NUM_EDITING);

      /* also do drag the first time */
      if (ui_numedit_but_HSVCUBE(but, data, mx, my, snap, event->shift != 0)) {
        ui_numedit_apply(C, block, but, data);
      }

      return WM_UI_HANDLER_BREAK;
    }
#ifdef WITH_INPUT_NDOF
    if (event->type == NDOF_MOTION) {
      const wmNDOFMotionData *ndof = event->customdata;
      const enum eSnapType snap = ui_event_to_snap(event);

      ui_ndofedit_but_HSVCUBE(hsv_but, data, ndof, snap, event->shift != 0);

      button_activate_state(C, but, BUTTON_STATE_EXIT);
      ui_apply_but(C, but->block, but, data, true);

      return WM_UI_HANDLER_BREAK;
    }
#endif /* WITH_INPUT_NDOF */
    /* XXX hardcoded keymap check.... */
    if (event->type == EVT_BACKSPACEKEY && event->val == KM_PRESS) {
      if (ELEM(hsv_but->gradient_type, UI_GRAD_V_ALT, UI_GRAD_L_ALT)) {
        int len;

        /* reset only value */

        len = RNA_property_array_length(&but->rnapoin, but->rnaprop);
        if (ELEM(len, 3, 4)) {
          float rgb[3], def_hsv[3];
          float def[4];
          ColorPicker *cpicker = but->custom_data;
          float *hsv = cpicker->color_data;

          RNA_property_float_get_default_array(&but->rnapoin, but->rnaprop, def);
          ui_rgb_to_color_picker_HSVCUBE_v(hsv_but, def, def_hsv);

          ui_but_v3_get(but, rgb);
          ui_rgb_to_color_picker_HSVCUBE_compat_v(hsv_but, rgb, hsv);

          def_hsv[0] = hsv[0];
          def_hsv[1] = hsv[1];

          ui_color_picker_to_rgb_HSVCUBE_v(hsv_but, def_hsv, rgb);
          ui_but_v3_set(but, rgb);

          RNA_property_update(C, &but->rnapoin, but->rnaprop);
          return WM_UI_HANDLER_BREAK;
        }
      }
    }
  }
  else if (data->state == BUTTON_STATE_NUM_EDITING) {
    if (event->type == EVT_ESCKEY || event->type == RIGHTMOUSE) {
      if (event->val == KM_PRESS) {
        data->cancel = true;
        data->escapecancel = true;
        button_activate_state(C, but, BUTTON_STATE_EXIT);
      }
    }
    else if ((event->type == MOUSEMOVE) || ui_event_is_snap(event)) {
      if (mx != data->draglastx || my != data->draglasty || event->type != MOUSEMOVE) {
        const enum eSnapType snap = ui_event_to_snap(event);

        if (ui_numedit_but_HSVCUBE(but, data, mx, my, snap, event->shift != 0)) {
          ui_numedit_apply(C, block, but, data);
        }
      }
    }
    else if (event->type == LEFTMOUSE && event->val == KM_RELEASE) {
      button_activate_state(C, but, BUTTON_STATE_EXIT);
    }

    return WM_UI_HANDLER_BREAK;
  }

  return WM_UI_HANDLER_CONTINUE;
}

static bool ui_numedit_but_HSVCIRCLE(uiBut *but,
                                     uiHandleButtonData *data,
                                     float mx,
                                     float my,
                                     const enum eSnapType snap,
                                     const bool shift)
{
  const bool changed = true;
  ColorPicker *cpicker = but->custom_data;
  float *hsv = cpicker->color_data;

  float mx_fl, my_fl;
  ui_mouse_scale_warp(data, mx, my, &mx_fl, &my_fl, shift);

#ifdef USE_CONT_MOUSE_CORRECT
  if (ui_but_is_cursor_warp(but)) {
    /* OK but can go outside bounds */
    data->ungrab_mval[0] = mx_fl;
    data->ungrab_mval[1] = my_fl;
    { /* clamp */
      const float radius = min_ff(BLI_rctf_size_x(&but->rect), BLI_rctf_size_y(&but->rect)) / 2.0f;
      const float cent[2] = {BLI_rctf_cent_x(&but->rect), BLI_rctf_cent_y(&but->rect)};
      const float len = len_v2v2(cent, data->ungrab_mval);
      if (len > radius) {
        dist_ensure_v2_v2fl(data->ungrab_mval, cent, radius);
      }
    }
  }
#endif

  rcti rect;
  BLI_rcti_rctf_copy(&rect, &but->rect);

  float rgb[3];
  ui_but_v3_get(but, rgb);
  ui_scene_linear_to_color_picker_space(but, rgb);
  ui_rgb_to_color_picker_compat_v(rgb, hsv);

  /* exception, when using color wheel in 'locked' value state:
   * allow choosing a hue for black values, by giving a tiny increment */
  if (cpicker->use_color_lock) {
    if (U.color_picker_type == USER_CP_CIRCLE_HSV) {  // lock
      if (hsv[2] == 0.f) {
        hsv[2] = 0.0001f;
      }
    }
    else {
      if (hsv[2] == 0.0f) {
        hsv[2] = 0.0001f;
      }
      if (hsv[2] >= 0.9999f) {
        hsv[2] = 0.9999f;
      }
    }
  }

  /* only apply the delta motion, not absolute */
  if (shift) {
    float xpos, ypos, hsvo[3], rgbo[3];

    /* calculate original hsv again */
    copy_v3_v3(hsvo, hsv);
    copy_v3_v3(rgbo, data->origvec);
    ui_scene_linear_to_color_picker_space(but, rgbo);
    ui_rgb_to_color_picker_compat_v(rgbo, hsvo);

    /* and original position */
    ui_hsvcircle_pos_from_vals(cpicker, &rect, hsvo, &xpos, &ypos);

    mx_fl = xpos - (data->dragstartx - mx_fl);
    my_fl = ypos - (data->dragstarty - my_fl);
  }

  ui_hsvcircle_vals_from_pos(&rect, mx_fl, my_fl, hsv, hsv + 1);

  if ((cpicker->use_color_cubic) && (U.color_picker_type == USER_CP_CIRCLE_HSV)) {
    hsv[1] = 1.0f - sqrt3f(1.0f - hsv[1]);
  }

  if (snap != SNAP_OFF) {
    ui_color_snap_hue(snap, &hsv[0]);
  }

  ui_color_picker_to_rgb_v(hsv, rgb);

  if ((cpicker->use_luminosity_lock)) {
    if (!is_zero_v3(rgb)) {
      normalize_v3_length(rgb, cpicker->luminosity_lock_value);
    }
  }

  ui_color_picker_to_scene_linear_space(but, rgb);
  ui_but_v3_set(but, rgb);

  data->draglastx = mx;
  data->draglasty = my;

  return changed;
}

#ifdef WITH_INPUT_NDOF
static void ui_ndofedit_but_HSVCIRCLE(uiBut *but,
                                      uiHandleButtonData *data,
                                      const wmNDOFMotionData *ndof,
                                      const enum eSnapType snap,
                                      const bool shift)
{
  ColorPicker *cpicker = but->custom_data;
  float *hsv = cpicker->color_data;
  float rgb[3];
  float phi, r /*, sqr */ /* UNUSED */, v[2];
  const float sensitivity = (shift ? 0.06f : 0.3f) * ndof->dt;

  ui_but_v3_get(but, rgb);
  ui_scene_linear_to_color_picker_space(but, rgb);
  ui_rgb_to_color_picker_compat_v(rgb, hsv);

  /* Convert current color on hue/sat disc to circular coordinates phi, r */
  phi = fmodf(hsv[0] + 0.25f, 1.0f) * -2.0f * (float)M_PI;
  r = hsv[1];
  /* sqr = r > 0.0f ? sqrtf(r) : 1; */ /* UNUSED */

  /* Convert to 2d vectors */
  v[0] = r * cosf(phi);
  v[1] = r * sinf(phi);

  /* Use ndof device y and x rotation to move the vector in 2d space */
  v[0] += ndof->rvec[2] * sensitivity;
  v[1] += ndof->rvec[0] * sensitivity;

  /* convert back to polar coords on circle */
  phi = atan2f(v[0], v[1]) / (2.0f * (float)M_PI) + 0.5f;

  /* use ndof Y rotation to additionally rotate hue */
  phi += ndof->rvec[1] * sensitivity * 0.5f;
  r = len_v2(v);

  /* convert back to hsv values, in range [0,1] */
  hsv[0] = phi;
  hsv[1] = r;

  /* exception, when using color wheel in 'locked' value state:
   * allow choosing a hue for black values, by giving a tiny increment */
  if (cpicker->use_color_lock) {
    if (U.color_picker_type == USER_CP_CIRCLE_HSV) {  // lock
      if (hsv[2] == 0.f) {
        hsv[2] = 0.0001f;
      }
    }
    else {
      if (hsv[2] == 0.f) {
        hsv[2] = 0.0001f;
      }
      if (hsv[2] == 1.f) {
        hsv[2] = 0.9999f;
      }
    }
  }

  if (snap != SNAP_OFF) {
    ui_color_snap_hue(snap, &hsv[0]);
  }

  hsv_clamp_v(hsv, FLT_MAX);

  ui_color_picker_to_rgb_v(hsv, data->vec);

  if (cpicker->use_luminosity_lock) {
    if (!is_zero_v3(data->vec)) {
      normalize_v3_length(data->vec, cpicker->luminosity_lock_value);
    }
  }

  ui_color_picker_to_scene_linear_space(but, data->vec);
  ui_but_v3_set(but, data->vec);
}
#endif /* WITH_INPUT_NDOF */

static int ui_do_but_HSVCIRCLE(
    bContext *C, uiBlock *block, uiBut *but, uiHandleButtonData *data, const wmEvent *event)
{
  ColorPicker *cpicker = but->custom_data;
  float *hsv = cpicker->color_data;
  int mx = event->x;
  int my = event->y;
  ui_window_to_block(data->region, block, &mx, &my);

  if (data->state == BUTTON_STATE_HIGHLIGHT) {
    if (event->type == LEFTMOUSE && event->val == KM_PRESS) {
      const enum eSnapType snap = ui_event_to_snap(event);
      data->dragstartx = mx;
      data->dragstarty = my;
      data->draglastx = mx;
      data->draglasty = my;
      button_activate_state(C, but, BUTTON_STATE_NUM_EDITING);

      /* also do drag the first time */
      if (ui_numedit_but_HSVCIRCLE(but, data, mx, my, snap, event->shift != 0)) {
        ui_numedit_apply(C, block, but, data);
      }

      return WM_UI_HANDLER_BREAK;
    }
#ifdef WITH_INPUT_NDOF
    if (event->type == NDOF_MOTION) {
      const enum eSnapType snap = ui_event_to_snap(event);
      const wmNDOFMotionData *ndof = event->customdata;

      ui_ndofedit_but_HSVCIRCLE(but, data, ndof, snap, event->shift != 0);

      button_activate_state(C, but, BUTTON_STATE_EXIT);
      ui_apply_but(C, but->block, but, data, true);

      return WM_UI_HANDLER_BREAK;
    }
#endif /* WITH_INPUT_NDOF */
    /* XXX hardcoded keymap check.... */
    if (event->type == EVT_BACKSPACEKEY && event->val == KM_PRESS) {
      int len;

      /* reset only saturation */

      len = RNA_property_array_length(&but->rnapoin, but->rnaprop);
      if (len >= 3) {
        float rgb[3], def_hsv[3];
        float *def;
        def = MEM_callocN(sizeof(float) * len, "reset_defaults - float");

        RNA_property_float_get_default_array(&but->rnapoin, but->rnaprop, def);
        ui_color_picker_to_rgb_v(def, def_hsv);

        ui_but_v3_get(but, rgb);
        ui_rgb_to_color_picker_compat_v(rgb, hsv);

        def_hsv[0] = hsv[0];
        def_hsv[2] = hsv[2];

        hsv_to_rgb_v(def_hsv, rgb);
        ui_but_v3_set(but, rgb);

        RNA_property_update(C, &but->rnapoin, but->rnaprop);

        MEM_freeN(def);
      }
      return WM_UI_HANDLER_BREAK;
    }
  }
  else if (data->state == BUTTON_STATE_NUM_EDITING) {
    if (event->type == EVT_ESCKEY || event->type == RIGHTMOUSE) {
      if (event->val == KM_PRESS) {
        data->cancel = true;
        data->escapecancel = true;
        button_activate_state(C, but, BUTTON_STATE_EXIT);
      }
    }
    /* XXX hardcoded keymap check.... */
    else if (event->type == WHEELDOWNMOUSE) {
      hsv[2] = clamp_f(hsv[2] - 0.05f, 0.0f, 1.0f);
      ui_but_hsv_set(but); /* converts to rgb */
      ui_numedit_apply(C, block, but, data);
    }
    else if (event->type == WHEELUPMOUSE) {
      hsv[2] = clamp_f(hsv[2] + 0.05f, 0.0f, 1.0f);
      ui_but_hsv_set(but); /* converts to rgb */
      ui_numedit_apply(C, block, but, data);
    }
    else if ((event->type == MOUSEMOVE) || ui_event_is_snap(event)) {
      if (mx != data->draglastx || my != data->draglasty || event->type != MOUSEMOVE) {
        const enum eSnapType snap = ui_event_to_snap(event);

        if (ui_numedit_but_HSVCIRCLE(but, data, mx, my, snap, event->shift != 0)) {
          ui_numedit_apply(C, block, but, data);
        }
      }
    }
    else if (event->type == LEFTMOUSE && event->val == KM_RELEASE) {
      button_activate_state(C, but, BUTTON_STATE_EXIT);
    }
    return WM_UI_HANDLER_BREAK;
  }

  return WM_UI_HANDLER_CONTINUE;
}

static bool ui_numedit_but_COLORBAND(uiBut *but, uiHandleButtonData *data, int mx)
{
  bool changed = false;

  if (data->draglastx == mx) {
    return changed;
  }

  if (data->coba->tot == 0) {
    return changed;
  }

  const float dx = ((float)(mx - data->draglastx)) / BLI_rctf_size_x(&but->rect);
  data->dragcbd->pos += dx;
  CLAMP(data->dragcbd->pos, 0.0f, 1.0f);

  BKE_colorband_update_sort(data->coba);
  data->dragcbd = data->coba->data + data->coba->cur; /* because qsort */

  data->draglastx = mx;
  changed = true;

  return changed;
}

static int ui_do_but_COLORBAND(
    bContext *C, uiBlock *block, uiBut *but, uiHandleButtonData *data, const wmEvent *event)
{
  int mx = event->x;
  int my = event->y;
  ui_window_to_block(data->region, block, &mx, &my);

  if (data->state == BUTTON_STATE_HIGHLIGHT) {
    if (event->type == LEFTMOUSE && event->val == KM_PRESS) {
      ColorBand *coba = (ColorBand *)but->poin;

      if (event->ctrl) {
        /* insert new key on mouse location */
        const float pos = ((float)(mx - but->rect.xmin)) / BLI_rctf_size_x(&but->rect);
        BKE_colorband_element_add(coba, pos);
        button_activate_state(C, but, BUTTON_STATE_EXIT);
      }
      else {
        CBData *cbd;
        /* ignore zoom-level for mindist */
        int mindist = (50 * UI_DPI_FAC) * block->aspect;
        int xco;
        data->dragstartx = mx;
        data->dragstarty = my;
        data->draglastx = mx;
        data->draglasty = my;

        /* activate new key when mouse is close */
        int a;
        for (a = 0, cbd = coba->data; a < coba->tot; a++, cbd++) {
          xco = but->rect.xmin + (cbd->pos * BLI_rctf_size_x(&but->rect));
          xco = abs(xco - mx);
          if (a == coba->cur) {
            /* Selected one disadvantage. */
            xco += 5;
          }
          if (xco < mindist) {
            coba->cur = a;
            mindist = xco;
          }
        }

        data->dragcbd = coba->data + coba->cur;
        data->dragfstart = data->dragcbd->pos;
        button_activate_state(C, but, BUTTON_STATE_NUM_EDITING);
      }

      return WM_UI_HANDLER_BREAK;
    }
  }
  else if (data->state == BUTTON_STATE_NUM_EDITING) {
    if (event->type == MOUSEMOVE) {
      if (mx != data->draglastx || my != data->draglasty) {
        if (ui_numedit_but_COLORBAND(but, data, mx)) {
          ui_numedit_apply(C, block, but, data);
        }
      }
    }
    else if (event->type == LEFTMOUSE && event->val == KM_RELEASE) {
      button_activate_state(C, but, BUTTON_STATE_EXIT);
    }
    else if (ELEM(event->type, EVT_ESCKEY, RIGHTMOUSE)) {
      if (event->val == KM_PRESS) {
        data->dragcbd->pos = data->dragfstart;
        BKE_colorband_update_sort(data->coba);
        data->cancel = true;
        data->escapecancel = true;
        button_activate_state(C, but, BUTTON_STATE_EXIT);
      }
    }
    return WM_UI_HANDLER_BREAK;
  }

  return WM_UI_HANDLER_CONTINUE;
}

static bool ui_numedit_but_CURVE(uiBlock *block,
                                 uiBut *but,
                                 uiHandleButtonData *data,
                                 int evtx,
                                 int evty,
                                 bool snap,
                                 const bool shift)
{
  CurveMapping *cumap = (CurveMapping *)but->poin;
  CurveMap *cuma = cumap->cm + cumap->cur;
  CurveMapPoint *cmp = cuma->curve;
  bool changed = false;

  /* evtx evty and drag coords are absolute mousecoords,
   * prevents errors when editing when layout changes */
  int mx = evtx;
  int my = evty;
  ui_window_to_block(data->region, block, &mx, &my);
  int dragx = data->draglastx;
  int dragy = data->draglasty;
  ui_window_to_block(data->region, block, &dragx, &dragy);

  const float zoomx = BLI_rctf_size_x(&but->rect) / BLI_rctf_size_x(&cumap->curr);
  const float zoomy = BLI_rctf_size_y(&but->rect) / BLI_rctf_size_y(&cumap->curr);

  if (snap) {
    float d[2];

    d[0] = mx - data->dragstartx;
    d[1] = my - data->dragstarty;

    if (len_squared_v2(d) < (3.0f * 3.0f)) {
      snap = false;
    }
  }

  float fx = (mx - dragx) / zoomx;
  float fy = (my - dragy) / zoomy;

  if (data->dragsel != -1) {
    CurveMapPoint *cmp_last = NULL;
    const float mval_factor = ui_mouse_scale_warp_factor(shift);
    bool moved_point = false; /* for ctrl grid, can't use orig coords because of sorting */

    fx *= mval_factor;
    fy *= mval_factor;

    for (int a = 0; a < cuma->totpoint; a++) {
      if (cmp[a].flag & CUMA_SELECT) {
        const float origx = cmp[a].x, origy = cmp[a].y;
        cmp[a].x += fx;
        cmp[a].y += fy;
        if (snap) {
          cmp[a].x = 0.125f * roundf(8.0f * cmp[a].x);
          cmp[a].y = 0.125f * roundf(8.0f * cmp[a].y);
        }
        if (cmp[a].x != origx || cmp[a].y != origy) {
          moved_point = true;
        }

        cmp_last = &cmp[a];
      }
    }

    BKE_curvemapping_changed(cumap, false);

    if (moved_point) {
      data->draglastx = evtx;
      data->draglasty = evty;
      changed = true;

#ifdef USE_CONT_MOUSE_CORRECT
      /* note: using 'cmp_last' is weak since there may be multiple points selected,
       * but in practice this isnt really an issue */
      if (ui_but_is_cursor_warp(but)) {
        /* OK but can go outside bounds */
        data->ungrab_mval[0] = but->rect.xmin + ((cmp_last->x - cumap->curr.xmin) * zoomx);
        data->ungrab_mval[1] = but->rect.ymin + ((cmp_last->y - cumap->curr.ymin) * zoomy);
        BLI_rctf_clamp_pt_v(&but->rect, data->ungrab_mval);
      }
#endif
    }

    data->dragchange = true; /* mark for selection */
  }
  else {
    /* clamp for clip */
    if (cumap->flag & CUMA_DO_CLIP) {
      if (cumap->curr.xmin - fx < cumap->clipr.xmin) {
        fx = cumap->curr.xmin - cumap->clipr.xmin;
      }
      else if (cumap->curr.xmax - fx > cumap->clipr.xmax) {
        fx = cumap->curr.xmax - cumap->clipr.xmax;
      }
      if (cumap->curr.ymin - fy < cumap->clipr.ymin) {
        fy = cumap->curr.ymin - cumap->clipr.ymin;
      }
      else if (cumap->curr.ymax - fy > cumap->clipr.ymax) {
        fy = cumap->curr.ymax - cumap->clipr.ymax;
      }
    }

    cumap->curr.xmin -= fx;
    cumap->curr.ymin -= fy;
    cumap->curr.xmax -= fx;
    cumap->curr.ymax -= fy;

    data->draglastx = evtx;
    data->draglasty = evty;

    changed = true;
  }

  return changed;
}

static int ui_do_but_CURVE(
    bContext *C, uiBlock *block, uiBut *but, uiHandleButtonData *data, const wmEvent *event)
{
  bool changed = false;
  Scene *scene = CTX_data_scene(C);
  ViewLayer *view_layer = CTX_data_view_layer(C);

  int mx = event->x;
  int my = event->y;
  ui_window_to_block(data->region, block, &mx, &my);

  if (data->state == BUTTON_STATE_HIGHLIGHT) {
    if (event->type == LEFTMOUSE && event->val == KM_PRESS) {
      CurveMapping *cumap = (CurveMapping *)but->poin;
      CurveMap *cuma = cumap->cm + cumap->cur;
      const float m_xy[2] = {mx, my};
      float dist_min_sq = square_f(U.dpi_fac * 14.0f); /* 14 pixels radius */
      int sel = -1;

      if (event->ctrl) {
        float f_xy[2];
        BLI_rctf_transform_pt_v(&cumap->curr, &but->rect, f_xy, m_xy);

        BKE_curvemap_insert(cuma, f_xy[0], f_xy[1]);
        BKE_curvemapping_changed(cumap, false);
        changed = true;
      }

      /* check for selecting of a point */
      CurveMapPoint *cmp = cuma->curve; /* ctrl adds point, new malloc */
      for (int a = 0; a < cuma->totpoint; a++) {
        float f_xy[2];
        BLI_rctf_transform_pt_v(&but->rect, &cumap->curr, f_xy, &cmp[a].x);
        const float dist_sq = len_squared_v2v2(m_xy, f_xy);
        if (dist_sq < dist_min_sq) {
          sel = a;
          dist_min_sq = dist_sq;
        }
      }

      if (sel == -1) {
        float f_xy[2], f_xy_prev[2];

        /* if the click didn't select anything, check if it's clicked on the
         * curve itself, and if so, add a point */
        cmp = cuma->table;

        BLI_rctf_transform_pt_v(&but->rect, &cumap->curr, f_xy, &cmp[0].x);

        /* with 160px height 8px should translate to the old 0.05 coefficient at no zoom */
        dist_min_sq = square_f(U.dpi_fac * 8.0f);

        /* loop through the curve segment table and find what's near the mouse. */
        for (int i = 1; i <= CM_TABLE; i++) {
          copy_v2_v2(f_xy_prev, f_xy);
          BLI_rctf_transform_pt_v(&but->rect, &cumap->curr, f_xy, &cmp[i].x);

          if (dist_squared_to_line_segment_v2(m_xy, f_xy_prev, f_xy) < dist_min_sq) {
            BLI_rctf_transform_pt_v(&cumap->curr, &but->rect, f_xy, m_xy);

            BKE_curvemap_insert(cuma, f_xy[0], f_xy[1]);
            BKE_curvemapping_changed(cumap, false);

            changed = true;

            /* reset cmp back to the curve points again,
             * rather than drawing segments */
            cmp = cuma->curve;

            /* find newly added point and make it 'sel' */
            for (int a = 0; a < cuma->totpoint; a++) {
              if (cmp[a].x == f_xy[0]) {
                sel = a;
              }
            }
            break;
          }
        }
      }

      if (sel != -1) {
        /* ok, we move a point */
        /* deselect all if this one is deselect. except if we hold shift */
        if (!event->shift) {
          for (int a = 0; a < cuma->totpoint; a++) {
            cmp[a].flag &= ~CUMA_SELECT;
          }
          cmp[sel].flag |= CUMA_SELECT;
        }
        else {
          cmp[sel].flag ^= CUMA_SELECT;
        }
      }
      else {
        /* move the view */
        data->cancel = true;
      }

      data->dragsel = sel;

      data->dragstartx = event->x;
      data->dragstarty = event->y;
      data->draglastx = event->x;
      data->draglasty = event->y;

      button_activate_state(C, but, BUTTON_STATE_NUM_EDITING);
      return WM_UI_HANDLER_BREAK;
    }
  }
  else if (data->state == BUTTON_STATE_NUM_EDITING) {
    if (event->type == MOUSEMOVE) {
      if (event->x != data->draglastx || event->y != data->draglasty) {

        if (ui_numedit_but_CURVE(
                block, but, data, event->x, event->y, event->ctrl != 0, event->shift != 0)) {
          ui_numedit_apply(C, block, but, data);
        }
      }
    }
    else if (event->type == LEFTMOUSE && event->val == KM_RELEASE) {
      if (data->dragsel != -1) {
        CurveMapping *cumap = (CurveMapping *)but->poin;
        CurveMap *cuma = cumap->cm + cumap->cur;
        CurveMapPoint *cmp = cuma->curve;

        if (data->dragchange == false) {
          /* deselect all, select one */
          if (!event->shift) {
            for (int a = 0; a < cuma->totpoint; a++) {
              cmp[a].flag &= ~CUMA_SELECT;
            }
            cmp[data->dragsel].flag |= CUMA_SELECT;
          }
        }
        else {
          BKE_curvemapping_changed(cumap, true); /* remove doubles */
          BKE_paint_invalidate_cursor_overlay(scene, view_layer, cumap);
        }
      }

      button_activate_state(C, but, BUTTON_STATE_EXIT);
    }

    return WM_UI_HANDLER_BREAK;
  }

  /* UNUSED but keep for now */
  (void)changed;

  return WM_UI_HANDLER_CONTINUE;
}

/* Same as ui_numedit_but_CURVE with some smaller changes. */
static bool ui_numedit_but_CURVEPROFILE(uiBlock *block,
                                        uiBut *but,
                                        uiHandleButtonData *data,
                                        int evtx,
                                        int evty,
                                        bool snap,
                                        const bool shift)
{
  CurveProfile *profile = (CurveProfile *)but->poin;
  CurveProfilePoint *pts = profile->path;
  bool changed = false;

  /* evtx evty and drag coords are absolute mousecoords,
   * prevents errors when editing when layout changes */
  int mx = evtx;
  int my = evty;
  ui_window_to_block(data->region, block, &mx, &my);
  int dragx = data->draglastx;
  int dragy = data->draglasty;
  ui_window_to_block(data->region, block, &dragx, &dragy);

  const float zoomx = BLI_rctf_size_x(&but->rect) / BLI_rctf_size_x(&profile->view_rect);
  const float zoomy = BLI_rctf_size_y(&but->rect) / BLI_rctf_size_y(&profile->view_rect);

  if (snap) {
    float d[2];

    d[0] = mx - data->dragstartx;
    d[1] = my - data->dragstarty;

    if (len_squared_v2(d) < (9.0f * U.dpi_fac)) {
      snap = false;
    }
  }

  float fx = (mx - dragx) / zoomx;
  float fy = (my - dragy) / zoomy;

  if (data->dragsel != -1) {
    float last_x, last_y;
    const float mval_factor = ui_mouse_scale_warp_factor(shift);
    bool moved_point = false; /* for ctrl grid, can't use orig coords because of sorting */

    fx *= mval_factor;
    fy *= mval_factor;

    /* Move all selected points. */
    const float delta[2] = {fx, fy};
    for (int a = 0; a < profile->path_len; a++) {
      /* Don't move the last and first control points. */
      if ((pts[a].flag & PROF_SELECT) && (a != 0) && (a != profile->path_len)) {
        moved_point |= BKE_curveprofile_move_point(profile, &pts[a], snap, delta);
        last_x = pts[a].x;
        last_y = pts[a].y;
      }
      else {
        /* Move handles when they're selected but the control point isn't. */
        if (ELEM(pts[a].h2, HD_FREE, HD_ALIGN) && pts[a].flag == PROF_H1_SELECT) {
          moved_point |= BKE_curveprofile_move_handle(&pts[a], true, snap, delta);
          last_x = pts[a].h1_loc[0];
          last_y = pts[a].h1_loc[1];
        }
        if (ELEM(pts[a].h2, HD_FREE, HD_ALIGN) && pts[a].flag == PROF_H2_SELECT) {
          moved_point |= BKE_curveprofile_move_handle(&pts[a], false, snap, delta);
          last_x = pts[a].h2_loc[0];
          last_y = pts[a].h2_loc[1];
        }
      }
    }

    BKE_curveprofile_update(profile, PROF_UPDATE_NONE);

    if (moved_point) {
      data->draglastx = evtx;
      data->draglasty = evty;
      changed = true;
#ifdef USE_CONT_MOUSE_CORRECT
      /* note: using 'cmp_last' is weak since there may be multiple points selected,
       * but in practice this isnt really an issue */
      if (ui_but_is_cursor_warp(but)) {
        /* OK but can go outside bounds */
        data->ungrab_mval[0] = but->rect.xmin + ((last_x - profile->view_rect.xmin) * zoomx);
        data->ungrab_mval[1] = but->rect.ymin + ((last_y - profile->view_rect.ymin) * zoomy);
        BLI_rctf_clamp_pt_v(&but->rect, data->ungrab_mval);
      }
#endif
    }
    data->dragchange = true; /* mark for selection */
  }
  else {
    /* Clamp the view rect when clipping is on. */
    if (profile->flag & PROF_USE_CLIP) {
      if (profile->view_rect.xmin - fx < profile->clip_rect.xmin) {
        fx = profile->view_rect.xmin - profile->clip_rect.xmin;
      }
      else if (profile->view_rect.xmax - fx > profile->clip_rect.xmax) {
        fx = profile->view_rect.xmax - profile->clip_rect.xmax;
      }
      if (profile->view_rect.ymin - fy < profile->clip_rect.ymin) {
        fy = profile->view_rect.ymin - profile->clip_rect.ymin;
      }
      else if (profile->view_rect.ymax - fy > profile->clip_rect.ymax) {
        fy = profile->view_rect.ymax - profile->clip_rect.ymax;
      }
    }

    profile->view_rect.xmin -= fx;
    profile->view_rect.ymin -= fy;
    profile->view_rect.xmax -= fx;
    profile->view_rect.ymax -= fy;

    data->draglastx = evtx;
    data->draglasty = evty;

    changed = true;
  }

  return changed;
}

/**
 * Helper for #ui_do_but_CURVEPROFILE. Used to tell whether to select a control point's handles.
 */
static bool point_draw_handles(CurveProfilePoint *point)
{
  return (point->flag & PROF_SELECT &&
          (ELEM(point->h1, HD_FREE, HD_ALIGN) || ELEM(point->h2, HD_FREE, HD_ALIGN))) ||
         ELEM(point->flag, PROF_H1_SELECT, PROF_H2_SELECT);
}

/**
 * Interaction for curve profile widget.
 * \note Uses hardcoded keys rather than the keymap.
 */
static int ui_do_but_CURVEPROFILE(
    bContext *C, uiBlock *block, uiBut *but, uiHandleButtonData *data, const wmEvent *event)
{
  CurveProfile *profile = (CurveProfile *)but->poin;
  int mx = event->x;
  int my = event->y;

  ui_window_to_block(data->region, block, &mx, &my);

  /* Move selected control points. */
  if (event->type == EVT_GKEY && event->val == KM_RELEASE) {
    data->dragstartx = mx;
    data->dragstarty = my;
    data->draglastx = mx;
    data->draglasty = my;
    button_activate_state(C, but, BUTTON_STATE_NUM_EDITING);
    return WM_UI_HANDLER_BREAK;
  }

  /* Delete selected control points. */
  if (event->type == EVT_XKEY && event->val == KM_RELEASE) {
    BKE_curveprofile_remove_by_flag(profile, PROF_SELECT);
    BKE_curveprofile_update(profile, PROF_UPDATE_NONE);
    button_activate_state(C, but, BUTTON_STATE_EXIT);
    return WM_UI_HANDLER_BREAK;
  }

  /* Selecting, adding, and starting point movements. */
  if (data->state == BUTTON_STATE_HIGHLIGHT) {
    if (event->type == LEFTMOUSE && event->val == KM_PRESS) {
      const float m_xy[2] = {mx, my};

      if (event->ctrl) {
        float f_xy[2];
        BLI_rctf_transform_pt_v(&profile->view_rect, &but->rect, f_xy, m_xy);

        BKE_curveprofile_insert(profile, f_xy[0], f_xy[1]);
        BKE_curveprofile_update(profile, PROF_UPDATE_CLIP);
      }

      /* Check for selecting of a point by finding closest point in radius. */
      CurveProfilePoint *pts = profile->path;
      float dist_min_sq = square_f(U.dpi_fac * 14.0f); /* 14 pixels radius for selecting points. */
      int i_selected = -1;
      short selection_type = 0; /* For handle selection. */
      for (int i = 0; i < profile->path_len; i++) {
        float f_xy[2];
        BLI_rctf_transform_pt_v(&but->rect, &profile->view_rect, f_xy, &pts[i].x);
        float dist_sq = len_squared_v2v2(m_xy, f_xy);
        if (dist_sq < dist_min_sq) {
          i_selected = i;
          selection_type = PROF_SELECT;
          dist_min_sq = dist_sq;
        }

        /* Also select handles if the point is selected and it has the right handle type. */
        if (point_draw_handles(&pts[i])) {
          if (ELEM(profile->path[i].h1, HD_FREE, HD_ALIGN)) {
            BLI_rctf_transform_pt_v(&but->rect, &profile->view_rect, f_xy, pts[i].h1_loc);
            dist_sq = len_squared_v2v2(m_xy, f_xy);
            if (dist_sq < dist_min_sq) {
              i_selected = i;
              selection_type = PROF_H1_SELECT;
              dist_min_sq = dist_sq;
            }
          }
          if (ELEM(profile->path[i].h2, HD_FREE, HD_ALIGN)) {
            BLI_rctf_transform_pt_v(&but->rect, &profile->view_rect, f_xy, pts[i].h2_loc);
            dist_sq = len_squared_v2v2(m_xy, f_xy);
            if (dist_sq < dist_min_sq) {
              i_selected = i;
              selection_type = PROF_H2_SELECT;
              dist_min_sq = dist_sq;
            }
          }
        }
      }

      /* Add a point if the click was close to the path but not a control point or handle. */
      if (i_selected == -1) {
        float f_xy[2], f_xy_prev[2];
        CurveProfilePoint *table = profile->table;
        BLI_rctf_transform_pt_v(&but->rect, &profile->view_rect, f_xy, &table[0].x);

        dist_min_sq = square_f(U.dpi_fac * 8.0f); /* 8 pixel radius from each table point. */

        /* Loop through the path's high resolution table and find what's near the click. */
        for (int i = 1; i <= PROF_TABLE_LEN(profile->path_len); i++) {
          copy_v2_v2(f_xy_prev, f_xy);
          BLI_rctf_transform_pt_v(&but->rect, &profile->view_rect, f_xy, &table[i].x);

          if (dist_squared_to_line_segment_v2(m_xy, f_xy_prev, f_xy) < dist_min_sq) {
            BLI_rctf_transform_pt_v(&profile->view_rect, &but->rect, f_xy, m_xy);

            CurveProfilePoint *new_pt = BKE_curveprofile_insert(profile, f_xy[0], f_xy[1]);
            BKE_curveprofile_update(profile, PROF_UPDATE_CLIP);

            /* Get the index of the newly added point. */
            i_selected = (int)(new_pt - profile->path);
            BLI_assert(i_selected >= 0 && i_selected <= profile->path_len);
            selection_type = PROF_SELECT;
            break;
          }
        }
      }

      /* Change the flag for the point(s) if one was selected or added. */
      if (i_selected != -1) {
        /* Deselect all if this one is deselected, except if we hold shift. */
        if (event->shift) {
          pts[i_selected].flag ^= selection_type;
        }
        else {
          for (int i = 0; i < profile->path_len; i++) {
            // pts[i].flag &= ~(PROF_SELECT | PROF_H1_SELECT | PROF_H2_SELECT);
            profile->path[i].flag &= ~(PROF_SELECT | PROF_H1_SELECT | PROF_H2_SELECT);
          }
          profile->path[i_selected].flag |= selection_type;
        }
      }
      else {
        /* Move the view. */
        data->cancel = true;
      }

      data->dragsel = i_selected;

      data->dragstartx = mx;
      data->dragstarty = my;
      data->draglastx = mx;
      data->draglasty = my;

      button_activate_state(C, but, BUTTON_STATE_NUM_EDITING);
      return WM_UI_HANDLER_BREAK;
    }
  }
  else if (data->state == BUTTON_STATE_NUM_EDITING) { /* Do control point movement. */
    if (event->type == MOUSEMOVE) {
      if (mx != data->draglastx || my != data->draglasty) {
        if (ui_numedit_but_CURVEPROFILE(
                block, but, data, mx, my, event->ctrl != 0, event->shift != 0)) {
          ui_numedit_apply(C, block, but, data);
        }
      }
    }
    else if (event->type == LEFTMOUSE && event->val == KM_RELEASE) {
      /* Finish move. */
      if (data->dragsel != -1) {

        if (data->dragchange == false) {
          /* Deselect all, select one. */
        }
        else {
          /* Remove doubles, clip after move. */
          BKE_curveprofile_update(profile, PROF_UPDATE_REMOVE_DOUBLES | PROF_UPDATE_CLIP);
        }
      }
      button_activate_state(C, but, BUTTON_STATE_EXIT);
    }
    return WM_UI_HANDLER_BREAK;
  }

  return WM_UI_HANDLER_CONTINUE;
}

static bool ui_numedit_but_HISTOGRAM(uiBut *but, uiHandleButtonData *data, int mx, int my)
{
  Histogram *hist = (Histogram *)but->poin;
  const bool changed = true;
  const float dy = my - data->draglasty;

  /* scale histogram values (dy / 10 for better control) */
  const float yfac = min_ff(pow2f(hist->ymax), 1.0f) * 0.5f;
  hist->ymax += (dy * 0.1f) * yfac;

  /* 0.1 allows us to see HDR colors up to 10 */
  CLAMP(hist->ymax, 0.1f, 100.f);

  data->draglastx = mx;
  data->draglasty = my;

  return changed;
}

static int ui_do_but_HISTOGRAM(
    bContext *C, uiBlock *block, uiBut *but, uiHandleButtonData *data, const wmEvent *event)
{
  int mx = event->x;
  int my = event->y;
  ui_window_to_block(data->region, block, &mx, &my);

  if (data->state == BUTTON_STATE_HIGHLIGHT) {
    if (event->type == LEFTMOUSE && event->val == KM_PRESS) {
      data->dragstartx = mx;
      data->dragstarty = my;
      data->draglastx = mx;
      data->draglasty = my;
      button_activate_state(C, but, BUTTON_STATE_NUM_EDITING);

      /* also do drag the first time */
      if (ui_numedit_but_HISTOGRAM(but, data, mx, my)) {
        ui_numedit_apply(C, block, but, data);
      }

      return WM_UI_HANDLER_BREAK;
    }
    /* XXX hardcoded keymap check.... */
    if (event->type == EVT_BACKSPACEKEY && event->val == KM_PRESS) {
      Histogram *hist = (Histogram *)but->poin;
      hist->ymax = 1.f;

      button_activate_state(C, but, BUTTON_STATE_EXIT);
      return WM_UI_HANDLER_BREAK;
    }
  }
  else if (data->state == BUTTON_STATE_NUM_EDITING) {
    if (event->type == EVT_ESCKEY) {
      if (event->val == KM_PRESS) {
        data->cancel = true;
        data->escapecancel = true;
        button_activate_state(C, but, BUTTON_STATE_EXIT);
      }
    }
    else if (event->type == MOUSEMOVE) {
      if (mx != data->draglastx || my != data->draglasty) {
        if (ui_numedit_but_HISTOGRAM(but, data, mx, my)) {
          ui_numedit_apply(C, block, but, data);
        }
      }
    }
    else if (event->type == LEFTMOUSE && event->val == KM_RELEASE) {
      button_activate_state(C, but, BUTTON_STATE_EXIT);
    }
    return WM_UI_HANDLER_BREAK;
  }

  return WM_UI_HANDLER_CONTINUE;
}

static bool ui_numedit_but_WAVEFORM(uiBut *but, uiHandleButtonData *data, int mx, int my)
{
  Scopes *scopes = (Scopes *)but->poin;
  const bool changed = true;

  const float dy = my - data->draglasty;

  /* scale waveform values */
  scopes->wavefrm_yfac += dy / 200.0f;

  CLAMP(scopes->wavefrm_yfac, 0.5f, 2.0f);

  data->draglastx = mx;
  data->draglasty = my;

  return changed;
}

static int ui_do_but_WAVEFORM(
    bContext *C, uiBlock *block, uiBut *but, uiHandleButtonData *data, const wmEvent *event)
{
  int mx = event->x;
  int my = event->y;
  ui_window_to_block(data->region, block, &mx, &my);

  if (data->state == BUTTON_STATE_HIGHLIGHT) {
    if (event->type == LEFTMOUSE && event->val == KM_PRESS) {
      data->dragstartx = mx;
      data->dragstarty = my;
      data->draglastx = mx;
      data->draglasty = my;
      button_activate_state(C, but, BUTTON_STATE_NUM_EDITING);

      /* also do drag the first time */
      if (ui_numedit_but_WAVEFORM(but, data, mx, my)) {
        ui_numedit_apply(C, block, but, data);
      }

      return WM_UI_HANDLER_BREAK;
    }
    /* XXX hardcoded keymap check.... */
    if (event->type == EVT_BACKSPACEKEY && event->val == KM_PRESS) {
      Scopes *scopes = (Scopes *)but->poin;
      scopes->wavefrm_yfac = 1.f;

      button_activate_state(C, but, BUTTON_STATE_EXIT);
      return WM_UI_HANDLER_BREAK;
    }
  }
  else if (data->state == BUTTON_STATE_NUM_EDITING) {
    if (event->type == EVT_ESCKEY) {
      if (event->val == KM_PRESS) {
        data->cancel = true;
        data->escapecancel = true;
        button_activate_state(C, but, BUTTON_STATE_EXIT);
      }
    }
    else if (event->type == MOUSEMOVE) {
      if (mx != data->draglastx || my != data->draglasty) {
        if (ui_numedit_but_WAVEFORM(but, data, mx, my)) {
          ui_numedit_apply(C, block, but, data);
        }
      }
    }
    else if (event->type == LEFTMOUSE && event->val == KM_RELEASE) {
      button_activate_state(C, but, BUTTON_STATE_EXIT);
    }
    return WM_UI_HANDLER_BREAK;
  }

  return WM_UI_HANDLER_CONTINUE;
}

static bool ui_numedit_but_TRACKPREVIEW(
    bContext *C, uiBut *but, uiHandleButtonData *data, int mx, int my, const bool shift)
{
  MovieClipScopes *scopes = (MovieClipScopes *)but->poin;
  const bool changed = true;

  float dx = mx - data->draglastx;
  float dy = my - data->draglasty;

  if (shift) {
    dx /= 5.0f;
    dy /= 5.0f;
  }

  if (!scopes->track_locked) {
    const MovieClip *clip = CTX_data_edit_movieclip(C);
    const int clip_framenr = BKE_movieclip_remap_scene_to_clip_frame(clip, scopes->framenr);
    if (scopes->marker->framenr != clip_framenr) {
      scopes->marker = BKE_tracking_marker_ensure(scopes->track, clip_framenr);
    }

    scopes->marker->flag &= ~(MARKER_DISABLED | MARKER_TRACKED);
    scopes->marker->pos[0] += -dx * scopes->slide_scale[0] / BLI_rctf_size_x(&but->block->rect);
    scopes->marker->pos[1] += -dy * scopes->slide_scale[1] / BLI_rctf_size_y(&but->block->rect);

    WM_event_add_notifier(C, NC_MOVIECLIP | NA_EDITED, NULL);
  }

  scopes->ok = 0;

  data->draglastx = mx;
  data->draglasty = my;

  return changed;
}

static int ui_do_but_TRACKPREVIEW(
    bContext *C, uiBlock *block, uiBut *but, uiHandleButtonData *data, const wmEvent *event)
{
  int mx = event->x;
  int my = event->y;
  ui_window_to_block(data->region, block, &mx, &my);

  if (data->state == BUTTON_STATE_HIGHLIGHT) {
    if (event->type == LEFTMOUSE && event->val == KM_PRESS) {
      data->dragstartx = mx;
      data->dragstarty = my;
      data->draglastx = mx;
      data->draglasty = my;
      button_activate_state(C, but, BUTTON_STATE_NUM_EDITING);

      /* also do drag the first time */
      if (ui_numedit_but_TRACKPREVIEW(C, but, data, mx, my, event->shift != 0)) {
        ui_numedit_apply(C, block, but, data);
      }

      return WM_UI_HANDLER_BREAK;
    }
  }
  else if (data->state == BUTTON_STATE_NUM_EDITING) {
    if (event->type == EVT_ESCKEY) {
      if (event->val == KM_PRESS) {
        data->cancel = true;
        data->escapecancel = true;
        button_activate_state(C, but, BUTTON_STATE_EXIT);
      }
    }
    else if (event->type == MOUSEMOVE) {
      if (mx != data->draglastx || my != data->draglasty) {
        if (ui_numedit_but_TRACKPREVIEW(C, but, data, mx, my, event->shift != 0)) {
          ui_numedit_apply(C, block, but, data);
        }
      }
    }
    else if (event->type == LEFTMOUSE && event->val == KM_RELEASE) {
      button_activate_state(C, but, BUTTON_STATE_EXIT);
    }
    return WM_UI_HANDLER_BREAK;
  }

  return WM_UI_HANDLER_CONTINUE;
}

static int ui_do_button(bContext *C, uiBlock *block, uiBut *but, const wmEvent *event)
{
  uiHandleButtonData *data = but->active;
  int retval = WM_UI_HANDLER_CONTINUE;

  const bool is_disabled = but->flag & UI_BUT_DISABLED;

  /* if but->pointype is set, but->poin should be too */
  BLI_assert(!but->pointype || but->poin);

  /* Only hard-coded stuff here, button interactions with configurable
   * keymaps are handled using operators (see #ED_keymap_ui). */

  if ((data->state == BUTTON_STATE_HIGHLIGHT) || (event->type == EVT_DROP)) {

    /* handle copy and paste */
    bool is_press_ctrl_but_no_shift = event->val == KM_PRESS && IS_EVENT_MOD(event, ctrl, oskey) &&
                                      !event->shift;
    const bool do_copy = event->type == EVT_CKEY && is_press_ctrl_but_no_shift;
    const bool do_paste = event->type == EVT_VKEY && is_press_ctrl_but_no_shift;

    /* Specific handling for listrows, we try to find their overlapping tex button. */
    if ((do_copy || do_paste) && but->type == UI_BTYPE_LISTROW) {
      uiBut *labelbut = ui_but_list_row_text_activate(C, but, data, event, BUTTON_ACTIVATE_OVER);
      if (labelbut) {
        but = labelbut;
        data = but->active;
      }
    }

    /* do copy first, because it is the only allowed operator when disabled */
    if (do_copy) {
      ui_but_copy(C, but, event->alt);
      return WM_UI_HANDLER_BREAK;
    }

    /* handle menu */
    if ((event->type == RIGHTMOUSE) && !IS_EVENT_MOD(event, shift, ctrl, alt, oskey) &&
        (event->val == KM_PRESS)) {
      /* RMB has two options now */
      if (ui_popup_context_menu_for_button(C, but)) {
        return WM_UI_HANDLER_BREAK;
      }
    }

    if (is_disabled) {
      return WM_UI_HANDLER_CONTINUE;
    }

    if (do_paste) {
      ui_but_paste(C, but, data, event->alt);
      return WM_UI_HANDLER_BREAK;
    }

    /* handle drop */
    if (event->type == EVT_DROP) {
      ui_but_drop(C, event, but, data);
    }

    if ((data->state == BUTTON_STATE_HIGHLIGHT) &&
        ELEM(event->type, LEFTMOUSE, EVT_BUT_OPEN, EVT_PADENTER, EVT_RETKEY) &&
        (event->val == KM_RELEASE) &&
        /* Only returns true if the event was handled. */
        ui_do_but_extra_operator_icon(C, but, data, event)) {
      return WM_UI_HANDLER_BREAK;
    }
  }

  if (but->flag & UI_BUT_DISABLED) {
    return WM_UI_HANDLER_CONTINUE;
  }

  switch (but->type) {
    case UI_BTYPE_BUT:
    case UI_BTYPE_DECORATOR:
      retval = ui_do_but_BUT(C, but, data, event);
      break;
    case UI_BTYPE_KEY_EVENT:
      retval = ui_do_but_KEYEVT(C, but, data, event);
      break;
    case UI_BTYPE_HOTKEY_EVENT:
      retval = ui_do_but_HOTKEYEVT(C, but, data, event);
      break;
    case UI_BTYPE_TAB:
      retval = ui_do_but_TAB(C, block, but, data, event);
      break;
    case UI_BTYPE_BUT_TOGGLE:
    case UI_BTYPE_TOGGLE:
    case UI_BTYPE_ICON_TOGGLE:
    case UI_BTYPE_ICON_TOGGLE_N:
    case UI_BTYPE_TOGGLE_N:
    case UI_BTYPE_CHECKBOX:
    case UI_BTYPE_CHECKBOX_N:
    case UI_BTYPE_ROW:
      retval = ui_do_but_TOG(C, but, data, event);
      break;
    case UI_BTYPE_SCROLL:
      retval = ui_do_but_SCROLL(C, block, but, data, event);
      break;
    case UI_BTYPE_GRIP:
      retval = ui_do_but_GRIP(C, block, but, data, event);
      break;
    case UI_BTYPE_NUM:
      retval = ui_do_but_NUM(C, block, but, data, event);
      break;
    case UI_BTYPE_NUM_SLIDER:
      retval = ui_do_but_SLI(C, block, but, data, event);
      break;
    case UI_BTYPE_LISTBOX:
      /* Nothing to do! */
      break;
    case UI_BTYPE_LISTROW:
      retval = ui_do_but_LISTROW(C, but, data, event);
      break;
    case UI_BTYPE_ROUNDBOX:
    case UI_BTYPE_LABEL:
    case UI_BTYPE_IMAGE:
    case UI_BTYPE_PROGRESS_BAR:
    case UI_BTYPE_NODE_SOCKET:
      retval = ui_do_but_EXIT(C, but, data, event);
      break;
    case UI_BTYPE_HISTOGRAM:
      retval = ui_do_but_HISTOGRAM(C, block, but, data, event);
      break;
    case UI_BTYPE_WAVEFORM:
      retval = ui_do_but_WAVEFORM(C, block, but, data, event);
      break;
    case UI_BTYPE_VECTORSCOPE:
      /* Nothing to do! */
      break;
    case UI_BTYPE_TEXT:
    case UI_BTYPE_SEARCH_MENU:
      if ((but->type == UI_BTYPE_SEARCH_MENU) && (but->flag & UI_BUT_VALUE_CLEAR)) {
        retval = ui_do_but_SEARCH_UNLINK(C, block, but, data, event);
        if (retval & WM_UI_HANDLER_BREAK) {
          break;
        }
      }
      retval = ui_do_but_TEX(C, block, but, data, event);
      break;
    case UI_BTYPE_MENU:
    case UI_BTYPE_POPOVER:
    case UI_BTYPE_BLOCK:
    case UI_BTYPE_PULLDOWN:
      retval = ui_do_but_BLOCK(C, but, data, event);
      break;
    case UI_BTYPE_BUT_MENU:
      retval = ui_do_but_BUT(C, but, data, event);
      break;
    case UI_BTYPE_COLOR:
      retval = ui_do_but_COLOR(C, but, data, event);
      break;
    case UI_BTYPE_UNITVEC:
      retval = ui_do_but_UNITVEC(C, block, but, data, event);
      break;
    case UI_BTYPE_COLORBAND:
      retval = ui_do_but_COLORBAND(C, block, but, data, event);
      break;
    case UI_BTYPE_CURVE:
      retval = ui_do_but_CURVE(C, block, but, data, event);
      break;
    case UI_BTYPE_CURVEPROFILE:
      retval = ui_do_but_CURVEPROFILE(C, block, but, data, event);
      break;
    case UI_BTYPE_HSVCUBE:
      retval = ui_do_but_HSVCUBE(C, block, but, data, event);
      break;
    case UI_BTYPE_HSVCIRCLE:
      retval = ui_do_but_HSVCIRCLE(C, block, but, data, event);
      break;
    case UI_BTYPE_TRACK_PREVIEW:
      retval = ui_do_but_TRACKPREVIEW(C, block, but, data, event);
      break;

      /* quiet warnings for unhandled types */
    case UI_BTYPE_SEPR:
    case UI_BTYPE_SEPR_LINE:
    case UI_BTYPE_SEPR_SPACER:
    case UI_BTYPE_EXTRA:
      break;
  }

  /* reset to default (generic function, only use if not handled by switch above) */
  /* XXX hardcoded keymap check.... */
  data = but->active;
  if (data && data->state == BUTTON_STATE_HIGHLIGHT) {
    if ((retval == WM_UI_HANDLER_CONTINUE) &&
        (event->type == EVT_BACKSPACEKEY && event->val == KM_PRESS)) {
      /* ctrl+backspace = reset active button; backspace = reset a whole array*/
      ui_but_default_set(C, !event->ctrl, true);
      ED_region_tag_redraw(data->region);
      retval = WM_UI_HANDLER_BREAK;
    }
  }

#ifdef USE_DRAG_MULTINUM
  if (data) {
    if (ELEM(event->type, MOUSEMOVE, INBETWEEN_MOUSEMOVE) ||
        /* if we started dragging, progress on any event */
        (data->multi_data.init == BUTTON_MULTI_INIT_SETUP)) {
      if (ELEM(but->type, UI_BTYPE_NUM, UI_BTYPE_NUM_SLIDER) &&
          ELEM(data->state, BUTTON_STATE_TEXT_EDITING, BUTTON_STATE_NUM_EDITING)) {
        /* initialize! */
        if (data->multi_data.init == BUTTON_MULTI_INIT_UNSET) {
          /* --> (BUTTON_MULTI_INIT_SETUP | BUTTON_MULTI_INIT_DISABLE) */

          const float margin_y = DRAG_MULTINUM_THRESHOLD_DRAG_Y / sqrtf(block->aspect);

          /* check if we have a vertical gesture */
          if (len_squared_v2(data->multi_data.drag_dir) > (margin_y * margin_y)) {
            const float dir_nor_y[2] = {0.0, 1.0f};
            float dir_nor_drag[2];

            normalize_v2_v2(dir_nor_drag, data->multi_data.drag_dir);

            if (fabsf(dot_v2v2(dir_nor_drag, dir_nor_y)) > DRAG_MULTINUM_THRESHOLD_VERTICAL) {
              data->multi_data.init = BUTTON_MULTI_INIT_SETUP;
              data->multi_data.drag_lock_x = event->x;
            }
            else {
              data->multi_data.init = BUTTON_MULTI_INIT_DISABLE;
            }
          }
        }
        else if (data->multi_data.init == BUTTON_MULTI_INIT_SETUP) {
          /* --> (BUTTON_MULTI_INIT_ENABLE) */
          const float margin_x = DRAG_MULTINUM_THRESHOLD_DRAG_X / sqrtf(block->aspect);
          /* check if we're dont setting buttons */
          if ((data->str &&
               ELEM(data->state, BUTTON_STATE_TEXT_EDITING, BUTTON_STATE_NUM_EDITING)) ||
              ((abs(data->multi_data.drag_lock_x - event->x) > margin_x) &&
               /* just to be sure, check we're dragging more hoz then virt */
               abs(event->prevx - event->x) > abs(event->prevy - event->y))) {
            if (data->multi_data.has_mbuts) {
              ui_multibut_states_create(but, data);
              data->multi_data.init = BUTTON_MULTI_INIT_ENABLE;
            }
            else {
              data->multi_data.init = BUTTON_MULTI_INIT_DISABLE;
            }
          }
        }

        if (data->multi_data.init == BUTTON_MULTI_INIT_SETUP) {
          if (ui_multibut_states_tag(but, data, event)) {
            ED_region_tag_redraw(data->region);
          }
        }
      }
    }
  }
#endif /* USE_DRAG_MULTINUM */

  return retval;
}

/** \} */

/* -------------------------------------------------------------------- */
/** \name Button Tool Tip
 * \{ */

static void ui_blocks_set_tooltips(ARegion *region, const bool enable)
{
  if (!region) {
    return;
  }

  /* we disabled buttons when when they were already shown, and
   * re-enable them on mouse move */
  LISTBASE_FOREACH (uiBlock *, block, &region->uiblocks) {
    block->tooltipdisabled = !enable;
  }
}

/**
 * Recreate tooltip (use to update dynamic tips)
 */
void UI_but_tooltip_refresh(bContext *C, uiBut *but)
{
  uiHandleButtonData *data = but->active;
  if (data) {
    bScreen *screen = WM_window_get_active_screen(data->window);
    if (screen->tool_tip && screen->tool_tip->region) {
      WM_tooltip_refresh(C, data->window);
    }
  }
}

/**
 * Removes tool-tip timer from active but
 * (meaning tool-tip is disabled until it's re-enabled again).
 */
void UI_but_tooltip_timer_remove(bContext *C, uiBut *but)
{
  uiHandleButtonData *data = but->active;
  if (data) {
    if (data->autoopentimer) {
      WM_event_remove_timer(data->wm, data->window, data->autoopentimer);
      data->autoopentimer = NULL;
    }

    if (data->window) {
      WM_tooltip_clear(C, data->window);
    }
  }
}

static ARegion *ui_but_tooltip_init(
    bContext *C, ARegion *region, int *pass, double *r_pass_delay, bool *r_exit_on_event)
{
  bool is_label = false;
  if (*pass == 1) {
    is_label = true;
    (*pass)--;
    (*r_pass_delay) = UI_TOOLTIP_DELAY - UI_TOOLTIP_DELAY_LABEL;
  }

  uiBut *but = UI_region_active_but_get(region);
  *r_exit_on_event = false;
  if (but) {
    return UI_tooltip_create_from_button(C, region, but, is_label);
  }
  return NULL;
}

static void button_tooltip_timer_reset(bContext *C, uiBut *but)
{
  wmWindowManager *wm = CTX_wm_manager(C);
  uiHandleButtonData *data = but->active;

  WM_tooltip_timer_clear(C, data->window);

  if ((U.flag & USER_TOOLTIPS) || (data->tooltip_force)) {
    if (!but->block->tooltipdisabled) {
      if (!wm->drags.first) {
        const bool is_label = UI_but_has_tooltip_label(but);
        const double delay = is_label ? UI_TOOLTIP_DELAY_LABEL : UI_TOOLTIP_DELAY;
        WM_tooltip_timer_init_ex(
            C, data->window, data->area, data->region, ui_but_tooltip_init, delay);
        if (is_label) {
          bScreen *screen = WM_window_get_active_screen(data->window);
          if (screen->tool_tip) {
            screen->tool_tip->pass = 1;
          }
        }
      }
    }
  }
}

/** \} */

/* -------------------------------------------------------------------- */
/** \name Button State Handling
 * \{ */

static bool button_modal_state(uiHandleButtonState state)
{
  return ELEM(state,
              BUTTON_STATE_WAIT_RELEASE,
              BUTTON_STATE_WAIT_KEY_EVENT,
              BUTTON_STATE_NUM_EDITING,
              BUTTON_STATE_TEXT_EDITING,
              BUTTON_STATE_TEXT_SELECTING,
              BUTTON_STATE_MENU_OPEN);
}

static void button_activate_state(bContext *C, uiBut *but, uiHandleButtonState state)
{
  uiHandleButtonData *data = but->active;
  if (data->state == state) {
    return;
  }

  /* highlight has timers for tooltips and auto open */
  if (state == BUTTON_STATE_HIGHLIGHT) {
    but->flag &= ~UI_SELECT;

    button_tooltip_timer_reset(C, but);

    /* automatic open pulldown block timer */
    if (ELEM(but->type, UI_BTYPE_BLOCK, UI_BTYPE_PULLDOWN, UI_BTYPE_POPOVER) ||
        /* Menu button types may draw as popovers, check for this case
         * ignoring other kinds of menus (mainly enums). (see T66538). */
        ((but->type == UI_BTYPE_MENU) &&
         (UI_but_paneltype_get(but) || ui_but_menu_draw_as_popover(but)))) {
      if (data->used_mouse && !data->autoopentimer) {
        int time;

        if (but->block->auto_open == true) { /* test for toolbox */
          time = 1;
        }
        else if ((but->block->flag & UI_BLOCK_LOOP && but->type != UI_BTYPE_BLOCK) ||
                 (but->block->auto_open == true)) {
          time = 5 * U.menuthreshold2;
        }
        else if (U.uiflag & USER_MENUOPENAUTO) {
          time = 5 * U.menuthreshold1;
        }
        else {
          time = -1; /* do nothing */
        }

        if (time >= 0) {
          data->autoopentimer = WM_event_add_timer(
              data->wm, data->window, TIMER, 0.02 * (double)time);
        }
      }
    }
  }
  else {
    but->flag |= UI_SELECT;
    UI_but_tooltip_timer_remove(C, but);
  }

  /* text editing */
  if (state == BUTTON_STATE_TEXT_EDITING && data->state != BUTTON_STATE_TEXT_SELECTING) {
    ui_textedit_begin(C, but, data);
  }
  else if (data->state == BUTTON_STATE_TEXT_EDITING && state != BUTTON_STATE_TEXT_SELECTING) {
    ui_textedit_end(C, but, data);
  }
  else if (data->state == BUTTON_STATE_TEXT_SELECTING && state != BUTTON_STATE_TEXT_EDITING) {
    ui_textedit_end(C, but, data);
  }

  /* number editing */
  if (state == BUTTON_STATE_NUM_EDITING) {
    if (ui_but_is_cursor_warp(but)) {
      WM_cursor_grab_enable(CTX_wm_window(C), WM_CURSOR_WRAP_XY, true, NULL);
    }
    ui_numedit_begin(but, data);
  }
  else if (data->state == BUTTON_STATE_NUM_EDITING) {
    ui_numedit_end(but, data);

    if (but->flag & UI_BUT_DRIVEN) {
      /* Only warn when editing stepping/dragging the value.
       * No warnings should show for editing driver expressions though!
       */
      if (state != BUTTON_STATE_TEXT_EDITING) {
        WM_report(RPT_INFO,
                  "Can't edit driven number value, see graph editor for the driver setup.");
      }
    }

    if (ui_but_is_cursor_warp(but)) {

#ifdef USE_CONT_MOUSE_CORRECT
      /* stereo3d has issues with changing cursor location so rather avoid */
      if (data->ungrab_mval[0] != FLT_MAX && !WM_stereo3d_enabled(data->window, false)) {
        int mouse_ungrab_xy[2];
        ui_block_to_window_fl(
            data->region, but->block, &data->ungrab_mval[0], &data->ungrab_mval[1]);
        mouse_ungrab_xy[0] = data->ungrab_mval[0];
        mouse_ungrab_xy[1] = data->ungrab_mval[1];

        WM_cursor_grab_disable(data->window, mouse_ungrab_xy);
      }
      else {
        WM_cursor_grab_disable(data->window, NULL);
      }
#else
      WM_cursor_grab_disable(data->window, NULL);
#endif
    }
  }
  /* menu open */
  if (state == BUTTON_STATE_MENU_OPEN) {
    ui_block_open_begin(C, but, data);
  }
  else if (data->state == BUTTON_STATE_MENU_OPEN) {
    ui_block_open_end(C, but, data);
  }

  /* add a short delay before exiting, to ensure there is some feedback */
  if (state == BUTTON_STATE_WAIT_FLASH) {
    data->flashtimer = WM_event_add_timer(data->wm, data->window, TIMER, BUTTON_FLASH_DELAY);
  }
  else if (data->flashtimer) {
    WM_event_remove_timer(data->wm, data->window, data->flashtimer);
    data->flashtimer = NULL;
  }

  /* add hold timer if it's used */
  if (state == BUTTON_STATE_WAIT_RELEASE && (but->hold_func != NULL)) {
    data->hold_action_timer = WM_event_add_timer(
        data->wm, data->window, TIMER, BUTTON_AUTO_OPEN_THRESH);
  }
  else if (data->hold_action_timer) {
    WM_event_remove_timer(data->wm, data->window, data->hold_action_timer);
    data->hold_action_timer = NULL;
  }

  /* add a blocking ui handler at the window handler for blocking, modal states
   * but not for popups, because we already have a window level handler*/
  if (!(but->block->handle && but->block->handle->popup)) {
    if (button_modal_state(state)) {
      if (!button_modal_state(data->state)) {
        WM_event_add_ui_handler(
            C, &data->window->modalhandlers, ui_handler_region_menu, NULL, data, 0);
      }
    }
    else {
      if (button_modal_state(data->state)) {
        /* true = postpone free */
        WM_event_remove_ui_handler(
            &data->window->modalhandlers, ui_handler_region_menu, NULL, data, true);
      }
    }
  }

  /* wait for mousemove to enable drag */
  if (state == BUTTON_STATE_WAIT_DRAG) {
    but->flag &= ~UI_SELECT;
  }

  data->state = state;

  if (state != BUTTON_STATE_EXIT) {
    /* When objects for eg. are removed, running ui_but_update() can access
     * the removed data - so disable update on exit. Also in case of
     * highlight when not in a popup menu, we remove because data used in
     * button below popup might have been removed by action of popup. Needs
     * a more reliable solution... */
    if (state != BUTTON_STATE_HIGHLIGHT || (but->block->flag & UI_BLOCK_LOOP)) {
      ui_but_update(but);
    }
  }

  /* redraw */
  ED_region_tag_redraw_no_rebuild(data->region);
}

static void button_activate_init(bContext *C,
                                 ARegion *region,
                                 uiBut *but,
                                 uiButtonActivateType type)
{
  /* Only ever one active button! */
  BLI_assert(ui_region_find_active_but(region) == NULL);

  /* setup struct */
  uiHandleButtonData *data = MEM_callocN(sizeof(uiHandleButtonData), "uiHandleButtonData");
  data->wm = CTX_wm_manager(C);
  data->window = CTX_wm_window(C);
  data->area = CTX_wm_area(C);
  BLI_assert(region != NULL);
  data->region = region;

#ifdef USE_CONT_MOUSE_CORRECT
  copy_v2_fl(data->ungrab_mval, FLT_MAX);
#endif

  if (ELEM(but->type, UI_BTYPE_CURVE, UI_BTYPE_CURVEPROFILE, UI_BTYPE_SEARCH_MENU)) {
    /* XXX curve is temp */
  }
  else {
    if ((but->flag & UI_BUT_UPDATE_DELAY) == 0) {
      data->interactive = true;
    }
  }

  data->state = BUTTON_STATE_INIT;

  /* activate button */
  but->flag |= UI_ACTIVE;

  but->active = data;

  /* we disable auto_open in the block after a threshold, because we still
   * want to allow auto opening adjacent menus even if no button is activated
   * in between going over to the other button, but only for a short while */
  if (type == BUTTON_ACTIVATE_OVER && but->block->auto_open == true) {
    if (but->block->auto_open_last + BUTTON_AUTO_OPEN_THRESH < PIL_check_seconds_timer()) {
      but->block->auto_open = false;
    }
  }

  if (type == BUTTON_ACTIVATE_OVER) {
    data->used_mouse = true;
  }
  button_activate_state(C, but, BUTTON_STATE_HIGHLIGHT);

  /* activate right away */
  if (but->flag & UI_BUT_IMMEDIATE) {
    if (but->type == UI_BTYPE_HOTKEY_EVENT) {
      button_activate_state(C, but, BUTTON_STATE_WAIT_KEY_EVENT);
    }
    /* .. more to be added here */
  }

  if (type == BUTTON_ACTIVATE_OPEN) {
    button_activate_state(C, but, BUTTON_STATE_MENU_OPEN);

    /* activate first button in submenu */
    if (data->menu && data->menu->region) {
      ARegion *subar = data->menu->region;
      uiBlock *subblock = subar->uiblocks.first;
      uiBut *subbut;

      if (subblock) {
        subbut = ui_but_first(subblock);

        if (subbut) {
          ui_handle_button_activate(C, subar, subbut, BUTTON_ACTIVATE);
        }
      }
    }
  }
  else if (type == BUTTON_ACTIVATE_TEXT_EDITING) {
    button_activate_state(C, but, BUTTON_STATE_TEXT_EDITING);
  }
  else if (type == BUTTON_ACTIVATE_APPLY) {
    button_activate_state(C, but, BUTTON_STATE_WAIT_FLASH);
  }

  if (but->type == UI_BTYPE_GRIP) {
    const bool horizontal = (BLI_rctf_size_x(&but->rect) < BLI_rctf_size_y(&but->rect));
    WM_cursor_modal_set(data->window, horizontal ? WM_CURSOR_X_MOVE : WM_CURSOR_Y_MOVE);
  }
  else if (but->type == UI_BTYPE_NUM) {
    ui_numedit_set_active(but);
  }

  if (UI_but_has_tooltip_label(but)) {
    /* Show a label for this button. */
    bScreen *screen = WM_window_get_active_screen(data->window);
    if ((PIL_check_seconds_timer() - WM_tooltip_time_closed()) < 0.1) {
      WM_tooltip_immediate_init(C, CTX_wm_window(C), data->area, region, ui_but_tooltip_init);
      if (screen->tool_tip) {
        screen->tool_tip->pass = 1;
      }
    }
  }
}

static void button_activate_exit(
    bContext *C, uiBut *but, uiHandleButtonData *data, const bool mousemove, const bool onfree)
{
  wmWindow *win = data->window;
  uiBlock *block = but->block;

  if (but->type == UI_BTYPE_GRIP) {
    WM_cursor_modal_restore(win);
  }

  /* ensure we are in the exit state */
  if (data->state != BUTTON_STATE_EXIT) {
    button_activate_state(C, but, BUTTON_STATE_EXIT);
  }

  /* apply the button action or value */
  if (!onfree) {
    ui_apply_but(C, block, but, data, false);
  }

#ifdef USE_DRAG_MULTINUM
  if (data->multi_data.has_mbuts) {
    LISTBASE_FOREACH (uiBut *, bt, &block->buttons) {
      if (bt->flag & UI_BUT_DRAG_MULTI) {
        bt->flag &= ~UI_BUT_DRAG_MULTI;

        if (!data->cancel) {
          ui_apply_but_autokey(C, bt);
        }
      }
    }

    ui_multibut_free(data, block);
  }
#endif

  /* if this button is in a menu, this will set the button return
   * value to the button value and the menu return value to ok, the
   * menu return value will be picked up and the menu will close */
  if (block->handle && !(block->flag & UI_BLOCK_KEEP_OPEN)) {
    if (!data->cancel || data->escapecancel) {
      uiPopupBlockHandle *menu;

      menu = block->handle;
      menu->butretval = data->retval;
      menu->menuretval = (data->cancel) ? UI_RETURN_CANCEL : UI_RETURN_OK;
    }
  }

  if (!onfree && !data->cancel) {
    /* autokey & undo push */
    ui_apply_but_undo(but);
    ui_apply_but_autokey(C, but);

#ifdef USE_ALLSELECT
    {
      /* only RNA from this button is used */
      uiBut but_temp = *but;
      uiSelectContextStore *selctx_data = &data->select_others;
      for (int i = 0; i < selctx_data->elems_len; i++) {
        uiSelectContextElem *other = &selctx_data->elems[i];
        but_temp.rnapoin = other->ptr;
        ui_apply_but_autokey(C, &but_temp);
      }
    }
#endif

    /* popup menu memory */
    if (block->flag & UI_BLOCK_POPUP_MEMORY) {
      ui_popup_menu_memory_set(block, but);
    }

    if (U.runtime.is_dirty == false) {
      ui_but_update_preferences_dirty(but);
    }
  }

  /* disable tooltips until mousemove + last active flag */
  LISTBASE_FOREACH (uiBlock *, block_iter, &data->region->uiblocks) {
    LISTBASE_FOREACH (uiBut *, bt, &block_iter->buttons) {
      bt->flag &= ~UI_BUT_LAST_ACTIVE;
    }

    block_iter->tooltipdisabled = 1;
  }

  ui_blocks_set_tooltips(data->region, false);

  /* clean up */
  if (data->str) {
    MEM_freeN(data->str);
  }
  if (data->origstr) {
    MEM_freeN(data->origstr);
  }

#ifdef USE_ALLSELECT
  ui_selectcontext_end(but, &data->select_others);
#endif

  if (data->changed_cursor) {
    WM_cursor_modal_restore(data->window);
  }

  /* redraw and refresh (for popups) */
  ED_region_tag_redraw_no_rebuild(data->region);
  ED_region_tag_refresh_ui(data->region);

  /* clean up button */
  if (but->active) {
    MEM_freeN(but->active);
    but->active = NULL;
  }

  but->flag &= ~(UI_ACTIVE | UI_SELECT);
  but->flag |= UI_BUT_LAST_ACTIVE;
  if (!onfree) {
    ui_but_update(but);
  }

  /* adds empty mousemove in queue for re-init handler, in case mouse is
   * still over a button. We cannot just check for this ourselves because
   * at this point the mouse may be over a button in another region */
  if (mousemove) {
    WM_event_add_mousemove(CTX_wm_window(C));
  }
}

void ui_but_active_free(const bContext *C, uiBut *but)
{
  /* this gets called when the button somehow disappears while it is still
   * active, this is bad for user interaction, but we need to handle this
   * case cleanly anyway in case it happens */
  if (but->active) {
    uiHandleButtonData *data = but->active;
    data->cancel = true;
    button_activate_exit((bContext *)C, but, data, false, true);
  }
}

/* returns the active button with an optional checking function */
static uiBut *ui_context_button_active(ARegion *region, bool (*but_check_cb)(uiBut *))
{
  uiBut *but_found = NULL;

  while (region) {
    uiBut *activebut = NULL;

    /* find active button */
    LISTBASE_FOREACH (uiBlock *, block, &region->uiblocks) {
      LISTBASE_FOREACH (uiBut *, but, &block->buttons) {
        if (but->active) {
          activebut = but;
        }
        else if (!activebut && (but->flag & UI_BUT_LAST_ACTIVE)) {
          activebut = but;
        }
      }
    }

    if (activebut && (but_check_cb == NULL || but_check_cb(activebut))) {
      uiHandleButtonData *data = activebut->active;

      but_found = activebut;

      /* recurse into opened menu, like colorpicker case */
      if (data && data->menu && (region != data->menu->region)) {
        region = data->menu->region;
      }
      else {
        return but_found;
      }
    }
    else {
      /* no active button */
      return but_found;
    }
  }

  return but_found;
}

static bool ui_context_rna_button_active_test(uiBut *but)
{
  return (but->rnapoin.data != NULL);
}
static uiBut *ui_context_rna_button_active(const bContext *C)
{
  return ui_context_button_active(CTX_wm_region(C), ui_context_rna_button_active_test);
}

uiBut *UI_context_active_but_get(const bContext *C)
{
  return ui_context_button_active(CTX_wm_region(C), NULL);
}

/*
 * Version of #UI_context_active_get() that uses the result of #CTX_wm_menu()
 * if set. Does not traverse into parent menus, which may be wanted in some
 * cases.
 */
uiBut *UI_context_active_but_get_respect_menu(const bContext *C)
{
  ARegion *ar_menu = CTX_wm_menu(C);
  return ui_context_button_active(ar_menu ? ar_menu : CTX_wm_region(C), NULL);
}

uiBut *UI_region_active_but_get(ARegion *region)
{
  return ui_context_button_active(region, NULL);
}

uiBut *UI_region_but_find_rect_over(const ARegion *region, const rcti *rect_px)
{
  return ui_but_find_rect_over(region, rect_px);
}

uiBlock *UI_region_block_find_mouse_over(const struct ARegion *region,
                                         const int xy[2],
                                         bool only_clip)
{
  return ui_block_find_mouse_over_ex(region, xy[0], xy[1], only_clip);
}

/**
 * Version of #UI_context_active_but_get that also returns RNA property info.
 * Helper function for insert keyframe, reset to default, etc operators.
 *
 * \return active button, NULL if none found or if it doesn't contain valid RNA data.
 */
uiBut *UI_context_active_but_prop_get(const bContext *C,
                                      struct PointerRNA *r_ptr,
                                      struct PropertyRNA **r_prop,
                                      int *r_index)
{
  uiBut *activebut = ui_context_rna_button_active(C);

  if (activebut && activebut->rnapoin.data) {
    *r_ptr = activebut->rnapoin;
    *r_prop = activebut->rnaprop;
    *r_index = activebut->rnaindex;
  }
  else {
    memset(r_ptr, 0, sizeof(*r_ptr));
    *r_prop = NULL;
    *r_index = 0;
  }

  return activebut;
}

void UI_context_active_but_prop_handle(bContext *C)
{
  uiBut *activebut = ui_context_rna_button_active(C);
  if (activebut) {
    /* TODO, look into a better way to handle the button change
     * currently this is mainly so reset defaults works for the
     * operator redo panel - campbell */
    uiBlock *block = activebut->block;
    if (block->handle_func) {
      block->handle_func(C, block->handle_func_arg, activebut->retval);
    }
  }
}

void UI_context_active_but_clear(bContext *C, wmWindow *win, ARegion *region)
{
  wm_event_handler_ui_cancel_ex(C, win, region, false);
}

wmOperator *UI_context_active_operator_get(const struct bContext *C)
{
  ARegion *region_ctx = CTX_wm_region(C);

  /* background mode */
  if (region_ctx == NULL) {
    return NULL;
  }

  /* scan active regions ui */
  LISTBASE_FOREACH (uiBlock *, block, &region_ctx->uiblocks) {
    if (block->ui_operator) {
      return block->ui_operator;
    }
  }

  /* scan popups */
  {
    bScreen *screen = CTX_wm_screen(C);

    LISTBASE_FOREACH (ARegion *, region, &screen->regionbase) {
      if (region == region_ctx) {
        continue;
      }
      LISTBASE_FOREACH (uiBlock *, block, &region->uiblocks) {
        if (block->ui_operator) {
          return block->ui_operator;
        }
      }
    }
  }

  return NULL;
}

/* helper function for insert keyframe, reset to default, etc operators */
void UI_context_update_anim_flag(const bContext *C)
{
  Scene *scene = CTX_data_scene(C);
  ARegion *region = CTX_wm_region(C);
  struct Depsgraph *depsgraph = CTX_data_depsgraph_pointer(C);
  const AnimationEvalContext anim_eval_context = BKE_animsys_eval_context_construct(
      depsgraph, (scene) ? scene->r.cfra : 0.0f);
<<<<<<< HEAD
  uiBut *activebut;
=======
>>>>>>> 019cd2e5

  while (region) {
    /* find active button */
    uiBut *activebut = NULL;

    LISTBASE_FOREACH (uiBlock *, block, &region->uiblocks) {
      LISTBASE_FOREACH (uiBut *, but, &block->buttons) {
        ui_but_anim_flag(but, &anim_eval_context);
        ui_but_override_flag(CTX_data_main(C), but);
        if (UI_but_is_decorator(but)) {
          ui_but_anim_decorate_update_from_flag((uiButDecorator *)but);
        }

        ED_region_tag_redraw(region);

        if (but->active) {
          activebut = but;
        }
        else if (!activebut && (but->flag & UI_BUT_LAST_ACTIVE)) {
          activebut = but;
        }
      }
    }

    if (activebut) {
      /* always recurse into opened menu, so all buttons update (like colorpicker) */
      uiHandleButtonData *data = activebut->active;
      if (data && data->menu) {
        region = data->menu->region;
      }
      else {
        return;
      }
    }
    else {
      /* no active button */
      return;
    }
  }
}

/** \} */

/* -------------------------------------------------------------------- */
/** \name Button Activation Handling
 * \{ */

static uiBut *ui_but_find_open_event(ARegion *region, const wmEvent *event)
{
  LISTBASE_FOREACH (uiBlock *, block, &region->uiblocks) {
    LISTBASE_FOREACH (uiBut *, but, &block->buttons) {
      if (but == event->customdata) {
        return but;
      }
    }
  }
  return NULL;
}

static int ui_handle_button_over(bContext *C, const wmEvent *event, ARegion *region)
{
  if (event->type == MOUSEMOVE) {
    uiBut *but = ui_but_find_mouse_over(region, event);
    if (but) {
      button_activate_init(C, region, but, BUTTON_ACTIVATE_OVER);

      if (event->alt && but->active) {
        /* display tooltips if holding alt on mouseover when tooltips are off in prefs */
        but->active->tooltip_force = true;
      }
    }
  }
  else if (event->type == EVT_BUT_OPEN) {
    uiBut *but = ui_but_find_open_event(region, event);
    if (but) {
      button_activate_init(C, region, but, BUTTON_ACTIVATE_OVER);
      ui_do_button(C, but->block, but, event);
    }
  }

  return WM_UI_HANDLER_CONTINUE;
}

/**
 * Exported to interface.c: #UI_but_active_only()
 * \note The region is only for the button.
 * The context needs to be set by the caller.
 */
void ui_but_activate_event(bContext *C, ARegion *region, uiBut *but)
{
  wmWindow *win = CTX_wm_window(C);

  button_activate_init(C, region, but, BUTTON_ACTIVATE_OVER);

  wmEvent event;
  wm_event_init_from_window(win, &event);
  event.type = EVT_BUT_OPEN;
  event.val = KM_PRESS;
  event.customdata = but;
  event.customdatafree = false;

  ui_do_button(C, but->block, but, &event);
}

/**
 * Simulate moving the mouse over a button (or navigating to it with arrow keys).
 *
 * exported so menus can start with a highlighted button,
 * even if the mouse isnt over it
 */
void ui_but_activate_over(bContext *C, ARegion *region, uiBut *but)
{
  button_activate_init(C, region, but, BUTTON_ACTIVATE_OVER);
}

void ui_but_execute_begin(struct bContext *UNUSED(C),
                          struct ARegion *region,
                          uiBut *but,
                          void **active_back)
{
  BLI_assert(region != NULL);
  BLI_assert(BLI_findindex(&region->uiblocks, but->block) != -1);
  /* note: ideally we would not have to change 'but->active' however
   * some functions we call don't use data (as they should be doing) */
  uiHandleButtonData *data;
  *active_back = but->active;
  data = MEM_callocN(sizeof(uiHandleButtonData), "uiHandleButtonData_Fake");
  but->active = data;
  BLI_assert(region != NULL);
  data->region = region;
}

void ui_but_execute_end(struct bContext *C,
                        struct ARegion *UNUSED(region),
                        uiBut *but,
                        void *active_back)
{
  ui_apply_but(C, but->block, but, but->active, true);

  if ((but->flag & UI_BUT_DRAG_MULTI) == 0) {
    ui_apply_but_autokey(C, but);
  }
  /* use onfree event so undo is handled by caller and apply is already done above */
  button_activate_exit((bContext *)C, but, but->active, false, true);
  but->active = active_back;
}

static void ui_handle_button_activate(bContext *C,
                                      ARegion *region,
                                      uiBut *but,
                                      uiButtonActivateType type)
{
  uiBut *oldbut = ui_region_find_active_but(region);
  if (oldbut) {
    uiHandleButtonData *data = oldbut->active;
    data->cancel = true;
    button_activate_exit(C, oldbut, data, false, false);
  }

  button_activate_init(C, region, but, type);
}

/**
 * Use for key accelerator or default key to activate the button even if its not active.
 */
static bool ui_handle_button_activate_by_type(bContext *C, ARegion *region, uiBut *but)
{
  if (but->type == UI_BTYPE_BUT_MENU) {
    /* mainly for operator buttons */
    ui_handle_button_activate(C, region, but, BUTTON_ACTIVATE_APPLY);
  }
  else if (ELEM(but->type, UI_BTYPE_BLOCK, UI_BTYPE_PULLDOWN)) {
    /* open sub-menus (like right arrow key) */
    ui_handle_button_activate(C, region, but, BUTTON_ACTIVATE_OPEN);
  }
  else if (but->type == UI_BTYPE_MENU) {
    /* activate menu items */
    ui_handle_button_activate(C, region, but, BUTTON_ACTIVATE);
  }
  else {
#ifdef DEBUG
    printf("%s: error, unhandled type: %u\n", __func__, but->type);
#endif
    return false;
  }
  return true;
}

/** \} */

/* -------------------------------------------------------------------- */
/** \name Handle Events for Activated Buttons
 * \{ */

static bool ui_button_value_default(uiBut *but, double *r_value)
{
  if (but->rnaprop != NULL && ui_but_is_rna_valid(but)) {
    const int type = RNA_property_type(but->rnaprop);
    if (ELEM(type, PROP_FLOAT, PROP_INT)) {
      double default_value;
      switch (type) {
        case PROP_INT:
          if (RNA_property_array_check(but->rnaprop)) {
            default_value = (double)RNA_property_int_get_default_index(
                &but->rnapoin, but->rnaprop, but->rnaindex);
          }
          else {
            default_value = (double)RNA_property_int_get_default(&but->rnapoin, but->rnaprop);
          }
          break;
        case PROP_FLOAT:
          if (RNA_property_array_check(but->rnaprop)) {
            default_value = (double)RNA_property_float_get_default_index(
                &but->rnapoin, but->rnaprop, but->rnaindex);
          }
          else {
            default_value = (double)RNA_property_float_get_default(&but->rnapoin, but->rnaprop);
          }
          break;
      }
      *r_value = default_value;
      return true;
    }
  }
  return false;
}

static int ui_handle_button_event(bContext *C, const wmEvent *event, uiBut *but)
{
  uiHandleButtonData *data = but->active;
  const uiHandleButtonState state_orig = data->state;

  uiBlock *block = but->block;
  ARegion *region = data->region;

  int retval = WM_UI_HANDLER_CONTINUE;

  if (data->state == BUTTON_STATE_HIGHLIGHT) {
    switch (event->type) {
      case WINDEACTIVATE:
      case EVT_BUT_CANCEL:
        data->cancel = true;
        button_activate_state(C, but, BUTTON_STATE_EXIT);
        break;
#ifdef USE_UI_POPOVER_ONCE
      case LEFTMOUSE: {
        if (event->val == KM_RELEASE) {
          if (block->flag & UI_BLOCK_POPOVER_ONCE) {
            if (!(but->flag & UI_BUT_DISABLED)) {
              if (ui_but_is_popover_once_compat(but)) {
                data->cancel = false;
                button_activate_state(C, but, BUTTON_STATE_EXIT);
                retval = WM_UI_HANDLER_BREAK;
                /* Cancel because this `but` handles all events and we don't want
                 * the parent button's update function to do anything.
                 *
                 * Causes issues with buttons defined by #uiItemFullR_with_popover. */
                block->handle->menuretval = UI_RETURN_CANCEL;
              }
              else if (ui_but_is_editable_as_text(but)) {
                ui_handle_button_activate(C, region, but, BUTTON_ACTIVATE_TEXT_EDITING);
                retval = WM_UI_HANDLER_BREAK;
              }
            }
          }
        }
        break;
      }
#endif
      case MOUSEMOVE: {
        uiBut *but_other = ui_but_find_mouse_over(region, event);
        bool exit = false;

        /* always deactivate button for pie menus,
         * else moving to blank space will leave activated */
        if ((!ui_block_is_menu(block) || ui_block_is_pie_menu(block)) &&
            !ui_but_contains_point_px(but, region, event->x, event->y)) {
          exit = true;
        }
        else if (but_other && ui_but_is_editable(but_other) && (but_other != but)) {
          exit = true;
        }

        if (exit) {
          data->cancel = true;
          button_activate_state(C, but, BUTTON_STATE_EXIT);
        }
        else if (event->x != event->prevx || event->y != event->prevy) {
          /* re-enable tooltip on mouse move */
          ui_blocks_set_tooltips(region, true);
          button_tooltip_timer_reset(C, but);
        }

        break;
      }
      case TIMER: {
        /* Handle menu auto open timer. */
        if (event->customdata == data->autoopentimer) {
          WM_event_remove_timer(data->wm, data->window, data->autoopentimer);
          data->autoopentimer = NULL;

          if (ui_but_contains_point_px(but, region, event->x, event->y) || but->active) {
            button_activate_state(C, but, BUTTON_STATE_MENU_OPEN);
          }
        }

        break;
      }
      /* XXX hardcoded keymap check... but anyway,
       * while view changes, tooltips should be removed */
      case WHEELUPMOUSE:
      case WHEELDOWNMOUSE:
      case MIDDLEMOUSE:
      case MOUSEPAN:
        UI_but_tooltip_timer_remove(C, but);
        ATTR_FALLTHROUGH;
      default:
        break;
    }

    /* handle button type specific events */
    retval = ui_do_button(C, block, but, event);
  }
  else if (data->state == BUTTON_STATE_WAIT_RELEASE) {
    switch (event->type) {
      case WINDEACTIVATE:
        data->cancel = true;
        button_activate_state(C, but, BUTTON_STATE_EXIT);
        break;

      case TIMER: {
        if (event->customdata == data->hold_action_timer) {
          if (true) {
            data->cancel = true;
            button_activate_state(C, but, BUTTON_STATE_EXIT);
          }
          else {
            /* Do this so we can still mouse-up, closing the menu and running the button.
             * This is nice to support but there are times when the button gets left pressed.
             * Keep disabled for now. */
            WM_event_remove_timer(data->wm, data->window, data->hold_action_timer);
            data->hold_action_timer = NULL;
          }
          retval = WM_UI_HANDLER_CONTINUE;
          but->hold_func(C, data->region, but);
        }
        break;
      }
      case MOUSEMOVE: {
        /* deselect the button when moving the mouse away */
        /* also de-activate for buttons that only show highlights */
        if (ui_but_contains_point_px(but, region, event->x, event->y)) {

          /* Drag on a hold button (used in the toolbar) now opens it immediately. */
          if (data->hold_action_timer) {
            if (but->flag & UI_SELECT) {
              if (len_manhattan_v2v2_int(&event->x, &event->prevx) <=
                  WM_EVENT_CURSOR_MOTION_THRESHOLD) {
                /* pass */
              }
              else {
                WM_event_remove_timer(data->wm, data->window, data->hold_action_timer);
                data->hold_action_timer = WM_event_add_timer(data->wm, data->window, TIMER, 0.0f);
              }
            }
          }

          if (!(but->flag & UI_SELECT)) {
            but->flag |= (UI_SELECT | UI_ACTIVE);
            data->cancel = false;
            ED_region_tag_redraw_no_rebuild(data->region);
          }
        }
        else {
          if (but->flag & UI_SELECT) {
            but->flag &= ~(UI_SELECT | UI_ACTIVE);
            data->cancel = true;
            ED_region_tag_redraw_no_rebuild(data->region);
          }
        }
        break;
      }
      default:
        /* otherwise catch mouse release event */
        ui_do_button(C, block, but, event);
        break;
    }

    retval = WM_UI_HANDLER_BREAK;
  }
  else if (data->state == BUTTON_STATE_WAIT_FLASH) {
    switch (event->type) {
      case TIMER: {
        if (event->customdata == data->flashtimer) {
          button_activate_state(C, but, BUTTON_STATE_EXIT);
        }
        break;
      }
    }

    retval = WM_UI_HANDLER_CONTINUE;
  }
  else if (data->state == BUTTON_STATE_MENU_OPEN) {
    /* check for exit because of mouse-over another button */
    switch (event->type) {
      case MOUSEMOVE: {
        uiBut *bt;

        if (data->menu && data->menu->region) {
          if (ui_region_contains_point_px(data->menu->region, event->x, event->y)) {
            break;
          }
        }

        bt = ui_but_find_mouse_over(region, event);

        if (bt && bt->active != data) {
          if (but->type != UI_BTYPE_COLOR) { /* exception */
            data->cancel = true;
          }
          button_activate_state(C, but, BUTTON_STATE_EXIT);
        }
        break;
      }
      case RIGHTMOUSE: {
        if (event->val == KM_PRESS) {
          uiBut *bt = ui_but_find_mouse_over(region, event);
          if (bt && bt->active == data) {
            button_activate_state(C, bt, BUTTON_STATE_HIGHLIGHT);
          }
        }
        break;
      }
    }

    ui_do_button(C, block, but, event);
    retval = WM_UI_HANDLER_CONTINUE;
  }
  else {
    retval = ui_do_button(C, block, but, event);
    // retval = WM_UI_HANDLER_BREAK; XXX why ?
  }

  /* may have been re-allocated above (eyedropper for eg) */
  data = but->active;
  if (data && data->state == BUTTON_STATE_EXIT) {
    uiBut *post_but = data->postbut;
    const uiButtonActivateType post_type = data->posttype;

    /* Reset the button value when empty text is typed. */
    if ((data->cancel == false) && (data->str != NULL) && (data->str[0] == '\0') &&
        (but->rnaprop && ELEM(RNA_property_type(but->rnaprop), PROP_FLOAT, PROP_INT))) {
      MEM_SAFE_FREE(data->str);
      ui_button_value_default(but, &data->value);

#ifdef USE_DRAG_MULTINUM
      if (data->multi_data.mbuts) {
        for (LinkNode *l = data->multi_data.mbuts; l; l = l->next) {
          uiButMultiState *state = l->link;
          uiBut *but_iter = state->but;
          double default_value;

          if (ui_button_value_default(but_iter, &default_value)) {
            ui_but_value_set(but_iter, default_value);
          }
        }
      }
      data->multi_data.skip = true;
#endif
    }

    button_activate_exit(C, but, data, (post_but == NULL), false);

    /* for jumping to the next button with tab while text editing */
    if (post_but) {
      /* The post_but still has previous ranges (without the changes in active button considered),
       * needs refreshing the ranges. */
      ui_but_range_set_soft(post_but);
      ui_but_range_set_hard(post_but);

      button_activate_init(C, region, post_but, post_type);
    }
    else if (!((event->type == EVT_BUT_CANCEL) && (event->val == 1))) {
      /* XXX issue is because WM_event_add_mousemove(wm) is a bad hack and not reliable,
       * if that gets coded better this bypass can go away too.
       *
       * This is needed to make sure if a button was active,
       * it stays active while the mouse is over it.
       * This avoids adding mousemoves, see: [#33466] */
      if (ELEM(state_orig, BUTTON_STATE_INIT, BUTTON_STATE_HIGHLIGHT, BUTTON_STATE_WAIT_DRAG)) {
        if (ui_but_find_mouse_over(region, event) == but) {
          button_activate_init(C, region, but, BUTTON_ACTIVATE_OVER);
        }
      }
    }
  }

  return retval;
}

static int ui_handle_list_event(bContext *C, const wmEvent *event, ARegion *region, uiBut *listbox)
{
  int retval = WM_UI_HANDLER_CONTINUE;
  int type = event->type, val = event->val;
  bool redraw = false;

  uiList *ui_list = listbox->custom_data;
  if (!ui_list || !ui_list->dyn_data) {
    return retval;
  }
  uiListDyn *dyn_data = ui_list->dyn_data;

  int mx = event->x;
  int my = event->y;
  ui_window_to_block(region, listbox->block, &mx, &my);

  /* Convert pan to scroll-wheel. */
  if (type == MOUSEPAN) {
    ui_pan_to_scroll(event, &type, &val);

    /* If type still is mouse-pan, we call it handled, since delta-y accumulate. */
    /* also see wm_event_system.c do_wheel_ui hack */
    if (type == MOUSEPAN) {
      retval = WM_UI_HANDLER_BREAK;
    }
  }

  if (val == KM_PRESS) {
    if ((ELEM(type, EVT_UPARROWKEY, EVT_DOWNARROWKEY) &&
         !IS_EVENT_MOD(event, shift, ctrl, alt, oskey)) ||
        ((ELEM(type, WHEELUPMOUSE, WHEELDOWNMOUSE) && event->ctrl &&
          !IS_EVENT_MOD(event, shift, alt, oskey)))) {
      const int value_orig = RNA_property_int_get(&listbox->rnapoin, listbox->rnaprop);
      int value, min, max, inc;

      /* activate up/down the list */
      value = value_orig;
      if ((ui_list->filter_sort_flag & UILST_FLT_SORT_REVERSE) != 0) {
        inc = ELEM(type, EVT_UPARROWKEY, WHEELUPMOUSE) ? 1 : -1;
      }
      else {
        inc = ELEM(type, EVT_UPARROWKEY, WHEELUPMOUSE) ? -1 : 1;
      }

      if (dyn_data->items_filter_neworder || dyn_data->items_filter_flags) {
        /* If we have a display order different from
         * collection order, we have some work! */
        int *org_order = MEM_mallocN(dyn_data->items_shown * sizeof(int), __func__);
        const int *new_order = dyn_data->items_filter_neworder;
        int org_idx = -1, len = dyn_data->items_len;
        int current_idx = -1;
        const int filter_exclude = ui_list->filter_flag & UILST_FLT_EXCLUDE;

        for (int i = 0; i < len; i++) {
          if (!dyn_data->items_filter_flags ||
              ((dyn_data->items_filter_flags[i] & UILST_FLT_ITEM) ^ filter_exclude)) {
            org_order[new_order ? new_order[++org_idx] : ++org_idx] = i;
            if (i == value) {
              current_idx = new_order ? new_order[org_idx] : org_idx;
            }
          }
          else if (i == value && org_idx >= 0) {
            current_idx = -(new_order ? new_order[org_idx] : org_idx) - 1;
          }
        }
        /* Now, org_order maps displayed indices to real indices,
         * and current_idx either contains the displayed index of active value (positive),
         *                 or its more-nearest one (negated).
         */
        if (current_idx < 0) {
          current_idx = (current_idx * -1) + (inc < 0 ? inc : inc - 1);
        }
        else {
          current_idx += inc;
        }
        CLAMP(current_idx, 0, dyn_data->items_shown - 1);
        value = org_order[current_idx];
        MEM_freeN(org_order);
      }
      else {
        value += inc;
      }

      CLAMP(value, 0, dyn_data->items_len - 1);

      RNA_property_int_range(&listbox->rnapoin, listbox->rnaprop, &min, &max);
      CLAMP(value, min, max);

      if (value != value_orig) {
        RNA_property_int_set(&listbox->rnapoin, listbox->rnaprop, value);
        RNA_property_update(C, &listbox->rnapoin, listbox->rnaprop);

        ui_apply_but_undo(listbox);

        ui_list->flag |= UILST_SCROLL_TO_ACTIVE_ITEM;
        redraw = true;
      }
      retval = WM_UI_HANDLER_BREAK;
    }
    else if (ELEM(type, WHEELUPMOUSE, WHEELDOWNMOUSE) && event->shift) {
      /* We now have proper grip, but keep this anyway! */
      if (ui_list->list_grip < (dyn_data->visual_height_min - UI_LIST_AUTO_SIZE_THRESHOLD)) {
        ui_list->list_grip = dyn_data->visual_height;
      }
      ui_list->list_grip += (type == WHEELUPMOUSE) ? -1 : 1;

      ui_list->flag |= UILST_SCROLL_TO_ACTIVE_ITEM;

      redraw = true;
      retval = WM_UI_HANDLER_BREAK;
    }
    else if (ELEM(type, WHEELUPMOUSE, WHEELDOWNMOUSE)) {
      if (dyn_data->height > dyn_data->visual_height) {
        /* list template will clamp */
        ui_list->list_scroll += (type == WHEELUPMOUSE) ? -1 : 1;

        redraw = true;
        retval = WM_UI_HANDLER_BREAK;
      }
    }
  }

  if (redraw) {
    ED_region_tag_redraw(region);
    ED_region_tag_refresh_ui(region);
  }

  return retval;
}

static void ui_handle_button_return_submenu(bContext *C, const wmEvent *event, uiBut *but)
{
  uiHandleButtonData *data = but->active;
  uiPopupBlockHandle *menu = data->menu;

  /* copy over return values from the closing menu */
  if ((menu->menuretval & UI_RETURN_OK) || (menu->menuretval & UI_RETURN_UPDATE)) {
    if (but->type == UI_BTYPE_COLOR) {
      copy_v3_v3(data->vec, menu->retvec);
    }
    else if (but->type == UI_BTYPE_MENU) {
      data->value = menu->retvalue;
    }
  }

  if (menu->menuretval & UI_RETURN_UPDATE) {
    if (data->interactive) {
      ui_apply_but(C, but->block, but, data, true);
    }
    else {
      ui_but_update(but);
    }

    menu->menuretval = 0;
  }

  /* now change button state or exit, which will close the submenu */
  if ((menu->menuretval & UI_RETURN_OK) || (menu->menuretval & UI_RETURN_CANCEL)) {
    if (menu->menuretval != UI_RETURN_OK) {
      data->cancel = true;
    }

    button_activate_exit(C, but, data, true, false);
  }
  else if (menu->menuretval & UI_RETURN_OUT) {
    if (event->type == MOUSEMOVE &&
        ui_but_contains_point_px(but, data->region, event->x, event->y)) {
      button_activate_state(C, but, BUTTON_STATE_HIGHLIGHT);
    }
    else {
      if (ISKEYBOARD(event->type)) {
        /* keyboard menu hierarchy navigation, going back to previous level */
        but->active->used_mouse = false;
        button_activate_state(C, but, BUTTON_STATE_HIGHLIGHT);
      }
      else {
        data->cancel = true;
        button_activate_exit(C, but, data, true, false);
      }
    }
  }
}

/** \} */

/* -------------------------------------------------------------------- */
/** \name Menu Towards (mouse motion logic)
 * \{ */

/**
 * Function used to prevent losing the open menu when using nested pull-downs,
 * when moving mouse towards the pull-down menu over other buttons that could
 * steal the highlight from the current button, only checks:
 *
 * - while mouse moves in triangular area defined old mouse position and
 *   left/right side of new menu.
 * - only for 1 second.
 */

static void ui_mouse_motion_towards_init_ex(uiPopupBlockHandle *menu,
                                            const int xy[2],
                                            const bool force)
{
  BLI_assert(((uiBlock *)menu->region->uiblocks.first)->flag &
             (UI_BLOCK_MOVEMOUSE_QUIT | UI_BLOCK_POPOVER));

  if (!menu->dotowards || force) {
    menu->dotowards = true;
    menu->towards_xy[0] = xy[0];
    menu->towards_xy[1] = xy[1];

    if (force) {
      menu->towardstime = DBL_MAX; /* unlimited time */
    }
    else {
      menu->towardstime = PIL_check_seconds_timer();
    }
  }
}

static void ui_mouse_motion_towards_init(uiPopupBlockHandle *menu, const int xy[2])
{
  ui_mouse_motion_towards_init_ex(menu, xy, false);
}

static void ui_mouse_motion_towards_reinit(uiPopupBlockHandle *menu, const int xy[2])
{
  ui_mouse_motion_towards_init_ex(menu, xy, true);
}

static bool ui_mouse_motion_towards_check(uiBlock *block,
                                          uiPopupBlockHandle *menu,
                                          const int xy[2],
                                          const bool use_wiggle_room)
{
  BLI_assert(block->flag & (UI_BLOCK_MOVEMOUSE_QUIT | UI_BLOCK_POPOVER));

  /* annoying fix for [#36269], this is a bit odd but in fact works quite well
   * don't mouse-out of a menu if another menu has been created after it.
   * if this causes problems we could remove it and check on a different fix - campbell */
  if (menu->region->next) {
    /* am I the last menu (test) */
    ARegion *region = menu->region->next;
    do {
      uiBlock *block_iter = region->uiblocks.first;
      if (block_iter && ui_block_is_menu(block_iter)) {
        return true;
      }
    } while ((region = region->next));
  }
  /* annoying fix end! */

  if (!menu->dotowards) {
    return false;
  }

  float oldp[2] = {menu->towards_xy[0], menu->towards_xy[1]};
  const float newp[2] = {xy[0], xy[1]};
  if (len_squared_v2v2(oldp, newp) < (4.0f * 4.0f)) {
    return menu->dotowards;
  }

  /* verify that we are moving towards one of the edges of the
   * menu block, in other words, in the triangle formed by the
   * initial mouse location and two edge points. */
  rctf rect_px;
  ui_block_to_window_rctf(menu->region, block, &rect_px, &block->rect);

  const float margin = MENU_TOWARDS_MARGIN;

  const float p1[2] = {rect_px.xmin - margin, rect_px.ymin - margin};
  const float p2[2] = {rect_px.xmax + margin, rect_px.ymin - margin};
  const float p3[2] = {rect_px.xmax + margin, rect_px.ymax + margin};
  const float p4[2] = {rect_px.xmin - margin, rect_px.ymax + margin};

  /* allow for some wiggle room, if the user moves a few pixels away,
   * don't immediately quit (only for top level menus) */
  if (use_wiggle_room) {
    const float cent[2] = {BLI_rctf_cent_x(&rect_px), BLI_rctf_cent_y(&rect_px)};
    float delta[2];

    sub_v2_v2v2(delta, oldp, cent);
    normalize_v2_length(delta, MENU_TOWARDS_WIGGLE_ROOM);
    add_v2_v2(oldp, delta);
  }

  bool closer = (isect_point_tri_v2(newp, oldp, p1, p2) ||
                 isect_point_tri_v2(newp, oldp, p2, p3) ||
                 isect_point_tri_v2(newp, oldp, p3, p4) || isect_point_tri_v2(newp, oldp, p4, p1));

  if (!closer) {
    menu->dotowards = false;
  }

  /* 1 second timer */
  if (PIL_check_seconds_timer() - menu->towardstime > BUTTON_MOUSE_TOWARDS_THRESH) {
    menu->dotowards = false;
  }

  return menu->dotowards;
}

#ifdef USE_KEYNAV_LIMIT
static void ui_mouse_motion_keynav_init(struct uiKeyNavLock *keynav, const wmEvent *event)
{
  keynav->is_keynav = true;
  copy_v2_v2_int(keynav->event_xy, &event->x);
}
/**
 * Return true if keyinput isn't blocking mouse-motion,
 * or if the mouse-motion is enough to disable keyinput.
 */
static bool ui_mouse_motion_keynav_test(struct uiKeyNavLock *keynav, const wmEvent *event)
{
  if (keynav->is_keynav &&
      (len_manhattan_v2v2_int(keynav->event_xy, &event->x) > BUTTON_KEYNAV_PX_LIMIT)) {
    keynav->is_keynav = false;
  }

  return keynav->is_keynav;
}
#endif /* USE_KEYNAV_LIMIT */

/** \} */

/* -------------------------------------------------------------------- */
/** \name Menu Scroll
 * \{ */

static char ui_menu_scroll_test(uiBlock *block, int my)
{
  if (block->flag & (UI_BLOCK_CLIPTOP | UI_BLOCK_CLIPBOTTOM)) {
    if (block->flag & UI_BLOCK_CLIPTOP) {
      if (my > block->rect.ymax - UI_MENU_SCROLL_MOUSE) {
        return 't';
      }
    }
    if (block->flag & UI_BLOCK_CLIPBOTTOM) {
      if (my < block->rect.ymin + UI_MENU_SCROLL_MOUSE) {
        return 'b';
      }
    }
  }
  return 0;
}

static void ui_menu_scroll_apply_offset_y(ARegion *region, uiBlock *block, float dy)
{
  BLI_assert(dy != 0.0f);

  if (ui_block_is_menu(block)) {
    if (dy < 0.0f) {
      /* Stop at top item, extra 0.5 UI_UNIT_Y makes it snap nicer. */
      float ymax = -FLT_MAX;
      LISTBASE_FOREACH (uiBut *, bt, &block->buttons) {
        ymax = max_ff(ymax, bt->rect.ymax);
      }
      if (ymax + dy - UI_UNIT_Y * 0.5f < block->rect.ymax - UI_MENU_SCROLL_PAD) {
        dy = block->rect.ymax - ymax - UI_MENU_SCROLL_PAD;
      }
    }
    else {
      /* Stop at bottom item, extra 0.5 UI_UNIT_Y makes it snap nicer. */
      float ymin = FLT_MAX;
      LISTBASE_FOREACH (uiBut *, bt, &block->buttons) {
        ymin = min_ff(ymin, bt->rect.ymin);
      }
      if (ymin + dy + UI_UNIT_Y * 0.5f > block->rect.ymin + UI_MENU_SCROLL_PAD) {
        dy = block->rect.ymin - ymin + UI_MENU_SCROLL_PAD;
      }
    }
  }

  /* remember scroll offset for refreshes */
  block->handle->scrolloffset += dy;

  /* apply scroll offset */
  LISTBASE_FOREACH (uiBut *, bt, &block->buttons) {
    bt->rect.ymin += dy;
    bt->rect.ymax += dy;
  }

  /* set flags again */
  ui_popup_block_scrolltest(block);

  ED_region_tag_redraw(region);
}

/** Scroll to activated button. */
static bool ui_menu_scroll_to_but(ARegion *region, uiBlock *block, uiBut *but_target)
{
  float dy = 0.0;
  if (block->flag & UI_BLOCK_CLIPTOP) {
    if (but_target->rect.ymax > block->rect.ymax - UI_MENU_SCROLL_ARROW) {
      dy = block->rect.ymax - but_target->rect.ymax - UI_MENU_SCROLL_ARROW;
    }
  }
  if (block->flag & UI_BLOCK_CLIPBOTTOM) {
    if (but_target->rect.ymin < block->rect.ymin + UI_MENU_SCROLL_ARROW) {
      dy = block->rect.ymin - but_target->rect.ymin + UI_MENU_SCROLL_ARROW;
    }
  }
  if (dy != 0.0f) {
    ui_menu_scroll_apply_offset_y(region, block, dy);
    return true;
  }
  return false;
}

/** Scroll to y location (in block space, see #ui_window_to_block). */
static bool ui_menu_scroll_to_y(ARegion *region, uiBlock *block, int y)
{
  const char test = ui_menu_scroll_test(block, y);
  float dy = 0.0f;
  if (test == 't') {
    dy = -UI_UNIT_Y; /* scroll to the top */
  }
  else if (test == 'b') {
    dy = UI_UNIT_Y; /* scroll to the bottom */
  }
  if (dy != 0.0f) {
    ui_menu_scroll_apply_offset_y(region, block, dy);
    return true;
  }
  return false;
}

static bool ui_menu_scroll_step(ARegion *region, uiBlock *block, const int scroll_dir)
{
  int my;
  if (scroll_dir == 1) {
    if ((block->flag & UI_BLOCK_CLIPTOP) == 0) {
      return false;
    }
    my = block->rect.ymax + UI_UNIT_Y;
  }
  else if (scroll_dir == -1) {
    if ((block->flag & UI_BLOCK_CLIPBOTTOM) == 0) {
      return false;
    }
    my = block->rect.ymin - UI_UNIT_Y;
  }
  else {
    BLI_assert(0);
    return false;
  }

  return ui_menu_scroll_to_y(region, block, my);
}

/** \} */

/* -------------------------------------------------------------------- */
/** \name Menu Event Handling
 * \{ */

static void ui_region_auto_open_clear(ARegion *region)
{
  LISTBASE_FOREACH (uiBlock *, block, &region->uiblocks) {
    block->auto_open = false;
  }
}

/**
 * Special function to handle nested menus.
 * let the parent menu get the event.
 *
 * This allows a menu to be open,
 * but send key events to the parent if there's no active buttons.
 *
 * Without this keyboard navigation from menu's wont work.
 */
static bool ui_menu_pass_event_to_parent_if_nonactive(uiPopupBlockHandle *menu,
                                                      const uiBut *but,
                                                      const int level,
                                                      const int retval)
{
  if ((level != 0) && (but == NULL)) {
    menu->menuretval = UI_RETURN_OUT | UI_RETURN_OUT_PARENT;
    (void)retval; /* so release builds with strict flags are happy as well */
    BLI_assert(retval == WM_UI_HANDLER_CONTINUE);
    return true;
  }
  return false;
}

static int ui_handle_menu_button(bContext *C, const wmEvent *event, uiPopupBlockHandle *menu)
{
  ARegion *region = menu->region;
  uiBut *but = ui_region_find_active_but(region);

  if (but) {
    /* Its possible there is an active menu item NOT under the mouse,
     * in this case ignore mouse clicks outside the button (but Enter etc is accepted) */
    if (event->val == KM_RELEASE) {
      /* pass, needed so we can exit active menu-items when click-dragging out of them */
    }
    else if (but->type == UI_BTYPE_SEARCH_MENU) {
      /* Pass, needed so search popup can have RMB context menu.
       * This may be useful for other interactions which happen in the search popup
       * without being directly over the search button. */
    }
    else if (!ui_block_is_menu(but->block) || ui_block_is_pie_menu(but->block)) {
      /* pass, skip for dialogs */
    }
    else if (!ui_region_contains_point_px(but->active->region, event->x, event->y)) {
      /* pass, needed to click-exit outside of non-flaoting menus */
      ui_region_auto_open_clear(but->active->region);
    }
    else if ((!ELEM(event->type, MOUSEMOVE, WHEELUPMOUSE, WHEELDOWNMOUSE, MOUSEPAN)) &&
             ISMOUSE(event->type)) {
      if (!ui_but_contains_point_px(but, but->active->region, event->x, event->y)) {
        but = NULL;
      }
    }
  }

  int retval;
  if (but) {
    ScrArea *ctx_area = CTX_wm_area(C);
    ARegion *ctx_region = CTX_wm_region(C);

    if (menu->ctx_area) {
      CTX_wm_area_set(C, menu->ctx_area);
    }
    if (menu->ctx_region) {
      CTX_wm_region_set(C, menu->ctx_region);
    }

    retval = ui_handle_button_event(C, event, but);

    if (menu->ctx_area) {
      CTX_wm_area_set(C, ctx_area);
    }
    if (menu->ctx_region) {
      CTX_wm_region_set(C, ctx_region);
    }
  }
  else {
    retval = ui_handle_button_over(C, event, region);
  }

  return retval;
}

float ui_block_calc_pie_segment(uiBlock *block, const float event_xy[2])
{
  float seg1[2];

  if (block->pie_data.flags & UI_PIE_INITIAL_DIRECTION) {
    copy_v2_v2(seg1, block->pie_data.pie_center_init);
  }
  else {
    copy_v2_v2(seg1, block->pie_data.pie_center_spawned);
  }

  float seg2[2];
  sub_v2_v2v2(seg2, event_xy, seg1);

  const float len = normalize_v2_v2(block->pie_data.pie_dir, seg2);

  if (len < U.pie_menu_threshold * U.dpi_fac) {
    block->pie_data.flags |= UI_PIE_INVALID_DIR;
  }
  else {
    block->pie_data.flags &= ~UI_PIE_INVALID_DIR;
  }

  return len;
}

static int ui_handle_menu_event(bContext *C,
                                const wmEvent *event,
                                uiPopupBlockHandle *menu,
                                int level,
                                const bool is_parent_inside,
                                const bool is_parent_menu,
                                const bool is_floating)
{
  uiBut *but;
  ARegion *region = menu->region;
  uiBlock *block = region->uiblocks.first;

  int retval = WM_UI_HANDLER_CONTINUE;

  int mx = event->x;
  int my = event->y;
  ui_window_to_block(region, block, &mx, &my);

  /* check if mouse is inside block */
  const bool inside = BLI_rctf_isect_pt(&block->rect, mx, my);
  /* check for title dragging */
  const bool inside_title = inside && ((my + (UI_UNIT_Y * 1.5f)) > block->rect.ymax);

  /* if there's an active modal button, don't check events or outside, except for search menu */
  but = ui_region_find_active_but(region);

#ifdef USE_DRAG_POPUP
  if (menu->is_grab) {
    if (event->type == LEFTMOUSE) {
      menu->is_grab = false;
      retval = WM_UI_HANDLER_BREAK;
    }
    else {
      if (event->type == MOUSEMOVE) {
        int mdiff[2];

        sub_v2_v2v2_int(mdiff, &event->x, menu->grab_xy_prev);
        copy_v2_v2_int(menu->grab_xy_prev, &event->x);

        add_v2_v2v2_int(menu->popup_create_vars.event_xy, menu->popup_create_vars.event_xy, mdiff);

        ui_popup_translate(region, mdiff);
      }

      return retval;
    }
  }
#endif

  if (but && button_modal_state(but->active->state)) {
    if (block->flag & (UI_BLOCK_MOVEMOUSE_QUIT | UI_BLOCK_POPOVER)) {
      /* if a button is activated modal, always reset the start mouse
       * position of the towards mechanism to avoid losing focus,
       * and don't handle events */
      ui_mouse_motion_towards_reinit(menu, &event->x);
    }
  }
  else if (event->type == TIMER) {
    if (event->customdata == menu->scrolltimer) {
      ui_menu_scroll_to_y(region, block, my);
    }
  }
  else {
    /* for ui_mouse_motion_towards_block */
    if (event->type == MOUSEMOVE) {
      if (block->flag & (UI_BLOCK_MOVEMOUSE_QUIT | UI_BLOCK_POPOVER)) {
        ui_mouse_motion_towards_init(menu, &event->x);
      }

      /* add menu scroll timer, if needed */
      if (ui_menu_scroll_test(block, my)) {
        if (menu->scrolltimer == NULL) {
          menu->scrolltimer = WM_event_add_timer(
              CTX_wm_manager(C), CTX_wm_window(C), TIMER, MENU_SCROLL_INTERVAL);
        }
      }
    }

    /* first block own event func */
    if (block->block_event_func && block->block_event_func(C, block, event)) {
      /* pass */
    } /* events not for active search menu button */
    else {
      int act = 0;

      switch (event->type) {

        /* Closing sub-levels of pull-downs.
         *
         * The actual event is handled by the button under the cursor.
         * This is done so we can right click on menu items even when they have sub-menus open.
         */
        case RIGHTMOUSE:
          if (inside == false) {
            if (event->val == KM_PRESS && (block->flag & UI_BLOCK_LOOP)) {
              if (block->saferct.first) {
                /* Currently right clicking on a top level pull-down (typically in the header)
                 * just closes the menu and doesn't support immediately handling the RMB event.
                 *
                 * To support we would need UI_RETURN_OUT_PARENT to be handled by
                 * top-level buttons, not just menus. Note that this isn't very important
                 * since it's easy to manually close these menus by clicking on them. */
                menu->menuretval = (level > 0 && is_parent_inside) ? UI_RETURN_OUT_PARENT :
                                                                     UI_RETURN_OUT;
              }
            }
            retval = WM_UI_HANDLER_BREAK;
          }
          break;

        /* Closing sub-levels of pull-downs. */
        case EVT_LEFTARROWKEY:
          if (event->val == KM_PRESS && (block->flag & UI_BLOCK_LOOP)) {
            if (block->saferct.first) {
              menu->menuretval = UI_RETURN_OUT;
            }
          }

          retval = WM_UI_HANDLER_BREAK;
          break;

        /* Opening sub-levels of pull-downs. */
        case EVT_RIGHTARROWKEY:
          if (event->val == KM_PRESS && (block->flag & UI_BLOCK_LOOP)) {

            if (ui_menu_pass_event_to_parent_if_nonactive(menu, but, level, retval)) {
              break;
            }

            but = ui_region_find_active_but(region);

            if (!but) {
              /* no item active, we make first active */
              if (block->direction & UI_DIR_UP) {
                but = ui_but_last(block);
              }
              else {
                but = ui_but_first(block);
              }
            }

            if (but && ELEM(but->type, UI_BTYPE_BLOCK, UI_BTYPE_PULLDOWN)) {
              ui_handle_button_activate(C, region, but, BUTTON_ACTIVATE_OPEN);
            }
          }

          retval = WM_UI_HANDLER_BREAK;
          break;

        case WHEELUPMOUSE:
        case WHEELDOWNMOUSE:
        case MOUSEPAN: {
          if (IS_EVENT_MOD(event, shift, ctrl, alt, oskey)) {
            /* pass */
          }
          else if (!ui_block_is_menu(block)) {
            int type = event->type;
            int val = event->val;

            /* Convert pan to scroll-wheel. */
            if (type == MOUSEPAN) {
              ui_pan_to_scroll(event, &type, &val);
            }

            if (type != MOUSEPAN) {
              const int scroll_dir = (type == WHEELUPMOUSE) ? 1 : -1;
              if (ui_menu_scroll_step(region, block, scroll_dir)) {
                if (but) {
                  but->active->cancel = true;
                  button_activate_exit(C, but, but->active, false, false);
                }
                WM_event_add_mousemove(CTX_wm_window(C));
              }
            }
            break;
          }
          ATTR_FALLTHROUGH;
        }
        case EVT_UPARROWKEY:
        case EVT_DOWNARROWKEY:
        case EVT_PAGEUPKEY:
        case EVT_PAGEDOWNKEY:
        case EVT_HOMEKEY:
        case EVT_ENDKEY:
          /* Arrow-keys: only handle for block_loop blocks. */
          if (IS_EVENT_MOD(event, shift, ctrl, alt, oskey)) {
            /* pass */
          }
          else if (inside || (block->flag & UI_BLOCK_LOOP)) {
            int type = event->type;
            int val = event->val;

            /* Convert pan to scroll-wheel. */
            if (type == MOUSEPAN) {
              ui_pan_to_scroll(event, &type, &val);
            }

            if (val == KM_PRESS) {
              /* Determine scroll operation. */
              uiMenuScrollType scrolltype;
              const bool ui_block_flipped = (block->flag & UI_BLOCK_IS_FLIP) != 0;

              if (ELEM(type, EVT_PAGEUPKEY, EVT_HOMEKEY)) {
                scrolltype = ui_block_flipped ? MENU_SCROLL_TOP : MENU_SCROLL_BOTTOM;
              }
              else if (ELEM(type, EVT_PAGEDOWNKEY, EVT_ENDKEY)) {
                scrolltype = ui_block_flipped ? MENU_SCROLL_BOTTOM : MENU_SCROLL_TOP;
              }
              else if (ELEM(type, EVT_UPARROWKEY, WHEELUPMOUSE)) {
                scrolltype = ui_block_flipped ? MENU_SCROLL_UP : MENU_SCROLL_DOWN;
              }
              else {
                scrolltype = ui_block_flipped ? MENU_SCROLL_DOWN : MENU_SCROLL_UP;
              }

              if (ui_menu_pass_event_to_parent_if_nonactive(menu, but, level, retval)) {
                break;
              }

#ifdef USE_KEYNAV_LIMIT
              ui_mouse_motion_keynav_init(&menu->keynav_state, event);
#endif

              but = ui_region_find_active_but(region);
              if (but) {
                /* Apply scroll operation. */
                if (scrolltype == MENU_SCROLL_DOWN) {
                  but = ui_but_next(but);
                }
                else if (scrolltype == MENU_SCROLL_UP) {
                  but = ui_but_prev(but);
                }
                else if (scrolltype == MENU_SCROLL_TOP) {
                  but = ui_but_first(block);
                }
                else if (scrolltype == MENU_SCROLL_BOTTOM) {
                  but = ui_but_last(block);
                }
              }

              if (!but) {
                /* wrap button or no active button*/
                uiBut *but_wrap = NULL;
                if (ELEM(scrolltype, MENU_SCROLL_UP, MENU_SCROLL_BOTTOM)) {
                  but_wrap = ui_but_last(block);
                }
                else if (ELEM(scrolltype, MENU_SCROLL_DOWN, MENU_SCROLL_TOP)) {
                  but_wrap = ui_but_first(block);
                }
                if (but_wrap) {
                  but = but_wrap;
                }
              }

              if (but) {
                ui_handle_button_activate(C, region, but, BUTTON_ACTIVATE);
                ui_menu_scroll_to_but(region, block, but);
              }
            }

            retval = WM_UI_HANDLER_BREAK;
          }

          break;

        case EVT_ONEKEY:
        case EVT_PAD1:
          act = 1;
          ATTR_FALLTHROUGH;
        case EVT_TWOKEY:
        case EVT_PAD2:
          if (act == 0) {
            act = 2;
          }
          ATTR_FALLTHROUGH;
        case EVT_THREEKEY:
        case EVT_PAD3:
          if (act == 0) {
            act = 3;
          }
          ATTR_FALLTHROUGH;
        case EVT_FOURKEY:
        case EVT_PAD4:
          if (act == 0) {
            act = 4;
          }
          ATTR_FALLTHROUGH;
        case EVT_FIVEKEY:
        case EVT_PAD5:
          if (act == 0) {
            act = 5;
          }
          ATTR_FALLTHROUGH;
        case EVT_SIXKEY:
        case EVT_PAD6:
          if (act == 0) {
            act = 6;
          }
          ATTR_FALLTHROUGH;
        case EVT_SEVENKEY:
        case EVT_PAD7:
          if (act == 0) {
            act = 7;
          }
          ATTR_FALLTHROUGH;
        case EVT_EIGHTKEY:
        case EVT_PAD8:
          if (act == 0) {
            act = 8;
          }
          ATTR_FALLTHROUGH;
        case EVT_NINEKEY:
        case EVT_PAD9:
          if (act == 0) {
            act = 9;
          }
          ATTR_FALLTHROUGH;
        case EVT_ZEROKEY:
        case EVT_PAD0:
          if (act == 0) {
            act = 10;
          }

          if ((block->flag & UI_BLOCK_NUMSELECT) && event->val == KM_PRESS) {
            int count;

            if (ui_menu_pass_event_to_parent_if_nonactive(menu, but, level, retval)) {
              break;
            }

            if (event->alt) {
              act += 10;
            }

            count = 0;
            for (but = block->buttons.first; but; but = but->next) {
              bool doit = false;

              if (!ELEM(but->type,
                        UI_BTYPE_LABEL,
                        UI_BTYPE_SEPR,
                        UI_BTYPE_SEPR_LINE,
                        UI_BTYPE_IMAGE)) {
                count++;
              }

              /* exception for rna layer buts */
              if (but->rnapoin.data && but->rnaprop &&
                  ELEM(RNA_property_subtype(but->rnaprop), PROP_LAYER, PROP_LAYER_MEMBER)) {
                if (but->rnaindex == act - 1) {
                  doit = true;
                }
              }
              else if (ELEM(but->type,
                            UI_BTYPE_BUT,
                            UI_BTYPE_BUT_MENU,
                            UI_BTYPE_MENU,
                            UI_BTYPE_BLOCK,
                            UI_BTYPE_PULLDOWN) &&
                       count == act) {
                doit = true;
              }

              if (!(but->flag & UI_BUT_DISABLED) && doit) {
                /* activate buttons but open menu's */
                uiButtonActivateType activate;
                if (but->type == UI_BTYPE_PULLDOWN) {
                  activate = BUTTON_ACTIVATE_OPEN;
                }
                else {
                  activate = BUTTON_ACTIVATE_APPLY;
                }

                ui_handle_button_activate(C, region, but, activate);
                break;
              }
            }

            retval = WM_UI_HANDLER_BREAK;
          }
          break;

        /* Handle keystrokes on menu items */
        case EVT_AKEY:
        case EVT_BKEY:
        case EVT_CKEY:
        case EVT_DKEY:
        case EVT_EKEY:
        case EVT_FKEY:
        case EVT_GKEY:
        case EVT_HKEY:
        case EVT_IKEY:
        case EVT_JKEY:
        case EVT_KKEY:
        case EVT_LKEY:
        case EVT_MKEY:
        case EVT_NKEY:
        case EVT_OKEY:
        case EVT_PKEY:
        case EVT_QKEY:
        case EVT_RKEY:
        case EVT_SKEY:
        case EVT_TKEY:
        case EVT_UKEY:
        case EVT_VKEY:
        case EVT_WKEY:
        case EVT_XKEY:
        case EVT_YKEY:
        case EVT_ZKEY: {
          if ((event->val == KM_PRESS || event->val == KM_DBL_CLICK) &&
              !IS_EVENT_MOD(event, shift, ctrl, oskey)) {
            if (ui_menu_pass_event_to_parent_if_nonactive(menu, but, level, retval)) {
              break;
            }

            for (but = block->buttons.first; but; but = but->next) {
              if (!(but->flag & UI_BUT_DISABLED) && but->menu_key == event->type) {
                if (but->type == UI_BTYPE_BUT) {
                  UI_but_execute(C, region, but);
                }
                else {
                  ui_handle_button_activate_by_type(C, region, but);
                }
                break;
              }
            }

            retval = WM_UI_HANDLER_BREAK;
          }
          break;
        }
      }
    }

    /* here we check return conditions for menus */
    if (block->flag & UI_BLOCK_LOOP) {
      /* If we click outside the block, verify if we clicked on the
       * button that opened us, otherwise we need to close,
       *
       * note that there is an exception for root level menus and
       * popups which you can click again to close.
       *
       * Events handled above may have already set the return value,
       * don't overwrite them, see: T61015.
       */
      if ((inside == false) && (menu->menuretval == 0)) {
        uiSafetyRct *saferct = block->saferct.first;

        if (ELEM(event->type, LEFTMOUSE, MIDDLEMOUSE, RIGHTMOUSE)) {
          if (ELEM(event->val, KM_PRESS, KM_DBL_CLICK)) {
            if ((is_parent_menu == false) && (U.uiflag & USER_MENUOPENAUTO) == 0) {
              /* for root menus, allow clicking to close */
              if (block->flag & UI_BLOCK_OUT_1) {
                menu->menuretval = UI_RETURN_OK;
              }
              else {
                menu->menuretval = UI_RETURN_OUT;
              }
            }
            else if (saferct && !BLI_rctf_isect_pt(&saferct->parent, event->x, event->y)) {
              if (block->flag & UI_BLOCK_OUT_1) {
                menu->menuretval = UI_RETURN_OK;
              }
              else {
                menu->menuretval = UI_RETURN_OUT;
              }
            }
          }
          else if (ELEM(event->val, KM_RELEASE, KM_CLICK)) {
            /* For buttons that use a hold function,
             * exit when mouse-up outside the menu. */
            if (block->flag & UI_BLOCK_POPUP_HOLD) {
              /* Note, we could check the cursor is over the parent button. */
              menu->menuretval = UI_RETURN_CANCEL;
              retval = WM_UI_HANDLER_CONTINUE;
            }
          }
        }
      }

      if (menu->menuretval) {
        /* pass */
      }
#ifdef USE_KEYNAV_LIMIT
      else if ((event->type == MOUSEMOVE) &&
               ui_mouse_motion_keynav_test(&menu->keynav_state, event)) {
        /* Don't handle the mouse-move if we're using key-navigation. */
        retval = WM_UI_HANDLER_BREAK;
      }
#endif
      else if (event->type == EVT_ESCKEY && event->val == KM_PRESS) {
        /* Escape cancels this and all preceding menus. */
        menu->menuretval = UI_RETURN_CANCEL;
      }
      else if (ELEM(event->type, EVT_RETKEY, EVT_PADENTER) && event->val == KM_PRESS) {
        uiBut *but_default = ui_region_find_first_but_test_flag(
            region, UI_BUT_ACTIVE_DEFAULT, UI_HIDDEN);
        if ((but_default != NULL) && (but_default->active == NULL)) {
          if (but_default->type == UI_BTYPE_BUT) {
            UI_but_execute(C, region, but_default);
          }
          else {
            ui_handle_button_activate_by_type(C, region, but_default);
          }
        }
        else {
          uiBut *but_active = ui_region_find_active_but(region);

          /* enter will always close this block, we let the event
           * get handled by the button if it is activated, otherwise we cancel */
          if (but_active == NULL) {
            menu->menuretval = UI_RETURN_CANCEL | UI_RETURN_POPUP_OK;
          }
        }
      }
#ifdef USE_DRAG_POPUP
      else if ((event->type == LEFTMOUSE) && (event->val == KM_PRESS) &&
               (inside && is_floating && inside_title)) {
        if (!but || !ui_but_contains_point_px(but, region, event->x, event->y)) {
          if (but) {
            UI_but_tooltip_timer_remove(C, but);
          }

          menu->is_grab = true;
          copy_v2_v2_int(menu->grab_xy_prev, &event->x);
          retval = WM_UI_HANDLER_BREAK;
        }
      }
#endif
      else {

        /* check mouse moving outside of the menu */
        if (inside == false && (block->flag & (UI_BLOCK_MOVEMOUSE_QUIT | UI_BLOCK_POPOVER))) {
          uiSafetyRct *saferct;

          ui_mouse_motion_towards_check(block, menu, &event->x, is_parent_inside == false);

          /* check for all parent rects, enables arrowkeys to be used */
          for (saferct = block->saferct.first; saferct; saferct = saferct->next) {
            /* for mouse move we only check our own rect, for other
             * events we check all preceding block rects too to make
             * arrow keys navigation work */
            if (event->type != MOUSEMOVE || saferct == block->saferct.first) {
              if (BLI_rctf_isect_pt(&saferct->parent, (float)event->x, (float)event->y)) {
                break;
              }
              if (BLI_rctf_isect_pt(&saferct->safety, (float)event->x, (float)event->y)) {
                break;
              }
            }
          }

          /* strict check, and include the parent rect */
          if (!menu->dotowards && !saferct) {
            if (block->flag & UI_BLOCK_OUT_1) {
              menu->menuretval = UI_RETURN_OK;
            }
            else {
              menu->menuretval = UI_RETURN_OUT;
            }
          }
          else if (menu->dotowards && event->type == MOUSEMOVE) {
            retval = WM_UI_HANDLER_BREAK;
          }
        }
      }

      /* end switch */
    }
  }

  /* if we are didn't handle the event yet, lets pass it on to
   * buttons inside this region. disabled inside check .. not sure
   * anymore why it was there? but it meant enter didn't work
   * for example when mouse was not over submenu */
  if ((event->type == TIMER) ||
      (/*inside &&*/ (!menu->menuretval || (menu->menuretval & UI_RETURN_UPDATE)) &&
       retval == WM_UI_HANDLER_CONTINUE)) {
    retval = ui_handle_menu_button(C, event, menu);
  }

#ifdef USE_UI_POPOVER_ONCE
  if (block->flag & UI_BLOCK_POPOVER_ONCE) {
    if ((event->type == LEFTMOUSE) && (event->val == KM_RELEASE)) {
      UI_popover_once_clear(menu->popup_create_vars.arg);
      block->flag &= ~UI_BLOCK_POPOVER_ONCE;
    }
  }
#endif

  /* Don't handle double click events, rehandle as regular press/release. */
  if (retval == WM_UI_HANDLER_CONTINUE && event->val == KM_DBL_CLICK) {
    return retval;
  }

  /* if we set a menu return value, ensure we continue passing this on to
   * lower menus and buttons, so always set continue then, and if we are
   * inside the region otherwise, ensure we swallow the event */
  if (menu->menuretval) {
    return WM_UI_HANDLER_CONTINUE;
  }
  if (inside) {
    return WM_UI_HANDLER_BREAK;
  }
  return retval;
}

static int ui_handle_menu_return_submenu(bContext *C,
                                         const wmEvent *event,
                                         uiPopupBlockHandle *menu)
{
  ARegion *region = menu->region;
  uiBlock *block = region->uiblocks.first;

  uiBut *but = ui_region_find_active_but(region);

  BLI_assert(but);

  uiHandleButtonData *data = but->active;
  uiPopupBlockHandle *submenu = data->menu;

  if (submenu->menuretval) {
    bool update;

    /* first decide if we want to close our own menu cascading, if
     * so pass on the sub menu return value to our own menu handle */
    if ((submenu->menuretval & UI_RETURN_OK) || (submenu->menuretval & UI_RETURN_CANCEL)) {
      if (!(block->flag & UI_BLOCK_KEEP_OPEN)) {
        menu->menuretval = submenu->menuretval;
        menu->butretval = data->retval;
      }
    }

    update = (submenu->menuretval & UI_RETURN_UPDATE) != 0;

    /* now let activated button in this menu exit, which
     * will actually close the submenu too */
    ui_handle_button_return_submenu(C, event, but);

    if (update) {
      submenu->menuretval = 0;
    }
  }

  if (block->flag & (UI_BLOCK_MOVEMOUSE_QUIT | UI_BLOCK_POPOVER)) {
    /* for cases where close does not cascade, allow the user to
     * move the mouse back towards the menu without closing */
    ui_mouse_motion_towards_reinit(menu, &event->x);
  }

  if (menu->menuretval) {
    return WM_UI_HANDLER_CONTINUE;
  }
  return WM_UI_HANDLER_BREAK;
}

static bool ui_but_pie_menu_supported_apply(uiBut *but)
{
  return (!ELEM(but->type, UI_BTYPE_NUM_SLIDER, UI_BTYPE_NUM));
}

static int ui_but_pie_menu_apply(bContext *C,
                                 uiPopupBlockHandle *menu,
                                 uiBut *but,
                                 bool force_close)
{
  const int retval = WM_UI_HANDLER_BREAK;

  if (but && ui_but_pie_menu_supported_apply(but)) {
    if (but->type == UI_BTYPE_MENU) {
      /* forcing the pie menu to close will not handle menus */
      if (!force_close) {
        uiBut *active_but = ui_region_find_active_but(menu->region);

        if (active_but) {
          button_activate_exit(C, active_but, active_but->active, false, false);
        }

        button_activate_init(C, menu->region, but, BUTTON_ACTIVATE_OPEN);
        return retval;
      }
      menu->menuretval = UI_RETURN_CANCEL;
    }
    else {
      ui_apply_but(C, but->block, but, but->active, false);
      button_activate_exit((bContext *)C, but, but->active, false, true);

      menu->menuretval = UI_RETURN_OK;
    }
  }
  else {
    menu->menuretval = UI_RETURN_CANCEL;

    ED_region_tag_redraw(menu->region);
  }

  return retval;
}

static uiBut *ui_block_pie_dir_activate(uiBlock *block, const wmEvent *event, RadialDirection dir)
{
  if ((block->flag & UI_BLOCK_NUMSELECT) && event->val == KM_PRESS) {
    LISTBASE_FOREACH (uiBut *, but, &block->buttons) {
      if (but->pie_dir == dir && !ELEM(but->type, UI_BTYPE_SEPR, UI_BTYPE_SEPR_LINE)) {
        return but;
      }
    }
  }

  return NULL;
}

static int ui_but_pie_button_activate(bContext *C, uiBut *but, uiPopupBlockHandle *menu)
{
  if (but == NULL) {
    return WM_UI_HANDLER_BREAK;
  }

  uiBut *active_but = ui_region_find_active_but(menu->region);

  if (active_but) {
    button_activate_exit(C, active_but, active_but->active, false, false);
  }

  button_activate_init(C, menu->region, but, BUTTON_ACTIVATE_OVER);
  return ui_but_pie_menu_apply(C, menu, but, false);
}

static int ui_pie_handler(bContext *C, const wmEvent *event, uiPopupBlockHandle *menu)
{
<<<<<<< HEAD
  ARegion *region;
  uiBlock *block;
  float event_xy[2];
  double duration;
  bool is_click_style;
  float dist;

=======
>>>>>>> 019cd2e5
  /* we block all events, this is modal interaction,
   * except for drop events which is described below */
  int retval = WM_UI_HANDLER_BREAK;

  if (event->type == EVT_DROP) {
    /* may want to leave this here for later if we support pie ovens */

    retval = WM_UI_HANDLER_CONTINUE;
  }

  ARegion *region = menu->region;
  uiBlock *block = region->uiblocks.first;

  const bool is_click_style = (block->pie_data.flags & UI_PIE_CLICK_STYLE);

  /* if there's an active modal button, don't check events or outside, except for search menu */
  uiBut *but_active = ui_region_find_active_but(region);

  if (menu->scrolltimer == NULL) {
    menu->scrolltimer = WM_event_add_timer(
        CTX_wm_manager(C), CTX_wm_window(C), TIMER, PIE_MENU_INTERVAL);
    menu->scrolltimer->duration = 0.0;
  }

  const double duration = menu->scrolltimer->duration;

  float event_xy[2] = {event->x, event->y};

  ui_window_to_block_fl(region, block, &event_xy[0], &event_xy[1]);

  /* Distance from initial point. */
  const float dist = ui_block_calc_pie_segment(block, event_xy);

  if (but_active && button_modal_state(but_active->active->state)) {
    retval = ui_handle_menu_button(C, event, menu);
  }
  else {
    if (event->type == TIMER) {
      if (event->customdata == menu->scrolltimer) {
        /* deactivate initial direction after a while */
        if (duration > 0.01 * U.pie_initial_timeout) {
          block->pie_data.flags &= ~UI_PIE_INITIAL_DIRECTION;
        }

        /* handle animation */
        if (!(block->pie_data.flags & UI_PIE_ANIMATION_FINISHED)) {
          const double final_time = 0.01 * U.pie_animation_timeout;
          float fac = duration / final_time;
          const float pie_radius = U.pie_menu_radius * UI_DPI_FAC;

          if (fac > 1.0f) {
            fac = 1.0f;
            block->pie_data.flags |= UI_PIE_ANIMATION_FINISHED;
          }

          LISTBASE_FOREACH (uiBut *, but, &block->buttons) {
            if (but->pie_dir != UI_RADIAL_NONE) {
              float vec[2];
              float center[2];

              ui_but_pie_dir(but->pie_dir, vec);

              center[0] = (vec[0] > 0.01f) ? 0.5f : ((vec[0] < -0.01f) ? -0.5f : 0.0f);
              center[1] = (vec[1] > 0.99f) ? 0.5f : ((vec[1] < -0.99f) ? -0.5f : 0.0f);

              center[0] *= BLI_rctf_size_x(&but->rect);
              center[1] *= BLI_rctf_size_y(&but->rect);

              mul_v2_fl(vec, pie_radius);
              add_v2_v2(vec, center);
              mul_v2_fl(vec, fac);
              add_v2_v2(vec, block->pie_data.pie_center_spawned);

              BLI_rctf_recenter(&but->rect, vec[0], vec[1]);
            }
          }
          block->pie_data.alphafac = fac;

          ED_region_tag_redraw(region);
        }
      }

      /* check pie velociy here if gesture has ended */
      if (block->pie_data.flags & UI_PIE_GESTURE_END_WAIT) {
        float len_sq = 10;

        /* use a time threshold to ensure we leave time to the mouse to move */
        if (duration - block->pie_data.duration_gesture > 0.02) {
          len_sq = len_squared_v2v2(event_xy, block->pie_data.last_pos);
          copy_v2_v2(block->pie_data.last_pos, event_xy);
          block->pie_data.duration_gesture = duration;
        }

        if (len_sq < 1.0f) {
          uiBut *but = ui_region_find_active_but(menu->region);

          if (but) {
            return ui_but_pie_menu_apply(C, menu, but, true);
          }
        }
      }
    }

    if (event->type == block->pie_data.event && !is_click_style) {
      if (event->val != KM_RELEASE) {
        ui_handle_menu_button(C, event, menu);

        if (len_squared_v2v2(event_xy, block->pie_data.pie_center_init) > PIE_CLICK_THRESHOLD_SQ) {
          block->pie_data.flags |= UI_PIE_DRAG_STYLE;
        }
        /* why redraw here? It's simple, we are getting many double click events here.
         * Those operate like mouse move events almost */
        ED_region_tag_redraw(region);
      }
      else {
        if ((duration < 0.01 * U.pie_tap_timeout) &&
            !(block->pie_data.flags & UI_PIE_DRAG_STYLE)) {
          block->pie_data.flags |= UI_PIE_CLICK_STYLE;
        }
        else {
          uiBut *but = ui_region_find_active_but(menu->region);

          if (but && (U.pie_menu_confirm > 0) &&
              (dist >= U.dpi_fac * (U.pie_menu_threshold + U.pie_menu_confirm))) {
            return ui_but_pie_menu_apply(C, menu, but, true);
          }

          retval = ui_but_pie_menu_apply(C, menu, but, true);
        }
      }
    }
    else {
      /* direction from numpad */
      RadialDirection num_dir = UI_RADIAL_NONE;

      switch (event->type) {
        case MOUSEMOVE:
          if (!is_click_style) {
            const float len_sq = len_squared_v2v2(event_xy, block->pie_data.pie_center_init);

            /* here we use the initial position explicitly */
            if (len_sq > PIE_CLICK_THRESHOLD_SQ) {
              block->pie_data.flags |= UI_PIE_DRAG_STYLE;
            }

            /* here instead, we use the offset location to account for the initial
             * direction timeout */
            if ((U.pie_menu_confirm > 0) &&
                (dist >= U.dpi_fac * (U.pie_menu_threshold + U.pie_menu_confirm))) {
              block->pie_data.flags |= UI_PIE_GESTURE_END_WAIT;
              copy_v2_v2(block->pie_data.last_pos, event_xy);
              block->pie_data.duration_gesture = duration;
            }
          }

          ui_handle_menu_button(C, event, menu);

          /* mouse move should always refresh the area for pie menus */
          ED_region_tag_redraw(region);
          break;

        case LEFTMOUSE:
          if (is_click_style) {
            if (block->pie_data.flags & UI_PIE_INVALID_DIR) {
              menu->menuretval = UI_RETURN_CANCEL;
            }
            else {
              retval = ui_handle_menu_button(C, event, menu);
            }
          }
          break;

        case EVT_ESCKEY:
        case RIGHTMOUSE:
          menu->menuretval = UI_RETURN_CANCEL;
          break;

        case EVT_AKEY:
        case EVT_BKEY:
        case EVT_CKEY:
        case EVT_DKEY:
        case EVT_EKEY:
        case EVT_FKEY:
        case EVT_GKEY:
        case EVT_HKEY:
        case EVT_IKEY:
        case EVT_JKEY:
        case EVT_KKEY:
        case EVT_LKEY:
        case EVT_MKEY:
        case EVT_NKEY:
        case EVT_OKEY:
        case EVT_PKEY:
        case EVT_QKEY:
        case EVT_RKEY:
        case EVT_SKEY:
        case EVT_TKEY:
        case EVT_UKEY:
        case EVT_VKEY:
        case EVT_WKEY:
        case EVT_XKEY:
        case EVT_YKEY:
        case EVT_ZKEY: {
          if ((event->val == KM_PRESS || event->val == KM_DBL_CLICK) &&
              !IS_EVENT_MOD(event, shift, ctrl, oskey)) {
            LISTBASE_FOREACH (uiBut *, but, &block->buttons) {
              if (but->menu_key == event->type) {
                ui_but_pie_button_activate(C, but, menu);
              }
            }
          }
          break;
        }

#define CASE_NUM_TO_DIR(n, d) \
  case (EVT_ZEROKEY + n): \
  case (EVT_PAD0 + n): { \
    if (num_dir == UI_RADIAL_NONE) \
      num_dir = d; \
  } \
    (void)0

          CASE_NUM_TO_DIR(1, UI_RADIAL_SW);
          ATTR_FALLTHROUGH;
          CASE_NUM_TO_DIR(2, UI_RADIAL_S);
          ATTR_FALLTHROUGH;
          CASE_NUM_TO_DIR(3, UI_RADIAL_SE);
          ATTR_FALLTHROUGH;
          CASE_NUM_TO_DIR(4, UI_RADIAL_W);
          ATTR_FALLTHROUGH;
          CASE_NUM_TO_DIR(6, UI_RADIAL_E);
          ATTR_FALLTHROUGH;
          CASE_NUM_TO_DIR(7, UI_RADIAL_NW);
          ATTR_FALLTHROUGH;
          CASE_NUM_TO_DIR(8, UI_RADIAL_N);
          ATTR_FALLTHROUGH;
          CASE_NUM_TO_DIR(9, UI_RADIAL_NE);
          {
            uiBut *but = ui_block_pie_dir_activate(block, event, num_dir);
            retval = ui_but_pie_button_activate(C, but, menu);
            break;
          }
#undef CASE_NUM_TO_DIR
        default:
          retval = ui_handle_menu_button(C, event, menu);
          break;
      }
    }
  }

  return retval;
}

static int ui_handle_menus_recursive(bContext *C,
                                     const wmEvent *event,
                                     uiPopupBlockHandle *menu,
                                     int level,
                                     const bool is_parent_inside,
                                     const bool is_parent_menu,
                                     const bool is_floating)
{
  int retval = WM_UI_HANDLER_CONTINUE;
  bool do_towards_reinit = false;

  /* check if we have a submenu, and handle events for it first */
  uiBut *but = ui_region_find_active_but(menu->region);
  uiHandleButtonData *data = (but) ? but->active : NULL;
  uiPopupBlockHandle *submenu = (data) ? data->menu : NULL;

  if (submenu) {
    uiBlock *block = menu->region->uiblocks.first;
    const bool is_menu = ui_block_is_menu(block);
    bool inside = false;
    /* root pie menus accept the key that spawned
     * them as double click to improve responsiveness */
    const bool do_recursion = (!(block->flag & UI_BLOCK_RADIAL) ||
                               event->type != block->pie_data.event);

    if (do_recursion) {
      if (is_parent_inside == false) {
        int mx = event->x;
        int my = event->y;
        ui_window_to_block(menu->region, block, &mx, &my);
        inside = BLI_rctf_isect_pt(&block->rect, mx, my);
      }

      retval = ui_handle_menus_recursive(
          C, event, submenu, level + 1, is_parent_inside || inside, is_menu, false);
    }
  }

  /* now handle events for our own menu */
  if (retval == WM_UI_HANDLER_CONTINUE || event->type == TIMER) {
    const bool do_but_search = (but && (but->type == UI_BTYPE_SEARCH_MENU));
    if (submenu && submenu->menuretval) {
      const bool do_ret_out_parent = (submenu->menuretval & UI_RETURN_OUT_PARENT) != 0;
      retval = ui_handle_menu_return_submenu(C, event, menu);
      submenu = NULL; /* hint not to use this, it may be freed by call above */
      (void)submenu;
      /* we may want to quit the submenu and handle the even in this menu,
       * if its important to use it, check 'data->menu' first */
      if (((retval == WM_UI_HANDLER_BREAK) && do_ret_out_parent) == false) {
        /* skip applying the event */
        return retval;
      }
    }

    if (do_but_search) {
      uiBlock *block = menu->region->uiblocks.first;

      retval = ui_handle_menu_button(C, event, menu);

      if (block->flag & (UI_BLOCK_MOVEMOUSE_QUIT | UI_BLOCK_POPOVER)) {
        /* when there is a active search button and we close it,
         * we need to reinit the mouse coords [#35346] */
        if (ui_region_find_active_but(menu->region) != but) {
          do_towards_reinit = true;
        }
      }
    }
    else {
      uiBlock *block = menu->region->uiblocks.first;
      uiBut *listbox = ui_list_find_mouse_over(menu->region, event);

      if (block->flag & UI_BLOCK_RADIAL) {
        retval = ui_pie_handler(C, event, menu);
      }
      else if (event->type == LEFTMOUSE || event->val != KM_DBL_CLICK) {
        bool handled = false;

        if (listbox) {
          const int retval_test = ui_handle_list_event(C, event, menu->region, listbox);
          if (retval_test != WM_UI_HANDLER_CONTINUE) {
            retval = retval_test;
            handled = true;
          }
        }

        if (handled == false) {
          retval = ui_handle_menu_event(
              C, event, menu, level, is_parent_inside, is_parent_menu, is_floating);
        }
      }
    }
  }

  if (do_towards_reinit) {
    ui_mouse_motion_towards_reinit(menu, &event->x);
  }

  return retval;
}

/**
 * Allow setting menu return value from externals.
 * E.g. WM might need to do this for exiting files correctly.
 */
void UI_popup_menu_retval_set(const uiBlock *block, const int retval, const bool enable)
{
  uiPopupBlockHandle *menu = block->handle;
  if (menu) {
    menu->menuretval = enable ? (menu->menuretval | retval) : (menu->menuretval & retval);
  }
}

/** \} */

/* -------------------------------------------------------------------- */
/** \name UI Event Handlers
 * \{ */

static int ui_region_handler(bContext *C, const wmEvent *event, void *UNUSED(userdata))
{
  /* here we handle buttons at the region level, non-modal */
  ARegion *region = CTX_wm_region(C);
  int retval = WM_UI_HANDLER_CONTINUE;

  if (region == NULL || BLI_listbase_is_empty(&region->uiblocks)) {
    return retval;
  }

  /* either handle events for already activated button or try to activate */
  uiBut *but = ui_region_find_active_but(region);
  uiBut *listbox = ui_list_find_mouse_over(region, event);

  retval = ui_handler_panel_region(C, event, region, listbox ? listbox : but);

  if (retval == WM_UI_HANDLER_CONTINUE && listbox) {
    retval = ui_handle_list_event(C, event, region, listbox);

    /* interactions with the listbox should disable tips */
    if (retval == WM_UI_HANDLER_BREAK) {
      if (but) {
        UI_but_tooltip_timer_remove(C, but);
      }
    }
  }

  if (retval == WM_UI_HANDLER_CONTINUE) {
    if (but) {
      retval = ui_handle_button_event(C, event, but);
    }
    else {
      retval = ui_handle_button_over(C, event, region);
    }
  }

  /* re-enable tooltips */
  if (event->type == MOUSEMOVE && (event->x != event->prevx || event->y != event->prevy)) {
    ui_blocks_set_tooltips(region, true);
  }

  /* delayed apply callbacks */
  ui_apply_but_funcs_after(C);

  return retval;
}

static void ui_region_handler_remove(bContext *C, void *UNUSED(userdata))
{
  ARegion *region = CTX_wm_region(C);
  if (region == NULL) {
    return;
  }

  UI_blocklist_free(C, &region->uiblocks);

  bScreen *screen = CTX_wm_screen(C);
  if (screen == NULL) {
    return;
  }

  /* delayed apply callbacks, but not for screen level regions, those
   * we rather do at the very end after closing them all, which will
   * be done in ui_region_handler/window */
  if (BLI_findindex(&screen->regionbase, region) == -1) {
    ui_apply_but_funcs_after(C);
  }
}

/* handle buttons at the window level, modal, for example while
 * number sliding, text editing, or when a menu block is open */
static int ui_handler_region_menu(bContext *C, const wmEvent *event, void *UNUSED(userdata))
{
  ARegion *menu_region = CTX_wm_menu(C);
  ARegion *region = menu_region ? menu_region : CTX_wm_region(C);
  int retval = WM_UI_HANDLER_CONTINUE;

  uiBut *but = ui_region_find_active_but(region);

  if (but) {
    bScreen *screen = CTX_wm_screen(C);
    uiBut *but_other;

    /* handle activated button events */
    uiHandleButtonData *data = but->active;

    if ((data->state == BUTTON_STATE_MENU_OPEN) &&
        /* Make sure this popup isn't dragging a button.
         * can happen with popovers (see T67882). */
        (ui_region_find_active_but(data->menu->region) == NULL) &&
        /* make sure mouse isn't inside another menu (see T43247) */
        (ui_screen_region_find_mouse_over(screen, event) == NULL) &&
        (ELEM(but->type, UI_BTYPE_PULLDOWN, UI_BTYPE_POPOVER, UI_BTYPE_MENU)) &&
        (but_other = ui_but_find_mouse_over(region, event)) && (but != but_other) &&
        (ELEM(but_other->type, UI_BTYPE_PULLDOWN, UI_BTYPE_POPOVER, UI_BTYPE_MENU)) &&
        /* Hover-opening menu's doesn't work well for buttons over one another
         * along the same axis the menu is opening on (see T71719). */
        (((data->menu->direction & (UI_DIR_LEFT | UI_DIR_RIGHT)) &&
          BLI_rctf_isect_rect_x(&but->rect, &but_other->rect, NULL)) ||
         ((data->menu->direction & (UI_DIR_DOWN | UI_DIR_UP)) &&
          BLI_rctf_isect_rect_y(&but->rect, &but_other->rect, NULL)))) {
      /* if mouse moves to a different root-level menu button,
       * open it to replace the current menu */
      if ((but_other->flag & UI_BUT_DISABLED) == 0) {
        ui_handle_button_activate(C, region, but_other, BUTTON_ACTIVATE_OVER);
        button_activate_state(C, but_other, BUTTON_STATE_MENU_OPEN);
        retval = WM_UI_HANDLER_BREAK;
      }
    }
    else if (data->state == BUTTON_STATE_MENU_OPEN) {
      /* handle events for menus and their buttons recursively,
       * this will handle events from the top to the bottom menu */
      if (data->menu) {
        retval = ui_handle_menus_recursive(C, event, data->menu, 0, false, false, false);
      }

      /* handle events for the activated button */
      if ((data->menu && (retval == WM_UI_HANDLER_CONTINUE)) || (event->type == TIMER)) {
        if (data->menu && data->menu->menuretval) {
          ui_handle_button_return_submenu(C, event, but);
          retval = WM_UI_HANDLER_BREAK;
        }
        else {
          retval = ui_handle_button_event(C, event, but);
        }
      }
    }
    else {
      /* handle events for the activated button */
      retval = ui_handle_button_event(C, event, but);
    }
  }

  /* re-enable tooltips */
  if (event->type == MOUSEMOVE && (event->x != event->prevx || event->y != event->prevy)) {
    ui_blocks_set_tooltips(region, true);
  }

  if (but && but->active && but->active->menu) {
    /* Set correct context menu-region. The handling button above breaks if we set the region
     * first, so only set it for executing the after-funcs. */
    CTX_wm_menu_set(C, but->active->menu->region);
  }

  /* delayed apply callbacks */
  ui_apply_but_funcs_after(C);

  /* Reset to previous context region. */
  CTX_wm_menu_set(C, menu_region);

  /* Don't handle double-click events,
   * these will be converted into regular clicks which we handle. */
  if (retval == WM_UI_HANDLER_CONTINUE) {
    if (event->val == KM_DBL_CLICK) {
      return WM_UI_HANDLER_CONTINUE;
    }
  }

  /* we block all events, this is modal interaction */
  return WM_UI_HANDLER_BREAK;
}

/* two types of popups, one with operator + enum, other with regular callbacks */
static int ui_popup_handler(bContext *C, const wmEvent *event, void *userdata)
{
  uiPopupBlockHandle *menu = userdata;
  /* we block all events, this is modal interaction,
   * except for drop events which is described below */
  int retval = WM_UI_HANDLER_BREAK;
  bool reset_pie = false;

  ARegion *menu_region = CTX_wm_menu(C);
  CTX_wm_menu_set(C, menu->region);

  if (event->type == EVT_DROP || event->val == KM_DBL_CLICK) {
    /* EVT_DROP:
     *   If we're handling drop event we'll want it to be handled by popup callee as well,
     *   so it'll be possible to perform such operations as opening .blend files by dropping
     *   them into blender, even if there's opened popup like splash screen (sergey).
     * KM_DBL_CLICK:
     *   Continue in case of double click so wm_handlers_do calls handler again with KM_PRESS
     *   event. This is needed to ensure correct button handling for fast clicking (T47532).
     */

    retval = WM_UI_HANDLER_CONTINUE;
  }

  ui_handle_menus_recursive(C, event, menu, 0, false, false, true);

  /* free if done, does not free handle itself */
  if (menu->menuretval) {
    wmWindow *win = CTX_wm_window(C);
    /* copy values, we have to free first (closes region) */
    const uiPopupBlockHandle temp = *menu;
    uiBlock *block = menu->region->uiblocks.first;

    /* set last pie event to allow chained pie spawning */
    if (block->flag & UI_BLOCK_RADIAL) {
      win->last_pie_event = block->pie_data.event;
      reset_pie = true;
    }

    ui_popup_block_free(C, menu);
    UI_popup_handlers_remove(&win->modalhandlers, menu);
    CTX_wm_menu_set(C, NULL);

#ifdef USE_DRAG_TOGGLE
    {
      WM_event_free_ui_handler_all(C,
                                   &win->modalhandlers,
                                   ui_handler_region_drag_toggle,
                                   ui_handler_region_drag_toggle_remove);
    }
#endif

    if ((temp.menuretval & UI_RETURN_OK) || (temp.menuretval & UI_RETURN_POPUP_OK)) {
      if (temp.popup_func) {
        temp.popup_func(C, temp.popup_arg, temp.retvalue);
      }
    }
    else if (temp.cancel_func) {
      temp.cancel_func(C, temp.popup_arg);
    }

    WM_event_add_mousemove(win);
  }
  else {
    /* re-enable tooltips */
    if (event->type == MOUSEMOVE && (event->x != event->prevx || event->y != event->prevy)) {
      ui_blocks_set_tooltips(menu->region, true);
    }
  }

  /* delayed apply callbacks */
  ui_apply_but_funcs_after(C);

  if (reset_pie) {
    /* reaqcuire window in case pie invalidates it somehow */
    wmWindow *win = CTX_wm_window(C);

    if (win) {
      win->last_pie_event = EVENT_NONE;
    }
  }

  CTX_wm_region_set(C, menu_region);

  return retval;
}

static void ui_popup_handler_remove(bContext *C, void *userdata)
{
  uiPopupBlockHandle *menu = userdata;

  /* More correct would be to expect UI_RETURN_CANCEL here, but not wanting to
   * cancel when removing handlers because of file exit is a rare exception.
   * So instead of setting cancel flag for all menus before removing handlers,
   * just explicitly flag menu with UI_RETURN_OK to avoid canceling it. */
  if ((menu->menuretval & UI_RETURN_OK) == 0 && menu->cancel_func) {
    menu->cancel_func(C, menu->popup_arg);
  }

  /* free menu block if window is closed for some reason */
  ui_popup_block_free(C, menu);

  /* delayed apply callbacks */
  ui_apply_but_funcs_after(C);
}

void UI_region_handlers_add(ListBase *handlers)
{
  WM_event_remove_ui_handler(handlers, ui_region_handler, ui_region_handler_remove, NULL, false);
  WM_event_add_ui_handler(NULL, handlers, ui_region_handler, ui_region_handler_remove, NULL, 0);
}

void UI_popup_handlers_add(bContext *C,
                           ListBase *handlers,
                           uiPopupBlockHandle *popup,
                           const char flag)
{
  WM_event_add_ui_handler(C, handlers, ui_popup_handler, ui_popup_handler_remove, popup, flag);
}

void UI_popup_handlers_remove(ListBase *handlers, uiPopupBlockHandle *popup)
{
  LISTBASE_FOREACH (wmEventHandler *, handler_base, handlers) {
    if (handler_base->type == WM_HANDLER_TYPE_UI) {
      wmEventHandler_UI *handler = (wmEventHandler_UI *)handler_base;

      if (handler->handle_fn == ui_popup_handler &&
          handler->remove_fn == ui_popup_handler_remove && handler->user_data == popup) {
        /* tag refresh parent popup */
        wmEventHandler_UI *handler_next = (wmEventHandler_UI *)handler->head.next;
        if (handler_next && handler_next->head.type == WM_HANDLER_TYPE_UI &&
            handler_next->handle_fn == ui_popup_handler &&
            handler_next->remove_fn == ui_popup_handler_remove) {
          uiPopupBlockHandle *parent_popup = handler_next->user_data;
          ED_region_tag_refresh_ui(parent_popup->region);
        }
        break;
      }
    }
  }

  WM_event_remove_ui_handler(handlers, ui_popup_handler, ui_popup_handler_remove, popup, false);
}

void UI_popup_handlers_remove_all(bContext *C, ListBase *handlers)
{
  WM_event_free_ui_handler_all(C, handlers, ui_popup_handler, ui_popup_handler_remove);
}

bool UI_textbutton_activate_rna(const bContext *C,
                                ARegion *region,
                                const void *rna_poin_data,
                                const char *rna_prop_id)
{
  uiBlock *block_text = NULL;
  uiBut *but_text = NULL;

  LISTBASE_FOREACH (uiBlock *, block, &region->uiblocks) {
    LISTBASE_FOREACH (uiBut *, but, &block->buttons) {
      if (but->type == UI_BTYPE_TEXT) {
        if (but->rnaprop && but->rnapoin.data == rna_poin_data) {
          if (STREQ(RNA_property_identifier(but->rnaprop), rna_prop_id)) {
            block_text = block;
            but_text = but;
            break;
          }
        }
      }
    }
    if (but_text) {
      break;
    }
  }

  if (but_text) {
    UI_but_active_only(C, region, block_text, but_text);
    return true;
  }
  return false;
}

bool UI_textbutton_activate_but(const bContext *C, uiBut *actbut)
{
  ARegion *region = CTX_wm_region(C);
  uiBlock *block_text = NULL;
  uiBut *but_text = NULL;

  LISTBASE_FOREACH (uiBlock *, block, &region->uiblocks) {
    LISTBASE_FOREACH (uiBut *, but, &block->buttons) {
      if (but == actbut && but->type == UI_BTYPE_TEXT) {
        block_text = block;
        but_text = but;
        break;
      }
    }

    if (but_text) {
      break;
    }
  }

  if (but_text) {
    UI_but_active_only(C, region, block_text, but_text);
    return true;
  }
  return false;
}

/** \} */

/* -------------------------------------------------------------------- */
/** \name Public Utilities
 * \{ */

/* is called by notifier */
void UI_screen_free_active_but(const bContext *C, bScreen *screen)
{
  wmWindow *win = CTX_wm_window(C);

  ED_screen_areas_iter (win, screen, area) {
    LISTBASE_FOREACH (ARegion *, region, &area->regionbase) {
      uiBut *but = ui_region_find_active_but(region);
      if (but) {
        uiHandleButtonData *data = but->active;

        if (data->menu == NULL && data->searchbox == NULL) {
          if (data->state == BUTTON_STATE_HIGHLIGHT) {
            ui_but_active_free(C, but);
          }
        }
      }
    }
  }
}

/* returns true if highlighted button allows drop of names */
/* called in region context */
bool UI_but_active_drop_name(bContext *C)
{
  ARegion *region = CTX_wm_region(C);
  uiBut *but = ui_region_find_active_but(region);

  if (but) {
    if (ELEM(but->type, UI_BTYPE_TEXT, UI_BTYPE_SEARCH_MENU)) {
      return 1;
    }
  }

  return 0;
}

bool UI_but_active_drop_color(bContext *C)
{
  ARegion *region = CTX_wm_region(C);

  if (region) {
    uiBut *but = ui_region_find_active_but(region);

    if (but && but->type == UI_BTYPE_COLOR) {
      return true;
    }
  }

  return false;
}

/** \} */<|MERGE_RESOLUTION|>--- conflicted
+++ resolved
@@ -898,23 +898,12 @@
 
 static void ui_apply_but_funcs_after(bContext *C)
 {
-<<<<<<< HEAD
-  uiAfterFunc after;
-  PointerRNA opptr;
-  ListBase funcs;
-
-=======
->>>>>>> 019cd2e5
   /* copy to avoid recursive calls */
   ListBase funcs = UIAfterFuncs;
   BLI_listbase_clear(&UIAfterFuncs);
 
   LISTBASE_FOREACH_MUTABLE (uiAfterFunc *, afterf, &funcs) {
-<<<<<<< HEAD
-    after = *afterf; /* copy to avoid memleak on exit() */
-=======
     uiAfterFunc after = *afterf; /* copy to avoid memleak on exit() */
->>>>>>> 019cd2e5
     BLI_freelinkN(&funcs, afterf);
 
     if (after.context) {
@@ -8420,10 +8409,6 @@
   struct Depsgraph *depsgraph = CTX_data_depsgraph_pointer(C);
   const AnimationEvalContext anim_eval_context = BKE_animsys_eval_context_construct(
       depsgraph, (scene) ? scene->r.cfra : 0.0f);
-<<<<<<< HEAD
-  uiBut *activebut;
-=======
->>>>>>> 019cd2e5
 
   while (region) {
     /* find active button */
@@ -10225,16 +10210,6 @@
 
 static int ui_pie_handler(bContext *C, const wmEvent *event, uiPopupBlockHandle *menu)
 {
-<<<<<<< HEAD
-  ARegion *region;
-  uiBlock *block;
-  float event_xy[2];
-  double duration;
-  bool is_click_style;
-  float dist;
-
-=======
->>>>>>> 019cd2e5
   /* we block all events, this is modal interaction,
    * except for drop events which is described below */
   int retval = WM_UI_HANDLER_BREAK;
