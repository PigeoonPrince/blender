--- conflicted
+++ resolved
@@ -804,15 +804,11 @@
 extern void ui_draw_dropshadow(
     const rctf *rct, float radius, float aspect, float alpha, int select);
 
-<<<<<<< HEAD
-void ui_draw_gradient(const rcti *rect, const float hsv[3], const int type, const float alpha);
-void ui_draw_gradient_spectrum(const struct bContext *C, const rcti *rect, const float alpha);
-=======
 void ui_draw_gradient(const rcti *rect,
                       const float hsv[3],
                       const eButGradientType type,
                       const float alpha);
->>>>>>> 78d6c273
+void ui_draw_gradient_spectrum(const struct bContext *C, const rcti *rect, const float alpha);
 
 void ui_draw_but_TAB_outline(const rcti *rect,
                              float rad,
