--- conflicted
+++ resolved
@@ -2808,11 +2808,7 @@
 		empty= uiDefAutoButsRNA(layout, &ptr, check_prop, label_align) == 0;
 
 		if(empty && (flag & UI_LAYOUT_OP_SHOW_EMPTY)) {
-<<<<<<< HEAD
-			uiItemL(layout, _("No Properties."), ICON_NONE);
-=======
-			uiItemL(layout, "No Properties", ICON_NONE);
->>>>>>> d7823173
+			uiItemL(layout, _("No Properties"), ICON_NONE);
 		}
 	}
 	
