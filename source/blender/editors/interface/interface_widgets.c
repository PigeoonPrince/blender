/*
 * ***** BEGIN GPL LICENSE BLOCK *****
 *
 * This program is free software; you can redistribute it and/or
 * modify it under the terms of the GNU General Public License
 * as published by the Free Software Foundation; either version 2
 * of the License, or (at your option) any later version. 
 *
 * This program is distributed in the hope that it will be useful,
 * but WITHOUT ANY WARRANTY; without even the implied warranty of
 * MERCHANTABILITY or FITNESS FOR A PARTICULAR PURPOSE.  See the
 * GNU General Public License for more details.
 *
 * You should have received a copy of the GNU General Public License
 * along with this program; if not, write to the Free Software Foundation,
 * Inc., 51 Franklin Street, Fifth Floor, Boston, MA 02110-1301, USA.
 *
 * The Original Code is Copyright (C) 2009 Blender Foundation.
 * All rights reserved.
 * 
 * Contributor(s): Blender Foundation
 *
 * ***** END GPL LICENSE BLOCK *****
 */

/** \file blender/editors/interface/interface_widgets.c
 *  \ingroup edinterface
 */

#include <limits.h>
#include <stdlib.h>
#include <string.h>
#include <assert.h>

#include "DNA_brush_types.h"
#include "DNA_screen_types.h"
#include "DNA_userdef_types.h"

#include "BLI_math.h"
#include "BLI_rect.h"
#include "BLI_string.h"
#include "BLI_string_utf8.h"
#include "BLI_utildefines.h"

#include "BKE_context.h"
#include "BKE_curve.h"
#include "BKE_screen.h"

#include "RNA_access.h"

#include "BIF_gl.h"
#include "BIF_glutil.h"

#include "BLF_api.h"

#include "UI_interface.h"
#include "UI_interface_icons.h"

#include "interface_intern.h"

#ifdef WITH_INPUT_IME
#  include "WM_types.h"
#endif

/* icons are 80% of height of button (16 pixels inside 20 height) */
#define ICON_SIZE_FROM_BUTRECT(rect) (0.8f * BLI_rcti_size_y(rect))

/* ************** widget base functions ************** */
/**
 * - in: roundbox codes for corner types and radius
 * - return: array of `[size][2][x, y]` points, the edges of the roundbox, + UV coords
 *
 * - draw black box with alpha 0 on exact button boundbox
 * - for every AA step:
 *    - draw the inner part for a round filled box, with color blend codes or texture coords
 *    - draw outline in outline color
 *    - draw outer part, bottom half, extruded 1 pixel to bottom, for emboss shadow
 *    - draw extra decorations
 * - draw background color box with alpha 1 on exact button boundbox
 */

/* fill this struct with polygon info to draw AA'ed */
/* it has outline, back, and two optional tria meshes */

typedef struct uiWidgetTrias {
	unsigned int tot;
	
	float vec[16][2];
	const unsigned int (*index)[3];
	
} uiWidgetTrias;

/* max as used by round_box__edges */
#define WIDGET_CURVE_RESOLU 9
#define WIDGET_SIZE_MAX (WIDGET_CURVE_RESOLU * 4)

typedef struct uiWidgetBase {
	
	int totvert, halfwayvert;
	float outer_v[WIDGET_SIZE_MAX][2];
	float inner_v[WIDGET_SIZE_MAX][2];
	float inner_uv[WIDGET_SIZE_MAX][2];
	
	bool draw_inner, draw_outline, draw_emboss, draw_shadedir;
	
	uiWidgetTrias tria1;
	uiWidgetTrias tria2;
	
} uiWidgetBase;

/** uiWidgetType: for time being only for visual appearance,
 * later, a handling callback can be added too 
 */
typedef struct uiWidgetType {
	
	/* pointer to theme color definition */
	uiWidgetColors *wcol_theme;
	uiWidgetStateColors *wcol_state;
	
	/* converted colors for state */
	uiWidgetColors wcol;
	
	void (*state)(struct uiWidgetType *, int state);
	void (*draw)(uiWidgetColors *, rcti *, int state, int roundboxalign);
	void (*custom)(uiBut *, uiWidgetColors *, rcti *, int state, int roundboxalign);
	void (*text)(uiFontStyle *, uiWidgetColors *, uiBut *, rcti *);
	
} uiWidgetType;


/* *********************** draw data ************************** */

static const float cornervec[WIDGET_CURVE_RESOLU][2] = {
	{0.0, 0.0}, {0.195, 0.02}, {0.383, 0.067},
	{0.55, 0.169}, {0.707, 0.293}, {0.831, 0.45},
	{0.924, 0.617}, {0.98, 0.805}, {1.0, 1.0}
};

#define WIDGET_AA_JITTER 8
static const float jit[WIDGET_AA_JITTER][2] = {
	{ 0.468813, -0.481430}, {-0.155755, -0.352820},
	{ 0.219306, -0.238501}, {-0.393286, -0.110949},
	{-0.024699,  0.013908}, { 0.343805,  0.147431},
	{-0.272855,  0.269918}, { 0.095909,  0.388710}
};

static const float num_tria_vert[3][2] = {
	{-0.352077, 0.532607}, {-0.352077, -0.549313}, {0.330000, -0.008353}
};

static const unsigned int num_tria_face[1][3] = {
	{0, 1, 2}
};

static const float scroll_circle_vert[16][2] = {
	{0.382684, 0.923879}, {0.000001, 1.000000}, {-0.382683, 0.923880}, {-0.707107, 0.707107},
	{-0.923879, 0.382684}, {-1.000000, 0.000000}, {-0.923880, -0.382684}, {-0.707107, -0.707107},
	{-0.382683, -0.923880}, {0.000000, -1.000000}, {0.382684, -0.923880}, {0.707107, -0.707107},
	{0.923880, -0.382684}, {1.000000, -0.000000}, {0.923880, 0.382683}, {0.707107, 0.707107}
};

static const unsigned int scroll_circle_face[14][3] = {
	{0, 1, 2}, {2, 0, 3}, {3, 0, 15}, {3, 15, 4}, {4, 15, 14}, {4, 14, 5}, {5, 14, 13}, {5, 13, 6},
	{6, 13, 12}, {6, 12, 7}, {7, 12, 11}, {7, 11, 8}, {8, 11, 10}, {8, 10, 9}
};


static const float menu_tria_vert[6][2] = {
	{-0.33, 0.16}, {0.33, 0.16}, {0, 0.82},
	{0, -0.82}, {-0.33, -0.16}, {0.33, -0.16}
};



static const unsigned int menu_tria_face[2][3] = {{2, 0, 1}, {3, 5, 4}};

static const float check_tria_vert[6][2] = {
	{-0.578579, 0.253369},  {-0.392773, 0.412794},  {-0.004241, -0.328551},
	{-0.003001, 0.034320},  {1.055313, 0.864744},   {0.866408, 1.026895}
};

static const unsigned int check_tria_face[4][3] = {
	{3, 2, 4}, {3, 4, 5}, {1, 0, 3}, {0, 2, 3}
};

/* ************************************************* */

void ui_draw_anti_tria(float x1, float y1, float x2, float y2, float x3, float y3)
{
	float tri_arr[3][2] = {{x1, y1}, {x2, y2}, {x3, y3}};
	float color[4];
	int j;
	
	glEnable(GL_BLEND);
	glGetFloatv(GL_CURRENT_COLOR, color);
	color[3] *= 0.125f;
	glColor4fv(color);

	glEnableClientState(GL_VERTEX_ARRAY);
	glVertexPointer(2, GL_FLOAT, 0, tri_arr);

	/* for each AA step */
	for (j = 0; j < WIDGET_AA_JITTER; j++) {
		glTranslatef(jit[j][0], jit[j][1], 0.0f);
		glDrawArrays(GL_TRIANGLES, 0, 3);
		glTranslatef(-jit[j][0], -jit[j][1], 0.0f);
	}

	glDisableClientState(GL_VERTEX_ARRAY);
	glDisable(GL_BLEND);
}

void ui_draw_anti_roundbox(int mode, float minx, float miny, float maxx, float maxy, float rad, bool use_alpha)
{
	float color[4];
	int j;
	
	glEnable(GL_BLEND);
	glGetFloatv(GL_CURRENT_COLOR, color);
	if (use_alpha) {
		color[3] = 0.5f;
	}
	color[3] *= 0.125f;
	glColor4fv(color);
	
	for (j = 0; j < WIDGET_AA_JITTER; j++) {
		glTranslatef(jit[j][0], jit[j][1], 0.0f);
		UI_draw_roundbox_gl_mode(mode, minx, miny, maxx, maxy, rad);
		glTranslatef(-jit[j][0], -jit[j][1], 0.0f);
	}

	glDisable(GL_BLEND);
}

static void widget_init(uiWidgetBase *wtb)
{
	wtb->totvert = wtb->halfwayvert = 0;
	wtb->tria1.tot = 0;
	wtb->tria2.tot = 0;

	wtb->draw_inner = true;
	wtb->draw_emboss = true;
	wtb->draw_shadedir = true;

	/* don't draw outline by default */
	wtb->draw_outline = false;
}

/* helper call, makes shadow rect, with 'sun' above menu, so only shadow to left/right/bottom */
/* return tot */
static int round_box_shadow_edges(
        float (*vert)[2], const rcti *rect,
        float rad, int roundboxalign, float step,
        const bool has_outline)
{
	float vec[WIDGET_CURVE_RESOLU][2];
	float minx, miny, maxx, maxy;
	int a, tot = 0;
	
	rad += step;

	if (has_outline == false) {
		step -= U.pixelsize;
	}

	if (2.0f * rad > BLI_rcti_size_y(rect))
		rad = 0.5f * BLI_rcti_size_y(rect);

	minx = rect->xmin - step;
	miny = rect->ymin - step;
	maxx = rect->xmax + step;
	maxy = rect->ymax + step;
	
	/* mult */
	for (a = 0; a < WIDGET_CURVE_RESOLU; a++) {
		vec[a][0] = rad * cornervec[a][0];
		vec[a][1] = rad * cornervec[a][1];
	}
	
	/* start with left-top, anti clockwise */
	if (roundboxalign & UI_CNR_TOP_LEFT) {
		for (a = 0; a < WIDGET_CURVE_RESOLU; a++, tot++) {
			vert[tot][0] = minx + rad - vec[a][0];
			vert[tot][1] = maxy - vec[a][1];
		}
	}
	else {
		for (a = 0; a < WIDGET_CURVE_RESOLU; a++, tot++) {
			vert[tot][0] = minx;
			vert[tot][1] = maxy;
		}
	}
	
	if (roundboxalign & UI_CNR_BOTTOM_LEFT) {
		for (a = 0; a < WIDGET_CURVE_RESOLU; a++, tot++) {
			vert[tot][0] = minx + vec[a][1];
			vert[tot][1] = miny + rad - vec[a][0];
		}
	}
	else {
		for (a = 0; a < WIDGET_CURVE_RESOLU; a++, tot++) {
			vert[tot][0] = minx;
			vert[tot][1] = miny;
		}
	}
	
	if (roundboxalign & UI_CNR_BOTTOM_RIGHT) {
		for (a = 0; a < WIDGET_CURVE_RESOLU; a++, tot++) {
			vert[tot][0] = maxx - rad + vec[a][0];
			vert[tot][1] = miny + vec[a][1];
		}
	}
	else {
		for (a = 0; a < WIDGET_CURVE_RESOLU; a++, tot++) {
			vert[tot][0] = maxx;
			vert[tot][1] = miny;
		}
	}
	
	if (roundboxalign & UI_CNR_TOP_RIGHT) {
		for (a = 0; a < WIDGET_CURVE_RESOLU; a++, tot++) {
			vert[tot][0] = maxx - vec[a][1];
			vert[tot][1] = maxy - rad + vec[a][0];
		}
	}
	else {
		for (a = 0; a < WIDGET_CURVE_RESOLU; a++, tot++) {
			vert[tot][0] = maxx;
			vert[tot][1] = maxy;
		}
	}
	return tot;
}

/* this call has 1 extra arg to allow mask outline */
static void round_box__edges(uiWidgetBase *wt, int roundboxalign, const rcti *rect, float rad, float radi)
{
	float vec[WIDGET_CURVE_RESOLU][2], veci[WIDGET_CURVE_RESOLU][2];
	float minx = rect->xmin, miny = rect->ymin, maxx = rect->xmax, maxy = rect->ymax;
	float minxi = minx + U.pixelsize; /* boundbox inner */
	float maxxi = maxx - U.pixelsize;
	float minyi = miny + U.pixelsize;
	float maxyi = maxy - U.pixelsize;
	float facxi = (maxxi != minxi) ? 1.0f / (maxxi - minxi) : 0.0f; /* for uv, can divide by zero */
	float facyi = (maxyi != minyi) ? 1.0f / (maxyi - minyi) : 0.0f;
	int a, tot = 0, minsize;
	const int hnum = ((roundboxalign & (UI_CNR_TOP_LEFT | UI_CNR_TOP_RIGHT)) == (UI_CNR_TOP_LEFT | UI_CNR_TOP_RIGHT) ||
	                  (roundboxalign & (UI_CNR_BOTTOM_RIGHT | UI_CNR_BOTTOM_LEFT)) == (UI_CNR_BOTTOM_RIGHT | UI_CNR_BOTTOM_LEFT)) ? 1 : 2;
	const int vnum = ((roundboxalign & (UI_CNR_TOP_LEFT | UI_CNR_BOTTOM_LEFT)) == (UI_CNR_TOP_LEFT | UI_CNR_BOTTOM_LEFT) ||
	                  (roundboxalign & (UI_CNR_TOP_RIGHT | UI_CNR_BOTTOM_RIGHT)) == (UI_CNR_TOP_RIGHT | UI_CNR_BOTTOM_RIGHT)) ? 1 : 2;

	minsize = min_ii(BLI_rcti_size_x(rect) * hnum,
	                 BLI_rcti_size_y(rect) * vnum);
	
	if (2.0f * rad > minsize)
		rad = 0.5f * minsize;

	if (2.0f * (radi + 1.0f) > minsize)
		radi = 0.5f * minsize - U.pixelsize;
	
	/* mult */
	for (a = 0; a < WIDGET_CURVE_RESOLU; a++) {
		veci[a][0] = radi * cornervec[a][0];
		veci[a][1] = radi * cornervec[a][1];
		vec[a][0] = rad * cornervec[a][0];
		vec[a][1] = rad * cornervec[a][1];
	}
	
	/* corner left-bottom */
	if (roundboxalign & UI_CNR_BOTTOM_LEFT) {
		
		for (a = 0; a < WIDGET_CURVE_RESOLU; a++, tot++) {
			wt->inner_v[tot][0] = minxi + veci[a][1];
			wt->inner_v[tot][1] = minyi + radi - veci[a][0];
			
			wt->outer_v[tot][0] = minx + vec[a][1];
			wt->outer_v[tot][1] = miny + rad - vec[a][0];
			
			wt->inner_uv[tot][0] = facxi * (wt->inner_v[tot][0] - minxi);
			wt->inner_uv[tot][1] = facyi * (wt->inner_v[tot][1] - minyi);
		}
	}
	else {
		wt->inner_v[tot][0] = minxi;
		wt->inner_v[tot][1] = minyi;
		
		wt->outer_v[tot][0] = minx;
		wt->outer_v[tot][1] = miny;

		wt->inner_uv[tot][0] = 0.0f;
		wt->inner_uv[tot][1] = 0.0f;
		
		tot++;
	}
	
	/* corner right-bottom */
	if (roundboxalign & UI_CNR_BOTTOM_RIGHT) {
		
		for (a = 0; a < WIDGET_CURVE_RESOLU; a++, tot++) {
			wt->inner_v[tot][0] = maxxi - radi + veci[a][0];
			wt->inner_v[tot][1] = minyi + veci[a][1];
			
			wt->outer_v[tot][0] = maxx - rad + vec[a][0];
			wt->outer_v[tot][1] = miny + vec[a][1];
			
			wt->inner_uv[tot][0] = facxi * (wt->inner_v[tot][0] - minxi);
			wt->inner_uv[tot][1] = facyi * (wt->inner_v[tot][1] - minyi);
		}
	}
	else {
		wt->inner_v[tot][0] = maxxi;
		wt->inner_v[tot][1] = minyi;
		
		wt->outer_v[tot][0] = maxx;
		wt->outer_v[tot][1] = miny;

		wt->inner_uv[tot][0] = 1.0f;
		wt->inner_uv[tot][1] = 0.0f;
		
		tot++;
	}
	
	wt->halfwayvert = tot;
	
	/* corner right-top */
	if (roundboxalign & UI_CNR_TOP_RIGHT) {
		
		for (a = 0; a < WIDGET_CURVE_RESOLU; a++, tot++) {
			wt->inner_v[tot][0] = maxxi - veci[a][1];
			wt->inner_v[tot][1] = maxyi - radi + veci[a][0];
			
			wt->outer_v[tot][0] = maxx - vec[a][1];
			wt->outer_v[tot][1] = maxy - rad + vec[a][0];
			
			wt->inner_uv[tot][0] = facxi * (wt->inner_v[tot][0] - minxi);
			wt->inner_uv[tot][1] = facyi * (wt->inner_v[tot][1] - minyi);
		}
	}
	else {
		wt->inner_v[tot][0] = maxxi;
		wt->inner_v[tot][1] = maxyi;
		
		wt->outer_v[tot][0] = maxx;
		wt->outer_v[tot][1] = maxy;
		
		wt->inner_uv[tot][0] = 1.0f;
		wt->inner_uv[tot][1] = 1.0f;
		
		tot++;
	}
	
	/* corner left-top */
	if (roundboxalign & UI_CNR_TOP_LEFT) {
		
		for (a = 0; a < WIDGET_CURVE_RESOLU; a++, tot++) {
			wt->inner_v[tot][0] = minxi + radi - veci[a][0];
			wt->inner_v[tot][1] = maxyi - veci[a][1];
			
			wt->outer_v[tot][0] = minx + rad - vec[a][0];
			wt->outer_v[tot][1] = maxy - vec[a][1];
			
			wt->inner_uv[tot][0] = facxi * (wt->inner_v[tot][0] - minxi);
			wt->inner_uv[tot][1] = facyi * (wt->inner_v[tot][1] - minyi);
		}
		
	}
	else {
		
		wt->inner_v[tot][0] = minxi;
		wt->inner_v[tot][1] = maxyi;
		
		wt->outer_v[tot][0] = minx;
		wt->outer_v[tot][1] = maxy;
		
		wt->inner_uv[tot][0] = 0.0f;
		wt->inner_uv[tot][1] = 1.0f;
		
		tot++;
	}

	BLI_assert(tot <= WIDGET_SIZE_MAX);

	wt->totvert = tot;
}

static void round_box_edges(uiWidgetBase *wt, int roundboxalign, const rcti *rect, float rad)
{
	round_box__edges(wt, roundboxalign, rect, rad, rad - U.pixelsize);
}


/* based on button rect, return scaled array of triangles */
static void widget_draw_tria_ex(
        uiWidgetTrias *tria, const rcti *rect, float triasize, char where,
        /* input data */
        const float verts[][2], const int verts_tot,
        const unsigned int tris[][3], const int tris_tot)
{
	float centx, centy, sizex, sizey, minsize;
	int a, i1 = 0, i2 = 1;

	minsize = min_ii(BLI_rcti_size_x(rect), BLI_rcti_size_y(rect));

	/* center position and size */
	centx = (float)rect->xmin + 0.4f * minsize;
	centy = (float)rect->ymin + 0.5f * minsize;
	sizex = sizey = -0.5f * triasize * minsize;

	if (where == 'r') {
		centx = (float)rect->xmax - 0.4f * minsize;
		sizex = -sizex;
	}
	else if (where == 't') {
		centy = (float)rect->ymax - 0.5f * minsize;
		sizey = -sizey;
		i2 = 0; i1 = 1;
	}
	else if (where == 'b') {
		sizex = -sizex;
		i2 = 0; i1 = 1;
	}

	for (a = 0; a < verts_tot; a++) {
		tria->vec[a][0] = sizex * verts[a][i1] + centx;
		tria->vec[a][1] = sizey * verts[a][i2] + centy;
	}

	tria->tot = tris_tot;
	tria->index = tris;
}

static void widget_num_tria(uiWidgetTrias *tria, const rcti *rect, float triasize, char where)
{
	widget_draw_tria_ex(
	        tria, rect, triasize, where,
	        num_tria_vert, ARRAY_SIZE(num_tria_vert),
	        num_tria_face, ARRAY_SIZE(num_tria_face));
}

static void widget_scroll_circle(uiWidgetTrias *tria, const rcti *rect, float triasize, char where)
{
	widget_draw_tria_ex(
	        tria, rect, triasize, where,
	        scroll_circle_vert, ARRAY_SIZE(scroll_circle_vert),
	        scroll_circle_face, ARRAY_SIZE(scroll_circle_face));
}

static void widget_trias_draw(uiWidgetTrias *tria)
{
	glEnableClientState(GL_VERTEX_ARRAY);
	glVertexPointer(2, GL_FLOAT, 0, tria->vec);
	glDrawElements(GL_TRIANGLES, tria->tot * 3, GL_UNSIGNED_INT, tria->index);
	glDisableClientState(GL_VERTEX_ARRAY);
}

static void widget_menu_trias(uiWidgetTrias *tria, const rcti *rect)
{
	float centx, centy, size;
	int a;

	/* center position and size */
	centx = rect->xmax - 0.32f * BLI_rcti_size_y(rect);
	centy = rect->ymin + 0.50f * BLI_rcti_size_y(rect);
	size = 0.4f * BLI_rcti_size_y(rect);

	for (a = 0; a < 6; a++) {
		tria->vec[a][0] = size * menu_tria_vert[a][0] + centx;
		tria->vec[a][1] = size * menu_tria_vert[a][1] + centy;
	}

	tria->tot = 2;
	tria->index = menu_tria_face;
}

static void widget_check_trias(uiWidgetTrias *tria, const rcti *rect)
{
	float centx, centy, size;
	int a;
	
	/* center position and size */
	centx = rect->xmin + 0.5f * BLI_rcti_size_y(rect);
	centy = rect->ymin + 0.5f * BLI_rcti_size_y(rect);
	size = 0.5f * BLI_rcti_size_y(rect);
	
	for (a = 0; a < 6; a++) {
		tria->vec[a][0] = size * check_tria_vert[a][0] + centx;
		tria->vec[a][1] = size * check_tria_vert[a][1] + centy;
	}
	
	tria->tot = 4;
	tria->index = check_tria_face;
}


/* prepares shade colors */
static void shadecolors4(char coltop[4], char coldown[4], const char *color, short shadetop, short shadedown)
{
	coltop[0] = CLAMPIS(color[0] + shadetop, 0, 255);
	coltop[1] = CLAMPIS(color[1] + shadetop, 0, 255);
	coltop[2] = CLAMPIS(color[2] + shadetop, 0, 255);
	coltop[3] = color[3];

	coldown[0] = CLAMPIS(color[0] + shadedown, 0, 255);
	coldown[1] = CLAMPIS(color[1] + shadedown, 0, 255);
	coldown[2] = CLAMPIS(color[2] + shadedown, 0, 255);
	coldown[3] = color[3];
}

static void round_box_shade_col4_r(unsigned char r_col[4], const char col1[4], const char col2[4], const float fac)
{
	const int faci = FTOCHAR(fac);
	const int facm = 255 - faci;

	r_col[0] = (faci * col1[0] + facm * col2[0]) / 256;
	r_col[1] = (faci * col1[1] + facm * col2[1]) / 256;
	r_col[2] = (faci * col1[2] + facm * col2[2]) / 256;
	r_col[3] = (faci * col1[3] + facm * col2[3]) / 256;
}

static void widget_verts_to_triangle_strip(uiWidgetBase *wtb, const int totvert, float triangle_strip[WIDGET_SIZE_MAX * 2 + 2][2])
{
	int a;
	for (a = 0; a < totvert; a++) {
		copy_v2_v2(triangle_strip[a * 2], wtb->outer_v[a]);
		copy_v2_v2(triangle_strip[a * 2 + 1], wtb->inner_v[a]);
	}
	copy_v2_v2(triangle_strip[a * 2], wtb->outer_v[0]);
	copy_v2_v2(triangle_strip[a * 2 + 1], wtb->inner_v[0]);
}

static void widget_verts_to_triangle_strip_open(uiWidgetBase *wtb, const int totvert, float triangle_strip[WIDGET_SIZE_MAX * 2][2])
{
	int a;
	for (a = 0; a < totvert; a++) {
		triangle_strip[a * 2][0] = wtb->outer_v[a][0];
		triangle_strip[a * 2][1] = wtb->outer_v[a][1];
		triangle_strip[a * 2 + 1][0] = wtb->outer_v[a][0];
		triangle_strip[a * 2 + 1][1] = wtb->outer_v[a][1] - 1.0f;
	}
}

static void widgetbase_outline(uiWidgetBase *wtb)
{
	float triangle_strip[WIDGET_SIZE_MAX * 2 + 2][2]; /* + 2 because the last pair is wrapped */
	widget_verts_to_triangle_strip(wtb, wtb->totvert, triangle_strip);

	glEnableClientState(GL_VERTEX_ARRAY);
	glVertexPointer(2, GL_FLOAT, 0, triangle_strip);
	glDrawArrays(GL_TRIANGLE_STRIP, 0, wtb->totvert * 2 + 2);
	glDisableClientState(GL_VERTEX_ARRAY);
}

static void widgetbase_draw(uiWidgetBase *wtb, uiWidgetColors *wcol)
{
	int j, a;
	
	glEnable(GL_BLEND);

	/* backdrop non AA */
	if (wtb->draw_inner) {
		if (wcol->shaded == 0) {
			if (wcol->alpha_check) {
				float inner_v_half[WIDGET_SIZE_MAX][2];
				float x_mid = 0.0f; /* used for dumb clamping of values */

				/* dark checkers */
				glColor4ub(UI_ALPHA_CHECKER_DARK, UI_ALPHA_CHECKER_DARK, UI_ALPHA_CHECKER_DARK, 255);
				glEnableClientState(GL_VERTEX_ARRAY);
				glVertexPointer(2, GL_FLOAT, 0, wtb->inner_v);
				glDrawArrays(GL_POLYGON, 0, wtb->totvert);

				/* light checkers */
				glEnable(GL_POLYGON_STIPPLE);
				glColor4ub(UI_ALPHA_CHECKER_LIGHT, UI_ALPHA_CHECKER_LIGHT, UI_ALPHA_CHECKER_LIGHT, 255);
				glPolygonStipple(stipple_checker_8px);

				glVertexPointer(2, GL_FLOAT, 0, wtb->inner_v);
				glDrawArrays(GL_POLYGON, 0, wtb->totvert);

				glDisable(GL_POLYGON_STIPPLE);

				/* alpha fill */
				glBlendFunc(GL_SRC_ALPHA, GL_ONE_MINUS_SRC_ALPHA);

				glColor4ubv((unsigned char *)wcol->inner);

				for (a = 0; a < wtb->totvert; a++) {
					x_mid += wtb->inner_v[a][0];
				}
				x_mid /= wtb->totvert;

				glVertexPointer(2, GL_FLOAT, 0, wtb->inner_v);
				glDrawArrays(GL_POLYGON, 0, wtb->totvert);

				/* 1/2 solid color */
				glColor4ub(wcol->inner[0], wcol->inner[1], wcol->inner[2], 255);

				for (a = 0; a < wtb->totvert; a++) {
					inner_v_half[a][0] = MIN2(wtb->inner_v[a][0], x_mid);
					inner_v_half[a][1] = wtb->inner_v[a][1];
				}

				glVertexPointer(2, GL_FLOAT, 0, inner_v_half);
				glDrawArrays(GL_POLYGON, 0, wtb->totvert);
				glDisableClientState(GL_VERTEX_ARRAY);
			}
			else {
				/* simple fill */
				glColor4ubv((unsigned char *)wcol->inner);

				glEnableClientState(GL_VERTEX_ARRAY);
				glVertexPointer(2, GL_FLOAT, 0, wtb->inner_v);
				glDrawArrays(GL_POLYGON, 0, wtb->totvert);
				glDisableClientState(GL_VERTEX_ARRAY);
			}
		}
		else {
			char col1[4], col2[4];
			unsigned char col_array[WIDGET_SIZE_MAX * 4];
			unsigned char *col_pt = col_array;
			
			shadecolors4(col1, col2, wcol->inner, wcol->shadetop, wcol->shadedown);
			
			glShadeModel(GL_SMOOTH);
			for (a = 0; a < wtb->totvert; a++, col_pt += 4) {
				round_box_shade_col4_r(col_pt, col1, col2, wtb->inner_uv[a][wtb->draw_shadedir ? 1 : 0]);
			}

			glEnableClientState(GL_VERTEX_ARRAY);
			glEnableClientState(GL_COLOR_ARRAY);
			glVertexPointer(2, GL_FLOAT, 0, wtb->inner_v);
			glColorPointer(4, GL_UNSIGNED_BYTE, 0, col_array);
			glDrawArrays(GL_POLYGON, 0, wtb->totvert);
			glDisableClientState(GL_VERTEX_ARRAY);
			glDisableClientState(GL_COLOR_ARRAY);

			glShadeModel(GL_FLAT);
		}
	}
	
	/* for each AA step */
	if (wtb->draw_outline) {
		float triangle_strip[WIDGET_SIZE_MAX * 2 + 2][2]; /* + 2 because the last pair is wrapped */
		float triangle_strip_emboss[WIDGET_SIZE_MAX * 2][2]; /* only for emboss */

		const unsigned char tcol[4] = {wcol->outline[0],
		                               wcol->outline[1],
		                               wcol->outline[2],
		                               wcol->outline[3] / WIDGET_AA_JITTER};

		widget_verts_to_triangle_strip(wtb, wtb->totvert, triangle_strip);

		if (wtb->draw_emboss) {
			widget_verts_to_triangle_strip_open(wtb, wtb->halfwayvert, triangle_strip_emboss);
		}

		glEnableClientState(GL_VERTEX_ARRAY);

		for (j = 0; j < WIDGET_AA_JITTER; j++) {
			unsigned char emboss[4];

			glTranslatef(jit[j][0], jit[j][1], 0.0f);
			
			/* outline */
			glColor4ubv(tcol);

			glVertexPointer(2, GL_FLOAT, 0, triangle_strip);
			glDrawArrays(GL_TRIANGLE_STRIP, 0, wtb->totvert * 2 + 2);

			/* emboss bottom shadow */
			if (wtb->draw_emboss) {
				UI_GetThemeColor4ubv(TH_WIDGET_EMBOSS, emboss);

				if (emboss[3]) {
					glColor4ubv(emboss);
					glVertexPointer(2, GL_FLOAT, 0, triangle_strip_emboss);
					glDrawArrays(GL_TRIANGLE_STRIP, 0, wtb->halfwayvert * 2);
				}
			}
			
			glTranslatef(-jit[j][0], -jit[j][1], 0.0f);
		}

		glDisableClientState(GL_VERTEX_ARRAY);
	}
	
	/* decoration */
	if (wtb->tria1.tot || wtb->tria2.tot) {
		const unsigned char tcol[4] = {wcol->item[0],
		                               wcol->item[1],
		                               wcol->item[2],
		                               (unsigned char)((float)wcol->item[3] / WIDGET_AA_JITTER)};

		/* for each AA step */
		for (j = 0; j < WIDGET_AA_JITTER; j++) {
			glTranslatef(jit[j][0], jit[j][1], 0.0f);

			if (wtb->tria1.tot) {
				glColor4ubv(tcol);
				widget_trias_draw(&wtb->tria1);
			}
			if (wtb->tria2.tot) {
				glColor4ubv(tcol);
				widget_trias_draw(&wtb->tria2);
			}
		
			glTranslatef(-jit[j][0], -jit[j][1], 0.0f);
		}
	}

	glDisable(GL_BLEND);
}

/* *********************** text/icon ************************************** */

#define UI_TEXT_CLIP_MARGIN (0.25f * U.widget_unit / but->block->aspect)

#define PREVIEW_PAD 4

static void widget_draw_preview(BIFIconID icon, float alpha, const rcti *rect)
{
	int w, h, size;

	if (icon == ICON_NONE)
		return;

	w = BLI_rcti_size_x(rect);
	h = BLI_rcti_size_y(rect);
	size = MIN2(w, h);
	size -= PREVIEW_PAD * 2;  /* padding */

	if (size > 0) {
		int x = rect->xmin + w / 2 - size / 2;
		int y = rect->ymin + h / 2 - size / 2;

		UI_icon_draw_preview_aspect_size(x, y, icon, 1.0f, alpha, size);
	}
}


static int ui_but_draw_menu_icon(const uiBut *but)
{
	return (but->flag & UI_BUT_ICON_SUBMENU) && (but->dt == UI_EMBOSS_PULLDOWN);
}

/* icons have been standardized... and this call draws in untransformed coordinates */

static void widget_draw_icon(
        const uiBut *but, BIFIconID icon, float alpha, const rcti *rect,
        const bool show_menu_icon)
{
	float xs = 0.0f, ys = 0.0f;
	float aspect, height;
	
	if (but->flag & UI_BUT_ICON_PREVIEW) {
		glEnable(GL_BLEND);
		widget_draw_preview(icon, alpha, rect);
		glDisable(GL_BLEND);
		return;
	}
	
	/* this icon doesn't need draw... */
	if (icon == ICON_BLANK1 && (but->flag & UI_BUT_ICON_SUBMENU) == 0) return;
	
	aspect = but->block->aspect / UI_DPI_FAC;
	height = ICON_DEFAULT_HEIGHT / aspect;

	/* calculate blend color */
	if (ELEM(but->type, UI_BTYPE_TOGGLE, UI_BTYPE_ROW, UI_BTYPE_TOGGLE_N, UI_BTYPE_LISTROW)) {
		if (but->flag & UI_SELECT) {}
		else if (but->flag & UI_ACTIVE) {}
		else alpha = 0.5f;
	}
	
	/* extra feature allows more alpha blending */
	if ((but->type == UI_BTYPE_LABEL) && but->a1 == 1.0f)
		alpha *= but->a2;
	
	glEnable(GL_BLEND);
	
	if (icon && icon != ICON_BLANK1) {
		float ofs = 1.0f / aspect;
		
		if (but->drawflag & UI_BUT_ICON_LEFT) {
			if (but->block->flag & UI_BLOCK_LOOP) {
				if (but->type == UI_BTYPE_SEARCH_MENU)
					xs = rect->xmin + 4.0f * ofs;
				else
					xs = rect->xmin + ofs;
			}
			else {
				xs = rect->xmin + 4.0f * ofs;
			}
			ys = (rect->ymin + rect->ymax - height) / 2.0f;
		}
		else {
			xs = (rect->xmin + rect->xmax - height) / 2.0f;
			ys = (rect->ymin + rect->ymax - height) / 2.0f;
		}

		/* force positions to integers, for zoom levels near 1. draws icons crisp. */
		if (aspect > 0.95f && aspect < 1.05f) {
			xs = (int)(xs + 0.1f);
			ys = (int)(ys + 0.1f);
		}
		
		/* to indicate draggable */
		if (but->dragpoin && (but->flag & UI_ACTIVE)) {
			float rgb[3] = {1.25f, 1.25f, 1.25f};
			UI_icon_draw_aspect_color(xs, ys, icon, aspect, rgb);
		}
		else
			UI_icon_draw_aspect(xs, ys, icon, aspect, alpha);
	}

	if (show_menu_icon) {
		rcti tria;
		const int size = (int)(ICON_DEFAULT_HEIGHT / aspect);

		xs = rect->xmax - (UI_MENU_SUBMENU_PADDING * 0.5f);
		ys = (rect->ymin + rect->ymax - height) / 2.0f;

		BLI_rcti_init(&tria, xs, xs + size, ys, ys + size);
		BLI_rcti_scale(&tria, 0.5f);

		glColor3f(1.0f, 1.0f, 1.0f);
		ui_draw_anti_tria(tria.xmin, tria.ymin,
		                  tria.xmax, tria.ymin + BLI_rcti_size_y(&tria) / 2,
		                  tria.xmin, tria.ymax);
	}
	
	glDisable(GL_BLEND);
}

static void ui_text_clip_give_prev_off(uiBut *but, const char *str)
{
	const char *prev_utf8 = BLI_str_find_prev_char_utf8(str, str + but->ofs);
	int bytes = str + but->ofs - prev_utf8;

	but->ofs -= bytes;
}

static void ui_text_clip_give_next_off(uiBut *but, const char *str)
{
	const char *next_utf8 = BLI_str_find_next_char_utf8(str + but->ofs, NULL);
	int bytes = next_utf8 - (str + but->ofs);

	but->ofs += bytes;
}

/**
 * Helper.
 * This func assumes things like kerning handling have already been handled!
 * Return the length of modified (right-clipped + ellipsis) string.
 */
static void ui_text_clip_right_ex(
        uiFontStyle *fstyle, char *str, const size_t max_len, const float okwidth,
        const char *sep, const int sep_len, const float sep_strwidth, size_t *r_final_len)
{
	float tmp;
	int l_end;

	BLI_assert(str[0]);

	/* If the trailing ellipsis takes more than 20% of all available width, just cut the string
	 * (as using the ellipsis would remove even more useful chars, and we cannot show much already!).
	 */
	if (sep_strwidth / okwidth > 0.2f) {
		l_end = BLF_width_to_strlen(fstyle->uifont_id, str, max_len, okwidth, &tmp);
		str[l_end] = '\0';
		if (r_final_len) {
			*r_final_len = (size_t)l_end;
		}
	}
	else {
		l_end = BLF_width_to_strlen(fstyle->uifont_id, str, max_len, okwidth - sep_strwidth, &tmp);
		memcpy(str + l_end, sep, sep_len + 1);  /* +1 for trailing '\0'. */
		if (r_final_len) {
			*r_final_len = (size_t)(l_end + sep_len);
		}
	}
}

/**
 * Cut off the middle of the text to fit into the given width.
 * Note in case this middle clipping would just remove a few chars, it rather clips right, which is more readable.
 * If rpart_sep is not Null, the part of str starting to first occurrence of rpart_sep is preserved at all cost (useful
 * for strings with shortcuts, like 'AVeryLongFooBarLabelForMenuEntry|Ctrl O' -> 'AVeryLong...MenuEntry|Ctrl O').
 */
float UI_text_clip_middle_ex(
        uiFontStyle *fstyle, char *str, float okwidth, const float minwidth,
        const size_t max_len, const char rpart_sep)
{
	float strwidth;

	/* Add some epsilon to OK width, avoids 'ellipsing' text that nearly fits!
     * Better to have a small piece of the last char cut out, than two remaining chars replaced by an allipsis... */
	okwidth += 1.0f + UI_DPI_FAC;

	BLI_assert(str[0]);

	/* need to set this first */
	UI_fontstyle_set(fstyle);

	if (fstyle->kerning == 1) {  /* for BLF_width */
		BLF_enable(fstyle->uifont_id, BLF_KERNING_DEFAULT);
	}

	strwidth = BLF_width(fstyle->uifont_id, str, max_len);

	if ((okwidth > 0.0f) && (strwidth > okwidth)) {
		/* utf8 ellipsis '...', some compilers complain */
		const char sep[] = {0xe2, 0x80, 0xa6, 0x0};
		const int sep_len = sizeof(sep) - 1;
		const float sep_strwidth = BLF_width(fstyle->uifont_id, sep, sep_len + 1);
		float parts_strwidth;
		size_t l_end;

		char *rpart = NULL, rpart_buf[UI_MAX_DRAW_STR];
		float rpart_width = 0.0f;
		size_t rpart_len = 0;
		size_t final_lpart_len;

		if (rpart_sep) {
			rpart = strrchr(str, rpart_sep);

			if (rpart) {
				rpart_len = strlen(rpart);
				rpart_width = BLF_width(fstyle->uifont_id, rpart, rpart_len);
				okwidth -= rpart_width;
				strwidth -= rpart_width;

				if (okwidth < 0.0f) {
					/* Not enough place for actual label, just display protected right part.
					 * Here just for safety, should never happen in real life! */
					memmove(str, rpart, rpart_len + 1);
					rpart = NULL;
					okwidth += rpart_width;
					strwidth = rpart_width;
				}
			}
		}

		parts_strwidth = (okwidth - sep_strwidth) / 2.0f;

		if (rpart) {
			strcpy(rpart_buf, rpart);
			*rpart = '\0';
			rpart = rpart_buf;
		}

		l_end = BLF_width_to_strlen(fstyle->uifont_id, str, max_len, parts_strwidth, &rpart_width);
		if (l_end < 10 || min_ff(parts_strwidth, strwidth - okwidth) < minwidth) {
			/* If we really have no place, or we would clip a very small piece of string in the middle,
			 * only show start of string.
			 */
			ui_text_clip_right_ex(fstyle, str, max_len, okwidth, sep, sep_len, sep_strwidth, &final_lpart_len);
		}
		else {
			size_t r_offset, r_len;

			r_offset = BLF_width_to_rstrlen(fstyle->uifont_id, str, max_len, parts_strwidth, &rpart_width);
			r_len = strlen(str + r_offset) + 1;  /* +1 for the trailing '\0'. */

			if (l_end + sep_len + r_len + rpart_len > max_len) {
				/* Corner case, the str already takes all available mem, and the ellipsis chars would actually
				 * add more chars...
				 * Better to just trim one or two letters to the right in this case...
				 * Note: with a single-char ellipsis, this should never happen! But better be safe here...
				 */
				ui_text_clip_right_ex(fstyle, str, max_len, okwidth, sep, sep_len, sep_strwidth, &final_lpart_len);
			}
			else {
				memmove(str + l_end + sep_len, str + r_offset, r_len);
				memcpy(str + l_end, sep, sep_len);
				final_lpart_len = (size_t)(l_end + sep_len + r_len - 1);  /* -1 to remove trailing '\0'! */
			}
		}

		if (rpart) {
			/* Add back preserved right part to our shorten str. */
			memcpy(str + final_lpart_len, rpart, rpart_len + 1);  /* +1 for trailing '\0'. */
		}

		strwidth = BLF_width(fstyle->uifont_id, str, max_len);
	}

	if (fstyle->kerning == 1) {
		BLF_disable(fstyle->uifont_id, BLF_KERNING_DEFAULT);
	}

	return strwidth;
}

/**
 * Wrapper around UI_text_clip_middle_ex.
 */
static void ui_text_clip_middle(uiFontStyle *fstyle, uiBut *but, const rcti *rect)
{
	/* No margin for labels! */
	const int border = ELEM(but->type, UI_BTYPE_LABEL, UI_BTYPE_MENU) ? 0 : (int)(UI_TEXT_CLIP_MARGIN + 0.5f);
	const float okwidth = (float)max_ii(BLI_rcti_size_x(rect) - border, 0);
	const size_t max_len = sizeof(but->drawstr);
	const float minwidth = (float)(UI_DPI_ICON_SIZE) / but->block->aspect * 2.0f;

	but->ofs = 0;
	but->strwidth = UI_text_clip_middle_ex(fstyle, but->drawstr, okwidth, minwidth, max_len, '\0');
}

/**
 * Like ui_text_clip_middle(), but protect/preserve at all cost the right part of the string after sep.
 * Useful for strings with shortcuts (like 'AVeryLongFooBarLabelForMenuEntry|Ctrl O' -> 'AVeryLong...MenuEntry|Ctrl O').
 */
static void ui_text_clip_middle_protect_right(uiFontStyle *fstyle, uiBut *but, const rcti *rect, const char rsep)
{
	/* No margin for labels! */
	const int border = ELEM(but->type, UI_BTYPE_LABEL, UI_BTYPE_MENU) ? 0 : (int)(UI_TEXT_CLIP_MARGIN + 0.5f);
	const float okwidth = (float)max_ii(BLI_rcti_size_x(rect) - border, 0);
	const size_t max_len = sizeof(but->drawstr);
	const float minwidth = (float)(UI_DPI_ICON_SIZE) / but->block->aspect * 2.0f;

	but->ofs = 0;
	but->strwidth = UI_text_clip_middle_ex(fstyle, but->drawstr, okwidth, minwidth, max_len, rsep);
}

/**
 * Cut off the text, taking into account the cursor location (text display while editing).
 */
static void ui_text_clip_cursor(uiFontStyle *fstyle, uiBut *but, const rcti *rect)
{
	const int border = (int)(UI_TEXT_CLIP_MARGIN + 0.5f);
	const int okwidth = max_ii(BLI_rcti_size_x(rect) - border, 0);

	BLI_assert(but->editstr && but->pos >= 0);

	/* need to set this first */
	UI_fontstyle_set(fstyle);

	if (fstyle->kerning == 1) /* for BLF_width */
		BLF_enable(fstyle->uifont_id, BLF_KERNING_DEFAULT);

	/* define ofs dynamically */
	if (but->ofs > but->pos)
		but->ofs = but->pos;

	if (BLF_width(fstyle->uifont_id, but->editstr, INT_MAX) <= okwidth)
		but->ofs = 0;

	but->strwidth = BLF_width(fstyle->uifont_id, but->editstr + but->ofs, INT_MAX);

	if (but->strwidth > okwidth) {
		int len = strlen(but->editstr);

		while (but->strwidth > okwidth) {
			float width;

			/* string position of cursor */
			width = BLF_width(fstyle->uifont_id, but->editstr + but->ofs, (but->pos - but->ofs));

			/* if cursor is at 20 pixels of right side button we clip left */
			if (width > okwidth - 20) {
				ui_text_clip_give_next_off(but, but->editstr);
			}
			else {
				int bytes;
				/* shift string to the left */
				if (width < 20 && but->ofs > 0)
					ui_text_clip_give_prev_off(but, but->editstr);
				bytes = BLI_str_utf8_size(BLI_str_find_prev_char_utf8(but->editstr, but->editstr + len));
				if (bytes == -1)
					bytes = 1;
				len -= bytes;
			}

			but->strwidth = BLF_width(fstyle->uifont_id, but->editstr + but->ofs, len - but->ofs);

			if (but->strwidth < 10) break;
		}
	}

	if (fstyle->kerning == 1) {
		BLF_disable(fstyle->uifont_id, BLF_KERNING_DEFAULT);
	}
}

/**
 * Cut off the end of text to fit into the width of \a rect.
 *
 * \note deals with ': ' especially for number buttons
 */
static void ui_text_clip_right_label(uiFontStyle *fstyle, uiBut *but, const rcti *rect)
{
	const int border = UI_TEXT_CLIP_MARGIN + 1;
	const int okwidth = max_ii(BLI_rcti_size_x(rect) - border, 0);
	char *cpoin = NULL;
	int drawstr_len = strlen(but->drawstr);
	const char *cpend = but->drawstr + drawstr_len;
	
	/* need to set this first */
	UI_fontstyle_set(fstyle);
	
	if (fstyle->kerning == 1) /* for BLF_width */
		BLF_enable(fstyle->uifont_id, BLF_KERNING_DEFAULT);
	
	but->strwidth = BLF_width(fstyle->uifont_id, but->drawstr, sizeof(but->drawstr));
	but->ofs = 0;
	

	/* First shorten num-buttons eg,
	 *   Translucency: 0.000
	 * becomes
	 *   Trans: 0.000
	 */

	/* find the space after ':' separator */
	cpoin = strrchr(but->drawstr, ':');
	
	if (cpoin && (cpoin < cpend - 2)) {
		char *cp2 = cpoin;
		
		/* chop off the leading text, starting from the right */
		while (but->strwidth > okwidth && cp2 > but->drawstr) {
			const char *prev_utf8 = BLI_str_find_prev_char_utf8(but->drawstr, cp2);
			int bytes = cp2 - prev_utf8;

			/* shift the text after and including cp2 back by 1 char, +1 to include null terminator */
			memmove(cp2 - bytes, cp2, drawstr_len + 1);
			cp2 -= bytes;

			drawstr_len -= bytes;
			// BLI_assert(strlen(but->drawstr) == drawstr_len);
			
			but->strwidth = BLF_width(fstyle->uifont_id, but->drawstr + but->ofs, sizeof(but->drawstr) - but->ofs);
			if (but->strwidth < 10) break;
		}
	
	
		/* after the leading text is gone, chop off the : and following space, with ofs */
		while ((but->strwidth > okwidth) && (but->ofs < 2)) {
			ui_text_clip_give_next_off(but, but->drawstr);
			but->strwidth = BLF_width(fstyle->uifont_id, but->drawstr + but->ofs, sizeof(but->drawstr) - but->ofs);
			if (but->strwidth < 10) break;
		}
	}


	/* Now just remove trailing chars */
	/* once the label's gone, chop off the least significant digits */
	if (but->strwidth > okwidth) {
		float strwidth;
		drawstr_len = BLF_width_to_strlen(fstyle->uifont_id, but->drawstr + but->ofs,
		                                  drawstr_len - but->ofs, okwidth, &strwidth) + but->ofs;
		but->strwidth = strwidth;
		but->drawstr[drawstr_len] = 0;
	}
	
	if (fstyle->kerning == 1)
		BLF_disable(fstyle->uifont_id, BLF_KERNING_DEFAULT);
}

#ifdef WITH_INPUT_IME
static void widget_draw_text_ime_underline(
        uiFontStyle *fstyle, uiWidgetColors *wcol, uiBut *but, const rcti *rect,
        const wmIMEData *ime_data, const char *drawstr)
{
	int ofs_x, width;
	int rect_x = BLI_rcti_size_x(rect);
	int sel_start = ime_data->sel_start, sel_end = ime_data->sel_end;

	if (drawstr[0] != 0) {
		if (but->pos >= but->ofs) {
			ofs_x = BLF_width(fstyle->uifont_id, drawstr + but->ofs, but->pos - but->ofs);
		}
		else {
			ofs_x = 0;
		}

		width = BLF_width(fstyle->uifont_id, drawstr + but->ofs,
		                  ime_data->composite_len + but->pos - but->ofs);

		glColor4ubv((unsigned char *)wcol->text);
		UI_draw_text_underline(rect->xmin + ofs_x, rect->ymin + 6 * U.pixelsize, min_ii(width, rect_x - 2) - ofs_x, 1);

		/* draw the thick line */
		if (sel_start != -1 && sel_end != -1) {
			sel_end -= sel_start;
			sel_start += but->pos;

			if (sel_start >= but->ofs) {
				ofs_x = BLF_width(fstyle->uifont_id, drawstr + but->ofs, sel_start - but->ofs);
			}
			else {
				ofs_x = 0;
			}

			width = BLF_width(fstyle->uifont_id, drawstr + but->ofs,
			                  sel_end + sel_start - but->ofs);

			UI_draw_text_underline(rect->xmin + ofs_x, rect->ymin + 6 * U.pixelsize, min_ii(width, rect_x - 2) - ofs_x, 2);
		}
	}
}
#endif  /* WITH_INPUT_IME */

static void widget_draw_text(uiFontStyle *fstyle, uiWidgetColors *wcol, uiBut *but, rcti *rect)
{
	int drawstr_left_len = UI_MAX_DRAW_STR;
	const char *drawstr = but->drawstr;
	const char *drawstr_right = NULL;
	bool use_right_only = false;

#ifdef WITH_INPUT_IME
	const wmIMEData *ime_data;
#endif

	UI_fontstyle_set(fstyle);
	
	if (but->editstr || (but->drawflag & UI_BUT_TEXT_LEFT))
		fstyle->align = UI_STYLE_TEXT_LEFT;
	else if (but->drawflag & UI_BUT_TEXT_RIGHT)
		fstyle->align = UI_STYLE_TEXT_RIGHT;
	else
		fstyle->align = UI_STYLE_TEXT_CENTER;
	
	if (fstyle->kerning == 1) /* for BLF_width */
		BLF_enable(fstyle->uifont_id, BLF_KERNING_DEFAULT);
	

	/* Special case: when we're entering text for multiple buttons,
	 * don't draw the text for any of the multi-editing buttons */
	if (UNLIKELY(but->flag & UI_BUT_DRAG_MULTI)) {
		uiBut *but_edit = ui_but_drag_multi_edit_get(but);
		if (but_edit) {
			drawstr = but_edit->editstr;
			fstyle->align = UI_STYLE_TEXT_LEFT;
		}
	}
	else {
		if (but->editstr) {
			/* max length isn't used in this case,
			 * we rely on string being NULL terminated. */
			drawstr_left_len = INT_MAX;

#ifdef WITH_INPUT_IME
			/* FIXME, IME is modifying 'const char *drawstr! */
			ime_data = ui_but_ime_data_get(but);

			if (ime_data && ime_data->composite_len) {
				/* insert composite string into cursor pos */
				BLI_snprintf((char *)drawstr, UI_MAX_DRAW_STR, "%s%s%s",
				             but->editstr, ime_data->str_composite,
				             but->editstr + but->pos);
			}
			else
#endif
			{
				drawstr = but->editstr;
			}
		}
	}


	/* text button selection, cursor, composite underline */
	if (but->editstr && but->pos != -1) {
		int but_pos_ofs;
		int tx, ty;

		/* text button selection */
		if ((but->selend - but->selsta) > 0) {
			int selsta_draw, selwidth_draw;
			
			if (drawstr[0] != 0) {

				if (but->selsta >= but->ofs) {
					selsta_draw = BLF_width(fstyle->uifont_id, drawstr + but->ofs, but->selsta - but->ofs);
				}
				else {
					selsta_draw = 0;
				}

				selwidth_draw = BLF_width(fstyle->uifont_id, drawstr + but->ofs, but->selend - but->ofs);

				glColor4ubv((unsigned char *)wcol->item);
				glRecti(rect->xmin + selsta_draw,
				        rect->ymin + 2,
				        min_ii(rect->xmin + selwidth_draw, rect->xmax - 2),
				        rect->ymax - 2);
			}
		}

		/* text cursor */
		but_pos_ofs = but->pos;

#ifdef WITH_INPUT_IME
		/* if is ime compositing, move the cursor */
		if (ime_data && ime_data->composite_len && ime_data->cursor_pos != -1) {
			but_pos_ofs += ime_data->cursor_pos;
		}
#endif

		if (but->pos >= but->ofs) {
			int t;
			if (drawstr[0] != 0) {
				t = BLF_width(fstyle->uifont_id, drawstr + but->ofs, but_pos_ofs - but->ofs);
			}
			else {
				t = 0;
			}

			glColor3f(0.2, 0.6, 0.9);

			tx = rect->xmin + t + 2;
			ty = rect->ymin + 2;

			/* draw cursor */
			glRecti(rect->xmin + t, ty, tx, rect->ymax - 2);
		}

#ifdef WITH_INPUT_IME
		if (ime_data && ime_data->composite_len) {
			/* ime cursor following */
			if (but->pos >= but->ofs) {
				ui_but_ime_reposition(but, tx + 5, ty + 3, false);
			}

			/* composite underline */
			widget_draw_text_ime_underline(fstyle, wcol, but, rect, ime_data, drawstr);
		}
#endif
	}
	
	if (fstyle->kerning == 1)
		BLF_disable(fstyle->uifont_id, BLF_KERNING_DEFAULT);

#if 0
	ui_rasterpos_safe(x, y, but->aspect);
	transopts = ui_translate_buttons();
#endif

	/* cut string in 2 parts - only for menu entries */
	if ((but->block->flag & UI_BLOCK_LOOP) &&
	    (but->editstr == NULL))
	{
		if (but->flag & UI_BUT_HAS_SEP_CHAR) {
			drawstr_right = strrchr(drawstr, UI_SEP_CHAR);
			if (drawstr_right) {
				drawstr_left_len = (drawstr_right - drawstr);
				drawstr_right++;
			}
		}
	}
	
#ifdef USE_NUMBUTS_LR_ALIGN
	if (!drawstr_right && ELEM(but->type, UI_BTYPE_NUM, UI_BTYPE_NUM_SLIDER) &&
	    /* if we're editing or multi-drag (fake editing), then use left alignment */
	    (but->editstr == NULL) && (drawstr == but->drawstr))
	{
		drawstr_right = strchr(drawstr + but->ofs, ':');
		if (drawstr_right) {
			drawstr_right++;
			drawstr_left_len = (drawstr_right - drawstr);

			while (*drawstr_right == ' ') {
				drawstr_right++;
			}
		}
		else {
			/* no prefix, even so use only cpoin */
			drawstr_right = drawstr + but->ofs;
			use_right_only = true;
		}
	}
#endif

	glColor4ubv((unsigned char *)wcol->text);

	if (!use_right_only) {
		/* for underline drawing */
		float font_xofs, font_yofs;

		UI_fontstyle_draw_ex(fstyle, rect, drawstr + but->ofs,
		                   drawstr_left_len - but->ofs, &font_xofs, &font_yofs);

		if (but->menu_key != '\0') {
			char fixedbuf[128];
			const char *str;

			BLI_strncpy(fixedbuf, drawstr + but->ofs, min_ii(sizeof(fixedbuf), drawstr_left_len));

			str = strchr(fixedbuf, but->menu_key - 32); /* upper case */
			if (str == NULL)
				str = strchr(fixedbuf, but->menu_key);

			if (str) {
				int ul_index = -1;
				float ul_advance;

				ul_index = (int)(str - fixedbuf);

				if (fstyle->kerning == 1) {
					BLF_enable(fstyle->uifont_id, BLF_KERNING_DEFAULT);
				}

				fixedbuf[ul_index] = '\0';
				ul_advance = BLF_width(fstyle->uifont_id, fixedbuf, ul_index);

				BLF_position(fstyle->uifont_id, rect->xmin + font_xofs + ul_advance, rect->ymin + font_yofs, 0.0f);
				BLF_draw(fstyle->uifont_id, "_", 2);

				if (fstyle->kerning == 1) {
					BLF_disable(fstyle->uifont_id, BLF_KERNING_DEFAULT);
				}
			}
		}
	}

	/* part text right aligned */
	if (drawstr_right) {
		fstyle->align = UI_STYLE_TEXT_RIGHT;
		rect->xmax -= UI_TEXT_CLIP_MARGIN;
		UI_fontstyle_draw(fstyle, rect, drawstr_right);
	}
}

#define WITH_DUMMY_ICON_TEXT_ALIGN

#ifdef WITH_DUMMY_ICON_TEXT_ALIGN
static bool ui_block_has_real_icon_but(const uiBlock *block)
{
	uiBut *but;

	for (but = block->buttons.first; but; but = but->next) {
		if ((but->flag & UI_HAS_ICON) && (but->icon != ICON_BLANK1)) {
			return true;
		}
	}

	return false;
}
#endif

/* draws text and icons for buttons */
static void widget_draw_text_icon(uiFontStyle *fstyle, uiWidgetColors *wcol, uiBut *but, rcti *rect)
{
	uiBlock *block = but->block;
	float alpha = (float)wcol->text[3] / 255.0f;
	const int size_y = BLI_rcti_size_y(rect);
	int add_y = 0;
	char password_str[UI_MAX_DRAW_STR];
	uiButExtraIconType extra_icon_type;

	const bool show_menu_icon = ui_but_draw_menu_icon(but);
	const bool is_block_menu = ui_block_is_menu(block);


	ui_but_text_password_hide(password_str, but, false);

	/* scale down rect so the text isn't drawn into the
	 * extra space for added for submenu triangles */
	if (UNLIKELY((is_block_menu == true) &&
	             (block->flag & UI_BLOCK_HAS_SUBMENU) &&
	             (but->type != UI_BTYPE_SEPR_LINE)))
	{
		rect->xmax -= UI_MENU_SUBMENU_PADDING;
	}

	/* add some offset for menu titles to make them centered vertically - ugly but works best */
	if (but->type == UI_BTYPE_LABEL && but->flag & UI_BUT_MENU_TITLE) {
		BLI_assert(is_block_menu);

		if (block->direction == UI_DIR_UP || block->flag & UI_BLOCK_POPUP) {
			rect->ymin += 2 * (int)(0.2f * UI_UNIT_Y); /* 2 * MENU_PADDING */
			rect->ymin -= 2.0f * U.pixelsize;
		}
		else if (block->direction == UI_DIR_DOWN) {
			rect->ymin -= (int)(0.2f * UI_UNIT_Y); /* MENU_PADDING */
		}
		else {
			BLI_assert(0);
		}
	}

	/* check for button text label */
	if (but->type == UI_BTYPE_MENU && (but->flag & UI_BUT_NODE_LINK)) {
		rcti temp = *rect;
		temp.xmin = rect->xmax - size_y - 1;
		widget_draw_icon(but, ICON_LAYER_USED, alpha, &temp, false);
	}

	/* If there's an icon too (made with uiDefIconTextBut) then draw the icon
	 * and offset the text label to accommodate it */

#ifdef WITH_DUMMY_ICON_TEXT_ALIGN
	if (ui_block_has_real_icon_but(but->block) == false) {
		/* block doesn't have any real icons so we can skip */

		/* we still want to draw the submenu triangle icon though */
		if (show_menu_icon) {
			widget_draw_icon(but, ICON_NONE, alpha, rect, show_menu_icon);
		}
	}
	/* Big previews with optional text label below */
	else if (but->flag & UI_BUT_ICON_PREVIEW && is_block_menu) {
#else
	/* Big previews with optional text label below */
	if (but->flag & UI_BUT_ICON_PREVIEW && is_block_menu) {
#endif
		const BIFIconID icon = (but->flag & UI_HAS_ICON) ? but->icon + but->iconadd : ICON_NONE;
		int icon_size = size_y;
		int text_size = 0;

		/* This is a bit britle, but avoids adding an 'UI_BUT_HAS_LABEL' flag to but... */
		if (icon_size > BLI_rcti_size_x(rect)) {
			/* button is not square, it has extra height for label */
			text_size = UI_UNIT_Y;
			icon_size -= text_size;
		}

		/* draw icon in rect above the space reserved for the label */
		rect->ymin += text_size;
		glEnable(GL_BLEND);
		widget_draw_preview(icon, alpha, rect);
		glDisable(GL_BLEND);

		/* offset rect to draw label in */
		rect->ymin -= text_size;
		rect->ymax -= icon_size;

		/* vertically centering text */
		rect->ymin += (size_y + add_y) / 2;
	}
	/* Icons on the left with optional text label on the right */
#ifdef WITH_DUMMY_ICON_TEXT_ALIGN
	else if ((but->flag & UI_HAS_ICON) || show_menu_icon) {
		const BIFIconID icon = (but->flag & UI_HAS_ICON) ? but->icon + but->iconadd : ICON_NONE;
		const float icon_size = ICON_SIZE_FROM_BUTRECT(rect);

		/* menu item - add some more padding so menus don't feel cramped. it must
		 * be part of the button so that this area is still clickable */
		if (is_block_menu)
			rect->xmin += 0.3f * U.widget_unit;

		widget_draw_icon(but, icon, alpha, rect, show_menu_icon);

		rect->xmin += icon_size;
	}
#else
	else if ((but->flag & UI_HAS_ICON) && but->icon != ICON_BLANK1) {
		const BIFIconID icon = (but->flag & UI_HAS_ICON) ? but->icon + but->iconadd : ICON_NONE;
		const float icon_size = ICON_SIZE_FROM_BUTRECT(rect);

		/* menu item - add some more padding so menus don't feel cramped. it must
		 * be part of the button so that this area is still clickable */
		if (is_block_menu) {
			rect->xmin += 0.3f * U.widget_unit;
		}

		widget_draw_icon(but, icon, alpha, rect, show_menu_icon);

		rect->xmin += icon_size;
	}
	else if (show_menu_icon) {
		const BIFIconID icon = (but->flag & UI_HAS_ICON) ? but->icon + but->iconadd : ICON_NONE;
		widget_draw_icon(but, icon, alpha, rect, show_menu_icon);
	}
#endif

	if (but->editstr || (but->drawflag & UI_BUT_TEXT_LEFT)) {
		rect->xmin += (UI_TEXT_MARGIN_X * U.widget_unit) / block->aspect;
	}
	else if ((but->drawflag & UI_BUT_TEXT_RIGHT)) {
		rect->xmax -= (UI_TEXT_MARGIN_X * U.widget_unit) / block->aspect;
	}

	/* unlink icon for this button type */
	if ((but->type == UI_BTYPE_SEARCH_MENU) &&
	    ((extra_icon_type = ui_but_icon_extra_get(but)) != UI_BUT_ICONEXTRA_NONE))
	{
		rcti temp = *rect;

		temp.xmin = temp.xmax - (size_y * 1.08f);

		if (extra_icon_type == UI_BUT_ICONEXTRA_UNLINK) {
			widget_draw_icon(but, ICON_X, alpha, &temp, false);
		}
		else if (extra_icon_type == UI_BUT_ICONEXTRA_EYEDROPPER) {
			widget_draw_icon(but, ICON_EYEDROPPER, alpha, &temp, false);
		}
		else {
			BLI_assert(0);
		}

		rect->xmax -= ICON_SIZE_FROM_BUTRECT(rect);
	}

	/* clip but->drawstr to fit in available space */
	if (but->editstr && but->pos >= 0) {
		ui_text_clip_cursor(fstyle, but, rect);
	}
	else if (but->drawstr[0] == '\0') {
		/* bypass text clipping on icon buttons */
		but->ofs = 0;
		but->strwidth = 0;
	}
	else if (ELEM(but->type, UI_BTYPE_NUM, UI_BTYPE_NUM_SLIDER)) {
		ui_text_clip_right_label(fstyle, but, rect);
	}
	else if (but->flag & UI_BUT_HAS_SEP_CHAR) {
		/* Clip middle, but protect in all case right part containing the shortcut, if any. */
		ui_text_clip_middle_protect_right(fstyle, but, rect, UI_SEP_CHAR);
	}
	else {
		ui_text_clip_middle(fstyle, but, rect);
	}

	/* always draw text for textbutton cursor */
	widget_draw_text(fstyle, wcol, but, rect);

	ui_but_text_password_hide(password_str, but, true);

	/* if a widget uses font shadow it has to be deactivated now */
	BLF_disable(fstyle->uifont_id, BLF_SHADOW);
}

#undef UI_TEXT_CLIP_MARGIN
#undef WITH_ICON_TEXT_ALIGNMENT


/* *********************** widget types ************************************* */

static struct uiWidgetStateColors wcol_state_colors = {
	{115, 190, 76, 255},
	{90, 166, 51, 255},
	{240, 235, 100, 255},
	{215, 211, 75, 255},
	{180, 0, 255, 255},
	{153, 0, 230, 255},
	0.5f, 0.0f
};

static struct uiWidgetColors wcol_num = {
	{25, 25, 25, 255},
	{180, 180, 180, 255},
	{153, 153, 153, 255},
	{90, 90, 90, 255},
	
	{0, 0, 0, 255},
	{255, 255, 255, 255},
	
	0,
	-20, 0,

	0, /* pad */
	0.5f
};

static struct uiWidgetColors wcol_numslider = {
	{25, 25, 25, 255},
	{180, 180, 180, 255},
	{153, 153, 153, 255},
	{140, 140, 140, 255},
	
	{0, 0, 0, 255},
	{255, 255, 255, 255},
	
	0,
	-20, 0,

	0, /* pad */
	0.5f
};

static struct uiWidgetColors wcol_text = {
	{25, 25, 25, 255},
	{153, 153, 153, 255},
	{153, 153, 153, 255},
	{90, 90, 90, 255},
	
	{0, 0, 0, 255},
	{255, 255, 255, 255},
	
	0,
	0, 25,

	0, /* pad */
	0.2f
};

static struct uiWidgetColors wcol_option = {
	{0, 0, 0, 255},
	{70, 70, 70, 255},
	{70, 70, 70, 255},
	{255, 255, 255, 255},
	
	{0, 0, 0, 255},
	{255, 255, 255, 255},
	
	0,
	15, -15,

	0, /* pad */
	0.35f
};

/* button that shows popup */
static struct uiWidgetColors wcol_menu = {
	{0, 0, 0, 255},
	{70, 70, 70, 255},
	{70, 70, 70, 255},
	{255, 255, 255, 255},
	
	{255, 255, 255, 255},
	{204, 204, 204, 255},
	
	0,
	15, -15,

	0, /* pad */
	0.2f
};

/* button that starts pulldown */
static struct uiWidgetColors wcol_pulldown = {
	{0, 0, 0, 255},
	{63, 63, 63, 255},
	{86, 128, 194, 255},
	{255, 255, 255, 255},
	
	{0, 0, 0, 255},
	{0, 0, 0, 255},
	
	0,
	25, -20,

	0, /* pad */
	0.2f
};

/* button inside menu */
static struct uiWidgetColors wcol_menu_item = {
	{0, 0, 0, 255},
	{0, 0, 0, 0},
	{86, 128, 194, 255},
	{172, 172, 172, 128},
	
	{255, 255, 255, 255},
	{0, 0, 0, 255},
	
	0,
	38, 0,

	0, /* pad */
	0.2f
};

/* backdrop menu + title text color */
static struct uiWidgetColors wcol_menu_back = {
	{0, 0, 0, 255},
	{40, 40, 40, 230},
	{45, 45, 45, 230},
	{100, 100, 100, 255},
	
	{220, 220, 220, 255},
	{255, 255, 255, 255},
	
	0,
	25, -20,

	0, /* pad */
	0.25f
};

/* pie menus */
static struct uiWidgetColors wcol_pie_menu = {
	{10, 10, 10, 200},
	{25, 25, 25, 230},
	{140, 140, 140, 255},
	{45, 45, 45, 230},

	{160, 160, 160, 255},
	{255, 255, 255, 255},

	0,
	10, -10,

	0, /* pad */
	0.5f
};


/* tooltip color */
static struct uiWidgetColors wcol_tooltip = {
	{0, 0, 0, 255},
	{25, 25, 25, 230},
	{45, 45, 45, 230},
	{100, 100, 100, 255},

	{255, 255, 255, 255},
	{255, 255, 255, 255},

	0,
	25, -20,

	0, /* pad */
	0.2f
};

static struct uiWidgetColors wcol_radio = {
	{0, 0, 0, 255},
	{70, 70, 70, 255},
	{86, 128, 194, 255},
	{255, 255, 255, 255},
	
	{255, 255, 255, 255},
	{0, 0, 0, 255},
	
	0,
	15, -15,

	0, /* pad */
	0.2f
};

static struct uiWidgetColors wcol_regular = {
	{40, 40, 40, 255},
	{153, 153, 153, 255},
	{100, 100, 100, 255},
	{25, 25, 25, 255},
	
	{0, 0, 0, 255},
	{255, 255, 255, 255},
	
	0,
	0, 0,

	0, /* pad */
	0.2f
};

static struct uiWidgetColors wcol_tool = {
	{25, 25, 25, 255},
	{153, 153, 153, 255},
	{100, 100, 100, 255},
	{25, 25, 25, 255},
	
	{0, 0, 0, 255},
	{255, 255, 255, 255},
	
	0,
	15, -15,

	0, /* pad */
	0.25f
};

static struct uiWidgetColors wcol_box = {
	{50, 50, 50, 255},
	{140, 140, 140, 255},
	{130, 130, 130, 255},
	{25, 25, 25, 255},
	
	{0, 0, 0, 255},
	{255, 255, 255, 255},
	
	0,
	0, 0,

	0, /* pad */
	0.2f
};

static struct uiWidgetColors wcol_toggle = {
	{70, 70, 70, 255},
	{153, 153, 153, 255},
	{100, 100, 100, 255},
	{25, 25, 25, 255},
	
	{0, 0, 0, 255},
	{255, 255, 255, 255},
	
	0,
	0, 0,

	0, /* pad */
	0.2f
};

static struct uiWidgetColors wcol_scroll = {
	{50, 50, 50, 180},
	{80, 80, 80, 180},
	{100, 100, 100, 180},
	{140, 140, 140, 255},
	
	{0, 0, 0, 255},
	{255, 255, 255, 255},
	
	0,
	5, -5,

	0, /* pad */
	0.5f
};

static struct uiWidgetColors wcol_progress = {
	{0, 0, 0, 255},
	{190, 190, 190, 255},
	{100, 100, 100, 180},
	{68, 68, 68, 255},
	
	{0, 0, 0, 255},
	{255, 255, 255, 255},
	
	0,
	0, 0,

	0, /* pad */
	0.2f
};

static struct uiWidgetColors wcol_list_item = {
	{0, 0, 0, 255},
	{0, 0, 0, 0},
	{86, 128, 194, 255},
	{0, 0, 0, 255},
	
	{0, 0, 0, 255},
	{0, 0, 0, 255},
	
	0,
	0, 0,

	0, /* pad */
	0.2f
<<<<<<< HEAD
};

static struct uiWidgetColors wcol_tab = {
	{255, 255, 255, 255},
	{83, 83, 83, 255},
	{114, 114, 114, 255},
	{90, 90, 90, 255},

	{0, 0, 0, 255},
	{0, 0, 0, 255},

	0,
	0, 0
=======
>>>>>>> 98082012
};

/* free wcol struct to play with */
static struct uiWidgetColors wcol_tmp = {
	{0, 0, 0, 255},
	{128, 128, 128, 255},
	{100, 100, 100, 255},
	{25, 25, 25, 255},
	
	{0, 0, 0, 255},
	{255, 255, 255, 255},
	
	0,
	0, 0,

	0, /* pad */
	0.2f
};


/* called for theme init (new theme) and versions */
void ui_widget_color_init(ThemeUI *tui)
{
	tui->wcol_regular = wcol_regular;
	tui->wcol_tool = wcol_tool;
	tui->wcol_text = wcol_text;
	tui->wcol_radio = wcol_radio;
	tui->wcol_tab = wcol_tab;
	tui->wcol_option = wcol_option;
	tui->wcol_toggle = wcol_toggle;
	tui->wcol_num = wcol_num;
	tui->wcol_numslider = wcol_numslider;
	tui->wcol_menu = wcol_menu;
	tui->wcol_pulldown = wcol_pulldown;
	tui->wcol_menu_back = wcol_menu_back;
	tui->wcol_pie_menu = wcol_pie_menu;
	tui->wcol_tooltip = wcol_tooltip;
	tui->wcol_menu_item = wcol_menu_item;
	tui->wcol_box = wcol_box;
	tui->wcol_scroll = wcol_scroll;
	tui->wcol_list_item = wcol_list_item;
	tui->wcol_progress = wcol_progress;

	tui->wcol_state = wcol_state_colors;
}

/* ************ button callbacks, state ***************** */

static void widget_state_blend(char cp[3], const char cpstate[3], const float fac)
{
	if (fac != 0.0f) {
		cp[0] = (int)((1.0f - fac) * cp[0] + fac * cpstate[0]);
		cp[1] = (int)((1.0f - fac) * cp[1] + fac * cpstate[1]);
		cp[2] = (int)((1.0f - fac) * cp[2] + fac * cpstate[2]);
	}
}

/* put all widget colors on half alpha, use local storage */
static void ui_widget_color_disabled(uiWidgetType *wt)
{
	static uiWidgetColors wcol_theme_s;

	wcol_theme_s = *wt->wcol_theme;

	wcol_theme_s.outline[3] *= 0.5;
	wcol_theme_s.inner[3] *= 0.5;
	wcol_theme_s.inner_sel[3] *= 0.5;
	wcol_theme_s.item[3] *= 0.5;
	wcol_theme_s.text[3] *= 0.5;
	wcol_theme_s.text_sel[3] *= 0.5;

	wt->wcol_theme = &wcol_theme_s;
}

/* copy colors from theme, and set changes in it based on state */
static void widget_state(uiWidgetType *wt, int state)
{
	uiWidgetStateColors *wcol_state = wt->wcol_state;

	if ((state & UI_BUT_LIST_ITEM) && !(state & UI_TEXTINPUT)) {
		/* Override default widget's colors. */
		bTheme *btheme = UI_GetTheme();
		wt->wcol_theme = &btheme->tui.wcol_list_item;

		if (state & (UI_BUT_DISABLED | UI_BUT_INACTIVE)) {
			ui_widget_color_disabled(wt);
		}
	}

	wt->wcol = *(wt->wcol_theme);

	if (state & UI_SELECT) {
		copy_v4_v4_char(wt->wcol.inner, wt->wcol.inner_sel);

		if (state & UI_BUT_ANIMATED_KEY)
			widget_state_blend(wt->wcol.inner, wcol_state->inner_key_sel, wcol_state->blend);
		else if (state & UI_BUT_ANIMATED)
			widget_state_blend(wt->wcol.inner, wcol_state->inner_anim_sel, wcol_state->blend);
		else if (state & UI_BUT_DRIVEN)
			widget_state_blend(wt->wcol.inner, wcol_state->inner_driven_sel, wcol_state->blend);

		copy_v3_v3_char(wt->wcol.text, wt->wcol.text_sel);
		
		if (state & UI_SELECT)
			SWAP(short, wt->wcol.shadetop, wt->wcol.shadedown);
	}
	else {
		if (state & UI_BUT_ANIMATED_KEY)
			widget_state_blend(wt->wcol.inner, wcol_state->inner_key, wcol_state->blend);
		else if (state & UI_BUT_ANIMATED)
			widget_state_blend(wt->wcol.inner, wcol_state->inner_anim, wcol_state->blend);
		else if (state & UI_BUT_DRIVEN)
			widget_state_blend(wt->wcol.inner, wcol_state->inner_driven, wcol_state->blend);

		if (state & UI_ACTIVE) { /* mouse over? */
			wt->wcol.inner[0] = wt->wcol.inner[0] >= 240 ? 255 : wt->wcol.inner[0] + 15;
			wt->wcol.inner[1] = wt->wcol.inner[1] >= 240 ? 255 : wt->wcol.inner[1] + 15;
			wt->wcol.inner[2] = wt->wcol.inner[2] >= 240 ? 255 : wt->wcol.inner[2] + 15;
		}
	}

	if (state & UI_BUT_REDALERT) {
		char red[4] = {255, 0, 0};
		widget_state_blend(wt->wcol.inner, red, 0.4f);
	}

	if (state & UI_BUT_DRAG_MULTI) {
		/* the button isn't SELECT but we're editing this so draw with sel color */
		copy_v4_v4_char(wt->wcol.inner, wt->wcol.inner_sel);
		SWAP(short, wt->wcol.shadetop, wt->wcol.shadedown);
		widget_state_blend(wt->wcol.text, wt->wcol.text_sel, 0.85f);
	}

	if (state & UI_BUT_NODE_ACTIVE) {
		char blue[4] = {86, 128, 194};
		widget_state_blend(wt->wcol.inner, blue, 0.3f);
	}
}

/* sliders use special hack which sets 'item' as inner when drawing filling */
static void widget_state_numslider(uiWidgetType *wt, int state)
{
	uiWidgetStateColors *wcol_state = wt->wcol_state;
	float blend = wcol_state->blend - 0.2f; /* XXX special tweak to make sure that bar will still be visible */

	/* call this for option button */
	widget_state(wt, state);
	
	/* now, set the inner-part so that it reflects state settings too */
	/* TODO: maybe we should have separate settings for the blending colors used for this case? */
	if (state & UI_SELECT) {
		
		if (state & UI_BUT_ANIMATED_KEY)
			widget_state_blend(wt->wcol.item, wcol_state->inner_key_sel, blend);
		else if (state & UI_BUT_ANIMATED)
			widget_state_blend(wt->wcol.item, wcol_state->inner_anim_sel, blend);
		else if (state & UI_BUT_DRIVEN)
			widget_state_blend(wt->wcol.item, wcol_state->inner_driven_sel, blend);
		
		if (state & UI_SELECT)
			SWAP(short, wt->wcol.shadetop, wt->wcol.shadedown);
	}
	else {
		if (state & UI_BUT_ANIMATED_KEY)
			widget_state_blend(wt->wcol.item, wcol_state->inner_key, blend);
		else if (state & UI_BUT_ANIMATED)
			widget_state_blend(wt->wcol.item, wcol_state->inner_anim, blend);
		else if (state & UI_BUT_DRIVEN)
			widget_state_blend(wt->wcol.item, wcol_state->inner_driven, blend);
	}
}

/* labels use theme colors for text */
static void widget_state_option_menu(uiWidgetType *wt, int state)
{
	bTheme *btheme = UI_GetTheme(); /* XXX */
	
	/* call this for option button */
	widget_state(wt, state);
	
	/* if not selected we get theme from menu back */
	if (state & UI_SELECT)
		copy_v3_v3_char(wt->wcol.text, btheme->tui.wcol_menu_back.text_sel);
	else
		copy_v3_v3_char(wt->wcol.text, btheme->tui.wcol_menu_back.text);
}


static void widget_state_nothing(uiWidgetType *wt, int UNUSED(state))
{
	wt->wcol = *(wt->wcol_theme);
}	

/* special case, button that calls pulldown */
static void widget_state_pulldown(uiWidgetType *wt, int state)
{
	wt->wcol = *(wt->wcol_theme);
	
	copy_v4_v4_char(wt->wcol.inner, wt->wcol.inner_sel);
	copy_v3_v3_char(wt->wcol.outline, wt->wcol.inner);

	if (state & UI_ACTIVE)
		copy_v3_v3_char(wt->wcol.text, wt->wcol.text_sel);
}

/* special case, pie menu items */
static void widget_state_pie_menu_item(uiWidgetType *wt, int state)
{
	wt->wcol = *(wt->wcol_theme);

	/* active and disabled (not so common) */
	if ((state & UI_BUT_DISABLED) && (state & UI_ACTIVE)) {
		widget_state_blend(wt->wcol.text, wt->wcol.text_sel, 0.5f);
		/* draw the backdrop at low alpha, helps navigating with keys
		 * when disabled items are active */
		copy_v4_v4_char(wt->wcol.inner, wt->wcol.item);
		wt->wcol.inner[3] = 64;
	}
	/* regular disabled */
	else if (state & (UI_BUT_DISABLED | UI_BUT_INACTIVE)) {
		widget_state_blend(wt->wcol.text, wt->wcol.inner, 0.5f);
	}
	/* regular active */
	else if (state & UI_SELECT) {
		copy_v4_v4_char(wt->wcol.outline, wt->wcol.inner_sel);
		copy_v3_v3_char(wt->wcol.text, wt->wcol.text_sel);
	}
	else if (state & UI_ACTIVE) {
		copy_v4_v4_char(wt->wcol.inner, wt->wcol.item);
		copy_v3_v3_char(wt->wcol.text, wt->wcol.text_sel);
	}
}

/* special case, menu items */
static void widget_state_menu_item(uiWidgetType *wt, int state)
{
	wt->wcol = *(wt->wcol_theme);
	
	/* active and disabled (not so common) */
	if ((state & UI_BUT_DISABLED) && (state & UI_ACTIVE)) {
		widget_state_blend(wt->wcol.text, wt->wcol.text_sel, 0.5f);
		/* draw the backdrop at low alpha, helps navigating with keys
		 * when disabled items are active */
		copy_v4_v4_char(wt->wcol.inner, wt->wcol.inner_sel);
		wt->wcol.inner[3] = 64;
	}
	/* regular disabled */
	else if (state & (UI_BUT_DISABLED | UI_BUT_INACTIVE)) {
		widget_state_blend(wt->wcol.text, wt->wcol.inner, 0.5f);
	}
	/* regular active */
	else if (state & UI_ACTIVE) {
		copy_v4_v4_char(wt->wcol.inner, wt->wcol.inner_sel);
		copy_v3_v3_char(wt->wcol.text, wt->wcol.text_sel);
	}
}

static void widget_state_tab(uiWidgetType *wt, int state)
{
	unsigned char col_tab_active[4], col_tab_inactive[4], col_tab_text[3];

	/* tabs are using special theme colors */
	UI_GetThemeColor4ubv(TH_TAB_ACTIVE, col_tab_active);
	UI_GetThemeColor4ubv(TH_TAB_INACTIVE, col_tab_inactive);
	UI_GetThemeColor3ubv(TH_TEXT, col_tab_text); /* updates the font color to always match the region color */

	copy_v3_v3_char(wt->wcol_theme->inner, (char *)col_tab_inactive);
	copy_v3_v3_char(wt->wcol_theme->inner_sel, (char *)col_tab_active);
	copy_v3_v3_char(wt->wcol_theme->text, (char *)col_tab_text);

	wt->wcol = *(wt->wcol_theme);

	if (state & UI_SELECT)
		copy_v4_v4_char(wt->wcol.inner, wt->wcol.inner_sel);
	else if (state & UI_ACTIVE)
		widget_state_blend(wt->wcol.inner, wt->wcol.inner_sel, 0.2f);
}


/* ************ menu backdrop ************************* */

/* outside of rect, rad to left/bottom/right */
static void widget_softshadow(const rcti *rect, int roundboxalign, const float radin, const bool has_outline)
{
	bTheme *btheme = UI_GetTheme();
	uiWidgetBase wtb;
	rcti rect1 = *rect;
	float alphastep;
	int step, totvert;
	float triangle_strip[WIDGET_SIZE_MAX * 2 + 2][2];
	const float radout = UI_ThemeMenuShadowWidth();
	
	/* disabled shadow */
	if (radout == 0.0f)
		return;
	
	/* prevent tooltips to not show round shadow */
	if (radout > 0.2f * BLI_rcti_size_y(&rect1))
		rect1.ymax -= 0.2f * BLI_rcti_size_y(&rect1);
	else
		rect1.ymax -= radout;
	
	/* inner part */
	totvert = round_box_shadow_edges(
	              wtb.inner_v, &rect1, radin,
	              roundboxalign & (UI_CNR_BOTTOM_RIGHT | UI_CNR_BOTTOM_LEFT),
	              0.0f, has_outline);

	/* we draw a number of increasing size alpha quad strips */
	alphastep = 3.0f * btheme->tui.menu_shadow_fac / radout;
	
	glEnableClientState(GL_VERTEX_ARRAY);

	for (step = 1; step <= (int)radout; step++) {
		float expfac = sqrtf(step / radout);
		
		round_box_shadow_edges(wtb.outer_v, &rect1, radin, UI_CNR_ALL, (float)step, has_outline);
		
		glColor4f(0.0f, 0.0f, 0.0f, alphastep * (1.0f - expfac));

		widget_verts_to_triangle_strip(&wtb, totvert, triangle_strip);

		glVertexPointer(2, GL_FLOAT, 0, triangle_strip);
		glDrawArrays(GL_TRIANGLE_STRIP, 0, totvert * 2); /* add + 2 for getting a complete soft rect. Now it skips top edge to allow transparent menus */
	}

	glDisableClientState(GL_VERTEX_ARRAY);
}

static void widget_menu_back(uiWidgetColors *wcol, const uiBlock *block, rcti *rect)
{
	uiWidgetBase wtb;
	const uiBut *title_but;
	rcti rect_title = *rect;
	int roundboxalign = UI_CNR_ALL;
	int roundbox_cpy = 0;
	const bool is_popup = block->flag & UI_BLOCK_POPUP;

	widget_init(&wtb);

	wtb.draw_emboss = 0;

	/* search a menu title button */
	for (title_but = block->buttons.first; title_but; title_but = title_but->next) {
		if (title_but->flag & UI_BUT_MENU_TITLE) {
			break;
		}
	}

	if (is_popup) {
		if (title_but) {
			rect_title.ymin = title_but->rect.ymin;
		}
	}
	else if (block->direction == UI_DIR_UP) {
		roundboxalign = UI_CNR_TOP_LEFT | UI_CNR_TOP_RIGHT;
		rect->ymax += 0.1f * U.widget_unit;

		if (title_but) {
			/* adjust title rect */
			rect_title.ymin = title_but->rect.ymin;
			rect_title.ymax = rect->ymax;
		}
	}
	else if (block->direction == UI_DIR_DOWN) {
		roundboxalign = (UI_CNR_BOTTOM_RIGHT | UI_CNR_BOTTOM_LEFT);
		rect->ymin -= 0.1f * U.widget_unit;

		if (title_but) {
			/* adjust title rect */
			rect_title.ymax = title_but->rect.ymax;
			rect_title.ymin = rect->ymin;
		}
	}
	roundbox_cpy = roundboxalign;

	glEnable(GL_BLEND);
<<<<<<< HEAD
	widget_softshadow(rect, roundboxalign, wcol->roundness * U.widget_unit);
	
	round_box_edges(&wtb, roundboxalign, rect, wcol->roundness * U.widget_unit);
	wtb.draw_emboss = 0;
	wtb.draw_outline = true;
=======
	widget_softshadow(rect, roundboxalign, wcol->roundness * U.widget_unit, wtb.draw_outline);

	/* adjust the main rect after shadow drawing to exclude the title rect */
	if (title_but) {
		if (block->direction == UI_DIR_UP || is_popup) {
			rect->ymax = rect_title.ymin + (int)(2.0f * U.pixelsize);
			roundboxalign &= ~(UI_CNR_TOP_LEFT | UI_CNR_TOP_RIGHT);
		}
		else if (block->direction == UI_DIR_DOWN) {
			rect->ymin = rect_title.ymax - (int)(2.0f * U.pixelsize);
			roundboxalign &= ~(UI_CNR_BOTTOM_LEFT | UI_CNR_BOTTOM_RIGHT);
		}
	}

	round_box_edges(&wtb, roundboxalign, rect, wcol->roundness * U.widget_unit);
	widgetbase_draw(&wtb, wcol);

	/* draw title rect (in a darker color) */
	if (title_but) {
		uiWidgetColors wcol_title = *wcol;
		const char tint = -12;
		const char inner_title[3] = {UNPACK3_EX(, wcol->inner, + tint)}; /* XXX _util function? */

		copy_v3_v3_char(wcol_title.inner, inner_title);

		/* invert the temporarily tweaked roundboxalign with
		 * its earlier value to get the corners we need now */
		roundboxalign ^= roundbox_cpy;

		round_box_edges(&wtb, roundboxalign, &rect_title, wcol->roundness * U.widget_unit);
		widgetbase_draw(&wtb, &wcol_title);
	}

	glDisable(GL_BLEND);
}

static void widget_tooltip_back(uiWidgetColors *wcol, rcti *rect, int UNUSED(state), int UNUSED(roundboxalign))
{
	uiWidgetBase wtb;

	widget_init(&wtb);
	wtb.draw_emboss = false;

	glEnable(GL_BLEND);
	widget_softshadow(rect, UI_CNR_ALL, wcol->roundness * U.widget_unit, wtb.draw_outline);

	round_box_edges(&wtb, UI_CNR_ALL, rect, wcol->roundness * U.widget_unit);

>>>>>>> 98082012
	widgetbase_draw(&wtb, wcol);

	glDisable(GL_BLEND);
}


static void ui_hsv_cursor(float x, float y)
{
	glPushMatrix();
	glTranslatef(x, y, 0.0f);
	
	glColor3f(1.0f, 1.0f, 1.0f);
	glutil_draw_filled_arc(0.0f, M_PI * 2.0, 3.0f * U.pixelsize, 8);
	
	glEnable(GL_BLEND);
	glEnable(GL_LINE_SMOOTH);
	glColor3f(0.0f, 0.0f, 0.0f);
	glutil_draw_lined_arc(0.0f, M_PI * 2.0, 3.0f * U.pixelsize, 12);
	glDisable(GL_BLEND);
	glDisable(GL_LINE_SMOOTH);
	
	glPopMatrix();
}

void ui_hsvcircle_vals_from_pos(float *val_rad, float *val_dist, const rcti *rect,
                                const float mx, const float my)
{
	/* duplication of code... well, simple is better now */
	const float centx = BLI_rcti_cent_x_fl(rect);
	const float centy = BLI_rcti_cent_y_fl(rect);
	const float radius = (float)min_ii(BLI_rcti_size_x(rect), BLI_rcti_size_y(rect)) / 2.0f;
	const float m_delta[2] = {mx - centx, my - centy};
	const float dist_sq = len_squared_v2(m_delta);

	*val_dist = (dist_sq < (radius * radius)) ? sqrtf(dist_sq) / radius : 1.0f;
	*val_rad = atan2f(m_delta[0], m_delta[1]) / (2.0f * (float)M_PI) + 0.5f;
}

/* cursor in hsv circle, in float units -1 to 1, to map on radius */
void ui_hsvcircle_pos_from_vals(uiBut *but, const rcti *rect, float *hsv, float *xpos, float *ypos)
{
	/* duplication of code... well, simple is better now */
	const float centx = BLI_rcti_cent_x_fl(rect);
	const float centy = BLI_rcti_cent_y_fl(rect);
	float radius = (float)min_ii(BLI_rcti_size_x(rect), BLI_rcti_size_y(rect)) / 2.0f;
	float ang, radius_t;
	
	ang = 2.0f * (float)M_PI * hsv[0] + (float)M_PI_2;
	
	if ((but->flag & UI_BUT_COLOR_CUBIC) && (U.color_picker_type == USER_CP_CIRCLE_HSV))
		radius_t = (1.0f - pow3f(1.0f - hsv[1]));
	else
		radius_t = hsv[1];
	
	radius = CLAMPIS(radius_t, 0.0f, 1.0f) * radius;
	*xpos = centx + cosf(-ang) * radius;
	*ypos = centy + sinf(-ang) * radius;
}

static void ui_draw_but_HSVCIRCLE(uiBut *but, uiWidgetColors *wcol, const rcti *rect)
{
	const int tot = 64;
	const float radstep = 2.0f * (float)M_PI / (float)tot;
	const float centx = BLI_rcti_cent_x_fl(rect);
	const float centy = BLI_rcti_cent_y_fl(rect);
	float radius = (float)min_ii(BLI_rcti_size_x(rect), BLI_rcti_size_y(rect)) / 2.0f;

	/* gouraud triangle fan */
	ColorPicker *cpicker = but->custom_data;
	const float *hsv_ptr = cpicker->color_data;
	float xpos, ypos, ang = 0.0f;
	float rgb[3], hsvo[3], hsv[3], col[3], colcent[3];
	int a;
	bool color_profile = ui_but_is_colorpicker_display_space(but);
		
	/* color */
	ui_but_v3_get(but, rgb);

	/* since we use compat functions on both 'hsv' and 'hsvo', they need to be initialized */
	hsvo[0] = hsv[0] = hsv_ptr[0];
	hsvo[1] = hsv[1] = hsv_ptr[1];
	hsvo[2] = hsv[2] = hsv_ptr[2];

	if (color_profile)
		ui_block_cm_to_display_space_v3(but->block, rgb);

	ui_rgb_to_color_picker_compat_v(rgb, hsv);
	copy_v3_v3(hsvo, hsv);

	CLAMP(hsv[2], 0.0f, 1.0f); /* for display only */

	/* exception: if 'lock' is set
	 * lock the value of the color wheel to 1.
	 * Useful for color correction tools where you're only interested in hue. */
	if (but->flag & UI_BUT_COLOR_LOCK) {
		if (U.color_picker_type == USER_CP_CIRCLE_HSV)
			hsv[2] = 1.0f;
		else
			hsv[2] = 0.5f;
	}
	
	ui_color_picker_to_rgb(0.0f, 0.0f, hsv[2], colcent, colcent + 1, colcent + 2);

	glShadeModel(GL_SMOOTH);

	glBegin(GL_TRIANGLE_FAN);
	glColor3fv(colcent);
	glVertex2f(centx, centy);
	
	for (a = 0; a <= tot; a++, ang += radstep) {
		float si = sinf(ang);
		float co = cosf(ang);
		
		ui_hsvcircle_vals_from_pos(hsv, hsv + 1, rect, centx + co * radius, centy + si * radius);

		ui_color_picker_to_rgb_v(hsv, col);

		glColor3fv(col);
		glVertex2f(centx + co * radius, centy + si * radius);
	}
	glEnd();
	
	glShadeModel(GL_FLAT);
	
	/* fully rounded outline */
	glPushMatrix();
	glTranslatef(centx, centy, 0.0f);
	glEnable(GL_BLEND);
	glEnable(GL_LINE_SMOOTH);
	glColor3ubv((unsigned char *)wcol->outline);
	glutil_draw_lined_arc(0.0f, M_PI * 2.0, radius, tot + 1);
	glDisable(GL_BLEND);
	glDisable(GL_LINE_SMOOTH);
	glPopMatrix();

	/* cursor */
	ui_hsvcircle_pos_from_vals(but, rect, hsvo, &xpos, &ypos);

	ui_hsv_cursor(xpos, ypos);
}

/* ************ custom buttons, old stuff ************** */

/* draws in resolution of 48x4 colors */
void ui_draw_gradient(const rcti *rect, const float hsv[3], const int type, const float alpha)
{
	/* allows for 4 steps (red->yellow) */
	const float color_step = 1.0f / 48.0f;
	int a;
	float h = hsv[0], s = hsv[1], v = hsv[2];
	float dx, dy, sx1, sx2, sy;
	float col0[4][3];   /* left half, rect bottom to top */
	float col1[4][3];   /* right half, rect bottom to top */

	/* draw series of gouraud rects */
	glShadeModel(GL_SMOOTH);
	
	switch (type) {
		case UI_GRAD_SV:
			hsv_to_rgb(h, 0.0, 0.0,   &col1[0][0], &col1[0][1], &col1[0][2]);
			hsv_to_rgb(h, 0.0, 0.333, &col1[1][0], &col1[1][1], &col1[1][2]);
			hsv_to_rgb(h, 0.0, 0.666, &col1[2][0], &col1[2][1], &col1[2][2]);
			hsv_to_rgb(h, 0.0, 1.0,   &col1[3][0], &col1[3][1], &col1[3][2]);
			break;
		case UI_GRAD_HV:
			hsv_to_rgb(0.0, s, 0.0,   &col1[0][0], &col1[0][1], &col1[0][2]);
			hsv_to_rgb(0.0, s, 0.333, &col1[1][0], &col1[1][1], &col1[1][2]);
			hsv_to_rgb(0.0, s, 0.666, &col1[2][0], &col1[2][1], &col1[2][2]);
			hsv_to_rgb(0.0, s, 1.0,   &col1[3][0], &col1[3][1], &col1[3][2]);
			break;
		case UI_GRAD_HS:
			hsv_to_rgb(0.0, 0.0, v,   &col1[0][0], &col1[0][1], &col1[0][2]);
			hsv_to_rgb(0.0, 0.333, v, &col1[1][0], &col1[1][1], &col1[1][2]);
			hsv_to_rgb(0.0, 0.666, v, &col1[2][0], &col1[2][1], &col1[2][2]);
			hsv_to_rgb(0.0, 1.0, v,   &col1[3][0], &col1[3][1], &col1[3][2]);
			break;
		case UI_GRAD_H:
			hsv_to_rgb(0.0, 1.0, 1.0, &col1[0][0], &col1[0][1], &col1[0][2]);
			copy_v3_v3(col1[1], col1[0]);
			copy_v3_v3(col1[2], col1[0]);
			copy_v3_v3(col1[3], col1[0]);
			break;
		case UI_GRAD_S:
			hsv_to_rgb(1.0, 0.0, 1.0, &col1[1][0], &col1[1][1], &col1[1][2]);
			copy_v3_v3(col1[0], col1[1]);
			copy_v3_v3(col1[2], col1[1]);
			copy_v3_v3(col1[3], col1[1]);
			break;
		case UI_GRAD_V:
			hsv_to_rgb(1.0, 1.0, 0.0, &col1[2][0], &col1[2][1], &col1[2][2]);
			copy_v3_v3(col1[0], col1[2]);
			copy_v3_v3(col1[1], col1[2]);
			copy_v3_v3(col1[3], col1[2]);
			break;
		default:
			assert(!"invalid 'type' argument");
			hsv_to_rgb(1.0, 1.0, 1.0, &col1[2][0], &col1[2][1], &col1[2][2]);
			copy_v3_v3(col1[0], col1[2]);
			copy_v3_v3(col1[1], col1[2]);
			copy_v3_v3(col1[3], col1[2]);
			break;
	}
	
	/* old below */
	
	for (dx = 0.0f; dx < 0.999f; dx += color_step) { /* 0.999 = prevent float inaccuracy for steps */
		const float dx_next = dx + color_step;

		/* previous color */
		copy_v3_v3(col0[0], col1[0]);
		copy_v3_v3(col0[1], col1[1]);
		copy_v3_v3(col0[2], col1[2]);
		copy_v3_v3(col0[3], col1[3]);
		
		/* new color */
		switch (type) {
			case UI_GRAD_SV:
				hsv_to_rgb(h, dx, 0.0,   &col1[0][0], &col1[0][1], &col1[0][2]);
				hsv_to_rgb(h, dx, 0.333, &col1[1][0], &col1[1][1], &col1[1][2]);
				hsv_to_rgb(h, dx, 0.666, &col1[2][0], &col1[2][1], &col1[2][2]);
				hsv_to_rgb(h, dx, 1.0,   &col1[3][0], &col1[3][1], &col1[3][2]);
				break;
			case UI_GRAD_HV:
				hsv_to_rgb(dx_next, s, 0.0,   &col1[0][0], &col1[0][1], &col1[0][2]);
				hsv_to_rgb(dx_next, s, 0.333, &col1[1][0], &col1[1][1], &col1[1][2]);
				hsv_to_rgb(dx_next, s, 0.666, &col1[2][0], &col1[2][1], &col1[2][2]);
				hsv_to_rgb(dx_next, s, 1.0,   &col1[3][0], &col1[3][1], &col1[3][2]);
				break;
			case UI_GRAD_HS:
				hsv_to_rgb(dx_next, 0.0, v,   &col1[0][0], &col1[0][1], &col1[0][2]);
				hsv_to_rgb(dx_next, 0.333, v, &col1[1][0], &col1[1][1], &col1[1][2]);
				hsv_to_rgb(dx_next, 0.666, v, &col1[2][0], &col1[2][1], &col1[2][2]);
				hsv_to_rgb(dx_next, 1.0, v,   &col1[3][0], &col1[3][1], &col1[3][2]);
				break;
			case UI_GRAD_H:
				/* annoying but without this the color shifts - could be solved some other way
				 * - campbell */
				hsv_to_rgb(dx_next, 1.0, 1.0, &col1[0][0], &col1[0][1], &col1[0][2]);
				copy_v3_v3(col1[1], col1[0]);
				copy_v3_v3(col1[2], col1[0]);
				copy_v3_v3(col1[3], col1[0]);
				break;
			case UI_GRAD_S:
				hsv_to_rgb(h, dx, 1.0, &col1[1][0], &col1[1][1], &col1[1][2]);
				copy_v3_v3(col1[0], col1[1]);
				copy_v3_v3(col1[2], col1[1]);
				copy_v3_v3(col1[3], col1[1]);
				break;
			case UI_GRAD_V:
				hsv_to_rgb(h, 1.0, dx, &col1[2][0], &col1[2][1], &col1[2][2]);
				copy_v3_v3(col1[0], col1[2]);
				copy_v3_v3(col1[1], col1[2]);
				copy_v3_v3(col1[3], col1[2]);
				break;
		}
		
		/* rect */
		sx1 = rect->xmin + dx      * BLI_rcti_size_x(rect);
		sx2 = rect->xmin + dx_next * BLI_rcti_size_x(rect);
		sy = rect->ymin;
		dy = (float)BLI_rcti_size_y(rect) / 3.0f;
		
		glBegin(GL_QUADS);
		for (a = 0; a < 3; a++, sy += dy) {
			glColor4f(col0[a][0], col0[a][1], col0[a][2], alpha);
			glVertex2f(sx1, sy);
			
			glColor4f(col1[a][0], col1[a][1], col1[a][2], alpha);
			glVertex2f(sx2, sy);

			glColor4f(col1[a + 1][0], col1[a + 1][1], col1[a + 1][2], alpha);
			glVertex2f(sx2, sy + dy);
			
			glColor4f(col0[a + 1][0], col0[a + 1][1], col0[a + 1][2], alpha);
			glVertex2f(sx1, sy + dy);
		}
		glEnd();
	}

	glShadeModel(GL_FLAT);
}

bool ui_but_is_colorpicker_display_space(uiBut *but)
{
	bool color_profile = but->block->color_profile;

	if (but->rnaprop) {
		if (RNA_property_subtype(but->rnaprop) == PROP_COLOR_GAMMA)
			color_profile = false;
	}

	return color_profile;
}

void ui_hsvcube_pos_from_vals(uiBut *but, const rcti *rect, float *hsv, float *xp, float *yp)
{
	float x = 0.0f, y = 0.0f;

	switch ((int)but->a1) {
		case UI_GRAD_SV:
			x = hsv[1]; y = hsv[2]; break;
		case UI_GRAD_HV:
			x = hsv[0]; y = hsv[2]; break;
		case UI_GRAD_HS:
			x = hsv[0]; y = hsv[1]; break;
		case UI_GRAD_H:
			x = hsv[0]; y = 0.5; break;
		case UI_GRAD_S:
			x = hsv[1]; y = 0.5; break;
		case UI_GRAD_V:
			x = hsv[2]; y = 0.5; break;
		case UI_GRAD_L_ALT:
			x = 0.5f;
			/* exception only for value strip - use the range set in but->min/max */
			y = hsv[2];
			break;
		case UI_GRAD_V_ALT:
			x = 0.5f;
			/* exception only for value strip - use the range set in but->min/max */
			y = (hsv[2] - but->softmin) / (but->softmax - but->softmin);
			break;
	}

	/* cursor */
	*xp = rect->xmin + x * BLI_rcti_size_x(rect);
	*yp = rect->ymin + y * BLI_rcti_size_y(rect);
}

static void ui_draw_but_HSVCUBE(uiBut *but, const rcti *rect)
{
	float rgb[3];
	float x = 0.0f, y = 0.0f;
	ColorPicker *cpicker = but->custom_data;
	float *hsv = cpicker->color_data;
	float hsv_n[3];
	bool use_display_colorspace = ui_but_is_colorpicker_display_space(but);
	
	copy_v3_v3(hsv_n, hsv);
	
	ui_but_v3_get(but, rgb);
	
	if (use_display_colorspace)
		ui_block_cm_to_display_space_v3(but->block, rgb);
	
	rgb_to_hsv_compat_v(rgb, hsv_n);
	
	ui_draw_gradient(rect, hsv_n, but->a1, 1.0f);

	ui_hsvcube_pos_from_vals(but, rect, hsv_n, &x, &y);
	CLAMP(x, rect->xmin + 3.0f, rect->xmax - 3.0f);
	CLAMP(y, rect->ymin + 3.0f, rect->ymax - 3.0f);
	
	ui_hsv_cursor(x, y);
	
	/* outline */
	glColor3ub(0,  0,  0);
	fdrawbox((rect->xmin), (rect->ymin), (rect->xmax), (rect->ymax));
}

/* vertical 'value' slider, using new widget code */
static void ui_draw_but_HSV_v(uiBut *but, const rcti *rect)
{
	uiWidgetBase wtb;
	const float rad = 0.5f * BLI_rcti_size_x(rect);
	float x, y;
	float rgb[3], hsv[3], v;
	bool color_profile = but->block->color_profile;
	
	if (but->rnaprop && RNA_property_subtype(but->rnaprop) == PROP_COLOR_GAMMA)
		color_profile = false;

	ui_but_v3_get(but, rgb);

	if (color_profile)
		ui_block_cm_to_display_space_v3(but->block, rgb);

	if (but->a1 == UI_GRAD_L_ALT)
		rgb_to_hsl_v(rgb, hsv);
	else
		rgb_to_hsv_v(rgb, hsv);
	v = hsv[2];
	
	/* map v from property range to [0,1] */
	if (but->a1 == UI_GRAD_V_ALT) {
		float range = but->softmax - but->softmin;
		v = (v - but->softmin) / range;
	}

	widget_init(&wtb);
	
	/* fully rounded */
	round_box_edges(&wtb, UI_CNR_ALL, rect, rad);
	
	/* setup temp colors */
	wcol_tmp.outline[0] = wcol_tmp.outline[1] = wcol_tmp.outline[2] = 0;
	wcol_tmp.inner[0] = wcol_tmp.inner[1] = wcol_tmp.inner[2] = 128;
	wcol_tmp.shadetop = 127;
	wcol_tmp.shadedown = -128;
	wcol_tmp.shaded = 1;
	
	widgetbase_draw(&wtb, &wcol_tmp);

	/* cursor */
	x = rect->xmin + 0.5f * BLI_rcti_size_x(rect);
	y = rect->ymin + v    * BLI_rcti_size_y(rect);
	CLAMP(y, rect->ymin + 3.0f, rect->ymax - 3.0f);

	ui_hsv_cursor(x, y);
}


/* ************ separator, for menus etc ***************** */

#define WIDGET_SEPARATOR_HEIGHT (2.0f * UI_DPI_FAC)

static void ui_draw_separator(const rcti *rect,  uiWidgetColors *wcol)
{
	int y = rect->ymin + (BLI_rcti_size_y(rect) - WIDGET_SEPARATOR_HEIGHT) / 2;
	const unsigned char tint = 30;
	
	glEnable(GL_BLEND);
	glLineWidth(WIDGET_SEPARATOR_HEIGHT);
	glColor4ub(UNPACK3_EX(, wcol->inner, + tint), wcol->inner[3] / 2);
	sdrawline(rect->xmin + UI_DPI_FAC, y, rect->xmax, y);
	glLineWidth(1);
	glDisable(GL_BLEND);
}

#undef WIDGET_SEPARATOR_HEIGHT

/* ************ button callbacks, draw ***************** */
static void widget_numbut_draw(uiWidgetColors *wcol, rcti *rect, int state, int roundboxalign, bool emboss)
{
	uiWidgetBase wtb;
	const int sizey = BLI_rcti_size_y(rect);
	const float rad = wcol->roundness * sizey;
	float textofs = 0.43f * sizey;

	if (state & UI_SELECT)
		SWAP(short, wcol->shadetop, wcol->shadedown);
	
	widget_init(&wtb);
	
	if (!emboss) {
		round_box_edges(&wtb, roundboxalign, rect, rad);
	}

	/* decoration */
	if (!(state & UI_TEXTINPUT)) {
		widget_num_tria(&wtb.tria1, rect, 0.6f, 'l');
		widget_num_tria(&wtb.tria2, rect, 0.6f, 'r');
	}

	widgetbase_draw(&wtb, wcol);
	
	if (!(state & UI_TEXTINPUT)) {
		/* text space */
		rect->xmin += textofs;
		rect->xmax -= textofs;
	}
}

static void widget_numbut(uiWidgetColors *wcol, rcti *rect, int state, int roundboxalign)
{
	widget_numbut_draw(wcol, rect, state, roundboxalign, false);
}

/**
 * Draw number buttons still with triangles when field is not embossed
 */
static void widget_numbut_embossn(uiBut *UNUSED(but), uiWidgetColors *wcol, rcti *rect, int state, int roundboxalign)
{
	widget_numbut_draw(wcol, rect, state, roundboxalign, true);
}

bool ui_link_bezier_points(const rcti *rect, float coord_array[][2], int resol)
{
	float dist, vec[4][2];

	vec[0][0] = rect->xmin;
	vec[0][1] = rect->ymin;
	vec[3][0] = rect->xmax;
	vec[3][1] = rect->ymax;
	
	dist = 0.5f * fabsf(vec[0][0] - vec[3][0]);
	
	vec[1][0] = vec[0][0] + dist;
	vec[1][1] = vec[0][1];
	
	vec[2][0] = vec[3][0] - dist;
	vec[2][1] = vec[3][1];
	
	BKE_curve_forward_diff_bezier(vec[0][0], vec[1][0], vec[2][0], vec[3][0], &coord_array[0][0], resol, sizeof(float[2]));
	BKE_curve_forward_diff_bezier(vec[0][1], vec[1][1], vec[2][1], vec[3][1], &coord_array[0][1], resol, sizeof(float[2]));

	/* TODO: why return anything if always true? */
	return true;
}

#define LINK_RESOL  24
void ui_draw_link_bezier(const rcti *rect)
{
	float coord_array[LINK_RESOL + 1][2];

	if (ui_link_bezier_points(rect, coord_array, LINK_RESOL)) {
#if 0 /* unused */
		/* we can reuse the dist variable here to increment the GL curve eval amount*/
		const float dist = 1.0f / (float)LINK_RESOL;
#endif
		glEnable(GL_BLEND);
		glEnable(GL_LINE_SMOOTH);

		glEnableClientState(GL_VERTEX_ARRAY);
		glVertexPointer(2, GL_FLOAT, 0, coord_array);
		glDrawArrays(GL_LINE_STRIP, 0, LINK_RESOL + 1);
		glDisableClientState(GL_VERTEX_ARRAY);

		glDisable(GL_BLEND);
		glDisable(GL_LINE_SMOOTH);
	}
}

/* function in use for buttons and for view2d sliders */
void UI_draw_widget_scroll(uiWidgetColors *wcol, const rcti *rect, const rcti *slider, int state)
{
	uiWidgetBase wtb;
	int horizontal;
	float rad;
	bool outline = false;

	widget_init(&wtb);

	/* determine horizontal/vertical */
	horizontal = (BLI_rcti_size_x(rect) > BLI_rcti_size_y(rect));

	if (horizontal)
		rad = wcol->roundness * BLI_rcti_size_y(rect);
	else
		rad = wcol->roundness * BLI_rcti_size_x(rect);
	
	wtb.draw_shadedir = (horizontal) ? true : false;
	
	/* draw back part, colors swapped and shading inverted */
	if (horizontal)
		SWAP(short, wcol->shadetop, wcol->shadedown);
	
	round_box_edges(&wtb, UI_CNR_ALL, rect, rad);
	widgetbase_draw(&wtb, wcol);
	
	/* slider */
	if ((BLI_rcti_size_x(slider) < 2) || (BLI_rcti_size_y(slider) < 2)) {
		/* pass */
	}
	else {
		SWAP(short, wcol->shadetop, wcol->shadedown);
		
		copy_v4_v4_char(wcol->inner, wcol->item);
		
		if (wcol->shadetop > wcol->shadedown)
			wcol->shadetop += 20;   /* XXX violates themes... */
		else wcol->shadedown += 20;
		
		if (state & UI_SCROLL_PRESSED) {
			wcol->inner[0] = wcol->inner[0] >= 250 ? 255 : wcol->inner[0] + 5;
			wcol->inner[1] = wcol->inner[1] >= 250 ? 255 : wcol->inner[1] + 5;
			wcol->inner[2] = wcol->inner[2] >= 250 ? 255 : wcol->inner[2] + 5;
		}

		/* draw */
		wtb.draw_emboss = false; /* only emboss once */
		
		/* exception for progress bar */
		if (state & UI_SCROLL_NO_OUTLINE) {
			SWAP(bool, outline, wtb.draw_outline);
		}
		
		round_box_edges(&wtb, UI_CNR_ALL, slider, rad);
		
		if (state & UI_SCROLL_ARROWS) {
			if (wcol->item[0] > 48) wcol->item[0] -= 48;
			if (wcol->item[1] > 48) wcol->item[1] -= 48;
			if (wcol->item[2] > 48) wcol->item[2] -= 48;
			wcol->item[3] = 255;
			
			if (horizontal) {
				widget_scroll_circle(&wtb.tria1, slider, 0.6f, 'l');
				widget_scroll_circle(&wtb.tria2, slider, 0.6f, 'r');
			}
			else {
				widget_scroll_circle(&wtb.tria1, slider, 0.6f, 'b');
				widget_scroll_circle(&wtb.tria2, slider, 0.6f, 't');
			}
		}
		widgetbase_draw(&wtb, wcol);
		
		if (state & UI_SCROLL_NO_OUTLINE) {
			SWAP(bool, outline, wtb.draw_outline);
		}
	}
}

static void widget_scroll(uiBut *but, uiWidgetColors *wcol, rcti *rect, int state, int UNUSED(roundboxalign))
{
	rcti rect1;
	double value;
	float fac, size, min;
	int horizontal;

	/* calculate slider part */
	value = ui_but_value_get(but);

	size = (but->softmax + but->a1 - but->softmin);
	size = max_ff(size, 2.0f);
	
	/* position */
	rect1 = *rect;

	/* determine horizontal/vertical */
	horizontal = (BLI_rcti_size_x(rect) > BLI_rcti_size_y(rect));
	
	if (horizontal) {
		fac = BLI_rcti_size_x(rect) / size;
		rect1.xmin = rect1.xmin + ceilf(fac * ((float)value - but->softmin));
		rect1.xmax = rect1.xmin + ceilf(fac * (but->a1 - but->softmin));

		/* ensure minimium size */
		min = BLI_rcti_size_y(rect);

		if (BLI_rcti_size_x(&rect1) < min) {
			rect1.xmax = rect1.xmin + min;

			if (rect1.xmax > rect->xmax) {
				rect1.xmax = rect->xmax;
				rect1.xmin = max_ii(rect1.xmax - min, rect->xmin);
			}
		}
	}
	else {
		fac = BLI_rcti_size_y(rect) / size;
		rect1.ymax = rect1.ymax - ceilf(fac * ((float)value - but->softmin));
		rect1.ymin = rect1.ymax - ceilf(fac * (but->a1 - but->softmin));

		/* ensure minimium size */
		min = BLI_rcti_size_x(rect);

		if (BLI_rcti_size_y(&rect1) < min) {
			rect1.ymax = rect1.ymin + min;

			if (rect1.ymax > rect->ymax) {
				rect1.ymax = rect->ymax;
				rect1.ymin = max_ii(rect1.ymax - min, rect->ymin);
			}
		}
	}

	if (state & UI_SELECT)
		state = UI_SCROLL_PRESSED;
	else
		state = 0;
	UI_draw_widget_scroll(wcol, rect, &rect1, state);
}

static void widget_progressbar(uiBut *but, uiWidgetColors *wcol, rcti *rect, int UNUSED(state), int UNUSED(roundboxalign))
{
	rcti rect_prog = *rect, rect_bar = *rect;
	float value = but->a1;
	float w, min;
	
	/* make the progress bar a proportion of the original height */
	/* hardcoded 4px high for now */
	rect_prog.ymax = rect_prog.ymin + 4 * UI_DPI_FAC;
	rect_bar.ymax = rect_bar.ymin + 4 * UI_DPI_FAC;
	
	w = value * BLI_rcti_size_x(&rect_prog);
	
	/* ensure minimium size */
	min = BLI_rcti_size_y(&rect_prog);
	w = MAX2(w, min);
	
	rect_bar.xmax = rect_bar.xmin + w;
		
	UI_draw_widget_scroll(wcol, &rect_prog, &rect_bar, UI_SCROLL_NO_OUTLINE);
	
	/* raise text a bit */
	rect->ymin += 6 * UI_DPI_FAC;
	rect->xmin -= 6 * UI_DPI_FAC;
}

static void widget_link(uiBut *but, uiWidgetColors *UNUSED(wcol), rcti *rect, int UNUSED(state), int UNUSED(roundboxalign))
{
	
	if (but->flag & UI_SELECT) {
		rcti rectlink;
		
		UI_ThemeColor(TH_TEXT_HI);
		
		rectlink.xmin = BLI_rcti_cent_x(rect);
		rectlink.ymin = BLI_rcti_cent_y(rect);
		rectlink.xmax = but->linkto[0];
		rectlink.ymax = but->linkto[1];
		
		ui_draw_link_bezier(&rectlink);
	}
}

static void widget_numslider(uiBut *but, uiWidgetColors *wcol, rcti *rect, int state, int roundboxalign)
{
	uiWidgetBase wtb, wtb1;
	rcti rect1;
	double value;
	float offs, toffs, fac = 0;
	char outline[3];

	widget_init(&wtb);
	widget_init(&wtb1);
	
	/* backdrop first */
	
	/* fully rounded */
	offs = wcol->roundness * BLI_rcti_size_y(rect);
	toffs = offs * 0.75f;
	round_box_edges(&wtb, roundboxalign, rect, offs);

	widgetbase_draw(&wtb, wcol);
	
	/* draw left/right parts only when not in text editing */
	if (!(state & UI_TEXTINPUT)) {
		int roundboxalign_slider;
		
		/* slider part */
		copy_v3_v3_char(outline, wcol->outline);
		copy_v3_v3_char(wcol->outline, wcol->item);
		copy_v3_v3_char(wcol->inner, wcol->item);

		if (!(state & UI_SELECT))
			SWAP(short, wcol->shadetop, wcol->shadedown);
		
		rect1 = *rect;
		
		value = ui_but_value_get(but);
		if ((but->softmax - but->softmin) > 0) {
			fac = ((float)value - but->softmin) * (BLI_rcti_size_x(&rect1) - offs) / (but->softmax - but->softmin);
		}
		
		/* left part of slider, always rounded */
		rect1.xmax = rect1.xmin + ceil(offs + U.pixelsize);
		round_box_edges(&wtb1, roundboxalign & ~(UI_CNR_TOP_RIGHT | UI_CNR_BOTTOM_RIGHT), &rect1, offs);
		widgetbase_draw(&wtb1, wcol);
		
		/* right part of slider, interpolate roundness */
		rect1.xmax = rect1.xmin + fac + offs;
		rect1.xmin +=  floor(offs - U.pixelsize);
		
		if (rect1.xmax + offs > rect->xmax) {
			roundboxalign_slider = roundboxalign & ~(UI_CNR_TOP_LEFT | UI_CNR_BOTTOM_LEFT);
			offs *= (rect1.xmax + offs - rect->xmax) / offs;
		}
		else {
			roundboxalign_slider = 0;
			offs = 0.0f;
		}
		round_box_edges(&wtb1, roundboxalign_slider, &rect1, offs);
		
		widgetbase_draw(&wtb1, wcol);
		copy_v3_v3_char(wcol->outline, outline);
		
		if (!(state & UI_SELECT))
			SWAP(short, wcol->shadetop, wcol->shadedown);
	}

	/* add space at either side of the button so text aligns with numbuttons (which have arrow icons) */
	if (!(state & UI_TEXTINPUT)) {
		rect->xmax -= toffs;
		rect->xmin += toffs;
	}
}

/* I think 3 is sufficient border to indicate keyed status */
#define SWATCH_KEYED_BORDER 3

static void widget_swatch(uiBut *but, uiWidgetColors *wcol, rcti *rect, int state, int roundboxalign)
{
	uiWidgetBase wtb;
	float rad, col[4];
	bool color_profile = but->block->color_profile;
	
	col[3] = 1.0f;

	if (but->rnaprop) {
		BLI_assert(but->rnaindex == -1);

		if (RNA_property_subtype(but->rnaprop) == PROP_COLOR_GAMMA)
			color_profile = false;

		if (RNA_property_array_length(&but->rnapoin, but->rnaprop) == 4) {
			col[3] = RNA_property_float_get_index(&but->rnapoin, but->rnaprop, 3);
		}
	}
	
	widget_init(&wtb);
	
	/* half rounded */
	rad = wcol->roundness * U.widget_unit;
	round_box_edges(&wtb, roundboxalign, rect, rad);
		
	ui_but_v3_get(but, col);

	if (state & (UI_BUT_ANIMATED | UI_BUT_ANIMATED_KEY | UI_BUT_DRIVEN | UI_BUT_REDALERT)) {
		/* draw based on state - color for keyed etc */
		widgetbase_draw(&wtb, wcol);

		/* inset to draw swatch color */
		rect->xmin += SWATCH_KEYED_BORDER;
		rect->xmax -= SWATCH_KEYED_BORDER;
		rect->ymin += SWATCH_KEYED_BORDER;
		rect->ymax -= SWATCH_KEYED_BORDER;
		
		round_box_edges(&wtb, roundboxalign, rect, rad);
	}
	
	if (color_profile)
		ui_block_cm_to_display_space_v3(but->block, col);
	
	rgba_float_to_uchar((unsigned char *)wcol->inner, col);

	/* always draw an outline for color buts to prevent them from being invisible */
	wtb.draw_outline = true;
	wcol->shaded = 0;
	wcol->alpha_check = (wcol->inner[3] < 255);

	widgetbase_draw(&wtb, wcol);
	
	if (but->a1 == UI_PALETTE_COLOR && ((Palette *)but->rnapoin.id.data)->active_color == (int)but->a2) {
		float width = rect->xmax - rect->xmin;
		float height = rect->ymax - rect->ymin;
		/* find color luminance and change it slightly */
		float bw = rgb_to_grayscale(col);

		bw += (bw < 0.5f) ? 0.5f : -0.5f;
		
		glColor4f(bw, bw, bw, 1.0);
		glBegin(GL_TRIANGLES);
		glVertex2f(rect->xmin + 0.1f * width, rect->ymin + 0.9f * height);
		glVertex2f(rect->xmin + 0.1f * width, rect->ymin + 0.5f * height);
		glVertex2f(rect->xmin + 0.5f * width, rect->ymin + 0.9f * height);
		glEnd();
	}
}

static void widget_unitvec(uiBut *but, uiWidgetColors *wcol, rcti *rect, int UNUSED(state), int UNUSED(roundboxalign))
{
	ui_draw_but_UNITVEC(but, wcol, rect);
}

static void widget_icon_has_anim(uiBut *but, uiWidgetColors *wcol, rcti *rect, int state, int roundboxalign)
{
	if (state & (UI_BUT_ANIMATED | UI_BUT_ANIMATED_KEY | UI_BUT_DRIVEN | UI_BUT_REDALERT)) {
		uiWidgetBase wtb;
		float rad;
		
		widget_init(&wtb);
		
		/* rounded */
		rad = wcol->roundness * BLI_rcti_size_y(rect);
		round_box_edges(&wtb, UI_CNR_ALL, rect, rad);
		widgetbase_draw(&wtb, wcol);
	}
	else if (but->type == UI_BTYPE_NUM) {
		/* Draw number buttons still with left/right 
		 * triangles when field is not embossed */
		widget_numbut_embossn(but, wcol, rect, state, roundboxalign);
	}
}


static void widget_textbut(uiWidgetColors *wcol, rcti *rect, int state, int roundboxalign)
{
	uiWidgetBase wtb;
	float rad;
	
	if (state & UI_SELECT)
		SWAP(short, wcol->shadetop, wcol->shadedown);
	
	widget_init(&wtb);
	
	/* half rounded */
	rad = wcol->roundness * U.widget_unit;
	round_box_edges(&wtb, roundboxalign, rect, rad);
	
	widgetbase_draw(&wtb, wcol);
}


static void widget_menubut(uiWidgetColors *wcol, rcti *rect, int UNUSED(state), int roundboxalign)
{
	uiWidgetBase wtb;
	float rad;
	
	widget_init(&wtb);
	
	/* half rounded */
	rad = wcol->roundness * U.widget_unit;
	round_box_edges(&wtb, roundboxalign, rect, rad);
	
	/* decoration */
	widget_menu_trias(&wtb.tria1, rect);
	
	widgetbase_draw(&wtb, wcol);
	
	/* text space, arrows are about 0.6 height of button */
	rect->xmax -= (6 * BLI_rcti_size_y(rect)) / 10;
}

static void widget_menuiconbut(uiWidgetColors *wcol, rcti *rect, int UNUSED(state), int roundboxalign)
{
	uiWidgetBase wtb;
	float rad;
	
	widget_init(&wtb);
	
	/* half rounded */
	rad = wcol->roundness * U.widget_unit;
	round_box_edges(&wtb, roundboxalign, rect, rad);
	
	/* decoration */
	widgetbase_draw(&wtb, wcol);
}

static void widget_menunodebut(uiWidgetColors *wcol, rcti *rect, int UNUSED(state), int roundboxalign)
{
	/* silly node link button hacks */
	uiWidgetBase wtb;
	uiWidgetColors wcol_backup = *wcol;
	float rad;
	
	widget_init(&wtb);
	
	/* half rounded */
	rad = wcol->roundness * U.widget_unit;
	round_box_edges(&wtb, roundboxalign, rect, rad);

	wcol->inner[0] = min_ii(wcol->inner[0] + 15, 255);
	wcol->inner[1] = min_ii(wcol->inner[1] + 15, 255);
	wcol->inner[2] = min_ii(wcol->inner[2] + 15, 255);
	wcol->outline[0] = min_ii(wcol->outline[0] + 15, 255);
	wcol->outline[1] = min_ii(wcol->outline[1] + 15, 255);
	wcol->outline[2] = min_ii(wcol->outline[2] + 15, 255);
	
	/* decoration */
	widgetbase_draw(&wtb, wcol);
	*wcol = wcol_backup;
}

static void widget_pulldownbut(uiWidgetColors *wcol, rcti *rect, int state, int roundboxalign)
{
	if (state & UI_ACTIVE) {
		uiWidgetBase wtb;
		const float rad = wcol->roundness * U.widget_unit;

		widget_init(&wtb);

		/* half rounded */
		round_box_edges(&wtb, roundboxalign, rect, rad);
		
		widgetbase_draw(&wtb, wcol);
	}
}

static void widget_menu_itembut(uiWidgetColors *wcol, rcti *rect, int UNUSED(state), int UNUSED(roundboxalign))
{
	uiWidgetBase wtb;
	
	widget_init(&wtb);
	
	/* not rounded, no outline */
	round_box_edges(&wtb, 0, rect, 0.0f);
	
	widgetbase_draw(&wtb, wcol);
}

static void widget_menu_radial_itembut(uiBut *but, uiWidgetColors *wcol, rcti *rect, int UNUSED(state), int UNUSED(roundboxalign))
{
	uiWidgetBase wtb;
	float rad;
	float fac = but->block->pie_data.alphafac;

	widget_init(&wtb);

	wtb.draw_emboss = false;

	rad = wcol->roundness * BLI_rcti_size_y(rect);
	round_box_edges(&wtb, UI_CNR_ALL, rect, rad);

	wcol->inner[3] *= fac;
	wcol->inner_sel[3] *= fac;
	wcol->item[3] *= fac;
	wcol->text[3] *= fac;
	wcol->text_sel[3] *= fac;
	wcol->outline[3] *= fac;

	widgetbase_draw(&wtb, wcol);
}

static void widget_list_itembut(uiWidgetColors *wcol, rcti *rect, int UNUSED(state), int UNUSED(roundboxalign))
{
	uiWidgetBase wtb;
	const float rad = wcol->roundness * U.widget_unit;
	
	widget_init(&wtb);
	
	/* rounded, but no outline */
	round_box_edges(&wtb, UI_CNR_ALL, rect, rad);

	widgetbase_draw(&wtb, wcol);
}

static void widget_optionbut(uiWidgetColors *wcol, rcti *rect, int state, int UNUSED(roundboxalign))
{
	uiWidgetBase wtb;
	rcti recttemp = *rect;
	float rad;
	int delta;

	widget_init(&wtb);

	/* square */
	recttemp.xmax = recttemp.xmin + BLI_rcti_size_y(&recttemp);

	/* smaller */
	delta = 1 + BLI_rcti_size_y(&recttemp) / 10;
	recttemp.xmin += delta;
	recttemp.ymin += delta;
	recttemp.xmax -= delta;
	recttemp.ymax -= delta;

	/* half rounded */
	rad = wcol->roundness * U.widget_unit;
	round_box_edges(&wtb, UI_CNR_ALL, &recttemp, rad);

	/* some offset for decoration */
	BLI_rcti_translate(&recttemp, -0.1f * U.widget_unit, -0.1f * U.widget_unit);
	BLI_rcti_resize(&recttemp, 0.8f * BLI_rcti_size_x(&recttemp), 0.8f * BLI_rcti_size_y(&recttemp));

	/* decoration */
	if (state & UI_SELECT) {
		widget_check_trias(&wtb.tria1, &recttemp);
	}

	widgetbase_draw(&wtb, wcol);

	/* text space */
	rect->xmin += BLI_rcti_size_y(rect) * 0.5 + delta;
	rect->ymin += 0.1f * U.widget_unit;
}

/* labels use Editor theme colors for text */
static void widget_state_label(uiWidgetType *wt, int state)
{
	if (state & UI_BUT_LIST_ITEM) {
		/* Override default label theme's colors. */
		bTheme *btheme = UI_GetTheme();
		wt->wcol_theme = &btheme->tui.wcol_list_item;
		/* call this for option button */
		widget_state(wt, state);
	}
	else {
		/* call this for option button */
		widget_state(wt, state);
		if (state & UI_SELECT)
			UI_GetThemeColor3ubv(TH_TEXT_HI, (unsigned char *)wt->wcol.text);
		else
			UI_GetThemeColor3ubv(TH_TEXT, (unsigned char *)wt->wcol.text);
	}
}

static void widget_radiobut(uiWidgetColors *wcol, rcti *rect, int UNUSED(state), int roundboxalign)
{
	uiWidgetBase wtb;
	float rad;
	
	widget_init(&wtb);
	
	/* half rounded */
	rad = wcol->roundness * U.widget_unit;
	round_box_edges(&wtb, roundboxalign, rect, rad);
	
	widgetbase_draw(&wtb, wcol);
}

static void widget_box(uiBut *but, uiWidgetColors *wcol, rcti *rect, int UNUSED(state), int roundboxalign)
{
	uiWidgetBase wtb;
	float rad;
	char old_col[3];
	
	widget_init(&wtb);
	
	copy_v3_v3_char(old_col, wcol->inner);
	
	/* abuse but->hsv - if it's non-zero, use this color as the box's background */
	if (but->col[3]) {
		wcol->inner[0] = but->col[0];
		wcol->inner[1] = but->col[1];
		wcol->inner[2] = but->col[2];
	}
	
	/* half rounded */
	rad = wcol->roundness * U.widget_unit;
	round_box_edges(&wtb, roundboxalign, rect, rad);
	
	wtb.draw_outline = true;
	widgetbase_draw(&wtb, wcol);
		
	copy_v3_v3_char(wcol->inner, old_col);
}

static void widget_but(uiWidgetColors *wcol, rcti *rect, int UNUSED(state), int roundboxalign)
{
	uiWidgetBase wtb;
	float rad;

	widget_init(&wtb);

	/* half rounded */
	rad = wcol->roundness * U.widget_unit;
	round_box_edges(&wtb, roundboxalign, rect, rad);

	widgetbase_draw(&wtb, wcol);
}

static void widget_toggle(uiWidgetColors *wcol, rcti *rect, int UNUSED(state), int roundboxalign)
{
	uiWidgetBase wtb;
	float rad;

	widget_init(&wtb);

	/* half rounded */
	rad = wcol->roundness * U.widget_unit;
	round_box_edges(&wtb, roundboxalign, rect, rad);

	wtb.draw_outline = true;
	widgetbase_draw(&wtb, wcol);
}

static void widget_roundbut(uiWidgetColors *wcol, rcti *rect, int UNUSED(state), int roundboxalign)
{
	uiWidgetBase wtb;
	const float rad = wcol->roundness * U.widget_unit;
	
	widget_init(&wtb);
	
	/* half rounded */
	round_box_edges(&wtb, roundboxalign, rect, rad);

	widgetbase_draw(&wtb, wcol);
}

static void widget_tab(uiBut *but, uiWidgetColors *wcol, rcti *rect, int UNUSED(state), int roundboxalign)
{
	uiWidgetBase wtb;
	uiStyle *style = UI_style_get();
	const uiFontStyle *fstyle = &style->widget;
	const int px = (max_ii(1, iroundf(U.pixelsize)));
	const int fontid = fstyle->uifont_id;
	const float aspect = but->block->aspect;
	const float zoom = 1.0f / aspect;
	const float rad = ((px * 3) * UI_DPI_FAC) * zoom;
	bool is_active = but->flag & UI_SELECT;
	unsigned char theme_col_tab_highlight[3];

	/* create outline highlight colors */
	if (is_active)
		interp_v3_v3v3_uchar(theme_col_tab_highlight, (unsigned char *)wcol->inner_sel,
		                     (unsigned char *)wcol->outline, 0.2f);
	else
		interp_v3_v3v3_uchar(theme_col_tab_highlight, (unsigned char *)wcol->inner,
		                     (unsigned char *)wcol->outline, 0.12f);

	widget_init(&wtb);

	/* space between tabs */
	BLI_rcti_resize(rect, BLI_rcti_size_x(rect) - 0.07f * U.dpi, BLI_rcti_size_y(rect));
	BLI_rcti_translate(rect, -(0.3f * U.widget_unit), 0.2f * U.widget_unit);

	/* copy the new rect to the button's rect */
	BLI_rctf_resize(&but->rect, BLI_rcti_size_x(rect), BLI_rcti_size_y(rect));
	BLI_rctf_translate(&but->rect, -(0.3f * U.widget_unit), 0.2f * U.widget_unit);

	/* half rounded */
	round_box_edges(&wtb, roundboxalign, rect, rad);

	/* draw inner */
	wtb.draw_outline = 0;
	widgetbase_draw(&wtb, wcol);

	/* draw outline (3d look) */
	ui_draw_but_TAB_outline(rect, rad, roundboxalign, theme_col_tab_highlight,
	                        is_active ? (unsigned char *)wcol->inner_sel : (unsigned char *)wcol->inner);

	/* text shadow */
	BLF_enable(fontid, BLF_SHADOW);
	BLF_shadow(fontid, 3, 1.0f, 1.0f, 1.0f, 0.25f);
	BLF_shadow_offset(fontid, 0, -1);
}

static void widget_draw_extra_mask(const bContext *C, uiBut *but, uiWidgetType *wt, rcti *rect)
{
	uiWidgetBase wtb;
	const float rad = 0.25f * U.widget_unit;
	unsigned char col[4];
	
	/* state copy! */
	wt->wcol = *(wt->wcol_theme);
	
	widget_init(&wtb);
	
	if (but->block->drawextra) {
		/* note: drawextra can change rect +1 or -1, to match round errors of existing previews */
		but->block->drawextra(C, but->poin, but->block->drawextra_arg1, but->block->drawextra_arg2, rect);
		
		/* make mask to draw over image */
		UI_GetThemeColor3ubv(TH_BACK, col);
		glColor3ubv(col);
		
		round_box__edges(&wtb, UI_CNR_ALL, rect, 0.0f, rad);
		widgetbase_outline(&wtb);
	}
	
	/* outline */
	round_box_edges(&wtb, UI_CNR_ALL, rect, rad);
	wtb.draw_outline = true;
	wtb.draw_inner = false;
	widgetbase_draw(&wtb, &wt->wcol);
}

static uiWidgetType *widget_type(uiWidgetTypeEnum type)
{
	bTheme *btheme = UI_GetTheme();
	static uiWidgetType wt;
	
	/* defaults */
	wt.wcol_theme = &btheme->tui.wcol_regular;
	wt.wcol_state = &btheme->tui.wcol_state;
	wt.state = widget_state;
	wt.draw = widget_but;
	wt.custom = NULL;
	wt.text = widget_draw_text_icon;
	
	switch (type) {
		case UI_WTYPE_REGULAR:
			break;

		case UI_WTYPE_LABEL:
			wt.draw = NULL;
			wt.state = widget_state_label;
			break;
			
		case UI_WTYPE_TOGGLE:
			wt.wcol_theme = &btheme->tui.wcol_toggle;
			wt.draw = widget_toggle;
			break;
			
		case UI_WTYPE_CHECKBOX:
			wt.wcol_theme = &btheme->tui.wcol_option;
			wt.draw = widget_optionbut;
			break;
			
		case UI_WTYPE_RADIO:
			wt.wcol_theme = &btheme->tui.wcol_radio;
			wt.draw = widget_radiobut;
			break;

		case UI_WTYPE_NUMBER:
			wt.wcol_theme = &btheme->tui.wcol_num;
			wt.draw = widget_numbut;
			break;
			
		case UI_WTYPE_SLIDER:
			wt.wcol_theme = &btheme->tui.wcol_numslider;
			wt.custom = widget_numslider;
			wt.state = widget_state_numslider;
			break;
			
		case UI_WTYPE_EXEC:
			wt.wcol_theme = &btheme->tui.wcol_tool;
			wt.draw = widget_roundbut;
			break;

		case UI_WTYPE_TAB:
			wt.custom = widget_tab;
			wt.wcol_theme = &btheme->tui.wcol_tab;
			wt.state = widget_state_tab;
			break;

		case UI_WTYPE_TOOLTIP:
			wt.wcol_theme = &btheme->tui.wcol_tooltip;
			wt.draw = widget_tooltip_back;
			break;
			
			
		/* strings */
		case UI_WTYPE_NAME:
			wt.wcol_theme = &btheme->tui.wcol_text;
			wt.draw = widget_textbut;
			break;
			
		case UI_WTYPE_NAME_LINK:
			break;
			
		case UI_WTYPE_POINTER_LINK:
			break;
			
		case UI_WTYPE_FILENAME:
			break;
			
			
		/* start menus */
		case UI_WTYPE_MENU_RADIO:
			wt.wcol_theme = &btheme->tui.wcol_menu;
			wt.draw = widget_menubut;
			break;

		case UI_WTYPE_MENU_ICON_RADIO:
			wt.wcol_theme = &btheme->tui.wcol_menu;
			wt.draw = widget_menuiconbut;
			break;
			
		case UI_WTYPE_MENU_POINTER_LINK:
			wt.wcol_theme = &btheme->tui.wcol_menu;
			wt.draw = widget_menubut;
			break;

		case UI_WTYPE_MENU_NODE_LINK:
			wt.wcol_theme = &btheme->tui.wcol_menu;
			wt.draw = widget_menunodebut;
			break;
			
		case UI_WTYPE_PULLDOWN:
			wt.wcol_theme = &btheme->tui.wcol_pulldown;
			wt.draw = widget_pulldownbut;
			wt.state = widget_state_pulldown;
			break;
			
		/* in menus */
		case UI_WTYPE_MENU_ITEM:
			wt.wcol_theme = &btheme->tui.wcol_menu_item;
			wt.draw = widget_menu_itembut;
			wt.state = widget_state_menu_item;
			break;
			
		case UI_WTYPE_MENU_BACK:
			wt.wcol_theme = &btheme->tui.wcol_menu_back;
			break;
			
		/* specials */
		case UI_WTYPE_ICON:
			wt.custom = widget_icon_has_anim;
			break;
			
		case UI_WTYPE_SWATCH:
			wt.custom = widget_swatch;
			break;
			
		case UI_WTYPE_BOX:
			wt.custom = widget_box;
			wt.wcol_theme = &btheme->tui.wcol_box;
			break;
			
		case UI_WTYPE_RGB_PICKER:
			break;
			
		case UI_WTYPE_UNITVEC:
			wt.custom = widget_unitvec;
			break;

		case UI_WTYPE_SCROLL:
			wt.wcol_theme = &btheme->tui.wcol_scroll;
			wt.state = widget_state_nothing;
			wt.custom = widget_scroll;
			break;

		case UI_WTYPE_LISTITEM:
			wt.wcol_theme = &btheme->tui.wcol_list_item;
			wt.draw = widget_list_itembut;
			break;
			
		case UI_WTYPE_PROGRESSBAR:
			wt.wcol_theme = &btheme->tui.wcol_progress;
			wt.custom = widget_progressbar;
			break;

		case UI_WTYPE_MENU_ITEM_RADIAL:
			wt.wcol_theme = &btheme->tui.wcol_pie_menu;
			wt.custom = widget_menu_radial_itembut;
			wt.state = widget_state_pie_menu_item;
			break;
	}
	
	return &wt;
}


static int widget_roundbox_set(uiBut *but, rcti *rect)
{
	int roundbox = UI_CNR_ALL;

	/* alignment */
	if ((but->drawflag & UI_BUT_ALIGN) && but->type != UI_BTYPE_PULLDOWN) {
		
		/* ui_block_position has this correction too, keep in sync */
		if (but->drawflag & UI_BUT_ALIGN_TOP)
			rect->ymax += U.pixelsize;
		if (but->drawflag & UI_BUT_ALIGN_LEFT)
			rect->xmin -= U.pixelsize;
		
		switch (but->drawflag & UI_BUT_ALIGN) {
			case UI_BUT_ALIGN_TOP:
				roundbox = UI_CNR_BOTTOM_LEFT | UI_CNR_BOTTOM_RIGHT;
				break;
			case UI_BUT_ALIGN_DOWN:
				roundbox = UI_CNR_TOP_LEFT | UI_CNR_TOP_RIGHT;
				break;
			case UI_BUT_ALIGN_LEFT:
				roundbox = UI_CNR_TOP_RIGHT | UI_CNR_BOTTOM_RIGHT;
				break;
			case UI_BUT_ALIGN_RIGHT:
				roundbox = UI_CNR_TOP_LEFT | UI_CNR_BOTTOM_LEFT;
				break;
			case UI_BUT_ALIGN_DOWN | UI_BUT_ALIGN_RIGHT:
				roundbox = UI_CNR_TOP_LEFT;
				break;
			case UI_BUT_ALIGN_DOWN | UI_BUT_ALIGN_LEFT:
				roundbox = UI_CNR_TOP_RIGHT;
				break;
			case UI_BUT_ALIGN_TOP | UI_BUT_ALIGN_RIGHT:
				roundbox = UI_CNR_BOTTOM_LEFT;
				break;
			case UI_BUT_ALIGN_TOP | UI_BUT_ALIGN_LEFT:
				roundbox = UI_CNR_BOTTOM_RIGHT;
				break;
			default:
				roundbox = 0;
				break;
		}
	}

	/* align with open menu */
	if (but->active) {
		int direction = ui_but_menu_direction(but);

		if      (direction == UI_DIR_UP)    roundbox &= ~(UI_CNR_TOP_RIGHT    | UI_CNR_TOP_LEFT);
		else if (direction == UI_DIR_DOWN)  roundbox &= ~(UI_CNR_BOTTOM_RIGHT | UI_CNR_BOTTOM_LEFT);
		else if (direction == UI_DIR_LEFT)  roundbox &= ~(UI_CNR_TOP_LEFT     | UI_CNR_BOTTOM_LEFT);
		else if (direction == UI_DIR_RIGHT) roundbox &= ~(UI_CNR_TOP_RIGHT    | UI_CNR_BOTTOM_RIGHT);
	}

	return roundbox;
}

/* conversion from old to new buttons, so still messy */
void ui_draw_but(const bContext *C, ARegion *ar, uiStyle *style, uiBut *but, rcti *rect)
{
	bTheme *btheme = UI_GetTheme();
	ThemeUI *tui = &btheme->tui;
	uiFontStyle *fstyle = &style->widget;
	uiWidgetType *wt = NULL;

	/* handle menus separately */
	if (but->dt == UI_EMBOSS_PULLDOWN) {
		switch (but->type) {
			case UI_BTYPE_LABEL:
				widget_draw_text_icon(&style->widgetlabel, &tui->wcol_menu_back, but, rect);
				break;
			case UI_BTYPE_SEPR_LINE:
				ui_draw_separator(rect, &tui->wcol_menu_back);
				break;
			default:
				wt = widget_type(UI_WTYPE_MENU_ITEM);
				break;
		}
	}
	else if (but->dt == UI_EMBOSS_NONE) {
		/* "nothing" */
		wt = widget_type(UI_WTYPE_ICON);
	}
	else if (but->dt == UI_EMBOSS_RADIAL) {
		wt = widget_type(UI_WTYPE_MENU_ITEM_RADIAL);
	}
	else {
		BLI_assert(but->dt == UI_EMBOSS);

		switch (but->type) {
			case UI_BTYPE_LABEL:
				if (but->block->flag & UI_BLOCK_LOOP)
					widget_draw_text_icon(&style->widgetlabel, &tui->wcol_menu_back, but, rect);
				else {
					wt = widget_type(UI_WTYPE_LABEL);
					fstyle = &style->widgetlabel;
				}
				break;

			case UI_BTYPE_SEPR:
			case UI_BTYPE_SEPR_LINE:
				break;
				
			case UI_BTYPE_BUT:
				wt = widget_type(UI_WTYPE_EXEC);
				break;

			case UI_BTYPE_NUM:
				wt = widget_type(UI_WTYPE_NUMBER);
				break;
				
			case UI_BTYPE_NUM_SLIDER:
				wt = widget_type(UI_WTYPE_SLIDER);
				break;
				
			case UI_BTYPE_ROW:
				wt = widget_type(UI_WTYPE_RADIO);
				break;

			case UI_BTYPE_LISTROW:
				wt = widget_type(UI_WTYPE_LISTITEM);
				break;
				
			case UI_BTYPE_TEXT:
				wt = widget_type(UI_WTYPE_NAME);
				break;

			case UI_BTYPE_SEARCH_MENU:
				wt = widget_type(UI_WTYPE_NAME);
				if (but->block->flag & UI_BLOCK_LOOP)
					wt->wcol_theme = &btheme->tui.wcol_menu_back;
				break;

			case UI_BTYPE_TAB:
				wt = widget_type(UI_WTYPE_TAB);
				break;

			case UI_BTYPE_BUT_TOGGLE:
			case UI_BTYPE_TOGGLE:
			case UI_BTYPE_TOGGLE_N:
				wt = widget_type(UI_WTYPE_TOGGLE);
				break;
				
			case UI_BTYPE_CHECKBOX:
			case UI_BTYPE_CHECKBOX_N:
				if (!(but->flag & UI_HAS_ICON)) {
					wt = widget_type(UI_WTYPE_CHECKBOX);
					but->drawflag |= UI_BUT_TEXT_LEFT;
				}
				else
					wt = widget_type(UI_WTYPE_TOGGLE);
				
				/* option buttons have strings outside, on menus use different colors */
				if (but->block->flag & UI_BLOCK_LOOP)
					wt->state = widget_state_option_menu;
				
				break;
				
			case UI_BTYPE_MENU:
			case UI_BTYPE_BLOCK:
				if (but->flag & UI_BUT_NODE_LINK) {
					/* new node-link button, not active yet XXX */
					wt = widget_type(UI_WTYPE_MENU_NODE_LINK);
				}
				else {
					/* with menu arrows */

					/* we could use a flag for this, but for now just check size,
					 * add updown arrows if there is room. */
					if ((!but->str[0] && but->icon && (BLI_rcti_size_x(rect) < BLI_rcti_size_y(rect) + 2)) ||
					    /* disable for brushes also */
					    (but->flag & UI_BUT_ICON_PREVIEW))
					{
						/* no arrows */
						wt = widget_type(UI_WTYPE_MENU_ICON_RADIO);
					}
					else {
						wt = widget_type(UI_WTYPE_MENU_RADIO);
					}
				}
				break;
				
			case UI_BTYPE_PULLDOWN:
				wt = widget_type(UI_WTYPE_PULLDOWN);
				break;
			
			case UI_BTYPE_BUT_MENU:
				wt = widget_type(UI_WTYPE_MENU_ITEM);
				break;
				
			case UI_BTYPE_COLOR:
				wt = widget_type(UI_WTYPE_SWATCH);
				break;
				
			case UI_BTYPE_ROUNDBOX:
			case UI_BTYPE_LISTBOX:
				wt = widget_type(UI_WTYPE_BOX);
				break;
				
			case UI_BTYPE_LINK:
			case UI_BTYPE_INLINK:
				wt = widget_type(UI_WTYPE_ICON);
				wt->custom = widget_link;
				
				break;
			
			case UI_BTYPE_EXTRA:
				widget_draw_extra_mask(C, but, widget_type(UI_WTYPE_BOX), rect);
				break;
				
			case UI_BTYPE_HSVCUBE:
				if (ELEM(but->a1, UI_GRAD_V_ALT, UI_GRAD_L_ALT)) {  /* vertical V slider, uses new widget draw now */
					ui_draw_but_HSV_v(but, rect);
				}
				else {  /* other HSV pickers... */
					ui_draw_but_HSVCUBE(but, rect);
				}
				break;
				
			case UI_BTYPE_HSVCIRCLE:
				ui_draw_but_HSVCIRCLE(but, &tui->wcol_regular, rect);
				break;
				
			case UI_BTYPE_COLORBAND:
				ui_draw_but_COLORBAND(but, &tui->wcol_regular, rect);
				break;
				
			case UI_BTYPE_UNITVEC:
				wt = widget_type(UI_WTYPE_UNITVEC);
				break;
				
			case UI_BTYPE_IMAGE:
				ui_draw_but_IMAGE(ar, but, &tui->wcol_regular, rect);
				break;
			
			case UI_BTYPE_HISTOGRAM:
				ui_draw_but_HISTOGRAM(ar, but, &tui->wcol_regular, rect);
				break;
				
			case UI_BTYPE_WAVEFORM:
				ui_draw_but_WAVEFORM(ar, but, &tui->wcol_regular, rect);
				break;
				
			case UI_BTYPE_VECTORSCOPE:
				ui_draw_but_VECTORSCOPE(ar, but, &tui->wcol_regular, rect);
				break;
					
			case UI_BTYPE_CURVE:
				ui_draw_but_CURVE(ar, but, &tui->wcol_regular, rect);
				break;
				
			case UI_BTYPE_PROGRESS_BAR:
				wt = widget_type(UI_WTYPE_PROGRESSBAR);
				fstyle = &style->widgetlabel;
				break;

			case UI_BTYPE_SCROLL:
				wt = widget_type(UI_WTYPE_SCROLL);
				break;

			case UI_BTYPE_GRIP:
				wt = widget_type(UI_WTYPE_ICON);
				break;

			case UI_BTYPE_TRACK_PREVIEW:
				ui_draw_but_TRACKPREVIEW(ar, but, &tui->wcol_regular, rect);
				break;

			case UI_BTYPE_NODE_SOCKET:
				ui_draw_but_NODESOCKET(ar, but, &tui->wcol_regular, rect);
				break;

			default:
				wt = widget_type(UI_WTYPE_REGULAR);
				break;
		}
	}
	
	if (wt) {
		//rcti disablerect = *rect; /* rect gets clipped smaller for text */
		int roundboxalign, state;
		bool disabled = false;
		
		roundboxalign = widget_roundbox_set(but, rect);

		state = but->flag;

		if ((but->editstr) ||
		    (UNLIKELY(but->flag & UI_BUT_DRAG_MULTI) && ui_but_drag_multi_edit_get(but)))
		{
			state |= UI_TEXTINPUT;
		}

		if (state & (UI_BUT_DISABLED | UI_BUT_INACTIVE))
			if (but->dt != UI_EMBOSS_PULLDOWN)
				disabled = true;
		
		if (disabled)
			ui_widget_color_disabled(wt);

		wt->state(wt, state);
		if (wt->custom)
			wt->custom(but, &wt->wcol, rect, state, roundboxalign);
		else if (wt->draw)
			wt->draw(&wt->wcol, rect, state, roundboxalign);

		if (disabled)
			glEnable(GL_BLEND);
		wt->text(fstyle, &wt->wcol, but, rect);
		if (disabled)
			glDisable(GL_BLEND);
		
//		if (state & (UI_BUT_DISABLED | UI_BUT_INACTIVE))
//			if (but->dt != UI_EMBOSS_PULLDOWN)
//				widget_disabled(&disablerect);
	}
}

void ui_draw_menu_back(struct uiStyle *UNUSED(style), uiBlock *block, rcti *rect)
{
	uiWidgetType *wt = widget_type(UI_WTYPE_MENU_BACK);

	wt->state(wt, 0);
	widget_menu_back(&wt->wcol, block, rect);

	if (block->flag & UI_BLOCK_CLIPTOP) {
		/* XXX no scaling for UI here yet */
		glColor3ubv((unsigned char *)wt->wcol.text);
		UI_draw_icon_tri(BLI_rcti_cent_x(rect), rect->ymax - 8, 't');
	}
	if (block->flag & UI_BLOCK_CLIPBOTTOM) {
		/* XXX no scaling for UI here yet */
		glColor3ubv((unsigned char *)wt->wcol.text);
		UI_draw_icon_tri(BLI_rcti_cent_x(rect), rect->ymin + 10, 'v');
	}
}

static void draw_disk_shaded(
        float start, float angle,
        float radius_int, float radius_ext, int subd,
        const char col1[4], const char col2[4],
        bool shaded)
{
	const float radius_ext_scale = (0.5f / radius_ext);  /* 1 / (2 * radius_ext) */
	int i;

	float s, c;
	float y1, y2;
	float fac;
	unsigned char r_col[4];

	glBegin(GL_TRIANGLE_STRIP);

	s = sinf(start);
	c = cosf(start);

	y1 = s * radius_int;
	y2 = s * radius_ext;

	if (shaded) {
		fac = (y1 + radius_ext) * radius_ext_scale;
		round_box_shade_col4_r(r_col, col1, col2, fac);

		glColor4ubv(r_col);
	}

	glVertex2f(c * radius_int, s * radius_int);

	if (shaded) {
		fac = (y2 + radius_ext) * radius_ext_scale;
		round_box_shade_col4_r(r_col, col1, col2, fac);

		glColor4ubv(r_col);
	}
	glVertex2f(c * radius_ext, s * radius_ext);

	for (i = 1; i < subd; i++) {
		float a;

		a = start + ((i) / (float)(subd - 1)) * angle;
		s = sinf(a);
		c = cosf(a);
		y1 = s * radius_int;
		y2 = s * radius_ext;

		if (shaded) {
			fac = (y1 + radius_ext) * radius_ext_scale;
			round_box_shade_col4_r(r_col, col1, col2, fac);

			glColor4ubv(r_col);
		}
		glVertex2f(c * radius_int, s * radius_int);

		if (shaded) {
			fac = (y2 + radius_ext) * radius_ext_scale;
			round_box_shade_col4_r(r_col, col1, col2, fac);

			glColor4ubv(r_col);
		}
		glVertex2f(c * radius_ext, s * radius_ext);
	}
	glEnd();
}

void ui_draw_pie_center(uiBlock *block)
{
	bTheme *btheme = UI_GetTheme();
	float cx = block->pie_data.pie_center_spawned[0];
	float cy = block->pie_data.pie_center_spawned[1];

	float *pie_dir = block->pie_data.pie_dir;

	float pie_radius_internal = U.pixelsize * U.pie_menu_threshold;
	float pie_radius_external = U.pixelsize * (U.pie_menu_threshold + 7.0f);

	int subd = 40;

	float angle = atan2f(pie_dir[1], pie_dir[0]);
	float range = (block->pie_data.flags & UI_PIE_DEGREES_RANGE_LARGE) ? M_PI_2 : M_PI_4;

	glPushMatrix();
	glTranslatef(cx, cy, 0.0f);

	glEnable(GL_BLEND);
	if (btheme->tui.wcol_pie_menu.shaded) {
		char col1[4], col2[4];
		shadecolors4(col1, col2, btheme->tui.wcol_pie_menu.inner, btheme->tui.wcol_pie_menu.shadetop, btheme->tui.wcol_pie_menu.shadedown);
		draw_disk_shaded(0.0f, (float)(M_PI * 2.0), pie_radius_internal, pie_radius_external, subd, col1, col2, true);
	}
	else {
		glColor4ubv((GLubyte *)btheme->tui.wcol_pie_menu.inner);
		draw_disk_shaded(0.0f, (float)(M_PI * 2.0), pie_radius_internal, pie_radius_external, subd, NULL, NULL, false);
	}

	if (!(block->pie_data.flags & UI_PIE_INVALID_DIR)) {
		if (btheme->tui.wcol_pie_menu.shaded) {
			char col1[4], col2[4];
			shadecolors4(col1, col2, btheme->tui.wcol_pie_menu.inner_sel, btheme->tui.wcol_pie_menu.shadetop, btheme->tui.wcol_pie_menu.shadedown);
			draw_disk_shaded(angle - range / 2.0f, range, pie_radius_internal, pie_radius_external, subd, col1, col2, true);
		}
		else {
			glColor4ubv((GLubyte *)btheme->tui.wcol_pie_menu.inner_sel);
			draw_disk_shaded(angle - range / 2.0f, range, pie_radius_internal, pie_radius_external, subd, NULL, NULL, false);
		}
	}

	glColor4ubv((GLubyte *)btheme->tui.wcol_pie_menu.outline);
	glutil_draw_lined_arc(0.0f, (float)M_PI * 2.0f, pie_radius_internal, subd);
	glutil_draw_lined_arc(0.0f, (float)M_PI * 2.0f, pie_radius_external, subd);

	if (U.pie_menu_confirm > 0 && !(block->pie_data.flags & (UI_PIE_INVALID_DIR | UI_PIE_CLICK_STYLE))) {
		float pie_confirm_radius = U.pixelsize * (pie_radius_internal + U.pie_menu_confirm);
		float pie_confirm_external = U.pixelsize * (pie_radius_internal + U.pie_menu_confirm + 7.0f);

		glColor4ub(btheme->tui.wcol_pie_menu.text_sel[0], btheme->tui.wcol_pie_menu.text_sel[1], btheme->tui.wcol_pie_menu.text_sel[2], 64);
		draw_disk_shaded(angle - range / 2.0f, range, pie_confirm_radius, pie_confirm_external, subd, NULL, NULL, false);
	}

	glDisable(GL_BLEND);
	glPopMatrix();
}


uiWidgetColors *ui_tooltip_get_theme(void)
{
	uiWidgetType *wt = widget_type(UI_WTYPE_TOOLTIP);
	return wt->wcol_theme;
}

void ui_draw_tooltip_background(uiStyle *UNUSED(style), uiBlock *UNUSED(block), rcti *rect)
{
	uiWidgetType *wt = widget_type(UI_WTYPE_TOOLTIP);
	wt->state(wt, 0);
	/* wt->draw ends up using same function to draw the tooltip as menu_back */
	wt->draw(&wt->wcol, rect, 0, 0);
}

void ui_draw_search_back(uiStyle *UNUSED(style), uiBlock *block, rcti *rect)
{
	uiWidgetType *wt = widget_type(UI_WTYPE_BOX);
	
	glEnable(GL_BLEND);
	widget_softshadow(rect, UI_CNR_ALL, 0.25f * U.widget_unit, false);
	glDisable(GL_BLEND);

	wt->state(wt, 0);
	if (block)
		wt->draw(&wt->wcol, rect, block->flag, UI_CNR_ALL);
	else
		wt->draw(&wt->wcol, rect, 0, UI_CNR_ALL);
}


/* helper call to draw a menu item without button */
/* state: UI_ACTIVE or 0 */
void ui_draw_menu_item(uiFontStyle *fstyle, rcti *rect, const char *name, int iconid, int state, bool use_sep)
{
	uiWidgetType *wt = widget_type(UI_WTYPE_MENU_ITEM);
	rcti _rect = *rect;
	char *cpoin = NULL;

	wt->state(wt, state);
	wt->draw(&wt->wcol, rect, 0, 0);
	
	UI_fontstyle_set(fstyle);
	fstyle->align = UI_STYLE_TEXT_LEFT;
	
	/* text location offset */
	rect->xmin += 0.25f * UI_UNIT_X;
	if (iconid) rect->xmin += UI_DPI_ICON_SIZE;

	/* cut string in 2 parts? */
	if (use_sep) {
		cpoin = strchr(name, UI_SEP_CHAR);
		if (cpoin) {
			*cpoin = 0;

			/* need to set this first */
			UI_fontstyle_set(fstyle);

			if (fstyle->kerning == 1) { /* for BLF_width */
				BLF_enable(fstyle->uifont_id, BLF_KERNING_DEFAULT);
			}

			rect->xmax -= BLF_width(fstyle->uifont_id, cpoin + 1, INT_MAX) + UI_DPI_ICON_SIZE;

			if (fstyle->kerning == 1) {
				BLF_disable(fstyle->uifont_id, BLF_KERNING_DEFAULT);
			}
		}
	}

	{
		char drawstr[UI_MAX_DRAW_STR];
		const float okwidth = (float)BLI_rcti_size_x(rect);
		const size_t max_len = sizeof(drawstr);
		const float minwidth = (float)(UI_DPI_ICON_SIZE);

		BLI_strncpy(drawstr, name, sizeof(drawstr));
		UI_text_clip_middle_ex(fstyle, drawstr, okwidth, minwidth, max_len, '\0');

		glColor4ubv((unsigned char *)wt->wcol.text);
		UI_fontstyle_draw(fstyle, rect, drawstr);
	}

	/* part text right aligned */
	if (use_sep) {
		if (cpoin) {
			fstyle->align = UI_STYLE_TEXT_RIGHT;
			rect->xmax = _rect.xmax - 5;
			UI_fontstyle_draw(fstyle, rect, cpoin + 1);
			*cpoin = UI_SEP_CHAR;
		}
	}
	
	/* restore rect, was messed with */
	*rect = _rect;

	if (iconid) {
		float height, aspect;
		int xs = rect->xmin + 0.2f * UI_UNIT_X;
		int ys = rect->ymin + 0.1f * BLI_rcti_size_y(rect);

		height = ICON_SIZE_FROM_BUTRECT(rect);
		aspect = ICON_DEFAULT_HEIGHT / height;
		
		glEnable(GL_BLEND);
		UI_icon_draw_aspect(xs, ys, iconid, aspect, 1.0f); /* XXX scale weak get from fstyle? */
		glDisable(GL_BLEND);
	}
}

void ui_draw_preview_item(uiFontStyle *fstyle, rcti *rect, const char *name, int iconid, int state)
{
	rcti trect = *rect;
	const float text_size = UI_UNIT_Y;
	float font_dims[2] = {0.0f, 0.0f};
	uiWidgetType *wt = widget_type(UI_WTYPE_MENU_ITEM);
	
	/* drawing button background */
	wt->state(wt, state);
	wt->draw(&wt->wcol, rect, 0, 0);
	
	/* draw icon in rect above the space reserved for the label */
	rect->ymin += text_size;
	glEnable(GL_BLEND);
	widget_draw_preview(iconid, 1.0f, rect);
	glDisable(GL_BLEND);
	
	BLF_width_and_height(fstyle->uifont_id, name, BLF_DRAW_STR_DUMMY_MAX, &font_dims[0], &font_dims[1]);

	/* text rect */
	trect.xmin += 0;
	trect.xmax = trect.xmin + font_dims[0] + U.widget_unit / 2;
	trect.ymin += U.widget_unit / 2;
	trect.ymax = trect.ymin + font_dims[1];
	if (trect.xmax > rect->xmax - PREVIEW_PAD)
		trect.xmax = rect->xmax - PREVIEW_PAD;

	{
		char drawstr[UI_MAX_DRAW_STR];
		const float okwidth = (float)BLI_rcti_size_x(&trect);
		const size_t max_len = sizeof(drawstr);
		const float minwidth = (float)(UI_DPI_ICON_SIZE);

		BLI_strncpy(drawstr, name, sizeof(drawstr));
		UI_text_clip_middle_ex(fstyle, drawstr, okwidth, minwidth, max_len, '\0');

		glColor4ubv((unsigned char *)wt->wcol.text);
		UI_fontstyle_draw(fstyle, &trect, drawstr);
	}
}<|MERGE_RESOLUTION|>--- conflicted
+++ resolved
@@ -2031,7 +2031,6 @@
 
 	0, /* pad */
 	0.2f
-<<<<<<< HEAD
 };
 
 static struct uiWidgetColors wcol_tab = {
@@ -2045,8 +2044,6 @@
 
 	0,
 	0, 0
-=======
->>>>>>> 98082012
 };
 
 /* free wcol struct to play with */
@@ -2424,13 +2421,6 @@
 	roundbox_cpy = roundboxalign;
 
 	glEnable(GL_BLEND);
-<<<<<<< HEAD
-	widget_softshadow(rect, roundboxalign, wcol->roundness * U.widget_unit);
-	
-	round_box_edges(&wtb, roundboxalign, rect, wcol->roundness * U.widget_unit);
-	wtb.draw_emboss = 0;
-	wtb.draw_outline = true;
-=======
 	widget_softshadow(rect, roundboxalign, wcol->roundness * U.widget_unit, wtb.draw_outline);
 
 	/* adjust the main rect after shadow drawing to exclude the title rect */
@@ -2479,7 +2469,6 @@
 
 	round_box_edges(&wtb, UI_CNR_ALL, rect, wcol->roundness * U.widget_unit);
 
->>>>>>> 98082012
 	widgetbase_draw(&wtb, wcol);
 
 	glDisable(GL_BLEND);
