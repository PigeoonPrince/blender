--- conflicted
+++ resolved
@@ -3306,11 +3306,7 @@
 	recttemp.ymax -= delta;
 
 	/* half rounded */
-<<<<<<< HEAD
-	rad = 0.35f * U.widget_unit;
-=======
 	rad = wcol->roundness * U.widget_unit;
->>>>>>> 0dd2ed3c
 	round_box_edges(&wtb, UI_CNR_ALL, &recttemp, rad);
 
 	/* some offset for decoration */
@@ -3451,7 +3447,7 @@
 	round_box_edges(&wtb, roundboxalign, rect, rad);
 
 	/* draw inner */
-	wtb.outline = 0;
+	wtb.draw_outline = 0;
 	widgetbase_draw(&wtb, wcol);
 
 	/* draw outline (3d look) */
