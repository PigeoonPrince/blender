/*
 * ***** BEGIN GPL LICENSE BLOCK *****
 *
 * This program is free software; you can redistribute it and/or
 * modify it under the terms of the GNU General Public License
 * as published by the Free Software Foundation; either version 2
 * of the License, or (at your option) any later version.
 *
 * This program is distributed in the hope that it will be useful,
 * but WITHOUT ANY WARRANTY; without even the implied warranty of
 * MERCHANTABILITY or FITNESS FOR A PARTICULAR PURPOSE.  See the
 * GNU General Public License for more details.
 *
 * You should have received a copy of the GNU General Public License
 * along with this program; if not, write to the Free Software Foundation,
 * Inc., 51 Franklin Street, Fifth Floor, Boston, MA 02110-1301, USA.
 *
 * The Original Code is Copyright (C) 2001-2002 by NaN Holding BV.
 * All rights reserved.
 *
 * The Original Code is: all of this file.
 *
 * Contributor(s): none yet.
 *
 * ***** END GPL/BL DUAL LICENSE BLOCK *****
 */

/** \file blender/editors/interface/resources.c
 *  \ingroup edinterface
 */

#include <math.h>
#include <stdlib.h>
#include <string.h>

#include "MEM_guardedalloc.h"

#include "DNA_curve_types.h"
#include "DNA_screen_types.h"
#include "DNA_space_types.h"
#include "DNA_userdef_types.h"
#include "DNA_windowmanager_types.h"

#include "BLI_blenlib.h"
#include "BLI_utildefines.h"
#include "BLI_math.h"

#include "BKE_addon.h"
#include "BKE_appdir.h"
#include "BKE_colorband.h"
#include "BKE_DerivedMesh.h"
#include "BKE_global.h"
#include "BKE_main.h"

#include "BIF_gl.h"

#include "UI_interface.h"
#include "UI_interface_icons.h"

#include "interface_intern.h"

/* global for themes */
typedef void (*VectorDrawFunc)(int x, int y, int w, int h, float alpha);

/* be sure to keep 'bThemeState' in sync */
static struct bThemeState g_theme_state = {
    NULL,
    SPACE_VIEW3D,
    RGN_TYPE_WINDOW,
};

#define theme_active g_theme_state.theme
#define theme_spacetype g_theme_state.spacetype
#define theme_regionid g_theme_state.regionid

void ui_resources_init(void)
{
	UI_icons_init(BIFICONID_LAST);
}

void ui_resources_free(void)
{
	UI_icons_free();
}


/* ******************************************************** */
/*    THEMES */
/* ******************************************************** */

const unsigned char *UI_ThemeGetColorPtr(bTheme *btheme, int spacetype, int colorid)
{
	ThemeSpace *ts = NULL;
	static char error[4] = {240, 0, 240, 255};
	static char alert[4] = {240, 60, 60, 255};
	static char headerdesel[4] = {0, 0, 0, 255};
	static char setting = 0;
	const char *cp = error;

	/* ensure we're not getting a color after running BKE_blender_userdef_free */
	BLI_assert(BLI_findindex(&U.themes, theme_active) != -1);
	BLI_assert(colorid != TH_UNDEFINED);

	if (btheme) {

		/* first check for ui buttons theme */
		if (colorid < TH_THEMEUI) {

			switch (colorid) {

				case TH_REDALERT:
					cp = alert; break;
			}
		}
		else {

			switch (spacetype) {
				case SPACE_BUTS:
					ts = &btheme->tbuts;
					break;
				case SPACE_VIEW3D:
					ts = &btheme->tv3d;
					break;
				case SPACE_IPO:
					ts = &btheme->tipo;
					break;
				case SPACE_FILE:
					ts = &btheme->tfile;
					break;
				case SPACE_NLA:
					ts = &btheme->tnla;
					break;
				case SPACE_ACTION:
					ts = &btheme->tact;
					break;
				case SPACE_SEQ:
					ts = &btheme->tseq;
					break;
				case SPACE_IMAGE:
					ts = &btheme->tima;
					break;
				case SPACE_TEXT:
					ts = &btheme->text;
					break;
				case SPACE_OUTLINER:
					ts = &btheme->toops;
					break;
				case SPACE_INFO:
					ts = &btheme->tinfo;
					break;
				case SPACE_USERPREF:
					ts = &btheme->tuserpref;
					break;
				case SPACE_CONSOLE:
					ts = &btheme->tconsole;
					break;
				case SPACE_TIME:
					ts = &btheme->ttime;
					break;
				case SPACE_NODE:
					ts = &btheme->tnode;
					break;
				case SPACE_LOGIC:
					ts = &btheme->tlogic;
					break;
				case SPACE_CLIP:
					ts = &btheme->tclip;
					break;
				default:
					ts = &btheme->tv3d;
					break;
			}

			switch (colorid) {
				case TH_BACK:
					if (ELEM(theme_regionid, RGN_TYPE_WINDOW, RGN_TYPE_PREVIEW))
						cp = ts->back;
					else if (theme_regionid == RGN_TYPE_CHANNELS)
						cp = ts->list;
					else if (theme_regionid == RGN_TYPE_HEADER)
						cp = ts->header;
					else
						cp = ts->button;
					break;
				case TH_LOW_GRAD:
					cp = ts->gradients.gradient;
					break;
				case TH_HIGH_GRAD:
					cp = ts->gradients.high_gradient;
					break;
				case TH_SHOW_BACK_GRAD:
					cp = &setting;
					setting = ts->gradients.show_grad;
					break;
				case TH_TEXT:
					if (theme_regionid == RGN_TYPE_WINDOW)
						cp = ts->text;
					else if (theme_regionid == RGN_TYPE_CHANNELS)
						cp = ts->list_text;
					else if (theme_regionid == RGN_TYPE_HEADER)
						cp = ts->header_text;
					else
						cp = ts->button_text;
					break;
				case TH_TEXT_HI:
					if (theme_regionid == RGN_TYPE_WINDOW)
						cp = ts->text_hi;
					else if (theme_regionid == RGN_TYPE_CHANNELS)
						cp = ts->list_text_hi;
					else if (theme_regionid == RGN_TYPE_HEADER)
						cp = ts->header_text_hi;
					else
						cp = ts->button_text_hi;
					break;
				case TH_TITLE:
					if (theme_regionid == RGN_TYPE_WINDOW)
						cp = ts->title;
					else if (theme_regionid == RGN_TYPE_CHANNELS)
						cp = ts->list_title;
					else if (theme_regionid == RGN_TYPE_HEADER)
						cp = ts->header_title;
					else
						cp = ts->button_title;
					break;

				case TH_HEADER:
					cp = ts->header; break;
				case TH_HEADERDESEL:
					/* we calculate a dynamic builtin header deselect color, also for pulldowns... */
					cp = ts->header;
					headerdesel[0] = cp[0] > 10 ? cp[0] - 10 : 0;
					headerdesel[1] = cp[1] > 10 ? cp[1] - 10 : 0;
					headerdesel[2] = cp[2] > 10 ? cp[2] - 10 : 0;
					cp = headerdesel;
					break;
				case TH_HEADER_TEXT:
					cp = ts->header_text; break;
				case TH_HEADER_TEXT_HI:
					cp = ts->header_text_hi; break;

				case TH_PANEL_HEADER:
					cp = ts->panelcolors.header; break;
				case TH_PANEL_BACK:
					cp = ts->panelcolors.back; break;
				case TH_PANEL_SHOW_HEADER:
					cp = &setting;
					setting = ts->panelcolors.show_header;
					break;
				case TH_PANEL_SHOW_BACK:
					cp = &setting;
					setting = ts->panelcolors.show_back;
					break;

				case TH_BUTBACK:
					cp = ts->button; break;
				case TH_BUTBACK_TEXT:
					cp = ts->button_text; break;
				case TH_BUTBACK_TEXT_HI:
					cp = ts->button_text_hi; break;

				case TH_TAB_ACTIVE:
					cp = ts->tab_active; break;
				case TH_TAB_INACTIVE:
					cp = ts->tab_inactive; break;
				case TH_TAB_BACK:
					cp = ts->tab_back; break;
				case TH_TAB_OUTLINE:
					cp = ts->tab_outline; break;

				case TH_SHADE1:
					cp = ts->shade1; break;
				case TH_SHADE2:
					cp = ts->shade2; break;
				case TH_HILITE:
					cp = ts->hilite; break;

				case TH_GRID:
					cp = ts->grid; break;
				case TH_VIEW_OVERLAY:
					cp = ts->view_overlay; break;
				case TH_WIRE:
					cp = ts->wire; break;
				case TH_WIRE_INNER:
					cp = ts->syntaxr; break;
				case TH_WIRE_EDIT:
					cp = ts->wire_edit; break;
				case TH_LAMP:
					cp = ts->lamp; break;
				case TH_SPEAKER:
					cp = ts->speaker; break;
				case TH_CAMERA:
					cp = ts->camera; break;
				case TH_EMPTY:
					cp = ts->empty; break;
				case TH_SELECT:
					cp = ts->select; break;
				case TH_ACTIVE:
					cp = ts->active; break;
				case TH_GROUP:
					cp = ts->group; break;
				case TH_GROUP_ACTIVE:
					cp = ts->group_active; break;
				case TH_TRANSFORM:
					cp = ts->transform; break;
				case TH_VERTEX:
					cp = ts->vertex; break;
				case TH_VERTEX_SELECT:
					cp = ts->vertex_select; break;
				case TH_VERTEX_BEVEL:
					cp = ts->vertex_bevel; break;
				case TH_VERTEX_UNREFERENCED:
					cp = ts->vertex_unreferenced; break;
				case TH_VERTEX_SIZE:
					cp = &ts->vertex_size; break;
				case TH_OUTLINE_WIDTH:
					cp = &ts->outline_width; break;
				case TH_EDGE:
					cp = ts->edge; break;
				case TH_EDGE_SELECT:
					cp = ts->edge_select; break;
				case TH_EDGE_SEAM:
					cp = ts->edge_seam; break;
				case TH_EDGE_SHARP:
					cp = ts->edge_sharp; break;
				case TH_EDGE_CREASE:
					cp = ts->edge_crease; break;
				case TH_EDGE_BEVEL:
					cp = ts->edge_bevel; break;
				case TH_EDITMESH_ACTIVE:
					cp = ts->editmesh_active; break;
				case TH_EDGE_FACESEL:
					cp = ts->edge_facesel; break;
				case TH_FACE:
					cp = ts->face; break;
				case TH_FACE_SELECT:
					cp = ts->face_select; break;
				case TH_FACE_DOT:
					cp = ts->face_dot; break;
				case TH_FACEDOT_SIZE:
					cp = &ts->facedot_size; break;
				case TH_DRAWEXTRA_EDGELEN:
					cp = ts->extra_edge_len; break;
				case TH_DRAWEXTRA_EDGEANG:
					cp = ts->extra_edge_angle; break;
				case TH_DRAWEXTRA_FACEAREA:
					cp = ts->extra_face_area; break;
				case TH_DRAWEXTRA_FACEANG:
					cp = ts->extra_face_angle; break;
				case TH_NORMAL:
					cp = ts->normal; break;
				case TH_VNORMAL:
					cp = ts->vertex_normal; break;
				case TH_LNORMAL:
					cp = ts->loop_normal; break;
				case TH_BONE_SOLID:
					cp = ts->bone_solid; break;
				case TH_BONE_POSE:
					cp = ts->bone_pose; break;
				case TH_BONE_POSE_ACTIVE:
					cp = ts->bone_pose_active; break;
				case TH_STRIP:
					cp = ts->strip; break;
				case TH_STRIP_SELECT:
					cp = ts->strip_select; break;
				case TH_KEYTYPE_KEYFRAME:
					cp = ts->keytype_keyframe; break;
				case TH_KEYTYPE_KEYFRAME_SELECT:
					cp = ts->keytype_keyframe_select; break;
				case TH_KEYTYPE_EXTREME:
					cp = ts->keytype_extreme; break;
				case TH_KEYTYPE_EXTREME_SELECT:
					cp = ts->keytype_extreme_select; break;
				case TH_KEYTYPE_BREAKDOWN:
					cp = ts->keytype_breakdown; break;
				case TH_KEYTYPE_BREAKDOWN_SELECT:
					cp = ts->keytype_breakdown_select; break;
				case TH_KEYTYPE_JITTER:
					cp = ts->keytype_jitter; break;
				case TH_KEYTYPE_JITTER_SELECT:
					cp = ts->keytype_jitter_select; break;
				case TH_KEYBORDER:
					cp = ts->keyborder; break;
				case TH_KEYBORDER_SELECT:
					cp = ts->keyborder_select; break;
				case TH_CFRAME:
					cp = ts->cframe; break;
				case TH_TIME_KEYFRAME:
					cp = ts->time_keyframe; break;
				case TH_TIME_GP_KEYFRAME:
					cp = ts->time_gp_keyframe; break;
				case TH_NURB_ULINE:
					cp = ts->nurb_uline; break;
				case TH_NURB_VLINE:
					cp = ts->nurb_vline; break;
				case TH_NURB_SEL_ULINE:
					cp = ts->nurb_sel_uline; break;
				case TH_NURB_SEL_VLINE:
					cp = ts->nurb_sel_vline; break;
				case TH_ACTIVE_SPLINE:
					cp = ts->act_spline; break;
				case TH_ACTIVE_VERT:
					cp = ts->lastsel_point; break;
				case TH_HANDLE_FREE:
					cp = ts->handle_free; break;
				case TH_HANDLE_AUTO:
					cp = ts->handle_auto; break;
				case TH_HANDLE_AUTOCLAMP:
					cp = ts->handle_auto_clamped; break;
				case TH_HANDLE_VECT:
					cp = ts->handle_vect; break;
				case TH_HANDLE_ALIGN:
					cp = ts->handle_align; break;
				case TH_HANDLE_SEL_FREE:
					cp = ts->handle_sel_free; break;
				case TH_HANDLE_SEL_AUTO:
					cp = ts->handle_sel_auto; break;
				case TH_HANDLE_SEL_AUTOCLAMP:
					cp = ts->handle_sel_auto_clamped; break;
				case TH_HANDLE_SEL_VECT:
					cp = ts->handle_sel_vect; break;
				case TH_HANDLE_SEL_ALIGN:
					cp = ts->handle_sel_align; break;
				case TH_FREESTYLE_EDGE_MARK:
					cp = ts->freestyle_edge_mark; break;
				case TH_FREESTYLE_FACE_MARK:
					cp = ts->freestyle_face_mark; break;

				case TH_SYNTAX_B:
					cp = ts->syntaxb; break;
				case TH_SYNTAX_V:
					cp = ts->syntaxv; break;
				case TH_SYNTAX_C:
					cp = ts->syntaxc; break;
				case TH_SYNTAX_L:
					cp = ts->syntaxl; break;
				case TH_SYNTAX_D:
					cp = ts->syntaxd; break;
				case TH_SYNTAX_R:
					cp = ts->syntaxr; break;
				case TH_SYNTAX_N:
					cp = ts->syntaxn; break;
				case TH_SYNTAX_S:
					cp = ts->syntaxs; break;

				case TH_NODE:
					cp = ts->syntaxl; break;
				case TH_NODE_INPUT:
					cp = ts->syntaxn; break;
				case TH_NODE_OUTPUT:
					cp = ts->nodeclass_output; break;
				case TH_NODE_COLOR:
					cp = ts->syntaxb; break;
				case TH_NODE_FILTER:
					cp = ts->nodeclass_filter; break;
				case TH_NODE_VECTOR:
					cp = ts->nodeclass_vector; break;
				case TH_NODE_TEXTURE:
					cp = ts->nodeclass_texture; break;
				case TH_NODE_PATTERN:
					cp = ts->nodeclass_pattern; break;
				case TH_NODE_SCRIPT:
					cp = ts->nodeclass_script; break;
				case TH_NODE_LAYOUT:
					cp = ts->nodeclass_layout; break;
				case TH_NODE_SHADER:
					cp = ts->nodeclass_shader; break;
				case TH_NODE_CONVERTOR:
					cp = ts->syntaxv; break;
				case TH_NODE_GROUP:
					cp = ts->syntaxc; break;
				case TH_NODE_INTERFACE:
					cp = ts->console_output; break;
				case TH_NODE_FRAME:
					cp = ts->movie; break;
				case TH_NODE_MATTE:
					cp = ts->syntaxs; break;
				case TH_NODE_DISTORT:
					cp = ts->syntaxd; break;
				case TH_NODE_CURVING:
					cp = &ts->noodle_curving; break;

				case TH_SEQ_MOVIE:
					cp = ts->movie; break;
				case TH_SEQ_MOVIECLIP:
					cp = ts->movieclip; break;
				case TH_SEQ_MASK:
					cp = ts->mask; break;
				case TH_SEQ_IMAGE:
					cp = ts->image; break;
				case TH_SEQ_SCENE:
					cp = ts->scene; break;
				case TH_SEQ_AUDIO:
					cp = ts->audio; break;
				case TH_SEQ_EFFECT:
					cp = ts->effect; break;
				case TH_SEQ_TRANSITION:
					cp = ts->transition; break;
				case TH_SEQ_META:
					cp = ts->meta; break;
				case TH_SEQ_TEXT:
					cp = ts->text_strip; break;
				case TH_SEQ_PREVIEW:
					cp = ts->preview_back; break;

				case TH_CONSOLE_OUTPUT:
					cp = ts->console_output; break;
				case TH_CONSOLE_INPUT:
					cp = ts->console_input; break;
				case TH_CONSOLE_INFO:
					cp = ts->console_info; break;
				case TH_CONSOLE_ERROR:
					cp = ts->console_error; break;
				case TH_CONSOLE_CURSOR:
					cp = ts->console_cursor; break;
				case TH_CONSOLE_SELECT:
					cp = ts->console_select; break;

				case TH_HANDLE_VERTEX:
					cp = ts->handle_vertex;
					break;
				case TH_HANDLE_VERTEX_SELECT:
					cp = ts->handle_vertex_select;
					break;
				case TH_HANDLE_VERTEX_SIZE:
					cp = &ts->handle_vertex_size;
					break;

				case TH_GP_VERTEX:
					cp = ts->gp_vertex;
					break;
				case TH_GP_VERTEX_SELECT:
					cp = ts->gp_vertex_select;
					break;
				case TH_GP_VERTEX_SIZE:
					cp = &ts->gp_vertex_size;
					break;

				case TH_DOPESHEET_CHANNELOB:
					cp = ts->ds_channel;
					break;
				case TH_DOPESHEET_CHANNELSUBOB:
					cp = ts->ds_subchannel;
					break;

				case TH_PREVIEW_BACK:
					cp = ts->preview_back;
					break;

				case TH_STITCH_PREVIEW_FACE:
					cp = ts->preview_stitch_face;
					break;

				case TH_STITCH_PREVIEW_EDGE:
					cp = ts->preview_stitch_edge;
					break;

				case TH_STITCH_PREVIEW_VERT:
					cp = ts->preview_stitch_vert;
					break;

				case TH_STITCH_PREVIEW_STITCHABLE:
					cp = ts->preview_stitch_stitchable;
					break;

				case TH_STITCH_PREVIEW_UNSTITCHABLE:
					cp = ts->preview_stitch_unstitchable;
					break;
				case TH_STITCH_PREVIEW_ACTIVE:
					cp = ts->preview_stitch_active;
					break;

				case TH_PAINT_CURVE_HANDLE:
					cp = ts->paint_curve_handle;
					break;
				case TH_PAINT_CURVE_PIVOT:
					cp = ts->paint_curve_pivot;
					break;

				case TH_METADATA_BG:
					cp = ts->metadatabg;
					break;
				case TH_METADATA_TEXT:
					cp = ts->metadatatext;
					break;

				case TH_UV_OTHERS:
					cp = ts->uv_others;
					break;
				case TH_UV_SHADOW:
					cp = ts->uv_shadow;
					break;

				case TH_MARKER_OUTLINE:
					cp = ts->marker_outline; break;
				case TH_MARKER:
					cp = ts->marker; break;
				case TH_ACT_MARKER:
					cp = ts->act_marker; break;
				case TH_SEL_MARKER:
					cp = ts->sel_marker; break;
				case TH_BUNDLE_SOLID:
					cp = ts->bundle_solid; break;
				case TH_DIS_MARKER:
					cp = ts->dis_marker; break;
				case TH_PATH_BEFORE:
					cp = ts->path_before; break;
				case TH_PATH_AFTER:
					cp = ts->path_after; break;
				case TH_CAMERA_PATH:
					cp = ts->camera_path; break;
				case TH_LOCK_MARKER:
					cp = ts->lock_marker; break;

				case TH_MATCH:
					cp = ts->match;
					break;

				case TH_SELECT_HIGHLIGHT:
					cp = ts->selected_highlight;
					break;

				case TH_SKIN_ROOT:
					cp = ts->skin_root;
					break;

				case TH_ANIM_ACTIVE:
					cp = ts->anim_active;
					break;
				case TH_ANIM_INACTIVE:
					cp = ts->anim_non_active;
					break;

				case TH_NLA_TWEAK:
					cp = ts->nla_tweaking;
					break;
				case TH_NLA_TWEAK_DUPLI:
					cp = ts->nla_tweakdupli;
					break;

				case TH_NLA_TRANSITION:
					cp = ts->nla_transition;
					break;
				case TH_NLA_TRANSITION_SEL:
					cp = ts->nla_transition_sel;
					break;
				case TH_NLA_META:
					cp = ts->nla_meta;
					break;
				case TH_NLA_META_SEL:
					cp = ts->nla_meta_sel;
					break;
				case TH_NLA_SOUND:
					cp = ts->nla_sound;
					break;
				case TH_NLA_SOUND_SEL:
					cp = ts->nla_sound_sel;
					break;

				case TH_WIDGET_EMBOSS:
					cp = btheme->tui.widget_emboss; break;

				case TH_AXIS_X:
					cp = btheme->tui.xaxis; break;
				case TH_AXIS_Y:
					cp = btheme->tui.yaxis; break;
				case TH_AXIS_Z:
					cp = btheme->tui.zaxis; break;

				case TH_INFO_SELECTED:
					cp = ts->info_selected;
					break;
				case TH_INFO_SELECTED_TEXT:
					cp = ts->info_selected_text;
					break;
				case TH_INFO_ERROR:
					cp = ts->info_error;
					break;
				case TH_INFO_ERROR_TEXT:
					cp = ts->info_error_text;
					break;
				case TH_INFO_WARNING:
					cp = ts->info_warning;
					break;
				case TH_INFO_WARNING_TEXT:
					cp = ts->info_warning_text;
					break;
				case TH_INFO_INFO:
					cp = ts->info_info;
					break;
				case TH_INFO_INFO_TEXT:
					cp = ts->info_info_text;
					break;
				case TH_INFO_DEBUG:
					cp = ts->info_debug;
					break;
				case TH_INFO_DEBUG_TEXT:
					cp = ts->info_debug_text;
					break;
				case TH_V3D_CLIPPING_BORDER:
					cp = ts->clipping_border_3d;
					break;
			}
		}
	}

	return (const unsigned char *)cp;
}

/* use this call to init new bone color sets in Theme */
static void ui_theme_init_boneColorSets(bTheme *btheme)
{
	int i;

	/* define default color sets - currently we only define 15 of these, though that should be ample */
	/* set 1 */
	rgba_char_args_set(btheme->tarm[0].solid, 0x9a, 0x00, 0x00, 255);
	rgba_char_args_set(btheme->tarm[0].select, 0xbd, 0x11, 0x11, 255);
	rgba_char_args_set(btheme->tarm[0].active, 0xf7, 0x0a, 0x0a, 255);
	/* set 2 */
	rgba_char_args_set(btheme->tarm[1].solid, 0xf7, 0x40, 0x18, 255);
	rgba_char_args_set(btheme->tarm[1].select, 0xf6, 0x69, 0x13, 255);
	rgba_char_args_set(btheme->tarm[1].active, 0xfa, 0x99, 0x00, 255);
	/* set 3 */
	rgba_char_args_set(btheme->tarm[2].solid, 0x1e, 0x91, 0x09, 255);
	rgba_char_args_set(btheme->tarm[2].select, 0x59, 0xb7, 0x0b, 255);
	rgba_char_args_set(btheme->tarm[2].active, 0x83, 0xef, 0x1d, 255);
	/* set 4 */
	rgba_char_args_set(btheme->tarm[3].solid, 0x0a, 0x36, 0x94, 255);
	rgba_char_args_set(btheme->tarm[3].select, 0x36, 0x67, 0xdf, 255);
	rgba_char_args_set(btheme->tarm[3].active, 0x5e, 0xc1, 0xef, 255);
	/* set 5 */
	rgba_char_args_set(btheme->tarm[4].solid, 0xa9, 0x29, 0x4e, 255);
	rgba_char_args_set(btheme->tarm[4].select, 0xc1, 0x41, 0x6a, 255);
	rgba_char_args_set(btheme->tarm[4].active, 0xf0, 0x5d, 0x91, 255);
	/* set 6 */
	rgba_char_args_set(btheme->tarm[5].solid, 0x43, 0x0c, 0x78, 255);
	rgba_char_args_set(btheme->tarm[5].select, 0x54, 0x3a, 0xa3, 255);
	rgba_char_args_set(btheme->tarm[5].active, 0x87, 0x64, 0xd5, 255);
	/* set 7 */
	rgba_char_args_set(btheme->tarm[6].solid, 0x24, 0x78, 0x5a, 255);
	rgba_char_args_set(btheme->tarm[6].select, 0x3c, 0x95, 0x79, 255);
	rgba_char_args_set(btheme->tarm[6].active, 0x6f, 0xb6, 0xab, 255);
	/* set 8 */
	rgba_char_args_set(btheme->tarm[7].solid, 0x4b, 0x70, 0x7c, 255);
	rgba_char_args_set(btheme->tarm[7].select, 0x6a, 0x86, 0x91, 255);
	rgba_char_args_set(btheme->tarm[7].active, 0x9b, 0xc2, 0xcd, 255);
	/* set 9 */
	rgba_char_args_set(btheme->tarm[8].solid, 0xf4, 0xc9, 0x0c, 255);
	rgba_char_args_set(btheme->tarm[8].select, 0xee, 0xc2, 0x36, 255);
	rgba_char_args_set(btheme->tarm[8].active, 0xf3, 0xff, 0x00, 255);
	/* set 10 */
	rgba_char_args_set(btheme->tarm[9].solid, 0x1e, 0x20, 0x24, 255);
	rgba_char_args_set(btheme->tarm[9].select, 0x48, 0x4c, 0x56, 255);
	rgba_char_args_set(btheme->tarm[9].active, 0xff, 0xff, 0xff, 255);
	/* set 11 */
	rgba_char_args_set(btheme->tarm[10].solid, 0x6f, 0x2f, 0x6a, 255);
	rgba_char_args_set(btheme->tarm[10].select, 0x98, 0x45, 0xbe, 255);
	rgba_char_args_set(btheme->tarm[10].active, 0xd3, 0x30, 0xd6, 255);
	/* set 12 */
	rgba_char_args_set(btheme->tarm[11].solid, 0x6c, 0x8e, 0x22, 255);
	rgba_char_args_set(btheme->tarm[11].select, 0x7f, 0xb0, 0x22, 255);
	rgba_char_args_set(btheme->tarm[11].active, 0xbb, 0xef, 0x5b, 255);
	/* set 13 */
	rgba_char_args_set(btheme->tarm[12].solid, 0x8d, 0x8d, 0x8d, 255);
	rgba_char_args_set(btheme->tarm[12].select, 0xb0, 0xb0, 0xb0, 255);
	rgba_char_args_set(btheme->tarm[12].active, 0xde, 0xde, 0xde, 255);
	/* set 14 */
	rgba_char_args_set(btheme->tarm[13].solid, 0x83, 0x43, 0x26, 255);
	rgba_char_args_set(btheme->tarm[13].select, 0x8b, 0x58, 0x11, 255);
	rgba_char_args_set(btheme->tarm[13].active, 0xbd, 0x6a, 0x11, 255);
	/* set 15 */
	rgba_char_args_set(btheme->tarm[14].solid, 0x08, 0x31, 0x0e, 255);
	rgba_char_args_set(btheme->tarm[14].select, 0x1c, 0x43, 0x0b, 255);
	rgba_char_args_set(btheme->tarm[14].active, 0x34, 0x62, 0x2b, 255);

	/* reset flags too */
	for (i = 0; i < 20; i++)
		btheme->tarm[i].flag = 0;
}

/* use this call to init new variables in themespace, if they're same for all */
static void ui_theme_init_new_do(ThemeSpace *ts)
{
	rgba_char_args_set(ts->header_text,    0, 0, 0, 255);
	rgba_char_args_set(ts->header_title,   0, 0, 0, 255);
	rgba_char_args_set(ts->header_text_hi, 255, 255, 255, 255);

#if 0
	rgba_char_args_set(ts->panel_text,     0, 0, 0, 255);
	rgba_char_args_set(ts->panel_title,        0, 0, 0, 255);
	rgba_char_args_set(ts->panel_text_hi,  255, 255, 255, 255);
#endif

	ts->panelcolors.show_back = false;
	ts->panelcolors.show_header = false;
	rgba_char_args_set(ts->panelcolors.back,   114, 114, 114, 128);
	rgba_char_args_set(ts->panelcolors.header, 0, 0, 0, 25);

	rgba_char_args_set(ts->button,         145, 145, 145, 245);
	rgba_char_args_set(ts->button_title,   0, 0, 0, 255);
	rgba_char_args_set(ts->button_text,    0, 0, 0, 255);
	rgba_char_args_set(ts->button_text_hi, 255, 255, 255, 255);

	rgba_char_args_set(ts->list,           165, 165, 165, 255);
	rgba_char_args_set(ts->list_title,     0, 0, 0, 255);
	rgba_char_args_set(ts->list_text,      0, 0, 0, 255);
	rgba_char_args_set(ts->list_text_hi,   255, 255, 255, 255);

	rgba_char_args_set(ts->tab_active,     114, 114, 114, 255);
	rgba_char_args_set(ts->tab_inactive,   83, 83, 83, 255);
	rgba_char_args_set(ts->tab_back,       64, 64, 64, 255);
	rgba_char_args_set(ts->tab_outline,    60, 60, 60, 255);
}

static void ui_theme_init_new(bTheme *btheme)
{
	ThemeSpace *ts;

	for (ts = UI_THEMESPACE_START(btheme); ts != UI_THEMESPACE_END(btheme); ts++) {
		ui_theme_init_new_do(ts);
	}
}

static void ui_theme_space_init_handles_color(ThemeSpace *theme_space)
{
	rgba_char_args_set(theme_space->handle_free, 0, 0, 0, 255);
	rgba_char_args_set(theme_space->handle_auto, 0x90, 0x90, 0x00, 255);
	rgba_char_args_set(theme_space->handle_vect, 0x40, 0x90, 0x30, 255);
	rgba_char_args_set(theme_space->handle_align, 0x80, 0x30, 0x60, 255);
	rgba_char_args_set(theme_space->handle_sel_free, 0, 0, 0, 255);
	rgba_char_args_set(theme_space->handle_sel_auto, 0xf0, 0xff, 0x40, 255);
	rgba_char_args_set(theme_space->handle_sel_vect, 0x40, 0xc0, 0x30, 255);
	rgba_char_args_set(theme_space->handle_sel_align, 0xf0, 0x90, 0xa0, 255);
	rgba_char_args_set(theme_space->handle_vertex, 0x00, 0x00, 0x00, 0xff);
	rgba_char_args_set(theme_space->handle_vertex_select, 0xff, 0xff, 0, 0xff);
	rgba_char_args_set(theme_space->act_spline, 0xdb, 0x25, 0x12, 255);
}

/**
 * initialize default theme
 * \note: when you add new colors, created & saved themes need initialized
 * use function below, init_userdef_do_versions()
 */
void ui_theme_init_default(void)
{
	bTheme *btheme;

	/* we search for the theme with name Default */
	btheme = BLI_findstring(&U.themes, "Default", offsetof(bTheme, name));

	if (btheme == NULL) {
		btheme = MEM_callocN(sizeof(bTheme), "theme");
		BLI_addtail(&U.themes, btheme);
		strcpy(btheme->name, "Default");
	}

	UI_SetTheme(0, 0);  /* make sure the global used in this file is set */

	/* UI buttons */
	ui_widget_color_init(&btheme->tui);

	btheme->tui.iconfile[0] = 0;
	rgba_char_args_set(btheme->tui.wcol_tooltip.text, 255, 255, 255, 255);
	rgba_char_args_set_fl(btheme->tui.widget_emboss, 1.0f, 1.0f, 1.0f, 0.02f);

	rgba_char_args_set(btheme->tui.xaxis, 220,   0,   0, 255);
	rgba_char_args_set(btheme->tui.yaxis,   0, 220,   0, 255);
	rgba_char_args_set(btheme->tui.zaxis,   0,   0, 220, 255);

	btheme->tui.menu_shadow_fac = 0.5f;
	btheme->tui.menu_shadow_width = 12;

	/* Bone Color Sets */
	ui_theme_init_boneColorSets(btheme);

	/* common (new) variables */
	ui_theme_init_new(btheme);

	/* space view3d */
	rgba_char_args_set_fl(btheme->tv3d.back,       0.225, 0.225, 0.225, 1.0);
	rgba_char_args_set(btheme->tv3d.text,       0, 0, 0, 255);
	rgba_char_args_set(btheme->tv3d.text_hi, 255, 255, 255, 255);

	rgba_char_args_set_fl(btheme->tv3d.header,  0.45, 0.45, 0.45, 1.0);
	rgba_char_args_set_fl(btheme->tv3d.button,  0.45, 0.45, 0.45, 0.5);
//	rgba_char_args_set(btheme->tv3d.panel,      165, 165, 165, 127);

	rgba_char_args_set(btheme->tv3d.shade1,  160, 160, 160, 100);
	rgba_char_args_set(btheme->tv3d.shade2,  0x7f, 0x70, 0x70, 100);

	rgba_char_args_set_fl(btheme->tv3d.grid,     0.251, 0.251, 0.251, 1.0);
	rgba_char_args_set(btheme->tv3d.view_overlay, 0, 0, 0, 255);
	rgba_char_args_set(btheme->tv3d.wire,       0x0, 0x0, 0x0, 255);
	rgba_char_args_set(btheme->tv3d.wire_edit,  0x0, 0x0, 0x0, 255);
	rgba_char_args_set(btheme->tv3d.lamp,       0, 0, 0, 40);
	rgba_char_args_set(btheme->tv3d.speaker,    0, 0, 0, 255);
	rgba_char_args_set(btheme->tv3d.camera,    0, 0, 0, 255);
	rgba_char_args_set(btheme->tv3d.empty,    0, 0, 0, 255);
	rgba_char_args_set(btheme->tv3d.select, 241, 88, 0, 255);
	rgba_char_args_set(btheme->tv3d.active, 255, 170, 64, 255);
	rgba_char_args_set(btheme->tv3d.group,      8, 48, 8, 255);
	rgba_char_args_set(btheme->tv3d.group_active, 85, 187, 85, 255);
	rgba_char_args_set(btheme->tv3d.transform, 0xff, 0xff, 0xff, 255);
	rgba_char_args_set(btheme->tv3d.vertex, 0, 0, 0, 255);
	rgba_char_args_set(btheme->tv3d.vertex_select, 255, 133, 0, 255);
	rgba_char_args_set(btheme->tv3d.vertex_bevel, 0, 165, 255, 255);
	rgba_char_args_set(btheme->tv3d.vertex_unreferenced, 0, 0, 0, 255);
	btheme->tv3d.vertex_size = 3;
	btheme->tv3d.outline_width = 1;
	rgba_char_args_set(btheme->tv3d.edge,       0x0, 0x0, 0x0, 255);
	rgba_char_args_set(btheme->tv3d.edge_select, 255, 160, 0, 255);
	rgba_char_args_set(btheme->tv3d.edge_seam, 219, 37, 18, 255);
	rgba_char_args_set(btheme->tv3d.edge_bevel, 0, 165, 255, 255);
	rgba_char_args_set(btheme->tv3d.edge_facesel, 75, 75, 75, 255);
	rgba_char_args_set(btheme->tv3d.face,       0, 0, 0, 18);
	rgba_char_args_set(btheme->tv3d.face_select, 255, 133, 0, 60);
	rgba_char_args_set(btheme->tv3d.normal, 0x22, 0xDD, 0xDD, 255);
	rgba_char_args_set(btheme->tv3d.vertex_normal, 0x23, 0x61, 0xDD, 255);
	rgba_char_args_set(btheme->tv3d.loop_normal, 0xDD, 0x23, 0xDD, 255);
	rgba_char_args_set(btheme->tv3d.face_dot, 255, 133, 0, 255);
	rgba_char_args_set(btheme->tv3d.editmesh_active, 255, 255, 255, 128);
	rgba_char_args_set_fl(btheme->tv3d.edge_crease, 0.8, 0, 0.6, 1.0);
	rgba_char_args_set(btheme->tv3d.edge_sharp, 0, 255, 255, 255);
	rgba_char_args_set(btheme->tv3d.header_text, 0, 0, 0, 255);
	rgba_char_args_set(btheme->tv3d.header_text_hi, 255, 255, 255, 255);
	rgba_char_args_set(btheme->tv3d.button_text, 0, 0, 0, 255);
	rgba_char_args_set(btheme->tv3d.button_text_hi, 255, 255, 255, 255);
	rgba_char_args_set(btheme->tv3d.button_title, 0, 0, 0, 255);
	rgba_char_args_set(btheme->tv3d.title, 0, 0, 0, 255);
	rgba_char_args_set(btheme->tv3d.freestyle_edge_mark, 0x7f, 0xff, 0x7f, 255);
	rgba_char_args_set(btheme->tv3d.freestyle_face_mark, 0x7f, 0xff, 0x7f, 51);
	rgba_char_args_set_fl(btheme->tv3d.paint_curve_handle, 0.5f, 1.0f, 0.5f, 0.5f);
	rgba_char_args_set_fl(btheme->tv3d.paint_curve_pivot, 1.0f, 0.5f, 0.5f, 0.5f);
	rgba_char_args_set(btheme->tv3d.gp_vertex, 0, 0, 0, 255);
	rgba_char_args_set(btheme->tv3d.gp_vertex_select, 255, 133, 0, 255);
	btheme->tv3d.gp_vertex_size = 3;

	btheme->tv3d.facedot_size = 4;

	rgba_char_args_set(btheme->tv3d.extra_edge_len, 32, 0, 0, 255);
	rgba_char_args_set(btheme->tv3d.extra_edge_angle, 32, 32, 0, 255);
	rgba_char_args_set(btheme->tv3d.extra_face_area, 0, 32, 0, 255);
	rgba_char_args_set(btheme->tv3d.extra_face_angle, 0, 0, 128, 255);

	rgba_char_args_set(btheme->tv3d.cframe, 0x60, 0xc0,  0x40, 255);

	rgba_char_args_set(btheme->tv3d.nurb_uline, 0x90, 0x90, 0x00, 255);
	rgba_char_args_set(btheme->tv3d.nurb_vline, 0x80, 0x30, 0x60, 255);
	rgba_char_args_set(btheme->tv3d.nurb_sel_uline, 0xf0, 0xff, 0x40, 255);
	rgba_char_args_set(btheme->tv3d.nurb_sel_vline, 0xf0, 0x90, 0xa0, 255);

	ui_theme_space_init_handles_color(&btheme->tv3d);

	rgba_char_args_set(btheme->tv3d.act_spline, 0xdb, 0x25, 0x12, 255);
	rgba_char_args_set(btheme->tv3d.lastsel_point,  0xff, 0xff, 0xff, 255);

	rgba_char_args_set(btheme->tv3d.bone_solid, 200, 200, 200, 255);
	/* alpha 80 is not meant editable, used for wire+action draw */
	rgba_char_args_set(btheme->tv3d.bone_pose, 80, 200, 255, 80);
	rgba_char_args_set(btheme->tv3d.bone_pose_active, 140, 255, 255, 80);

	rgba_char_args_set(btheme->tv3d.bundle_solid, 200, 200, 200, 255);
	rgba_char_args_set(btheme->tv3d.camera_path, 0x00, 0x00, 0x00, 255);

	rgba_char_args_set(btheme->tv3d.skin_root, 180, 77, 77, 255);
	rgba_char_args_set(btheme->tv3d.gradients.gradient, 0, 0, 0, 0);
	rgba_char_args_set(btheme->tv3d.gradients.high_gradient, 58, 58, 58, 255);
	btheme->tv3d.gradients.show_grad = false;

	rgba_char_args_set(btheme->tv3d.clipping_border_3d, 50, 50, 50, 255);

	rgba_char_args_set(btheme->tv3d.time_keyframe, 0xDD, 0xD7, 0x00, 0xFF);
	rgba_char_args_set(btheme->tv3d.time_gp_keyframe, 0xB5, 0xE6, 0x1D, 0xFF);

	/* space buttons */
	/* to have something initialized */
	btheme->tbuts = btheme->tv3d;

	rgba_char_args_set_fl(btheme->tbuts.back,   0.45, 0.45, 0.45, 1.0);
//	rgba_char_args_set(btheme->tbuts.panel, 0x82, 0x82, 0x82, 255);

	/* graph editor */
	btheme->tipo = btheme->tv3d;
	rgba_char_args_set_fl(btheme->tipo.back,    0.42, 0.42, 0.42, 1.0);
	rgba_char_args_set_fl(btheme->tipo.list,    0.4, 0.4, 0.4, 1.0);
	rgba_char_args_set(btheme->tipo.grid,   94, 94, 94, 255);
//	rgba_char_args_set(btheme->tipo.panel,  255, 255, 255, 150);
	rgba_char_args_set(btheme->tipo.shade1,     150, 150, 150, 100);    /* scrollbars */
	rgba_char_args_set(btheme->tipo.shade2,     0x70, 0x70, 0x70, 100);
	rgba_char_args_set(btheme->tipo.vertex,     0, 0, 0, 255);
	rgba_char_args_set(btheme->tipo.vertex_select, 255, 133, 0, 255);
	rgba_char_args_set(btheme->tipo.hilite, 0x60, 0xc0, 0x40, 255);
	btheme->tipo.vertex_size = 6;

	rgba_char_args_set(btheme->tipo.handle_vertex,      0, 0, 0, 255);
	rgba_char_args_set(btheme->tipo.handle_vertex_select, 255, 133, 0, 255);
	rgba_char_args_set(btheme->tipo.handle_auto_clamped, 0x99, 0x40, 0x30, 255);
	rgba_char_args_set(btheme->tipo.handle_sel_auto_clamped, 0xf0, 0xaf, 0x90, 255);
	btheme->tipo.handle_vertex_size = 5;

	rgba_char_args_set(btheme->tipo.ds_channel,      82, 96, 110, 255);
	rgba_char_args_set(btheme->tipo.ds_subchannel,  124, 137, 150, 255);
	rgba_char_args_set(btheme->tipo.group,           79, 101, 73, 255);
	rgba_char_args_set(btheme->tipo.group_active,   135, 177, 125, 255);

	/* dopesheet */
	btheme->tact = btheme->tipo;
	rgba_char_args_set(btheme->tact.strip,          12, 10, 10, 128);
	rgba_char_args_set(btheme->tact.strip_select,   255, 140, 0, 255);

	rgba_char_args_set(btheme->tact.anim_active,    204, 112, 26, 102);

	rgba_char_args_set(btheme->tact.keytype_keyframe,           232, 232, 232, 255);
	rgba_char_args_set(btheme->tact.keytype_keyframe_select,    255, 190,  50, 255);
	rgba_char_args_set(btheme->tact.keytype_extreme,            232, 179, 204, 255);
	rgba_char_args_set(btheme->tact.keytype_extreme_select,     242, 128, 128, 255);
	rgba_char_args_set(btheme->tact.keytype_breakdown,          179, 219, 232, 255);
	rgba_char_args_set(btheme->tact.keytype_breakdown_select,    84, 191, 237, 255);
	rgba_char_args_set(btheme->tact.keytype_jitter,             148, 229, 117, 255);
	rgba_char_args_set(btheme->tact.keytype_jitter_select,       97, 192,  66, 255);

	rgba_char_args_set(btheme->tact.keyborder,               0,   0,   0, 255);
	rgba_char_args_set(btheme->tact.keyborder_select,        0,   0,   0, 255);

	btheme->tact.keyframe_scale_fac = 1.0f;

	/* space nla */
	btheme->tnla = btheme->tact;

	rgba_char_args_set(btheme->tnla.anim_active,     204, 112, 26, 102); /* same as for dopesheet; duplicate here for easier reference */
	rgba_char_args_set(btheme->tnla.anim_non_active, 153, 135, 97, 77);

	rgba_char_args_set(btheme->tnla.nla_tweaking,   77, 243, 26, 77);
	rgba_char_args_set(btheme->tnla.nla_tweakdupli, 217, 0, 0, 255);

	rgba_char_args_set(btheme->tnla.nla_transition,     28, 38, 48, 255);
	rgba_char_args_set(btheme->tnla.nla_transition_sel, 46, 117, 219, 255);
	rgba_char_args_set(btheme->tnla.nla_meta,           51, 38, 66, 255);
	rgba_char_args_set(btheme->tnla.nla_meta_sel,       105, 33, 150, 255);
	rgba_char_args_set(btheme->tnla.nla_sound,          43, 61, 61, 255);
	rgba_char_args_set(btheme->tnla.nla_sound_sel,      31, 122, 122, 255);

	rgba_char_args_set(btheme->tnla.keyborder,               0,   0,   0, 255);
	rgba_char_args_set(btheme->tnla.keyborder_select,        0,   0,   0, 255);

	/* space file */
	/* to have something initialized */
	btheme->tfile = btheme->tv3d;
	rgba_char_args_set_fl(btheme->tfile.back, 0.3, 0.3, 0.3, 1);
//	rgba_char_args_set_fl(btheme->tfile.panel, 0.3, 0.3, 0.3, 1);
	rgba_char_args_set_fl(btheme->tfile.list, 0.4, 0.4, 0.4, 1);
	rgba_char_args_set(btheme->tfile.text,  250, 250, 250, 255);
	rgba_char_args_set(btheme->tfile.text_hi, 15, 15, 15, 255);
//	rgba_char_args_set(btheme->tfile.panel, 145, 145, 145, 255);  /* bookmark/ui regions */
	rgba_char_args_set(btheme->tfile.hilite, 255, 140, 25, 255);  /* selected files */

	rgba_char_args_set(btheme->tfile.image, 250, 250, 250, 255);
	rgba_char_args_set(btheme->tfile.movie, 250, 250, 250, 255);
	rgba_char_args_set(btheme->tfile.scene, 250, 250, 250, 255);


	/* space seq */
	btheme->tseq = btheme->tv3d;
	rgba_char_args_set(btheme->tseq.back,   116, 116, 116, 255);
	rgba_char_args_set(btheme->tseq.movie,  81, 105, 135, 255);
	rgba_char_args_set(btheme->tseq.movieclip,  32, 32, 143, 255);
	rgba_char_args_set(btheme->tseq.mask,   152, 78, 62, 255);
	rgba_char_args_set(btheme->tseq.image,  109, 88, 129, 255);
	rgba_char_args_set(btheme->tseq.scene,  78, 152, 62, 255);
	rgba_char_args_set(btheme->tseq.audio,  46, 143, 143, 255);
	rgba_char_args_set(btheme->tseq.effect,     169, 84, 124, 255);
	rgba_char_args_set(btheme->tseq.transition, 162, 95, 111, 255);
	rgba_char_args_set(btheme->tseq.meta,   109, 145, 131, 255);
	rgba_char_args_set(btheme->tseq.text_strip,   162, 151, 0, 255);
	rgba_char_args_set(btheme->tseq.preview_back,   0, 0, 0, 255);
	rgba_char_args_set(btheme->tseq.grid,   64, 64, 64, 255);

	/* space image */
	btheme->tima = btheme->tv3d;
	rgba_char_args_set(btheme->tima.back,   53, 53, 53, 255);
	rgba_char_args_set(btheme->tima.vertex, 0, 0, 0, 255);
	rgba_char_args_set(btheme->tima.vertex_select, 255, 133, 0, 255);
	rgba_char_args_set(btheme->tima.wire_edit, 192, 192, 192, 255);
	rgba_char_args_set(btheme->tima.edge_select, 255, 133, 0, 255);
	btheme->tima.vertex_size = 3;
	btheme->tima.facedot_size = 3;
	rgba_char_args_set(btheme->tima.face,   255, 255, 255, 10);
	rgba_char_args_set(btheme->tima.face_select, 255, 133, 0, 60);
	rgba_char_args_set(btheme->tima.editmesh_active, 255, 255, 255, 128);
	rgba_char_args_set_fl(btheme->tima.preview_back,        0.0, 0.0, 0.0, 0.3);
	rgba_char_args_set_fl(btheme->tima.preview_stitch_face, 0.5, 0.5, 0.0, 0.2);
	rgba_char_args_set_fl(btheme->tima.preview_stitch_edge, 1.0, 0.0, 1.0, 0.2);
	rgba_char_args_set_fl(btheme->tima.preview_stitch_vert, 0.0, 0.0, 1.0, 0.2);
	rgba_char_args_set_fl(btheme->tima.preview_stitch_stitchable, 0.0, 1.0, 0.0, 1.0);
	rgba_char_args_set_fl(btheme->tima.preview_stitch_unstitchable, 1.0, 0.0, 0.0, 1.0);
	rgba_char_args_set_fl(btheme->tima.preview_stitch_active, 0.886, 0.824, 0.765, 0.140);

	rgba_char_args_test_set(btheme->tima.uv_others, 96, 96, 96, 255);
	rgba_char_args_test_set(btheme->tima.uv_shadow, 112, 112, 112, 255);

	ui_theme_space_init_handles_color(&btheme->tima);
	btheme->tima.handle_vertex_size = 5;

	/* space text */
	btheme->text = btheme->tv3d;
	rgba_char_args_set(btheme->text.back,   153, 153, 153, 255);
	rgba_char_args_set(btheme->text.shade1,     143, 143, 143, 255);
	rgba_char_args_set(btheme->text.shade2,     0xc6, 0x77, 0x77, 255);
	rgba_char_args_set(btheme->text.hilite,     255, 0, 0, 255);

	/* syntax highlighting */
	rgba_char_args_set(btheme->text.syntaxn,    0, 0, 200, 255);    /* Numbers  Blue*/
	rgba_char_args_set(btheme->text.syntaxl,    100, 0, 0, 255);    /* Strings  Red */
	rgba_char_args_set(btheme->text.syntaxc,    0, 100, 50, 255);   /* Comments  Greenish */
	rgba_char_args_set(btheme->text.syntaxv,    95, 95, 0, 255);    /* Special  Yellow*/
	rgba_char_args_set(btheme->text.syntaxd,    50, 0, 140, 255);   /* Decorator/Preprocessor Dir.  Blue-purple */
	rgba_char_args_set(btheme->text.syntaxr,    140, 60, 0, 255);   /* Reserved  Orange*/
	rgba_char_args_set(btheme->text.syntaxb,    128, 0, 80, 255);   /* Builtin  Red-purple */
	rgba_char_args_set(btheme->text.syntaxs,    76, 76, 76, 255);   /* Gray (mix between fg/bg) */

	/* space oops */
	btheme->toops = btheme->tv3d;
	rgba_char_args_set_fl(btheme->toops.back,   0.45, 0.45, 0.45, 1.0);

	rgba_char_args_set_fl(btheme->toops.match,  0.2, 0.5, 0.2, 0.3);    /* highlighting search match - soft green*/
	rgba_char_args_set_fl(btheme->toops.selected_highlight, 0.51, 0.53, 0.55, 0.3);

	/* space info */
	btheme->tinfo = btheme->tv3d;
	rgba_char_args_set_fl(btheme->tinfo.back,   0.45, 0.45, 0.45, 1.0);
	rgba_char_args_set(btheme->tinfo.info_selected, 96, 128, 255, 255);
	rgba_char_args_set(btheme->tinfo.info_selected_text, 255, 255, 255, 255);
	rgba_char_args_set(btheme->tinfo.info_error, 220, 0, 0, 255);
	rgba_char_args_set(btheme->tinfo.info_error_text, 0, 0, 0, 255);
	rgba_char_args_set(btheme->tinfo.info_warning, 220, 128, 96, 255);
	rgba_char_args_set(btheme->tinfo.info_warning_text, 0, 0, 0, 255);
	rgba_char_args_set(btheme->tinfo.info_info, 0, 170, 0, 255);
	rgba_char_args_set(btheme->tinfo.info_info_text, 0, 0, 0, 255);
	rgba_char_args_set(btheme->tinfo.info_debug, 196, 196, 196, 255);
	rgba_char_args_set(btheme->tinfo.info_debug_text, 0, 0, 0, 255);

	/* space user preferences */
	btheme->tuserpref = btheme->tv3d;
	rgba_char_args_set_fl(btheme->tuserpref.back, 0.45, 0.45, 0.45, 1.0);

	/* space console */
	btheme->tconsole = btheme->tv3d;
	rgba_char_args_set(btheme->tconsole.back, 0, 0, 0, 255);
	rgba_char_args_set(btheme->tconsole.console_output, 96, 128, 255, 255);
	rgba_char_args_set(btheme->tconsole.console_input, 255, 255, 255, 255);
	rgba_char_args_set(btheme->tconsole.console_info, 0, 170, 0, 255);
	rgba_char_args_set(btheme->tconsole.console_error, 220, 96, 96, 255);
	rgba_char_args_set(btheme->tconsole.console_cursor, 220, 96, 96, 255);
	rgba_char_args_set(btheme->tconsole.console_select, 255, 255, 255, 48);

	/* space time */
	btheme->ttime = btheme->tv3d;
	rgba_char_args_set_fl(btheme->ttime.back,   0.45, 0.45, 0.45, 1.0);
	rgba_char_args_set_fl(btheme->ttime.grid,   0.36, 0.36, 0.36, 1.0);
	rgba_char_args_set(btheme->ttime.shade1,  173, 173, 173, 255);      /* sliders */

	rgba_char_args_set(btheme->ttime.time_keyframe, 0xDD, 0xD7, 0x00, 0xFF);
	rgba_char_args_set(btheme->ttime.time_gp_keyframe, 0xB5, 0xE6, 0x1D, 0xFF);

	/* space node, re-uses syntax and console color storage */
	btheme->tnode = btheme->tv3d;
	rgba_char_args_set(btheme->tnode.syntaxr, 115, 115, 115, 255);  /* wire inner color */
	rgba_char_args_set(btheme->tnode.edge_select, 255, 255, 255, 255);  /* wire selected */
	rgba_char_args_set(btheme->tnode.syntaxl, 155, 155, 155, 160);  /* TH_NODE, backdrop */
	rgba_char_args_set(btheme->tnode.syntaxn, 100, 100, 100, 255);  /* in */
	rgba_char_args_set(btheme->tnode.nodeclass_output, 100, 100, 100, 255);  /* output */
	rgba_char_args_set(btheme->tnode.syntaxb, 108, 105, 111, 255);  /* operator */
	rgba_char_args_set(btheme->tnode.syntaxv, 104, 106, 117, 255);  /* generator */
	rgba_char_args_set(btheme->tnode.syntaxc, 105, 117, 110, 255);  /* group */
	rgba_char_args_set(btheme->tnode.nodeclass_texture, 108, 105, 111, 255);  /* operator */
	rgba_char_args_set(btheme->tnode.nodeclass_shader, 108, 105, 111, 255);  /* operator */
	rgba_char_args_set(btheme->tnode.nodeclass_filter, 108, 105, 111, 255);  /* operator */
	rgba_char_args_set(btheme->tnode.nodeclass_script, 108, 105, 111, 255);  /* operator */
	rgba_char_args_set(btheme->tnode.nodeclass_pattern, 108, 105, 111, 255);  /* operator */
	rgba_char_args_set(btheme->tnode.nodeclass_vector, 108, 105, 111, 255);  /* operator */
	rgba_char_args_set(btheme->tnode.nodeclass_layout, 108, 105, 111, 255);  /* operator */
	rgba_char_args_set(btheme->tnode.movie, 155, 155, 155, 160);  /* frame */
	rgba_char_args_set(btheme->tnode.syntaxs, 151, 116, 116, 255);  /* matte nodes */
	rgba_char_args_set(btheme->tnode.syntaxd, 116, 151, 151, 255);  /* distort nodes */
	rgba_char_args_set(btheme->tnode.console_output, 223, 202, 53, 255);  /* interface nodes */
	btheme->tnode.noodle_curving = 5;

	/* space logic */
	btheme->tlogic = btheme->tv3d;
	rgba_char_args_set(btheme->tlogic.back, 100, 100, 100, 255);

	/* space clip */
	btheme->tclip = btheme->tv3d;

	rgba_char_args_set(btheme->tclip.marker_outline, 0x00, 0x00, 0x00, 255);
	rgba_char_args_set(btheme->tclip.marker, 0x7f, 0x7f, 0x00, 255);
	rgba_char_args_set(btheme->tclip.act_marker, 0xff, 0xff, 0xff, 255);
	rgba_char_args_set(btheme->tclip.sel_marker, 0xff, 0xff, 0x00, 255);
	rgba_char_args_set(btheme->tclip.dis_marker, 0x7f, 0x00, 0x00, 255);
	rgba_char_args_set(btheme->tclip.lock_marker, 0x7f, 0x7f, 0x7f, 255);
	rgba_char_args_set(btheme->tclip.path_before, 0xff, 0x00, 0x00, 255);
	rgba_char_args_set(btheme->tclip.path_after, 0x00, 0x00, 0xff, 255);
	rgba_char_args_set(btheme->tclip.grid, 0x5e, 0x5e, 0x5e, 255);
	rgba_char_args_set(btheme->tclip.cframe, 0x60, 0xc0, 0x40, 255);
	rgba_char_args_set(btheme->tclip.list, 0x66, 0x66, 0x66, 0xff);
	rgba_char_args_set(btheme->tclip.strip, 0x0c, 0x0a, 0x0a, 0x80);
	rgba_char_args_set(btheme->tclip.strip_select, 0xff, 0x8c, 0x00, 0xff);
	btheme->tclip.handle_vertex_size = 5;
	ui_theme_space_init_handles_color(&btheme->tclip);
}

void ui_style_init_default(void)
{
	BLI_freelistN(&U.uistyles);
	/* gets automatically re-allocated */
	uiStyleInit();
}


void UI_SetTheme(int spacetype, int regionid)
{
	if (spacetype) {
		/* later on, a local theme can be found too */
		theme_active = U.themes.first;
		theme_spacetype = spacetype;
		theme_regionid = regionid;
	}
	else if (regionid) {
		/* popups */
		theme_active = U.themes.first;
		theme_spacetype = SPACE_BUTS;
		theme_regionid = regionid;
	}
	else {
		/* for safety, when theme was deleted */
		theme_active = U.themes.first;
		theme_spacetype = SPACE_VIEW3D;
		theme_regionid = RGN_TYPE_WINDOW;
	}
}

bTheme *UI_GetTheme(void)
{
	return U.themes.first;
}

/**
 * for the rare case we need to temp swap in a different theme (offscreen render)
 */
void UI_Theme_Store(struct bThemeState *theme_state)
{
	*theme_state = g_theme_state;
}
void UI_Theme_Restore(struct bThemeState *theme_state)
{
	g_theme_state = *theme_state;
}

/* for space windows only */
void UI_ThemeColor(int colorid)
{
	const unsigned char *cp;

	cp = UI_ThemeGetColorPtr(theme_active, theme_spacetype, colorid);
	glColor3ubv(cp);

}

/* plus alpha */
void UI_ThemeColor4(int colorid)
{
	const unsigned char *cp;

	cp = UI_ThemeGetColorPtr(theme_active, theme_spacetype, colorid);
	glColor4ubv(cp);

}

/* set the color with offset for shades */
void UI_ThemeColorShade(int colorid, int offset)
{
	int r, g, b;
	const unsigned char *cp;

	cp = UI_ThemeGetColorPtr(theme_active, theme_spacetype, colorid);
	r = offset + (int) cp[0];
	CLAMP(r, 0, 255);
	g = offset + (int) cp[1];
	CLAMP(g, 0, 255);
	b = offset + (int) cp[2];
	CLAMP(b, 0, 255);
	glColor4ub(r, g, b, cp[3]);
}
void UI_ThemeColorShadeAlpha(int colorid, int coloffset, int alphaoffset)
{
	int r, g, b, a;
	const unsigned char *cp;

	cp = UI_ThemeGetColorPtr(theme_active, theme_spacetype, colorid);
	r = coloffset + (int) cp[0];
	CLAMP(r, 0, 255);
	g = coloffset + (int) cp[1];
	CLAMP(g, 0, 255);
	b = coloffset + (int) cp[2];
	CLAMP(b, 0, 255);
	a = alphaoffset + (int) cp[3];
	CLAMP(a, 0, 255);
	glColor4ub(r, g, b, a);
}

void UI_GetThemeColorBlend3ubv(int colorid1, int colorid2, float fac, unsigned char col[3])
{
	const unsigned char *cp1, *cp2;

	cp1 = UI_ThemeGetColorPtr(theme_active, theme_spacetype, colorid1);
	cp2 = UI_ThemeGetColorPtr(theme_active, theme_spacetype, colorid2);

	CLAMP(fac, 0.0f, 1.0f);
	col[0] = floorf((1.0f - fac) * cp1[0] + fac * cp2[0]);
	col[1] = floorf((1.0f - fac) * cp1[1] + fac * cp2[1]);
	col[2] = floorf((1.0f - fac) * cp1[2] + fac * cp2[2]);
}

/* blend between to theme colors, and set it */
void UI_ThemeColorBlend(int colorid1, int colorid2, float fac)
{
	unsigned char col[3];
	UI_GetThemeColorBlend3ubv(colorid1, colorid2, fac, col);
	glColor3ubv(col);
}

/* blend between to theme colors, shade it, and set it */
void UI_ThemeColorBlendShade(int colorid1, int colorid2, float fac, int offset)
{
	int r, g, b;
	const unsigned char *cp1, *cp2;

	cp1 = UI_ThemeGetColorPtr(theme_active, theme_spacetype, colorid1);
	cp2 = UI_ThemeGetColorPtr(theme_active, theme_spacetype, colorid2);

	CLAMP(fac, 0.0f, 1.0f);
	r = offset + floorf((1.0f - fac) * cp1[0] + fac * cp2[0]);
	g = offset + floorf((1.0f - fac) * cp1[1] + fac * cp2[1]);
	b = offset + floorf((1.0f - fac) * cp1[2] + fac * cp2[2]);

	CLAMP(r, 0, 255);
	CLAMP(g, 0, 255);
	CLAMP(b, 0, 255);

	glColor3ub(r, g, b);
}

/* blend between to theme colors, shade it, and set it */
void UI_ThemeColorBlendShadeAlpha(int colorid1, int colorid2, float fac, int offset, int alphaoffset)
{
	int r, g, b, a;
	const unsigned char *cp1, *cp2;

	cp1 = UI_ThemeGetColorPtr(theme_active, theme_spacetype, colorid1);
	cp2 = UI_ThemeGetColorPtr(theme_active, theme_spacetype, colorid2);

	CLAMP(fac, 0.0f, 1.0f);
	r = offset + floorf((1.0f - fac) * cp1[0] + fac * cp2[0]);
	g = offset + floorf((1.0f - fac) * cp1[1] + fac * cp2[1]);
	b = offset + floorf((1.0f - fac) * cp1[2] + fac * cp2[2]);
	a = alphaoffset + floorf((1.0f - fac) * cp1[3] + fac * cp2[3]);

	CLAMP(r, 0, 255);
	CLAMP(g, 0, 255);
	CLAMP(b, 0, 255);
	CLAMP(a, 0, 255);

	glColor4ub(r, g, b, a);
}


/* get individual values, not scaled */
float UI_GetThemeValuef(int colorid)
{
	const unsigned char *cp;

	cp = UI_ThemeGetColorPtr(theme_active, theme_spacetype, colorid);
	return ((float)cp[0]);
}

/* get individual values, not scaled */
int UI_GetThemeValue(int colorid)
{
	const unsigned char *cp;

	cp = UI_ThemeGetColorPtr(theme_active, theme_spacetype, colorid);
	return ((int) cp[0]);
}

/* versions of the function above, which take a space-type */
float UI_GetThemeValueTypef(int colorid, int spacetype)
{
	const unsigned char *cp;

	cp = UI_ThemeGetColorPtr(theme_active, spacetype, colorid);
	return ((float)cp[0]);
}

int UI_GetThemeValueType(int colorid, int spacetype)
{
	const unsigned char *cp;

	cp = UI_ThemeGetColorPtr(theme_active, spacetype, colorid);
	return ((int)cp[0]);
}


/* get the color, range 0.0-1.0 */
void UI_GetThemeColor3fv(int colorid, float col[3])
{
	const unsigned char *cp;

	cp = UI_ThemeGetColorPtr(theme_active, theme_spacetype, colorid);
	col[0] = ((float)cp[0]) / 255.0f;
	col[1] = ((float)cp[1]) / 255.0f;
	col[2] = ((float)cp[2]) / 255.0f;
}

void UI_GetThemeColor4fv(int colorid, float col[4])
{
	const unsigned char *cp;

	cp = UI_ThemeGetColorPtr(theme_active, theme_spacetype, colorid);
	col[0] = ((float)cp[0]) / 255.0f;
	col[1] = ((float)cp[1]) / 255.0f;
	col[2] = ((float)cp[2]) / 255.0f;
	col[3] = ((float)cp[3]) / 255.0f;
}

/* get the color, range 0.0-1.0, complete with shading offset */
void UI_GetThemeColorShade3fv(int colorid, int offset, float col[3])
{
	int r, g, b;
	const unsigned char *cp;

	cp = UI_ThemeGetColorPtr(theme_active, theme_spacetype, colorid);

	r = offset + (int) cp[0];
	CLAMP(r, 0, 255);
	g = offset + (int) cp[1];
	CLAMP(g, 0, 255);
	b = offset + (int) cp[2];
	CLAMP(b, 0, 255);

	col[0] = ((float)r) / 255.0f;
	col[1] = ((float)g) / 255.0f;
	col[2] = ((float)b) / 255.0f;
}

void UI_GetThemeColorShade3ubv(int colorid, int offset, unsigned char col[3])
{
	int r, g, b;
	const unsigned char *cp;

	cp = UI_ThemeGetColorPtr(theme_active, theme_spacetype, colorid);

	r = offset + (int) cp[0];
	CLAMP(r, 0, 255);
	g = offset + (int) cp[1];
	CLAMP(g, 0, 255);
	b = offset + (int) cp[2];
	CLAMP(b, 0, 255);

	col[0] = r;
	col[1] = g;
	col[2] = b;
}

/* get the color, in char pointer */
void UI_GetThemeColor3ubv(int colorid, unsigned char col[3])
{
	const unsigned char *cp;

	cp = UI_ThemeGetColorPtr(theme_active, theme_spacetype, colorid);
	col[0] = cp[0];
	col[1] = cp[1];
	col[2] = cp[2];
}

/* get the color, range 0.0-1.0, complete with shading offset */
void UI_GetThemeColorShade4fv(int colorid, int offset, float col[4])
{
	int r, g, b, a;
	const unsigned char *cp;

	cp = UI_ThemeGetColorPtr(theme_active, theme_spacetype, colorid);

	r = offset + (int) cp[0];
	CLAMP(r, 0, 255);
	g = offset + (int) cp[1];
	CLAMP(g, 0, 255);
	b = offset + (int) cp[2];
	CLAMP(b, 0, 255);

	a = (int) cp[3]; /* no shading offset... */
	CLAMP(a, 0, 255);

	col[0] = ((float)r) / 255.0f;
	col[1] = ((float)g) / 255.0f;
	col[2] = ((float)b) / 255.0f;
	col[3] = ((float)a) / 255.0f;
}

/* get the color, in char pointer */
void UI_GetThemeColor4ubv(int colorid, unsigned char col[4])
{
	const unsigned char *cp;

	cp = UI_ThemeGetColorPtr(theme_active, theme_spacetype, colorid);
	col[0] = cp[0];
	col[1] = cp[1];
	col[2] = cp[2];
	col[3] = cp[3];
}

void UI_GetThemeColorType4ubv(int colorid, int spacetype, char col[4])
{
	const unsigned char *cp;

	cp = UI_ThemeGetColorPtr(theme_active, spacetype, colorid);
	col[0] = cp[0];
	col[1] = cp[1];
	col[2] = cp[2];
	col[3] = cp[3];
}

/* blends and shades between two char color pointers */
void UI_ColorPtrBlendShade3ubv(const unsigned char cp1[3], const unsigned char cp2[3], float fac, int offset)
{
	int r, g, b;
	CLAMP(fac, 0.0f, 1.0f);
	r = offset + floorf((1.0f - fac) * cp1[0] + fac * cp2[0]);
	g = offset + floorf((1.0f - fac) * cp1[1] + fac * cp2[1]);
	b = offset + floorf((1.0f - fac) * cp1[2] + fac * cp2[2]);

	r = r < 0 ? 0 : (r > 255 ? 255 : r);
	g = g < 0 ? 0 : (g > 255 ? 255 : g);
	b = b < 0 ? 0 : (b > 255 ? 255 : b);

	glColor3ub(r, g, b);
}

void UI_GetColorPtrShade3ubv(const unsigned char cp[3], unsigned char col[3], int offset)
{
	int r, g, b;

	r = offset + (int)cp[0];
	g = offset + (int)cp[1];
	b = offset + (int)cp[2];

	CLAMP(r, 0, 255);
	CLAMP(g, 0, 255);
	CLAMP(b, 0, 255);

	col[0] = r;
	col[1] = g;
	col[2] = b;
}

/* get a 3 byte color, blended and shaded between two other char color pointers */
void UI_GetColorPtrBlendShade3ubv(
        const unsigned char cp1[3], const unsigned char cp2[3], unsigned char col[3],
        float fac, int offset)
{
	int r, g, b;

	CLAMP(fac, 0.0f, 1.0f);
	r = offset + floor((1.0f - fac) * cp1[0] + fac * cp2[0]);
	g = offset + floor((1.0f - fac) * cp1[1] + fac * cp2[1]);
	b = offset + floor((1.0f - fac) * cp1[2] + fac * cp2[2]);

	CLAMP(r, 0, 255);
	CLAMP(g, 0, 255);
	CLAMP(b, 0, 255);

	col[0] = r;
	col[1] = g;
	col[2] = b;
}

void UI_ThemeClearColor(int colorid)
{
	float col[3];

	UI_GetThemeColor3fv(colorid, col);
	glClearColor(col[0], col[1], col[2], 0.0f);
}

void UI_ThemeClearColorAlpha(int colorid, float alpha)
{
	float col[3];
	UI_GetThemeColor3fv(colorid, col);
	glClearColor(col[0], col[1], col[2], alpha);
}


int UI_ThemeMenuShadowWidth(void)
{
	bTheme *btheme = UI_GetTheme();
	return (int)(btheme->tui.menu_shadow_width * UI_DPI_FAC);
}

void UI_make_axis_color(const unsigned char src_col[3], unsigned char dst_col[3], const char axis)
{
	unsigned char col[3];

	switch (axis) {
		case 'X':
			UI_GetThemeColor3ubv(TH_AXIS_X, col);
			UI_GetColorPtrBlendShade3ubv(src_col, col, dst_col, 0.5f, -10);
			break;
		case 'Y':
			UI_GetThemeColor3ubv(TH_AXIS_Y, col);
			UI_GetColorPtrBlendShade3ubv(src_col, col, dst_col, 0.5f, -10);
			break;
		case 'Z':
			UI_GetThemeColor3ubv(TH_AXIS_Z, col);
			UI_GetColorPtrBlendShade3ubv(src_col, col, dst_col, 0.5f, -10);
			break;
		default:
			BLI_assert(0);
			break;
	}
}

/* ************************************************************* */

/* patching UserDef struct and Themes */
void init_userdef_do_versions(Main *bmain)
{
<<<<<<< HEAD
	Main *bmain = G.main;

=======
>>>>>>> 7b6af843
#define USER_VERSION_ATLEAST(ver, subver) MAIN_VERSION_ATLEAST(bmain, ver, subver)

	/* the UserDef struct is not corrected with do_versions() .... ugh! */
	if (U.wheellinescroll == 0) U.wheellinescroll = 3;
	if (U.menuthreshold1 == 0) {
		U.menuthreshold1 = 5;
		U.menuthreshold2 = 2;
	}
	if (U.tb_leftmouse == 0) {
		U.tb_leftmouse = 5;
		U.tb_rightmouse = 5;
	}
	if (U.mixbufsize == 0) U.mixbufsize = 2048;
	if (STREQ(U.tempdir, "/")) {
		BKE_tempdir_system_init(U.tempdir);
	}
	if (U.autokey_mode == 0) {
		/* 'add/replace' but not on */
		U.autokey_mode = 2;
	}
	if (U.savetime <= 0) {
		U.savetime = 1;
// XXX		error(STRINGIFY(BLENDER_STARTUP_FILE)" is buggy, please consider removing it.\n");
	}
	/* transform widget settings */
	if (U.tw_hotspot == 0) {
		U.tw_hotspot = 14;
		U.tw_size = 25;          /* percentage of window size */
		U.tw_handlesize = 16;    /* percentage of widget radius */
	}
	if (U.pad_rot_angle == 0.0f)
		U.pad_rot_angle = 15.0f;

	/* graph editor - unselected F-Curve visibility */
	if (U.fcu_inactive_alpha == 0) {
		U.fcu_inactive_alpha = 0.25f;
	}

	/* signal for derivedmesh to use colorband */
	/* run in case this was on and is now off in the user prefs [#28096] */
	vDM_ColorBand_store((U.flag & USER_CUSTOM_RANGE) ? (&U.coba_weight) : NULL, UI_GetTheme()->tv3d.vertex_unreferenced);

	if (!USER_VERSION_ATLEAST(192, 0)) {
		strcpy(U.sounddir, "/");
	}

	/* patch to set Dupli Armature */
	if (!USER_VERSION_ATLEAST(220, 0)) {
		U.dupflag |= USER_DUP_ARM;
	}

	/* added seam, normal color, undo */
	if (!USER_VERSION_ATLEAST(235, 0)) {
		bTheme *btheme;

		U.uiflag |= USER_GLOBALUNDO;
		if (U.undosteps == 0) U.undosteps = 32;

		for (btheme = U.themes.first; btheme; btheme = btheme->next) {
			/* check for (alpha == 0) is safe, then color was never set */
			if (btheme->tv3d.edge_seam[3] == 0) {
				rgba_char_args_set(btheme->tv3d.edge_seam, 230, 150, 50, 255);
			}
			if (btheme->tv3d.normal[3] == 0) {
				rgba_char_args_set(btheme->tv3d.normal, 0x22, 0xDD, 0xDD, 255);
			}
			if (btheme->tv3d.vertex_normal[3] == 0) {
				rgba_char_args_set(btheme->tv3d.vertex_normal, 0x23, 0x61, 0xDD, 255);
			}
			if (btheme->tv3d.face_dot[3] == 0) {
				rgba_char_args_set(btheme->tv3d.face_dot, 255, 138, 48, 255);
				btheme->tv3d.facedot_size = 4;
			}
		}
	}
	if (!USER_VERSION_ATLEAST(236, 0)) {
		/* illegal combo... */
		if (U.flag & USER_LMOUSESELECT)
			U.flag &= ~USER_TWOBUTTONMOUSE;
	}
	if (!USER_VERSION_ATLEAST(237, 0)) {
		bTheme *btheme;
		/* new space type */
		for (btheme = U.themes.first; btheme; btheme = btheme->next) {
			/* check for (alpha == 0) is safe, then color was never set */
			if (btheme->ttime.back[3] == 0) {
				/* copied from ui_theme_init_default */
				btheme->ttime = btheme->tv3d;
				rgba_char_args_set_fl(btheme->ttime.back,   0.45, 0.45, 0.45, 1.0);
				rgba_char_args_set_fl(btheme->ttime.grid,   0.36, 0.36, 0.36, 1.0);
				rgba_char_args_set(btheme->ttime.shade1,  173, 173, 173, 255);  /* sliders */
			}
			if (btheme->text.syntaxn[3] == 0) {
				rgba_char_args_set(btheme->text.syntaxn,    0, 0, 200, 255);    /* Numbers  Blue*/
				rgba_char_args_set(btheme->text.syntaxl,    100, 0, 0, 255);    /* Strings  red */
				rgba_char_args_set(btheme->text.syntaxc,    0, 100, 50, 255);   /* Comments greenish */
				rgba_char_args_set(btheme->text.syntaxv,    95, 95, 0, 255);    /* Special */
				rgba_char_args_set(btheme->text.syntaxb,    128, 0, 80, 255);   /* Builtin, red-purple */
			}
		}
	}
	if (!USER_VERSION_ATLEAST(238, 0)) {
		bTheme *btheme;
		/* bone colors */
		for (btheme = U.themes.first; btheme; btheme = btheme->next) {
			/* check for alpha==0 is safe, then color was never set */
			if (btheme->tv3d.bone_solid[3] == 0) {
				rgba_char_args_set(btheme->tv3d.bone_solid, 200, 200, 200, 255);
				rgba_char_args_set(btheme->tv3d.bone_pose, 80, 200, 255, 80);
			}
		}
	}
	if (!USER_VERSION_ATLEAST(239, 0)) {
		bTheme *btheme;
		/* bone colors */
		for (btheme = U.themes.first; btheme; btheme = btheme->next) {
			/* check for alpha==0 is safe, then color was never set */
			if (btheme->tnla.strip[3] == 0) {
				rgba_char_args_set(btheme->tnla.strip_select,   0xff, 0xff, 0xaa, 255);
				rgba_char_args_set(btheme->tnla.strip, 0xe4, 0x9c, 0xc6, 255);
			}
		}
	}
	if (!USER_VERSION_ATLEAST(240, 0)) {
		bTheme *btheme;

		for (btheme = U.themes.first; btheme; btheme = btheme->next) {
			/* Lamp theme, check for alpha==0 is safe, then color was never set */
			if (btheme->tv3d.lamp[3] == 0) {
				rgba_char_args_set(btheme->tv3d.lamp,   0, 0, 0, 40);
/* TEMPORAL, remove me! (ton) */
				U.uiflag |= USER_PLAINMENUS;
			}

		}
		if (U.obcenter_dia == 0) U.obcenter_dia = 6;
	}
	if (!USER_VERSION_ATLEAST(242, 0)) {
		bTheme *btheme;
		for (btheme = U.themes.first; btheme; btheme = btheme->next) {
			/* Node editor theme, check for alpha==0 is safe, then color was never set */
			if (btheme->tnode.syntaxn[3] == 0) {
				/* re-uses syntax color storage */
				btheme->tnode = btheme->tv3d;
				rgba_char_args_set(btheme->tnode.edge_select, 255, 255, 255, 255);
				rgba_char_args_set(btheme->tnode.syntaxl, 150, 150, 150, 255);  /* TH_NODE, backdrop */
				rgba_char_args_set(btheme->tnode.syntaxn, 129, 131, 144, 255);  /* in/output */
				rgba_char_args_set(btheme->tnode.syntaxb, 127, 127, 127, 255);  /* operator */
				rgba_char_args_set(btheme->tnode.syntaxv, 142, 138, 145, 255);  /* generator */
				rgba_char_args_set(btheme->tnode.syntaxc, 120, 145, 120, 255);  /* group */
			}
			/* Group theme colors */
			if (btheme->tv3d.group[3] == 0) {
				rgba_char_args_set(btheme->tv3d.group, 0x0C, 0x30, 0x0C, 255);
				rgba_char_args_set(btheme->tv3d.group_active, 0x66, 0xFF, 0x66, 255);
			}
			/* Sequence editor theme*/
			if (btheme->tseq.movie[3] == 0) {
				rgba_char_args_set(btheme->tseq.movie,  81, 105, 135, 255);
				rgba_char_args_set(btheme->tseq.image,  109, 88, 129, 255);
				rgba_char_args_set(btheme->tseq.scene,  78, 152, 62, 255);
				rgba_char_args_set(btheme->tseq.audio,  46, 143, 143, 255);
				rgba_char_args_set(btheme->tseq.effect,     169, 84, 124, 255);
				rgba_char_args_set(btheme->tseq.transition, 162, 95, 111, 255);
				rgba_char_args_set(btheme->tseq.meta,   109, 145, 131, 255);
			}
		}

		/* set defaults for 3D View rotating axis indicator */
		/* since size can't be set to 0, this indicates it's not saved in startup.blend */
		if (U.rvisize == 0) {
			U.rvisize = 15;
			U.rvibright = 8;
			U.uiflag |= USER_SHOW_ROTVIEWICON;
		}

	}
	if (!USER_VERSION_ATLEAST(243, 0)) {
		bTheme *btheme;

		for (btheme = U.themes.first; btheme; btheme = btheme->next) {
			/* long keyframe color */
			/* check for alpha==0 is safe, then color was never set */
			if (btheme->tact.strip[3] == 0) {
				rgba_char_args_set(btheme->tv3d.edge_sharp, 255, 32, 32, 255);
				rgba_char_args_set(btheme->tact.strip_select,   0xff, 0xff, 0xaa, 204);
				rgba_char_args_set(btheme->tact.strip, 0xe4, 0x9c, 0xc6, 204);
			}

			/* IPO-Editor - Vertex Size*/
			if (btheme->tipo.vertex_size == 0) {
				btheme->tipo.vertex_size = 3;
			}
		}
	}
	if (!USER_VERSION_ATLEAST(244, 0)) {
		/* set default number of recently-used files (if not set) */
		if (U.recent_files == 0) U.recent_files = 10;
	}
	if (!USER_VERSION_ATLEAST(245, 3)) {
		bTheme *btheme;
		for (btheme = U.themes.first; btheme; btheme = btheme->next) {
			rgba_char_args_set(btheme->tv3d.editmesh_active, 255, 255, 255, 128);
		}
		if (U.coba_weight.tot == 0)
			BKE_colorband_init(&U.coba_weight, true);
	}
	if (!USER_VERSION_ATLEAST(245, 3)) {
		bTheme *btheme;
		for (btheme = U.themes.first; btheme; btheme = btheme->next) {
			/* these should all use the same color */
			rgba_char_args_set(btheme->tv3d.cframe, 0x60, 0xc0, 0x40, 255);
			rgba_char_args_set(btheme->tipo.cframe, 0x60, 0xc0, 0x40, 255);
			rgba_char_args_set(btheme->tact.cframe, 0x60, 0xc0, 0x40, 255);
			rgba_char_args_set(btheme->tnla.cframe, 0x60, 0xc0, 0x40, 255);
			rgba_char_args_set(btheme->tseq.cframe, 0x60, 0xc0, 0x40, 255);
			//rgba_char_args_set(btheme->tsnd.cframe, 0x60, 0xc0, 0x40, 255); Not needed anymore
			rgba_char_args_set(btheme->ttime.cframe, 0x60, 0xc0, 0x40, 255);
		}
	}
	if (!USER_VERSION_ATLEAST(245, 3)) {
		bTheme *btheme;
		for (btheme = U.themes.first; btheme; btheme = btheme->next) {
			/* action channel groups (recolor anyway) */
			rgba_char_args_set(btheme->tact.group, 0x39, 0x7d, 0x1b, 255);
			rgba_char_args_set(btheme->tact.group_active, 0x7d, 0xe9, 0x60, 255);

			/* bone custom-color sets */
			if (btheme->tarm[0].solid[3] == 0)
				ui_theme_init_boneColorSets(btheme);
		}
	}
	if (!USER_VERSION_ATLEAST(245, 3)) {
		U.flag |= USER_ADD_VIEWALIGNED | USER_ADD_EDITMODE;
	}
	if (!USER_VERSION_ATLEAST(245, 3)) {
		bTheme *btheme;

		/* adjust themes */
		for (btheme = U.themes.first; btheme; btheme = btheme->next) {
			const char *col;

			/* IPO Editor: Handles/Vertices */
			col = btheme->tipo.vertex;
			rgba_char_args_set(btheme->tipo.handle_vertex, col[0], col[1], col[2], 255);
			col = btheme->tipo.vertex_select;
			rgba_char_args_set(btheme->tipo.handle_vertex_select, col[0], col[1], col[2], 255);
			btheme->tipo.handle_vertex_size = btheme->tipo.vertex_size;

			/* Sequence/Image Editor: colors for GPencil text */
			col = btheme->tv3d.bone_pose;
			rgba_char_args_set(btheme->tseq.bone_pose, col[0], col[1], col[2], 255);
			rgba_char_args_set(btheme->tima.bone_pose, col[0], col[1], col[2], 255);
			col = btheme->tv3d.vertex_select;
			rgba_char_args_set(btheme->tseq.vertex_select, col[0], col[1], col[2], 255);
		}
	}
	if (!USER_VERSION_ATLEAST(250, 0)) {
		bTheme *btheme;

		for (btheme = U.themes.first; btheme; btheme = btheme->next) {
			/* this was not properly initialized in 2.45 */
			if (btheme->tima.face_dot[3] == 0) {
				rgba_char_args_set(btheme->tima.editmesh_active, 255, 255, 255, 128);
				rgba_char_args_set(btheme->tima.face_dot, 255, 133, 0, 255);
				btheme->tima.facedot_size = 2;
			}

			/* DopeSheet - (Object) Channel color */
			rgba_char_args_set(btheme->tact.ds_channel,     82, 96, 110, 255);
			rgba_char_args_set(btheme->tact.ds_subchannel,  124, 137, 150, 255);
			/* DopeSheet - Group Channel color (saner version) */
			rgba_char_args_set(btheme->tact.group, 79, 101, 73, 255);
			rgba_char_args_set(btheme->tact.group_active, 135, 177, 125, 255);

			/* Graph Editor - (Object) Channel color */
			rgba_char_args_set(btheme->tipo.ds_channel,     82, 96, 110, 255);
			rgba_char_args_set(btheme->tipo.ds_subchannel,  124, 137, 150, 255);
			/* Graph Editor - Group Channel color */
			rgba_char_args_set(btheme->tipo.group, 79, 101, 73, 255);
			rgba_char_args_set(btheme->tipo.group_active, 135, 177, 125, 255);

			/* Nla Editor - (Object) Channel color */
			rgba_char_args_set(btheme->tnla.ds_channel,     82, 96, 110, 255);
			rgba_char_args_set(btheme->tnla.ds_subchannel,  124, 137, 150, 255);
			/* NLA Editor - New Strip colors */
			rgba_char_args_set(btheme->tnla.strip,          12, 10, 10, 128);
			rgba_char_args_set(btheme->tnla.strip_select,   255, 140, 0, 255);
		}

		/* adjust grease-pencil distances */
		U.gp_manhattendist = 1;
		U.gp_euclideandist = 2;

		/* adjust default interpolation for new IPO-curves */
		U.ipo_new = BEZT_IPO_BEZ;
	}

	if (!USER_VERSION_ATLEAST(250, 1)) {
		bTheme *btheme;

		for (btheme = U.themes.first; btheme; btheme = btheme->next) {

			/* common (new) variables, it checks for alpha==0 */
			ui_theme_init_new(btheme);

			if (btheme->tui.wcol_num.outline[3] == 0)
				ui_widget_color_init(&btheme->tui);

			/* Logic editor theme, check for alpha==0 is safe, then color was never set */
			if (btheme->tlogic.syntaxn[3] == 0) {
				/* re-uses syntax color storage */
				btheme->tlogic = btheme->tv3d;
				rgba_char_args_set(btheme->tlogic.back, 100, 100, 100, 255);
			}

			rgba_char_args_set_fl(btheme->tinfo.back, 0.45, 0.45, 0.45, 1.0);
			rgba_char_args_set_fl(btheme->tuserpref.back, 0.45, 0.45, 0.45, 1.0);
		}
	}

	if (!USER_VERSION_ATLEAST(250, 3)) {
		/* new audio system */
		if (U.audiochannels == 0)
			U.audiochannels = 2;
		if (U.audiodevice == 0) {
#ifdef WITH_OPENAL
			U.audiodevice = 2;
#endif
#ifdef WITH_SDL
			U.audiodevice = 1;
#endif
		}
		if (U.audioformat == 0)
			U.audioformat = 0x24;
		if (U.audiorate == 0)
			U.audiorate = 48000;
	}

	if (!USER_VERSION_ATLEAST(250, 8)) {
		wmKeyMap *km;

		for (km = U.user_keymaps.first; km; km = km->next) {
			if (STREQ(km->idname, "Armature_Sketch"))
				strcpy(km->idname, "Armature Sketch");
			else if (STREQ(km->idname, "View3D"))
				strcpy(km->idname, "3D View");
			else if (STREQ(km->idname, "View3D Generic"))
				strcpy(km->idname, "3D View Generic");
			else if (STREQ(km->idname, "EditMesh"))
				strcpy(km->idname, "Mesh");
			else if (STREQ(km->idname, "TimeLine"))
				strcpy(km->idname, "Timeline");
			else if (STREQ(km->idname, "UVEdit"))
				strcpy(km->idname, "UV Editor");
			else if (STREQ(km->idname, "Animation_Channels"))
				strcpy(km->idname, "Animation Channels");
			else if (STREQ(km->idname, "GraphEdit Keys"))
				strcpy(km->idname, "Graph Editor");
			else if (STREQ(km->idname, "GraphEdit Generic"))
				strcpy(km->idname, "Graph Editor Generic");
			else if (STREQ(km->idname, "Action_Keys"))
				strcpy(km->idname, "Dopesheet");
			else if (STREQ(km->idname, "NLA Data"))
				strcpy(km->idname, "NLA Editor");
			else if (STREQ(km->idname, "Node Generic"))
				strcpy(km->idname, "Node Editor");
			else if (STREQ(km->idname, "Logic Generic"))
				strcpy(km->idname, "Logic Editor");
			else if (STREQ(km->idname, "File"))
				strcpy(km->idname, "File Browser");
			else if (STREQ(km->idname, "FileMain"))
				strcpy(km->idname, "File Browser Main");
			else if (STREQ(km->idname, "FileButtons"))
				strcpy(km->idname, "File Browser Buttons");
			else if (STREQ(km->idname, "Buttons Generic"))
				strcpy(km->idname, "Property Editor");
		}
	}
	if (!USER_VERSION_ATLEAST(250, 16)) {
		if (U.wmdrawmethod == USER_DRAW_TRIPLE)
			U.wmdrawmethod = USER_DRAW_AUTOMATIC;
	}

	if (!USER_VERSION_ATLEAST(252, 3)) {
		if (U.flag & USER_LMOUSESELECT)
			U.flag &= ~USER_TWOBUTTONMOUSE;
	}
	if (!USER_VERSION_ATLEAST(252, 4)) {
		bTheme *btheme;

		/* default new handle type is auto handles */
		U.keyhandles_new = HD_AUTO;

		/* init new curve colors */
		for (btheme = U.themes.first; btheme; btheme = btheme->next) {
			ui_theme_space_init_handles_color(&btheme->tv3d);
			ui_theme_space_init_handles_color(&btheme->tipo);

			/* edge crease */
			rgba_char_args_set_fl(btheme->tv3d.edge_crease, 0.8, 0, 0.6, 1.0);
		}
	}
	if (!USER_VERSION_ATLEAST(253, 0)) {
		bTheme *btheme;

		/* init new curve colors */
		for (btheme = U.themes.first; btheme; btheme = btheme->next) {
			if (btheme->tv3d.lastsel_point[3] == 0)
				rgba_char_args_set(btheme->tv3d.lastsel_point, 0xff, 0xff, 0xff, 255);
		}
	}
	if (!USER_VERSION_ATLEAST(252, 5)) {
		bTheme *btheme;

		/* interface_widgets.c */
		struct uiWidgetColors wcol_progress = {
			{0, 0, 0, 255},
			{190, 190, 190, 255},
			{100, 100, 100, 180},
			{128, 128, 128, 255},

			{0, 0, 0, 255},
			{255, 255, 255, 255},

			0,
			5, -5
		};

		for (btheme = U.themes.first; btheme; btheme = btheme->next) {
			/* init progress bar theme */
			btheme->tui.wcol_progress = wcol_progress;
		}
	}

	if (!USER_VERSION_ATLEAST(255, 2)) {
		bTheme *btheme;
		for (btheme = U.themes.first; btheme; btheme = btheme->next) {
			rgba_char_args_set(btheme->tv3d.extra_edge_len, 32, 0, 0, 255);
			rgba_char_args_set(btheme->tv3d.extra_face_angle, 0, 32, 0, 255);
			rgba_char_args_set(btheme->tv3d.extra_face_area, 0, 0, 128, 255);
		}
	}

	if (!USER_VERSION_ATLEAST(256, 4)) {
		bTheme *btheme;
		for (btheme = U.themes.first; btheme; btheme = btheme->next) {
			if ((btheme->tv3d.outline_width) == 0) btheme->tv3d.outline_width = 1;
		}
	}

	if (!USER_VERSION_ATLEAST(257, 0)) {
		/* clear "AUTOKEY_FLAG_ONLYKEYINGSET" flag from userprefs,
		 * so that it doesn't linger around from old configs like a ghost */
		U.autokey_flag &= ~AUTOKEY_FLAG_ONLYKEYINGSET;
	}

	if (!USER_VERSION_ATLEAST(258, 2)) {
		bTheme *btheme;
		for (btheme = U.themes.first; btheme; btheme = btheme->next) {
			btheme->tnode.noodle_curving = 5;
		}
	}

	if (!USER_VERSION_ATLEAST(259, 1)) {
		bTheme *btheme;

		for (btheme = U.themes.first; btheme; btheme = btheme->next) {
			btheme->tv3d.speaker[3] = 255;
		}
	}

	if (!USER_VERSION_ATLEAST(260, 3)) {
		bTheme *btheme;

		/* if new keyframes handle default is stuff "auto", make it "auto-clamped" instead
		 * was changed in 260 as part of GSoC11, but version patch was wrong
		 */
		if (U.keyhandles_new == HD_AUTO)
			U.keyhandles_new = HD_AUTO_ANIM;

		for (btheme = U.themes.first; btheme; btheme = btheme->next) {
			if (btheme->tv3d.bundle_solid[3] == 0)
				rgba_char_args_set(btheme->tv3d.bundle_solid, 200, 200, 200, 255);

			if (btheme->tv3d.camera_path[3] == 0)
				rgba_char_args_set(btheme->tv3d.camera_path, 0x00, 0x00, 0x00, 255);

			if ((btheme->tclip.back[3]) == 0) {
				btheme->tclip = btheme->tv3d;

				rgba_char_args_set(btheme->tclip.marker_outline, 0x00, 0x00, 0x00, 255);
				rgba_char_args_set(btheme->tclip.marker, 0x7f, 0x7f, 0x00, 255);
				rgba_char_args_set(btheme->tclip.act_marker, 0xff, 0xff, 0xff, 255);
				rgba_char_args_set(btheme->tclip.sel_marker, 0xff, 0xff, 0x00, 255);
				rgba_char_args_set(btheme->tclip.dis_marker, 0x7f, 0x00, 0x00, 255);
				rgba_char_args_set(btheme->tclip.lock_marker, 0x7f, 0x7f, 0x7f, 255);
				rgba_char_args_set(btheme->tclip.path_before, 0xff, 0x00, 0x00, 255);
				rgba_char_args_set(btheme->tclip.path_after, 0x00, 0x00, 0xff, 255);
				rgba_char_args_set(btheme->tclip.grid, 0x5e, 0x5e, 0x5e, 255);
				rgba_char_args_set(btheme->tclip.cframe, 0x60, 0xc0, 0x40, 255);
				rgba_char_args_set(btheme->tclip.handle_vertex, 0x00, 0x00, 0x00, 0xff);
				rgba_char_args_set(btheme->tclip.handle_vertex_select, 0xff, 0xff, 0, 0xff);
				btheme->tclip.handle_vertex_size = 5;
			}

			/* auto-clamped handles -> based on auto */
			if (btheme->tipo.handle_auto_clamped[3] == 0)
				rgba_char_args_set(btheme->tipo.handle_auto_clamped, 0x99, 0x40, 0x30, 255);
			if (btheme->tipo.handle_sel_auto_clamped[3] == 0)
				rgba_char_args_set(btheme->tipo.handle_sel_auto_clamped, 0xf0, 0xaf, 0x90, 255);
		}

		/* enable (Cycles) addon by default */
		BKE_addon_ensure(&U.addons, "cycles");
	}

	if (!USER_VERSION_ATLEAST(260, 5)) {
		bTheme *btheme;

		for (btheme = U.themes.first; btheme; btheme = btheme->next) {
			rgba_char_args_set(btheme->tui.panel.header, 0, 0, 0, 25);
			btheme->tui.icon_alpha = 1.0;
		}
	}

	if (!USER_VERSION_ATLEAST(261, 4)) {
		bTheme *btheme;
		for (btheme = U.themes.first; btheme; btheme = btheme->next) {
			rgba_char_args_set_fl(btheme->tima.preview_stitch_face, 0.071, 0.259, 0.694, 0.150);
			rgba_char_args_set_fl(btheme->tima.preview_stitch_edge, 1.0, 0.522, 0.0, 0.7);
			rgba_char_args_set_fl(btheme->tima.preview_stitch_vert, 1.0, 0.522, 0.0, 0.5);
			rgba_char_args_set_fl(btheme->tima.preview_stitch_stitchable, 0.0, 1.0, 0.0, 1.0);
			rgba_char_args_set_fl(btheme->tima.preview_stitch_unstitchable, 1.0, 0.0, 0.0, 1.0);
			rgba_char_args_set_fl(btheme->tima.preview_stitch_active, 0.886, 0.824, 0.765, 0.140);

			rgba_char_args_set_fl(btheme->toops.match, 0.2, 0.5, 0.2, 0.3);
			rgba_char_args_set_fl(btheme->toops.selected_highlight, 0.51, 0.53, 0.55, 0.3);
		}

		U.use_16bit_textures = true;
	}

	if (!USER_VERSION_ATLEAST(262, 2)) {
		bTheme *btheme;
		for (btheme = U.themes.first; btheme; btheme = btheme->next) {
			if (btheme->tui.wcol_menu_item.item[3] == 255)
				rgba_char_args_set(btheme->tui.wcol_menu_item.item, 172, 172, 172, 128);
		}
	}

	if (!USER_VERSION_ATLEAST(262, 3)) {
		bTheme *btheme;
		for (btheme = U.themes.first; btheme; btheme = btheme->next) {
			if (btheme->tui.wcol_tooltip.inner[3] == 0) {
				btheme->tui.wcol_tooltip = btheme->tui.wcol_menu_back;
			}
			if (btheme->tui.wcol_tooltip.text[0] == 160) { /* hrmf */
				rgba_char_args_set(btheme->tui.wcol_tooltip.text, 255, 255, 255, 255);
			}
		}
	}

	if (!USER_VERSION_ATLEAST(262, 4)) {
		bTheme *btheme;
		for (btheme = U.themes.first; btheme; btheme = btheme->next) {
			if (btheme->tseq.movieclip[3] == 0) {
				rgba_char_args_set(btheme->tseq.movieclip,  32, 32, 143, 255);
			}
		}
	}

	if (!USER_VERSION_ATLEAST(263, 2)) {
		bTheme *btheme;
		for (btheme = U.themes.first; btheme; btheme = btheme->next) {
			if (btheme->tclip.strip[0] == 0) {
				rgba_char_args_set(btheme->tclip.list, 0x66, 0x66, 0x66, 0xff);
				rgba_char_args_set(btheme->tclip.strip, 0x0c, 0x0a, 0x0a, 0x80);
				rgba_char_args_set(btheme->tclip.strip_select, 0xff, 0x8c, 0x00, 0xff);
			}
		}
	}

	if (!USER_VERSION_ATLEAST(263, 6)) {
		bTheme *btheme;
		for (btheme = U.themes.first; btheme; btheme = btheme->next)
			rgba_char_args_set(btheme->tv3d.skin_root, 180, 77, 77, 255);
	}

	if (!USER_VERSION_ATLEAST(263, 7)) {
		bTheme *btheme;

		for (btheme = U.themes.first; btheme; btheme = btheme->next) {
			/* DopeSheet Summary */
			rgba_char_args_set(btheme->tact.anim_active,    204, 112, 26, 102);

			/* NLA Colors */
			rgba_char_args_set(btheme->tnla.anim_active,     204, 112, 26, 102); /* same as dopesheet above */
			rgba_char_args_set(btheme->tnla.anim_non_active, 153, 135, 97, 77);

			rgba_char_args_set(btheme->tnla.nla_tweaking,   77, 243, 26, 77);
			rgba_char_args_set(btheme->tnla.nla_tweakdupli, 217, 0, 0, 255);

			rgba_char_args_set(btheme->tnla.nla_transition,     28, 38, 48, 255);
			rgba_char_args_set(btheme->tnla.nla_transition_sel, 46, 117, 219, 255);
			rgba_char_args_set(btheme->tnla.nla_meta,           51, 38, 66, 255);
			rgba_char_args_set(btheme->tnla.nla_meta_sel,       105, 33, 150, 255);
			rgba_char_args_set(btheme->tnla.nla_sound,          43, 61, 61, 255);
			rgba_char_args_set(btheme->tnla.nla_sound_sel,      31, 122, 122, 255);
		}
	}

	if (!USER_VERSION_ATLEAST(263, 11)) {
		bTheme *btheme;
		for (btheme = U.themes.first; btheme; btheme = btheme->next) {
			if (btheme->tseq.mask[3] == 0) {
				rgba_char_args_set(btheme->tseq.mask,  152, 78, 62, 255);
			}
		}
	}

	if (!USER_VERSION_ATLEAST(263, 15)) {
		bTheme *btheme;
		for (btheme = U.themes.first; btheme; btheme = btheme->next) {
			rgba_char_args_set(btheme->tv3d.bone_pose_active, 140, 255, 255, 80);
		}
	}

	if (!USER_VERSION_ATLEAST(263, 16)) {
		bTheme *btheme;

		for (btheme = U.themes.first; btheme; btheme = btheme->next) {
			if (btheme->tact.anim_active[3] == 0)
				rgba_char_args_set(btheme->tact.anim_active, 204, 112, 26, 102);

			if (btheme->tnla.anim_active[3] == 0)
				rgba_char_args_set(btheme->tnla.anim_active, 204, 112, 26, 102);
		}
	}

	if (!USER_VERSION_ATLEAST(263, 22)) {
		bTheme *btheme;

		for (btheme = U.themes.first; btheme; btheme = btheme->next) {
			if (btheme->tipo.lastsel_point[3] == 0)
				rgba_char_args_set(btheme->tipo.lastsel_point, 0xff, 0xff, 0xff, 255);

			if (btheme->tv3d.skin_root[3] == 0)
				rgba_char_args_set(btheme->tv3d.skin_root, 180, 77, 77, 255);
		}
	}

	if (!USER_VERSION_ATLEAST(264, 9)) {
		bTheme *btheme;

		for (btheme = U.themes.first; btheme; btheme = btheme->next) {
			rgba_char_args_set(btheme->tui.xaxis, 220,   0,   0, 255);
			rgba_char_args_set(btheme->tui.yaxis,   0, 220,   0, 255);
			rgba_char_args_set(btheme->tui.zaxis,   0,   0, 220, 255);
		}
	}

	if (!USER_VERSION_ATLEAST(267, 0)) {
		/* Freestyle color settings */
		bTheme *btheme;

		for (btheme = U.themes.first; btheme; btheme = btheme->next) {
			/* check for alpha == 0 is safe, then color was never set */
			if (btheme->tv3d.freestyle_edge_mark[3] == 0) {
				rgba_char_args_set(btheme->tv3d.freestyle_edge_mark, 0x7f, 0xff, 0x7f, 255);
				rgba_char_args_set(btheme->tv3d.freestyle_face_mark, 0x7f, 0xff, 0x7f, 51);
			}

			if (btheme->tv3d.wire_edit[3] == 0) {
				rgba_char_args_set(btheme->tv3d.wire_edit,  0x0, 0x0, 0x0, 255);
			}
		}

		/* GL Texture Garbage Collection */
		if (U.textimeout == 0) {
			U.texcollectrate = 60;
			U.textimeout = 120;
		}
		if (U.memcachelimit <= 0) {
			U.memcachelimit = 32;
		}
		if (U.frameserverport == 0) {
			U.frameserverport = 8080;
		}
		if (U.dbl_click_time == 0) {
			U.dbl_click_time = 350;
		}
		if (U.scrcastfps == 0) {
			U.scrcastfps = 10;
			U.scrcastwait = 50;
		}
		if (U.v2d_min_gridsize == 0) {
			U.v2d_min_gridsize = 35;
		}
		if (U.dragthreshold == 0)
			U.dragthreshold = 5;
		if (U.widget_unit == 0)
			U.widget_unit = 20;
		if (U.anisotropic_filter <= 0)
			U.anisotropic_filter = 1;

		if (U.ndof_sensitivity == 0.0f) {
			U.ndof_sensitivity = 1.0f;
			U.ndof_flag = (NDOF_LOCK_HORIZON | NDOF_SHOULD_PAN | NDOF_SHOULD_ZOOM | NDOF_SHOULD_ROTATE);
		}

		if (U.ndof_orbit_sensitivity == 0.0f) {
			U.ndof_orbit_sensitivity = U.ndof_sensitivity;

			if (!(U.flag & USER_TRACKBALL))
				U.ndof_flag |= NDOF_TURNTABLE;
		}
		if (U.tweak_threshold == 0)
			U.tweak_threshold = 10;
	}

	if (!USER_VERSION_ATLEAST(265, 1)) {
		bTheme *btheme;

		for (btheme = U.themes.first; btheme; btheme = btheme->next) {
			/* note: the toggle operator for transparent backdrops limits to these spacetypes */
			if (btheme->tnode.button[3] == 255) {
				btheme->tv3d.button[3] = 128;
				btheme->tnode.button[3] = 128;
				btheme->tima.button[3] = 128;
				btheme->tseq.button[3] = 128;
				btheme->tclip.button[3] = 128;
			}
		}
	}

	/* panel header/backdrop supported locally per editor now */
	if (!USER_VERSION_ATLEAST(265, 2)) {
		bTheme *btheme;

		for (btheme = U.themes.first; btheme; btheme = btheme->next) {
			ThemeSpace *ts;

			/* new color, panel backdrop. Not used anywhere yet, until you enable it */
			copy_v3_v3_char(btheme->tui.panel.back, btheme->tbuts.button);
			btheme->tui.panel.back[3] = 128;

			for (ts = UI_THEMESPACE_START(btheme); ts != UI_THEMESPACE_END(btheme); ts++) {
				ts->panelcolors = btheme->tui.panel;
			}
		}
	}

	/* NOTE!! from now on use U.versionfile and U.subversionfile */
#undef USER_VERSION_ATLEAST
#define USER_VERSION_ATLEAST(ver, subver) MAIN_VERSION_ATLEAST((&(U)), ver, subver)

	if (!USER_VERSION_ATLEAST(266, 0)) {
		bTheme *btheme;

		for (btheme = U.themes.first; btheme; btheme = btheme->next) {
			/* rna definition limits fac to 0.01 */
			if (btheme->tui.menu_shadow_fac == 0.0f) {
				btheme->tui.menu_shadow_fac = 0.5f;
				btheme->tui.menu_shadow_width = 12;
			}
		}
	}

	if (!USER_VERSION_ATLEAST(265, 4)) {
		bTheme *btheme;
		for (btheme = U.themes.first; btheme; btheme = btheme->next) {
			rgba_char_args_set(btheme->text.syntaxd,    50, 0, 140, 255);   /* Decorator/Preprocessor Dir.  Blue-purple */
			rgba_char_args_set(btheme->text.syntaxr,    140, 60, 0, 255);   /* Reserved  Orange */
			rgba_char_args_set(btheme->text.syntaxs,    76, 76, 76, 255);   /* Gray (mix between fg/bg) */
		}
	}

	if (!USER_VERSION_ATLEAST(265, 6)) {
		bTheme *btheme;
		for (btheme = U.themes.first; btheme; btheme = btheme->next) {
			copy_v4_v4_char(btheme->tv3d.gradients.high_gradient, btheme->tv3d.back);
		}
	}

	if (!USER_VERSION_ATLEAST(265, 9)) {
		bTheme *btheme;
		for (btheme = U.themes.first; btheme; btheme = btheme->next) {
			rgba_char_args_test_set(btheme->tnode.syntaxs, 151, 116, 116, 255);  /* matte nodes */
			rgba_char_args_test_set(btheme->tnode.syntaxd, 116, 151, 151, 255);  /* distort nodes */
		}
	}

	if (!USER_VERSION_ATLEAST(265, 11)) {
		bTheme *btheme;
		for (btheme = U.themes.first; btheme; btheme = btheme->next) {
			rgba_char_args_test_set(btheme->tconsole.console_select, 255, 255, 255, 48);
		}
	}

	if (!USER_VERSION_ATLEAST(266, 2)) {
		bTheme *btheme;
		for (btheme = U.themes.first; btheme; btheme = btheme->next) {
			rgba_char_args_test_set(btheme->tnode.console_output, 223, 202, 53, 255);  /* interface nodes */
		}
	}

	if (!USER_VERSION_ATLEAST(268, 3)) {
		bTheme *btheme;
		for (btheme = U.themes.first; btheme; btheme = btheme->next) {
			rgba_char_args_test_set(btheme->tima.uv_others, 96, 96, 96, 255);
			rgba_char_args_test_set(btheme->tima.uv_shadow, 112, 112, 112, 255);
		}
	}

	if (!USER_VERSION_ATLEAST(269, 5)) {
		bTheme *btheme;
		for (btheme = U.themes.first; btheme; btheme = btheme->next) {
			rgba_char_args_set(btheme->tima.wire_edit, 192, 192, 192, 255);
			rgba_char_args_set(btheme->tima.edge_select, 255, 133, 0, 255);
		}
	}

	if (!USER_VERSION_ATLEAST(269, 6)) {
		bTheme *btheme;
		for (btheme = U.themes.first; btheme; btheme = btheme->next) {
			char r, g, b;
			r = btheme->tnode.syntaxn[0];
			g = btheme->tnode.syntaxn[1];
			b = btheme->tnode.syntaxn[2];
			rgba_char_args_test_set(btheme->tnode.nodeclass_output, r, g, b, 255);
			r = btheme->tnode.syntaxb[0];
			g = btheme->tnode.syntaxb[1];
			b = btheme->tnode.syntaxb[2];
			rgba_char_args_test_set(btheme->tnode.nodeclass_filter, r, g, b, 255);
			rgba_char_args_test_set(btheme->tnode.nodeclass_vector, r, g, b, 255);
			rgba_char_args_test_set(btheme->tnode.nodeclass_texture, r, g, b, 255);
			rgba_char_args_test_set(btheme->tnode.nodeclass_shader, r, g, b, 255);
			rgba_char_args_test_set(btheme->tnode.nodeclass_script, r, g, b, 255);
			rgba_char_args_test_set(btheme->tnode.nodeclass_pattern, r, g, b, 255);
			rgba_char_args_test_set(btheme->tnode.nodeclass_layout, r, g, b, 255);
		}
	}

	if (!USER_VERSION_ATLEAST(269, 8)) {
		bTheme *btheme;
		for (btheme = U.themes.first; btheme; btheme = btheme->next) {
			rgba_char_args_test_set(btheme->tinfo.info_selected, 96, 128, 255, 255);
			rgba_char_args_test_set(btheme->tinfo.info_selected_text, 255, 255, 255, 255);
			rgba_char_args_test_set(btheme->tinfo.info_error, 220, 0, 0, 255);
			rgba_char_args_test_set(btheme->tinfo.info_error_text, 0, 0, 0, 255);
			rgba_char_args_test_set(btheme->tinfo.info_warning, 220, 128, 96, 255);
			rgba_char_args_test_set(btheme->tinfo.info_warning_text, 0, 0, 0, 255);
			rgba_char_args_test_set(btheme->tinfo.info_info, 0, 170, 0, 255);
			rgba_char_args_test_set(btheme->tinfo.info_info_text, 0, 0, 0, 255);
			rgba_char_args_test_set(btheme->tinfo.info_debug, 196, 196, 196, 255);
			rgba_char_args_test_set(btheme->tinfo.info_debug_text, 0, 0, 0, 255);
		}
	}

	if (!USER_VERSION_ATLEAST(269, 9)) {
		bTheme *btheme;

		U.tw_size = U.tw_size * 5.0f;

		/* Action Editor (and NLA Editor) - Keyframe Colors */
		/* Graph Editor - larger vertex size defaults */
		for (btheme = U.themes.first; btheme; btheme = btheme->next) {
			/* Action Editor ................. */
			/* key types */
			rgba_char_args_set(btheme->tact.keytype_keyframe,           232, 232, 232, 255);
			rgba_char_args_set(btheme->tact.keytype_keyframe_select,    255, 190,  50, 255);
			rgba_char_args_set(btheme->tact.keytype_extreme,            232, 179, 204, 255);
			rgba_char_args_set(btheme->tact.keytype_extreme_select,     242, 128, 128, 255);
			rgba_char_args_set(btheme->tact.keytype_breakdown,          179, 219, 232, 255);
			rgba_char_args_set(btheme->tact.keytype_breakdown_select,    84, 191, 237, 255);
			rgba_char_args_set(btheme->tact.keytype_jitter,             148, 229, 117, 255);
			rgba_char_args_set(btheme->tact.keytype_jitter_select,       97, 192,  66, 255);

			/* key border */
			rgba_char_args_set(btheme->tact.keyborder,               0,   0,   0, 255);
			rgba_char_args_set(btheme->tact.keyborder_select,        0,   0,   0, 255);

			/* NLA ............................ */
			/* key border */
			rgba_char_args_set(btheme->tnla.keyborder,               0,   0,   0, 255);
			rgba_char_args_set(btheme->tnla.keyborder_select,        0,   0,   0, 255);

			/* Graph Editor ................... */
			btheme->tipo.vertex_size = 6;
			btheme->tipo.handle_vertex_size = 5;
		}

		/* grease pencil - new layer color */
		if (U.gpencil_new_layer_col[3] < 0.1f) {
			/* defaults to black, but must at least be visible! */
			U.gpencil_new_layer_col[3] = 0.9f;
		}
	}

	if (!USER_VERSION_ATLEAST(269, 10)) {
		bTheme *btheme;
		for (btheme = U.themes.first; btheme; btheme = btheme->next) {
			ThemeSpace *ts;

			for (ts = UI_THEMESPACE_START(btheme); ts != UI_THEMESPACE_END(btheme); ts++) {
				rgba_char_args_set(ts->tab_active, 114, 114, 114, 255);
				rgba_char_args_set(ts->tab_inactive, 83, 83, 83, 255);
				rgba_char_args_set(ts->tab_back, 64, 64, 64, 255);
				rgba_char_args_set(ts->tab_outline, 60, 60, 60, 255);
			}
		}
	}

	if (!USER_VERSION_ATLEAST(271, 0)) {
		bTheme *btheme;
		for (btheme = U.themes.first; btheme; btheme = btheme->next) {
			rgba_char_args_set(btheme->tui.wcol_tooltip.text, 255, 255, 255, 255);
		}
	}

	if (!USER_VERSION_ATLEAST(272, 2)) {
		bTheme *btheme;
		for (btheme = U.themes.first; btheme; btheme = btheme->next) {
			rgba_char_args_set_fl(btheme->tv3d.paint_curve_handle, 0.5f, 1.0f, 0.5f, 0.5f);
			rgba_char_args_set_fl(btheme->tv3d.paint_curve_pivot, 1.0f, 0.5f, 0.5f, 0.5f);
			rgba_char_args_set_fl(btheme->tima.paint_curve_handle, 0.5f, 1.0f, 0.5f, 0.5f);
			rgba_char_args_set_fl(btheme->tima.paint_curve_pivot, 1.0f, 0.5f, 0.5f, 0.5f);
			rgba_char_args_set(btheme->tnode.syntaxr, 115, 115, 115, 255);
		}
	}

	if (!USER_VERSION_ATLEAST(271, 5)) {
		bTheme *btheme;

		struct uiWidgetColors wcol_pie_menu = {
			{10, 10, 10, 200},
			{25, 25, 25, 230},
			{140, 140, 140, 255},
			{45, 45, 45, 230},

			{160, 160, 160, 255},
			{255, 255, 255, 255},

			1,
			10, -10
		};

		U.pie_menu_radius = 100;
		U.pie_menu_threshold = 12;
		U.pie_animation_timeout = 6;

		for (btheme = U.themes.first; btheme; btheme = btheme->next) {
			btheme->tui.wcol_pie_menu = wcol_pie_menu;

			ui_theme_space_init_handles_color(&btheme->tclip);
			ui_theme_space_init_handles_color(&btheme->tima);
			btheme->tima.handle_vertex_size = 5;
			btheme->tclip.handle_vertex_size = 5;
		}
	}

	if (!USER_VERSION_ATLEAST(271, 6)) {
		bTheme *btheme;
		for (btheme = U.themes.first; btheme; btheme = btheme->next) {
			/* check for (alpha == 0) is safe, then color was never set */
			if (btheme->tv3d.loop_normal[3] == 0) {
				rgba_char_args_set(btheme->tv3d.loop_normal, 0xDD, 0x23, 0xDD, 255);
			}
		}
	}

	if (!USER_VERSION_ATLEAST(272, 3)) {
		bTheme *btheme;
		for (btheme = U.themes.first; btheme; btheme = btheme->next) {
			rgba_char_args_set_fl(btheme->tui.widget_emboss, 1.0f, 1.0f, 1.0f, 0.02f);
		}
	}

	if (!USER_VERSION_ATLEAST(273, 1)) {
		bTheme *btheme;
		for (btheme = U.themes.first; btheme; btheme = btheme->next) {
			/* Grease Pencil vertex settings */
			rgba_char_args_set(btheme->tv3d.gp_vertex, 0, 0, 0, 255);
			rgba_char_args_set(btheme->tv3d.gp_vertex_select, 255, 133, 0, 255);
			btheme->tv3d.gp_vertex_size = 3;

			rgba_char_args_set(btheme->tseq.gp_vertex, 0, 0, 0, 255);
			rgba_char_args_set(btheme->tseq.gp_vertex_select, 255, 133, 0, 255);
			btheme->tseq.gp_vertex_size = 3;

			rgba_char_args_set(btheme->tima.gp_vertex, 0, 0, 0, 255);
			rgba_char_args_set(btheme->tima.gp_vertex_select, 255, 133, 0, 255);
			btheme->tima.gp_vertex_size = 3;

			rgba_char_args_set(btheme->tnode.gp_vertex, 0, 0, 0, 255);
			rgba_char_args_set(btheme->tnode.gp_vertex_select, 255, 133, 0, 255);
			btheme->tnode.gp_vertex_size = 3;

			/* Timeline Keyframe Indicators */
			rgba_char_args_set(btheme->ttime.time_keyframe, 0xDD, 0xD7, 0x00, 0xFF);
			rgba_char_args_set(btheme->ttime.time_gp_keyframe, 0xB5, 0xE6, 0x1D, 0xFF);
		}
	}

	if (!USER_VERSION_ATLEAST(273, 5)) {
		bTheme *btheme;
		for (btheme = U.themes.first; btheme; btheme = btheme->next) {
			unsigned char *cp = (unsigned char *)btheme->tv3d.clipping_border_3d;
			int c;
			copy_v4_v4_char((char *)cp, btheme->tv3d.back);
			c = cp[0] - 8;
			CLAMP(c, 0, 255);
			cp[0] = c;
			c = cp[1] - 8;
			CLAMP(c, 0, 255);
			cp[1] = c;
			c = cp[2] - 8;
			CLAMP(c, 0, 255);
			cp[2] = c;
			cp[3] = 255;
		}
	}

	if (!USER_VERSION_ATLEAST(274, 5)) {
		bTheme *btheme;
		for (btheme = U.themes.first; btheme; btheme = btheme->next) {
			copy_v4_v4_char(btheme->tima.metadatatext, btheme->tima.text_hi);
			copy_v4_v4_char(btheme->tseq.metadatatext, btheme->tseq.text_hi);
		}
	}

	if (!USER_VERSION_ATLEAST(275, 1)) {
		bTheme *btheme;
		for (btheme = U.themes.first; btheme; btheme = btheme->next) {
			copy_v4_v4_char(btheme->tclip.metadatatext, btheme->tseq.text_hi);
		}
	}

	if (!USER_VERSION_ATLEAST(275, 2)) {
		U.ndof_deadzone = 0.1;
	}

	if (!USER_VERSION_ATLEAST(275, 4)) {
		U.node_margin = 80;
	}

	if (!USER_VERSION_ATLEAST(276, 1)) {
		bTheme *btheme;
		for (btheme = U.themes.first; btheme; btheme = btheme->next) {
			rgba_char_args_set_fl(btheme->tima.preview_back, 0.0f, 0.0f, 0.0f, 0.3f);
		}
	}

	if (!USER_VERSION_ATLEAST(276, 2)) {
		bTheme *btheme;
		for (btheme = U.themes.first; btheme; btheme = btheme->next) {
			rgba_char_args_set(btheme->tclip.gp_vertex, 0, 0, 0, 255);
			rgba_char_args_set(btheme->tclip.gp_vertex_select, 255, 133, 0, 255);
			btheme->tclip.gp_vertex_size = 3;
		}
	}

	if (!USER_VERSION_ATLEAST(276, 3)) {
		bTheme *btheme;
		for (btheme = U.themes.first; btheme; btheme = btheme->next) {
			rgba_char_args_set(btheme->tseq.text_strip, 162, 151, 0, 255);
		}
	}

	if (!USER_VERSION_ATLEAST(276, 8)) {
		bTheme *btheme;
		for (btheme = U.themes.first; btheme; btheme = btheme->next) {
			rgba_char_args_set(btheme->tui.wcol_progress.item, 128, 128, 128, 255);
		}
	}

	if (!USER_VERSION_ATLEAST(276, 10)) {
		bTheme *btheme;
		for (btheme = U.themes.first; btheme; btheme = btheme->next) {
			/* 3dView Keyframe Indicators */
			rgba_char_args_set(btheme->tv3d.time_keyframe, 0xDD, 0xD7, 0x00, 0xFF);
			rgba_char_args_set(btheme->tv3d.time_gp_keyframe, 0xB5, 0xE6, 0x1D, 0xFF);
		}
	}

	if (!USER_VERSION_ATLEAST(277, 0)) {
		bTheme *btheme;
		for (btheme = U.themes.first; btheme; btheme = btheme->next) {
			if (memcmp(btheme->tui.wcol_list_item.item, btheme->tui.wcol_list_item.text_sel, sizeof(char) * 3) == 0) {
				copy_v4_v4_char(btheme->tui.wcol_list_item.item, btheme->tui.wcol_text.item);
				copy_v4_v4_char(btheme->tui.wcol_list_item.text_sel, btheme->tui.wcol_text.text_sel);
			}
		}
	}

	if (!USER_VERSION_ATLEAST(277, 2)) {
		bTheme *btheme;
		for (btheme = U.themes.first; btheme; btheme = btheme->next) {
			if (btheme->tact.keyframe_scale_fac < 0.1f)
				btheme->tact.keyframe_scale_fac = 1.0f;
		}
	}

	if (!USER_VERSION_ATLEAST(278, 2)) {
		bTheme *btheme;
		for (btheme = U.themes.first; btheme; btheme = btheme->next) {
			rgba_char_args_set(btheme->tv3d.vertex_bevel, 0, 165, 255, 255);
			rgba_char_args_set(btheme->tv3d.edge_bevel, 0, 165, 255, 255);
		}
	}

	if (!USER_VERSION_ATLEAST(278, 3)) {
		for (bTheme *btheme = U.themes.first; btheme; btheme = btheme->next) {
			/* Keyframe Indicators (were using wrong alpha) */
			btheme->tv3d.time_keyframe[3] = btheme->tv3d.time_gp_keyframe[3] = 255;
			btheme->ttime.time_keyframe[3] = btheme->ttime.time_gp_keyframe[3] = 255;
		}
	}

	if (!USER_VERSION_ATLEAST(278, 6)) {
		/* Clear preference flags for re-use. */
		U.flag &= ~(
		    USER_FLAG_DEPRECATED_1 | USER_FLAG_DEPRECATED_2 | USER_FLAG_DEPRECATED_3 |
		    USER_FLAG_DEPRECATED_6 | USER_FLAG_DEPRECATED_7 |
		    USER_FLAG_DEPRECATED_9 | USER_FLAG_DEPRECATED_10);
		U.uiflag &= ~(
		    USER_UIFLAG_DEPRECATED_7);
		U.transopts &= ~(
		    USER_TR_DEPRECATED_2 | USER_TR_DEPRECATED_3 | USER_TR_DEPRECATED_4 |
		    USER_TR_DEPRECATED_6 | USER_TR_DEPRECATED_7);
		U.gameflags &= ~(
		    USER_GL_RENDER_DEPRECATED_0 | USER_GL_RENDER_DEPRECATED_1 |
		    USER_GL_RENDER_DEPRECATED_3 | USER_GL_RENDER_DEPRECATED_4);

		U.uiflag |= USER_LOCK_CURSOR_ADJUST;
	}

	/**
	 * Include next version bump.
	 */
	{
		/* (keep this block even if it becomes empty). */
	}

	if (U.pixelsize == 0.0f)
		U.pixelsize = 1.0f;

	if (U.image_draw_method == 0)
		U.image_draw_method = IMAGE_DRAW_METHOD_2DTEXTURE;

	// keep the following until the new audaspace is default to be built with
#ifdef WITH_SYSTEM_AUDASPACE
	// we default to the first audio device
	U.audiodevice = 0;
#endif

	/* Not versioning, just avoid errors. */
#ifndef WITH_CYCLES
	bAddon *addon = BLI_findstring(&U.addons, "cycles", offsetof(bAddon, module));
	if (addon) {
		BLI_remlink(&U.addons, addon);
		BKE_addon_free(addon);
	}
#endif

	/* funny name, but it is GE stuff, moves userdef stuff to engine */
// XXX	space_set_commmandline_options();
	/* this timer uses U */
// XXX	reset_autosave();

}<|MERGE_RESOLUTION|>--- conflicted
+++ resolved
@@ -1633,11 +1633,6 @@
 /* patching UserDef struct and Themes */
 void init_userdef_do_versions(Main *bmain)
 {
-<<<<<<< HEAD
-	Main *bmain = G.main;
-
-=======
->>>>>>> 7b6af843
 #define USER_VERSION_ATLEAST(ver, subver) MAIN_VERSION_ATLEAST(bmain, ver, subver)
 
 	/* the UserDef struct is not corrected with do_versions() .... ugh! */
