/*
 * ***** BEGIN GPL LICENSE BLOCK *****
 *
 * This program is free software; you can redistribute it and/or
 * modify it under the terms of the GNU General Public License
 * as published by the Free Software Foundation; either version 2
 * of the License, or (at your option) any later version.
 *
 * This program is distributed in the hope that it will be useful,
 * but WITHOUT ANY WARRANTY; without even the implied warranty of
 * MERCHANTABILITY or FITNESS FOR A PARTICULAR PURPOSE.  See the
 * GNU General Public License for more details.
 *
 * You should have received a copy of the GNU General Public License
 * along with this program; if not, write to the Free Software Foundation,
 * Inc., 51 Franklin Street, Fifth Floor, Boston, MA 02110-1301, USA.
 *
 * The Original Code is Copyright (C) 2004 by Blender Foundation.
 * All rights reserved.
 *
 * The Original Code is: all of this file.
 *
 * Contributor(s): Joseph Eagar
 *
 * ***** END GPL LICENSE BLOCK *****
 */

/** \file blender/editors/mesh/editmesh_extrude.c
 *  \ingroup edmesh
 */

#include "DNA_modifier_types.h"
#include "DNA_object_types.h"

#include "BLI_math.h"
#include "BLI_listbase.h"

#include "BKE_layer.h"
#include "BKE_context.h"
#include "BKE_report.h"
#include "BKE_editmesh.h"
#include "BKE_global.h"
#include "BKE_idprop.h"

#include "RNA_define.h"
#include "RNA_access.h"

#include "WM_api.h"
#include "WM_types.h"
#include "WM_message.h"

#include "ED_mesh.h"
#include "ED_screen.h"
#include "ED_transform.h"
#include "ED_view3d.h"
#include "ED_gizmo_library.h"

#include "UI_resources.h"

#include "MEM_guardedalloc.h"

#include "mesh_intern.h"  /* own include */

#define USE_GIZMO

/* -------------------------------------------------------------------- */
/** \name Extrude Internal Utilities
 * \{ */

static void edbm_extrude_edge_exclude_mirror(
        Object *obedit, BMEditMesh *em,
        const char hflag,
        BMOperator *op, BMOpSlot *slot_edges_exclude)
{
	BMesh *bm = em->bm;
	ModifierData *md;

	/* If a mirror modifier with clipping is on, we need to adjust some
	 * of the cases above to handle edges on the line of symmetry.
	 */
	for (md = obedit->modifiers.first; md; md = md->next) {
		if ((md->type == eModifierType_Mirror) && (md->mode & eModifierMode_Realtime)) {
			MirrorModifierData *mmd = (MirrorModifierData *) md;

			if (mmd->flag & MOD_MIR_CLIPPING) {
				BMIter iter;
				BMEdge *edge;

				float mtx[4][4];
				if (mmd->mirror_ob) {
					float imtx[4][4];
					invert_m4_m4(imtx, mmd->mirror_ob->obmat);
					mul_m4_m4m4(mtx, imtx, obedit->obmat);
				}

				BM_ITER_MESH (edge, &iter, bm, BM_EDGES_OF_MESH) {
					if (BM_elem_flag_test(edge, hflag) &&
					    BM_edge_is_boundary(edge) &&
					    BM_elem_flag_test(edge->l->f, hflag))
					{
						float co1[3], co2[3];

						copy_v3_v3(co1, edge->v1->co);
						copy_v3_v3(co2, edge->v2->co);

						if (mmd->mirror_ob) {
							mul_v3_m4v3(co1, mtx, co1);
							mul_v3_m4v3(co2, mtx, co2);
						}

						if (mmd->flag & MOD_MIR_AXIS_X) {
							if ((fabsf(co1[0]) < mmd->tolerance) &&
							    (fabsf(co2[0]) < mmd->tolerance))
							{
								BMO_slot_map_empty_insert(op, slot_edges_exclude, edge);
							}
						}
						if (mmd->flag & MOD_MIR_AXIS_Y) {
							if ((fabsf(co1[1]) < mmd->tolerance) &&
							    (fabsf(co2[1]) < mmd->tolerance))
							{
								BMO_slot_map_empty_insert(op, slot_edges_exclude, edge);
							}
						}
						if (mmd->flag & MOD_MIR_AXIS_Z) {
							if ((fabsf(co1[2]) < mmd->tolerance) &&
							    (fabsf(co2[2]) < mmd->tolerance))
							{
								BMO_slot_map_empty_insert(op, slot_edges_exclude, edge);
							}
						}
					}
				}
			}
		}
	}
}

/* individual face extrude */
/* will use vertex normals for extrusion directions, so *nor is unaffected */
static bool edbm_extrude_discrete_faces(BMEditMesh *em, wmOperator *op, const char hflag)
{
	BMOIter siter;
	BMIter liter;
	BMFace *f;
	BMLoop *l;
	BMOperator bmop;

	EDBM_op_init(
	        em, &bmop, op,
	        "extrude_discrete_faces faces=%hf use_select_history=%b",
	        hflag, true);

	/* deselect original verts */
	EDBM_flag_disable_all(em, BM_ELEM_SELECT);

	BMO_op_exec(em->bm, &bmop);

	BMO_ITER (f, &siter, bmop.slots_out, "faces.out", BM_FACE) {
		BM_face_select_set(em->bm, f, true);

		/* set face vertex normals to face normal */
		BM_ITER_ELEM (l, &liter, f, BM_LOOPS_OF_FACE) {
			copy_v3_v3(l->v->no, f->no);
		}
	}

	if (!EDBM_op_finish(em, &bmop, op, true)) {
		return false;
	}

	return true;
}

/* extrudes individual edges */
static bool edbm_extrude_edges_indiv(BMEditMesh *em, wmOperator *op, const char hflag)
{
	BMesh *bm = em->bm;
	BMOperator bmop;

	EDBM_op_init(
	        em, &bmop, op,
	        "extrude_edge_only edges=%he use_select_history=%b",
	        hflag, true);

	/* deselect original verts */
	BM_SELECT_HISTORY_BACKUP(bm);
	EDBM_flag_disable_all(em, BM_ELEM_SELECT);
	BM_SELECT_HISTORY_RESTORE(bm);

	BMO_op_exec(em->bm, &bmop);
	BMO_slot_buffer_hflag_enable(em->bm, bmop.slots_out, "geom.out", BM_VERT | BM_EDGE, BM_ELEM_SELECT, true);

	if (!EDBM_op_finish(em, &bmop, op, true)) {
		return false;
	}

	return true;
}

/* extrudes individual vertices */
static bool edbm_extrude_verts_indiv(BMEditMesh *em, wmOperator *op, const char hflag)
{
	BMOperator bmop;

	EDBM_op_init(
	        em, &bmop, op,
	        "extrude_vert_indiv verts=%hv use_select_history=%b",
	        hflag, true);

	/* deselect original verts */
	BMO_slot_buffer_hflag_disable(em->bm, bmop.slots_in, "verts", BM_VERT, BM_ELEM_SELECT, true);

	BMO_op_exec(em->bm, &bmop);
	BMO_slot_buffer_hflag_enable(em->bm, bmop.slots_out, "verts.out", BM_VERT, BM_ELEM_SELECT, true);

	if (!EDBM_op_finish(em, &bmop, op, true)) {
		return false;
	}

	return true;
}

static char edbm_extrude_htype_from_em_select(BMEditMesh *em)
{
	char htype = BM_ALL_NOLOOP;

	if (em->selectmode & SCE_SELECT_VERTEX) {
		/* pass */
	}
	else if (em->selectmode & SCE_SELECT_EDGE) {
		htype &= ~BM_VERT;
	}
	else {
		htype &= ~(BM_VERT | BM_EDGE);
	}

	if (em->bm->totedgesel == 0) {
		htype &= ~(BM_EDGE | BM_FACE);
	}
	else if (em->bm->totfacesel == 0) {
		htype &= ~BM_FACE;
	}

	return htype;
}

static bool edbm_extrude_ex(
        Object *obedit, BMEditMesh *em,
        char htype, const char hflag,
        const bool use_mirror,
        const bool use_select_history)
{
	BMesh *bm = em->bm;
	BMOIter siter;
	BMOperator extop;
	BMElem *ele;

	/* needed to remove the faces left behind */
	if (htype & BM_FACE) {
		htype |= BM_EDGE;
	}

	BMO_op_init(bm, &extop, BMO_FLAG_DEFAULTS, "extrude_face_region");
	BMO_slot_bool_set(extop.slots_in, "use_select_history", use_select_history);
	BMO_slot_buffer_from_enabled_hflag(bm, &extop, extop.slots_in, "geom", htype, hflag);

	if (use_mirror) {
		BMOpSlot *slot_edges_exclude;
		slot_edges_exclude = BMO_slot_get(extop.slots_in, "edges_exclude");

		edbm_extrude_edge_exclude_mirror(obedit, em, hflag, &extop, slot_edges_exclude);
	}

	BM_SELECT_HISTORY_BACKUP(bm);
	EDBM_flag_disable_all(em, BM_ELEM_SELECT);
	BM_SELECT_HISTORY_RESTORE(bm);

	BMO_op_exec(bm, &extop);

	BMO_ITER (ele, &siter, extop.slots_out, "geom.out", BM_ALL_NOLOOP) {
		BM_elem_select_set(bm, ele, true);
	}

	BMO_op_finish(bm, &extop);

	return true;
}

/** \} */

/* -------------------------------------------------------------------- */
/** \name Extrude Repeat Operator
 * \{ */

static int edbm_extrude_repeat_exec(bContext *C, wmOperator *op)
{
	RegionView3D *rv3d = CTX_wm_region_view3d(C);
	const int steps = RNA_int_get(op->ptr, "steps");
	const float offs = RNA_float_get(op->ptr, "offset");
	float dvec[3], tmat[3][3], bmat[3][3];
	short a;

	ViewLayer *view_layer = CTX_data_view_layer(C);
	uint objects_len = 0;
	Object **objects = BKE_view_layer_array_from_objects_in_edit_mode_unique_data(view_layer, &objects_len);

	for (uint ob_index = 0; ob_index < objects_len; ob_index++) {

		Object *obedit = objects[ob_index];
		BMEditMesh *em = BKE_editmesh_from_object(obedit);

		/* dvec */
		normalize_v3_v3_length(dvec, rv3d->persinv[2], offs);

		/* base correction */
		copy_m3_m4(bmat, obedit->obmat);
		invert_m3_m3(tmat, bmat);
		mul_m3_v3(tmat, dvec);

		for (a = 0; a < steps; a++) {
			edbm_extrude_ex(obedit, em, BM_ALL_NOLOOP, BM_ELEM_SELECT, false, false);

			BMO_op_callf(
				em->bm, BMO_FLAG_DEFAULTS,
				"translate vec=%v verts=%hv",
				dvec, BM_ELEM_SELECT);
		}

		EDBM_mesh_normals_update(em);

		EDBM_update_generic(em, true, true);
	}

	MEM_freeN(objects);

	return OPERATOR_FINISHED;
}

void MESH_OT_extrude_repeat(wmOperatorType *ot)
{
	/* identifiers */
	ot->name = "Extrude Repeat Mesh";
	ot->description = "Extrude selected vertices, edges or faces repeatedly";
	ot->idname = "MESH_OT_extrude_repeat";

	/* api callbacks */
	ot->exec = edbm_extrude_repeat_exec;
	ot->poll = ED_operator_editmesh_view3d;

	/* flags */
	ot->flag = OPTYPE_REGISTER | OPTYPE_UNDO;

	/* props */
	RNA_def_float_distance(ot->srna, "offset", 2.0f, 0.0f, 1e12f, "Offset", "", 0.0f, 100.0f);
	RNA_def_int(ot->srna, "steps", 10, 0, 1000000, "Steps", "", 0, 180);
}

/** \} */


/* -------------------------------------------------------------------- */
/** \name Extrude Gizmo
 * \{ */

#ifdef USE_GIZMO

static const float extrude_button_scale = 0.15f;
static const float extrude_button_offset_scale = 1.5f;
static const float extrude_arrow_scale = 1.0f;
static const float extrude_arrow_xyz_axis_scale = 1.0f;
static const float extrude_arrow_normal_axis_scale = 1.75f;

static const uchar shape_plus[] = {
	0x5f, 0xfb, 0x40, 0xee, 0x25, 0xda, 0x11, 0xbf, 0x4, 0xa0, 0x0, 0x80, 0x4, 0x5f, 0x11,
	0x40, 0x25, 0x25, 0x40, 0x11, 0x5f, 0x4, 0x7f, 0x0, 0xa0, 0x4, 0xbf, 0x11, 0xda, 0x25,
	0xee, 0x40, 0xfb, 0x5f, 0xff, 0x7f, 0xfb, 0xa0, 0xee, 0xbf, 0xda, 0xda, 0xbf, 0xee,
	0xa0, 0xfb, 0x80, 0xff, 0x6e, 0xd7, 0x92, 0xd7, 0x92, 0x90, 0xd8, 0x90, 0xd8, 0x6d,
	0x92, 0x6d, 0x92, 0x27, 0x6e, 0x27, 0x6e, 0x6d, 0x28, 0x6d, 0x28, 0x90, 0x6e,
	0x90, 0x6e, 0xd7, 0x80, 0xff, 0x5f, 0xfb, 0x5f, 0xfb,
};

typedef struct GizmoExtrudeGroup {

	/* XYZ & normal. */
	struct wmGizmo *invoke_xyz_no[4];
	struct wmGizmo *adjust_xyz_no[5];

	struct {
		float normal_mat3[3][3];  /* use Z axis for normal. */
		int orientation_type;
	} data;

	wmOperatorType *ot_extrude;
} GizmoExtrudeGroup;

static void gizmo_mesh_extrude_orientation_matrix_set(
        struct GizmoExtrudeGroup *man, const float mat[3][3])
{
	for (int i = 0; i < 3; i++) {
		/* Set orientation without location. */
		for (int j = 0; j < 3; j++) {
			copy_v3_v3(man->adjust_xyz_no[i]->matrix_basis[j], mat[j]);
		}
		/* nop when (i == 2). */
		swap_v3_v3(man->adjust_xyz_no[i]->matrix_basis[i], man->adjust_xyz_no[i]->matrix_basis[2]);
		/* Orient to normal gives generally less awkward results. */
		if (man->data.orientation_type != V3D_MANIP_NORMAL) {
			if (dot_v3v3(man->adjust_xyz_no[i]->matrix_basis[2], man->data.normal_mat3[2]) < 0.0f) {
				negate_v3(man->adjust_xyz_no[i]->matrix_basis[2]);
			}
		}
		mul_v3_v3fl(
		        man->invoke_xyz_no[i]->matrix_offset[3],
		        man->adjust_xyz_no[i]->matrix_basis[2],
		        (extrude_arrow_xyz_axis_scale * extrude_button_offset_scale) / extrude_button_scale);
	}
}

static bool gizmo_mesh_extrude_poll(const bContext *C, wmGizmoGroupType *gzgt)
{
	ScrArea *sa = CTX_wm_area(C);
	bToolRef_Runtime *tref_rt = sa->runtime.tool ? sa->runtime.tool->runtime : NULL;
	if ((tref_rt == NULL) ||
	    !STREQ(gzgt->idname, tref_rt->gizmo_group) ||
	    !ED_operator_editmesh_view3d((bContext *)C))
	{
		WM_gizmo_group_type_unlink_delayed_ptr(gzgt);
		return false;
	}
	return true;
}

static void gizmo_mesh_extrude_setup(const bContext *UNUSED(C), wmGizmoGroup *gzgroup)
{
	struct GizmoExtrudeGroup *man = MEM_callocN(sizeof(GizmoExtrudeGroup), __func__);
	gzgroup->customdata = man;

	const wmGizmoType *gzt_arrow = WM_gizmotype_find("GIZMO_GT_arrow_3d", true);
	const wmGizmoType *gzt_grab = WM_gizmotype_find("GIZMO_GT_button_2d", true);

	for (int i = 0; i < 4; i++) {
		man->adjust_xyz_no[i] = WM_gizmo_new_ptr(gzt_arrow, gzgroup, NULL);
		man->invoke_xyz_no[i] = WM_gizmo_new_ptr(gzt_grab, gzgroup, NULL);
		man->invoke_xyz_no[i]->flag |= WM_GIZMO_DRAW_OFFSET_SCALE;
	}

	{
		PropertyRNA *prop = RNA_struct_find_property(man->invoke_xyz_no[3]->ptr, "shape");
		for (int i = 0; i < 4; i++) {
			RNA_property_string_set_bytes(
			        man->invoke_xyz_no[i]->ptr, prop,
			        (const char *)shape_plus, ARRAY_SIZE(shape_plus));
		}
	}

	man->ot_extrude = WM_operatortype_find("MESH_OT_extrude_context_move", true);

	for (int i = 0; i < 3; i++) {
		UI_GetThemeColor3fv(TH_AXIS_X + i, man->invoke_xyz_no[i]->color);
		UI_GetThemeColor3fv(TH_AXIS_X + i, man->adjust_xyz_no[i]->color);
	}
	UI_GetThemeColor3fv(TH_GIZMO_PRIMARY, man->invoke_xyz_no[3]->color);
	UI_GetThemeColor3fv(TH_GIZMO_PRIMARY, man->adjust_xyz_no[3]->color);

	for (int i = 0; i < 4; i++) {
		WM_gizmo_set_scale(man->invoke_xyz_no[i], extrude_button_scale);
		WM_gizmo_set_scale(man->adjust_xyz_no[i], extrude_arrow_scale);
	}
	WM_gizmo_set_scale(man->adjust_xyz_no[3], extrude_arrow_normal_axis_scale);

	for (int i = 0; i < 4; i++) {
	}

	for (int i = 0; i < 4; i++) {
		WM_gizmo_set_flag(man->adjust_xyz_no[i], WM_GIZMO_DRAW_VALUE, true);
	}

	/* XYZ & normal axis extrude. */
	for (int i = 0; i < 4; i++) {
		PointerRNA *ptr = WM_gizmo_operator_set(man->invoke_xyz_no[i], 0, man->ot_extrude, NULL);
		{
			bool constraint[3] = {0, 0, 0};
			constraint[MIN2(i, 2)] = 1;
			PointerRNA macroptr = RNA_pointer_get(ptr, "TRANSFORM_OT_translate");
			RNA_boolean_set(&macroptr, "release_confirm", true);
			RNA_boolean_set_array(&macroptr, "constraint_axis", constraint);
		}
	}

	/* Adjust extrude. */
	for (int i = 0; i < 4; i++) {
		PointerRNA *ptr = WM_gizmo_operator_set(man->adjust_xyz_no[i], 0, man->ot_extrude, NULL);
		{
			bool constraint[3] = {0, 0, 0};
			constraint[MIN2(i, 2)] = 1;
			PointerRNA macroptr = RNA_pointer_get(ptr, "TRANSFORM_OT_translate");
			RNA_boolean_set(&macroptr, "release_confirm", true);
			RNA_boolean_set_array(&macroptr, "constraint_axis", constraint);
		}
		wmGizmoOpElem *mpop = WM_gizmo_operator_get(man->adjust_xyz_no[i], 0);
		mpop->is_redo = true;
	}
}

static void gizmo_mesh_extrude_refresh(const bContext *C, wmGizmoGroup *gzgroup)
{
	GizmoExtrudeGroup *man = gzgroup->customdata;

	for (int i = 0; i < 4; i++) {
		WM_gizmo_set_flag(man->invoke_xyz_no[i], WM_GIZMO_HIDDEN, true);
		WM_gizmo_set_flag(man->adjust_xyz_no[i], WM_GIZMO_HIDDEN, true);
	}

	if (G.moving) {
		return;
	}

	Scene *scene = CTX_data_scene(C);
	man->data.orientation_type = scene->orientation_type;
	bool use_normal = (man->data.orientation_type != V3D_MANIP_NORMAL);
	const int axis_len_used = use_normal ? 4 : 3;

	struct TransformBounds tbounds;

	if (use_normal) {
		struct TransformBounds tbounds_normal;
		if (!ED_transform_calc_gizmo_stats(
		            C, &(struct TransformCalcParams){
		                .orientation_type = V3D_MANIP_NORMAL + 1,
		            }, &tbounds_normal))
		{
			unit_m3(tbounds_normal.axis);
		}
		copy_m3_m3(man->data.normal_mat3, tbounds_normal.axis);
	}

	/* TODO(campbell): run second since this modifies the 3D view, it should not. */
	if (!ED_transform_calc_gizmo_stats(
	            C, &(struct TransformCalcParams){
	                .orientation_type = man->data.orientation_type + 1,
	            }, &tbounds))
	{
		return;
	}

	/* Main axis is normal. */
	if (!use_normal) {
		copy_m3_m3(man->data.normal_mat3, tbounds.axis);
	}

	/* Offset the add icon. */
	mul_v3_v3fl(
	        man->invoke_xyz_no[3]->matrix_offset[3],
	        man->data.normal_mat3[2],
	        (extrude_arrow_normal_axis_scale * extrude_button_offset_scale) / extrude_button_scale);

	/* Needed for normal orientation. */
	gizmo_mesh_extrude_orientation_matrix_set(man, tbounds.axis);
	if (use_normal) {
		copy_m4_m3(man->adjust_xyz_no[3]->matrix_basis, man->data.normal_mat3);
	}

	/* Location. */
	for (int i = 0; i < axis_len_used; i++) {
		WM_gizmo_set_matrix_location(man->invoke_xyz_no[i], tbounds.center);
		WM_gizmo_set_matrix_location(man->adjust_xyz_no[i], tbounds.center);
	}

	wmOperator *op = WM_operator_last_redo(C);
	bool has_redo = (op && op->type == man->ot_extrude);

	/* Un-hide. */
	for (int i = 0; i < axis_len_used; i++) {
		WM_gizmo_set_flag(man->invoke_xyz_no[i], WM_GIZMO_HIDDEN, false);
		WM_gizmo_set_flag(man->adjust_xyz_no[i], WM_GIZMO_HIDDEN, !has_redo);
	}

	/* Operator properties. */
	if (use_normal) {
		wmGizmoOpElem *mpop = WM_gizmo_operator_get(man->invoke_xyz_no[3], 0);
		PointerRNA macroptr = RNA_pointer_get(&mpop->ptr, "TRANSFORM_OT_translate");
		RNA_enum_set(&macroptr, "constraint_orientation", V3D_MANIP_NORMAL);
	}

	/* Redo with current settings. */
	if (has_redo) {
		wmOperator *op_transform = op->macro.last;
		float value[4];
		RNA_float_get_array(op_transform->ptr, "value", value);
		bool constraint_axis[3];
		RNA_boolean_get_array(op_transform->ptr, "constraint_axis", constraint_axis);
		int orientation_type = RNA_enum_get(op_transform->ptr, "constraint_orientation");

		/* We could also access this from 'ot->last_properties' */
		for (int i = 0; i < 4; i++) {
			if ((i != 3) ?
			    (orientation_type == man->data.orientation_type && constraint_axis[i]) :
			    (orientation_type == V3D_MANIP_NORMAL && constraint_axis[2]))
			{
				wmGizmoOpElem *mpop = WM_gizmo_operator_get(man->adjust_xyz_no[i], 0);

				PointerRNA macroptr = RNA_pointer_get(&mpop->ptr, "TRANSFORM_OT_translate");

				RNA_float_set_array(&macroptr, "value", value);
				RNA_boolean_set_array(&macroptr, "constraint_axis", constraint_axis);
				RNA_enum_set(&macroptr, "constraint_orientation", orientation_type);
			}
			else {
				/* TODO(campbell): ideally we could adjust all,
				 * this is complicated by how operator redo and the transform macro works. */
				WM_gizmo_set_flag(man->adjust_xyz_no[i], WM_GIZMO_HIDDEN, true);
			}
		}
	}

	for (int i = 0; i < 4; i++) {
		RNA_enum_set(
		        man->invoke_xyz_no[i]->ptr,
		        "draw_options",
		        (man->adjust_xyz_no[i]->flag & WM_GIZMO_HIDDEN) ?
		        ED_GIZMO_BUTTON_SHOW_HELPLINE : 0);
	}
}

static void gizmo_mesh_extrude_draw_prepare(const bContext *C, wmGizmoGroup *gzgroup)
{
	GizmoExtrudeGroup *man = gzgroup->customdata;
	switch (man->data.orientation_type) {
		case V3D_MANIP_VIEW:
		{
			RegionView3D *rv3d = CTX_wm_region_view3d(C);
			float mat[3][3];
			copy_m3_m4(mat, rv3d->viewinv);
			normalize_m3(mat);
			gizmo_mesh_extrude_orientation_matrix_set(man, mat);
			break;
		}
	}
}

static void gizmo_mesh_extrude_message_subscribe(
        const bContext *C, wmGizmoGroup *gzgroup, struct wmMsgBus *mbus)
{
	ARegion *ar = CTX_wm_region(C);

	/* Subscribe to view properties */
	wmMsgSubscribeValue msg_sub_value_gz_tag_refresh = {
		.owner = ar,
		.user_data = gzgroup->parent_gzmap,
		.notify = WM_gizmo_do_msg_notify_tag_refresh,
	};

	{
		WM_msg_subscribe_rna_anon_prop(mbus, Scene, transform_orientation, &msg_sub_value_gz_tag_refresh);
	}

}

static void MESH_GGT_extrude(struct wmGizmoGroupType *gzgt)
{
	gzgt->name = "Mesh Extrude";
	gzgt->idname = "MESH_GGT_extrude";

	gzgt->flag = WM_GIZMOGROUPTYPE_3D;

	gzgt->gzmap_params.spaceid = SPACE_VIEW3D;
	gzgt->gzmap_params.regionid = RGN_TYPE_WINDOW;

	gzgt->poll = gizmo_mesh_extrude_poll;
	gzgt->setup = gizmo_mesh_extrude_setup;
	gzgt->refresh = gizmo_mesh_extrude_refresh;
	gzgt->draw_prepare = gizmo_mesh_extrude_draw_prepare;
	gzgt->message_subscribe = gizmo_mesh_extrude_message_subscribe;
}

#endif  /* USE_GIZMO */

/** \} */

/* -------------------------------------------------------------------- */
/** \name Extrude Operator
 * \{ */

/* generic extern called extruder */
static bool edbm_extrude_mesh(Object *obedit, BMEditMesh *em, wmOperator *op)
{
	bool changed = false;
	const char htype = edbm_extrude_htype_from_em_select(em);
	enum {NONE = 0, ELEM_FLAG, VERT_ONLY, EDGE_ONLY} nr;

	if (em->selectmode & SCE_SELECT_VERTEX) {
		if      (em->bm->totvertsel == 0) nr = NONE;
		else if (em->bm->totvertsel == 1) nr = VERT_ONLY;
		else if (em->bm->totedgesel == 0) nr = VERT_ONLY;
		else                              nr = ELEM_FLAG;
	}
	else if (em->selectmode & SCE_SELECT_EDGE) {
		if      (em->bm->totedgesel == 0) nr = NONE;
		else if (em->bm->totfacesel == 0) nr = EDGE_ONLY;
		else                              nr = ELEM_FLAG;
	}
	else {
		if      (em->bm->totfacesel == 0) nr = NONE;
		else                              nr = ELEM_FLAG;
	}

	switch (nr) {
		case NONE:
			return false;
		case ELEM_FLAG:
			changed = edbm_extrude_ex(obedit, em, htype, BM_ELEM_SELECT, true, true);
			break;
		case VERT_ONLY:
			changed = edbm_extrude_verts_indiv(em, op, BM_ELEM_SELECT);
			break;
		case EDGE_ONLY:
			changed = edbm_extrude_edges_indiv(em, op, BM_ELEM_SELECT);
			break;
	}

	if (changed) {
		return true;
	}
	else {
		BKE_report(op->reports, RPT_ERROR, "Not a valid selection for extrude");
		return false;
	}
}

/* extrude without transform */
static int edbm_extrude_region_exec(bContext *C, wmOperator *op)
{
	ViewLayer *view_layer = CTX_data_view_layer(C);
	uint objects_len = 0;
	Object **objects = BKE_view_layer_array_from_objects_in_edit_mode_unique_data(view_layer, &objects_len);

	for (uint ob_index = 0; ob_index < objects_len; ob_index++) {
		Object *obedit = objects[ob_index];
		BMEditMesh *em = BKE_editmesh_from_object(obedit);
		if (em->bm->totvertsel == 0) {
			continue;
		}

		if (!edbm_extrude_mesh(obedit, em, op)) {
			continue;
		}
		/* This normally happens when pushing undo but modal operators
		 * like this one don't push undo data until after modal mode is
		 * done.*/
		EDBM_mesh_normals_update(em);

		EDBM_update_generic(em, true, true);
	}
	MEM_freeN(objects);
	return OPERATOR_FINISHED;
}

void MESH_OT_extrude_region(wmOperatorType *ot)
{
	/* identifiers */
	ot->name = "Extrude Region";
	ot->idname = "MESH_OT_extrude_region";
	ot->description = "Extrude region of faces";

	/* api callbacks */
	//ot->invoke = mesh_extrude_region_invoke;
	ot->exec = edbm_extrude_region_exec;
	ot->poll = ED_operator_editmesh;

	/* flags */
	ot->flag = OPTYPE_REGISTER | OPTYPE_UNDO;

	Transform_Properties(ot, P_NO_DEFAULTS | P_MIRROR_DUMMY);
}

/** \} */

/* -------------------------------------------------------------------- */
/** \name Extrude Context Operator
 *
 * Guess what to do based on selection.
 * \{ */

/* extrude without transform */
static int edbm_extrude_context_exec(bContext *C, wmOperator *op)
{
	ViewLayer *view_layer = CTX_data_view_layer(C);
	uint objects_len = 0;
	Object **objects = BKE_view_layer_array_from_objects_in_edit_mode_unique_data(view_layer, &objects_len);

	for (uint ob_index = 0; ob_index < objects_len; ob_index++) {
		Object *obedit = objects[ob_index];
		BMEditMesh *em = BKE_editmesh_from_object(obedit);
		if (em->bm->totvertsel == 0) {
			continue;
		}

		edbm_extrude_mesh(obedit, em, op);
		/* This normally happens when pushing undo but modal operators
		 * like this one don't push undo data until after modal mode is
		 * done.*/

		EDBM_mesh_normals_update(em);

		EDBM_update_generic(em, true, true);
	}
	MEM_freeN(objects);
	return OPERATOR_FINISHED;
}

void MESH_OT_extrude_context(wmOperatorType *ot)
{
	/* identifiers */
	ot->name = "Extrude Context";
	ot->idname = "MESH_OT_extrude_context";
	ot->description = "Extrude selection";

	/* api callbacks */
	ot->exec = edbm_extrude_context_exec;
	ot->poll = ED_operator_editmesh;

	/* flags */
	ot->flag = OPTYPE_REGISTER | OPTYPE_UNDO;

	Transform_Properties(ot, P_NO_DEFAULTS | P_MIRROR_DUMMY);

#ifdef USE_GIZMO
	WM_gizmogrouptype_append(MESH_GGT_extrude);
#endif
}

/** \} */

/* -------------------------------------------------------------------- */
/** \name Extrude Verts Operator
 * \{ */

static int edbm_extrude_verts_exec(bContext *C, wmOperator *op)
{
	ViewLayer *view_layer = CTX_data_view_layer(C);
	uint objects_len = 0;
	Object **objects = BKE_view_layer_array_from_objects_in_edit_mode_unique_data(view_layer, &objects_len);

	for (uint ob_index = 0; ob_index < objects_len; ob_index++) {
		Object *obedit = objects[ob_index];
		BMEditMesh *em = BKE_editmesh_from_object(obedit);
		if (em->bm->totvertsel == 0) {
			continue;
		}

		edbm_extrude_verts_indiv(em, op, BM_ELEM_SELECT);

		EDBM_update_generic(em, true, true);
	}
	MEM_freeN(objects);

	return OPERATOR_FINISHED;
}

void MESH_OT_extrude_verts_indiv(wmOperatorType *ot)
{
	/* identifiers */
	ot->name = "Extrude Only Vertices";
	ot->idname = "MESH_OT_extrude_verts_indiv";
	ot->description = "Extrude individual vertices only";

	/* api callbacks */
	ot->exec = edbm_extrude_verts_exec;
	ot->poll = ED_operator_editmesh;

	/* flags */
	ot->flag = OPTYPE_REGISTER | OPTYPE_UNDO;

	/* to give to transform */
	Transform_Properties(ot, P_NO_DEFAULTS | P_MIRROR_DUMMY);
}

/** \} */

/* -------------------------------------------------------------------- */
/** \name Extrude Edges Operator
 * \{ */

static int edbm_extrude_edges_exec(bContext *C, wmOperator *op)
{
	ViewLayer *view_layer = CTX_data_view_layer(C);
	uint objects_len = 0;
	Object **objects = BKE_view_layer_array_from_objects_in_edit_mode_unique_data(view_layer, &objects_len);

	for (uint ob_index = 0; ob_index < objects_len; ob_index++) {
		Object *obedit = objects[ob_index];
		BMEditMesh *em = BKE_editmesh_from_object(obedit);
		if (em->bm->totedgesel == 0) {
			continue;
		}

		edbm_extrude_edges_indiv(em, op, BM_ELEM_SELECT);

		EDBM_update_generic(em, true, true);
	}
	MEM_freeN(objects);

	return OPERATOR_FINISHED;
}

void MESH_OT_extrude_edges_indiv(wmOperatorType *ot)
{
	/* identifiers */
	ot->name = "Extrude Only Edges";
	ot->idname = "MESH_OT_extrude_edges_indiv";
	ot->description = "Extrude individual edges only";

	/* api callbacks */
	ot->exec = edbm_extrude_edges_exec;
	ot->poll = ED_operator_editmesh;

	/* flags */
	ot->flag = OPTYPE_REGISTER | OPTYPE_UNDO;

	/* to give to transform */
	Transform_Properties(ot, P_NO_DEFAULTS | P_MIRROR_DUMMY);
}

/** \} */

/* -------------------------------------------------------------------- */
/** \name Extrude Faces Operator
 * \{ */

static int edbm_extrude_faces_exec(bContext *C, wmOperator *op)
{
	ViewLayer *view_layer = CTX_data_view_layer(C);
	uint objects_len = 0;
	Object **objects = BKE_view_layer_array_from_objects_in_edit_mode_unique_data(view_layer, &objects_len);

	for (uint ob_index = 0; ob_index < objects_len; ob_index++) {
		Object *obedit = objects[ob_index];
		BMEditMesh *em = BKE_editmesh_from_object(obedit);
		if (em->bm->totfacesel == 0) {
			continue;
		}

		edbm_extrude_discrete_faces(em, op, BM_ELEM_SELECT);

		EDBM_update_generic(em, true, true);
	}
	MEM_freeN(objects);

	return OPERATOR_FINISHED;
}

void MESH_OT_extrude_faces_indiv(wmOperatorType *ot)
{
	/* identifiers */
	ot->name = "Extrude Individual Faces";
	ot->idname = "MESH_OT_extrude_faces_indiv";
	ot->description = "Extrude individual faces only";

	/* api callbacks */
	ot->exec = edbm_extrude_faces_exec;
	ot->poll = ED_operator_editmesh;

	/* flags */
	ot->flag = OPTYPE_REGISTER | OPTYPE_UNDO;

	Transform_Properties(ot, P_NO_DEFAULTS | P_MIRROR_DUMMY);
}

/** \} */

/* -------------------------------------------------------------------- */
/** \name Dupli-Extrude Operator
 *
 * Add-click-mesh (extrude) operator.
 * \{ */

static int edbm_dupli_extrude_cursor_invoke(bContext *C, wmOperator *op, const wmEvent *event)
{
	ViewContext vc;
	BMVert *v1;
	BMIter iter;
	float center[3];
	uint verts_len;

	em_setup_viewcontext(C, &vc);
	const Object *object_active = vc.obact;

	const bool rot_src = RNA_boolean_get(op->ptr, "rotate_source");
	const bool use_proj = ((vc.scene->toolsettings->snap_flag & SCE_SNAP) &&
	                       (vc.scene->toolsettings->snap_mode == SCE_SNAP_MODE_FACE));

	/* First calculate the center of transformation. */
	zero_v3(center);
	verts_len = 0;

	uint objects_len = 0;
	Object **objects = BKE_view_layer_array_from_objects_in_edit_mode_unique_data(vc.view_layer, &objects_len);
	for (uint ob_index = 0; ob_index < objects_len; ob_index++) {
		Object *obedit = objects[ob_index];
		ED_view3d_viewcontext_init_object(&vc, obedit);
		const int local_verts_len = vc.em->bm->totvertsel;

		if (vc.em->bm->totvertsel == 0) {
			continue;
		}

		float local_center[3];
		zero_v3(local_center);

		BM_ITER_MESH(v1, &iter, vc.em->bm, BM_VERTS_OF_MESH) {
			if (BM_elem_flag_test(v1, BM_ELEM_SELECT)) {
				add_v3_v3(local_center, v1->co);
			}
		}

		mul_v3_fl(local_center, 1.0f / (float)local_verts_len);
		mul_m4_v3(vc.obedit->obmat, local_center);
		mul_v3_fl(local_center, (float)local_verts_len);

		add_v3_v3(center, local_center);
		verts_len += local_verts_len;
	}

	if (verts_len != 0) {
		mul_v3_fl(center, 1.0f / (float)verts_len);
	}

	/* Then we process the meshes. */
	for (uint ob_index = 0; ob_index < objects_len; ob_index++) {
		Object *obedit = objects[ob_index];
		ED_view3d_viewcontext_init_object(&vc, obedit);

		if (verts_len != 0) {
			if (vc.em->bm->totvertsel == 0) {
				continue;
			}
		}
		else if (obedit != object_active) {
			continue;
		}

		invert_m4_m4(vc.obedit->imat, vc.obedit->obmat);
		ED_view3d_init_mats_rv3d(vc.obedit, vc.rv3d);

		float local_center[3];
		mul_v3_m4v3(local_center, vc.obedit->imat, center);

		/* call extrude? */
		if (verts_len != 0) {
			const char extrude_htype = edbm_extrude_htype_from_em_select(vc.em);
			BMEdge *eed;
			float mat[3][3];
			float vec[3], ofs[3];
			float nor[3] = { 0.0, 0.0, 0.0 };

			/* 2D normal calc */
			const float mval_f[2] = { (float)event->mval[0],
			                          (float)event->mval[1] };

			/* check for edges that are half selected, use for rotation */
			bool done = false;
			BM_ITER_MESH(eed, &iter, vc.em->bm, BM_EDGES_OF_MESH) {
				if (BM_elem_flag_test(eed, BM_ELEM_SELECT)) {
					float co1[2], co2[2];

					if ((ED_view3d_project_float_object(vc.ar, eed->v1->co, co1, V3D_PROJ_TEST_NOP) == V3D_PROJ_RET_OK) &&
					    (ED_view3d_project_float_object(vc.ar, eed->v2->co, co2, V3D_PROJ_TEST_NOP) == V3D_PROJ_RET_OK))
					{
						/* 2D rotate by 90d while adding.
						 *  (x, y) = (y, -x)
						 *
						 * accumulate the screenspace normal in 2D,
						 * with screenspace edge length weighting the result. */
						if (line_point_side_v2(co1, co2, mval_f) >= 0.0f) {
							nor[0] += (co1[1] - co2[1]);
							nor[1] += -(co1[0] - co2[0]);
						}
						else {
							nor[0] += (co2[1] - co1[1]);
							nor[1] += -(co2[0] - co1[0]);
						}
						done = true;
					}
				}
			}

			if (done) {
				float view_vec[3], cross[3];

				/* convert the 2D normal into 3D */
				mul_mat3_m4_v3(vc.rv3d->viewinv, nor); /* worldspace */
				mul_mat3_m4_v3(vc.obedit->imat, nor); /* local space */

				/* correct the normal to be aligned on the view plane */
				mul_v3_mat3_m4v3(view_vec, vc.obedit->imat, vc.rv3d->viewinv[2]);
				cross_v3_v3v3(cross, nor, view_vec);
				cross_v3_v3v3(nor, view_vec, cross);
				normalize_v3(nor);
			}

			/* center */
			copy_v3_v3(ofs, local_center);

			mul_m4_v3(vc.obedit->obmat, ofs);  /* view space */
			ED_view3d_win_to_3d_int(vc.v3d, vc.ar, ofs, event->mval, ofs);
			mul_m4_v3(vc.obedit->imat, ofs); // back in object space

			sub_v3_v3(ofs, local_center);

			/* calculate rotation */
			unit_m3(mat);
			if (done) {
				float angle;

				normalize_v3_v3(vec, ofs);

				angle = angle_normalized_v3v3(vec, nor);

				if (angle != 0.0f) {
					float axis[3];

					cross_v3_v3v3(axis, nor, vec);

					/* halve the rotation if its applied twice */
					if (rot_src) {
						angle *= 0.5f;
					}

					axis_angle_to_mat3(mat, axis, angle);
				}
			}

			if (rot_src) {
				EDBM_op_callf(vc.em, op, "rotate verts=%hv cent=%v matrix=%m3",
				              BM_ELEM_SELECT, local_center, mat);

				/* also project the source, for retopo workflow */
				if (use_proj) {
					EMBM_project_snap_verts(C, vc.ar, vc.em);
				}
			}

			edbm_extrude_ex(vc.obedit, vc.em, extrude_htype, BM_ELEM_SELECT, true, true);
			EDBM_op_callf(vc.em, op, "rotate verts=%hv cent=%v matrix=%m3",
<<<<<<< HEAD
			              BM_ELEM_SELECT, local_center, mat);
			EDBM_op_callf(vc.em, op, "translate verts=%hv vec=%v",
			              BM_ELEM_SELECT, ofs);
=======
			              BM_ELEM_SELECT, center, mat);

			/* also project the source, for retopo workflow */
			if (use_proj)
				EDBM_project_snap_verts(C, vc.ar, vc.em);
>>>>>>> 53527ac1
		}
		else {
			/* This only runs for the active object. */
			const float *cursor = ED_view3d_cursor3d_get(vc.scene, vc.v3d)->location;
			BMOperator bmop;
			BMOIter oiter;

			copy_v3_v3(local_center, cursor);
			ED_view3d_win_to_3d_int(vc.v3d, vc.ar, local_center, event->mval, local_center);

			mul_m4_v3(vc.obedit->imat, local_center); // back in object space

			EDBM_op_init(vc.em, &bmop, op, "create_vert co=%v", local_center);
			BMO_op_exec(vc.em->bm, &bmop);

			BMO_ITER(v1, &oiter, bmop.slots_out, "vert.out", BM_VERT) {
				BM_vert_select_set(vc.em->bm, v1, true);
			}

			if (!EDBM_op_finish(vc.em, &bmop, op, true)) {
				continue;
			}
		}

		if (use_proj) {
			EMBM_project_snap_verts(C, vc.ar, vc.em);
		}
<<<<<<< HEAD
=======
	}

	if (use_proj)
		EDBM_project_snap_verts(C, vc.ar, vc.em);
>>>>>>> 53527ac1

		/* This normally happens when pushing undo but modal operators
		 * like this one don't push undo data until after modal mode is
		 * done. */
		EDBM_mesh_normals_update(vc.em);

		EDBM_update_generic(vc.em, true, true);
	}
	MEM_freeN(objects);

	return OPERATOR_FINISHED;
}

void MESH_OT_dupli_extrude_cursor(wmOperatorType *ot)
{
	/* identifiers */
	ot->name = "Duplicate or Extrude to Cursor";
	ot->idname = "MESH_OT_dupli_extrude_cursor";
	ot->description = "Duplicate and extrude selected vertices, edges or faces towards the mouse cursor";

	/* api callbacks */
	ot->invoke = edbm_dupli_extrude_cursor_invoke;
	ot->poll = ED_operator_editmesh_region_view3d;

	/* flags */
	ot->flag = OPTYPE_REGISTER | OPTYPE_UNDO;

	RNA_def_boolean(ot->srna, "rotate_source", true, "Rotate Source", "Rotate initial selection giving better shape");
}

/** \} */<|MERGE_RESOLUTION|>--- conflicted
+++ resolved
@@ -1137,23 +1137,15 @@
 
 				/* also project the source, for retopo workflow */
 				if (use_proj) {
-					EMBM_project_snap_verts(C, vc.ar, vc.em);
+					EDBM_project_snap_verts(C, vc.ar, vc.em);
 				}
 			}
 
 			edbm_extrude_ex(vc.obedit, vc.em, extrude_htype, BM_ELEM_SELECT, true, true);
 			EDBM_op_callf(vc.em, op, "rotate verts=%hv cent=%v matrix=%m3",
-<<<<<<< HEAD
 			              BM_ELEM_SELECT, local_center, mat);
 			EDBM_op_callf(vc.em, op, "translate verts=%hv vec=%v",
 			              BM_ELEM_SELECT, ofs);
-=======
-			              BM_ELEM_SELECT, center, mat);
-
-			/* also project the source, for retopo workflow */
-			if (use_proj)
-				EDBM_project_snap_verts(C, vc.ar, vc.em);
->>>>>>> 53527ac1
 		}
 		else {
 			/* This only runs for the active object. */
@@ -1179,15 +1171,8 @@
 		}
 
 		if (use_proj) {
-			EMBM_project_snap_verts(C, vc.ar, vc.em);
-		}
-<<<<<<< HEAD
-=======
-	}
-
-	if (use_proj)
-		EDBM_project_snap_verts(C, vc.ar, vc.em);
->>>>>>> 53527ac1
+			EDBM_project_snap_verts(C, vc.ar, vc.em);
+		}
 
 		/* This normally happens when pushing undo but modal operators
 		 * like this one don't push undo data until after modal mode is
