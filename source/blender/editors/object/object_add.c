/*
 * ***** BEGIN GPL LICENSE BLOCK *****
 *
 * This program is free software; you can redistribute it and/or
 * modify it under the terms of the GNU General Public License
 * as published by the Free Software Foundation; either version 2
 * of the License, or (at your option) any later version.
 *
 * This program is distributed in the hope that it will be useful,
 * but WITHOUT ANY WARRANTY; without even the implied warranty of
 * MERCHANTABILITY or FITNESS FOR A PARTICULAR PURPOSE.  See the
 * GNU General Public License for more details.
 *
 * You should have received a copy of the GNU General Public License
 * along with this program; if not, write to the Free Software Foundation,
 * Inc., 51 Franklin Street, Fifth Floor, Boston, MA 02110-1301, USA.
 *
 * The Original Code is Copyright (C) 2001-2002 by NaN Holding BV.
 * All rights reserved.
 *
 * Contributor(s): Blender Foundation, 2002-2008 full recode
 *
 * ***** END GPL LICENSE BLOCK *****
 */

/** \file blender/editors/object/object_add.c
 *  \ingroup edobj
 */


#include <stdlib.h>
#include <string.h>

#include "MEM_guardedalloc.h"

#include "DNA_anim_types.h"
#include "DNA_curve_types.h"
#include "DNA_group_types.h"
#include "DNA_lamp_types.h"
#include "DNA_key_types.h"
#include "DNA_material_types.h"
#include "DNA_mesh_types.h"
#include "DNA_meta_types.h"
#include "DNA_object_fluidsim.h"
#include "DNA_object_force.h"
#include "DNA_scene_types.h"
#include "DNA_speaker_types.h"
#include "DNA_vfont_types.h"
#include "DNA_actuator_types.h"

#include "BLI_ghash.h"
#include "BLI_listbase.h"
#include "BLI_math.h"
#include "BLI_string.h"
#include "BLI_utildefines.h"

#include "BKE_anim.h"
#include "BKE_animsys.h"
#include "BKE_armature.h"
#include "BKE_camera.h"
#include "BKE_constraint.h"
#include "BKE_context.h"
#include "BKE_curve.h"
#include "BKE_depsgraph.h"
#include "BKE_DerivedMesh.h"
#include "BKE_displist.h"
#include "BKE_effect.h"
#include "BKE_group.h"
#include "BKE_lamp.h"
#include "BKE_lattice.h"
#include "BKE_library.h"
#include "BKE_key.h"
#include "BKE_main.h"
#include "BKE_material.h"
#include "BKE_mball.h"
#include "BKE_mesh.h"
#include "BKE_modifier.h"
#include "BKE_nla.h"
#include "BKE_object.h"
#include "BKE_particle.h"
#include "BKE_report.h"
#include "BKE_sca.h"
#include "BKE_scene.h"
#include "BKE_speaker.h"
#include "BKE_texture.h"

#include "RNA_access.h"
#include "RNA_define.h"
#include "RNA_enum_types.h"

#include "WM_api.h"
#include "WM_types.h"

#include "ED_armature.h"
#include "ED_curve.h"
#include "ED_mball.h"
#include "ED_mesh.h"
#include "ED_node.h"
#include "ED_object.h"
#include "ED_render.h"
#include "ED_screen.h"
#include "ED_transform.h"
#include "ED_view3d.h"

#include "UI_interface.h"
#include "UI_resources.h"

#include "GPU_material.h"

#include "object_intern.h"

/* this is an exact copy of the define in rna_lamp.c
 * kept here because of linking order.
 * Icons are only defined here */
EnumPropertyItem lamp_type_items[] = {
	{LA_LOCAL, "POINT", ICON_LAMP_POINT, "Point", "Omnidirectional point light source"},
	{LA_SUN, "SUN", ICON_LAMP_SUN, "Sun", "Constant direction parallel ray light source"},
	{LA_SPOT, "SPOT", ICON_LAMP_SPOT, "Spot", "Directional cone light source"},
	{LA_HEMI, "HEMI", ICON_LAMP_HEMI, "Hemi", "180 degree constant light source"},
	{LA_AREA, "AREA", ICON_LAMP_AREA, "Area", "Directional area light source"},
	{0, NULL, 0, NULL, NULL}
};

/* copy from rna_object_force.c */
static EnumPropertyItem field_type_items[] = {
	{PFIELD_FORCE, "FORCE", ICON_FORCE_FORCE, "Force", ""},
	{PFIELD_WIND, "WIND", ICON_FORCE_WIND, "Wind", ""},
	{PFIELD_VORTEX, "VORTEX", ICON_FORCE_VORTEX, "Vortex", ""},
	{PFIELD_MAGNET, "MAGNET", ICON_FORCE_MAGNETIC, "Magnetic", ""},
	{PFIELD_HARMONIC, "HARMONIC", ICON_FORCE_HARMONIC, "Harmonic", ""},
	{PFIELD_CHARGE, "CHARGE", ICON_FORCE_CHARGE, "Charge", ""},
	{PFIELD_LENNARDJ, "LENNARDJ", ICON_FORCE_LENNARDJONES, "Lennard-Jones", ""},
	{PFIELD_TEXTURE, "TEXTURE", ICON_FORCE_TEXTURE, "Texture", ""},
	{PFIELD_GUIDE, "GUIDE", ICON_FORCE_CURVE, "Curve Guide", ""},
	{PFIELD_BOID, "BOID", ICON_FORCE_BOID, "Boid", ""},
	{PFIELD_TURBULENCE, "TURBULENCE", ICON_FORCE_TURBULENCE, "Turbulence", ""},
	{PFIELD_DRAG, "DRAG", ICON_FORCE_DRAG, "Drag", ""},
	{0, NULL, 0, NULL, NULL}
};

/************************** Exported *****************************/

void ED_object_location_from_view(bContext *C, float loc[3])
{
	View3D *v3d = CTX_wm_view3d(C);
	Scene *scene = CTX_data_scene(C);
	float *cursor;

	cursor = give_cursor(scene, v3d);

	copy_v3_v3(loc, cursor);
}

void ED_object_rotation_from_view(bContext *C, float rot[3])
{
	RegionView3D *rv3d = CTX_wm_region_view3d(C);
	if (rv3d) {
		float quat[4];
		copy_qt_qt(quat, rv3d->viewquat);
		quat[0] = -quat[0];
		quat_to_eul(rot, quat);
	}
	else {
		zero_v3(rot);
	}
}

void ED_object_base_init_transform(bContext *C, Base *base, const float loc[3], const float rot[3])
{
	Object *ob = base->object;
	Scene *scene = CTX_data_scene(C);

	if (!scene) return;

	if (loc)
		copy_v3_v3(ob->loc, loc);

	if (rot)
		copy_v3_v3(ob->rot, rot);

	BKE_object_where_is_calc(scene, ob);
}

/* Uses context to figure out transform for primitive.
 * Returns standard diameter. */
float ED_object_new_primitive_matrix(bContext *C, Object *obedit,
                                     const float loc[3], const float rot[3], float primmat[][4])
{
	Scene *scene = CTX_data_scene(C);
	View3D *v3d = CTX_wm_view3d(C);
	float mat[3][3], rmat[3][3], cmat[3][3], imat[3][3];

	unit_m4(primmat);

	eul_to_mat3(rmat, rot);
	invert_m3(rmat);

	/* inverse transform for initial rotation and object */
	copy_m3_m4(mat, obedit->obmat);
	mul_m3_m3m3(cmat, rmat, mat);
	invert_m3_m3(imat, cmat);
	copy_m4_m3(primmat, imat);

	/* center */
	copy_v3_v3(primmat[3], loc);
	sub_v3_v3v3(primmat[3], primmat[3], obedit->obmat[3]);
	invert_m3_m3(imat, mat);
	mul_m3_v3(imat, primmat[3]);

	if (v3d)
		return ED_view3d_grid_scale(scene, v3d, NULL);

	return 1.0f;
}

/********************* Add Object Operator ********************/

static void view_align_update(struct Main *UNUSED(main), struct Scene *UNUSED(scene), struct PointerRNA *ptr)
{
	RNA_struct_idprops_unset(ptr, "rotation");
}

void ED_object_add_generic_props(wmOperatorType *ot, int do_editmode)
{
	PropertyRNA *prop;

	/* note: this property gets hidden for add-camera operator */
	prop = RNA_def_boolean(ot->srna, "view_align", 0, "Align to View", "Align the new object to the view");
	RNA_def_property_update_runtime(prop, view_align_update);

	if (do_editmode) {
		prop = RNA_def_boolean(ot->srna, "enter_editmode", 0, "Enter Editmode",
		                       "Enter editmode when adding this object");
		RNA_def_property_flag(prop, PROP_HIDDEN | PROP_SKIP_SAVE);
	}

	prop = RNA_def_float_vector_xyz(ot->srna, "location", 3, NULL, -FLT_MAX, FLT_MAX, "Location",
	                                "Location for the newly added object", -FLT_MAX, FLT_MAX);
	RNA_def_property_flag(prop, PROP_SKIP_SAVE);
	prop = RNA_def_float_rotation(ot->srna, "rotation", 3, NULL, -FLT_MAX, FLT_MAX, "Rotation",
	                              "Rotation for the newly added object", (float)-M_PI * 2.0f, (float)M_PI * 2.0f);
	RNA_def_property_flag(prop, PROP_SKIP_SAVE);

	prop = RNA_def_boolean_layer_member(ot->srna, "layers", 20, NULL, "Layer", "");
	RNA_def_property_flag(prop, PROP_HIDDEN | PROP_SKIP_SAVE);
}

static void object_add_generic_invoke_options(bContext *C, wmOperator *op)
{
	if (RNA_struct_find_property(op->ptr, "enter_editmode")) /* optional */
		if (!RNA_struct_property_is_set(op->ptr, "enter_editmode"))
			RNA_boolean_set(op->ptr, "enter_editmode", U.flag & USER_ADD_EDITMODE);

	if (!RNA_struct_property_is_set(op->ptr, "location")) {
		float loc[3];

		ED_object_location_from_view(C, loc);
		RNA_float_set_array(op->ptr, "location", loc);
	}

	if (!RNA_struct_property_is_set(op->ptr, "layers")) {
		View3D *v3d = CTX_wm_view3d(C);
		Scene *scene = CTX_data_scene(C);
		int a, values[20], layer;

		if (v3d) {
			layer = (v3d->scenelock && !v3d->localvd) ? scene->layact : v3d->layact;
		}
		else {
			layer = scene->layact;
		}

		for (a = 0; a < 20; a++) {
			values[a] = (layer & (1 << a));
		}

		RNA_boolean_set_array(op->ptr, "layers", values);
	}
}

int ED_object_add_generic_invoke(bContext *C, wmOperator *op, wmEvent *UNUSED(event))
{
	object_add_generic_invoke_options(C, op);
	return op->type->exec(C, op);
}

int ED_object_add_generic_get_opts(bContext *C, wmOperator *op, float loc[3], float rot[3],
                                   int *enter_editmode, unsigned int *layer, int *is_view_aligned)
{
	View3D *v3d = CTX_wm_view3d(C);
	int a, layer_values[20];
	int view_align;

	*enter_editmode = FALSE;
	if (RNA_struct_find_property(op->ptr, "enter_editmode") && RNA_boolean_get(op->ptr, "enter_editmode")) {
		*enter_editmode = TRUE;
	}

	if (RNA_struct_property_is_set(op->ptr, "layers")) {
		RNA_boolean_get_array(op->ptr, "layers", layer_values);
		*layer = 0;
		for (a = 0; a < 20; a++) {
			if (layer_values[a])
				*layer |= (1 << a);
			else
				*layer &= ~(1 << a);
		}
	}
	else {
		/* not set, use the scenes layers */
		Scene *scene = CTX_data_scene(C);
		*layer = scene->layact;
	}

	/* in local view we additionally add local view layers,
	 * not part of operator properties */
	if (v3d && v3d->localvd)
		*layer |= v3d->lay;

	if (RNA_struct_property_is_set(op->ptr, "rotation"))
		view_align = FALSE;
	else if (RNA_struct_property_is_set(op->ptr, "view_align"))
		view_align = RNA_boolean_get(op->ptr, "view_align");
	else {
		view_align = U.flag & USER_ADD_VIEWALIGNED;
		RNA_boolean_set(op->ptr, "view_align", view_align);
	}

	if (view_align) {
		ED_object_rotation_from_view(C, rot);
		RNA_float_set_array(op->ptr, "rotation", rot);
	}
	else
		RNA_float_get_array(op->ptr, "rotation", rot);

	if (is_view_aligned)
		*is_view_aligned = view_align;

	RNA_float_get_array(op->ptr, "location", loc);

	if (*layer == 0) {
		BKE_report(op->reports, RPT_ERROR, "Property 'layer' has no values set");
		return 0;
	}

	return 1;
}

/* For object add primitive operators.
 * Do not call undo push in this function (users of this function have to). */
Object *ED_object_add_type(bContext *C, int type, const float loc[3], const float rot[3],
                           int enter_editmode, unsigned int layer)
{
	Main *bmain = CTX_data_main(C);
	Scene *scene = CTX_data_scene(C);
	Object *ob;

	/* For as long scene has editmode... */
	if (CTX_data_edit_object(C)) 
		ED_object_exit_editmode(C, EM_FREEDATA | EM_FREEUNDO | EM_WAITCURSOR | EM_DO_UNDO);  /* freedata, and undo */

	/* deselects all, sets scene->basact */
	ob = BKE_object_add(scene, type);
	BASACT->lay = ob->lay = layer;
	/* editor level activate, notifiers */
	ED_base_object_activate(C, BASACT);

	/* more editor stuff */
	ED_object_base_init_transform(C, BASACT, loc, rot);

	DAG_id_type_tag(bmain, ID_OB);
	DAG_scene_sort(bmain, scene);
	if (ob->data) {
		ED_render_id_flush_update(bmain, ob->data);
	}

	if (enter_editmode)
		ED_object_enter_editmode(C, EM_IGNORE_LAYER);

	WM_event_add_notifier(C, NC_SCENE | ND_LAYER_CONTENT, scene);

	return ob;
}

/* for object add operator */
static int object_add_exec(bContext *C, wmOperator *op)
{
	int enter_editmode;
	unsigned int layer;
	float loc[3], rot[3];

	if (!ED_object_add_generic_get_opts(C, op, loc, rot, &enter_editmode, &layer, NULL))
		return OPERATOR_CANCELLED;

	ED_object_add_type(C, RNA_enum_get(op->ptr, "type"), loc, rot, enter_editmode, layer);

	return OPERATOR_FINISHED;
}

void OBJECT_OT_add(wmOperatorType *ot)
{
	/* identifiers */
	ot->name = "Add Object";
	ot->description = "Add an object to the scene";
	ot->idname = "OBJECT_OT_add";

	/* api callbacks */
	ot->invoke = ED_object_add_generic_invoke;
	ot->exec = object_add_exec;

	ot->poll = ED_operator_objectmode;

	/* flags */
	ot->flag = OPTYPE_REGISTER | OPTYPE_UNDO;

	RNA_def_enum(ot->srna, "type", object_type_items, 0, "Type", "");

	ED_object_add_generic_props(ot, TRUE);
}

/********************* Add Effector Operator ********************/
<<<<<<< HEAD
/* copy from rna_object_force.c*/
static EnumPropertyItem field_type_items[] = {
	{PFIELD_FORCE, "FORCE", ICON_FORCE_FORCE, "Force", ""},
	{PFIELD_WIND, "WIND", ICON_FORCE_WIND, "Wind", ""},
	{PFIELD_VORTEX, "VORTEX", ICON_FORCE_VORTEX, "Vortex", ""},
	{PFIELD_MAGNET, "MAGNET", ICON_FORCE_MAGNETIC, "Magnetic", ""},
	{PFIELD_HARMONIC, "HARMONIC", ICON_FORCE_HARMONIC, "Harmonic", ""},
	{PFIELD_CHARGE, "CHARGE", ICON_FORCE_CHARGE, "Charge", ""},
	{PFIELD_LENNARDJ, "LENNARDJ", ICON_FORCE_LENNARDJONES, "Lennard-Jones", ""},
	{PFIELD_TEXTURE, "TEXTURE", ICON_FORCE_TEXTURE, "Texture", ""},
	{PFIELD_GUIDE, "GUIDE", ICON_FORCE_CURVE, "Curve Guide", ""},
	{PFIELD_BOID, "BOID", ICON_FORCE_BOID, "Boid", ""},
	{PFIELD_TURBULENCE, "TURBULENCE", ICON_FORCE_TURBULENCE, "Turbulence", ""},
	{PFIELD_DRAG, "DRAG", ICON_FORCE_DRAG, "Drag", ""},
	{PFIELD_SMOKEFLOW, "SMOKE", ICON_FORCE_SMOKEFLOW, "Smoke Flow", ""},
	{0, NULL, 0, NULL, NULL}};
=======
>>>>>>> d5157a22

/* for effector add primitive operators */
static Object *effector_add_type(bContext *C, wmOperator *op, int type)
{
	Object *ob;
	int enter_editmode;
	unsigned int layer;
	float loc[3], rot[3];
	float mat[4][4];

	object_add_generic_invoke_options(C, op);

	if (!ED_object_add_generic_get_opts(C, op, loc, rot, &enter_editmode, &layer, NULL))
		return NULL;

	if (type == PFIELD_GUIDE) {
		ob = ED_object_add_type(C, OB_CURVE, loc, rot, FALSE, layer);
		rename_id(&ob->id, "CurveGuide");

		((Curve *)ob->data)->flag |= CU_PATH | CU_3D;
		ED_object_enter_editmode(C, 0);
		ED_object_new_primitive_matrix(C, ob, loc, rot, mat);
		BLI_addtail(object_editcurve_get(ob), add_nurbs_primitive(C, ob, mat, CU_NURBS | CU_PRIM_PATH, 1));

		if (!enter_editmode)
			ED_object_exit_editmode(C, EM_FREEDATA);
	}
	else {
		ob = ED_object_add_type(C, OB_EMPTY, loc, rot, FALSE, layer);
		rename_id(&ob->id, "Field");

		switch (type) {
			case PFIELD_WIND:
			case PFIELD_VORTEX:
				ob->empty_drawtype = OB_SINGLE_ARROW;
				break;
		}
	}

	ob->pd = object_add_collision_fields(type);

	DAG_scene_sort(CTX_data_main(C), CTX_data_scene(C));

	return ob;
}

/* for object add operator */
static int effector_add_exec(bContext *C, wmOperator *op)
{
	if (effector_add_type(C, op, RNA_enum_get(op->ptr, "type")) == NULL)
		return OPERATOR_CANCELLED;

	return OPERATOR_FINISHED;
}

void OBJECT_OT_effector_add(wmOperatorType *ot)
{
	/* identifiers */
	ot->name = "Add Effector";
	ot->description = "Add an empty object with a physics effector to the scene";
	ot->idname = "OBJECT_OT_effector_add";

	/* api callbacks */
	ot->invoke = WM_menu_invoke;
	ot->exec = effector_add_exec;

	ot->poll = ED_operator_objectmode;

	/* flags */
	ot->flag = OPTYPE_REGISTER | OPTYPE_UNDO;

	ot->prop = RNA_def_enum(ot->srna, "type", field_type_items, 0, "Type", "");

	ED_object_add_generic_props(ot, TRUE);
}

/********************* Add Camera Operator ********************/

static int object_camera_add_exec(bContext *C, wmOperator *op)
{
	View3D *v3d = CTX_wm_view3d(C);
	Scene *scene = CTX_data_scene(C);
	Object *ob;
	int enter_editmode;
	unsigned int layer;
	float loc[3], rot[3];

	/* force view align for cameras */
	RNA_boolean_set(op->ptr, "view_align", TRUE);

	object_add_generic_invoke_options(C, op);

	if (!ED_object_add_generic_get_opts(C, op, loc, rot, &enter_editmode, &layer, NULL))
		return OPERATOR_CANCELLED;

	ob = ED_object_add_type(C, OB_CAMERA, loc, rot, FALSE, layer);

	if (v3d) {
		if (v3d->camera == NULL)
			v3d->camera = ob;
		if (v3d->scenelock && scene->camera == NULL) {
			scene->camera = ob;
		}
	}

	return OPERATOR_FINISHED;
}

void OBJECT_OT_camera_add(wmOperatorType *ot)
{
	PropertyRNA *prop;

	/* identifiers */
	ot->name = "Add Camera";
	ot->description = "Add a camera object to the scene";
	ot->idname = "OBJECT_OT_camera_add";

	/* api callbacks */
	ot->exec = object_camera_add_exec;
	ot->poll = ED_operator_objectmode;

	/* flags */
	ot->flag = OPTYPE_REGISTER | OPTYPE_UNDO;

	ED_object_add_generic_props(ot, TRUE);

	/* hide this for cameras, default */
	prop = RNA_struct_type_find_property(ot->srna, "view_align");
	RNA_def_property_flag(prop, PROP_HIDDEN);
}


/********************* Add Metaball Operator ********************/

static int object_metaball_add_exec(bContext *C, wmOperator *op)
{
	Object *obedit = CTX_data_edit_object(C);
	int newob = 0;
	int enter_editmode;
	unsigned int layer;
	float loc[3], rot[3];
	float mat[4][4];

	object_add_generic_invoke_options(C, op); /* XXX these props don't get set right when only exec() is called */

	if (!ED_object_add_generic_get_opts(C, op, loc, rot, &enter_editmode, &layer, NULL))
		return OPERATOR_CANCELLED;

	if (obedit == NULL || obedit->type != OB_MBALL) {
		obedit = ED_object_add_type(C, OB_MBALL, loc, rot, TRUE, layer);
		newob = 1;
	}
	else DAG_id_tag_update(&obedit->id, OB_RECALC_DATA);

	ED_object_new_primitive_matrix(C, obedit, loc, rot, mat);

	add_metaball_primitive(C, obedit, mat, RNA_enum_get(op->ptr, "type"), newob);

	/* userdef */
	if (newob && !enter_editmode) {
		ED_object_exit_editmode(C, EM_FREEDATA);
	}

	WM_event_add_notifier(C, NC_OBJECT | ND_DRAW, obedit);

	return OPERATOR_FINISHED;
}

static int object_metaball_add_invoke(bContext *C, wmOperator *op, wmEvent *UNUSED(event))
{
	Object *obedit = CTX_data_edit_object(C);
	uiPopupMenu *pup;
	uiLayout *layout;

	object_add_generic_invoke_options(C, op);

	pup = uiPupMenuBegin(C, op->type->name, ICON_NONE);
	layout = uiPupMenuLayout(pup);
	if (!obedit || obedit->type == OB_MBALL)
		uiItemsEnumO(layout, op->type->idname, "type");
	else
		uiItemsEnumO(layout, "OBJECT_OT_metaball_add", "type");
	uiPupMenuEnd(C, pup);

	return OPERATOR_CANCELLED;
}

void OBJECT_OT_metaball_add(wmOperatorType *ot)
{
	/* identifiers */
	ot->name = "Add Metaball";
	ot->description = "Add an metaball object to the scene";
	ot->idname = "OBJECT_OT_metaball_add";

	/* api callbacks */
	ot->invoke = object_metaball_add_invoke;
	ot->exec = object_metaball_add_exec;
	ot->poll = ED_operator_scene_editable;

	/* flags */
	ot->flag = OPTYPE_REGISTER | OPTYPE_UNDO;

	RNA_def_enum(ot->srna, "type", metaelem_type_items, 0, "Primitive", "");
	ED_object_add_generic_props(ot, TRUE);
}

/********************* Add Text Operator ********************/

static int object_add_text_exec(bContext *C, wmOperator *op)
{
	Object *obedit = CTX_data_edit_object(C);
	int enter_editmode;
	unsigned int layer;
	float loc[3], rot[3];

	object_add_generic_invoke_options(C, op); /* XXX these props don't get set right when only exec() is called */
	if (!ED_object_add_generic_get_opts(C, op, loc, rot, &enter_editmode, &layer, NULL))
		return OPERATOR_CANCELLED;

	if (obedit && obedit->type == OB_FONT)
		return OPERATOR_CANCELLED;

	obedit = ED_object_add_type(C, OB_FONT, loc, rot, enter_editmode, layer);

	WM_event_add_notifier(C, NC_OBJECT | ND_DRAW, obedit);

	return OPERATOR_FINISHED;
}

void OBJECT_OT_text_add(wmOperatorType *ot)
{
	/* identifiers */
	ot->name = "Add Text";
	ot->description = "Add a text object to the scene";
	ot->idname = "OBJECT_OT_text_add";

	/* api callbacks */
	ot->invoke = ED_object_add_generic_invoke;
	ot->exec = object_add_text_exec;
	ot->poll = ED_operator_objectmode;

	/* flags */
	ot->flag = OPTYPE_REGISTER | OPTYPE_UNDO;
	ED_object_add_generic_props(ot, TRUE);
}

/********************* Add Armature Operator ********************/

static int object_armature_add_exec(bContext *C, wmOperator *op)
{
	Object *obedit = CTX_data_edit_object(C);
	View3D *v3d = CTX_wm_view3d(C);
	RegionView3D *rv3d = CTX_wm_region_view3d(C);
	int newob = 0;
	int enter_editmode;
	unsigned int layer;
	float loc[3], rot[3];

	object_add_generic_invoke_options(C, op); /* XXX these props don't get set right when only exec() is called */
	if (!ED_object_add_generic_get_opts(C, op, loc, rot, &enter_editmode, &layer, NULL))
		return OPERATOR_CANCELLED;

	if ((obedit == NULL) || (obedit->type != OB_ARMATURE)) {
		obedit = ED_object_add_type(C, OB_ARMATURE, loc, rot, TRUE, layer);
		ED_object_enter_editmode(C, 0);
		newob = 1;
	}
	else DAG_id_tag_update(&obedit->id, OB_RECALC_DATA);

	if (obedit == NULL) {
		BKE_report(op->reports, RPT_ERROR, "Cannot create editmode armature");
		return OPERATOR_CANCELLED;
	}

	/* v3d and rv3d are allowed to be NULL */
	add_primitive_bone(CTX_data_scene(C), v3d, rv3d);

	/* userdef */
	if (newob && !enter_editmode)
		ED_object_exit_editmode(C, EM_FREEDATA);

	WM_event_add_notifier(C, NC_OBJECT | ND_DRAW, obedit);

	return OPERATOR_FINISHED;
}

void OBJECT_OT_armature_add(wmOperatorType *ot)
{
	/* identifiers */
	ot->name = "Add Armature";
	ot->description = "Add an armature object to the scene";
	ot->idname = "OBJECT_OT_armature_add";

	/* api callbacks */
	ot->invoke = ED_object_add_generic_invoke;
	ot->exec = object_armature_add_exec;
	ot->poll = ED_operator_objectmode;

	/* flags */
	ot->flag = OPTYPE_REGISTER | OPTYPE_UNDO;
	ED_object_add_generic_props(ot, TRUE);
}

/********************* Add Lamp Operator ********************/

static const char *get_lamp_defname(int type)
{
	switch (type) {
		case LA_LOCAL: return "Point";
		case LA_SUN: return "Sun";
		case LA_SPOT: return "Spot";
		case LA_HEMI: return "Hemi";
		case LA_AREA: return "Area";
		default:
			return "Lamp";
	}
}

static int object_lamp_add_exec(bContext *C, wmOperator *op)
{
	Scene *scene = CTX_data_scene(C);
	Object *ob;
	Lamp *la;
	int type = RNA_enum_get(op->ptr, "type");
	int enter_editmode;
	unsigned int layer;
	float loc[3], rot[3];

	object_add_generic_invoke_options(C, op);
	if (!ED_object_add_generic_get_opts(C, op, loc, rot, &enter_editmode, &layer, NULL))
		return OPERATOR_CANCELLED;

	ob = ED_object_add_type(C, OB_LAMP, loc, rot, FALSE, layer);
	la = (Lamp *)ob->data;

	la->type = type;
	rename_id(&ob->id, get_lamp_defname(type));
	rename_id(&la->id, get_lamp_defname(type));

	if (BKE_scene_use_new_shading_nodes(scene)) {
		ED_node_shader_default(scene, &la->id);
		la->use_nodes = TRUE;
	}

	return OPERATOR_FINISHED;
}

void OBJECT_OT_lamp_add(wmOperatorType *ot)
{
	/* identifiers */
	ot->name = "Add Lamp";
	ot->description = "Add a lamp object to the scene";
	ot->idname = "OBJECT_OT_lamp_add";

	/* api callbacks */
	ot->invoke = WM_menu_invoke;
	ot->exec = object_lamp_add_exec;
	ot->poll = ED_operator_objectmode;

	/* flags */
	ot->flag = OPTYPE_REGISTER | OPTYPE_UNDO;

	/* properties */
	ot->prop = RNA_def_enum(ot->srna, "type", lamp_type_items, 0, "Type", "");

	ED_object_add_generic_props(ot, FALSE);
}

/********************* Add Group Instance Operator ********************/

static int group_instance_add_exec(bContext *C, wmOperator *op)
{
	Group *group = BLI_findlink(&CTX_data_main(C)->group, RNA_enum_get(op->ptr, "group"));

	int enter_editmode;
	unsigned int layer;
	float loc[3], rot[3];

	object_add_generic_invoke_options(C, op);
	if (!ED_object_add_generic_get_opts(C, op, loc, rot, &enter_editmode, &layer, NULL))
		return OPERATOR_CANCELLED;

	if (group) {
		Main *bmain = CTX_data_main(C);
		Scene *scene = CTX_data_scene(C);
		Object *ob = ED_object_add_type(C, OB_EMPTY, loc, rot, FALSE, layer);
		rename_id(&ob->id, group->id.name + 2);
		ob->dup_group = group;
		ob->transflag |= OB_DUPLIGROUP;
		id_lib_extern(&group->id);

		/* works without this except if you try render right after, see: 22027 */
		DAG_scene_sort(bmain, scene);

		WM_event_add_notifier(C, NC_SCENE | ND_OB_ACTIVE, CTX_data_scene(C));

		return OPERATOR_FINISHED;
	}

	return OPERATOR_CANCELLED;
}

/* only used as menu */
void OBJECT_OT_group_instance_add(wmOperatorType *ot)
{
	PropertyRNA *prop;

	/* identifiers */
	ot->name = "Add Group Instance";
	ot->description = "Add a dupligroup instance";
	ot->idname = "OBJECT_OT_group_instance_add";

	/* api callbacks */
	ot->invoke = WM_enum_search_invoke;
	ot->exec = group_instance_add_exec;

	ot->poll = ED_operator_objectmode;

	/* flags */
	ot->flag = OPTYPE_REGISTER | OPTYPE_UNDO;

	/* properties */
	prop = RNA_def_enum(ot->srna, "group", DummyRNA_NULL_items, 0, "Group", "");
	RNA_def_enum_funcs(prop, RNA_group_itemf);
	ot->prop = prop;
	ED_object_add_generic_props(ot, FALSE);
}

/********************* Add Speaker Operator ********************/

static int object_speaker_add_exec(bContext *C, wmOperator *op)
{
	Object *ob;
	int enter_editmode;
	unsigned int layer;
	float loc[3], rot[3];
	Scene *scene = CTX_data_scene(C);

	object_add_generic_invoke_options(C, op);
	if (!ED_object_add_generic_get_opts(C, op, loc, rot, &enter_editmode, &layer, NULL))
		return OPERATOR_CANCELLED;

	ob = ED_object_add_type(C, OB_SPEAKER, loc, rot, FALSE, layer);

	/* to make it easier to start using this immediately in NLA, a default sound clip is created
	 * ready to be moved around to retime the sound and/or make new sound clips
	 */
	{
		/* create new data for NLA hierarchy */
		AnimData *adt = BKE_id_add_animdata(&ob->id);
		NlaTrack *nlt = add_nlatrack(adt, NULL);
		NlaStrip *strip = add_nla_soundstrip(CTX_data_scene(C), ob->data);
		strip->start = CFRA;
		strip->end += strip->start;

		/* hook them up */
		BKE_nlatrack_add_strip(nlt, strip);

		/* auto-name the strip, and give the track an interesting name  */
		strcpy(nlt->name, "SoundTrack");
		BKE_nlastrip_validate_name(adt, strip);

		WM_event_add_notifier(C, NC_ANIMATION | ND_NLA | NA_EDITED, NULL);
	}

	return OPERATOR_FINISHED;
}

void OBJECT_OT_speaker_add(wmOperatorType *ot)
{
	/* identifiers */
	ot->name = "Add Speaker";
	ot->description = "Add a speaker object to the scene";
	ot->idname = "OBJECT_OT_speaker_add";

	/* api callbacks */
	ot->exec = object_speaker_add_exec;
	ot->poll = ED_operator_objectmode;

	/* flags */
	ot->flag = OPTYPE_REGISTER | OPTYPE_UNDO;

	ED_object_add_generic_props(ot, TRUE);
}

/**************************** Delete Object *************************/

static void object_delete_check_glsl_update(Object *ob)
{
	/* some objects could affect on GLSL shading, make sure GLSL settings
	 * are being tagged to be updated when object is removing from scene
	 */
	if (ob->type == OB_LAMP) {
		if (ob->gpulamp.first)
			GPU_lamp_free(ob);
	}
}

/* remove base from a specific scene */
/* note: now unlinks constraints as well */
void ED_base_object_free_and_unlink(Main *bmain, Scene *scene, Base *base)
{
	DAG_id_type_tag(bmain, ID_OB);
	BLI_remlink(&scene->base, base);
	object_delete_check_glsl_update(base->object);
	BKE_libblock_free_us(&bmain->object, base->object);
	if (scene->basact == base) scene->basact = NULL;
	MEM_freeN(base);
}

static int object_delete_exec(bContext *C, wmOperator *op)
{
	Main *bmain = CTX_data_main(C);
	Scene *scene = CTX_data_scene(C);
	const short use_global = RNA_boolean_get(op->ptr, "use_global");

	if (CTX_data_edit_object(C)) 
		return OPERATOR_CANCELLED;

	CTX_DATA_BEGIN (C, Base *, base, selected_bases)
	{
		/* deselect object -- it could be used in other scenes */
		base->object->flag &= ~SELECT;

		/* remove from current scene only */
		ED_base_object_free_and_unlink(bmain, scene, base);

		if (use_global) {
			Scene *scene_iter;
			Base *base_other;

			for (scene_iter = bmain->scene.first; scene_iter; scene_iter = scene_iter->id.next) {
				if (scene_iter != scene && !(scene_iter->id.lib)) {
					base_other = BKE_scene_base_find(scene_iter, base->object);
					if (base_other) {
						ED_base_object_free_and_unlink(bmain, scene_iter, base_other);
					}
				}
			}
		}
		/* end global */

	}
	CTX_DATA_END;

	DAG_scene_sort(bmain, scene);
	DAG_ids_flush_update(bmain, 0);

	WM_event_add_notifier(C, NC_SCENE | ND_OB_ACTIVE, scene);
	WM_event_add_notifier(C, NC_SCENE | ND_LAYER_CONTENT, scene);

	return OPERATOR_FINISHED;
}

void OBJECT_OT_delete(wmOperatorType *ot)
{
	/* identifiers */
	ot->name = "Delete";
	ot->description = "Delete selected objects";
	ot->idname = "OBJECT_OT_delete";

	/* api callbacks */
	ot->invoke = WM_operator_confirm;
	ot->exec = object_delete_exec;
	ot->poll = ED_operator_objectmode;

	/* flags */
	ot->flag = OPTYPE_REGISTER | OPTYPE_UNDO;

	RNA_def_boolean(ot->srna, "use_global", 0, "Delete Globally", "Remove object from all scenes");
}

/**************************** Copy Utilities ******************************/

/* after copying objects, copied data should get new pointers */
static void copy_object_set_idnew(bContext *C, int dupflag)
{
	Main *bmain = CTX_data_main(C);
	Material *ma, *mao;
	ID *id;
	int a;

	/* XXX check object pointers */
	CTX_DATA_BEGIN (C, Object *, ob, selected_editable_objects)
	{
		BKE_object_relink(ob);
	}
	CTX_DATA_END;

	/* materials */
	if (dupflag & USER_DUP_MAT) {
		mao = bmain->mat.first;
		while (mao) {
			if (mao->id.newid) {
				ma = (Material *)mao->id.newid;

				if (dupflag & USER_DUP_TEX) {
					for (a = 0; a < MAX_MTEX; a++) {
						if (ma->mtex[a]) {
							id = (ID *)ma->mtex[a]->tex;
							if (id) {
								ID_NEW_US(ma->mtex[a]->tex)
								else
									ma->mtex[a]->tex = BKE_texture_copy(ma->mtex[a]->tex);
								id->us--;
							}
						}
					}
				}
#if 0 // XXX old animation system
				id = (ID *)ma->ipo;
				if (id) {
					ID_NEW_US(ma->ipo)
					else
						ma->ipo = copy_ipo(ma->ipo);
					id->us--;
				}
#endif // XXX old animation system
			}
			mao = mao->id.next;
		}
	}

#if 0 // XXX old animation system
	  /* lamps */
	if (dupflag & USER_DUP_IPO) {
		Lamp *la = bmain->lamp.first;
		while (la) {
			if (la->id.newid) {
				Lamp *lan = (Lamp *)la->id.newid;
				id = (ID *)lan->ipo;
				if (id) {
					ID_NEW_US(lan->ipo)
					else
						lan->ipo = copy_ipo(lan->ipo);
					id->us--;
				}
			}
			la = la->id.next;
		}
	}

	/* ipos */
	ipo = bmain->ipo.first;
	while (ipo) {
		if (ipo->id.lib == NULL && ipo->id.newid) {
			Ipo *ipon = (Ipo *)ipo->id.newid;
			IpoCurve *icu;
			for (icu = ipon->curve.first; icu; icu = icu->next) {
				if (icu->driver) {
					ID_NEW(icu->driver->ob);
				}
			}
		}
		ipo = ipo->id.next;
	}
#endif // XXX old animation system

	set_sca_new_poins();

	clear_id_newpoins();
}

/********************* Make Duplicates Real ************************/

static void make_object_duplilist_real(bContext *C, Scene *scene, Base *base,
                                       const short use_base_parent,
                                       const short use_hierarchy)
{
	ListBase *lb;
	DupliObject *dob;
	GHash *dupli_gh = NULL, *parent_gh = NULL;

	if (!(base->object->transflag & OB_DUPLI))
		return;

	lb = object_duplilist(scene, base->object, FALSE);

	if (use_hierarchy || use_base_parent) {
		dupli_gh = BLI_ghash_ptr_new("make_object_duplilist_real dupli_gh");
		parent_gh = BLI_ghash_pair_new("make_object_duplilist_real parent_gh");
	}

	for (dob = lb->first; dob; dob = dob->next) {
		Base *basen;
		Object *ob = BKE_object_copy(dob->ob);
		/* font duplis can have a totcol without material, we get them from parent
		 * should be implemented better...
		 */
		if (ob->mat == NULL) ob->totcol = 0;

		basen = MEM_dupallocN(base);
		basen->flag &= ~(OB_FROMDUPLI | OB_FROMGROUP);
		ob->flag = basen->flag;
		basen->lay = base->lay;
		BLI_addhead(&scene->base, basen);   /* addhead: othwise eternal loop */
		basen->object = ob;

		/* make sure apply works */
		BKE_free_animdata(&ob->id);	
		ob->adt = NULL;

		ob->parent = NULL;
		ob->constraints.first = ob->constraints.last = NULL;
		ob->disp.first = ob->disp.last = NULL;
		ob->transflag &= ~OB_DUPLI;	
		ob->lay = base->lay;

		copy_m4_m4(ob->obmat, dob->mat);
		BKE_object_apply_mat4(ob, ob->obmat, FALSE, FALSE);

		if (dupli_gh)
			BLI_ghash_insert(dupli_gh, dob, ob);
		if (parent_gh)
			BLI_ghash_insert(parent_gh, BLI_ghashutil_pairalloc(dob->ob, SET_INT_IN_POINTER(dob->index)), ob);
	}

	if (use_hierarchy) {
		for (dob = lb->first; dob; dob = dob->next) {
			/* original parents */
			Object *ob_src =     dob->ob;
			Object *ob_src_par = ob_src->parent;

			Object *ob_dst =     BLI_ghash_lookup(dupli_gh, dob);
			Object *ob_dst_par = NULL;

			/* find parent that was also made real */
			if (ob_src_par) {
				GHashPair *pair = BLI_ghashutil_pairalloc(ob_src_par, SET_INT_IN_POINTER(dob->index));
				ob_dst_par = BLI_ghash_lookup(parent_gh, pair);
				BLI_ghashutil_pairfree(pair);
			}

			if (ob_dst_par) {
				/* allow for all possible parent types */
				ob_dst->partype = ob_src->partype;
				BLI_strncpy(ob_dst->parsubstr, ob_src->parsubstr, sizeof(ob_dst->parsubstr));
				ob_dst->par1 = ob_src->par1;
				ob_dst->par2 = ob_src->par2;
				ob_dst->par3 = ob_src->par3;

				copy_m4_m4(ob_dst->parentinv, ob_src->parentinv);

				ob_dst->parent = ob_dst_par;
			}
			else if (use_base_parent) {
				ob_dst->parent = base->object;
				ob_dst->partype = PAROBJECT;
			}

			if (ob_dst->parent) {
				invert_m4_m4(ob_dst->parentinv, dob->mat);

				/* note, this may be the parent of other objects, but it should
				 * still work out ok */
				BKE_object_apply_mat4(ob_dst, dob->mat, FALSE, TRUE);

				/* to set ob_dst->orig and in case theres any other discrepicies */
				DAG_id_tag_update(&ob_dst->id, OB_RECALC_OB);
			}
		}
	}
	else if (use_base_parent) {
		/* since we are ignoring the internal hierarchy - parent all to the
		 * base object */
		for (dob = lb->first; dob; dob = dob->next) {
			/* original parents */
			Object *ob_dst = BLI_ghash_lookup(dupli_gh, dob);

			ob_dst->parent = base->object;
			ob_dst->partype = PAROBJECT;

			/* similer to the code above, see comments */
			invert_m4_m4(ob_dst->parentinv, dob->mat);
			BKE_object_apply_mat4(ob_dst, dob->mat, FALSE, TRUE);
			DAG_id_tag_update(&ob_dst->id, OB_RECALC_OB);
		}
	}

	if (dupli_gh)
		BLI_ghash_free(dupli_gh, NULL, NULL);
	if (parent_gh)
		BLI_ghash_free(parent_gh, BLI_ghashutil_pairfree, NULL);

	copy_object_set_idnew(C, 0);

	free_object_duplilist(lb);

	base->object->transflag &= ~OB_DUPLI;
}

static int object_duplicates_make_real_exec(bContext *C, wmOperator *op)
{
	Main *bmain = CTX_data_main(C);
	Scene *scene = CTX_data_scene(C);

	const short use_base_parent = RNA_boolean_get(op->ptr, "use_base_parent");
	const short use_hierarchy = RNA_boolean_get(op->ptr, "use_hierarchy");

	clear_id_newpoins();

	CTX_DATA_BEGIN (C, Base *, base, selected_editable_bases)
	{
		make_object_duplilist_real(C, scene, base, use_base_parent, use_hierarchy);

		/* dependencies were changed */
		WM_event_add_notifier(C, NC_OBJECT | ND_PARENT, base->object);
	}
	CTX_DATA_END;

	DAG_scene_sort(bmain, scene);
	DAG_ids_flush_update(bmain, 0);
	WM_event_add_notifier(C, NC_SCENE, scene);
	WM_main_add_notifier(NC_OBJECT | ND_DRAW, NULL);

	return OPERATOR_FINISHED;
}

void OBJECT_OT_duplicates_make_real(wmOperatorType *ot)
{
	/* identifiers */
	ot->name = "Make Duplicates Real";
	ot->description = "Make dupli objects attached to this object real";
	ot->idname = "OBJECT_OT_duplicates_make_real";

	/* api callbacks */
	ot->exec = object_duplicates_make_real_exec;

	ot->poll = ED_operator_objectmode;

	/* flags */
	ot->flag = OPTYPE_REGISTER | OPTYPE_UNDO;

	RNA_def_boolean(ot->srna, "use_base_parent", 0, "Parent", "Parent newly created objects to the original duplicator");
	RNA_def_boolean(ot->srna, "use_hierarchy", 0, "Keep Hierarchy", "Maintain parent child relationships");
}

/**************************** Convert **************************/

static EnumPropertyItem convert_target_items[] = {
	{OB_CURVE, "CURVE", ICON_OUTLINER_OB_CURVE, "Curve from Mesh/Text", ""},
	{OB_MESH, "MESH", ICON_OUTLINER_OB_MESH, "Mesh from Curve/Meta/Surf/Text", ""},
	{0, NULL, 0, NULL, NULL}
};

static void curvetomesh(Scene *scene, Object *ob) 
{
	if (ob->disp.first == NULL)
		BKE_displist_make_curveTypes(scene, ob, 0);  /* force creation */

	BKE_mesh_from_nurbs(ob); /* also does users */

	if (ob->type == OB_MESH)
		BKE_object_free_modifiers(ob);
}

static int convert_poll(bContext *C)
{
	Object *obact = CTX_data_active_object(C);
	Scene *scene = CTX_data_scene(C);

	return (!scene->id.lib && obact && scene->obedit != obact && (obact->flag & SELECT) && !(obact->id.lib));
}

/* Helper for convert_exec */
static Base *duplibase_for_convert(Scene *scene, Base *base, Object *ob)
{
	Object *obn;
	Base *basen;

	if (ob == NULL) {
		ob = base->object;
	}

	obn = BKE_object_copy(ob);
	obn->recalc |= OB_RECALC_OB | OB_RECALC_DATA | OB_RECALC_TIME;

	basen = MEM_mallocN(sizeof(Base), "duplibase");
	*basen = *base;
	BLI_addhead(&scene->base, basen);   /* addhead: otherwise eternal loop */
	basen->object = obn;
	basen->flag |= SELECT;
	obn->flag |= SELECT;
	base->flag &= ~SELECT;
	ob->flag &= ~SELECT;

	return basen;
}

static int convert_exec(bContext *C, wmOperator *op)
{
	Main *bmain = CTX_data_main(C);
	Scene *scene = CTX_data_scene(C);
	Base *basen = NULL, *basact = NULL, *basedel = NULL;
	Object *ob, *ob1, *newob, *obact = CTX_data_active_object(C);
	DerivedMesh *dm;
	Curve *cu;
	Nurb *nu;
	MetaBall *mb;
	Mesh *me;
	const short target = RNA_enum_get(op->ptr, "target");
	const short keep_original = RNA_boolean_get(op->ptr, "keep_original");
	int a, mballConverted = 0;

	/* don't forget multiple users! */

	/* reset flags */
	CTX_DATA_BEGIN (C, Base *, base, selected_editable_bases)
	{
		ob = base->object;
		ob->flag &= ~OB_DONE;

		/* flag data thats not been edited (only needed for !keep_original) */
		if (ob->data) {
			((ID *)ob->data)->flag |= LIB_DOIT;
		}
	}
	CTX_DATA_END;

	CTX_DATA_BEGIN (C, Base *, base, selected_editable_bases)
	{
		ob = base->object;

		if (ob->flag & OB_DONE || !IS_TAGGED(ob->data)) {
			if (ob->type != target) {
				base->flag &= ~SELECT;
				ob->flag &= ~SELECT;
			}

			/* obdata already modified */
			if (!IS_TAGGED(ob->data)) {
				/* When 2 objects with linked data are selected, converting both
				 * would keep modifiers on all but the converted object [#26003] */
				if (ob->type == OB_MESH) {
					BKE_object_free_modifiers(ob);  /* after derivedmesh calls! */
				}
			}
		}
		else if (ob->type == OB_MESH && target == OB_CURVE) {
			ob->flag |= OB_DONE;

			if (keep_original) {
				basen = duplibase_for_convert(scene, base, NULL);
				newob = basen->object;

				/* decrement original mesh's usage count  */
				me = newob->data;
				me->id.us--;

				/* make a new copy of the mesh */
				newob->data = BKE_mesh_copy(me);
			}
			else {
				newob = ob;
			}

			BKE_mesh_from_curve(scene, newob);

			if (newob->type == OB_CURVE)
				BKE_object_free_modifiers(newob);   /* after derivedmesh calls! */
		}
		else if (ob->type == OB_MESH && ob->modifiers.first) { /* converting a mesh with no modifiers causes a segfault */
			ob->flag |= OB_DONE;

			if (keep_original) {
				basen = duplibase_for_convert(scene, base, NULL);
				newob = basen->object;

				/* decrement original mesh's usage count  */
				me = newob->data;
				me->id.us--;

				/* make a new copy of the mesh */
				newob->data = BKE_mesh_copy(me);
			}
			else {
				newob = ob;
				ob->recalc |= OB_RECALC_OB | OB_RECALC_DATA | OB_RECALC_TIME;
			}

			/* make new mesh data from the original copy */
			/* note: get the mesh from the original, not from the copy in some
			 * cases this doesnt give correct results (when MDEF is used for eg)
			 */
			dm = mesh_get_derived_final(scene, newob, CD_MASK_MESH);
			/* dm= mesh_create_derived_no_deform(ob1, NULL);	this was called original (instead of get_derived). man o man why! (ton) */

			DM_to_mesh(dm, newob->data, newob);

			/* re-tessellation is called by DM_to_mesh */

			dm->release(dm);
			BKE_object_free_modifiers(newob);   /* after derivedmesh calls! */
		}
		else if (ob->type == OB_FONT) {
			ob->flag |= OB_DONE;

			if (keep_original) {
				basen = duplibase_for_convert(scene, base, NULL);
				newob = basen->object;

				/* decrement original curve's usage count  */
				((Curve *)newob->data)->id.us--;

				/* make a new copy of the curve */
				newob->data = BKE_curve_copy(ob->data);
			}
			else {
				newob = ob;
			}

			cu = newob->data;

			if (!newob->disp.first)
				BKE_displist_make_curveTypes(scene, newob, 0);

			newob->type = OB_CURVE;
			cu->type = OB_CURVE;

			if (cu->vfont) {
				cu->vfont->id.us--;
				cu->vfont = NULL;
			}
			if (cu->vfontb) {
				cu->vfontb->id.us--;
				cu->vfontb = NULL;
			}
			if (cu->vfonti) {
				cu->vfonti->id.us--;
				cu->vfonti = NULL;
			}
			if (cu->vfontbi) {
				cu->vfontbi->id.us--;
				cu->vfontbi = NULL;
			}

			if (!keep_original) {
				/* other users */
				if (cu->id.us > 1) {
					for (ob1 = bmain->object.first; ob1; ob1 = ob1->id.next) {
						if (ob1->data == ob->data) {
							ob1->type = OB_CURVE;
							ob1->recalc |= OB_RECALC_OB | OB_RECALC_DATA | OB_RECALC_TIME;
						}
					}
				}
			}

			for (nu = cu->nurb.first; nu; nu = nu->next)
				nu->charidx = 0;

			if (target == OB_MESH) {
				curvetomesh(scene, newob);

				/* meshes doesn't use displist */
				BKE_displist_free(&newob->disp);
			}
		}
		else if (ELEM(ob->type, OB_CURVE, OB_SURF)) {
			ob->flag |= OB_DONE;

			if (target == OB_MESH) {
				if (keep_original) {
					basen = duplibase_for_convert(scene, base, NULL);
					newob = basen->object;

					/* decrement original curve's usage count  */
					((Curve *)newob->data)->id.us--;

					/* make a new copy of the curve */
					newob->data = BKE_curve_copy(ob->data);
				}
				else {
					newob = ob;

					/* meshes doesn't use displist */
					BKE_displist_free(&newob->disp);
				}

				curvetomesh(scene, newob);
			}
		}
		else if (ob->type == OB_MBALL && target == OB_MESH) {
			Object *baseob;

			base->flag &= ~SELECT;
			ob->flag &= ~SELECT;

			baseob = BKE_mball_basis_find(scene, ob);

			if (ob != baseob) {
				/* if motherball is converting it would be marked as done later */
				ob->flag |= OB_DONE;
			}

			if (!baseob->disp.first) {
				BKE_displist_make_mball(scene, baseob);
			}

			if (!(baseob->flag & OB_DONE)) {
				baseob->flag |= OB_DONE;

				basen = duplibase_for_convert(scene, base, baseob);
				newob = basen->object;

				mb = newob->data;
				mb->id.us--;

				newob->data = BKE_mesh_add("Mesh");
				newob->type = OB_MESH;

				me = newob->data;
				me->totcol = mb->totcol;
				if (newob->totcol) {
					me->mat = MEM_dupallocN(mb->mat);
					for (a = 0; a < newob->totcol; a++) id_us_plus((ID *)me->mat[a]);
				}

				BKE_mesh_from_metaball(&baseob->disp, newob->data);

				if (obact->type == OB_MBALL) {
					basact = basen;
				}

				mballConverted = 1;
			}
		}
		else {
			continue;
		}

		/* tag obdata if it was been changed */

		/* If the original object is active then make this object active */
		if (basen) {
			if (ob == obact) {
				/* store new active base to update BASACT */
				basact = basen;
			}

			basen = NULL;
		}

		if (!keep_original && (ob->flag & OB_DONE)) {
			DAG_id_tag_update(&ob->id, OB_RECALC_DATA);
			((ID *)ob->data)->flag &= ~LIB_DOIT; /* flag not to convert this datablock again */
		}

		/* delete original if needed */
		if (basedel) {
			if (!keep_original)
				ED_base_object_free_and_unlink(bmain, scene, basedel);	

			basedel = NULL;
		}
	}
	CTX_DATA_END;

	if (!keep_original) {
		if (mballConverted) {
			Base *base = scene->base.first, *tmpbase;
			while (base) {
				ob = base->object;
				tmpbase = base;
				base = base->next;

				if (ob->type == OB_MBALL) {
					ED_base_object_free_and_unlink(bmain, scene, tmpbase);
				}
			}
		}

		/* delete object should renew depsgraph */
		DAG_scene_sort(bmain, scene);
	}

// XXX	ED_object_enter_editmode(C, 0);
// XXX	exit_editmode(C, EM_FREEDATA|EM_WAITCURSOR); /* freedata, but no undo */

	if (basact) {
		/* active base was changed */
		ED_base_object_activate(C, basact);
		BASACT = basact;
	}
	else if (BASACT->object->flag & OB_DONE) {
		WM_event_add_notifier(C, NC_OBJECT | ND_MODIFIER, BASACT->object);
		WM_event_add_notifier(C, NC_OBJECT | ND_DATA, BASACT->object);
	}

	DAG_scene_sort(bmain, scene);
	WM_event_add_notifier(C, NC_OBJECT | ND_DRAW, scene);
	WM_event_add_notifier(C, NC_SCENE | ND_OB_SELECT, scene);

	return OPERATOR_FINISHED;
}


void OBJECT_OT_convert(wmOperatorType *ot)
{
	/* identifiers */
	ot->name = "Convert to";
	ot->description = "Convert selected objects to another type";
	ot->idname = "OBJECT_OT_convert";

	/* api callbacks */
	ot->invoke = WM_menu_invoke;
	ot->exec = convert_exec;
	ot->poll = convert_poll;

	/* flags */
	ot->flag = OPTYPE_REGISTER | OPTYPE_UNDO;

	/* properties */
	ot->prop = RNA_def_enum(ot->srna, "target", convert_target_items, OB_MESH, "Target", "Type of object to convert to");
	RNA_def_boolean(ot->srna, "keep_original", 0, "Keep Original", "Keep original objects instead of replacing them");
}

/**************************** Duplicate ************************/

/* 
 * dupflag: a flag made from constants declared in DNA_userdef_types.h
 * The flag tells adduplicate() weather to copy data linked to the object, or to reference the existing data.
 * U.dupflag for default operations or you can construct a flag as python does
 * if the dupflag is 0 then no data will be copied (linked duplicate) */

/* used below, assumes id.new is correct */
/* leaves selection of base/object unaltered */
static Base *object_add_duplicate_internal(Main *bmain, Scene *scene, Base *base, int dupflag)
{
	Base *basen = NULL;
	Material ***matarar;
	Object *ob, *obn;
	ID *id;
	int a, didit;

	ob = base->object;
	if (ob->mode & OB_MODE_POSE) {
		; /* nothing? */
	}
	else {
		obn = BKE_object_copy(ob);
		obn->recalc |= OB_RECALC_OB | OB_RECALC_DATA | OB_RECALC_TIME;

		basen = MEM_mallocN(sizeof(Base), "duplibase");
		*basen = *base;
		BLI_addhead(&scene->base, basen);   /* addhead: prevent eternal loop */
		basen->object = obn;

		if (basen->flag & OB_FROMGROUP) {
			Group *group;
			for (group = bmain->group.first; group; group = group->id.next) {
				if (object_in_group(ob, group))
					add_to_group(group, obn, scene, basen);
			}
		}

		/* duplicates using userflags */
		if (dupflag & USER_DUP_ACT) {
			BKE_copy_animdata_id_action(&obn->id);
		}

		if (dupflag & USER_DUP_MAT) {
			for (a = 0; a < obn->totcol; a++) {
				id = (ID *)obn->mat[a];
				if (id) {
					ID_NEW_US(obn->mat[a])
					else
						obn->mat[a] = BKE_material_copy(obn->mat[a]);
					id->us--;

					if (dupflag & USER_DUP_ACT) {
						BKE_copy_animdata_id_action(&obn->mat[a]->id);
					}
				}
			}
		}
		if (dupflag & USER_DUP_PSYS) {
			ParticleSystem *psys;
			for (psys = obn->particlesystem.first; psys; psys = psys->next) {
				id = (ID *) psys->part;
				if (id) {
					ID_NEW_US(psys->part)
					else
						psys->part = BKE_particlesettings_copy(psys->part);

					if (dupflag & USER_DUP_ACT) {
						BKE_copy_animdata_id_action(&psys->part->id);
					}

					id->us--;
				}
			}
		}

		id = obn->data;
		didit = 0;

		switch (obn->type) {
			case OB_MESH:
				if (dupflag & USER_DUP_MESH) {
					ID_NEW_US2(obn->data)
					else {
						obn->data = BKE_mesh_copy(obn->data);
						if (obn->fluidsimSettings) {
							obn->fluidsimSettings->orgMesh = (Mesh *)obn->data;
						}
						didit = 1;
					}
					id->us--;
				}
				break;
			case OB_CURVE:
				if (dupflag & USER_DUP_CURVE) {
					ID_NEW_US2(obn->data)
					else {
						obn->data = BKE_curve_copy(obn->data);
						didit = 1;
					}
					id->us--;
				}
				break;
			case OB_SURF:
				if (dupflag & USER_DUP_SURF) {
					ID_NEW_US2(obn->data)
					else {
						obn->data = BKE_curve_copy(obn->data);
						didit = 1;
					}
					id->us--;
				}
				break;
			case OB_FONT:
				if (dupflag & USER_DUP_FONT) {
					ID_NEW_US2(obn->data)
					else {
						obn->data = BKE_curve_copy(obn->data);
						didit = 1;
					}
					id->us--;
				}
				break;
			case OB_MBALL:
				if (dupflag & USER_DUP_MBALL) {
					ID_NEW_US2(obn->data)
					else {
						obn->data = BKE_mball_copy(obn->data);
						didit = 1;
					}
					id->us--;
				}
				break;
			case OB_LAMP:
				if (dupflag & USER_DUP_LAMP) {
					ID_NEW_US2(obn->data)
					else {
						obn->data = BKE_lamp_copy(obn->data);
						didit = 1;
					}
					id->us--;
				}
				break;
			case OB_ARMATURE:
				obn->recalc |= OB_RECALC_DATA;
				if (obn->pose)
					obn->pose->flag |= POSE_RECALC;
				if (dupflag & USER_DUP_ARM) {
					ID_NEW_US2(obn->data)
					else {
						obn->data = BKE_armature_copy(obn->data);
						BKE_pose_rebuild(obn, obn->data);
						didit = 1;
					}
					id->us--;
				}
				break;
			case OB_LATTICE:
				if (dupflag != 0) {
					ID_NEW_US2(obn->data)
					else {
						obn->data = BKE_lattice_copy(obn->data);
						didit = 1;
					}
					id->us--;
				}
				break;
			case OB_CAMERA:
				if (dupflag != 0) {
					ID_NEW_US2(obn->data)
					else {
						obn->data = BKE_camera_copy(obn->data);
						didit = 1;
					}
					id->us--;
				}
				break;
			case OB_SPEAKER:
				if (dupflag != 0) {
					ID_NEW_US2(obn->data)
					else {
						obn->data = BKE_speaker_copy(obn->data);
						didit = 1;
					}
					id->us--;
				}
				break;
		}

		/* check if obdata is copied */
		if (didit) {
			Key *key = BKE_key_from_object(obn);

			if (dupflag & USER_DUP_ACT) {
				bActuator *act;

				BKE_copy_animdata_id_action((ID *)obn->data);
				if (key) {
					BKE_copy_animdata_id_action((ID *)key);
				}

				/* Update the duplicated action in the action actuators */
				for (act = obn->actuators.first; act; act = act->next) {
					if (act->type == ACT_ACTION) {
						bActionActuator *actact = (bActionActuator *) act->data;
						if (ob->adt && actact->act == ob->adt->action) {
							actact->act = obn->adt->action;
						}
					}
				}
			}

			if (dupflag & USER_DUP_MAT) {
				matarar = give_matarar(obn);
				if (matarar) {
					for (a = 0; a < obn->totcol; a++) {
						id = (ID *)(*matarar)[a];
						if (id) {
							ID_NEW_US((*matarar)[a])
							else
								(*matarar)[a] = BKE_material_copy((*matarar)[a]);
							id->us--;
						}
					}
				}
			}
		}
	}
	return basen;
}

/* single object duplicate, if dupflag==0, fully linked, else it uses the flags given */
/* leaves selection of base/object unaltered.
 * note: don't call this within a loop since clear_* funcs loop over the entire database.
 * note: caller must do DAG_scene_sort(bmain, scene);
 *       this is not done automatic since we may duplicate many objects in a batch */
Base *ED_object_add_duplicate(Main *bmain, Scene *scene, Base *base, int dupflag)
{
	Base *basen;
	Object *ob;

	clear_id_newpoins();
	clear_sca_new_poins();  /* sensor/contr/act */

	basen = object_add_duplicate_internal(bmain, scene, base, dupflag);
	if (basen == NULL) {
		return NULL;
	}

	ob = basen->object;

	/* link own references to the newly duplicated data [#26816] */
	BKE_object_relink(ob);
	set_sca_new_poins_ob(ob);

	/* DAG_scene_sort(bmain, scene); */ /* caller must do */

	if (ob->data) {
		ED_render_id_flush_update(bmain, ob->data);
	}

	return basen;
}

/* contextual operator dupli */
static int duplicate_exec(bContext *C, wmOperator *op)
{
	Main *bmain = CTX_data_main(C);
	Scene *scene = CTX_data_scene(C);
	int linked = RNA_boolean_get(op->ptr, "linked");
	int dupflag = (linked) ? 0 : U.dupflag;

	clear_id_newpoins();
	clear_sca_new_poins();  /* sensor/contr/act */

	CTX_DATA_BEGIN (C, Base *, base, selected_editable_bases)
	{
		Base *basen = object_add_duplicate_internal(bmain, scene, base, dupflag);

		/* note that this is safe to do with this context iterator,
		 * the list is made in advance */
		ED_base_object_select(base, BA_DESELECT);

		if (basen == NULL) {
			continue;
		}

		/* new object becomes active */
		if (BASACT == base)
			ED_base_object_activate(C, basen);

		if (basen->object->data) {
			DAG_id_tag_update(basen->object->data, 0);
		}
	}
	CTX_DATA_END;

	copy_object_set_idnew(C, dupflag);

	DAG_scene_sort(bmain, scene);
	DAG_ids_flush_update(bmain, 0);

	WM_event_add_notifier(C, NC_SCENE | ND_OB_SELECT, scene);

	return OPERATOR_FINISHED;
}

void OBJECT_OT_duplicate(wmOperatorType *ot)
{
	PropertyRNA *prop;

	/* identifiers */
	ot->name = "Duplicate Objects";
	ot->description = "Duplicate selected objects";
	ot->idname = "OBJECT_OT_duplicate";

	/* api callbacks */
	ot->exec = duplicate_exec;
	ot->poll = ED_operator_objectmode;

	/* flags */
	ot->flag = OPTYPE_REGISTER | OPTYPE_UNDO;

	/* to give to transform */
	RNA_def_boolean(ot->srna, "linked", 0, "Linked", "Duplicate object but not object data, linking to the original data");
	prop = RNA_def_enum(ot->srna, "mode", transform_mode_types, TFM_TRANSLATION, "Mode", "");
	RNA_def_property_flag(prop, PROP_HIDDEN);
}

/* **************** add named object, for dragdrop ************* */

static int add_named_exec(bContext *C, wmOperator *op)
{
	Main *bmain = CTX_data_main(C);
	Scene *scene = CTX_data_scene(C);
	Base *basen, *base;
	Object *ob;
	int linked = RNA_boolean_get(op->ptr, "linked");
	int dupflag = (linked) ? 0 : U.dupflag;
	char name[MAX_ID_NAME - 2];

	/* find object, create fake base */
	RNA_string_get(op->ptr, "name", name);
	ob = (Object *)BKE_libblock_find_name(ID_OB, name);
	if (ob == NULL)
		return OPERATOR_CANCELLED;

	base = MEM_callocN(sizeof(Base), "duplibase");
	base->object = ob;
	base->flag = ob->flag;

	/* prepare dupli */
	clear_id_newpoins();
	clear_sca_new_poins();  /* sensor/contr/act */

	basen = object_add_duplicate_internal(bmain, scene, base, dupflag);

	if (basen == NULL) {
		MEM_freeN(base);
		return OPERATOR_CANCELLED;
	}

	basen->lay = basen->object->lay = scene->lay;

	ED_object_location_from_view(C, basen->object->loc);
	ED_base_object_activate(C, basen);

	copy_object_set_idnew(C, dupflag);

	DAG_scene_sort(bmain, scene);
	DAG_ids_flush_update(bmain, 0);

	MEM_freeN(base);

	WM_event_add_notifier(C, NC_SCENE | ND_OB_SELECT, scene);

	return OPERATOR_FINISHED;
}

void OBJECT_OT_add_named(wmOperatorType *ot)
{
	/* identifiers */
	ot->name = "Add Named Object";
	ot->description = "Add named object";
	ot->idname = "OBJECT_OT_add_named";

	/* api callbacks */
	ot->exec = add_named_exec;
	ot->poll = ED_operator_objectmode;

	/* flags */
	ot->flag = OPTYPE_REGISTER | OPTYPE_UNDO;

	RNA_def_boolean(ot->srna, "linked", 0, "Linked", "Duplicate object but not object data, linking to the original data");
	RNA_def_string(ot->srna, "name", "Cube", MAX_ID_NAME - 2, "Name", "Object name to add");
}

/**************************** Join *************************/

static int join_poll(bContext *C)
{
	Object *ob = CTX_data_active_object(C);

	if (!ob || ob->id.lib) return 0;

	if (ELEM4(ob->type, OB_MESH, OB_CURVE, OB_SURF, OB_ARMATURE))
		return ED_operator_screenactive(C);
	else
		return 0;
}

static int join_exec(bContext *C, wmOperator *op)
{
	Scene *scene = CTX_data_scene(C);
	Object *ob = CTX_data_active_object(C);

	if (scene->obedit) {
		BKE_report(op->reports, RPT_ERROR, "This data does not support joining in editmode");
		return OPERATOR_CANCELLED;
	}
	else if (BKE_object_obdata_is_libdata(ob)) {
		BKE_report(op->reports, RPT_ERROR, "Can't edit external libdata");
		return OPERATOR_CANCELLED;
	}

	if (ob->type == OB_MESH)
		return join_mesh_exec(C, op);
	else if (ELEM(ob->type, OB_CURVE, OB_SURF))
		return join_curve_exec(C, op);
	else if (ob->type == OB_ARMATURE)
		return join_armature_exec(C, op);

	return OPERATOR_CANCELLED;
}

void OBJECT_OT_join(wmOperatorType *ot)
{
	/* identifiers */
	ot->name = "Join";
	ot->description = "Join selected objects into active object";
	ot->idname = "OBJECT_OT_join";

	/* api callbacks */
	ot->exec = join_exec;
	ot->poll = join_poll;

	/* flags */
	ot->flag = OPTYPE_REGISTER | OPTYPE_UNDO;
}

/**************************** Join as Shape Key*************************/

static int join_shapes_poll(bContext *C)
{
	Object *ob = CTX_data_active_object(C);

	if (!ob || ob->id.lib) return 0;

	/* only meshes supported at the moment */
	if (ob->type == OB_MESH)
		return ED_operator_screenactive(C);
	else
		return 0;
}

static int join_shapes_exec(bContext *C, wmOperator *op)
{
	Scene *scene = CTX_data_scene(C);
	Object *ob = CTX_data_active_object(C);

	if (scene->obedit) {
		BKE_report(op->reports, RPT_ERROR, "This data does not support joining in editmode");
		return OPERATOR_CANCELLED;
	}
	else if (BKE_object_obdata_is_libdata(ob)) {
		BKE_report(op->reports, RPT_ERROR, "Can't edit external libdata");
		return OPERATOR_CANCELLED;
	}

	if (ob->type == OB_MESH)
		return join_mesh_shapes_exec(C, op);

	return OPERATOR_CANCELLED;
}

void OBJECT_OT_join_shapes(wmOperatorType *ot)
{
	/* identifiers */
	ot->name = "Join as Shapes";
	ot->description = "Merge selected objects to shapes of active object";
	ot->idname = "OBJECT_OT_join_shapes";

	/* api callbacks */
	ot->exec = join_shapes_exec;
	ot->poll = join_shapes_poll;

	/* flags */
	ot->flag = OPTYPE_REGISTER | OPTYPE_UNDO;
}<|MERGE_RESOLUTION|>--- conflicted
+++ resolved
@@ -135,6 +135,7 @@
 	{PFIELD_BOID, "BOID", ICON_FORCE_BOID, "Boid", ""},
 	{PFIELD_TURBULENCE, "TURBULENCE", ICON_FORCE_TURBULENCE, "Turbulence", ""},
 	{PFIELD_DRAG, "DRAG", ICON_FORCE_DRAG, "Drag", ""},
+	{PFIELD_SMOKEFLOW, "SMOKE", ICON_FORCE_SMOKEFLOW, "Smoke Flow", ""},
 	{0, NULL, 0, NULL, NULL}
 };
 
@@ -355,7 +356,7 @@
 	Scene *scene = CTX_data_scene(C);
 	Object *ob;
 
-	/* For as long scene has editmode... */
+	/* for as long scene has editmode... */
 	if (CTX_data_edit_object(C)) 
 		ED_object_exit_editmode(C, EM_FREEDATA | EM_FREEUNDO | EM_WAITCURSOR | EM_DO_UNDO);  /* freedata, and undo */
 
@@ -419,25 +420,6 @@
 }
 
 /********************* Add Effector Operator ********************/
-<<<<<<< HEAD
-/* copy from rna_object_force.c*/
-static EnumPropertyItem field_type_items[] = {
-	{PFIELD_FORCE, "FORCE", ICON_FORCE_FORCE, "Force", ""},
-	{PFIELD_WIND, "WIND", ICON_FORCE_WIND, "Wind", ""},
-	{PFIELD_VORTEX, "VORTEX", ICON_FORCE_VORTEX, "Vortex", ""},
-	{PFIELD_MAGNET, "MAGNET", ICON_FORCE_MAGNETIC, "Magnetic", ""},
-	{PFIELD_HARMONIC, "HARMONIC", ICON_FORCE_HARMONIC, "Harmonic", ""},
-	{PFIELD_CHARGE, "CHARGE", ICON_FORCE_CHARGE, "Charge", ""},
-	{PFIELD_LENNARDJ, "LENNARDJ", ICON_FORCE_LENNARDJONES, "Lennard-Jones", ""},
-	{PFIELD_TEXTURE, "TEXTURE", ICON_FORCE_TEXTURE, "Texture", ""},
-	{PFIELD_GUIDE, "GUIDE", ICON_FORCE_CURVE, "Curve Guide", ""},
-	{PFIELD_BOID, "BOID", ICON_FORCE_BOID, "Boid", ""},
-	{PFIELD_TURBULENCE, "TURBULENCE", ICON_FORCE_TURBULENCE, "Turbulence", ""},
-	{PFIELD_DRAG, "DRAG", ICON_FORCE_DRAG, "Drag", ""},
-	{PFIELD_SMOKEFLOW, "SMOKE", ICON_FORCE_SMOKEFLOW, "Smoke Flow", ""},
-	{0, NULL, 0, NULL, NULL}};
-=======
->>>>>>> d5157a22
 
 /* for effector add primitive operators */
 static Object *effector_add_type(bContext *C, wmOperator *op, int type)
