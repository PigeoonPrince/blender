/**
 * $Id$
 *
 * ***** BEGIN GPL LICENSE BLOCK *****
 *
 * This program is free software; you can redistribute it and/or
 * modify it under the terms of the GNU General Public License
 * as published by the Free Software Foundation; either version 2
 * of the License, or (at your option) any later version.
 *
 * This program is distributed in the hope that it will be useful,
 * but WITHOUT ANY WARRANTY; without even the implied warranty of
 * MERCHANTABILITY or FITNESS FOR A PARTICULAR PURPOSE.  See the
 * GNU General Public License for more details.
 *
 * You should have received a copy of the GNU General Public License
 * along with this program; if not, write to the Free Software Foundation,
 * Inc., 51 Franklin Street, Fifth Floor, Boston, MA 02110-1301, USA.
 *
 * The Original Code is Copyright (C) 2001-2002 by NaN Holding BV.
 * All rights reserved.
 *
 * Contributor(s): Blender Foundation, 2002-2008 full recode
 *
 * ***** END GPL LICENSE BLOCK *****
 */

#include <stdlib.h>
#include <string.h>

#include "MEM_guardedalloc.h"

#include "DNA_curve_types.h"
#include "DNA_group_types.h"
#include "DNA_lamp_types.h"
#include "DNA_material_types.h"
#include "DNA_mesh_types.h"
#include "DNA_meta_types.h"
#include "DNA_object_fluidsim.h"
#include "DNA_object_force.h"
#include "DNA_scene_types.h"
#include "DNA_vfont_types.h"

#include "BLI_math.h"
#include "BLI_listbase.h"

#include "BKE_anim.h"
#include "BKE_armature.h"
#include "BKE_constraint.h"
#include "BKE_context.h"
#include "BKE_curve.h"
#include "BKE_customdata.h"
#include "BKE_depsgraph.h"
#include "BKE_DerivedMesh.h"
#include "BKE_displist.h"
#include "BKE_effect.h"
#include "BKE_global.h"
#include "BKE_group.h"
#include "BKE_lattice.h"
#include "BKE_library.h"
#include "BKE_main.h"
#include "BKE_material.h"
#include "BKE_mball.h"
#include "BKE_mesh.h"
#include "BKE_modifier.h"
#include "BKE_object.h"
#include "BKE_particle.h"
#include "BKE_report.h"
#include "BKE_sca.h"
#include "BKE_scene.h"
#include "BKE_texture.h"
#include "BKE_utildefines.h"

#include "RNA_access.h"
#include "RNA_define.h"
#include "RNA_enum_types.h"

#include "WM_api.h"
#include "WM_types.h"

#include "ED_armature.h"
#include "ED_curve.h"
#include "ED_mball.h"
#include "ED_mesh.h"
#include "ED_object.h"
#include "ED_render.h"
#include "ED_screen.h"
#include "ED_transform.h"
#include "ED_view3d.h"

#include "UI_interface.h"
#include "UI_resources.h"

#include "object_intern.h"

/************************** Exported *****************************/

void ED_object_location_from_view(bContext *C, float *loc)
{
	View3D *v3d= CTX_wm_view3d(C);
	Scene *scene= CTX_data_scene(C);
	float *cursor;
	
	cursor = give_cursor(scene, v3d);

	copy_v3_v3(loc, cursor);
}

void ED_object_rotation_from_view(bContext *C, float *rot)
{
	RegionView3D *rv3d= ED_view3d_context_rv3d(C);
	
	if(rv3d) {
		rv3d->viewquat[0]= -rv3d->viewquat[0];
		quat_to_eul( rot, rv3d->viewquat);
		rv3d->viewquat[0]= -rv3d->viewquat[0];
	}
	else
		rot[0] = rot[1] = rot[2] = 0.f;
}

void ED_object_base_init_transform(bContext *C, Base *base, float *loc, float *rot)
{
	Object *ob= base->object;
	Scene *scene= CTX_data_scene(C);
	
	if (!scene) return;
	
	if (loc)
		copy_v3_v3(ob->loc, loc);
	
	if (rot)
		copy_v3_v3(ob->rot, rot);
	
	where_is_object(scene, ob);
}

/* uses context to figure out transform for primitive */
/* returns standard diameter */
float ED_object_new_primitive_matrix(bContext *C, Object *obedit, float *loc, float *rot, float primmat[][4])
{
	View3D *v3d =CTX_wm_view3d(C);
	float mat[3][3], rmat[3][3], cmat[3][3], imat[3][3];
	
	unit_m4(primmat);
	
	eul_to_mat3(rmat, rot);
	invert_m3(rmat);
	
	/* inverse transform for initial rotation and object */
	copy_m3_m4(mat, obedit->obmat);
	mul_m3_m3m3(cmat, rmat, mat);
	invert_m3_m3(imat, cmat);
	copy_m4_m3(primmat, imat);
	
	/* center */
	copy_v3_v3(primmat[3], loc);
	sub_v3_v3v3(primmat[3], primmat[3], obedit->obmat[3]);
	invert_m3_m3(imat, mat);
	mul_m3_v3(imat, primmat[3]);
	
	if(v3d) return v3d->grid;
	return 1.0f;
}

/********************* Add Object Operator ********************/

void add_object_draw(Scene *scene, View3D *v3d, int type)	/* for toolbox or menus, only non-editmode stuff */
{
	/* keep here to get things compile, remove later */
}

void ED_object_add_generic_props(wmOperatorType *ot, int do_editmode)
{
	PropertyRNA *prop;
	RNA_def_boolean(ot->srna, "view_align", 0, "Align to View", "Align the new object to the view.");

	if(do_editmode) {
		prop= RNA_def_boolean(ot->srna, "enter_editmode", 0, "Enter Editmode", "Enter editmode when adding this object.");
		RNA_def_property_flag(prop, PROP_HIDDEN);
	}
	
	RNA_def_float_vector(ot->srna, "location", 3, NULL, -FLT_MAX, FLT_MAX, "Location", "Location for the newly added object.", -FLT_MAX, FLT_MAX);
	RNA_def_float_rotation(ot->srna, "rotation", 3, NULL, -FLT_MAX, FLT_MAX, "Rotation", "Rotation for the newly added object", -FLT_MAX, FLT_MAX);
	
	prop = RNA_def_boolean_layer_member(ot->srna, "layer", 20, NULL, "Layer", "");
	RNA_def_property_flag(prop, PROP_HIDDEN);
}

static void object_add_generic_invoke_options(bContext *C, wmOperator *op)
{
	if(RNA_struct_find_property(op->ptr, "enter_editmode")) /* optional */
		if (!RNA_property_is_set(op->ptr, "enter_editmode"))
			RNA_boolean_set(op->ptr, "enter_editmode", U.flag & USER_ADD_EDITMODE);
	
	if(!RNA_property_is_set(op->ptr, "location")) {
		float loc[3];
		
		ED_object_location_from_view(C, loc);
		RNA_float_set_array(op->ptr, "location", loc);
	}
	 
	if(!RNA_property_is_set(op->ptr, "layer")) {
		View3D *v3d = CTX_wm_view3d(C);
		Scene *scene = CTX_data_scene(C);
		int a, values[20], layer;
		
		if(v3d) {
			layer = (v3d->scenelock && !v3d->localvd)? scene->layact: v3d->layact;

			for(a=0; a<20; a++)
				values[a]= (layer & (1<<a));
		}
		else {
			layer = scene->layact;

			for(a=0; a<20; a++)
				values[a]= (layer & (1<<a));
		}
		
		RNA_boolean_set_array(op->ptr, "layer", values);
	}
}

int ED_object_add_generic_invoke(bContext *C, wmOperator *op, wmEvent *event)
{
	object_add_generic_invoke_options(C, op);
	return op->type->exec(C, op);
}

int ED_object_add_generic_get_opts(bContext *C, wmOperator *op, float *loc, float *rot, int *enter_editmode, unsigned int *layer)
{
	View3D *v3d = CTX_wm_view3d(C);
	int a, layer_values[20];
	int view_align;
	
	*enter_editmode = FALSE;
	if(RNA_struct_find_property(op->ptr, "enter_editmode") && RNA_boolean_get(op->ptr, "enter_editmode")) {
		*enter_editmode = TRUE;
	}

	if(RNA_property_is_set(op->ptr, "layer")) {
		RNA_boolean_get_array(op->ptr, "layer", layer_values);

		for(a=0; a<20; a++) {
			if(layer_values[a])
				*layer |= (1 << a);
			else
				*layer &= ~(1 << a);
		}
	}
	else {
		/* not set, use the scenes layers */
		Scene *scene = CTX_data_scene(C);
		*layer = scene->layact;
	}

	/* in local view we additionally add local view layers,
	   not part of operator properties */
	if(v3d && v3d->localvd)
		*layer |= v3d->lay;

	if (RNA_property_is_set(op->ptr, "view_align"))
		view_align = RNA_boolean_get(op->ptr, "view_align");
	else
		view_align = U.flag & USER_ADD_VIEWALIGNED;

	if (view_align)
		ED_object_rotation_from_view(C, rot);
	else
		RNA_float_get_array(op->ptr, "rotation", rot);
	

	RNA_float_get_array(op->ptr, "location", loc);

	if(*layer == 0) {
		BKE_report(op->reports, RPT_ERROR, "Property 'layer' has no values set");
		return 0;
	}

	return 1;
}

/* for object add primitive operators */
Object *ED_object_add_type(bContext *C, int type, float *loc, float *rot, int enter_editmode, unsigned int layer)
{
	Scene *scene= CTX_data_scene(C);
	Object *ob;
	
	/* for as long scene has editmode... */
	if (CTX_data_edit_object(C)) 
		ED_object_exit_editmode(C, EM_FREEDATA|EM_FREEUNDO|EM_WAITCURSOR|EM_DO_UNDO); /* freedata, and undo */
	
	/* deselects all, sets scene->basact */
	ob= add_object(scene, type);
	BASACT->lay = ob->lay = layer;
	/* editor level activate, notifiers */
	ED_base_object_activate(C, BASACT);

	/* more editor stuff */
	ED_object_base_init_transform(C, BASACT, loc, rot);

	DAG_scene_sort(scene);
	ED_render_id_flush_update(G.main, ob->data);

	if(enter_editmode)
		ED_object_enter_editmode(C, EM_IGNORE_LAYER);

	return ob;
}

/* for object add operator */
static int object_add_exec(bContext *C, wmOperator *op)
{
	int enter_editmode;
	unsigned int layer;
	float loc[3], rot[3];
	
	if(!ED_object_add_generic_get_opts(C, op, loc, rot, &enter_editmode, &layer))
		return OPERATOR_CANCELLED;

	ED_object_add_type(C, RNA_enum_get(op->ptr, "type"), loc, rot, enter_editmode, layer);
	
	return OPERATOR_FINISHED;
}

void OBJECT_OT_add(wmOperatorType *ot)
{
	/* identifiers */
	ot->name= "Add Object";
	ot->description = "Add an object to the scene";
	ot->idname= "OBJECT_OT_add";
	
	/* api callbacks */
	ot->invoke= ED_object_add_generic_invoke;
	ot->exec= object_add_exec;
	
	ot->poll= ED_operator_scene_editable;
	
	/* flags */
	ot->flag= OPTYPE_REGISTER|OPTYPE_UNDO;
	
	RNA_def_enum(ot->srna, "type", object_type_items, 0, "Type", "");

	ED_object_add_generic_props(ot, TRUE);
}

/********************* Add Effector Operator ********************/
/* copy from rna_object_force.c*/
static EnumPropertyItem field_type_items[] = {
	{PFIELD_FORCE, "FORCE", ICON_FORCE_FORCE, "Force", ""},
	{PFIELD_WIND, "WIND", ICON_FORCE_WIND, "Wind", ""},
	{PFIELD_VORTEX, "VORTEX", ICON_FORCE_VORTEX, "Vortex", ""},
	{PFIELD_MAGNET, "MAGNET", ICON_FORCE_MAGNETIC, "Magnetic", ""},
	{PFIELD_HARMONIC, "HARMONIC", ICON_FORCE_HARMONIC, "Harmonic", ""},
	{PFIELD_CHARGE, "CHARGE", ICON_FORCE_CHARGE, "Charge", ""},
	{PFIELD_LENNARDJ, "LENNARDJ", ICON_FORCE_LENNARDJONES, "Lennard-Jones", ""},
	{PFIELD_TEXTURE, "TEXTURE", ICON_FORCE_TEXTURE, "Texture", ""},
	{PFIELD_GUIDE, "GUIDE", ICON_FORCE_CURVE, "Curve Guide", ""},
	{PFIELD_BOID, "BOID", ICON_FORCE_BOID, "Boid", ""},
	{PFIELD_TURBULENCE, "TURBULENCE", ICON_FORCE_TURBULENCE, "Turbulence", ""},
	{PFIELD_DRAG, "DRAG", ICON_FORCE_DRAG, "Drag", ""},
	{0, NULL, 0, NULL, NULL}};

void add_effector_draw(Scene *scene, View3D *v3d, int type)	/* for toolbox or menus, only non-editmode stuff */
{
	/* keep here to get things compile, remove later */
}

/* for effector add primitive operators */
static Object *effector_add_type(bContext *C, wmOperator *op, int type)
{
	Object *ob;
	int enter_editmode;
	unsigned int layer;
	float loc[3], rot[3];
	float mat[4][4];
	
	object_add_generic_invoke_options(C, op);

	if(!ED_object_add_generic_get_opts(C, op, loc, rot, &enter_editmode, &layer))
		return NULL;

	if(type==PFIELD_GUIDE) {
		ob= ED_object_add_type(C, OB_CURVE, loc, rot, FALSE, layer);
		rename_id(&ob->id, "CurveGuide");

		((Curve*)ob->data)->flag |= CU_PATH|CU_3D;
		ED_object_enter_editmode(C, 0);
		ED_object_new_primitive_matrix(C, ob, loc, rot, mat);
		BLI_addtail(curve_get_editcurve(ob), add_nurbs_primitive(C, mat, CU_NURBS|CU_PRIM_PATH, 1));

		if(!enter_editmode)
			ED_object_exit_editmode(C, EM_FREEDATA);
	}
	else {
		ob= ED_object_add_type(C, OB_EMPTY, loc, rot, FALSE, layer);
		rename_id(&ob->id, "Field");

		switch(type) {
			case PFIELD_WIND:
			case PFIELD_VORTEX:
				ob->empty_drawtype = OB_SINGLE_ARROW;
				break;
		}
	}

	ob->pd= object_add_collision_fields(type);

	return ob;
}

/* for object add operator */
static int effector_add_exec(bContext *C, wmOperator *op)
{
	if(effector_add_type(C, op, RNA_int_get(op->ptr, "type")) == NULL)
		return OPERATOR_CANCELLED;

	return OPERATOR_FINISHED;
}

void OBJECT_OT_effector_add(wmOperatorType *ot)
{
	/* identifiers */
	ot->name= "Add Effector";
	ot->description = "Add an empty object with a physics effector to the scene";
	ot->idname= "OBJECT_OT_effector_add";
	
	/* api callbacks */
	ot->invoke= WM_menu_invoke;
	ot->exec= effector_add_exec;
	
	ot->poll= ED_operator_scene_editable;
	
	/* flags */
	ot->flag= OPTYPE_REGISTER|OPTYPE_UNDO;
	
	ot->prop= RNA_def_enum(ot->srna, "type", field_type_items, 0, "Type", "");

	ED_object_add_generic_props(ot, TRUE);
}

/* ***************** Add Camera *************** */

static int object_camera_add_exec(bContext *C, wmOperator *op)
{
	View3D *v3d = CTX_wm_view3d(C);
	Scene *scene= CTX_data_scene(C);
	Object *ob;
	int enter_editmode;
	unsigned int layer;
	float loc[3], rot[3];
	
	/* force view align for cameras */
	RNA_boolean_set(op->ptr, "view_align", 1);
	
	object_add_generic_invoke_options(C, op);

	if(!ED_object_add_generic_get_opts(C, op, loc, rot, &enter_editmode, &layer))
		return OPERATOR_CANCELLED;

	ob= ED_object_add_type(C, OB_CAMERA, loc, rot, FALSE, layer);
	
	if (v3d) {
		if (v3d->camera == NULL)
			v3d->camera = ob;
		if (v3d->scenelock && scene->camera==NULL) {
			scene->camera = ob;
		}
	}

	return OPERATOR_FINISHED;
}

void OBJECT_OT_camera_add(wmOperatorType *ot)
{
	/* identifiers */
	ot->name= "Add Camera";
	ot->description = "Add a camera object to the scene";
	ot->idname= "OBJECT_OT_camera_add";
	
	/* api callbacks */
	ot->exec= object_camera_add_exec;
	ot->poll= ED_operator_scene_editable;
	
	/* flags */
	ot->flag= OPTYPE_REGISTER|OPTYPE_UNDO;
		
	ED_object_add_generic_props(ot, TRUE);
}


/* ***************** add primitives *************** */

<<<<<<< HEAD
static EnumPropertyItem prop_surface_types[]= {
	{CU_PRIM_CURVE|CU_NURBS, "NURBS_CURVE", ICON_SURFACE_NCURVE, "NURBS Curve", ""},
	{CU_PRIM_CIRCLE|CU_NURBS, "NURBS_CIRCLE", ICON_SURFACE_NCIRCLE, "NURBS Circle", ""},
	{CU_PRIM_PATCH|CU_NURBS, "NURBS_SURFACE", ICON_SURFACE_NSURFACE, "NURBS Surface", ""},
	{CU_PRIM_TUBE|CU_NURBS, "NURBS_TUBE", ICON_SURFACE_NTUBE, "NURBS Tube", ""},
	{CU_PRIM_SPHERE|CU_NURBS, "NURBS_SPHERE", ICON_SURFACE_NSPHERE, "NURBS Sphere", ""},
	{CU_PRIM_DONUT|CU_NURBS, "NURBS_DONUT", ICON_SURFACE_NDONUT, "NURBS Donut", ""},
	{0, NULL, 0, NULL, NULL}
};

static int object_add_surface_exec(bContext *C, wmOperator *op)
{
	Object *obedit= CTX_data_edit_object(C);
	ListBase *editnurb;
	Nurb *nu;
	int newob= 0;
	int enter_editmode;
	unsigned int layer;
	float loc[3], rot[3];
	float mat[4][4];
	
	object_add_generic_invoke_options(C, op); // XXX these props don't get set right when only exec() is called
	ED_object_add_generic_get_opts(C, op, loc, rot, &enter_editmode, &layer);
	
	if(obedit==NULL || obedit->type!=OB_SURF) {
		obedit= ED_object_add_type(C, OB_SURF, loc, rot, TRUE, layer);
		newob = 1;
	}
	else DAG_id_flush_update(&obedit->id, OB_RECALC_DATA);
	
	ED_object_new_primitive_matrix(C, loc, rot, mat);
	
	nu= add_nurbs_primitive(C, mat, RNA_enum_get(op->ptr, "type"), newob);
	editnurb= curve_get_editcurve(obedit);
	BLI_addtail(editnurb, nu);
	
	/* userdef */
	if (newob && !enter_editmode) {
		ED_object_exit_editmode(C, EM_FREEDATA);
	}
	
	WM_event_add_notifier(C, NC_OBJECT|ND_DRAW, obedit);
	
	return OPERATOR_FINISHED;
}

void OBJECT_OT_surface_add(wmOperatorType *ot)
{
	/* identifiers */
	ot->name= "Add Surface";
	ot->description = "Add a surface object to the scene";
	ot->idname= "OBJECT_OT_surface_add";
	
	/* api callbacks */
	ot->invoke= WM_menu_invoke;
	ot->exec= object_add_surface_exec;
	
	ot->poll= ED_operator_scene_editable;
	
	/* flags */
	ot->flag= OPTYPE_REGISTER|OPTYPE_UNDO;
	
	ot->prop= RNA_def_enum(ot->srna, "type", prop_surface_types, 0, "Primitive", "");
	ED_object_add_generic_props(ot, TRUE);
}

=======
>>>>>>> 64091ff5
static EnumPropertyItem prop_metaball_types[]= {
	{MB_BALL, "MBALL_BALL", ICON_META_BALL, "Meta Ball", ""},
	{MB_TUBE, "MBALL_TUBE", ICON_META_TUBE, "Meta Tube", ""},
	{MB_PLANE, "MBALL_PLANE", ICON_META_PLANE, "Meta Plane", ""},
	{MB_CUBE, "MBALL_CUBE", ICON_META_CUBE, "Meta Cube", ""},
	{MB_ELIPSOID, "MBALL_ELLIPSOID", ICON_META_ELLIPSOID, "Meta Ellipsoid", ""},
	{0, NULL, 0, NULL, NULL}
};

static int object_metaball_add_exec(bContext *C, wmOperator *op)
{
	Object *obedit= CTX_data_edit_object(C);
	MetaBall *mball;
	MetaElem *elem;
	int newob= 0;
	int enter_editmode;
	unsigned int layer;
	float loc[3], rot[3];
	float mat[4][4];
	
	object_add_generic_invoke_options(C, op); // XXX these props don't get set right when only exec() is called

	if(!ED_object_add_generic_get_opts(C, op, loc, rot, &enter_editmode, &layer))
		return OPERATOR_CANCELLED;
	
	if(obedit==NULL || obedit->type!=OB_MBALL) {
		obedit= ED_object_add_type(C, OB_MBALL, loc, rot, TRUE, layer);
		newob = 1;
	}
	else DAG_id_flush_update(&obedit->id, OB_RECALC_DATA);
	
	ED_object_new_primitive_matrix(C, obedit, loc, rot, mat);
	
	elem= (MetaElem*)add_metaball_primitive(C, mat, RNA_enum_get(op->ptr, "type"), newob);
	mball= (MetaBall*)obedit->data;
	BLI_addtail(mball->editelems, elem);
	
	/* userdef */
	if (newob && !enter_editmode) {
		ED_object_exit_editmode(C, EM_FREEDATA);
	}
	
	WM_event_add_notifier(C, NC_OBJECT|ND_DRAW, obedit);
	
	return OPERATOR_FINISHED;
}

static int object_metaball_add_invoke(bContext *C, wmOperator *op, wmEvent *event)
{
	Object *obedit= CTX_data_edit_object(C);
	uiPopupMenu *pup;
	uiLayout *layout;

	object_add_generic_invoke_options(C, op);

	pup= uiPupMenuBegin(C, op->type->name, 0);
	layout= uiPupMenuLayout(pup);
	if(!obedit || obedit->type == OB_MBALL)
		uiItemsEnumO(layout, op->type->idname, "type");
	else
		uiItemsEnumO(layout, "OBJECT_OT_metaball_add", "type");
	uiPupMenuEnd(C, pup);

	return OPERATOR_CANCELLED;
}

void OBJECT_OT_metaball_add(wmOperatorType *ot)
{
	/* identifiers */
	ot->name= "Add Metaball";
	ot->description= "Add an metaball object to the scene";
	ot->idname= "OBJECT_OT_metaball_add";

	/* api callbacks */
	ot->invoke= object_metaball_add_invoke;
	ot->exec= object_metaball_add_exec;
	ot->poll= ED_operator_scene_editable;

	/* flags */
	ot->flag= OPTYPE_REGISTER|OPTYPE_UNDO;
	
	RNA_def_enum(ot->srna, "type", prop_metaball_types, 0, "Primitive", "");
	ED_object_add_generic_props(ot, TRUE);
}

static int object_add_text_exec(bContext *C, wmOperator *op)
{
	Object *obedit= CTX_data_edit_object(C);
	int enter_editmode;
	unsigned int layer;
	float loc[3], rot[3];
	
	object_add_generic_invoke_options(C, op); // XXX these props don't get set right when only exec() is called
	if(!ED_object_add_generic_get_opts(C, op, loc, rot, &enter_editmode, &layer))
		return OPERATOR_CANCELLED;
	
	if(obedit && obedit->type==OB_FONT)
		return OPERATOR_CANCELLED;

	obedit= ED_object_add_type(C, OB_FONT, loc, rot, enter_editmode, layer);
	
	WM_event_add_notifier(C, NC_OBJECT|ND_DRAW, obedit);
	
	return OPERATOR_FINISHED;
}

void OBJECT_OT_text_add(wmOperatorType *ot)
{
	/* identifiers */
	ot->name= "Add Text";
	ot->description = "Add a text object to the scene";
	ot->idname= "OBJECT_OT_text_add";
	
	/* api callbacks */
	ot->invoke= ED_object_add_generic_invoke;
	ot->exec= object_add_text_exec;
	ot->poll= ED_operator_scene_editable;
	
	/* flags */
	ot->flag= OPTYPE_REGISTER|OPTYPE_UNDO;
	ED_object_add_generic_props(ot, TRUE);
}

static int object_armature_add_exec(bContext *C, wmOperator *op)
{
	Object *obedit= CTX_data_edit_object(C);
	View3D *v3d= CTX_wm_view3d(C);
	RegionView3D *rv3d= NULL;
	int newob= 0;
	int enter_editmode;
	unsigned int layer;
	float loc[3], rot[3];
	
	object_add_generic_invoke_options(C, op); // XXX these props don't get set right when only exec() is called
	if(!ED_object_add_generic_get_opts(C, op, loc, rot, &enter_editmode, &layer))
		return OPERATOR_CANCELLED;
	
	if ((obedit==NULL) || (obedit->type != OB_ARMATURE)) {
		obedit= ED_object_add_type(C, OB_ARMATURE, loc, rot, TRUE, layer);
		ED_object_enter_editmode(C, 0);
		newob = 1;
	}
	else DAG_id_flush_update(&obedit->id, OB_RECALC_DATA);
	
	if(obedit==NULL) {
		BKE_report(op->reports, RPT_ERROR, "Cannot create editmode armature.");
		return OPERATOR_CANCELLED;
	}
	
	if(v3d) 
		rv3d= CTX_wm_region(C)->regiondata;
	
	/* v3d and rv3d are allowed to be NULL */
	add_primitive_bone(CTX_data_scene(C), v3d, rv3d);

	/* userdef */
	if (newob && !enter_editmode)
		ED_object_exit_editmode(C, EM_FREEDATA);
	
	WM_event_add_notifier(C, NC_OBJECT|ND_DRAW, obedit);
	
	return OPERATOR_FINISHED;
}

void OBJECT_OT_armature_add(wmOperatorType *ot)
{	
	/* identifiers */
	ot->name= "Add Armature";
	ot->description = "Add an armature object to the scene";
	ot->idname= "OBJECT_OT_armature_add";
	
	/* api callbacks */
	ot->invoke= ED_object_add_generic_invoke;
	ot->exec= object_armature_add_exec;
	ot->poll= ED_operator_scene_editable;
	
	/* flags */
	ot->flag= OPTYPE_REGISTER|OPTYPE_UNDO;
	ED_object_add_generic_props(ot, TRUE);
}

static char *get_lamp_defname(int type)
{
	switch (type) {
		case LA_LOCAL: return "Point";
		case LA_SUN: return "Sun";
		case LA_SPOT: return "Spot";
		case LA_HEMI: return "Hemi";
		case LA_AREA: return "Area";
		default:
			return "Lamp";
	}
}

static int object_lamp_add_exec(bContext *C, wmOperator *op)
{
	Object *ob;
	int type= RNA_enum_get(op->ptr, "type");
	int enter_editmode;
	unsigned int layer;
	float loc[3], rot[3];
	
	object_add_generic_invoke_options(C, op);
	if(!ED_object_add_generic_get_opts(C, op, loc, rot, &enter_editmode, &layer))
		return OPERATOR_CANCELLED;

	ob= ED_object_add_type(C, OB_LAMP, loc, rot, FALSE, layer);
	if(ob && ob->data)
		((Lamp*)ob->data)->type= type;
	
	rename_id((ID *)ob, get_lamp_defname(type));
	rename_id((ID *)ob->data, get_lamp_defname(type));
	
	return OPERATOR_FINISHED;
}

void OBJECT_OT_lamp_add(wmOperatorType *ot)
{	
	static EnumPropertyItem lamp_type_items[] = {
		{LA_LOCAL, "POINT", ICON_LAMP_POINT, "Point", "Omnidirectional point light source"},
		{LA_SUN, "SUN", ICON_LAMP_SUN, "Sun", "Constant direction parallel ray light source"},
		{LA_SPOT, "SPOT", ICON_LAMP_SPOT, "Spot", "Directional cone light source"},
		{LA_HEMI, "HEMI", ICON_LAMP_HEMI, "Hemi", "180 degree constant light source"},
		{LA_AREA, "AREA", ICON_LAMP_AREA, "Area", "Directional area light source"},
		{0, NULL, 0, NULL, NULL}};

	/* identifiers */
	ot->name= "Add Lamp";
	ot->description = "Add a lamp object to the scene";
	ot->idname= "OBJECT_OT_lamp_add";
	
	/* api callbacks */
	ot->invoke= WM_menu_invoke;
	ot->exec= object_lamp_add_exec;
	ot->poll= ED_operator_scene_editable;
	
	/* flags */
	ot->flag= OPTYPE_REGISTER|OPTYPE_UNDO;

	/* properties */
	ot->prop= RNA_def_enum(ot->srna, "type", lamp_type_items, 0, "Type", "");

	ED_object_add_generic_props(ot, FALSE);
}

static int group_instance_add_exec(bContext *C, wmOperator *op)
{
	Group *group= BLI_findlink(&CTX_data_main(C)->group, RNA_enum_get(op->ptr, "group"));

	int enter_editmode;
	unsigned int layer;
	float loc[3], rot[3];
	
	object_add_generic_invoke_options(C, op);
	if(!ED_object_add_generic_get_opts(C, op, loc, rot, &enter_editmode, &layer))
		return OPERATOR_CANCELLED;

	if(group) {
		Object *ob= ED_object_add_type(C, OB_EMPTY, loc, rot, FALSE, layer);
		rename_id(&ob->id, group->id.name+2);
		ob->dup_group= group;
		ob->transflag |= OB_DUPLIGROUP;
		id_us_plus(&group->id);


		WM_event_add_notifier(C, NC_OBJECT|ND_DRAW, ob);

		return OPERATOR_FINISHED;
	}

	return OPERATOR_CANCELLED;
}

/* only used as menu */
void OBJECT_OT_group_instance_add(wmOperatorType *ot)
{
	PropertyRNA *prop;

	/* identifiers */
	ot->name= "Add Group Instance";
	ot->description = "Add a dupligroup instance";
	ot->idname= "OBJECT_OT_group_instance_add";

	/* api callbacks */
	ot->invoke= WM_enum_search_invoke;
	ot->exec= group_instance_add_exec;

	ot->poll= ED_operator_scene_editable;

	/* flags */
	ot->flag= OPTYPE_REGISTER|OPTYPE_UNDO;

	/* properties */
	prop= RNA_def_enum(ot->srna, "group", DummyRNA_NULL_items, 0, "Group", "");
	RNA_def_enum_funcs(prop, RNA_group_itemf);
	ot->prop= prop;
	ED_object_add_generic_props(ot, FALSE);
}

/**************************** Delete Object *************************/

/* remove base from a specific scene */
/* note: now unlinks constraints as well */
void ED_base_object_free_and_unlink(Scene *scene, Base *base)
{
	BLI_remlink(&scene->base, base);
	free_libblock_us(&G.main->object, base->object);
	if(scene->basact==base) scene->basact= NULL;
	MEM_freeN(base);
}

static int object_delete_exec(bContext *C, wmOperator *op)
{
	Scene *scene= CTX_data_scene(C);
	int islamp= 0;
	
	if(CTX_data_edit_object(C)) 
		return OPERATOR_CANCELLED;
	
	CTX_DATA_BEGIN(C, Base*, base, selected_bases) {

		if(base->object->type==OB_LAMP) islamp= 1;
		/* remove from current scene only */
		ED_base_object_free_and_unlink(scene, base);
	}
	CTX_DATA_END;

	if(islamp) reshadeall_displist(scene);	/* only frees displist */

	DAG_scene_sort(scene);
	DAG_ids_flush_update(0);
	
	WM_event_add_notifier(C, NC_SCENE|ND_OB_ACTIVE, CTX_data_scene(C));
	
	return OPERATOR_FINISHED;
}

void OBJECT_OT_delete(wmOperatorType *ot)
{
	/* identifiers */
	ot->name= "Delete";
	ot->description = "Delete selected objects";
	ot->idname= "OBJECT_OT_delete";
	
	/* api callbacks */
	ot->invoke= WM_operator_confirm;
	ot->exec= object_delete_exec;
	ot->poll= ED_operator_scene_editable;
	
	/* flags */
	ot->flag= OPTYPE_REGISTER|OPTYPE_UNDO;
}

/**************************** Copy Utilities ******************************/

static void copy_object__forwardModifierLinks(void *userData, Object *ob,
											  ID **idpoin)
{
	/* this is copied from ID_NEW; it might be better to have a macro */
	if(*idpoin && (*idpoin)->newid) *idpoin = (*idpoin)->newid;
}

/* after copying objects, copied data should get new pointers */
static void copy_object_set_idnew(bContext *C, int dupflag)
{
	Material *ma, *mao;
	ID *id;
	int a;
	
	/* XXX check object pointers */
	CTX_DATA_BEGIN(C, Object*, ob, selected_editable_objects) {
		relink_constraints(&ob->constraints);
		if (ob->pose){
			bPoseChannel *chan;
			for (chan = ob->pose->chanbase.first; chan; chan=chan->next){
				relink_constraints(&chan->constraints);
			}
		}
		modifiers_foreachIDLink(ob, copy_object__forwardModifierLinks, NULL);
		ID_NEW(ob->parent);
		ID_NEW(ob->proxy);
		ID_NEW(ob->proxy_group);
	}
	CTX_DATA_END;
	
	/* materials */
	if( dupflag & USER_DUP_MAT) {
		mao= G.main->mat.first;
		while(mao) {
			if(mao->id.newid) {
				
				ma= (Material *)mao->id.newid;
				
				if(dupflag & USER_DUP_TEX) {
					for(a=0; a<MAX_MTEX; a++) {
						if(ma->mtex[a]) {
							id= (ID *)ma->mtex[a]->tex;
							if(id) {
								ID_NEW_US(ma->mtex[a]->tex)
								else ma->mtex[a]->tex= copy_texture(ma->mtex[a]->tex);
								id->us--;
							}
						}
					}
				}
#if 0 // XXX old animation system
				id= (ID *)ma->ipo;
				if(id) {
					ID_NEW_US(ma->ipo)
					else ma->ipo= copy_ipo(ma->ipo);
					id->us--;
				}
#endif // XXX old animation system
			}
			mao= mao->id.next;
		}
	}
	
#if 0 // XXX old animation system
	/* lamps */
	if( dupflag & USER_DUP_IPO) {
		Lamp *la= G.main->lamp.first;
		while(la) {
			if(la->id.newid) {
				Lamp *lan= (Lamp *)la->id.newid;
				id= (ID *)lan->ipo;
				if(id) {
					ID_NEW_US(lan->ipo)
					else lan->ipo= copy_ipo(lan->ipo);
					id->us--;
				}
			}
			la= la->id.next;
		}
	}
	
	/* ipos */
	ipo= G.main->ipo.first;
	while(ipo) {
		if(ipo->id.lib==NULL && ipo->id.newid) {
			Ipo *ipon= (Ipo *)ipo->id.newid;
			IpoCurve *icu;
			for(icu= ipon->curve.first; icu; icu= icu->next) {
				if(icu->driver) {
					ID_NEW(icu->driver->ob);
				}
			}
		}
		ipo= ipo->id.next;
	}
#endif // XXX old animation system
	
	set_sca_new_poins();
	
	clear_id_newpoins();
}

/********************* Make Duplicates Real ************************/

static void make_object_duplilist_real(bContext *C, Scene *scene, Base *base)
{
	Base *basen;
	Object *ob;
	ListBase *lb;
	DupliObject *dob;
	
	if(!base && !(base = BASACT))
		return;
	
	if(!(base->object->transflag & OB_DUPLI))
		return;
	
	lb= object_duplilist(scene, base->object);
	
	for(dob= lb->first; dob; dob= dob->next) {
		ob= copy_object(dob->ob);
		/* font duplis can have a totcol without material, we get them from parent
		* should be implemented better...
		*/
		if(ob->mat==NULL) ob->totcol= 0;
		
		basen= MEM_dupallocN(base);
		basen->flag &= ~OB_FROMDUPLI;
		basen->lay= base->lay;
		BLI_addhead(&scene->base, basen);	/* addhead: othwise eternal loop */
		basen->object= ob;
		ob->ipo= NULL;		/* make sure apply works */
		ob->parent= ob->track= NULL;
		ob->disp.first= ob->disp.last= NULL;
		ob->transflag &= ~OB_DUPLI;	
		ob->lay= base->lay;
		
		copy_m4_m4(ob->obmat, dob->mat);
		object_apply_mat4(ob, ob->obmat);
	}
	
	copy_object_set_idnew(C, 0);
	
	free_object_duplilist(lb);
	
	base->object->transflag &= ~OB_DUPLI;	
}

static int object_duplicates_make_real_exec(bContext *C, wmOperator *op)
{
	Scene *scene= CTX_data_scene(C);
	
	clear_id_newpoins();
		
	CTX_DATA_BEGIN(C, Base*, base, selected_editable_bases) {
		make_object_duplilist_real(C, scene, base);
	}
	CTX_DATA_END;

	DAG_scene_sort(scene);
	DAG_ids_flush_update(0);
	WM_event_add_notifier(C, NC_SCENE, scene);
	
	return OPERATOR_FINISHED;
}

void OBJECT_OT_duplicates_make_real(wmOperatorType *ot)
{
	
	/* identifiers */
	ot->name= "Make Duplicates Real";
	ot->description = "Make dupli objects attached to this object real";
	ot->idname= "OBJECT_OT_duplicates_make_real";
	
	/* api callbacks */
	ot->exec= object_duplicates_make_real_exec;
	
	ot->poll= ED_operator_scene_editable;
	
	/* flags */
	ot->flag= OPTYPE_REGISTER|OPTYPE_UNDO;
}

/**************************** Convert **************************/

static EnumPropertyItem convert_target_items[]= {
	{OB_CURVE, "CURVE", ICON_OUTLINER_OB_CURVE, "Curve from Mesh/Text", ""},
	{OB_MESH, "MESH", ICON_OUTLINER_OB_MESH, "Mesh from Curve/Meta/Surf/Text", ""},
	{0, NULL, 0, NULL, NULL}};

static void curvetomesh(Scene *scene, Object *ob) 
{
	Curve *cu= ob->data;
	
	if(cu->disp.first==0)
		makeDispListCurveTypes(scene, ob, 0); /* force creation */

	nurbs_to_mesh(ob); /* also does users */

	if(ob->type == OB_MESH)
		object_free_modifiers(ob);
}

static int convert_poll(bContext *C)
{
	Object *obact= CTX_data_active_object(C);
	Scene *scene= CTX_data_scene(C);

	return (!scene->id.lib && obact && scene->obedit != obact && (obact->flag & SELECT) && !(obact->id.lib));
}

/* Helper for convert_exec */
static Base *duplibase_for_convert(Scene *scene, Base *base, Object *ob)
{
	Object *obn;
	Base *basen;

	if (ob == NULL) {
		ob= base->object;
	}

	obn= copy_object(ob);
	obn->recalc |= OB_RECALC_ALL;

	basen= MEM_mallocN(sizeof(Base), "duplibase");
	*basen= *base;
	BLI_addhead(&scene->base, basen);	/* addhead: otherwise eternal loop */
	basen->object= obn;
	basen->flag |= SELECT;
	obn->flag |= SELECT;
	base->flag &= ~SELECT;
	ob->flag &= ~SELECT;

	return basen;
}

static int convert_exec(bContext *C, wmOperator *op)
{
	Scene *scene= CTX_data_scene(C);
	Base *basen=NULL, *basact=NULL, *basedel=NULL;
	Object *ob, *ob1, *newob, *obact= CTX_data_active_object(C);
	DerivedMesh *dm;
	Curve *cu;
	Nurb *nu;
	MetaBall *mb;
	Mesh *me;
	int target= RNA_enum_get(op->ptr, "target");
	int keep_original= RNA_boolean_get(op->ptr, "keep_original");
	int a, mballConverted= 0;

	/* don't forget multiple users! */

	/* reset flags */
	CTX_DATA_BEGIN(C, Base*, base, selected_editable_bases) {
		ob= base->object;
		ob->flag &= ~OB_DONE;
	}
	CTX_DATA_END;

	CTX_DATA_BEGIN(C, Base*, base, selected_editable_bases) {
		ob= base->object;

		if(ob->flag & OB_DONE) {
			if (ob->type != target) {
				base->flag &= ~SELECT;
				ob->flag &= ~SELECT;
			}
		}
		else if (ob->type==OB_MESH && target == OB_CURVE) {
			ob->flag |= OB_DONE;

			if (keep_original) {
				basen= duplibase_for_convert(scene, base, NULL);
				newob= basen->object;

				/* decrement original mesh's usage count  */
				me= newob->data;
				me->id.us--;

				/* make a new copy of the mesh */
				newob->data= copy_mesh(me);
			} else {
				newob = ob;
			}

			mesh_to_curve(scene, newob);

			if(newob->type==OB_CURVE)
				object_free_modifiers(newob);	/* after derivedmesh calls! */
		}
		else if(ob->type==OB_MESH && ob->modifiers.first) { /* converting a mesh with no modifiers causes a segfault */
			ob->flag |= OB_DONE;

			if (keep_original) {
				basen= duplibase_for_convert(scene, base, NULL);
				newob= basen->object;

				/* decrement original mesh's usage count  */
				me= newob->data;
				me->id.us--;

				/* make a new copy of the mesh */
				newob->data= copy_mesh(me);
			} else {
				newob = ob;
				ob->recalc |= OB_RECALC_ALL;
			}

			/* make new mesh data from the original copy */
			/* note: get the mesh from the original, not from the copy in some
			 * cases this doesnt give correct results (when MDEF is used for eg)
			 */
			dm= mesh_get_derived_final(scene, newob, CD_MASK_MESH);
			/* dm= mesh_create_derived_no_deform(ob1, NULL);	this was called original (instead of get_derived). man o man why! (ton) */

			DM_to_mesh(dm, newob->data);

			dm->release(dm);
			object_free_modifiers(newob);	/* after derivedmesh calls! */
		}
		else if(ob->type==OB_FONT) {
			ob->flag |= OB_DONE;

			if (keep_original) {
				basen= duplibase_for_convert(scene, base, NULL);
				newob= basen->object;

				/* decrement original curve's usage count  */
				((Curve *)newob->data)->id.us--;

				/* make a new copy of the curve */
				newob->data= copy_curve(ob->data);
			} else {
				newob= ob;
			}

			cu= newob->data;

			if (!cu->disp.first)
				makeDispListCurveTypes(scene, newob, 0);

			newob->type= OB_CURVE;

			if(cu->vfont) {
				cu->vfont->id.us--;
				cu->vfont= 0;
			}
			if(cu->vfontb) {
				cu->vfontb->id.us--;
				cu->vfontb= 0;
			}
			if(cu->vfonti) {
				cu->vfonti->id.us--;
				cu->vfonti= 0;
			}
			if(cu->vfontbi) {
				cu->vfontbi->id.us--;
				cu->vfontbi= 0;
			}

			if (!keep_original) {
				/* other users */
				if(cu->id.us>1) {
					for(ob1= G.main->object.first; ob1; ob1=ob1->id.next) {
						if(ob1->data==ob->data) {
							ob1->type= OB_CURVE;
							ob1->recalc |= OB_RECALC_ALL;
						}
					}
				}
			}

			for(nu=cu->nurb.first; nu; nu=nu->next)
				nu->charidx= 0;

			if(target == OB_MESH)
				curvetomesh(scene, newob);
		}
		else if(ELEM(ob->type, OB_CURVE, OB_SURF)) {
			ob->flag |= OB_DONE;

			if(target == OB_MESH) {
				if (keep_original) {
					basen= duplibase_for_convert(scene, base, NULL);
					newob= basen->object;

					/* decrement original curve's usage count  */
					((Curve *)newob->data)->id.us--;

					/* make a new copy of the curve */
					newob->data= copy_curve(ob->data);
				} else {
					newob= ob;
				}

				curvetomesh(scene, newob);
			}
		}
		else if(ob->type==OB_MBALL) {
			Object *baseob;

			if (target != OB_MESH) {
				ob->flag |= OB_DONE;
				continue;
			}

			base->flag &= ~SELECT;
			ob->flag &= ~SELECT;

			baseob= find_basis_mball(scene, ob);

			if (ob != baseob) {
				/* if motherball is converting it would be marked as done later */
				ob->flag |= OB_DONE;
			}

			if (!baseob->disp.first) {
				makeDispListMBall(scene, baseob);
			}

			if(!(baseob->flag & OB_DONE)) {
				baseob->flag |= OB_DONE;

				basen= duplibase_for_convert(scene, base, baseob);
				newob= basen->object;

				mb= newob->data;
				mb->id.us--;

				newob->data= add_mesh("Mesh");
				newob->type= OB_MESH;

				me= newob->data;
				me->totcol= mb->totcol;
				if(newob->totcol) {
					me->mat= MEM_dupallocN(mb->mat);
					for(a=0; a<newob->totcol; a++) id_us_plus((ID *)me->mat[a]);
				}

				mball_to_mesh(&baseob->disp, newob->data);

				if (obact->type == OB_MBALL) {
					basact= basen;
				}

				mballConverted= 1;
			}
			else
				continue;
		}
		else
			continue;

		/* If the original object is active then make this object active */
		if(basen) {
			if(ob == obact) {
				/* store new active base to update BASACT */
				basact= basen;
			}

			basen= NULL;
		}

		if (!keep_original) {
			DAG_id_flush_update(&ob->id, OB_RECALC_DATA);
		}

		/* delete original if needed */
		if(basedel) {
			if(!keep_original)
				ED_base_object_free_and_unlink(scene, basedel);	

			basedel = NULL;
		}
	}
	CTX_DATA_END;

	if(!keep_original) {
		if (mballConverted) {
			Base *base= scene->base.first, *tmpbase;
			while (base) {
				ob= base->object;
				tmpbase= base;
				base= base->next;

				if (ob->type == OB_MBALL) {
					ED_base_object_free_and_unlink(scene, tmpbase);
				}
			}
		}

		/* delete object should renew depsgraph */
		DAG_scene_sort(scene);
	}

// XXX	ED_object_enter_editmode(C, 0);
// XXX	exit_editmode(C, EM_FREEDATA|EM_WAITCURSOR); /* freedata, but no undo */

	if (basact) {
		/* active base was changed */
		ED_base_object_activate(C, basact);
		BASACT= basact;
	} else if (BASACT->object->flag & OB_DONE) {
		WM_event_add_notifier(C, NC_OBJECT|ND_MODIFIER|ND_DATA, BASACT->object);
	}

	DAG_scene_sort(scene);
	WM_event_add_notifier(C, NC_SCENE|NC_OBJECT|ND_DRAW, scene); /* is NC_SCENE needed ? */

	return OPERATOR_FINISHED;
}


void OBJECT_OT_convert(wmOperatorType *ot)
{
	/* identifiers */
	ot->name= "Convert";
	ot->description = "Convert selected objects to another type";
	ot->idname= "OBJECT_OT_convert";
	
	/* api callbacks */
	ot->invoke= WM_menu_invoke;
	ot->exec= convert_exec;
	ot->poll= convert_poll;
	
	/* flags */
	ot->flag= OPTYPE_REGISTER|OPTYPE_UNDO;

	/* properties */
	ot->prop= RNA_def_enum(ot->srna, "target", convert_target_items, OB_MESH, "Target", "Type of object to convert to.");
	RNA_def_boolean(ot->srna, "keep_original", 0, "Keep Original", "Keep original objects instead of replacing them.");
}

/**************************** Duplicate ************************/

/* 
	dupflag: a flag made from constants declared in DNA_userdef_types.h
	The flag tells adduplicate() weather to copy data linked to the object, or to reference the existing data.
	U.dupflag for default operations or you can construct a flag as python does
	if the dupflag is 0 then no data will be copied (linked duplicate) */

/* used below, assumes id.new is correct */
/* leaves selection of base/object unaltered */
static Base *object_add_duplicate_internal(Scene *scene, Base *base, int dupflag)
{
	Base *basen= NULL;
	Material ***matarar;
	Object *ob, *obn;
	ID *id;
	int a, didit;

	ob= base->object;
	if(ob->mode & OB_MODE_POSE) {
		; /* nothing? */
	}
	else {
		obn= copy_object(ob);
		obn->recalc |= OB_RECALC_ALL;
		
		basen= MEM_mallocN(sizeof(Base), "duplibase");
		*basen= *base;
		BLI_addhead(&scene->base, basen);	/* addhead: prevent eternal loop */
		basen->object= obn;
		
		if(basen->flag & OB_FROMGROUP) {
			Group *group;
			for(group= G.main->group.first; group; group= group->id.next) {
				if(object_in_group(ob, group))
					add_to_group(group, obn, scene, basen);
			}
		}
		
		/* duplicates using userflags */
#if 0 // XXX old animation system				
		if(dupflag & USER_DUP_IPO) {
			bConstraintChannel *chan;
			id= (ID *)obn->ipo;
			
			if(id) {
				ID_NEW_US( obn->ipo)
				else obn->ipo= copy_ipo(obn->ipo);
				id->us--;
			}
			/* Handle constraint ipos */
			for (chan=obn->constraintChannels.first; chan; chan=chan->next){
				id= (ID *)chan->ipo;
				if(id) {
					ID_NEW_US( chan->ipo)
					else chan->ipo= copy_ipo(chan->ipo);
					id->us--;
				}
			}
		}
		if(dupflag & USER_DUP_ACT){ /* Not buttons in the UI to modify this, add later? */
			id= (ID *)obn->action;
			if (id){
				ID_NEW_US(obn->action)
				else{
					obn->action= copy_action(obn->action);
				}
				id->us--;
			}
		}
#endif // XXX old animation system
		if(dupflag & USER_DUP_MAT) {
			for(a=0; a<obn->totcol; a++) {
				id= (ID *)obn->mat[a];
				if(id) {
					ID_NEW_US(obn->mat[a])
					else obn->mat[a]= copy_material(obn->mat[a]);
					id->us--;
				}
			}
		}
		if(dupflag & USER_DUP_PSYS) {
			ParticleSystem *psys;
			for(psys=obn->particlesystem.first; psys; psys=psys->next) {
				id= (ID*) psys->part;
				if(id) {
					ID_NEW_US(psys->part)
					else psys->part= psys_copy_settings(psys->part);
					id->us--;
				}
			}
		}
		
		id= obn->data;
		didit= 0;
		
		switch(obn->type) {
			case OB_MESH:
				if(dupflag & USER_DUP_MESH) {
					ID_NEW_US2( obn->data )
					else {
						obn->data= copy_mesh(obn->data);
						
						if(obn->fluidsimSettings) {
							obn->fluidsimSettings->orgMesh = (Mesh *)obn->data;
						}
						
						didit= 1;
					}
					id->us--;
				}
				break;
			case OB_CURVE:
				if(dupflag & USER_DUP_CURVE) {
					ID_NEW_US2(obn->data )
					else {
						obn->data= copy_curve(obn->data);
						didit= 1;
					}
					id->us--;
				}
				break;
			case OB_SURF:
				if(dupflag & USER_DUP_SURF) {
					ID_NEW_US2( obn->data )
					else {
						obn->data= copy_curve(obn->data);
						didit= 1;
					}
					id->us--;
				}
				break;
			case OB_FONT:
				if(dupflag & USER_DUP_FONT) {
					ID_NEW_US2( obn->data )
					else {
						obn->data= copy_curve(obn->data);
						didit= 1;
					}
					id->us--;
				}
				break;
			case OB_MBALL:
				if(dupflag & USER_DUP_MBALL) {
					ID_NEW_US2(obn->data )
					else {
						obn->data= copy_mball(obn->data);
						didit= 1;
					}
					id->us--;
				}
				break;
			case OB_LAMP:
				if(dupflag & USER_DUP_LAMP) {
					ID_NEW_US2(obn->data )
					else obn->data= copy_lamp(obn->data);
					id->us--;
				}
				break;
				
			case OB_ARMATURE:
				obn->recalc |= OB_RECALC_DATA;
				if(obn->pose) obn->pose->flag |= POSE_RECALC;
					
					if(dupflag & USER_DUP_ARM) {
						ID_NEW_US2(obn->data )
						else {
							obn->data= copy_armature(obn->data);
							armature_rebuild_pose(obn, obn->data);
							didit= 1;
						}
						id->us--;
					}
						
						break;
				
			case OB_LATTICE:
				if(dupflag!=0) {
					ID_NEW_US2(obn->data )
					else obn->data= copy_lattice(obn->data);
					id->us--;
				}
				break;
			case OB_CAMERA:
				if(dupflag!=0) {
					ID_NEW_US2(obn->data )
					else obn->data= copy_camera(obn->data);
					id->us--;
				}
				break;
		}
		
		if(dupflag & USER_DUP_MAT) {
			matarar= give_matarar(obn);
			if(didit && matarar) {
				for(a=0; a<obn->totcol; a++) {
					id= (ID *)(*matarar)[a];
					if(id) {
						ID_NEW_US( (*matarar)[a] )
						else (*matarar)[a]= copy_material((*matarar)[a]);
						
						id->us--;
					}
				}
			}
		}
	}
	return basen;
}

/* single object duplicate, if dupflag==0, fully linked, else it uses the flags given */
/* leaves selection of base/object unaltered */
Base *ED_object_add_duplicate(Scene *scene, Base *base, int dupflag)
{
	Base *basen;
	Object *ob;

	clear_id_newpoins();
	clear_sca_new_poins();	/* sensor/contr/act */

	basen= object_add_duplicate_internal(scene, base, dupflag);
	if (basen == NULL) {
		return NULL;
	}

	ob= basen->object;

	DAG_scene_sort(scene);
	ED_render_id_flush_update(G.main, ob->data);

	return basen;
}

/* contextual operator dupli */
static int duplicate_exec(bContext *C, wmOperator *op)
{
	Scene *scene= CTX_data_scene(C);
	int linked= RNA_boolean_get(op->ptr, "linked");
	int dupflag= (linked)? 0: U.dupflag;
	
	clear_id_newpoins();
	clear_sca_new_poins();	/* sensor/contr/act */
	
	CTX_DATA_BEGIN(C, Base*, base, selected_editable_bases) {
		Base *basen= object_add_duplicate_internal(scene, base, dupflag);
		
		/* note that this is safe to do with this context iterator,
		   the list is made in advance */
		ED_base_object_select(base, BA_DESELECT);

		if (basen == NULL) {
			continue;
		}

		/* new object becomes active */
		if(BASACT==base)
			ED_base_object_activate(C, basen);
		
		ED_render_id_flush_update(G.main, basen->object->data);
	}
	CTX_DATA_END;

	copy_object_set_idnew(C, dupflag);

	DAG_scene_sort(scene);
	DAG_ids_flush_update(0);

	WM_event_add_notifier(C, NC_SCENE|ND_OB_SELECT, scene);

	return OPERATOR_FINISHED;
}

void OBJECT_OT_duplicate(wmOperatorType *ot)
{
	PropertyRNA *prop;
	
	/* identifiers */
	ot->name= "Duplicate";
	ot->description = "Duplicate selected objects";
	ot->idname= "OBJECT_OT_duplicate";
	
	/* api callbacks */
	ot->exec= duplicate_exec;
	ot->poll= ED_operator_scene_editable;
	
	/* flags */
	ot->flag= OPTYPE_REGISTER|OPTYPE_UNDO;
	
	/* to give to transform */
	RNA_def_boolean(ot->srna, "linked", 0, "Linked", "Duplicate object but not object data, linking to the original data.");
	prop= RNA_def_int(ot->srna, "mode", TFM_TRANSLATION, 0, INT_MAX, "Mode", "", 0, INT_MAX);
	RNA_def_property_flag(prop, PROP_HIDDEN);
}

/* **************** add named object, for dragdrop ************* */

/* contextual operator dupli */

static int add_named_poll(bContext *C)
{
	if(!ED_operator_scene_editable(C)) {
		return 0;
	} else {
		Object *ob= CTX_data_active_object(C);
		if(ob && ob->mode != OB_MODE_OBJECT)
			return 0;
		else
			return 1;
	}
}

static int add_named_exec(bContext *C, wmOperator *op)
{
	Scene *scene= CTX_data_scene(C);
	Base *basen, *base;
	Object *ob;
	int linked= RNA_boolean_get(op->ptr, "linked");
	int dupflag= (linked)? 0: U.dupflag;
	char name[32];

	/* find object, create fake base */
	RNA_string_get(op->ptr, "name", name);
	ob= (Object *)find_id("OB", name);
	if(ob==NULL) 
		return OPERATOR_CANCELLED;

	base= MEM_callocN(sizeof(Base), "duplibase");
	base->object= ob;
	base->flag= ob->flag;

	/* prepare dupli */
	clear_id_newpoins();
	clear_sca_new_poins();	/* sensor/contr/act */

	basen= object_add_duplicate_internal(scene, base, dupflag);

	if (basen == NULL) {
		MEM_freeN(base);
		return OPERATOR_CANCELLED;
	}

	basen->lay= basen->object->lay= scene->lay;

	ED_object_location_from_view(C, basen->object->loc);
	ED_base_object_activate(C, basen);

	copy_object_set_idnew(C, dupflag);

	DAG_scene_sort(scene);
	DAG_ids_flush_update(0);

	MEM_freeN(base);

	WM_event_add_notifier(C, NC_SCENE|ND_OB_SELECT, scene);

	return OPERATOR_FINISHED;
}

void OBJECT_OT_add_named(wmOperatorType *ot)
{
	/* identifiers */
	ot->name= "Add Named Object";
	ot->description = "Add named object";
	ot->idname= "OBJECT_OT_add_named";
	
	/* api callbacks */
	ot->exec= add_named_exec;
	ot->poll= add_named_poll;
	
	/* flags */
	ot->flag= OPTYPE_REGISTER|OPTYPE_UNDO;
	
	RNA_def_boolean(ot->srna, "linked", 0, "Linked", "Duplicate object but not object data, linking to the original data.");
	RNA_def_string(ot->srna, "name", "Cube", 24, "Name", "Object name to add.");
}



/**************************** Join *************************/
static int join_poll(bContext *C)
{
	Object *ob= CTX_data_active_object(C);
	
	if (!ob || ob->id.lib) return 0;
	
	if (ELEM4(ob->type, OB_MESH, OB_CURVE, OB_SURF, OB_ARMATURE))
		return ED_operator_screenactive(C);
	else
		return 0;
}


static int join_exec(bContext *C, wmOperator *op)
{
	Scene *scene= CTX_data_scene(C);
	Object *ob= CTX_data_active_object(C);

	if(scene->obedit) {
		BKE_report(op->reports, RPT_ERROR, "This data does not support joining in editmode.");
		return OPERATOR_CANCELLED;
	}
	else if(object_data_is_libdata(ob)) {
		BKE_report(op->reports, RPT_ERROR, "Can't edit external libdata.");
		return OPERATOR_CANCELLED;
	}

	if(ob->type == OB_MESH)
		return join_mesh_exec(C, op);
	else if(ELEM(ob->type, OB_CURVE, OB_SURF))
		return join_curve_exec(C, op);
	else if(ob->type == OB_ARMATURE)
		return join_armature_exec(C, op);
	
	return OPERATOR_CANCELLED;
}

void OBJECT_OT_join(wmOperatorType *ot)
{
	/* identifiers */
	ot->name= "Join";
	ot->description = "Join selected objects into active object";
	ot->idname= "OBJECT_OT_join";
	
	/* api callbacks */
	ot->exec= join_exec;
	ot->poll= join_poll;
	
	/* flags */
	ot->flag= OPTYPE_REGISTER|OPTYPE_UNDO;
}

/**************************** Join as Shape Key*************************/
static int join_shapes_poll(bContext *C)
{
	Object *ob= CTX_data_active_object(C);
	
	if (!ob || ob->id.lib) return 0;
	
	/* only meshes supported at the moment */
	if (ob->type == OB_MESH)
		return ED_operator_screenactive(C);
	else
		return 0;
}

static int join_shapes_exec(bContext *C, wmOperator *op)
{
	Scene *scene= CTX_data_scene(C);
	Object *ob= CTX_data_active_object(C);
	
	if(scene->obedit) {
		BKE_report(op->reports, RPT_ERROR, "This data does not support joining in editmode.");
		return OPERATOR_CANCELLED;
	}
	else if(object_data_is_libdata(ob)) {
		BKE_report(op->reports, RPT_ERROR, "Can't edit external libdata.");
		return OPERATOR_CANCELLED;
	}
	
	if(ob->type == OB_MESH)
		return join_mesh_shapes_exec(C, op);
	
	return OPERATOR_CANCELLED;
}

void OBJECT_OT_join_shapes(wmOperatorType *ot)
{
	/* identifiers */
	ot->name= "Join as Shapes";
	ot->description = "Merge selected objects to shapes of active object";
	ot->idname= "OBJECT_OT_join_shapes";
	
	/* api callbacks */
	ot->exec= join_shapes_exec;
	ot->poll= join_shapes_poll;
	
	/* flags */
	ot->flag= OPTYPE_REGISTER|OPTYPE_UNDO;
}<|MERGE_RESOLUTION|>--- conflicted
+++ resolved
@@ -492,75 +492,6 @@
 
 /* ***************** add primitives *************** */
 
-<<<<<<< HEAD
-static EnumPropertyItem prop_surface_types[]= {
-	{CU_PRIM_CURVE|CU_NURBS, "NURBS_CURVE", ICON_SURFACE_NCURVE, "NURBS Curve", ""},
-	{CU_PRIM_CIRCLE|CU_NURBS, "NURBS_CIRCLE", ICON_SURFACE_NCIRCLE, "NURBS Circle", ""},
-	{CU_PRIM_PATCH|CU_NURBS, "NURBS_SURFACE", ICON_SURFACE_NSURFACE, "NURBS Surface", ""},
-	{CU_PRIM_TUBE|CU_NURBS, "NURBS_TUBE", ICON_SURFACE_NTUBE, "NURBS Tube", ""},
-	{CU_PRIM_SPHERE|CU_NURBS, "NURBS_SPHERE", ICON_SURFACE_NSPHERE, "NURBS Sphere", ""},
-	{CU_PRIM_DONUT|CU_NURBS, "NURBS_DONUT", ICON_SURFACE_NDONUT, "NURBS Donut", ""},
-	{0, NULL, 0, NULL, NULL}
-};
-
-static int object_add_surface_exec(bContext *C, wmOperator *op)
-{
-	Object *obedit= CTX_data_edit_object(C);
-	ListBase *editnurb;
-	Nurb *nu;
-	int newob= 0;
-	int enter_editmode;
-	unsigned int layer;
-	float loc[3], rot[3];
-	float mat[4][4];
-	
-	object_add_generic_invoke_options(C, op); // XXX these props don't get set right when only exec() is called
-	ED_object_add_generic_get_opts(C, op, loc, rot, &enter_editmode, &layer);
-	
-	if(obedit==NULL || obedit->type!=OB_SURF) {
-		obedit= ED_object_add_type(C, OB_SURF, loc, rot, TRUE, layer);
-		newob = 1;
-	}
-	else DAG_id_flush_update(&obedit->id, OB_RECALC_DATA);
-	
-	ED_object_new_primitive_matrix(C, loc, rot, mat);
-	
-	nu= add_nurbs_primitive(C, mat, RNA_enum_get(op->ptr, "type"), newob);
-	editnurb= curve_get_editcurve(obedit);
-	BLI_addtail(editnurb, nu);
-	
-	/* userdef */
-	if (newob && !enter_editmode) {
-		ED_object_exit_editmode(C, EM_FREEDATA);
-	}
-	
-	WM_event_add_notifier(C, NC_OBJECT|ND_DRAW, obedit);
-	
-	return OPERATOR_FINISHED;
-}
-
-void OBJECT_OT_surface_add(wmOperatorType *ot)
-{
-	/* identifiers */
-	ot->name= "Add Surface";
-	ot->description = "Add a surface object to the scene";
-	ot->idname= "OBJECT_OT_surface_add";
-	
-	/* api callbacks */
-	ot->invoke= WM_menu_invoke;
-	ot->exec= object_add_surface_exec;
-	
-	ot->poll= ED_operator_scene_editable;
-	
-	/* flags */
-	ot->flag= OPTYPE_REGISTER|OPTYPE_UNDO;
-	
-	ot->prop= RNA_def_enum(ot->srna, "type", prop_surface_types, 0, "Primitive", "");
-	ED_object_add_generic_props(ot, TRUE);
-}
-
-=======
->>>>>>> 64091ff5
 static EnumPropertyItem prop_metaball_types[]= {
 	{MB_BALL, "MBALL_BALL", ICON_META_BALL, "Meta Ball", ""},
 	{MB_TUBE, "MBALL_TUBE", ICON_META_TUBE, "Meta Tube", ""},
