--- conflicted
+++ resolved
@@ -523,11 +523,7 @@
 	Object *obact = base->object;
 	const int mode_flag = OB_MODE_POSE;
 	bool is_mode_set = (obact->mode & mode_flag) != 0;
-<<<<<<< HEAD
-	
-=======
-
->>>>>>> 95011f6d
+
 	if (!is_mode_set) {
 		if (!ED_object_mode_compat_set(C, obact, mode_flag, op->reports)) {
 			return OPERATOR_CANCELLED;
@@ -663,11 +659,7 @@
 	if (ID_IS_LINKED(scene)) return;
 
 	if (!(ob = OBACT(view_layer))) return;
-<<<<<<< HEAD
-	
-=======
-
->>>>>>> 95011f6d
+
 	if (BKE_object_is_in_editmode(ob)) {
 		/* obedit_copymenu(); */
 		return;
@@ -683,11 +675,7 @@
 		if (base != BASACT(view_layer)) {
 			if (TESTBASELIB(base)) {
 				DEG_id_tag_update(&base->object->id, OB_RECALC_DATA);
-<<<<<<< HEAD
-				
-=======
-
->>>>>>> 95011f6d
+
 				if (event == 1) {  /* loc */
 					copy_v3_v3(base->object->loc, ob->loc);
 					copy_v3_v3(base->object->dloc, ob->dloc);
@@ -764,11 +752,7 @@
 						id_us_plus((ID *)cu1->vfontbi);
 
 						BLI_strncpy(cu1->family, cu->family, sizeof(cu1->family));
-<<<<<<< HEAD
-						
-=======
-
->>>>>>> 95011f6d
+
 						DEG_id_tag_update(&base->object->id, OB_RECALC_DATA);
 					}
 				}
@@ -784,11 +768,7 @@
 						cu1->bevresol = cu->bevresol;
 						cu1->ext1 = cu->ext1;
 						cu1->ext2 = cu->ext2;
-<<<<<<< HEAD
-						
-=======
-
->>>>>>> 95011f6d
+
 						DEG_id_tag_update(&base->object->id, OB_RECALC_DATA);
 					}
 				}
@@ -807,11 +787,7 @@
 							nu->resolu = cu1->resolu;
 							nu = nu->next;
 						}
-<<<<<<< HEAD
-						
-=======
-
->>>>>>> 95011f6d
+
 						DEG_id_tag_update(&base->object->id, OB_RECALC_DATA);
 					}
 				}
@@ -897,15 +873,9 @@
 	Object *ob;
 	short event;
 	char str[512];
-<<<<<<< HEAD
-	
+
 	if (!(ob = OBACT(view_layer))) return;
-	
-=======
-
-	if (!(ob = OBACT(view_layer))) return;
-
->>>>>>> 95011f6d
+
 	if (obedit) {
 /*		if (ob->type == OB_MESH) */
 /* XXX			mesh_copy_menu(); */
@@ -951,11 +921,7 @@
 
 	event = pupmenu(str);
 	if (event <= 0) return;
-<<<<<<< HEAD
-	
-=======
-
->>>>>>> 95011f6d
+
 	copy_attr(bmain, scene, view_layer, event);
 }
 
@@ -1041,11 +1007,7 @@
 	/* recalculate paths, then free */
 	animviz_calc_motionpaths(depsgraph, bmain, scene, &targets);
 	BLI_freelistN(&targets);
-<<<<<<< HEAD
-	
-=======
-
->>>>>>> 95011f6d
+
 	/* tag objects for copy on write - so paths will draw/redraw */
 	CTX_DATA_BEGIN(C, Object *, ob, selected_editable_objects)
 	{
@@ -1373,19 +1335,7 @@
 		/* We need at least this one! */
 		RNA_enum_items_add_value(&item, &totitem, input, OB_MODE_OBJECT);
 	}
-<<<<<<< HEAD
-	
-=======
-
-	/* On top of all the rest, GPencil Stroke Edit Mode
-	 * is available if there's a valid gp datablock...
-	 */
-	gpd = CTX_data_gpencil_data(C);
-	if (gpd) {
-		RNA_enum_items_add_value(&item, &totitem, rna_enum_object_mode_items, OB_MODE_GPENCIL);
-	}
-
->>>>>>> 95011f6d
+
 	RNA_enum_item_end(&item, &totitem);
 
 	*r_free = true;
@@ -1415,7 +1365,6 @@
 	const bool toggle = RNA_boolean_get(op->ptr, "toggle");
 
 	if (use_submode) {
-<<<<<<< HEAD
 		/* grease pencil modes that reuse the same modes but only
 		* for grease pencil objects
 		*/
@@ -1436,8 +1385,6 @@
 			}
 		}
 
-=======
->>>>>>> 95011f6d
 		/* When not changing modes use submodes, see: T55162. */
 		if (toggle == false) {
 			if (mode == restore_mode) {
@@ -1452,10 +1399,7 @@
 		}
 	}
 
-<<<<<<< HEAD
 #if 0 /* GPXX */
-=======
->>>>>>> 95011f6d
 	if (gpd) {
 		/* GP Mode is not bound to a specific object. Therefore,
 		 * we don't want it to be actually saved on any objects,
@@ -1473,13 +1417,9 @@
 			WM_operator_name_call(C, "GPENCIL_OT_editmode_toggle", WM_OP_EXEC_REGION_WIN, NULL);
 		}
 	}
-<<<<<<< HEAD
 #endif
 
-	
-=======
-
->>>>>>> 95011f6d
+
 	if (!ob || !ED_object_mode_compat_test(ob, mode))
 		return OPERATOR_PASS_THROUGH;
 
@@ -1834,7 +1774,6 @@
 		            menu);
 	}
 }
-<<<<<<< HEAD
 
 /* This is allocated statically because we need this available for the menus creation callback. */
 static MoveToCollectionData *master_collection_menu = NULL;
@@ -1860,33 +1799,6 @@
 				collection = BKE_collection_from_index(scene, collection_index);
 				BKE_collection_new_name_get(collection, name);
 
-=======
-
-/* This is allocated statically because we need this available for the menus creation callback. */
-static MoveToCollectionData *master_collection_menu = NULL;
-
-static int move_to_collection_invoke(bContext *C, wmOperator *op, const wmEvent *UNUSED(event))
-{
-	Scene *scene = CTX_data_scene(C);
-
-	/* Reset the menus data for the current master collection, and free previously allocated data. */
-	move_to_collection_menus_free(&master_collection_menu);
-
-	PropertyRNA *prop;
-	prop = RNA_struct_find_property(op->ptr, "collection_index");
-	if (RNA_property_is_set(op->ptr, prop)) {
-		int collection_index = RNA_property_int_get(op->ptr, prop);
-
-		if (RNA_boolean_get(op->ptr, "is_new")) {
-			prop = RNA_struct_find_property(op->ptr, "new_collection_name");
-			if (!RNA_property_is_set(op->ptr, prop)) {
-				char name[MAX_NAME];
-				Collection *collection;
-
-				collection = BKE_collection_from_index(scene, collection_index);
-				BKE_collection_new_name_get(collection, name);
-
->>>>>>> 95011f6d
 				RNA_property_string_set(op->ptr, prop, name);
 				return WM_operator_props_dialog_popup(C, op, 10 * UI_UNIT_X, 5 * UI_UNIT_Y);
 			}
