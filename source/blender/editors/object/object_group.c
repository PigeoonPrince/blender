/*
 * ***** BEGIN GPL LICENSE BLOCK *****
 *
 * This program is free software; you can redistribute it and/or
 * modify it under the terms of the GNU General Public License
 * as published by the Free Software Foundation; either version 2
 * of the License, or (at your option) any later version.
 *
 * This program is distributed in the hope that it will be useful,
 * but WITHOUT ANY WARRANTY; without even the implied warranty of
 * MERCHANTABILITY or FITNESS FOR A PARTICULAR PURPOSE.  See the
 * GNU General Public License for more details.
 *
 * You should have received a copy of the GNU General Public License
 * along with this program; if not, write to the Free Software Foundation,
 * Inc., 51 Franklin Street, Fifth Floor, Boston, MA 02110-1301, USA.
 *
 * The Original Code is Copyright (C) Blender Foundation
 * All rights reserved.
 *
 * The Original Code is: all of this file.
 *
 * Contributor(s): none yet.
 *
 * ***** END GPL LICENSE BLOCK *****
 */

/** \file blender/editors/object/object_group.c
 *  \ingroup edobj
 */


#include <string.h>

#include "BLI_blenlib.h"
#include "BLI_utildefines.h"

#include "DNA_group_types.h"
#include "DNA_object_types.h"
#include "DNA_scene_types.h"

#include "BKE_collection.h"
#include "BKE_context.h"
#include "BKE_library.h"
#include "BKE_library_remap.h"
#include "BKE_main.h"
#include "BKE_report.h"
#include "BKE_object.h"

#include "DEG_depsgraph_build.h"

#include "ED_screen.h"
#include "ED_object.h"

#include "WM_api.h"
#include "WM_types.h"

#include "RNA_access.h"
#include "RNA_define.h"
#include "RNA_enum_types.h"

#include "object_intern.h"

/********************* 3d view operators ***********************/

/* can be called with C == NULL */
static const EnumPropertyItem *collection_object_active_itemf(bContext *C, PointerRNA *UNUSED(ptr), PropertyRNA *UNUSED(prop), bool *r_free)
{
	Main *bmain = CTX_data_main(C);
	Object *ob;
	EnumPropertyItem *item = NULL, item_tmp = {0};
	int totitem = 0;

	if (C == NULL) {
		return DummyRNA_NULL_items;
	}

	ob = ED_object_context(C);

	/* check that the object exists */
	if (ob) {
		Collection *collection;
		int i = 0, count = 0;

		/* if 2 or more collections, add option to add to all collections */
		collection = NULL;
		while ((collection = BKE_collection_object_find(bmain, collection, ob)))
			count++;

		if (count >= 2) {
			item_tmp.identifier = item_tmp.name = "All Collections";
			item_tmp.value = INT_MAX; /* this will give NULL on lookup */
			RNA_enum_item_add(&item, &totitem, &item_tmp);
			RNA_enum_item_add_separator(&item, &totitem);
		}

		/* add collections */
		collection = NULL;
		while ((collection = BKE_collection_object_find(bmain, collection, ob))) {
			item_tmp.identifier = item_tmp.name = collection->id.name + 2;
			/* item_tmp.icon = ICON_ARMATURE_DATA; */
			item_tmp.value = i;
			RNA_enum_item_add(&item, &totitem, &item_tmp);
			i++;
		}
	}

	RNA_enum_item_end(&item, &totitem);
	*r_free = true;

	return item;
}

/* get the collection back from the enum index, quite awkward and UI specific */
static Collection *collection_object_active_find_index(Main *bmain, Object *ob, const int collection_object_index)
{
	Collection *collection = NULL;
	int i = 0;
	while ((collection = BKE_collection_object_find(bmain, collection, ob))) {
		if (i == collection_object_index) {
			break;
		}
		i++;
	}

	return collection;
}

static int objects_add_active_exec(bContext *C, wmOperator *op)
{
	Object *ob = ED_object_context(C);
	Main *bmain = CTX_data_main(C);
	int single_collection_index = RNA_enum_get(op->ptr, "collection");
	Collection *single_collection = collection_object_active_find_index(bmain, ob, single_collection_index);
	Collection *collection;
	bool is_cycle = false;
	bool updated = false;

	if (ob == NULL)
		return OPERATOR_CANCELLED;

	/* now add all selected objects to the collection(s) */
	for (collection = bmain->collection.first; collection; collection = collection->id.next) {
		if (single_collection && collection != single_collection)
			continue;
		if (!BKE_collection_has_object(collection, ob))
			continue;

		CTX_DATA_BEGIN (C, Base *, base, selected_editable_bases)
		{
			if (BKE_collection_has_object(collection, base->object))
				continue;

			if (!BKE_collection_object_cyclic_check(bmain, base->object, collection)) {
				BKE_collection_object_add(bmain, collection, base->object);
				updated = true;
			}
			else {
				is_cycle = true;
			}
		}
		CTX_DATA_END;
	}

	if (is_cycle)
		BKE_report(op->reports, RPT_WARNING, "Skipped some collections because of cycle detected");

	if (!updated)
		return OPERATOR_CANCELLED;

	DEG_relations_tag_update(bmain);
	WM_event_add_notifier(C, NC_GROUP | NA_EDITED, NULL);

	return OPERATOR_FINISHED;
}

void COLLECTION_OT_objects_add_active(wmOperatorType *ot)
{
	PropertyRNA *prop;

	/* identifiers */
<<<<<<< HEAD
	ot->name = "Add Selected To Active Collection";
	ot->description = "Add the object to an object collection that contains the active object";
	ot->idname = "COLLECTION_OT_objects_add_active";
	
=======
	ot->name = "Add Selected To Active Group";
	ot->description = "Add the object to an object group that contains the active object";
	ot->idname = "GROUP_OT_objects_add_active";

>>>>>>> 44505b38
	/* api callbacks */
	ot->exec = objects_add_active_exec;
	ot->invoke = WM_menu_invoke;
	ot->poll = ED_operator_objectmode;

	/* flags */
	ot->flag = OPTYPE_REGISTER | OPTYPE_UNDO;

	/* properties */
	prop = RNA_def_enum(ot->srna, "collection", DummyRNA_NULL_items, 0, "Collection", "The collection to add other selected objects to");
	RNA_def_enum_funcs(prop, collection_object_active_itemf);
	RNA_def_property_flag(prop, PROP_ENUM_NO_TRANSLATE);
	ot->prop = prop;
}

static int objects_remove_active_exec(bContext *C, wmOperator *op)
{
	Main *bmain = CTX_data_main(C);
	ViewLayer *view_layer = CTX_data_view_layer(C);
	Object *ob = OBACT(view_layer);
	int single_collection_index = RNA_enum_get(op->ptr, "collection");
	Collection *single_collection = collection_object_active_find_index(bmain, ob, single_collection_index);
	Collection *collection;
	bool ok = false;

	if (ob == NULL)
		return OPERATOR_CANCELLED;
<<<<<<< HEAD
	
	/* linking to same collection requires its own loop so we can avoid
	 * looking up the active objects collections each time */
=======

	/* linking to same group requires its own loop so we can avoid
	 * looking up the active objects groups each time */
>>>>>>> 44505b38

	for (collection = bmain->collection.first; collection; collection = collection->id.next) {
		if (single_collection && collection != single_collection)
			continue;

		if (BKE_collection_has_object(collection, ob)) {
			/* Remove collections from selected objects */
			CTX_DATA_BEGIN (C, Base *, base, selected_editable_bases)
			{
				BKE_collection_object_remove(bmain, collection, base->object, false);
				ok = 1;
			}
			CTX_DATA_END;
		}
	}

	if (!ok)
<<<<<<< HEAD
		BKE_report(op->reports, RPT_ERROR, "Active object contains no collections");
	
	DEG_relations_tag_update(bmain);
=======
		BKE_report(op->reports, RPT_ERROR, "Active object contains no groups");

	DAG_relations_tag_update(bmain);
>>>>>>> 44505b38
	WM_event_add_notifier(C, NC_GROUP | NA_EDITED, NULL);

	return OPERATOR_FINISHED;
}

void COLLECTION_OT_objects_remove_active(wmOperatorType *ot)
{
	PropertyRNA *prop;

	/* identifiers */
<<<<<<< HEAD
	ot->name = "Remove Selected From Active Collection";
	ot->description = "Remove the object from an object collection that contains the active object";
	ot->idname = "COLLECTION_OT_objects_remove_active";
	
=======
	ot->name = "Remove Selected From Active Group";
	ot->description = "Remove the object from an object group that contains the active object";
	ot->idname = "GROUP_OT_objects_remove_active";

>>>>>>> 44505b38
	/* api callbacks */
	ot->exec = objects_remove_active_exec;
	ot->invoke = WM_menu_invoke;
	ot->poll = ED_operator_objectmode;

	/* flags */
	ot->flag = OPTYPE_REGISTER | OPTYPE_UNDO;

	/* properties */
	prop = RNA_def_enum(ot->srna, "collection", DummyRNA_NULL_items, 0, "Collection", "The collection to remove other selected objects from");
	RNA_def_enum_funcs(prop, collection_object_active_itemf);
	RNA_def_property_flag(prop, PROP_ENUM_NO_TRANSLATE);
	ot->prop = prop;
}

static int collection_objects_remove_all_exec(bContext *C, wmOperator *UNUSED(op))
{
	Main *bmain = CTX_data_main(C);

	CTX_DATA_BEGIN (C, Base *, base, selected_editable_bases)
	{
		BKE_object_groups_clear(bmain, base->object);
	}
	CTX_DATA_END;

	DEG_relations_tag_update(bmain);
	WM_event_add_notifier(C, NC_GROUP | NA_EDITED, NULL);

	return OPERATOR_FINISHED;
}

void COLLECTION_OT_objects_remove_all(wmOperatorType *ot)
{
	/* identifiers */
<<<<<<< HEAD
	ot->name = "Remove From All Unlinked Collections";
	ot->description = "Remove selected objects from all collections not used in a scene";
	ot->idname = "COLLECTION_OT_objects_remove_all";
	
=======
	ot->name = "Remove From All Groups";
	ot->description = "Remove selected objects from all groups";
	ot->idname = "GROUP_OT_objects_remove_all";

>>>>>>> 44505b38
	/* api callbacks */
	ot->exec = collection_objects_remove_all_exec;
	ot->poll = ED_operator_objectmode;

	/* flags */
	ot->flag = OPTYPE_REGISTER | OPTYPE_UNDO;
}

static int collection_objects_remove_exec(bContext *C, wmOperator *op)
{
	Object *ob = ED_object_context(C);
	Main *bmain = CTX_data_main(C);
	int single_collection_index = RNA_enum_get(op->ptr, "collection");
	Collection *single_collection = collection_object_active_find_index(bmain, ob, single_collection_index);
	Collection *collection;
	bool updated = false;

	if (ob == NULL)
		return OPERATOR_CANCELLED;

	for (collection = bmain->collection.first; collection; collection = collection->id.next) {
		if (single_collection && collection != single_collection)
			continue;
		if (!BKE_collection_has_object(collection, ob))
			continue;

		/* now remove all selected objects from the collection */
		CTX_DATA_BEGIN (C, Base *, base, selected_editable_bases)
		{
			BKE_collection_object_remove(bmain, collection, base->object, false);
			updated = true;
		}
		CTX_DATA_END;
	}

	if (!updated)
		return OPERATOR_CANCELLED;

	DEG_relations_tag_update(bmain);
	WM_event_add_notifier(C, NC_GROUP | NA_EDITED, NULL);

	return OPERATOR_FINISHED;
}

void COLLECTION_OT_objects_remove(wmOperatorType *ot)
{
	PropertyRNA *prop;

	/* identifiers */
	ot->name = "Remove From Collection";
	ot->description = "Remove selected objects from a collection";
	ot->idname = "COLLECTION_OT_objects_remove";

	/* api callbacks */
	ot->exec = collection_objects_remove_exec;
	ot->invoke = WM_menu_invoke;
	ot->poll = ED_operator_objectmode;

	/* flags */
	ot->flag = OPTYPE_REGISTER | OPTYPE_UNDO;

	/* properties */
	prop = RNA_def_enum(ot->srna, "collection", DummyRNA_NULL_items, 0, "Collection", "The collection to remove this object from");
	RNA_def_enum_funcs(prop, collection_object_active_itemf);
	RNA_def_property_flag(prop, PROP_ENUM_NO_TRANSLATE);
	ot->prop = prop;
}

static int collection_create_exec(bContext *C, wmOperator *op)
{
	Main *bmain = CTX_data_main(C);
	char name[MAX_ID_NAME - 2]; /* id name */

	RNA_string_get(op->ptr, "name", name);
<<<<<<< HEAD
	
	Collection *collection = BKE_collection_add(bmain, NULL, name);
		
=======

	group = BKE_group_add(bmain, name);

>>>>>>> 44505b38
	CTX_DATA_BEGIN (C, Base *, base, selected_bases)
	{
		BKE_collection_object_add(bmain, collection, base->object);
	}
	CTX_DATA_END;

	DEG_relations_tag_update(bmain);
	WM_event_add_notifier(C, NC_GROUP | NA_EDITED, NULL);

	return OPERATOR_FINISHED;
}

void COLLECTION_OT_create(wmOperatorType *ot)
{
	/* identifiers */
<<<<<<< HEAD
	ot->name = "Create New Collection";
	ot->description = "Create an object collection from selected objects";
	ot->idname = "COLLECTION_OT_create";
	
=======
	ot->name = "Create New Group";
	ot->description = "Create an object group from selected objects";
	ot->idname = "GROUP_OT_create";

>>>>>>> 44505b38
	/* api callbacks */
	ot->exec = collection_create_exec;
	ot->poll = ED_operator_objectmode;

	/* flags */
	ot->flag = OPTYPE_REGISTER | OPTYPE_UNDO;
<<<<<<< HEAD
	
	RNA_def_string(ot->srna, "name", "Collection", MAX_ID_NAME - 2, "Name", "Name of the new collection");
=======

	RNA_def_string(ot->srna, "name", "Group", MAX_ID_NAME - 2, "Name", "Name of the new group");
>>>>>>> 44505b38
}

/****************** properties window operators *********************/

static int collection_add_exec(bContext *C, wmOperator *UNUSED(op))
{
	Object *ob = ED_object_context(C);
	Main *bmain = CTX_data_main(C);

	if (ob == NULL)
		return OPERATOR_CANCELLED;

	Collection *collection = BKE_collection_add(bmain, NULL, "Collection");
	BKE_collection_object_add(bmain, collection, ob);

	WM_event_add_notifier(C, NC_OBJECT | ND_DRAW, ob);

	return OPERATOR_FINISHED;
}

void OBJECT_OT_collection_add(wmOperatorType *ot)
{
	/* identifiers */
<<<<<<< HEAD
	ot->name = "Add to Collection";
	ot->idname = "OBJECT_OT_collection_add";
	ot->description = "Add an object to a new collection";
	
=======
	ot->name = "Add to Group";
	ot->idname = "OBJECT_OT_group_add";
	ot->description = "Add an object to a new group";

>>>>>>> 44505b38
	/* api callbacks */
	ot->exec = collection_add_exec;
	ot->poll = ED_operator_objectmode;

	/* flags */
	ot->flag = OPTYPE_REGISTER | OPTYPE_UNDO;
}

static int collection_link_exec(bContext *C, wmOperator *op)
{
	Main *bmain = CTX_data_main(C);
	Object *ob = ED_object_context(C);
	Collection *collection = BLI_findlink(&bmain->collection, RNA_enum_get(op->ptr, "collection"));

	if (ELEM(NULL, ob, collection))
		return OPERATOR_CANCELLED;

	/* Early return check, if the object is already in collection
	 * we could skip all the dependency check and just consider
	 * operator is finished.
	 */
	if (BKE_collection_has_object(collection, ob)) {
		return OPERATOR_FINISHED;
	}

	/* Adding object to collection which is used as duplicollection for self is bad idea.
	 *
	 * It is also  bad idea to add object to collection which is in collection which
	 * contains our current object.
	 */
	if (BKE_collection_object_cyclic_check(bmain, ob, collection)) {
		BKE_report(op->reports, RPT_ERROR, "Could not add the collection because of dependency cycle detected");
		return OPERATOR_CANCELLED;
	}

	BKE_collection_object_add(bmain, collection, ob);

	WM_event_add_notifier(C, NC_OBJECT | ND_DRAW, ob);

	return OPERATOR_FINISHED;
}

void OBJECT_OT_collection_link(wmOperatorType *ot)
{
	PropertyRNA *prop;

	/* identifiers */
<<<<<<< HEAD
	ot->name = "Link to Collection";
	ot->idname = "OBJECT_OT_collection_link";
	ot->description = "Add an object to an existing collection";
	
=======
	ot->name = "Link to Group";
	ot->idname = "OBJECT_OT_group_link";
	ot->description = "Add an object to an existing group";

>>>>>>> 44505b38
	/* api callbacks */
	ot->exec = collection_link_exec;
	ot->invoke = WM_enum_search_invoke;
	ot->poll = ED_operator_objectmode;

	/* flags */
	ot->flag = OPTYPE_REGISTER | OPTYPE_UNDO;

	/* properties */
	prop = RNA_def_enum(ot->srna, "collection", DummyRNA_NULL_items, 0, "Collection", "");
	RNA_def_enum_funcs(prop, RNA_collection_local_itemf);
	RNA_def_property_flag(prop, PROP_ENUM_NO_TRANSLATE);
	ot->prop = prop;
}

static int collection_remove_exec(bContext *C, wmOperator *UNUSED(op))
{
	Main *bmain = CTX_data_main(C);
	Object *ob = ED_object_context(C);
	Collection *collection = CTX_data_pointer_get_type(C, "collection", &RNA_Collection).data;

	if (!ob || !collection)
		return OPERATOR_CANCELLED;

	BKE_collection_object_remove(bmain, collection, ob, false);

	WM_event_add_notifier(C, NC_OBJECT | ND_DRAW, ob);

	return OPERATOR_FINISHED;
}

void OBJECT_OT_collection_remove(wmOperatorType *ot)
{
	/* identifiers */
<<<<<<< HEAD
	ot->name = "Remove Collection";
	ot->idname = "OBJECT_OT_collection_remove";
	ot->description = "Remove the active object from this collection";
	
=======
	ot->name = "Remove Group";
	ot->idname = "OBJECT_OT_group_remove";
	ot->description = "Remove the active object from this group";

>>>>>>> 44505b38
	/* api callbacks */
	ot->exec = collection_remove_exec;
	ot->poll = ED_operator_objectmode;

	/* flags */
	ot->flag = OPTYPE_REGISTER | OPTYPE_UNDO;
}


static int collection_unlink_exec(bContext *C, wmOperator *UNUSED(op))
{
	Main *bmain = CTX_data_main(C);
	Collection *collection = CTX_data_pointer_get_type(C, "collection", &RNA_Collection).data;

	if (!collection)
		return OPERATOR_CANCELLED;

	BKE_libblock_delete(bmain, collection);

	WM_event_add_notifier(C, NC_OBJECT | ND_DRAW, NULL);

	return OPERATOR_FINISHED;
}

void OBJECT_OT_collection_unlink(wmOperatorType *ot)
{
	/* identifiers */
	ot->name = "Unlink Collection";
	ot->idname = "OBJECT_OT_collection_unlink";
	ot->description = "Unlink the collection from all objects";

	/* api callbacks */
	ot->exec = collection_unlink_exec;
	ot->poll = ED_operator_objectmode;

	/* flags */
	ot->flag = OPTYPE_REGISTER | OPTYPE_UNDO;
}

static int select_grouped_exec(bContext *C, wmOperator *UNUSED(op))  /* Select objects in the same collection as the active */
{
	Collection *collection = CTX_data_pointer_get_type(C, "collection", &RNA_Collection).data;

	if (!collection)
		return OPERATOR_CANCELLED;

	CTX_DATA_BEGIN (C, Base *, base, visible_bases)
	{
		if (((base->flag & BASE_SELECTED) == 0) && ((base->flag & BASE_SELECTABLED) != 0)) {
			if (BKE_collection_has_object_recursive(collection, base->object)) {
				ED_object_base_select(base, BA_SELECT);
			}
		}
	}
	CTX_DATA_END;

	WM_event_add_notifier(C, NC_OBJECT | ND_DRAW, NULL);

	return OPERATOR_FINISHED;
}

void OBJECT_OT_collection_objects_select(wmOperatorType *ot)
{
	/* identifiers */
	ot->name = "Select Objects in Collection";
	ot->idname = "OBJECT_OT_collection_objects_select";
	ot->description = "Select all objects in collection";

	/* api callbacks */
	ot->exec = select_grouped_exec;
	ot->poll = ED_operator_objectmode;

	/* flags */
	ot->flag = OPTYPE_REGISTER | OPTYPE_UNDO;
}<|MERGE_RESOLUTION|>--- conflicted
+++ resolved
@@ -179,17 +179,10 @@
 	PropertyRNA *prop;
 
 	/* identifiers */
-<<<<<<< HEAD
 	ot->name = "Add Selected To Active Collection";
 	ot->description = "Add the object to an object collection that contains the active object";
 	ot->idname = "COLLECTION_OT_objects_add_active";
-	
-=======
-	ot->name = "Add Selected To Active Group";
-	ot->description = "Add the object to an object group that contains the active object";
-	ot->idname = "GROUP_OT_objects_add_active";
-
->>>>>>> 44505b38
+
 	/* api callbacks */
 	ot->exec = objects_add_active_exec;
 	ot->invoke = WM_menu_invoke;
@@ -217,15 +210,9 @@
 
 	if (ob == NULL)
 		return OPERATOR_CANCELLED;
-<<<<<<< HEAD
-	
+
 	/* linking to same collection requires its own loop so we can avoid
 	 * looking up the active objects collections each time */
-=======
-
-	/* linking to same group requires its own loop so we can avoid
-	 * looking up the active objects groups each time */
->>>>>>> 44505b38
 
 	for (collection = bmain->collection.first; collection; collection = collection->id.next) {
 		if (single_collection && collection != single_collection)
@@ -243,15 +230,9 @@
 	}
 
 	if (!ok)
-<<<<<<< HEAD
 		BKE_report(op->reports, RPT_ERROR, "Active object contains no collections");
-	
+
 	DEG_relations_tag_update(bmain);
-=======
-		BKE_report(op->reports, RPT_ERROR, "Active object contains no groups");
-
-	DAG_relations_tag_update(bmain);
->>>>>>> 44505b38
 	WM_event_add_notifier(C, NC_GROUP | NA_EDITED, NULL);
 
 	return OPERATOR_FINISHED;
@@ -262,17 +243,10 @@
 	PropertyRNA *prop;
 
 	/* identifiers */
-<<<<<<< HEAD
 	ot->name = "Remove Selected From Active Collection";
 	ot->description = "Remove the object from an object collection that contains the active object";
 	ot->idname = "COLLECTION_OT_objects_remove_active";
-	
-=======
-	ot->name = "Remove Selected From Active Group";
-	ot->description = "Remove the object from an object group that contains the active object";
-	ot->idname = "GROUP_OT_objects_remove_active";
-
->>>>>>> 44505b38
+
 	/* api callbacks */
 	ot->exec = objects_remove_active_exec;
 	ot->invoke = WM_menu_invoke;
@@ -307,17 +281,10 @@
 void COLLECTION_OT_objects_remove_all(wmOperatorType *ot)
 {
 	/* identifiers */
-<<<<<<< HEAD
 	ot->name = "Remove From All Unlinked Collections";
 	ot->description = "Remove selected objects from all collections not used in a scene";
 	ot->idname = "COLLECTION_OT_objects_remove_all";
-	
-=======
-	ot->name = "Remove From All Groups";
-	ot->description = "Remove selected objects from all groups";
-	ot->idname = "GROUP_OT_objects_remove_all";
-
->>>>>>> 44505b38
+
 	/* api callbacks */
 	ot->exec = collection_objects_remove_all_exec;
 	ot->poll = ED_operator_objectmode;
@@ -392,15 +359,9 @@
 	char name[MAX_ID_NAME - 2]; /* id name */
 
 	RNA_string_get(op->ptr, "name", name);
-<<<<<<< HEAD
-	
+
 	Collection *collection = BKE_collection_add(bmain, NULL, name);
-		
-=======
-
-	group = BKE_group_add(bmain, name);
-
->>>>>>> 44505b38
+
 	CTX_DATA_BEGIN (C, Base *, base, selected_bases)
 	{
 		BKE_collection_object_add(bmain, collection, base->object);
@@ -416,30 +377,18 @@
 void COLLECTION_OT_create(wmOperatorType *ot)
 {
 	/* identifiers */
-<<<<<<< HEAD
 	ot->name = "Create New Collection";
 	ot->description = "Create an object collection from selected objects";
 	ot->idname = "COLLECTION_OT_create";
-	
-=======
-	ot->name = "Create New Group";
-	ot->description = "Create an object group from selected objects";
-	ot->idname = "GROUP_OT_create";
-
->>>>>>> 44505b38
+
 	/* api callbacks */
 	ot->exec = collection_create_exec;
 	ot->poll = ED_operator_objectmode;
 
 	/* flags */
 	ot->flag = OPTYPE_REGISTER | OPTYPE_UNDO;
-<<<<<<< HEAD
-	
+
 	RNA_def_string(ot->srna, "name", "Collection", MAX_ID_NAME - 2, "Name", "Name of the new collection");
-=======
-
-	RNA_def_string(ot->srna, "name", "Group", MAX_ID_NAME - 2, "Name", "Name of the new group");
->>>>>>> 44505b38
 }
 
 /****************** properties window operators *********************/
@@ -463,17 +412,10 @@
 void OBJECT_OT_collection_add(wmOperatorType *ot)
 {
 	/* identifiers */
-<<<<<<< HEAD
 	ot->name = "Add to Collection";
 	ot->idname = "OBJECT_OT_collection_add";
 	ot->description = "Add an object to a new collection";
-	
-=======
-	ot->name = "Add to Group";
-	ot->idname = "OBJECT_OT_group_add";
-	ot->description = "Add an object to a new group";
-
->>>>>>> 44505b38
+
 	/* api callbacks */
 	ot->exec = collection_add_exec;
 	ot->poll = ED_operator_objectmode;
@@ -521,17 +463,10 @@
 	PropertyRNA *prop;
 
 	/* identifiers */
-<<<<<<< HEAD
 	ot->name = "Link to Collection";
 	ot->idname = "OBJECT_OT_collection_link";
 	ot->description = "Add an object to an existing collection";
-	
-=======
-	ot->name = "Link to Group";
-	ot->idname = "OBJECT_OT_group_link";
-	ot->description = "Add an object to an existing group";
-
->>>>>>> 44505b38
+
 	/* api callbacks */
 	ot->exec = collection_link_exec;
 	ot->invoke = WM_enum_search_invoke;
@@ -566,17 +501,10 @@
 void OBJECT_OT_collection_remove(wmOperatorType *ot)
 {
 	/* identifiers */
-<<<<<<< HEAD
 	ot->name = "Remove Collection";
 	ot->idname = "OBJECT_OT_collection_remove";
 	ot->description = "Remove the active object from this collection";
-	
-=======
-	ot->name = "Remove Group";
-	ot->idname = "OBJECT_OT_group_remove";
-	ot->description = "Remove the active object from this group";
-
->>>>>>> 44505b38
+
 	/* api callbacks */
 	ot->exec = collection_remove_exec;
 	ot->poll = ED_operator_objectmode;
