--- conflicted
+++ resolved
@@ -141,22 +141,7 @@
 		view_layer->basact = base;
 	}
 	else {
-<<<<<<< HEAD
-		/* Apply the workspaces more to the object (when possible). */
-		bool reset = true;
-		if (base) {
-			Object *ob_prev = OBACT(view_layer);
-			Object *ob_curr = base->object;
-			if (ob_prev != NULL) {
-				if ((ob_prev->type == ob_curr->type) || (ob_curr->type == OB_GPENCIL)) {
-					reset = false;
-				}
-			}
-		}
-
-=======
 		/* Apply the workspaces mode to the object (when possible). */
->>>>>>> e1f1567b
 		Scene *scene = CTX_data_scene(C);
 		Object *obact = base ? base->object : NULL;
 		/* We don't know the previous active object in update.
