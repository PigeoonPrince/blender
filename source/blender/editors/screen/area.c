--- conflicted
+++ resolved
@@ -3036,12 +3036,8 @@
                          float fill_color[4],
                          const bool full_redraw)
 {
-<<<<<<< HEAD
-  ED_region_info_draw_multiline(ar, (const char * [2]){text, NULL}, fill_color, full_redraw);
-=======
   const char *text_array[2] = {text, NULL};
   ED_region_info_draw_multiline(region, text_array, fill_color, full_redraw);
->>>>>>> afb1a64c
 }
 
 #define MAX_METADATA_STR 1024
