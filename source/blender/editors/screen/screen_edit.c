--- conflicted
+++ resolved
@@ -1055,14 +1055,8 @@
 	
 	if (center == 0) {
 		if (U.pixelsize > 1.0f) {
-<<<<<<< HEAD
 			gpuGray3f(0.314f);
-			gpuLineWidth(1.5f * U.pixelsize);
-=======
-		
-			glColor3ub(0x50, 0x50, 0x50);
-			glLineWidth((2.0f * U.pixelsize) - 1);
->>>>>>> 42946c37
+			gpuLineWidth((2.0f * U.pixelsize) - 1);
 			drawscredge_area_draw(sizex, sizey, x1, y1, x2, y2, 0);
 			gpuLineWidth(1.0f);
 		}
