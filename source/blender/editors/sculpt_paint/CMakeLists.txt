--- conflicted
+++ resolved
@@ -19,13 +19,7 @@
 #
 # ***** END GPL LICENSE BLOCK *****
 
-<<<<<<< HEAD
-FILE(GLOB SRC *.c)
-
-SET(INC
-=======
 set(INC
->>>>>>> 6d201907
 	../include
 	../../blenkernel
 	../../imbuf
@@ -38,11 +32,6 @@
 	../../../../intern/guardedalloc
 )
 
-<<<<<<< HEAD
-IF(WIN32)
-	LIST(APPEND INC ${PTHREADS_INC})
-ENDIF(WIN32)
-=======
 set(SRC
 	paint_image.c
 	paint_ops.c
@@ -56,6 +45,5 @@
 	paint_intern.h
 	sculpt_intern.h
 )
->>>>>>> 6d201907
 
 blenderlib(bf_editor_sculpt_paint "${SRC}" "${INC}")