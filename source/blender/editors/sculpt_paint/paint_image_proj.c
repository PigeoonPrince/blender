--- conflicted
+++ resolved
@@ -5092,7 +5092,6 @@
   cell->y2 = max_ii(cell->y2, (int)projPixel->y_px + 1);
 }
 
-<<<<<<< HEAD
 static void copy_original_alpha_channel(ProjPixel *pixel, bool is_floatbuf)
 {
   /* Use the original alpha channel data instead of the modified one */
@@ -5109,8 +5108,6 @@
   }
 }
 
-=======
->>>>>>> 9d6b5e23
 /* Run this for single and multi-threaded painting. */
 static void do_projectpaint_thread(TaskPool *__restrict UNUSED(pool),
                                    void *ph_v,
