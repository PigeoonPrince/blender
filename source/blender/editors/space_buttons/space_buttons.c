/*
 * This program is free software; you can redistribute it and/or
 * modify it under the terms of the GNU General Public License
 * as published by the Free Software Foundation; either version 2
 * of the License, or (at your option) any later version.
 *
 * This program is distributed in the hope that it will be useful,
 * but WITHOUT ANY WARRANTY; without even the implied warranty of
 * MERCHANTABILITY or FITNESS FOR A PARTICULAR PURPOSE.  See the
 * GNU General Public License for more details.
 *
 * You should have received a copy of the GNU General Public License
 * along with this program; if not, write to the Free Software Foundation,
 * Inc., 51 Franklin Street, Fifth Floor, Boston, MA 02110-1301, USA.
 *
 * The Original Code is Copyright (C) 2008 Blender Foundation.
 * All rights reserved.
 */

/** \file
 * \ingroup spbuttons
 */

#include <stdio.h>
#include <string.h>

#include "MEM_guardedalloc.h"

#include "BLI_blenlib.h"
#include "BLI_utildefines.h"

#include "BKE_context.h"
#include "BKE_gpencil_modifier.h" /* Types for registering panels. */
#include "BKE_modifier.h"
#include "BKE_screen.h"
#include "BKE_shader_fx.h"

#include "ED_buttons.h"
#include "ED_screen.h"
#include "ED_space_api.h"
#include "ED_view3d.h" /* To draw toolbar UI. */

#include "WM_api.h"
#include "WM_message.h"
#include "WM_types.h"

#include "RNA_access.h"
#include "RNA_define.h"
#include "RNA_enum_types.h"

#include "UI_resources.h"

#include "buttons_intern.h" /* own include */

/* ******************** default callbacks for buttons space ***************** */

static SpaceLink *buttons_create(const ScrArea *UNUSED(area), const Scene *UNUSED(scene))
{
  ARegion *region;
  SpaceProperties *sbuts;

  sbuts = MEM_callocN(sizeof(SpaceProperties), "initbuts");
  sbuts->spacetype = SPACE_PROPERTIES;

  sbuts->mainb = sbuts->mainbuser = BCONTEXT_OBJECT;

  /* header */
  region = MEM_callocN(sizeof(ARegion), "header for buts");

  BLI_addtail(&sbuts->regionbase, region);
  region->regiontype = RGN_TYPE_HEADER;
  region->alignment = (U.uiflag & USER_HEADER_BOTTOM) ? RGN_ALIGN_BOTTOM : RGN_ALIGN_TOP;

  /* navigation bar */
  region = MEM_callocN(sizeof(ARegion), "navigation bar for buts");

  BLI_addtail(&sbuts->regionbase, region);
  region->regiontype = RGN_TYPE_NAV_BAR;
  region->alignment = RGN_ALIGN_LEFT;

#if 0
  /* context region */
  region = MEM_callocN(sizeof(ARegion), "context region for buts");
  BLI_addtail(&sbuts->regionbase, region);
  region->regiontype = RGN_TYPE_CHANNELS;
  region->alignment = RGN_ALIGN_TOP;
#endif

  /* main region */
  region = MEM_callocN(sizeof(ARegion), "main region for buts");

  BLI_addtail(&sbuts->regionbase, region);
  region->regiontype = RGN_TYPE_WINDOW;

  return (SpaceLink *)sbuts;
}

/* not spacelink itself */
static void buttons_free(SpaceLink *sl)
{
  SpaceProperties *sbuts = (SpaceProperties *)sl;

  if (sbuts->path) {
    MEM_freeN(sbuts->path);
  }

  if (sbuts->texuser) {
    ButsContextTexture *ct = sbuts->texuser;
    BLI_freelistN(&ct->users);
    MEM_freeN(ct);
  }
}

/* spacetype; init callback */
static void buttons_init(struct wmWindowManager *UNUSED(wm), ScrArea *UNUSED(area))
{
}

static SpaceLink *buttons_duplicate(SpaceLink *sl)
{
  SpaceProperties *sbutsn = MEM_dupallocN(sl);

  /* clear or remove stuff from old */
  sbutsn->path = NULL;
  sbutsn->texuser = NULL;

  return (SpaceLink *)sbutsn;
}

/* add handlers, stuff you only do once or on area/region changes */
static void buttons_main_region_init(wmWindowManager *wm, ARegion *region)
{
  wmKeyMap *keymap;

  ED_region_panels_init(wm, region);

  keymap = WM_keymap_ensure(wm->defaultconf, "Property Editor", SPACE_PROPERTIES, 0);
  WM_event_add_keymap_handler(&region->handlers, keymap);
}

/**
 * Fills an array with the tab context values for the properties editor. -1 signals a separator.
 *
 * \return The total number of items in the array returned.
 */
int ED_buttons_tabs_list(SpaceProperties *sbuts, int *context_tabs_array)
{
  int length = 0;
  if (sbuts->pathflag & (1 << BCONTEXT_TOOL)) {
    context_tabs_array[length] = BCONTEXT_TOOL;
    length++;
  }
  if (length != 0) {
    context_tabs_array[length] = -1;
    length++;
  }
  if (sbuts->pathflag & (1 << BCONTEXT_RENDER)) {
    context_tabs_array[length] = BCONTEXT_RENDER;
    length++;
  }
  if (sbuts->pathflag & (1 << BCONTEXT_OUTPUT)) {
    context_tabs_array[length] = BCONTEXT_OUTPUT;
    length++;
  }
  if (sbuts->pathflag & (1 << BCONTEXT_VIEW_LAYER)) {
    context_tabs_array[length] = BCONTEXT_VIEW_LAYER;
    length++;
  }
  if (sbuts->pathflag & (1 << BCONTEXT_VIEW_LAYER)) {
    context_tabs_array[length] = BCONTEXT_COLLECTION;
    length++;
  }
  if (sbuts->pathflag & (1 << BCONTEXT_SCENE)) {
    context_tabs_array[length] = BCONTEXT_SCENE;
    length++;
  }
  if (sbuts->pathflag & (1 << BCONTEXT_WORLD)) {
    context_tabs_array[length] = BCONTEXT_WORLD;
    length++;
  }
  if (length != 0) {
    context_tabs_array[length] = -1;
    length++;
  }
  if (sbuts->pathflag & (1 << BCONTEXT_OBJECT)) {
    context_tabs_array[length] = BCONTEXT_OBJECT;
    length++;
  }
  if (sbuts->pathflag & (1 << BCONTEXT_MODIFIER)) {
    context_tabs_array[length] = BCONTEXT_MODIFIER;
    length++;
  }
  if (sbuts->pathflag & (1 << BCONTEXT_SHADERFX)) {
    context_tabs_array[length] = BCONTEXT_SHADERFX;
    length++;
  }
  if (sbuts->pathflag & (1 << BCONTEXT_PARTICLE)) {
    context_tabs_array[length] = BCONTEXT_PARTICLE;
    length++;
  }
  if (sbuts->pathflag & (1 << BCONTEXT_PHYSICS)) {
    context_tabs_array[length] = BCONTEXT_PHYSICS;
    length++;
  }
  if (sbuts->pathflag & (1 << BCONTEXT_CONSTRAINT)) {
    context_tabs_array[length] = BCONTEXT_CONSTRAINT;
    length++;
  }
  if (sbuts->pathflag & (1 << BCONTEXT_DATA)) {
    context_tabs_array[length] = BCONTEXT_DATA;
    length++;
  }
  if (sbuts->pathflag & (1 << BCONTEXT_BONE)) {
    context_tabs_array[length] = BCONTEXT_BONE;
    length++;
  }
  if (sbuts->pathflag & (1 << BCONTEXT_BONE_CONSTRAINT)) {
    context_tabs_array[length] = BCONTEXT_BONE_CONSTRAINT;
    length++;
  }
  if (sbuts->pathflag & (1 << BCONTEXT_MATERIAL)) {
    context_tabs_array[length] = BCONTEXT_MATERIAL;
    length++;
  }
  if (length != 0) {
    context_tabs_array[length] = -1;
    length++;
  }
  if (sbuts->pathflag & (1 << BCONTEXT_TEXTURE)) {
    context_tabs_array[length] = BCONTEXT_TEXTURE;
    length++;
  }

  return length;
}

static const char *buttons_main_region_context_string(const short mainb)
{
  switch (mainb) {
    case BCONTEXT_SCENE:
      return "scene";
    case BCONTEXT_RENDER:
      return "render";
    case BCONTEXT_OUTPUT:
      return "output";
    case BCONTEXT_VIEW_LAYER:
      return "view_layer";
    case BCONTEXT_WORLD:
<<<<<<< HEAD
      contexts[0] = "world";
      break;

    case BCONTEXT_COLLECTION:
#ifdef WITH_LINEART
      contexts[0] = "collection";
#else
      BLI_assert(!"'WITH_LINEART' disabled - should not possible to access 'BCONTEXT_COLLECTION'");
#endif
      break;
=======
      return "world";
>>>>>>> e86785c5
    case BCONTEXT_OBJECT:
      return "object";
    case BCONTEXT_DATA:
      return "data";
    case BCONTEXT_MATERIAL:
      return "material";
    case BCONTEXT_TEXTURE:
      return "texture";
    case BCONTEXT_PARTICLE:
      return "particle";
    case BCONTEXT_PHYSICS:
      return "physics";
    case BCONTEXT_BONE:
      return "bone";
    case BCONTEXT_MODIFIER:
      return "modifier";
    case BCONTEXT_SHADERFX:
      return "shaderfx";
    case BCONTEXT_CONSTRAINT:
      return "constraint";
    case BCONTEXT_BONE_CONSTRAINT:
      return "bone_constraint";
    case BCONTEXT_TOOL:
      return "tool";
  }

  /* All the cases should be handled. */
  BLI_assert(false);
  return "";
}

static void buttons_main_region_layout_properties(const bContext *C,
                                                  SpaceProperties *sbuts,
                                                  ARegion *region)
{
  buttons_context_compute(C, sbuts);

  const char *contexts[2] = {buttons_main_region_context_string(sbuts->mainb), NULL};

  ED_region_panels_layout_ex(C, region, &region->type->paneltypes, contexts, NULL);
}

static void buttons_main_region_layout(const bContext *C, ARegion *region)
{
  /* draw entirely, view changes should be handled here */
  SpaceProperties *sbuts = CTX_wm_space_properties(C);

  if (sbuts->mainb == BCONTEXT_TOOL) {
    ED_view3d_buttons_region_layout_ex(C, region, "Tool");
  }
  else {
    buttons_main_region_layout_properties(C, sbuts, region);
  }

  sbuts->mainbo = sbuts->mainb;
}

static void buttons_main_region_listener(wmWindow *UNUSED(win),
                                         ScrArea *UNUSED(area),
                                         ARegion *region,
                                         wmNotifier *wmn,
                                         const Scene *UNUSED(scene))
{
  /* context changes */
  switch (wmn->category) {
    case NC_SCREEN:
      if (ELEM(wmn->data, ND_LAYER)) {
        ED_region_tag_redraw(region);
      }
      break;
  }
}

static void buttons_operatortypes(void)
{
  WM_operatortype_append(BUTTONS_OT_toggle_pin);
  WM_operatortype_append(BUTTONS_OT_context_menu);
  WM_operatortype_append(BUTTONS_OT_file_browse);
  WM_operatortype_append(BUTTONS_OT_directory_browse);
}

static void buttons_keymap(struct wmKeyConfig *keyconf)
{
  WM_keymap_ensure(keyconf, "Property Editor", SPACE_PROPERTIES, 0);
}

/* add handlers, stuff you only do once or on area/region changes */
static void buttons_header_region_init(wmWindowManager *UNUSED(wm), ARegion *region)
{
#ifdef USE_HEADER_CONTEXT_PATH
  /* Reinsert context buttons header-type at the end of the list so it's drawn last. */
  HeaderType *context_ht = BLI_findstring(
      &region->type->headertypes, "BUTTONS_HT_context", offsetof(HeaderType, idname));
  BLI_remlink(&region->type->headertypes, context_ht);
  BLI_addtail(&region->type->headertypes, context_ht);
#endif

  ED_region_header_init(region);
}

static void buttons_header_region_draw(const bContext *C, ARegion *region)
{
  SpaceProperties *sbuts = CTX_wm_space_properties(C);

  /* Needed for RNA to get the good values! */
  buttons_context_compute(C, sbuts);

  ED_region_header(C, region);
}

static void buttons_header_region_message_subscribe(const bContext *UNUSED(C),
                                                    WorkSpace *UNUSED(workspace),
                                                    Scene *UNUSED(scene),
                                                    bScreen *UNUSED(screen),
                                                    ScrArea *area,
                                                    ARegion *region,
                                                    struct wmMsgBus *mbus)
{
  SpaceProperties *sbuts = area->spacedata.first;
  wmMsgSubscribeValue msg_sub_value_region_tag_redraw = {
      .owner = region,
      .user_data = region,
      .notify = ED_region_do_msg_notify_tag_redraw,
  };

  /* Don't check for SpaceProperties.mainb here, we may toggle between view-layers
   * where one has no active object, so that available contexts changes. */
  WM_msg_subscribe_rna_anon_prop(mbus, Window, view_layer, &msg_sub_value_region_tag_redraw);

  if (!ELEM(sbuts->mainb, BCONTEXT_RENDER, BCONTEXT_OUTPUT, BCONTEXT_SCENE, BCONTEXT_WORLD)) {
    WM_msg_subscribe_rna_anon_prop(mbus, ViewLayer, name, &msg_sub_value_region_tag_redraw);
  }

  if (sbuts->mainb == BCONTEXT_TOOL) {
    WM_msg_subscribe_rna_anon_prop(mbus, WorkSpace, tools, &msg_sub_value_region_tag_redraw);
  }

#ifdef USE_HEADER_CONTEXT_PATH
  WM_msg_subscribe_rna_anon_prop(mbus, SpaceProperties, context, &msg_sub_value_region_tag_redraw);
#endif
}

static void buttons_navigation_bar_region_init(wmWindowManager *wm, ARegion *region)
{
  region->flag |= RGN_FLAG_PREFSIZE_OR_HIDDEN;

  ED_region_panels_init(wm, region);
  region->v2d.keepzoom |= V2D_LOCKZOOM_X | V2D_LOCKZOOM_Y;
}

static void buttons_navigation_bar_region_draw(const bContext *C, ARegion *region)
{
  LISTBASE_FOREACH (PanelType *, pt, &region->type->paneltypes) {
    pt->flag |= PNL_LAYOUT_VERT_BAR;
  }

  ED_region_panels_layout(C, region);
  /* ED_region_panels_layout adds vertical scrollbars, we don't want them. */
  region->v2d.scroll &= ~V2D_SCROLL_VERTICAL;
  ED_region_panels_draw(C, region);
}

static void buttons_navigation_bar_region_message_subscribe(const bContext *UNUSED(C),
                                                            WorkSpace *UNUSED(workspace),
                                                            Scene *UNUSED(scene),
                                                            bScreen *UNUSED(screen),
                                                            ScrArea *UNUSED(area),
                                                            ARegion *region,
                                                            struct wmMsgBus *mbus)
{
  wmMsgSubscribeValue msg_sub_value_region_tag_redraw = {
      .owner = region,
      .user_data = region,
      .notify = ED_region_do_msg_notify_tag_redraw,
  };

  WM_msg_subscribe_rna_anon_prop(mbus, Window, view_layer, &msg_sub_value_region_tag_redraw);
}

/* draw a certain button set only if properties area is currently
 * showing that button set, to reduce unnecessary drawing. */
static void buttons_area_redraw(ScrArea *area, short buttons)
{
  SpaceProperties *sbuts = area->spacedata.first;

  /* if the area's current button set is equal to the one to redraw */
  if (sbuts->mainb == buttons) {
    ED_area_tag_redraw(area);
  }
}

/* reused! */
static void buttons_area_listener(wmWindow *UNUSED(win),
                                  ScrArea *area,
                                  wmNotifier *wmn,
                                  Scene *UNUSED(scene))
{
  SpaceProperties *sbuts = area->spacedata.first;

  /* context changes */
  switch (wmn->category) {
    case NC_SCENE:
      switch (wmn->data) {
        case ND_RENDER_OPTIONS:
          buttons_area_redraw(area, BCONTEXT_RENDER);
          buttons_area_redraw(area, BCONTEXT_OUTPUT);
          buttons_area_redraw(area, BCONTEXT_VIEW_LAYER);
          break;
        case ND_WORLD:
          buttons_area_redraw(area, BCONTEXT_WORLD);
          sbuts->preview = 1;
          break;
        case ND_FRAME:
          /* any buttons area can have animated properties so redraw all */
          ED_area_tag_redraw(area);
          sbuts->preview = 1;
          break;
        case ND_OB_ACTIVE:
          ED_area_tag_redraw(area);
          sbuts->preview = 1;
          break;
        case ND_KEYINGSET:
          buttons_area_redraw(area, BCONTEXT_SCENE);
          break;
        case ND_RENDER_RESULT:
          break;
        case ND_MODE:
        case ND_LAYER:
        default:
          ED_area_tag_redraw(area);
          break;
      }
      break;
    case NC_OBJECT:
      switch (wmn->data) {
        case ND_TRANSFORM:
          buttons_area_redraw(area, BCONTEXT_OBJECT);
          buttons_area_redraw(area, BCONTEXT_DATA); /* autotexpace flag */
          break;
        case ND_POSE:
        case ND_BONE_ACTIVE:
        case ND_BONE_SELECT:
          buttons_area_redraw(area, BCONTEXT_BONE);
          buttons_area_redraw(area, BCONTEXT_BONE_CONSTRAINT);
          buttons_area_redraw(area, BCONTEXT_DATA);
          break;
        case ND_MODIFIER:
          if (wmn->action == NA_RENAME) {
            ED_area_tag_redraw(area);
          }
          else {
            buttons_area_redraw(area, BCONTEXT_MODIFIER);
          }
          buttons_area_redraw(area, BCONTEXT_PHYSICS);
          break;
        case ND_CONSTRAINT:
          buttons_area_redraw(area, BCONTEXT_CONSTRAINT);
          buttons_area_redraw(area, BCONTEXT_BONE_CONSTRAINT);
          break;
        case ND_SHADERFX:
          buttons_area_redraw(area, BCONTEXT_SHADERFX);
          break;
        case ND_PARTICLE:
          if (wmn->action == NA_EDITED) {
            buttons_area_redraw(area, BCONTEXT_PARTICLE);
          }
          sbuts->preview = 1;
          break;
        case ND_DRAW:
          buttons_area_redraw(area, BCONTEXT_OBJECT);
          buttons_area_redraw(area, BCONTEXT_DATA);
          buttons_area_redraw(area, BCONTEXT_PHYSICS);
          /* Needed to refresh context path when changing active particle system index. */
          buttons_area_redraw(area, BCONTEXT_PARTICLE);
          break;
        default:
          /* Not all object RNA props have a ND_ notifier (yet) */
          ED_area_tag_redraw(area);
          break;
      }
      break;
    case NC_GEOM:
      switch (wmn->data) {
        case ND_SELECT:
        case ND_DATA:
        case ND_VERTEX_GROUP:
          ED_area_tag_redraw(area);
          break;
      }
      break;
    case NC_MATERIAL:
      ED_area_tag_redraw(area);
      switch (wmn->data) {
        case ND_SHADING:
        case ND_SHADING_DRAW:
        case ND_SHADING_LINKS:
        case ND_SHADING_PREVIEW:
        case ND_NODES:
          /* currently works by redraws... if preview is set, it (re)starts job */
          sbuts->preview = 1;
          break;
      }
      break;
    case NC_WORLD:
      buttons_area_redraw(area, BCONTEXT_WORLD);
      sbuts->preview = 1;
      break;
    case NC_LAMP:
      buttons_area_redraw(area, BCONTEXT_DATA);
      sbuts->preview = 1;
      break;
    case NC_GROUP:
      buttons_area_redraw(area, BCONTEXT_OBJECT);
      break;
    case NC_BRUSH:
      buttons_area_redraw(area, BCONTEXT_TEXTURE);
      buttons_area_redraw(area, BCONTEXT_TOOL);
      sbuts->preview = 1;
      break;
    case NC_TEXTURE:
    case NC_IMAGE:
      if (wmn->action != NA_PAINTING) {
        ED_area_tag_redraw(area);
        sbuts->preview = 1;
      }
      break;
    case NC_SPACE:
      if (wmn->data == ND_SPACE_PROPERTIES) {
        ED_area_tag_redraw(area);
      }
      else if (wmn->data == ND_SPACE_CHANGED) {
        ED_area_tag_redraw(area);
        sbuts->preview = 1;
      }
      break;
    case NC_ID:
      if (wmn->action == NA_RENAME) {
        ED_area_tag_redraw(area);
      }
      break;
    case NC_ANIMATION:
      switch (wmn->data) {
        case ND_KEYFRAME:
          if (ELEM(wmn->action, NA_EDITED, NA_ADDED, NA_REMOVED)) {
            ED_area_tag_redraw(area);
          }
          break;
      }
      break;
    case NC_GPENCIL:
      switch (wmn->data) {
        case ND_DATA:
          if (ELEM(wmn->action, NA_EDITED, NA_ADDED, NA_REMOVED, NA_SELECTED)) {
            ED_area_tag_redraw(area);
          }
          break;
      }
      break;
    case NC_NODE:
      if (wmn->action == NA_SELECTED) {
        ED_area_tag_redraw(area);
        /* new active node, update texture preview */
        if (sbuts->mainb == BCONTEXT_TEXTURE) {
          sbuts->preview = 1;
        }
      }
      break;
    /* Listener for preview render, when doing an global undo. */
    case NC_WM:
      if (wmn->data == ND_UNDO) {
        ED_area_tag_redraw(area);
        sbuts->preview = 1;
      }
      break;
    case NC_SCREEN:
      if (wmn->data == ND_LAYOUTSET) {
        ED_area_tag_redraw(area);
        sbuts->preview = 1;
      }
      break;
#ifdef WITH_FREESTYLE
    case NC_LINESTYLE:
      ED_area_tag_redraw(area);
      sbuts->preview = 1;
      break;
#endif
  }

  if (wmn->data == ND_KEYS) {
    ED_area_tag_redraw(area);
  }
}

static void buttons_id_remap(ScrArea *UNUSED(area), SpaceLink *slink, ID *old_id, ID *new_id)
{
  SpaceProperties *sbuts = (SpaceProperties *)slink;

  if (sbuts->pinid == old_id) {
    sbuts->pinid = new_id;
    if (new_id == NULL) {
      sbuts->flag &= ~SB_PIN_CONTEXT;
    }
  }

  if (sbuts->path) {
    ButsContextPath *path = sbuts->path;

    int i;
    for (i = 0; i < path->len; i++) {
      if (path->ptr[i].owner_id == old_id) {
        break;
      }
    }

    if (i == path->len) {
      /* pass */
    }
    else if (new_id == NULL) {
      if (i == 0) {
        MEM_SAFE_FREE(sbuts->path);
      }
      else {
        memset(&path->ptr[i], 0, sizeof(path->ptr[i]) * (path->len - i));
        path->len = i;
      }
    }
    else {
      RNA_id_pointer_create(new_id, &path->ptr[i]);
      /* There is no easy way to check/make path downwards valid, just nullify it.
       * Next redraw will rebuild this anyway. */
      i++;
      memset(&path->ptr[i], 0, sizeof(path->ptr[i]) * (path->len - i));
      path->len = i;
    }
  }

  if (sbuts->texuser) {
    ButsContextTexture *ct = sbuts->texuser;
    if ((ID *)ct->texture == old_id) {
      ct->texture = (Tex *)new_id;
    }
    BLI_freelistN(&ct->users);
    ct->user = NULL;
  }
}

/* only called once, from space/spacetypes.c */
void ED_spacetype_buttons(void)
{
  SpaceType *st = MEM_callocN(sizeof(SpaceType), "spacetype buttons");
  ARegionType *art;

  st->spaceid = SPACE_PROPERTIES;
  strncpy(st->name, "Buttons", BKE_ST_MAXNAME);

  st->create = buttons_create;
  st->free = buttons_free;
  st->init = buttons_init;
  st->duplicate = buttons_duplicate;
  st->operatortypes = buttons_operatortypes;
  st->keymap = buttons_keymap;
  st->listener = buttons_area_listener;
  st->context = buttons_context;
  st->id_remap = buttons_id_remap;

  /* regions: main window */
  art = MEM_callocN(sizeof(ARegionType), "spacetype buttons region");
  art->regionid = RGN_TYPE_WINDOW;
  art->init = buttons_main_region_init;
  art->layout = buttons_main_region_layout;
  art->draw = ED_region_panels_draw;
  art->listener = buttons_main_region_listener;
  art->keymapflag = ED_KEYMAP_UI | ED_KEYMAP_FRAMES;
#ifndef USE_HEADER_CONTEXT_PATH
  buttons_context_register(art);
#endif
  BLI_addhead(&st->regiontypes, art);

  /* Register the panel types from modifiers. The actual panels are built per modifier rather than
   * per modifier type. */
  for (ModifierType i = 0; i < NUM_MODIFIER_TYPES; i++) {
    const ModifierTypeInfo *mti = BKE_modifier_get_info(i);
    if (mti != NULL && mti->panelRegister != NULL) {
      mti->panelRegister(art);
    }
  }
  for (int i = 0; i < NUM_GREASEPENCIL_MODIFIER_TYPES; i++) {
    const GpencilModifierTypeInfo *mti = BKE_gpencil_modifier_get_info(i);
    if (mti != NULL && mti->panelRegister != NULL) {
      mti->panelRegister(art);
    }
  }
  for (int i = 0; i < NUM_SHADER_FX_TYPES; i++) {
    if (i == eShaderFxType_Light_deprecated) {
      continue;
    }
    const ShaderFxTypeInfo *fxti = BKE_shaderfx_get_info(i);
    if (fxti != NULL && fxti->panelRegister != NULL) {
      fxti->panelRegister(art);
    }
  }

  /* regions: header */
  art = MEM_callocN(sizeof(ARegionType), "spacetype buttons region");
  art->regionid = RGN_TYPE_HEADER;
  art->prefsizey = HEADERY;
  art->keymapflag = ED_KEYMAP_UI | ED_KEYMAP_VIEW2D | ED_KEYMAP_FRAMES | ED_KEYMAP_HEADER;

  art->init = buttons_header_region_init;
  art->draw = buttons_header_region_draw;
  art->message_subscribe = buttons_header_region_message_subscribe;
#ifdef USE_HEADER_CONTEXT_PATH
  buttons_context_register(art);
#endif
  BLI_addhead(&st->regiontypes, art);

  /* regions: navigation bar */
  art = MEM_callocN(sizeof(ARegionType), "spacetype nav buttons region");
  art->regionid = RGN_TYPE_NAV_BAR;
  art->prefsizex = AREAMINX - 3; /* XXX Works and looks best,
                                  * should we update AREAMINX accordingly? */
  art->keymapflag = ED_KEYMAP_UI | ED_KEYMAP_FRAMES | ED_KEYMAP_NAVBAR;
  art->init = buttons_navigation_bar_region_init;
  art->draw = buttons_navigation_bar_region_draw;
  art->message_subscribe = buttons_navigation_bar_region_message_subscribe;
  BLI_addhead(&st->regiontypes, art);

  BKE_spacetype_register(st);
}<|MERGE_RESOLUTION|>--- conflicted
+++ resolved
@@ -246,20 +246,13 @@
     case BCONTEXT_VIEW_LAYER:
       return "view_layer";
     case BCONTEXT_WORLD:
-<<<<<<< HEAD
-      contexts[0] = "world";
-      break;
-
+      return "world";
     case BCONTEXT_COLLECTION:
 #ifdef WITH_LINEART
-      contexts[0] = "collection";
+      return "collection";
 #else
       BLI_assert(!"'WITH_LINEART' disabled - should not possible to access 'BCONTEXT_COLLECTION'");
 #endif
-      break;
-=======
-      return "world";
->>>>>>> e86785c5
     case BCONTEXT_OBJECT:
       return "object";
     case BCONTEXT_DATA:
