--- conflicted
+++ resolved
@@ -296,17 +296,6 @@
   ED_region_panels_layout_ex(C, region, &region->type->paneltypes, contexts, NULL);
 }
 
-<<<<<<< HEAD
-static void main_region_layout_current_context(const bContext *C,
-                                               SpaceProperties *sbuts,
-                                               ARegion *region)
-{
-  if (sbuts->mainb == BCONTEXT_TOOL) {
-    ED_view3d_buttons_region_layout_ex(C, region, "Tool");
-  }
-  else {
-    buttons_main_region_layout_properties(C, sbuts, region);
-=======
 static bool property_search_for_context(const bContext *C, ARegion *region, SpaceProperties *sbuts)
 {
   const char *contexts[2] = {buttons_main_region_context_string(sbuts->mainb), NULL};
@@ -317,7 +306,6 @@
   else {
     buttons_context_compute(C, sbuts);
     return ED_region_property_search(C, region, &region->type->paneltypes, contexts, NULL);
->>>>>>> b037801f
   }
 }
 
@@ -335,11 +323,7 @@
 
   /* Try the tabs after the current tab. */
   for (int i = current_tab_index; i < tabs_len; i++) {
-<<<<<<< HEAD
-    if (sbuts->context_search_filter_active & (1 << i)) {
-=======
     if (sbuts->runtime->context_search_filter_active & (1 << i)) {
->>>>>>> b037801f
       sbuts->mainbuser = context_tabs_array[i];
       return;
     }
@@ -347,11 +331,7 @@
 
   /* Try the tabs before the current tab. */
   for (int i = 0; i < current_tab_index; i++) {
-<<<<<<< HEAD
-    if (sbuts->context_search_filter_active & (1 << i)) {
-=======
     if (sbuts->runtime->context_search_filter_active & (1 << i)) {
->>>>>>> b037801f
       sbuts->mainbuser = context_tabs_array[i];
       return;
     }
@@ -360,15 +340,6 @@
 
 static void property_search_all_tabs(const bContext *C,
                                      SpaceProperties *sbuts,
-<<<<<<< HEAD
-                                     ARegion *main_region)
-{
-  sbuts->context_search_filter_active = 0;
-
-  /* Duplicate space and region so we don't change any data for this space. */
-  ScrArea *area_copy = MEM_dupallocN(CTX_wm_area(C));
-  ARegion *region_copy = BKE_area_region_copy(CTX_wm_area(C)->type, main_region);
-=======
                                      ARegion *main_region,
                                      const int *context_tabs_array,
                                      const int tabs_len)
@@ -378,68 +349,19 @@
   /* Duplicate space and region so we don't change any data for this space. */
   ScrArea *area_copy = MEM_dupallocN(CTX_wm_area(C));
   ARegion *region_copy = BKE_area_region_copy(area_copy->type, main_region);
->>>>>>> b037801f
   BKE_area_region_panels_free(&region_copy->panels);
   bContext *C_copy = CTX_copy(C);
   CTX_wm_area_set(C_copy, area_copy);
   CTX_wm_region_set(C_copy, region_copy);
   SpaceProperties *sbuts_copy = MEM_dupallocN(sbuts);
 
-<<<<<<< HEAD
-  int context_tabs_array[32];
-  int tabs_tot = ED_buttons_tabs_list(sbuts, context_tabs_array);
-
-  bool current_tab_has_search_match = false;
-
-  /* Loop through the tabs added to the properties editor. */
-  for (int i = 0; i < tabs_tot; i++) {
-=======
   /* Loop through the tabs added to the properties editor. */
   for (int i = 0; i < tabs_len; i++) {
     /* -1 corresponds to a spacer. */
->>>>>>> b037801f
     if (context_tabs_array[i] == -1) {
       continue;
     }
 
-<<<<<<< HEAD
-    /* Run the layout with this tab set active. */
-    sbuts_copy->mainb = sbuts->mainbo = sbuts_copy->mainbuser = context_tabs_array[i];
-
-    /* Run the layout for the actual region if the tab matches to avoid doing it again later on. */
-    const bool use_actual_region = sbuts->mainb == sbuts_copy->mainb;
-    if (use_actual_region) {
-      main_region_layout_current_context(C, sbuts, main_region);
-    }
-    else {
-      main_region_layout_current_context(C_copy, sbuts_copy, region_copy);
-    }
-
-    /* Store whether this tab has any unfiltered panels left. */
-    bool tab_has_search_match = false;
-    LISTBASE_FOREACH (
-        Panel *, panel, use_actual_region ? &main_region->panels : &region_copy->panels) {
-      tab_has_search_match |= UI_panel_matches_search_filter(panel) && UI_panel_is_active(panel);
-    }
-    if (tab_has_search_match) {
-      sbuts->context_search_filter_active |= (1 << i);
-      if (use_actual_region) {
-        current_tab_has_search_match = tab_has_search_match;
-      }
-    }
-
-    /* Free data created during the layout process. */
-    UI_region_panels_remove_handlers(C_copy, region_copy);
-    BKE_area_region_panels_free(&region_copy->panels);
-    UI_blocklist_free(C_copy, &region_copy->uiblocks);
-  }
-
-  if (!current_tab_has_search_match && main_region->flag & RGN_FLAG_SEARCH_FILTER_UPDATE) {
-    property_search_move_to_next_tab_with_results(sbuts, context_tabs_array, tabs_tot);
-  }
-
-  BKE_area_region_free(CTX_wm_area(C_copy)->type, region_copy);
-=======
     /* Handle search for the current tab later in the normal layout pass. */
     if (context_tabs_array[i] == sbuts->mainb) {
       continue;
@@ -453,7 +375,6 @@
   }
 
   BKE_area_region_free(area_copy->type, region_copy);
->>>>>>> b037801f
   MEM_freeN(region_copy);
   MEM_freeN(sbuts_copy);
   MEM_freeN(area_copy);
@@ -465,11 +386,11 @@
   /* draw entirely, view changes should be handled here */
   SpaceProperties *sbuts = CTX_wm_space_properties(C);
 
-  if (region->flag & RGN_FLAG_SEARCH_FILTER_ACTIVE) {
-    property_search_all_tabs(C, sbuts, region);
+  if (sbuts->mainb == BCONTEXT_TOOL) {
+    ED_view3d_buttons_region_layout_ex(C, region, "Tool");
   }
   else {
-    main_region_layout_current_context(C, sbuts, region);
+    buttons_main_region_layout_properties(C, sbuts, region);
   }
 
   if (region->flag & RGN_FLAG_SEARCH_FILTER_ACTIVE) {
