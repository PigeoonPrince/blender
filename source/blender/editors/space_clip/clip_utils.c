--- conflicted
+++ resolved
@@ -210,18 +210,11 @@
 	if (used_for_stabilization) {
 		WM_event_add_notifier(C, NC_MOVIECLIP | ND_DISPLAY, clip);
 	}
-<<<<<<< HEAD
-
+	/* Inform dependency graph. */
 	DEG_id_tag_update(&clip->id, 0);
-
-	if (has_bundle)
-=======
 	if (has_bundle) {
->>>>>>> b6b93513
 		WM_event_add_notifier(C, NC_SPACE | ND_SPACE_VIEW3D, NULL);
 	}
-	/* Inform dependency graph. */
-	DAG_id_tag_update(&clip->id, 0);
 }
 
 void clip_delete_marker(bContext *C, MovieClip *clip, MovieTrackingTrack *track,
@@ -256,7 +249,7 @@
 	/* TODO(sergey): Any notifiers to be sent here? */
 	(void) C;
 	/* Inform dependency graph. */
-	DAG_id_tag_update(&clip->id, 0);
+	DEG_id_tag_update(&clip->id, 0);
 }
 
 void clip_view_center_to_point(SpaceClip *sc, float x, float y)
