--- conflicted
+++ resolved
@@ -1101,7 +1101,7 @@
 		else if (preview->flags & FILE_TYPE_FTFONT) {
 			source = THB_SOURCE_FONT;
 		}
-		preview->img = IMB_thumb_manage(preview->path, THB_NORMAL, source);
+		preview->img = IMB_thumb_manage(preview->path, THB_LARGE, source);
 		BLI_thread_queue_push(cache->previews_done, preview);
 	}
 
@@ -2419,13 +2419,9 @@
 
 			BLI_mutex_unlock(lock);
 		}
-<<<<<<< HEAD
 
 		nbr_done_dirs++;
 		*progress = (float)nbr_done_dirs / (float)nbr_todo_dirs;
-=======
-		limg->img = IMB_thumb_manage(limg->path, THB_LARGE, source);
->>>>>>> ca15ffb8
 		*do_update = true;
 		MEM_freeN(subdir);
 	}
