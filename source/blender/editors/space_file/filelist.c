/*
 * This program is free software; you can redistribute it and/or
 * modify it under the terms of the GNU General Public License
 * as published by the Free Software Foundation; either version 2
 * of the License, or (at your option) any later version.
 *
 * This program is distributed in the hope that it will be useful,
 * but WITHOUT ANY WARRANTY; without even the implied warranty of
 * MERCHANTABILITY or FITNESS FOR A PARTICULAR PURPOSE.  See the
 * GNU General Public License for more details.
 *
 * You should have received a copy of the GNU General Public License
 * along with this program; if not, write to the Free Software Foundation,
 * Inc., 51 Franklin Street, Fifth Floor, Boston, MA 02110-1301, USA.
 *
 * The Original Code is Copyright (C) 2007 Blender Foundation.
 * All rights reserved.
 */

/** \file
 * \ingroup spfile
 */

/* global includes */

#include <stdlib.h>
#include <math.h>
#include <string.h>
#include <sys/stat.h>
#include <time.h>

#ifndef WIN32
#  include <unistd.h>
#else
#  include <io.h>
#  include <direct.h>
#endif
#include "MEM_guardedalloc.h"

#include "BLI_blenlib.h"
#include "BLI_fileops.h"
#include "BLI_fileops_types.h"
#include "BLI_fnmatch.h"
#include "BLI_ghash.h"
#include "BLI_linklist.h"
#include "BLI_math.h"
#include "BLI_stack.h"
#include "BLI_task.h"
#include "BLI_threads.h"
#include "BLI_utildefines.h"

#ifdef WIN32
#  include "BLI_winstuff.h"
#endif

#include "BKE_context.h"
#include "BKE_global.h"
#include "BKE_icons.h"
#include "BKE_idcode.h"
#include "BKE_main.h"
#include "BLO_readfile.h"

#include "DNA_space_types.h"

#include "ED_datafiles.h"
#include "ED_fileselect.h"
#include "ED_screen.h"

#include "IMB_imbuf.h"
#include "IMB_imbuf_types.h"
#include "IMB_thumbs.h"

#include "PIL_time.h"

#include "WM_api.h"
#include "WM_types.h"

#include "UI_resources.h"
#include "UI_interface_icons.h"

#include "atomic_ops.h"

#include "filelist.h"

/* ----------------- FOLDERLIST (previous/next) -------------- */

typedef struct FolderList {
  struct FolderList *next, *prev;
  char *foldername;
} FolderList;

ListBase *folderlist_new(void)
{
  ListBase *p = MEM_callocN(sizeof(*p), __func__);
  return p;
}

void folderlist_popdir(struct ListBase *folderlist, char *dir)
{
  const char *prev_dir;
  struct FolderList *folder;
  folder = folderlist->last;

  if (folder) {
    /* remove the current directory */
    MEM_freeN(folder->foldername);
    BLI_freelinkN(folderlist, folder);

    folder = folderlist->last;
    if (folder) {
      prev_dir = folder->foldername;
      BLI_strncpy(dir, prev_dir, FILE_MAXDIR);
    }
  }
  /* delete the folder next or use setdir directly before PREVIOUS OP */
}

void folderlist_pushdir(ListBase *folderlist, const char *dir)
{
  struct FolderList *folder, *previous_folder;
  previous_folder = folderlist->last;

  /* check if already exists */
  if (previous_folder && previous_folder->foldername) {
    if (BLI_path_cmp(previous_folder->foldername, dir) == 0) {
      return;
    }
  }

  /* create next folder element */
  folder = MEM_mallocN(sizeof(*folder), __func__);
  folder->foldername = BLI_strdup(dir);

  /* add it to the end of the list */
  BLI_addtail(folderlist, folder);
}

const char *folderlist_peeklastdir(ListBase *folderlist)
{
  struct FolderList *folder;

  if (!folderlist->last)
    return NULL;

  folder = folderlist->last;
  return folder->foldername;
}

int folderlist_clear_next(struct SpaceFile *sfile)
{
  struct FolderList *folder;

  /* if there is no folder_next there is nothing we can clear */
  if (!sfile->folders_next)
    return 0;

  /* if previous_folder, next_folder or refresh_folder operators are executed
   * it doesn't clear folder_next */
  folder = sfile->folders_prev->last;
  if ((!folder) || (BLI_path_cmp(folder->foldername, sfile->params->dir) == 0))
    return 0;

  /* eventually clear flist->folders_next */
  return 1;
}

/* not listbase itself */
void folderlist_free(ListBase *folderlist)
{
  if (folderlist) {
    FolderList *folder;
    for (folder = folderlist->first; folder; folder = folder->next)
      MEM_freeN(folder->foldername);
    BLI_freelistN(folderlist);
  }
}

ListBase *folderlist_duplicate(ListBase *folderlist)
{

  if (folderlist) {
    ListBase *folderlistn = MEM_callocN(sizeof(*folderlistn), __func__);
    FolderList *folder;

    BLI_duplicatelist(folderlistn, folderlist);

    for (folder = folderlistn->first; folder; folder = folder->next) {
      folder->foldername = MEM_dupallocN(folder->foldername);
    }
    return folderlistn;
  }
  return NULL;
}

/* ------------------FILELIST------------------------ */

typedef struct FileListInternEntry {
  struct FileListInternEntry *next, *prev;

  /** ASSET_UUID_LENGTH */
  char uuid[16];

  /** eFileSel_File_Types */
  int typeflag;
  /** ID type, in case typeflag has FILE_TYPE_BLENDERLIB set. */
  int blentype;

  char *relpath;
  /** not strictly needed, but used during sorting, avoids to have to recompute it there... */
  char *name;

  BLI_stat_t st;
} FileListInternEntry;

typedef struct FileListIntern {
  /** FileListInternEntry items. */
  ListBase entries;
  FileListInternEntry **filtered;

  char curr_uuid[16]; /* Used to generate uuid during internal listing. */
} FileListIntern;

#define FILELIST_ENTRYCACHESIZE_DEFAULT 1024 /* Keep it a power of two! */
typedef struct FileListEntryCache {
  size_t size; /* The size of the cache... */

  int flags;

  /* This one gathers all entries from both block and misc caches. Used for easy bulk-freing. */
  ListBase cached_entries;

  /* Block cache: all entries between start and end index.
   * used for part of the list on display. */
  FileDirEntry **block_entries;
  int block_start_index, block_end_index, block_center_index, block_cursor;

  /* Misc cache: random indices, FIFO behavior.
   * Note: Not 100% sure we actually need that, time will say. */
  int misc_cursor;
  int *misc_entries_indices;
  GHash *misc_entries;

  /* Allows to quickly get a cached entry from its UUID. */
  GHash *uuids;

  /* Previews handling. */
  TaskPool *previews_pool;
  ThreadQueue *previews_done;
} FileListEntryCache;

/* FileListCache.flags */
enum {
  FLC_IS_INIT = 1 << 0,
  FLC_PREVIEWS_ACTIVE = 1 << 1,
};

typedef struct FileListEntryPreview {
  char path[FILE_MAX];
  unsigned int flags;
  int index;
  ImBuf *img;
} FileListEntryPreview;

typedef struct FileListFilter {
  unsigned int filter;
  unsigned int filter_id;
  char filter_glob[FILE_MAXFILE];
  char filter_search[66]; /* + 2 for heading/trailing implicit '*' wildcards. */
  short flags;
} FileListFilter;

/* FileListFilter.flags */
enum {
  FLF_DO_FILTER = 1 << 0,
  FLF_HIDE_DOT = 1 << 1,
  FLF_HIDE_PARENT = 1 << 2,
  FLF_HIDE_LIB_DIR = 1 << 3,
};

typedef struct FileList {
  FileDirEntryArr filelist;

  short prv_w;
  short prv_h;

  short flags;

  short sort;

  FileListFilter filter_data;

  struct FileListIntern filelist_intern;

  struct FileListEntryCache filelist_cache;

  /* We need to keep those info outside of actual filelist items, because those are no more persistent
   * (only generated on demand, and freed as soon as possible).
   * Persistent part (mere list of paths + stat info) is kept as small as possible, and filebrowser-agnostic.
   */
  GHash *selection_state;

  short max_recursion;
  short recursion_level;

  struct BlendHandle *libfiledata;

  /* Set given path as root directory, if last bool is true may change given string in place to a valid value.
   * Returns True if valid dir. */
  bool (*checkdirf)(struct FileList *, char *, const bool);

  /* Fill filelist (to be called by read job). */
  void (*read_jobf)(struct FileList *, const char *, short *, short *, float *, ThreadMutex *);

  /* Filter an entry of current filelist. */
  bool (*filterf)(struct FileListInternEntry *, const char *, FileListFilter *);
} FileList;

/* FileList.flags */
enum {
  FL_FORCE_RESET = 1 << 0,
  FL_IS_READY = 1 << 1,
  FL_IS_PENDING = 1 << 2,
  FL_NEED_SORTING = 1 << 3,
  FL_NEED_FILTERING = 1 << 4,
};

#define SPECIAL_IMG_SIZE 48
#define SPECIAL_IMG_ROWS 4
#define SPECIAL_IMG_COLS 4

enum {
  SPECIAL_IMG_FOLDER = 0,
  SPECIAL_IMG_PARENT = 1,
  SPECIAL_IMG_REFRESH = 2,
  SPECIAL_IMG_BLENDFILE = 3,
  SPECIAL_IMG_SOUNDFILE = 4,
  SPECIAL_IMG_MOVIEFILE = 5,
  SPECIAL_IMG_PYTHONFILE = 6,
  SPECIAL_IMG_TEXTFILE = 7,
  SPECIAL_IMG_FONTFILE = 8,
  SPECIAL_IMG_UNKNOWNFILE = 9,
  SPECIAL_IMG_LOADING = 10,
  SPECIAL_IMG_BACKUP = 11,
  SPECIAL_IMG_MAX,
};

static ImBuf *gSpecialFileImages[SPECIAL_IMG_MAX];

static void filelist_readjob_main(
    struct FileList *, const char *, short *, short *, float *, ThreadMutex *);
static void filelist_readjob_lib(
    struct FileList *, const char *, short *, short *, float *, ThreadMutex *);
static void filelist_readjob_dir(
    struct FileList *, const char *, short *, short *, float *, ThreadMutex *);

/* helper, could probably go in BKE actually? */
static int groupname_to_code(const char *group);
static unsigned int groupname_to_filter_id(const char *group);

static void filelist_filter_clear(FileList *filelist);
static void filelist_cache_clear(FileListEntryCache *cache, size_t new_size);

/* ********** Sort helpers ********** */

static int compare_direntry_generic(const FileListInternEntry *entry1,
                                    const FileListInternEntry *entry2)
{
  /* type is equal to stat.st_mode */

  if (entry1->typeflag & FILE_TYPE_DIR) {
    if (entry2->typeflag & FILE_TYPE_DIR) {
      /* If both entries are tagged as dirs, we make a 'sub filter' that shows first the real dirs,
       * then libs (.blend files), then categories in libs. */
      if (entry1->typeflag & FILE_TYPE_BLENDERLIB) {
        if (!(entry2->typeflag & FILE_TYPE_BLENDERLIB)) {
          return 1;
        }
      }
      else if (entry2->typeflag & FILE_TYPE_BLENDERLIB) {
        return -1;
      }
      else if (entry1->typeflag & (FILE_TYPE_BLENDER | FILE_TYPE_BLENDER_BACKUP)) {
        if (!(entry2->typeflag & (FILE_TYPE_BLENDER | FILE_TYPE_BLENDER_BACKUP))) {
          return 1;
        }
      }
      else if (entry2->typeflag & (FILE_TYPE_BLENDER | FILE_TYPE_BLENDER_BACKUP)) {
        return -1;
      }
    }
    else {
      return -1;
    }
  }
  else if (entry2->typeflag & FILE_TYPE_DIR) {
    return 1;
  }

  /* make sure "." and ".." are always first */
  if (FILENAME_IS_CURRENT(entry1->relpath))
    return -1;
  if (FILENAME_IS_CURRENT(entry2->relpath))
    return 1;
  if (FILENAME_IS_PARENT(entry1->relpath))
    return -1;
  if (FILENAME_IS_PARENT(entry2->relpath))
    return 1;

  return 0;
}

static int compare_name(void *UNUSED(user_data), const void *a1, const void *a2)
{
  const FileListInternEntry *entry1 = a1;
  const FileListInternEntry *entry2 = a2;
  char *name1, *name2;
  int ret;

  if ((ret = compare_direntry_generic(entry1, entry2))) {
    return ret;
  }

  name1 = entry1->name;
  name2 = entry2->name;

  return BLI_natstrcmp(name1, name2);
}

static int compare_date(void *UNUSED(user_data), const void *a1, const void *a2)
{
  const FileListInternEntry *entry1 = a1;
  const FileListInternEntry *entry2 = a2;
  char *name1, *name2;
  int64_t time1, time2;
  int ret;

  if ((ret = compare_direntry_generic(entry1, entry2))) {
    return ret;
  }

  time1 = (int64_t)entry1->st.st_mtime;
  time2 = (int64_t)entry2->st.st_mtime;
  if (time1 < time2)
    return 1;
  if (time1 > time2)
    return -1;

  name1 = entry1->name;
  name2 = entry2->name;

  return BLI_natstrcmp(name1, name2);
}

static int compare_size(void *UNUSED(user_data), const void *a1, const void *a2)
{
  const FileListInternEntry *entry1 = a1;
  const FileListInternEntry *entry2 = a2;
  char *name1, *name2;
  uint64_t size1, size2;
  int ret;

  if ((ret = compare_direntry_generic(entry1, entry2))) {
    return ret;
  }

  size1 = entry1->st.st_size;
  size2 = entry2->st.st_size;
  if (size1 < size2)
    return 1;
  if (size1 > size2)
    return -1;

  name1 = entry1->name;
  name2 = entry2->name;

  return BLI_natstrcmp(name1, name2);
}

static int compare_extension(void *UNUSED(user_data), const void *a1, const void *a2)
{
  const FileListInternEntry *entry1 = a1;
  const FileListInternEntry *entry2 = a2;
  char *name1, *name2;
  int ret;

  if ((ret = compare_direntry_generic(entry1, entry2))) {
    return ret;
  }

  if ((entry1->typeflag & FILE_TYPE_BLENDERLIB) && !(entry2->typeflag & FILE_TYPE_BLENDERLIB))
    return -1;
  if (!(entry1->typeflag & FILE_TYPE_BLENDERLIB) && (entry2->typeflag & FILE_TYPE_BLENDERLIB))
    return 1;
  if ((entry1->typeflag & FILE_TYPE_BLENDERLIB) && (entry2->typeflag & FILE_TYPE_BLENDERLIB)) {
    if ((entry1->typeflag & FILE_TYPE_DIR) && !(entry2->typeflag & FILE_TYPE_DIR))
      return 1;
    if (!(entry1->typeflag & FILE_TYPE_DIR) && (entry2->typeflag & FILE_TYPE_DIR))
      return -1;
    if (entry1->blentype < entry2->blentype)
      return -1;
    if (entry1->blentype > entry2->blentype)
      return 1;
  }
  else {
    const char *sufix1, *sufix2;

    if (!(sufix1 = strstr(entry1->relpath, ".blend.gz")))
      sufix1 = strrchr(entry1->relpath, '.');
    if (!(sufix2 = strstr(entry2->relpath, ".blend.gz")))
      sufix2 = strrchr(entry2->relpath, '.');
    if (!sufix1)
      sufix1 = "";
    if (!sufix2)
      sufix2 = "";

    if ((ret = BLI_strcasecmp(sufix1, sufix2))) {
      return ret;
    }
  }

  name1 = entry1->name;
  name2 = entry2->name;

  return BLI_natstrcmp(name1, name2);
}

void filelist_sort(struct FileList *filelist)
{
  if ((filelist->flags & FL_NEED_SORTING) && (filelist->sort != FILE_SORT_NONE)) {
    switch (filelist->sort) {
      case FILE_SORT_ALPHA:
        BLI_listbase_sort_r(&filelist->filelist_intern.entries, compare_name, NULL);
        break;
      case FILE_SORT_TIME:
        BLI_listbase_sort_r(&filelist->filelist_intern.entries, compare_date, NULL);
        break;
      case FILE_SORT_SIZE:
        BLI_listbase_sort_r(&filelist->filelist_intern.entries, compare_size, NULL);
        break;
      case FILE_SORT_EXTENSION:
        BLI_listbase_sort_r(&filelist->filelist_intern.entries, compare_extension, NULL);
        break;
      case FILE_SORT_NONE: /* Should never reach this point! */
      default:
        BLI_assert(0);
        break;
    }

    filelist_filter_clear(filelist);
    filelist->flags &= ~FL_NEED_SORTING;
  }
}

void filelist_setsorting(struct FileList *filelist, const short sort)
{
  if (filelist->sort != sort) {
    filelist->sort = sort;
    filelist->flags |= FL_NEED_SORTING;
  }
}

/* ********** Filter helpers ********** */

static bool is_hidden_file(const char *filename, FileListFilter *filter)
{
  char *sep = (char *)BLI_last_slash(filename);
  bool is_hidden = false;

  if (filter->flags & FLF_HIDE_DOT) {
    if (filename[0] == '.' && filename[1] != '.' && filename[1] != '\0') {
      is_hidden = true; /* ignore .file */
    }
    else {
      int len = strlen(filename);
      if ((len > 0) && (filename[len - 1] == '~')) {
        is_hidden = true; /* ignore file~ */
      }
    }
  }
  if (!is_hidden && (filter->flags & FLF_HIDE_PARENT)) {
    if (filename[0] == '.' && filename[1] == '.' && filename[2] == '\0') {
      is_hidden = true; /* ignore .. */
    }
  }
  if (!is_hidden && ((filename[0] == '.') && (filename[1] == '\0'))) {
    is_hidden = true; /* ignore . */
  }
  /* filename might actually be a piece of path, in which case we have to check all its parts. */
  if (!is_hidden && sep) {
    char tmp_filename[FILE_MAX_LIBEXTRA];

    BLI_strncpy(tmp_filename, filename, sizeof(tmp_filename));
    sep = tmp_filename + (sep - filename);
    while (sep) {
      BLI_assert(sep[1] != '\0');
      if (is_hidden_file(sep + 1, filter)) {
        is_hidden = true;
        break;
      }
      *sep = '\0';
      sep = (char *)BLI_last_slash(tmp_filename);
    }
  }
  return is_hidden;
}

static bool is_filtered_file(FileListInternEntry *file,
                             const char *UNUSED(root),
                             FileListFilter *filter)
{
  bool is_filtered = !is_hidden_file(file->relpath, filter);

  if (is_filtered && (filter->flags & FLF_DO_FILTER) && !FILENAME_IS_CURRPAR(file->relpath)) {
    /* We only check for types if some type are enabled in filtering. */
    if (filter->filter) {
      if (file->typeflag & FILE_TYPE_DIR) {
        if (file->typeflag &
            (FILE_TYPE_BLENDERLIB | FILE_TYPE_BLENDER | FILE_TYPE_BLENDER_BACKUP)) {
          if (!(filter->filter & (FILE_TYPE_BLENDER | FILE_TYPE_BLENDER_BACKUP))) {
            is_filtered = false;
          }
        }
        else {
          if (!(filter->filter & FILE_TYPE_FOLDER)) {
            is_filtered = false;
          }
        }
      }
      else {
        if (!(file->typeflag & filter->filter)) {
          is_filtered = false;
        }
      }
    }
    if (is_filtered && (filter->filter_search[0] != '\0')) {
      if (fnmatch(filter->filter_search, file->relpath, FNM_CASEFOLD) != 0) {
        is_filtered = false;
      }
    }
  }

  return is_filtered;
}

static bool is_filtered_lib(FileListInternEntry *file, const char *root, FileListFilter *filter)
{
  bool is_filtered;
  char path[FILE_MAX_LIBEXTRA], dir[FILE_MAX_LIBEXTRA], *group, *name;

  BLI_join_dirfile(path, sizeof(path), root, file->relpath);

  if (BLO_library_path_explode(path, dir, &group, &name)) {
    is_filtered = !is_hidden_file(file->relpath, filter);
    if (is_filtered && (filter->flags & FLF_DO_FILTER) && !FILENAME_IS_CURRPAR(file->relpath)) {
      /* We only check for types if some type are enabled in filtering. */
      if (filter->filter || filter->filter_id) {
        if (file->typeflag & FILE_TYPE_DIR) {
          if (file->typeflag &
              (FILE_TYPE_BLENDERLIB | FILE_TYPE_BLENDER | FILE_TYPE_BLENDER_BACKUP)) {
            if (!(filter->filter & (FILE_TYPE_BLENDER | FILE_TYPE_BLENDER_BACKUP))) {
              is_filtered = false;
            }
          }
          else {
            if (!(filter->filter & FILE_TYPE_FOLDER)) {
              is_filtered = false;
            }
          }
        }
        if (is_filtered && group) {
          if (!name && (filter->flags & FLF_HIDE_LIB_DIR)) {
            is_filtered = false;
          }
          else {
            unsigned int filter_id = groupname_to_filter_id(group);
            if (!(filter_id & filter->filter_id)) {
              is_filtered = false;
            }
          }
        }
      }
      if (is_filtered && (filter->filter_search[0] != '\0')) {
        if (fnmatch(filter->filter_search, file->relpath, FNM_CASEFOLD) != 0) {
          is_filtered = false;
        }
      }
    }
  }
  else {
    is_filtered = is_filtered_file(file, root, filter);
  }

  return is_filtered;
}

static bool is_filtered_main(FileListInternEntry *file,
                             const char *UNUSED(dir),
                             FileListFilter *filter)
{
  return !is_hidden_file(file->relpath, filter);
}

static void filelist_filter_clear(FileList *filelist)
{
  filelist->flags |= FL_NEED_FILTERING;
}

void filelist_filter(FileList *filelist)
{
  int num_filtered = 0;
  const int num_files = filelist->filelist.nbr_entries;
  FileListInternEntry **filtered_tmp, *file;

  if (filelist->filelist.nbr_entries == 0) {
    return;
  }

  if (!(filelist->flags & FL_NEED_FILTERING)) {
    /* Assume it has already been filtered, nothing else to do! */
    return;
  }

  filelist->filter_data.flags &= ~FLF_HIDE_LIB_DIR;
  if (filelist->max_recursion) {
    /* Never show lib ID 'categories' directories when we are in 'flat' mode, unless
     * root path is a blend file. */
    char dir[FILE_MAX_LIBEXTRA];
    if (!filelist_islibrary(filelist, dir, NULL)) {
      filelist->filter_data.flags |= FLF_HIDE_LIB_DIR;
    }
  }

  filtered_tmp = MEM_mallocN(sizeof(*filtered_tmp) * (size_t)num_files, __func__);

  /* Filter remap & count how many files are left after filter in a single loop. */
  for (file = filelist->filelist_intern.entries.first; file; file = file->next) {
    if (filelist->filterf(file, filelist->filelist.root, &filelist->filter_data)) {
      filtered_tmp[num_filtered++] = file;
    }
  }

  if (filelist->filelist_intern.filtered) {
    MEM_freeN(filelist->filelist_intern.filtered);
  }
  filelist->filelist_intern.filtered = MEM_mallocN(
      sizeof(*filelist->filelist_intern.filtered) * (size_t)num_filtered, __func__);
  memcpy(filelist->filelist_intern.filtered,
         filtered_tmp,
         sizeof(*filelist->filelist_intern.filtered) * (size_t)num_filtered);
  filelist->filelist.nbr_entries_filtered = num_filtered;
  //  printf("Filetered: %d over %d entries\n", num_filtered, filelist->filelist.nbr_entries);

  filelist_cache_clear(&filelist->filelist_cache, filelist->filelist_cache.size);
  filelist->flags &= ~FL_NEED_FILTERING;

  MEM_freeN(filtered_tmp);
}

void filelist_setfilter_options(FileList *filelist,
                                const bool do_filter,
                                const bool hide_dot,
                                const bool hide_parent,
                                const unsigned int filter,
                                const unsigned int filter_id,
                                const char *filter_glob,
                                const char *filter_search)
{
  bool update = false;

  if (((filelist->filter_data.flags & FLF_DO_FILTER) != 0) != (do_filter != 0)) {
    filelist->filter_data.flags ^= FLF_DO_FILTER;
    update = true;
  }
  if (((filelist->filter_data.flags & FLF_HIDE_DOT) != 0) != (hide_dot != 0)) {
    filelist->filter_data.flags ^= FLF_HIDE_DOT;
    update = true;
  }
  if (((filelist->filter_data.flags & FLF_HIDE_PARENT) != 0) != (hide_parent != 0)) {
    filelist->filter_data.flags ^= FLF_HIDE_PARENT;
    update = true;
  }
  if ((filelist->filter_data.filter != filter) || (filelist->filter_data.filter_id != filter_id)) {
    filelist->filter_data.filter = filter;
    filelist->filter_data.filter_id = filter_id;
    update = true;
  }
  if (!STREQ(filelist->filter_data.filter_glob, filter_glob)) {
    BLI_strncpy(
        filelist->filter_data.filter_glob, filter_glob, sizeof(filelist->filter_data.filter_glob));
    update = true;
  }
  if ((BLI_strcmp_ignore_pad(filelist->filter_data.filter_search, filter_search, '*') != 0)) {
    BLI_strncpy_ensure_pad(filelist->filter_data.filter_search,
                           filter_search,
                           '*',
                           sizeof(filelist->filter_data.filter_search));
    update = true;
  }

  if (update) {
    /* And now, free filtered data so that we know we have to filter again. */
    filelist_filter_clear(filelist);
  }
}

/* ********** Icon/image helpers ********** */

void filelist_init_icons(void)
{
  short x, y, k;
  ImBuf *bbuf;
  ImBuf *ibuf;

  BLI_assert(G.background == false);

#ifdef WITH_HEADLESS
  bbuf = NULL;
#else
  bbuf = IMB_ibImageFromMemory(
      (const uchar *)datatoc_prvicons_png, datatoc_prvicons_png_size, IB_rect, NULL, "<splash>");
#endif
  if (bbuf) {
    for (y = 0; y < SPECIAL_IMG_ROWS; y++) {
      for (x = 0; x < SPECIAL_IMG_COLS; x++) {
        int tile = SPECIAL_IMG_COLS * y + x;
        if (tile < SPECIAL_IMG_MAX) {
          ibuf = IMB_allocImBuf(SPECIAL_IMG_SIZE, SPECIAL_IMG_SIZE, 32, IB_rect);
          for (k = 0; k < SPECIAL_IMG_SIZE; k++) {
            memcpy(&ibuf->rect[k * SPECIAL_IMG_SIZE],
                   &bbuf->rect[(k + y * SPECIAL_IMG_SIZE) * SPECIAL_IMG_SIZE * SPECIAL_IMG_COLS +
                               x * SPECIAL_IMG_SIZE],
                   SPECIAL_IMG_SIZE * sizeof(int));
          }
          gSpecialFileImages[tile] = ibuf;
        }
      }
    }
    IMB_freeImBuf(bbuf);
  }
}

void filelist_free_icons(void)
{
  int i;

  BLI_assert(G.background == false);

  for (i = 0; i < SPECIAL_IMG_MAX; ++i) {
    IMB_freeImBuf(gSpecialFileImages[i]);
    gSpecialFileImages[i] = NULL;
  }
}

void filelist_imgsize(struct FileList *filelist, short w, short h)
{
  filelist->prv_w = w;
  filelist->prv_h = h;
}

static FileDirEntry *filelist_geticon_get_file(struct FileList *filelist, const int index)
{
  BLI_assert(G.background == false);

  return filelist_file(filelist, index);
}

ImBuf *filelist_getimage(struct FileList *filelist, const int index)
{
  FileDirEntry *file = filelist_geticon_get_file(filelist, index);

  return file->image;
}

static ImBuf *filelist_geticon_image_ex(const unsigned int typeflag, const char *relpath)
{
  ImBuf *ibuf = NULL;

  if (typeflag & FILE_TYPE_DIR) {
    if (FILENAME_IS_PARENT(relpath)) {
      ibuf = gSpecialFileImages[SPECIAL_IMG_PARENT];
    }
    else if (FILENAME_IS_CURRENT(relpath)) {
      ibuf = gSpecialFileImages[SPECIAL_IMG_REFRESH];
    }
    else {
      ibuf = gSpecialFileImages[SPECIAL_IMG_FOLDER];
    }
  }
  else if (typeflag & FILE_TYPE_BLENDER) {
    ibuf = gSpecialFileImages[SPECIAL_IMG_BLENDFILE];
  }
  else if (typeflag & FILE_TYPE_BLENDERLIB) {
    ibuf = gSpecialFileImages[SPECIAL_IMG_UNKNOWNFILE];
  }
  else if (typeflag & (FILE_TYPE_MOVIE)) {
    ibuf = gSpecialFileImages[SPECIAL_IMG_MOVIEFILE];
  }
  else if (typeflag & FILE_TYPE_SOUND) {
    ibuf = gSpecialFileImages[SPECIAL_IMG_SOUNDFILE];
  }
  else if (typeflag & FILE_TYPE_PYSCRIPT) {
    ibuf = gSpecialFileImages[SPECIAL_IMG_PYTHONFILE];
  }
  else if (typeflag & FILE_TYPE_FTFONT) {
    ibuf = gSpecialFileImages[SPECIAL_IMG_FONTFILE];
  }
  else if (typeflag & FILE_TYPE_TEXT) {
    ibuf = gSpecialFileImages[SPECIAL_IMG_TEXTFILE];
  }
  else if (typeflag & FILE_TYPE_IMAGE) {
    ibuf = gSpecialFileImages[SPECIAL_IMG_LOADING];
  }
  else if (typeflag & FILE_TYPE_BLENDER_BACKUP) {
    ibuf = gSpecialFileImages[SPECIAL_IMG_BACKUP];
  }
  else {
    ibuf = gSpecialFileImages[SPECIAL_IMG_UNKNOWNFILE];
  }

  return ibuf;
}

ImBuf *filelist_geticon_image(struct FileList *filelist, const int index)
{
<<<<<<< HEAD
	FileDirEntry *file = filelist_geticon_get_file(filelist, index);

	return filelist_geticon_image_ex(file->typeflag, file->relpath);
}

static int filelist_geticon_ex(
        const int typeflag, const int blentype, const char *relpath, const bool is_main, const bool ignore_libdir)
{
	if ((typeflag & FILE_TYPE_DIR) && !(ignore_libdir && (typeflag & (FILE_TYPE_BLENDERLIB | FILE_TYPE_BLENDER)))) {
		if (FILENAME_IS_PARENT(relpath)) {
			return is_main ? ICON_FILE_PARENT : ICON_NONE;
		}
		else if (typeflag & FILE_TYPE_APPLICATIONBUNDLE) {
			return ICON_UGLYPACKAGE;
		}
		else if (typeflag & FILE_TYPE_BLENDER) {
			return ICON_FILE_BLEND;
		}
		else if (is_main) {
			/* Do not return icon for folders if icons are not 'main' draw type
			 * (e.g. when used over previews). */
			return ICON_FILE_FOLDER;
		}
	}

	if (typeflag & FILE_TYPE_BLENDER)
		return ICON_FILE_BLEND;
	else if (typeflag & FILE_TYPE_BLENDER_BACKUP)
		return ICON_FILE_BACKUP;
	else if (typeflag & FILE_TYPE_IMAGE)
		return ICON_FILE_IMAGE;
	else if (typeflag & FILE_TYPE_MOVIE)
		return ICON_FILE_MOVIE;
	else if (typeflag & FILE_TYPE_PYSCRIPT)
		return ICON_FILE_SCRIPT;
	else if (typeflag & FILE_TYPE_SOUND)
		return ICON_FILE_SOUND;
	else if (typeflag & FILE_TYPE_FTFONT)
		return ICON_FILE_FONT;
	else if (typeflag & FILE_TYPE_BTX)
		return ICON_FILE_BLANK;
	else if (typeflag & FILE_TYPE_COLLADA)
		return ICON_FILE_BLANK;
	else if (typeflag & FILE_TYPE_ALEMBIC)
		return ICON_FILE_BLANK;
	else if (typeflag & FILE_TYPE_OPENVDB)
		return ICON_FILE_BLANK;
	else if (typeflag & FILE_TYPE_TEXT)
		return ICON_FILE_TEXT;
	else if (typeflag & FILE_TYPE_BLENDERLIB) {
		const int ret = UI_idcode_icon_get(blentype);
		if (ret != ICON_NONE) {
			return ret;
		}
	}
	return is_main ? ICON_FILE_BLANK : ICON_NONE;
=======
  FileDirEntry *file = filelist_geticon_get_file(filelist, index);

  return filelist_geticon_image_ex(file->typeflag, file->relpath);
}

static int filelist_geticon_ex(const int typeflag,
                               const int blentype,
                               const char *relpath,
                               const bool is_main,
                               const bool ignore_libdir)
{
  if ((typeflag & FILE_TYPE_DIR) &&
      !(ignore_libdir && (typeflag & (FILE_TYPE_BLENDERLIB | FILE_TYPE_BLENDER)))) {
    if (FILENAME_IS_PARENT(relpath)) {
      return is_main ? ICON_FILE_PARENT : ICON_NONE;
    }
    else if (typeflag & FILE_TYPE_APPLICATIONBUNDLE) {
      return ICON_UGLYPACKAGE;
    }
    else if (typeflag & FILE_TYPE_BLENDER) {
      return ICON_FILE_BLEND;
    }
    else if (is_main) {
      /* Do not return icon for folders if icons are not 'main' draw type
       * (e.g. when used over previews). */
      return ICON_FILE_FOLDER;
    }
  }

  if (typeflag & FILE_TYPE_BLENDER)
    return ICON_FILE_BLEND;
  else if (typeflag & FILE_TYPE_BLENDER_BACKUP)
    return ICON_FILE_BACKUP;
  else if (typeflag & FILE_TYPE_IMAGE)
    return ICON_FILE_IMAGE;
  else if (typeflag & FILE_TYPE_MOVIE)
    return ICON_FILE_MOVIE;
  else if (typeflag & FILE_TYPE_PYSCRIPT)
    return ICON_FILE_SCRIPT;
  else if (typeflag & FILE_TYPE_SOUND)
    return ICON_FILE_SOUND;
  else if (typeflag & FILE_TYPE_FTFONT)
    return ICON_FILE_FONT;
  else if (typeflag & FILE_TYPE_BTX)
    return ICON_FILE_BLANK;
  else if (typeflag & FILE_TYPE_COLLADA)
    return ICON_FILE_BLANK;
  else if (typeflag & FILE_TYPE_ALEMBIC)
    return ICON_FILE_BLANK;
  else if (typeflag & FILE_TYPE_TEXT)
    return ICON_FILE_TEXT;
  else if (typeflag & FILE_TYPE_BLENDERLIB) {
    const int ret = UI_idcode_icon_get(blentype);
    if (ret != ICON_NONE) {
      return ret;
    }
  }
  return is_main ? ICON_FILE_BLANK : ICON_NONE;
>>>>>>> 3076d95b
}

int filelist_geticon(struct FileList *filelist, const int index, const bool is_main)
{
  FileDirEntry *file = filelist_geticon_get_file(filelist, index);

  return filelist_geticon_ex(file->typeflag, file->blentype, file->relpath, is_main, false);
}

/* ********** Main ********** */

static bool filelist_checkdir_dir(struct FileList *UNUSED(filelist),
                                  char *r_dir,
                                  const bool do_change)
{
  if (do_change) {
    BLI_make_exist(r_dir);
    return true;
  }
  else {
    return BLI_is_dir(r_dir);
  }
}

static bool filelist_checkdir_lib(struct FileList *UNUSED(filelist),
                                  char *r_dir,
                                  const bool do_change)
{
  char tdir[FILE_MAX_LIBEXTRA];
  char *name;

  const bool is_valid = (BLI_is_dir(r_dir) ||
                         (BLO_library_path_explode(r_dir, tdir, NULL, &name) &&
                          BLI_is_file(tdir) && !name));

  if (do_change && !is_valid) {
    /* if not a valid library, we need it to be a valid directory! */
    BLI_make_exist(r_dir);
    return true;
  }
  return is_valid;
}

static bool filelist_checkdir_main(struct FileList *filelist, char *r_dir, const bool do_change)
{
  /* TODO */
  return filelist_checkdir_lib(filelist, r_dir, do_change);
}

static void filelist_entry_clear(FileDirEntry *entry)
{
  if (entry->name) {
    MEM_freeN(entry->name);
  }
  if (entry->description) {
    MEM_freeN(entry->description);
  }
  if (entry->relpath) {
    MEM_freeN(entry->relpath);
  }
  if (entry->image) {
    IMB_freeImBuf(entry->image);
  }
  /* For now, consider FileDirEntryRevision::poin as not owned here,
   * so no need to do anything about it */

  if (!BLI_listbase_is_empty(&entry->variants)) {
    FileDirEntryVariant *var;

    for (var = entry->variants.first; var; var = var->next) {
      if (var->name) {
        MEM_freeN(var->name);
      }
      if (var->description) {
        MEM_freeN(var->description);
      }

      if (!BLI_listbase_is_empty(&var->revisions)) {
        FileDirEntryRevision *rev;

        for (rev = var->revisions.first; rev; rev = rev->next) {
          if (rev->comment) {
            MEM_freeN(rev->comment);
          }
        }

        BLI_freelistN(&var->revisions);
      }
    }

    /* TODO: tags! */

    BLI_freelistN(&entry->variants);
  }
  else if (entry->entry) {
    MEM_freeN(entry->entry);
  }
}

static void filelist_entry_free(FileDirEntry *entry)
{
  filelist_entry_clear(entry);
  MEM_freeN(entry);
}

static void filelist_direntryarr_free(FileDirEntryArr *array)
{
#if 0
  FileDirEntry *entry, *entry_next;

  for (entry = array->entries.first; entry; entry = entry_next) {
    entry_next = entry->next;
    filelist_entry_free(entry);
  }
  BLI_listbase_clear(&array->entries);
#else
  BLI_assert(BLI_listbase_is_empty(&array->entries));
#endif
  array->nbr_entries = 0;
  array->nbr_entries_filtered = -1;
  array->entry_idx_start = -1;
  array->entry_idx_end = -1;
}

static void filelist_intern_entry_free(FileListInternEntry *entry)
{
  if (entry->relpath) {
    MEM_freeN(entry->relpath);
  }
  if (entry->name) {
    MEM_freeN(entry->name);
  }
  MEM_freeN(entry);
}

static void filelist_intern_free(FileListIntern *filelist_intern)
{
  FileListInternEntry *entry, *entry_next;

  for (entry = filelist_intern->entries.first; entry; entry = entry_next) {
    entry_next = entry->next;
    filelist_intern_entry_free(entry);
  }
  BLI_listbase_clear(&filelist_intern->entries);

  MEM_SAFE_FREE(filelist_intern->filtered);
}

static void filelist_cache_preview_runf(TaskPool *__restrict pool,
                                        void *taskdata,
                                        int UNUSED(threadid))
{
  FileListEntryCache *cache = BLI_task_pool_userdata(pool);
  FileListEntryPreview *preview = taskdata;

  ThumbSource source = 0;

  //  printf("%s: Start (%d)...\n", __func__, threadid);

  //  printf("%s: %d - %s - %p\n", __func__, preview->index, preview->path, preview->img);
  BLI_assert(preview->flags &
             (FILE_TYPE_IMAGE | FILE_TYPE_MOVIE | FILE_TYPE_FTFONT | FILE_TYPE_BLENDER |
              FILE_TYPE_BLENDER_BACKUP | FILE_TYPE_BLENDERLIB));

  if (preview->flags & FILE_TYPE_IMAGE) {
    source = THB_SOURCE_IMAGE;
  }
  else if (preview->flags &
           (FILE_TYPE_BLENDER | FILE_TYPE_BLENDER_BACKUP | FILE_TYPE_BLENDERLIB)) {
    source = THB_SOURCE_BLEND;
  }
  else if (preview->flags & FILE_TYPE_MOVIE) {
    source = THB_SOURCE_MOVIE;
  }
  else if (preview->flags & FILE_TYPE_FTFONT) {
    source = THB_SOURCE_FONT;
  }

  IMB_thumb_path_lock(preview->path);
  preview->img = IMB_thumb_manage(preview->path, THB_LARGE, source);
  IMB_thumb_path_unlock(preview->path);

  /* Used to tell free func to not free anything.
   * Note that we do not care about cas result here,
   * we only want value attribution itself to be atomic (and memory barier).*/
  atomic_cas_uint32(&preview->flags, preview->flags, 0);
  BLI_thread_queue_push(cache->previews_done, preview);

  //  printf("%s: End (%d)...\n", __func__, threadid);
}

static void filelist_cache_preview_freef(TaskPool *__restrict UNUSED(pool),
                                         void *taskdata,
                                         int UNUSED(threadid))
{
  FileListEntryPreview *preview = taskdata;

  /* If preview->flag is empty, it means that preview has already been generated and added to done queue,
   * we do not own it anymore. */
  if (preview->flags) {
    if (preview->img) {
      IMB_freeImBuf(preview->img);
    }
    MEM_freeN(preview);
  }
}

static void filelist_cache_preview_ensure_running(FileListEntryCache *cache)
{
  if (!cache->previews_pool) {
    TaskScheduler *scheduler = BLI_task_scheduler_get();

    cache->previews_pool = BLI_task_pool_create_background(scheduler, cache);
    cache->previews_done = BLI_thread_queue_init();

    IMB_thumb_locks_acquire();
  }
}

static void filelist_cache_previews_clear(FileListEntryCache *cache)
{
  FileListEntryPreview *preview;

  if (cache->previews_pool) {
    BLI_task_pool_cancel(cache->previews_pool);

    while ((preview = BLI_thread_queue_pop_timeout(cache->previews_done, 0))) {
      //          printf("%s: DONE %d - %s - %p\n", __func__, preview->index, preview->path, preview->img);
      if (preview->img) {
        IMB_freeImBuf(preview->img);
      }
      MEM_freeN(preview);
    }
  }
}

static void filelist_cache_previews_free(FileListEntryCache *cache)
{
  if (cache->previews_pool) {
    BLI_thread_queue_nowait(cache->previews_done);

    filelist_cache_previews_clear(cache);

    BLI_thread_queue_free(cache->previews_done);
    BLI_task_pool_free(cache->previews_pool);
    cache->previews_pool = NULL;
    cache->previews_done = NULL;

    IMB_thumb_locks_release();
  }

  cache->flags &= ~FLC_PREVIEWS_ACTIVE;
}

static void filelist_cache_previews_push(FileList *filelist, FileDirEntry *entry, const int index)
{
  FileListEntryCache *cache = &filelist->filelist_cache;

  BLI_assert(cache->flags & FLC_PREVIEWS_ACTIVE);

  if (!entry->image && !(entry->flags & FILE_ENTRY_INVALID_PREVIEW) &&
      (entry->typeflag & (FILE_TYPE_IMAGE | FILE_TYPE_MOVIE | FILE_TYPE_FTFONT |
                          FILE_TYPE_BLENDER | FILE_TYPE_BLENDER_BACKUP | FILE_TYPE_BLENDERLIB))) {
    FileListEntryPreview *preview = MEM_mallocN(sizeof(*preview), __func__);
    BLI_join_dirfile(
        preview->path, sizeof(preview->path), filelist->filelist.root, entry->relpath);
    preview->index = index;
    preview->flags = entry->typeflag;
    preview->img = NULL;
    //      printf("%s: %d - %s - %p\n", __func__, preview->index, preview->path, preview->img);

    filelist_cache_preview_ensure_running(cache);
    BLI_task_pool_push_ex(cache->previews_pool,
                          filelist_cache_preview_runf,
                          preview,
                          true,
                          filelist_cache_preview_freef,
                          TASK_PRIORITY_LOW);
  }
}

static void filelist_cache_init(FileListEntryCache *cache, size_t cache_size)
{
  BLI_listbase_clear(&cache->cached_entries);

  cache->block_cursor = cache->block_start_index = cache->block_center_index =
      cache->block_end_index = 0;
  cache->block_entries = MEM_mallocN(sizeof(*cache->block_entries) * cache_size, __func__);

  cache->misc_entries = BLI_ghash_ptr_new_ex(__func__, cache_size);
  cache->misc_entries_indices = MEM_mallocN(sizeof(*cache->misc_entries_indices) * cache_size,
                                            __func__);
  copy_vn_i(cache->misc_entries_indices, cache_size, -1);
  cache->misc_cursor = 0;

  /* XXX This assumes uint is 32 bits and uuid is 128 bits (char[16]), be careful! */
  cache->uuids = BLI_ghash_new_ex(
      BLI_ghashutil_uinthash_v4_p, BLI_ghashutil_uinthash_v4_cmp, __func__, cache_size * 2);

  cache->size = cache_size;
  cache->flags = FLC_IS_INIT;
}

static void filelist_cache_free(FileListEntryCache *cache)
{
  FileDirEntry *entry, *entry_next;

  if (!(cache->flags & FLC_IS_INIT)) {
    return;
  }

  filelist_cache_previews_free(cache);

  MEM_freeN(cache->block_entries);

  BLI_ghash_free(cache->misc_entries, NULL, NULL);
  MEM_freeN(cache->misc_entries_indices);

  BLI_ghash_free(cache->uuids, NULL, NULL);

  for (entry = cache->cached_entries.first; entry; entry = entry_next) {
    entry_next = entry->next;
    filelist_entry_free(entry);
  }
  BLI_listbase_clear(&cache->cached_entries);
}

static void filelist_cache_clear(FileListEntryCache *cache, size_t new_size)
{
  FileDirEntry *entry, *entry_next;

  if (!(cache->flags & FLC_IS_INIT)) {
    return;
  }

  filelist_cache_previews_clear(cache);

  cache->block_cursor = cache->block_start_index = cache->block_center_index =
      cache->block_end_index = 0;
  if (new_size != cache->size) {
    cache->block_entries = MEM_reallocN(cache->block_entries,
                                        sizeof(*cache->block_entries) * new_size);
  }

  BLI_ghash_clear_ex(cache->misc_entries, NULL, NULL, new_size);
  if (new_size != cache->size) {
    cache->misc_entries_indices = MEM_reallocN(cache->misc_entries_indices,
                                               sizeof(*cache->misc_entries_indices) * new_size);
  }
  copy_vn_i(cache->misc_entries_indices, new_size, -1);

  BLI_ghash_clear_ex(cache->uuids, NULL, NULL, new_size * 2);

  cache->size = new_size;

  for (entry = cache->cached_entries.first; entry; entry = entry_next) {
    entry_next = entry->next;
    filelist_entry_free(entry);
  }
  BLI_listbase_clear(&cache->cached_entries);
}

FileList *filelist_new(short type)
{
  FileList *p = MEM_callocN(sizeof(*p), __func__);

  filelist_cache_init(&p->filelist_cache, FILELIST_ENTRYCACHESIZE_DEFAULT);

  p->selection_state = BLI_ghash_new(
      BLI_ghashutil_uinthash_v4_p, BLI_ghashutil_uinthash_v4_cmp, __func__);

  switch (type) {
    case FILE_MAIN:
      p->checkdirf = filelist_checkdir_main;
      p->read_jobf = filelist_readjob_main;
      p->filterf = is_filtered_main;
      break;
    case FILE_LOADLIB:
      p->checkdirf = filelist_checkdir_lib;
      p->read_jobf = filelist_readjob_lib;
      p->filterf = is_filtered_lib;
      break;
    default:
      p->checkdirf = filelist_checkdir_dir;
      p->read_jobf = filelist_readjob_dir;
      p->filterf = is_filtered_file;
      break;
  }
  return p;
}

void filelist_clear_ex(struct FileList *filelist, const bool do_cache, const bool do_selection)
{
  if (!filelist) {
    return;
  }

  filelist_filter_clear(filelist);

  if (do_cache) {
    filelist_cache_clear(&filelist->filelist_cache, filelist->filelist_cache.size);
  }

  filelist_intern_free(&filelist->filelist_intern);

  filelist_direntryarr_free(&filelist->filelist);

  if (do_selection && filelist->selection_state) {
    BLI_ghash_clear(filelist->selection_state, MEM_freeN, NULL);
  }
}

void filelist_clear(struct FileList *filelist)
{
  filelist_clear_ex(filelist, true, true);
}

void filelist_free(struct FileList *filelist)
{
  if (!filelist) {
    printf("Attempting to delete empty filelist.\n");
    return;
  }

  /* No need to clear cache & selection_state, we free them anyway. */
  filelist_clear_ex(filelist, false, false);
  filelist_cache_free(&filelist->filelist_cache);

  if (filelist->selection_state) {
    BLI_ghash_free(filelist->selection_state, MEM_freeN, NULL);
    filelist->selection_state = NULL;
  }

  memset(&filelist->filter_data, 0, sizeof(filelist->filter_data));

  filelist->flags &= ~(FL_NEED_SORTING | FL_NEED_FILTERING);
  filelist->sort = FILE_SORT_NONE;
}

void filelist_freelib(struct FileList *filelist)
{
  if (filelist->libfiledata)
    BLO_blendhandle_close(filelist->libfiledata);
  filelist->libfiledata = NULL;
}

BlendHandle *filelist_lib(struct FileList *filelist)
{
  return filelist->libfiledata;
}

static const char *fileentry_uiname(const char *root,
                                    const char *relpath,
                                    const int typeflag,
                                    char *buff)
{
  char *name = NULL;

  if (typeflag & FILE_TYPE_BLENDERLIB) {
    char abspath[FILE_MAX_LIBEXTRA];
    char *group;

    BLI_join_dirfile(abspath, sizeof(abspath), root, relpath);
    BLO_library_path_explode(abspath, buff, &group, &name);
    if (!name) {
      name = group;
    }
  }
  /* Depending on platforms, 'my_file.blend/..' might be viewed as dir or not... */
  if (!name) {
    if (typeflag & FILE_TYPE_DIR) {
      name = (char *)relpath;
    }
    else {
      name = (char *)BLI_path_basename(relpath);
    }
  }
  BLI_assert(name);

  return name;
}

const char *filelist_dir(struct FileList *filelist)
{
  return filelist->filelist.root;
}

bool filelist_is_dir(struct FileList *filelist, const char *path)
{
  return filelist->checkdirf(filelist, (char *)path, false);
}

/**
 * May modify in place given r_dir, which is expected to be FILE_MAX_LIBEXTRA length.
 */
void filelist_setdir(struct FileList *filelist, char *r_dir)
{
  BLI_assert(strlen(r_dir) < FILE_MAX_LIBEXTRA);

  BLI_cleanup_dir(BKE_main_blendfile_path_from_global(), r_dir);
  const bool is_valid_path = filelist->checkdirf(filelist, r_dir, true);
  BLI_assert(is_valid_path);
  UNUSED_VARS_NDEBUG(is_valid_path);

  if (!STREQ(filelist->filelist.root, r_dir)) {
    BLI_strncpy(filelist->filelist.root, r_dir, sizeof(filelist->filelist.root));
    filelist->flags |= FL_FORCE_RESET;
  }
}

void filelist_setrecursion(struct FileList *filelist, const int recursion_level)
{
  if (filelist->max_recursion != recursion_level) {
    filelist->max_recursion = recursion_level;
    filelist->flags |= FL_FORCE_RESET;
  }
}

bool filelist_force_reset(struct FileList *filelist)
{
  return (filelist->flags & FL_FORCE_RESET) != 0;
}

bool filelist_is_ready(struct FileList *filelist)
{
  return (filelist->flags & FL_IS_READY) != 0;
}

bool filelist_pending(struct FileList *filelist)
{
  return (filelist->flags & FL_IS_PENDING) != 0;
}

/**
 * Limited version of full update done by space_file's file_refresh(), to be used by operators and such.
 * Ensures given filelist is ready to be used (i.e. it is filtered and sorted), unless it is tagged for a full refresh.
 */
int filelist_files_ensure(FileList *filelist)
{
  if (!filelist_force_reset(filelist) || !filelist_empty(filelist)) {
    filelist_sort(filelist);
    filelist_filter(filelist);
  }

  return filelist->filelist.nbr_entries_filtered;
}

static FileDirEntry *filelist_file_create_entry(FileList *filelist, const int index)
{
  FileListInternEntry *entry = filelist->filelist_intern.filtered[index];
  FileListEntryCache *cache = &filelist->filelist_cache;
  FileDirEntry *ret;
  FileDirEntryRevision *rev;

  ret = MEM_callocN(sizeof(*ret), __func__);
  rev = MEM_callocN(sizeof(*rev), __func__);

  rev->size = (uint64_t)entry->st.st_size;

  rev->time = (int64_t)entry->st.st_mtime;

  ret->entry = rev;
  ret->relpath = BLI_strdup(entry->relpath);
  ret->name = BLI_strdup(entry->name);
  ret->description = BLI_strdupcat(filelist->filelist.root, entry->relpath);
  memcpy(ret->uuid, entry->uuid, sizeof(ret->uuid));
  ret->blentype = entry->blentype;
  ret->typeflag = entry->typeflag;

  BLI_addtail(&cache->cached_entries, ret);
  return ret;
}

static void filelist_file_release_entry(FileList *filelist, FileDirEntry *entry)
{
  BLI_remlink(&filelist->filelist_cache.cached_entries, entry);
  filelist_entry_free(entry);
}

static FileDirEntry *filelist_file_ex(struct FileList *filelist,
                                      const int index,
                                      const bool use_request)
{
  FileDirEntry *ret = NULL, *old;
  FileListEntryCache *cache = &filelist->filelist_cache;
  const size_t cache_size = cache->size;
  int old_index;

  if ((index < 0) || (index >= filelist->filelist.nbr_entries_filtered)) {
    return ret;
  }

  if (index >= cache->block_start_index && index < cache->block_end_index) {
    const int idx = (index - cache->block_start_index + cache->block_cursor) % cache_size;
    return cache->block_entries[idx];
  }

  if ((ret = BLI_ghash_lookup(cache->misc_entries, POINTER_FROM_INT(index)))) {
    return ret;
  }

  if (!use_request) {
    return NULL;
  }

  //  printf("requesting file %d (not yet cached)\n", index);

  /* Else, we have to add new entry to 'misc' cache - and possibly make room for it first! */
  ret = filelist_file_create_entry(filelist, index);
  old_index = cache->misc_entries_indices[cache->misc_cursor];
  if ((old = BLI_ghash_popkey(cache->misc_entries, POINTER_FROM_INT(old_index), NULL))) {
    BLI_ghash_remove(cache->uuids, old->uuid, NULL, NULL);
    filelist_file_release_entry(filelist, old);
  }
  BLI_ghash_insert(cache->misc_entries, POINTER_FROM_INT(index), ret);
  BLI_ghash_insert(cache->uuids, ret->uuid, ret);

  cache->misc_entries_indices[cache->misc_cursor] = index;
  cache->misc_cursor = (cache->misc_cursor + 1) % cache_size;

#if 0 /* Actually no, only block cached entries should have preview imho. */
  if (cache->previews_pool) {
    filelist_cache_previews_push(filelist, ret, index);
  }
#endif

  return ret;
}

FileDirEntry *filelist_file(struct FileList *filelist, int index)
{
  return filelist_file_ex(filelist, index, true);
}

int filelist_file_findpath(struct FileList *filelist, const char *filename)
{
  int fidx = -1;

  if (filelist->filelist.nbr_entries_filtered < 0) {
    return fidx;
  }

  /* XXX TODO Cache could probably use a ghash on paths too? Not really urgent though.
   *          This is only used to find again renamed entry,
   *          annoying but looks hairy to get rid of it currently. */

  for (fidx = 0; fidx < filelist->filelist.nbr_entries_filtered; fidx++) {
    FileListInternEntry *entry = filelist->filelist_intern.filtered[fidx];
    if (STREQ(entry->relpath, filename)) {
      return fidx;
    }
  }

  return -1;
}

FileDirEntry *filelist_entry_find_uuid(struct FileList *filelist, const int uuid[4])
{
  if (filelist->filelist.nbr_entries_filtered < 0) {
    return NULL;
  }

  if (filelist->filelist_cache.uuids) {
    FileDirEntry *entry = BLI_ghash_lookup(filelist->filelist_cache.uuids, uuid);
    if (entry) {
      return entry;
    }
  }

  {
    int fidx;

    for (fidx = 0; fidx < filelist->filelist.nbr_entries_filtered; fidx++) {
      FileListInternEntry *entry = filelist->filelist_intern.filtered[fidx];
      if (memcmp(entry->uuid, uuid, sizeof(entry->uuid)) == 0) {
        return filelist_file(filelist, fidx);
      }
    }
  }

  return NULL;
}

void filelist_file_cache_slidingwindow_set(FileList *filelist, size_t window_size)
{
  /* Always keep it power of 2, in [256, 8192] range for now,
   * cache being app. twice bigger than requested window. */
  size_t size = 256;
  window_size *= 2;

  while (size < window_size && size < 8192) {
    size *= 2;
  }

  if (size != filelist->filelist_cache.size) {
    filelist_cache_clear(&filelist->filelist_cache, size);
  }
}

/* Helpers, low-level, they assume cursor + size <= cache_size */
static bool filelist_file_cache_block_create(FileList *filelist,
                                             const int start_index,
                                             const int size,
                                             int cursor)
{
  FileListEntryCache *cache = &filelist->filelist_cache;

  {
    int i, idx;

    for (i = 0, idx = start_index; i < size; i++, idx++, cursor++) {
      FileDirEntry *entry;

      /* That entry might have already been requested and stored in misc cache... */
      if ((entry = BLI_ghash_popkey(cache->misc_entries, POINTER_FROM_INT(idx), NULL)) == NULL) {
        entry = filelist_file_create_entry(filelist, idx);
        BLI_ghash_insert(cache->uuids, entry->uuid, entry);
      }
      cache->block_entries[cursor] = entry;
    }
    return true;
  }

  return false;
}

static void filelist_file_cache_block_release(struct FileList *filelist,
                                              const int size,
                                              int cursor)
{
  FileListEntryCache *cache = &filelist->filelist_cache;

  {
    int i;

    for (i = 0; i < size; i++, cursor++) {
      FileDirEntry *entry = cache->block_entries[cursor];
      //          printf("%s: release cacheidx %d (%%p %%s)\n", __func__, cursor/*, cache->block_entries[cursor], cache->block_entries[cursor]->relpath*/);
      BLI_ghash_remove(cache->uuids, entry->uuid, NULL, NULL);
      filelist_file_release_entry(filelist, entry);
#ifndef NDEBUG
      cache->block_entries[cursor] = NULL;
#endif
    }
  }
}

/* Load in cache all entries "around" given index (as much as block cache may hold). */
bool filelist_file_cache_block(struct FileList *filelist, const int index)
{
  FileListEntryCache *cache = &filelist->filelist_cache;
  const size_t cache_size = cache->size;

  const int nbr_entries = filelist->filelist.nbr_entries_filtered;
  int start_index = max_ii(0, index - (cache_size / 2));
  int end_index = min_ii(nbr_entries, index + (cache_size / 2));
  int i;
  const bool full_refresh = (filelist->flags & FL_IS_READY) == 0;

  if ((index < 0) || (index >= nbr_entries)) {
    //      printf("Wrong index %d ([%d:%d])", index, 0, nbr_entries);
    return false;
  }

  /* Maximize cached range! */
  if ((end_index - start_index) < cache_size) {
    if (start_index == 0) {
      end_index = min_ii(nbr_entries, start_index + cache_size);
    }
    else if (end_index == nbr_entries) {
      start_index = max_ii(0, end_index - cache_size);
    }
  }

  BLI_assert((end_index - start_index) <= cache_size);

  //  printf("%s: [%d:%d] around index %d (current cache: [%d:%d])\n", __func__,
  //         start_index, end_index, index, cache->block_start_index, cache->block_end_index);

  /* If we have something to (re)cache... */
  if (full_refresh || (start_index != cache->block_start_index) ||
      (end_index != cache->block_end_index)) {
    if (full_refresh || (start_index >= cache->block_end_index) ||
        (end_index <= cache->block_start_index)) {
      int size1 = cache->block_end_index - cache->block_start_index;
      int size2 = 0;
      int idx1 = cache->block_cursor, idx2 = 0;

      //          printf("Full Recaching!\n");

      if (cache->flags & FLC_PREVIEWS_ACTIVE) {
        filelist_cache_previews_clear(cache);
      }

      if (idx1 + size1 > cache_size) {
        size2 = idx1 + size1 - cache_size;
        size1 -= size2;
        filelist_file_cache_block_release(filelist, size2, idx2);
      }
      filelist_file_cache_block_release(filelist, size1, idx1);

      cache->block_start_index = cache->block_end_index = cache->block_cursor = 0;

      /* New cached block does not overlap existing one, simple. */
      if (!filelist_file_cache_block_create(filelist, start_index, end_index - start_index, 0)) {
        return false;
      }

      cache->block_start_index = start_index;
      cache->block_end_index = end_index;
    }
    else {
      //          printf("Partial Recaching!\n");

      /* At this point, we know we keep part of currently cached entries, so update previews
       * if needed, and remove everything from working queue - we'll add all newly needed
       * entries at the end. */
      if (cache->flags & FLC_PREVIEWS_ACTIVE) {
        filelist_cache_previews_update(filelist);
        filelist_cache_previews_clear(cache);
      }

      //          printf("\tpreview cleaned up...\n");

      if (start_index > cache->block_start_index) {
        int size1 = start_index - cache->block_start_index;
        int size2 = 0;
        int idx1 = cache->block_cursor, idx2 = 0;

        //              printf("\tcache releasing: [%d:%d] (%d, %d)\n",
        //                     cache->block_start_index, cache->block_start_index + size1,
        //                     cache->block_cursor, size1);

        if (idx1 + size1 > cache_size) {
          size2 = idx1 + size1 - cache_size;
          size1 -= size2;
          filelist_file_cache_block_release(filelist, size2, idx2);
        }
        filelist_file_cache_block_release(filelist, size1, idx1);

        cache->block_cursor = (idx1 + size1 + size2) % cache_size;
        cache->block_start_index = start_index;
      }
      if (end_index < cache->block_end_index) {
        int size1 = cache->block_end_index - end_index;
        int size2 = 0;
        int idx1, idx2 = 0;

        //              printf("\tcache releasing: [%d:%d] (%d)\n",
        //                     cache->block_end_index - size1, cache->block_end_index, cache->block_cursor);

        idx1 = (cache->block_cursor + end_index - cache->block_start_index) % cache_size;
        if (idx1 + size1 > cache_size) {
          size2 = idx1 + size1 - cache_size;
          size1 -= size2;
          filelist_file_cache_block_release(filelist, size2, idx2);
        }
        filelist_file_cache_block_release(filelist, size1, idx1);

        cache->block_end_index = end_index;
      }

      //          printf("\tcache cleaned up...\n");

      if (start_index < cache->block_start_index) {
        /* Add (request) needed entries before already cached ones. */
        /* Note: We need some index black magic to wrap around (cycle)
         * inside our cache_size array... */
        int size1 = cache->block_start_index - start_index;
        int size2 = 0;
        int idx1, idx2;

        if (size1 > cache->block_cursor) {
          size2 = size1;
          size1 -= cache->block_cursor;
          size2 -= size1;
          idx2 = 0;
          idx1 = cache_size - size1;
        }
        else {
          idx1 = cache->block_cursor - size1;
        }

        if (size2) {
          if (!filelist_file_cache_block_create(filelist, start_index + size1, size2, idx2)) {
            return false;
          }
        }
        if (!filelist_file_cache_block_create(filelist, start_index, size1, idx1)) {
          return false;
        }

        cache->block_cursor = idx1;
        cache->block_start_index = start_index;
      }
      //          printf("\tstart-extended...\n");
      if (end_index > cache->block_end_index) {
        /* Add (request) needed entries after already cached ones. */
        /* Note: We need some index black magic to wrap around (cycle)
         * inside our cache_size array... */
        int size1 = end_index - cache->block_end_index;
        int size2 = 0;
        int idx1, idx2;

        idx1 = (cache->block_cursor + end_index - cache->block_start_index - size1) % cache_size;
        if ((idx1 + size1) > cache_size) {
          size2 = size1;
          size1 = cache_size - idx1;
          size2 -= size1;
          idx2 = 0;
        }

        if (size2) {
          if (!filelist_file_cache_block_create(filelist, end_index - size2, size2, idx2)) {
            return false;
          }
        }
        if (!filelist_file_cache_block_create(filelist, end_index - size1 - size2, size1, idx1)) {
          return false;
        }

        cache->block_end_index = end_index;
      }

      //          printf("\tend-extended...\n");
    }
  }
  else if ((cache->block_center_index != index) && (cache->flags & FLC_PREVIEWS_ACTIVE)) {
    /* We try to always preview visible entries first, so 'restart' preview background task. */
    filelist_cache_previews_update(filelist);
    filelist_cache_previews_clear(cache);
  }

  //  printf("Re-queueing previews...\n");

  /* Note we try to preview first images around given index - i.e. assumed visible ones. */
  if (cache->flags & FLC_PREVIEWS_ACTIVE) {
    for (i = 0; ((index + i) < end_index) || ((index - i) >= start_index); i++) {
      if ((index - i) >= start_index) {
        const int idx = (cache->block_cursor + (index - start_index) - i) % cache_size;
        filelist_cache_previews_push(filelist, cache->block_entries[idx], index - i);
      }
      if ((index + i) < end_index) {
        const int idx = (cache->block_cursor + (index - start_index) + i) % cache_size;
        filelist_cache_previews_push(filelist, cache->block_entries[idx], index + i);
      }
    }
  }

  cache->block_center_index = index;

  //  printf("%s Finished!\n", __func__);

  return true;
}

void filelist_cache_previews_set(FileList *filelist, const bool use_previews)
{
  FileListEntryCache *cache = &filelist->filelist_cache;

  if (use_previews == ((cache->flags & FLC_PREVIEWS_ACTIVE) != 0)) {
    return;
  }
  /* Do not start preview work while listing, gives nasty flickering! */
  else if (use_previews && (filelist->flags & FL_IS_READY)) {
    cache->flags |= FLC_PREVIEWS_ACTIVE;

    BLI_assert((cache->previews_pool == NULL) && (cache->previews_done == NULL));

    //      printf("%s: Init Previews...\n", __func__);

    /* No need to populate preview queue here, filelist_file_cache_block() handles this. */
  }
  else {
    //      printf("%s: Clear Previews...\n", __func__);

    filelist_cache_previews_free(cache);
  }
}

bool filelist_cache_previews_update(FileList *filelist)
{
  FileListEntryCache *cache = &filelist->filelist_cache;
  TaskPool *pool = cache->previews_pool;
  bool changed = false;

  if (!pool) {
    return changed;
  }

  //  printf("%s: Update Previews...\n", __func__);

  while (!BLI_thread_queue_is_empty(cache->previews_done)) {
    FileListEntryPreview *preview = BLI_thread_queue_pop(cache->previews_done);
    FileDirEntry *entry;

    /* Paranoid (should never happen currently
     * since we consume this queue from a single thread), but... */
    if (!preview) {
      continue;
    }
    /* entry might have been removed from cache in the mean time,
     * we do not want to cache it again here. */
    entry = filelist_file_ex(filelist, preview->index, false);

    //      printf("%s: %d - %s - %p\n", __func__, preview->index, preview->path, preview->img);

    if (preview->img) {
      /* Due to asynchronous process, a preview for a given image may be generated several times, i.e.
       * entry->image may already be set at this point. */
      if (entry && !entry->image) {
        entry->image = preview->img;
        changed = true;
      }
      else {
        IMB_freeImBuf(preview->img);
      }
    }
    else if (entry) {
      /* We want to avoid re-processing this entry continuously!
       * Note that, since entries only live in cache,
       * preview will be retried quite often anyway. */
      entry->flags |= FILE_ENTRY_INVALID_PREVIEW;
    }

    MEM_freeN(preview);
  }

  return changed;
}

bool filelist_cache_previews_running(FileList *filelist)
{
  FileListEntryCache *cache = &filelist->filelist_cache;

  return (cache->previews_pool != NULL);
}

/* would recognize .blend as well */
static bool file_is_blend_backup(const char *str)
{
  const size_t a = strlen(str);
  size_t b = 7;
  bool retval = 0;

  if (a == 0 || b >= a) {
    /* pass */
  }
  else {
    const char *loc;

    if (a > b + 1)
      b++;

    /* allow .blend1 .blend2 .blend32 */
    loc = BLI_strcasestr(str + a - b, ".blend");

    if (loc)
      retval = 1;
  }

  return (retval);
}

/* TODO: Maybe we should move this to BLI?
 * On the other hand, it's using defines from spacefile area, so not sure... */
int ED_path_extension_type(const char *path)
{
<<<<<<< HEAD
	if (BLO_has_bfile_extension(path)) {
		return FILE_TYPE_BLENDER;
	}
	else if (file_is_blend_backup(path)) {
		return FILE_TYPE_BLENDER_BACKUP;
	}
	else if (BLI_path_extension_check(path, ".app")) {
		return FILE_TYPE_APPLICATIONBUNDLE;
	}
	else if (BLI_path_extension_check(path, ".py")) {
		return FILE_TYPE_PYSCRIPT;
	}
	else if (BLI_path_extension_check_n(path, ".txt", ".glsl", ".osl", ".data", ".pov", ".ini", ".mcr", ".inc", NULL)) {
		return FILE_TYPE_TEXT;
	}
	else if (BLI_path_extension_check_n(path, ".ttf", ".ttc", ".pfb", ".otf", ".otc", NULL)) {
		return FILE_TYPE_FTFONT;
	}
	else if (BLI_path_extension_check(path, ".btx")) {
		return FILE_TYPE_BTX;
	}
	else if (BLI_path_extension_check(path, ".dae")) {
		return FILE_TYPE_COLLADA;
	}
	else if (BLI_path_extension_check(path, ".abc")) {
		return FILE_TYPE_ALEMBIC;
	}
	else if (BLI_path_extension_check(path, ".vdb")) {
		return FILE_TYPE_OPENVDB;
	}
	else if (BLI_path_extension_check_array(path, imb_ext_image)) {
		return FILE_TYPE_IMAGE;
	}
	else if (BLI_path_extension_check(path, ".ogg")) {
		if (IMB_isanim(path)) {
			return FILE_TYPE_MOVIE;
		}
		else {
			return FILE_TYPE_SOUND;
		}
	}
	else if (BLI_path_extension_check_array(path, imb_ext_movie)) {
		return FILE_TYPE_MOVIE;
	}
	else if (BLI_path_extension_check_array(path, imb_ext_audio)) {
		return FILE_TYPE_SOUND;
	}
	return 0;
=======
  if (BLO_has_bfile_extension(path)) {
    return FILE_TYPE_BLENDER;
  }
  else if (file_is_blend_backup(path)) {
    return FILE_TYPE_BLENDER_BACKUP;
  }
  else if (BLI_path_extension_check(path, ".app")) {
    return FILE_TYPE_APPLICATIONBUNDLE;
  }
  else if (BLI_path_extension_check(path, ".py")) {
    return FILE_TYPE_PYSCRIPT;
  }
  else if (BLI_path_extension_check_n(
               path, ".txt", ".glsl", ".osl", ".data", ".pov", ".ini", ".mcr", ".inc", NULL)) {
    return FILE_TYPE_TEXT;
  }
  else if (BLI_path_extension_check_n(path, ".ttf", ".ttc", ".pfb", ".otf", ".otc", NULL)) {
    return FILE_TYPE_FTFONT;
  }
  else if (BLI_path_extension_check(path, ".btx")) {
    return FILE_TYPE_BTX;
  }
  else if (BLI_path_extension_check(path, ".dae")) {
    return FILE_TYPE_COLLADA;
  }
  else if (BLI_path_extension_check(path, ".abc")) {
    return FILE_TYPE_ALEMBIC;
  }
  else if (BLI_path_extension_check_array(path, imb_ext_image)) {
    return FILE_TYPE_IMAGE;
  }
  else if (BLI_path_extension_check(path, ".ogg")) {
    if (IMB_isanim(path)) {
      return FILE_TYPE_MOVIE;
    }
    else {
      return FILE_TYPE_SOUND;
    }
  }
  else if (BLI_path_extension_check_array(path, imb_ext_movie)) {
    return FILE_TYPE_MOVIE;
  }
  else if (BLI_path_extension_check_array(path, imb_ext_audio)) {
    return FILE_TYPE_SOUND;
  }
  return 0;
>>>>>>> 3076d95b
}

static int file_extension_type(const char *dir, const char *relpath)
{
  char path[FILE_MAX];
  BLI_join_dirfile(path, sizeof(path), dir, relpath);
  return ED_path_extension_type(path);
}

int ED_file_extension_icon(const char *path)
{
<<<<<<< HEAD
	const int type = ED_path_extension_type(path);

	switch (type) {
		case FILE_TYPE_BLENDER:
			return ICON_FILE_BLEND;
		case FILE_TYPE_BLENDER_BACKUP:
			return ICON_FILE_BACKUP;
		case FILE_TYPE_IMAGE:
			return ICON_FILE_IMAGE;
		case FILE_TYPE_MOVIE:
			return ICON_FILE_MOVIE;
		case FILE_TYPE_PYSCRIPT:
			return ICON_FILE_SCRIPT;
		case FILE_TYPE_SOUND:
			return ICON_FILE_SOUND;
		case FILE_TYPE_FTFONT:
			return ICON_FILE_FONT;
		case FILE_TYPE_BTX:
			return ICON_FILE_BLANK;
		case FILE_TYPE_COLLADA:
			return ICON_FILE_BLANK;
		case FILE_TYPE_ALEMBIC:
			return ICON_FILE_BLANK;
		case FILE_TYPE_OPENVDB:
			return ICON_FILE_BLANK;
		case FILE_TYPE_TEXT:
			return ICON_FILE_TEXT;
		default:
			return ICON_FILE_BLANK;
	}
=======
  const int type = ED_path_extension_type(path);

  switch (type) {
    case FILE_TYPE_BLENDER:
      return ICON_FILE_BLEND;
    case FILE_TYPE_BLENDER_BACKUP:
      return ICON_FILE_BACKUP;
    case FILE_TYPE_IMAGE:
      return ICON_FILE_IMAGE;
    case FILE_TYPE_MOVIE:
      return ICON_FILE_MOVIE;
    case FILE_TYPE_PYSCRIPT:
      return ICON_FILE_SCRIPT;
    case FILE_TYPE_SOUND:
      return ICON_FILE_SOUND;
    case FILE_TYPE_FTFONT:
      return ICON_FILE_FONT;
    case FILE_TYPE_BTX:
      return ICON_FILE_BLANK;
    case FILE_TYPE_COLLADA:
      return ICON_FILE_BLANK;
    case FILE_TYPE_ALEMBIC:
      return ICON_FILE_BLANK;
    case FILE_TYPE_TEXT:
      return ICON_FILE_TEXT;
    default:
      return ICON_FILE_BLANK;
  }
>>>>>>> 3076d95b
}

int filelist_empty(struct FileList *filelist)
{
  return (filelist->filelist.nbr_entries == 0);
}

unsigned int filelist_entry_select_set(const FileList *filelist,
                                       const FileDirEntry *entry,
                                       FileSelType select,
                                       unsigned int flag,
                                       FileCheckType check)
{
  /* Default NULL pointer if not found is fine here! */
  void **es_p = BLI_ghash_lookup_p(filelist->selection_state, entry->uuid);
  unsigned int entry_flag = es_p ? POINTER_AS_UINT(*es_p) : 0;
  const unsigned int org_entry_flag = entry_flag;

  BLI_assert(entry);
  BLI_assert(ELEM(check, CHECK_DIRS, CHECK_FILES, CHECK_ALL));

  if (((check == CHECK_ALL)) || ((check == CHECK_DIRS) && (entry->typeflag & FILE_TYPE_DIR)) ||
      ((check == CHECK_FILES) && !(entry->typeflag & FILE_TYPE_DIR))) {
    switch (select) {
      case FILE_SEL_REMOVE:
        entry_flag &= ~flag;
        break;
      case FILE_SEL_ADD:
        entry_flag |= flag;
        break;
      case FILE_SEL_TOGGLE:
        entry_flag ^= flag;
        break;
    }
  }

  if (entry_flag != org_entry_flag) {
    if (es_p) {
      if (entry_flag) {
        *es_p = POINTER_FROM_UINT(entry_flag);
      }
      else {
        BLI_ghash_remove(filelist->selection_state, entry->uuid, MEM_freeN, NULL);
      }
    }
    else if (entry_flag) {
      void *key = MEM_mallocN(sizeof(entry->uuid), __func__);
      memcpy(key, entry->uuid, sizeof(entry->uuid));
      BLI_ghash_insert(filelist->selection_state, key, POINTER_FROM_UINT(entry_flag));
    }
  }

  return entry_flag;
}

void filelist_entry_select_index_set(FileList *filelist,
                                     const int index,
                                     FileSelType select,
                                     unsigned int flag,
                                     FileCheckType check)
{
  FileDirEntry *entry = filelist_file(filelist, index);

  if (entry) {
    filelist_entry_select_set(filelist, entry, select, flag, check);
  }
}

void filelist_entries_select_index_range_set(FileList *filelist,
                                             FileSelection *sel,
                                             FileSelType select,
                                             unsigned int flag,
                                             FileCheckType check)
{
  /* select all valid files between first and last indicated */
  if ((sel->first >= 0) && (sel->first < filelist->filelist.nbr_entries_filtered) &&
      (sel->last >= 0) && (sel->last < filelist->filelist.nbr_entries_filtered)) {
    int current_file;
    for (current_file = sel->first; current_file <= sel->last; current_file++) {
      filelist_entry_select_index_set(filelist, current_file, select, flag, check);
    }
  }
}

unsigned int filelist_entry_select_get(FileList *filelist,
                                       FileDirEntry *entry,
                                       FileCheckType check)
{
  BLI_assert(entry);
  BLI_assert(ELEM(check, CHECK_DIRS, CHECK_FILES, CHECK_ALL));

  if (((check == CHECK_ALL)) || ((check == CHECK_DIRS) && (entry->typeflag & FILE_TYPE_DIR)) ||
      ((check == CHECK_FILES) && !(entry->typeflag & FILE_TYPE_DIR))) {
    /* Default NULL pointer if not found is fine here! */
    return POINTER_AS_UINT(BLI_ghash_lookup(filelist->selection_state, entry->uuid));
  }

  return 0;
}

unsigned int filelist_entry_select_index_get(FileList *filelist,
                                             const int index,
                                             FileCheckType check)
{
  FileDirEntry *entry = filelist_file(filelist, index);

  if (entry) {
    return filelist_entry_select_get(filelist, entry, check);
  }

  return 0;
}

/* WARNING! dir must be FILE_MAX_LIBEXTRA long! */
bool filelist_islibrary(struct FileList *filelist, char *dir, char **group)
{
  return BLO_library_path_explode(filelist->filelist.root, dir, group, NULL);
}

static int groupname_to_code(const char *group)
{
  char buf[BLO_GROUP_MAX];
  char *lslash;

  BLI_assert(group);

  BLI_strncpy(buf, group, sizeof(buf));
  lslash = (char *)BLI_last_slash(buf);
  if (lslash)
    lslash[0] = '\0';

  return buf[0] ? BKE_idcode_from_name(buf) : 0;
}

static unsigned int groupname_to_filter_id(const char *group)
{
  int id_code = groupname_to_code(group);

  return BKE_idcode_to_idfilter(id_code);
}

/**
 * From here, we are in 'Job Context', i.e. have to be careful about sharing stuff between background working thread
 * and main one (used by UI among other things).
 */
typedef struct TodoDir {
  int level;
  char *dir;
} TodoDir;

static int filelist_readjob_list_dir(const char *root,
                                     ListBase *entries,
                                     const char *filter_glob,
                                     const bool do_lib,
                                     const char *main_name,
                                     const bool skip_currpar)
{
  struct direntry *files;
  int nbr_files, nbr_entries = 0;

  nbr_files = BLI_filelist_dir_contents(root, &files);
  if (files) {
    int i = nbr_files;
    while (i--) {
      FileListInternEntry *entry;

      if (skip_currpar && FILENAME_IS_CURRPAR(files[i].relname)) {
        continue;
      }

      entry = MEM_callocN(sizeof(*entry), __func__);
      entry->relpath = MEM_dupallocN(files[i].relname);
      entry->st = files[i].s;

      /* Set file type. */
      if (S_ISDIR(files[i].s.st_mode)) {
        entry->typeflag = FILE_TYPE_DIR;
      }
      else if (do_lib && BLO_has_bfile_extension(entry->relpath)) {
        /* If we are considering .blend files as libs, promote them to directory status. */
        char name[FILE_MAX];

        entry->typeflag = FILE_TYPE_BLENDER;

        BLI_join_dirfile(name, sizeof(name), root, entry->relpath);

        /* prevent current file being used as acceptable dir */
        if (BLI_path_cmp(main_name, name) != 0) {
          entry->typeflag |= FILE_TYPE_DIR;
        }
      }
      /* Otherwise, do not check extensions for directories! */
      else if (!(entry->typeflag & FILE_TYPE_DIR)) {
        entry->typeflag = file_extension_type(root, entry->relpath);
        if (filter_glob[0] && BLI_path_extension_check_glob(entry->relpath, filter_glob)) {
          entry->typeflag |= FILE_TYPE_OPERATOR;
        }
      }

      BLI_addtail(entries, entry);
      nbr_entries++;
    }
    BLI_filelist_free(files, nbr_files);
  }
  return nbr_entries;
}

static int filelist_readjob_list_lib(const char *root, ListBase *entries, const bool skip_currpar)
{
  FileListInternEntry *entry;
  LinkNode *ln, *names;
  int i, nnames, idcode = 0, nbr_entries = 0;
  char dir[FILE_MAX_LIBEXTRA], *group;
  bool ok;

  struct BlendHandle *libfiledata = NULL;

  /* name test */
  ok = BLO_library_path_explode(root, dir, &group, NULL);
  if (!ok) {
    return nbr_entries;
  }

  /* there we go */
  libfiledata = BLO_blendhandle_from_file(dir, NULL);
  if (libfiledata == NULL) {
    return nbr_entries;
  }

  /* memory for strings is passed into filelist[i].entry->relpath
   * and freed in filelist_entry_free. */
  if (group) {
    idcode = groupname_to_code(group);
    names = BLO_blendhandle_get_datablock_names(libfiledata, idcode, &nnames);
  }
  else {
    names = BLO_blendhandle_get_linkable_groups(libfiledata);
    nnames = BLI_linklist_count(names);
  }

  BLO_blendhandle_close(libfiledata);

  if (!skip_currpar) {
    entry = MEM_callocN(sizeof(*entry), __func__);
    entry->relpath = BLI_strdup(FILENAME_PARENT);
    entry->typeflag |= (FILE_TYPE_BLENDERLIB | FILE_TYPE_DIR);
    BLI_addtail(entries, entry);
    nbr_entries++;
  }

  for (i = 0, ln = names; i < nnames; i++, ln = ln->next) {
    const char *blockname = ln->link;

    entry = MEM_callocN(sizeof(*entry), __func__);
    entry->relpath = BLI_strdup(blockname);
    entry->typeflag |= FILE_TYPE_BLENDERLIB;
    if (!(group && idcode)) {
      entry->typeflag |= FILE_TYPE_DIR;
      entry->blentype = groupname_to_code(blockname);
    }
    else {
      entry->blentype = idcode;
    }
    BLI_addtail(entries, entry);
    nbr_entries++;
  }

  BLI_linklist_free(names, free);

  return nbr_entries;
}

#if 0
/* Kept for reference here, in case we want to add back that feature later.
 * We do not need it currently. */
/* Code ***NOT*** updated for job stuff! */
static void filelist_readjob_main_rec(Main *bmain, FileList *filelist)
{
  ID *id;
  FileDirEntry *files, *firstlib = NULL;
  ListBase *lb;
  int a, fake, idcode, ok, totlib, totbl;

  // filelist->type = FILE_MAIN; // XXX TODO: add modes to filebrowser

  BLI_assert(filelist->filelist.entries == NULL);

  if (filelist->filelist.root[0] == '/') filelist->filelist.root[0] = '\0';

  if (filelist->filelist.root[0]) {
    idcode = groupname_to_code(filelist->filelist.root);
    if (idcode == 0) filelist->filelist.root[0] = '\0';
  }

  if (filelist->dir[0] == 0) {
    /* make directories */
#  ifdef WITH_FREESTYLE
    filelist->filelist.nbr_entries = 24;
#  else
    filelist->filelist.nbr_entries = 23;
#  endif
    filelist_resize(filelist, filelist->filelist.nbr_entries);

    for (a = 0; a < filelist->filelist.nbr_entries; a++) {
      filelist->filelist.entries[a].typeflag |= FILE_TYPE_DIR;
    }

    filelist->filelist.entries[0].entry->relpath = BLI_strdup(FILENAME_PARENT);
    filelist->filelist.entries[1].entry->relpath = BLI_strdup("Scene");
    filelist->filelist.entries[2].entry->relpath = BLI_strdup("Object");
    filelist->filelist.entries[3].entry->relpath = BLI_strdup("Mesh");
    filelist->filelist.entries[4].entry->relpath = BLI_strdup("Curve");
    filelist->filelist.entries[5].entry->relpath = BLI_strdup("Metaball");
    filelist->filelist.entries[6].entry->relpath = BLI_strdup("Material");
    filelist->filelist.entries[7].entry->relpath = BLI_strdup("Texture");
    filelist->filelist.entries[8].entry->relpath = BLI_strdup("Image");
    filelist->filelist.entries[9].entry->relpath = BLI_strdup("Ika");
    filelist->filelist.entries[10].entry->relpath = BLI_strdup("Wave");
    filelist->filelist.entries[11].entry->relpath = BLI_strdup("Lattice");
    filelist->filelist.entries[12].entry->relpath = BLI_strdup("Light");
    filelist->filelist.entries[13].entry->relpath = BLI_strdup("Camera");
    filelist->filelist.entries[14].entry->relpath = BLI_strdup("Ipo");
    filelist->filelist.entries[15].entry->relpath = BLI_strdup("World");
    filelist->filelist.entries[16].entry->relpath = BLI_strdup("Screen");
    filelist->filelist.entries[17].entry->relpath = BLI_strdup("VFont");
    filelist->filelist.entries[18].entry->relpath = BLI_strdup("Text");
    filelist->filelist.entries[19].entry->relpath = BLI_strdup("Armature");
    filelist->filelist.entries[20].entry->relpath = BLI_strdup("Action");
    filelist->filelist.entries[21].entry->relpath = BLI_strdup("NodeTree");
    filelist->filelist.entries[22].entry->relpath = BLI_strdup("Speaker");
#  ifdef WITH_FREESTYLE
    filelist->filelist.entries[23].entry->relpath = BLI_strdup("FreestyleLineStyle");
#  endif
  }
  else {
    /* make files */
    idcode = groupname_to_code(filelist->filelist.root);

    lb = which_libbase(bmain, idcode);
    if (lb == NULL) return;

    filelist->filelist.nbr_entries = 0;
    for (id = lb->first; id; id = id->next) {
      if (!(filelist->filter_data.flags & FLF_HIDE_DOT) || id->name[2] != '.') {
        filelist->filelist.nbr_entries++;
      }
    }

    /* XXX TODO: if databrowse F4 or append/link
     * filelist->flags & FLF_HIDE_PARENT has to be set */
    if (!(filelist->filter_data.flags & FLF_HIDE_PARENT))
      filelist->filelist.nbr_entries++;

    if (filelist->filelist.nbr_entries > 0) {
      filelist_resize(filelist, filelist->filelist.nbr_entries);
    }

    files = filelist->filelist.entries;

    if (!(filelist->filter_data.flags & FLF_HIDE_PARENT)) {
      files->entry->relpath = BLI_strdup(FILENAME_PARENT);
      files->typeflag |= FILE_TYPE_DIR;

      files++;
    }

    totlib = totbl = 0;
    for (id = lb->first; id; id = id->next) {
      ok = 1;
      if (ok) {
        if (!(filelist->filter_data.flags & FLF_HIDE_DOT) || id->name[2] != '.') {
          if (id->lib == NULL) {
            files->entry->relpath = BLI_strdup(id->name + 2);
          }
          else {
            char relname[FILE_MAX + (MAX_ID_NAME - 2) + 3];
            BLI_snprintf(relname, sizeof(relname), "%s | %s", id->lib->name, id->name + 2);
            files->entry->relpath = BLI_strdup(relname);
          }
//                  files->type |= S_IFREG;
#  if 0 /* XXX TODO show the selection status of the objects */
          if (!filelist->has_func) { /* F4 DATA BROWSE */
            if (idcode == ID_OB) {
              if ( ((Object *)id)->flag & SELECT) files->entry->selflag |= FILE_SEL_SELECTED;
            }
            else if (idcode == ID_SCE) {
              if ( ((Scene *)id)->r.scemode & R_BG_RENDER) files->entry->selflag |= FILE_SEL_SELECTED;
            }
          }
#  endif
//                  files->entry->nr = totbl + 1;
          files->entry->poin = id;
          fake = id->flag & LIB_FAKEUSER;
          if (idcode == ID_MA || idcode == ID_TE || idcode == ID_LA || idcode == ID_WO || idcode == ID_IM) {
            files->typeflag |= FILE_TYPE_IMAGE;
          }
//                  if      (id->lib && fake) BLI_snprintf(files->extra, sizeof(files->entry->extra), "LF %d",    id->us);
//                  else if (id->lib)         BLI_snprintf(files->extra, sizeof(files->entry->extra), "L    %d",  id->us);
//                  else if (fake)            BLI_snprintf(files->extra, sizeof(files->entry->extra), "F    %d",  id->us);
//                  else                      BLI_snprintf(files->extra, sizeof(files->entry->extra), "      %d", id->us);

          if (id->lib) {
            if (totlib == 0) firstlib = files;
            totlib++;
          }

          files++;
        }
        totbl++;
      }
    }

    /* only qsort of library blocks */
    if (totlib > 1) {
      qsort(firstlib, totlib, sizeof(*files), compare_name);
    }
  }
}
#endif

static void filelist_readjob_do(const bool do_lib,
                                FileList *filelist,
                                const char *main_name,
                                short *stop,
                                short *do_update,
                                float *progress,
                                ThreadMutex *lock)
{
  ListBase entries = {0};
  BLI_Stack *todo_dirs;
  TodoDir *td_dir;
  char dir[FILE_MAX_LIBEXTRA];
  char filter_glob[FILE_MAXFILE];
  const char *root = filelist->filelist.root;
  const int max_recursion = filelist->max_recursion;
  int nbr_done_dirs = 0, nbr_todo_dirs = 1;

  //  BLI_assert(filelist->filtered == NULL);
  BLI_assert(BLI_listbase_is_empty(&filelist->filelist.entries) &&
             (filelist->filelist.nbr_entries == 0));

  todo_dirs = BLI_stack_new(sizeof(*td_dir), __func__);
  td_dir = BLI_stack_push_r(todo_dirs);
  td_dir->level = 1;

  BLI_strncpy(dir, filelist->filelist.root, sizeof(dir));
  BLI_strncpy(filter_glob, filelist->filter_data.filter_glob, sizeof(filter_glob));

  BLI_cleanup_dir(main_name, dir);
  td_dir->dir = BLI_strdup(dir);

  while (!BLI_stack_is_empty(todo_dirs) && !(*stop)) {
    FileListInternEntry *entry;
    int nbr_entries = 0;
    bool is_lib = do_lib;

    char *subdir;
    char rel_subdir[FILE_MAX_LIBEXTRA];
    int recursion_level;
    bool skip_currpar;

    td_dir = BLI_stack_peek(todo_dirs);
    subdir = td_dir->dir;
    recursion_level = td_dir->level;
    skip_currpar = (recursion_level > 1);

    BLI_stack_discard(todo_dirs);

    /* ARRRG! We have to be very careful *not to use* common BLI_path_util helpers over
     * entry->relpath itself (nor any path containing it), since it may actually be a datablock
     * name inside .blend file, which can have slashes and backslashes! See T46827.
     * Note that in the end, this means we 'cache' valid relative subdir once here,
     * this is actually better. */
    BLI_strncpy(rel_subdir, subdir, sizeof(rel_subdir));
    BLI_cleanup_dir(root, rel_subdir);
    BLI_path_rel(rel_subdir, root);

    if (do_lib) {
      nbr_entries = filelist_readjob_list_lib(subdir, &entries, skip_currpar);
    }
    if (!nbr_entries) {
      is_lib = false;
      nbr_entries = filelist_readjob_list_dir(
          subdir, &entries, filter_glob, do_lib, main_name, skip_currpar);
    }

    for (entry = entries.first; entry; entry = entry->next) {
      BLI_join_dirfile(dir, sizeof(dir), rel_subdir, entry->relpath);

      /* Generate our entry uuid. Abusing uuid as an uint32, shall be more than enough here,
       * things would crash way before we overflow that counter!
       * Using an atomic operation to avoid having to lock thread...
       * Note that we do not really need this here currently,
       * since there is a single listing thread, but better
       * remain consistent about threading! */
      *((uint32_t *)entry->uuid) = atomic_add_and_fetch_uint32(
          (uint32_t *)filelist->filelist_intern.curr_uuid, 1);

      /* Only thing we change in direntry here, so we need to free it first. */
      MEM_freeN(entry->relpath);
      entry->relpath = BLI_strdup(dir + 2); /* + 2 to remove '//'
                                              * added by BLI_path_rel to rel_subdir */
      entry->name = BLI_strdup(fileentry_uiname(root, entry->relpath, entry->typeflag, dir));

      /* Here we decide whether current filedirentry is to be listed too, or not. */
      if (max_recursion && (is_lib || (recursion_level <= max_recursion))) {
        if (((entry->typeflag & FILE_TYPE_DIR) == 0) || FILENAME_IS_CURRPAR(entry->relpath)) {
          /* Skip... */
        }
        else if (!is_lib && (recursion_level >= max_recursion) &&
                 ((entry->typeflag & (FILE_TYPE_BLENDER | FILE_TYPE_BLENDER_BACKUP)) == 0)) {
          /* Do not recurse in real directories in this case, only in .blend libs. */
        }
        else {
          /* We have a directory we want to list, add it to todo list! */
          BLI_join_dirfile(dir, sizeof(dir), root, entry->relpath);
          BLI_cleanup_dir(main_name, dir);
          td_dir = BLI_stack_push_r(todo_dirs);
          td_dir->level = recursion_level + 1;
          td_dir->dir = BLI_strdup(dir);
          nbr_todo_dirs++;
        }
      }
    }

    if (nbr_entries) {
      BLI_mutex_lock(lock);

      *do_update = true;

      BLI_movelisttolist(&filelist->filelist.entries, &entries);
      filelist->filelist.nbr_entries += nbr_entries;

      BLI_mutex_unlock(lock);
    }

    nbr_done_dirs++;
    *progress = (float)nbr_done_dirs / (float)nbr_todo_dirs;
    MEM_freeN(subdir);
  }

  /* If we were interrupted by stop, stack may not be empty and we need to free
   * pending dir paths. */
  while (!BLI_stack_is_empty(todo_dirs)) {
    td_dir = BLI_stack_peek(todo_dirs);
    MEM_freeN(td_dir->dir);
    BLI_stack_discard(todo_dirs);
  }
  BLI_stack_free(todo_dirs);
}

static void filelist_readjob_dir(FileList *filelist,
                                 const char *main_name,
                                 short *stop,
                                 short *do_update,
                                 float *progress,
                                 ThreadMutex *lock)
{
  filelist_readjob_do(false, filelist, main_name, stop, do_update, progress, lock);
}

static void filelist_readjob_lib(FileList *filelist,
                                 const char *main_name,
                                 short *stop,
                                 short *do_update,
                                 float *progress,
                                 ThreadMutex *lock)
{
  filelist_readjob_do(true, filelist, main_name, stop, do_update, progress, lock);
}

static void filelist_readjob_main(FileList *filelist,
                                  const char *main_name,
                                  short *stop,
                                  short *do_update,
                                  float *progress,
                                  ThreadMutex *lock)
{
  /* TODO! */
  filelist_readjob_dir(filelist, main_name, stop, do_update, progress, lock);
}

typedef struct FileListReadJob {
  ThreadMutex lock;
  char main_name[FILE_MAX];
  struct FileList *filelist;
  /** XXX We may use a simpler struct here... just a linked list and root path? */
  struct FileList *tmp_filelist;
} FileListReadJob;

static void filelist_readjob_startjob(void *flrjv, short *stop, short *do_update, float *progress)
{
  FileListReadJob *flrj = flrjv;

  //  printf("START filelist reading (%d files, main thread: %d)\n",
  //         flrj->filelist->filelist.nbr_entries, BLI_thread_is_main());

  BLI_mutex_lock(&flrj->lock);

  BLI_assert((flrj->tmp_filelist == NULL) && flrj->filelist);

  flrj->tmp_filelist = MEM_dupallocN(flrj->filelist);

  BLI_listbase_clear(&flrj->tmp_filelist->filelist.entries);
  flrj->tmp_filelist->filelist.nbr_entries = 0;

  flrj->tmp_filelist->filelist_intern.filtered = NULL;
  BLI_listbase_clear(&flrj->tmp_filelist->filelist_intern.entries);
  memset(flrj->tmp_filelist->filelist_intern.curr_uuid,
         0,
         sizeof(flrj->tmp_filelist->filelist_intern.curr_uuid));

  flrj->tmp_filelist->libfiledata = NULL;
  memset(&flrj->tmp_filelist->filelist_cache, 0, sizeof(flrj->tmp_filelist->filelist_cache));
  flrj->tmp_filelist->selection_state = NULL;

  BLI_mutex_unlock(&flrj->lock);

  flrj->tmp_filelist->read_jobf(
      flrj->tmp_filelist, flrj->main_name, stop, do_update, progress, &flrj->lock);
}

static void filelist_readjob_update(void *flrjv)
{
  FileListReadJob *flrj = flrjv;
  FileListIntern *fl_intern = &flrj->filelist->filelist_intern;
  ListBase new_entries = {NULL};
  int nbr_entries, new_nbr_entries = 0;

  BLI_movelisttolist(&new_entries, &fl_intern->entries);
  nbr_entries = flrj->filelist->filelist.nbr_entries;

  BLI_mutex_lock(&flrj->lock);

  if (flrj->tmp_filelist->filelist.nbr_entries) {
    /* We just move everything out of 'thread context' into final list. */
    new_nbr_entries = flrj->tmp_filelist->filelist.nbr_entries;
    BLI_movelisttolist(&new_entries, &flrj->tmp_filelist->filelist.entries);
    flrj->tmp_filelist->filelist.nbr_entries = 0;
  }

  BLI_mutex_unlock(&flrj->lock);

  if (new_nbr_entries) {
    /* Do not clear selection cache, we can assume already 'selected' uuids are still valid! */
    filelist_clear_ex(flrj->filelist, true, false);

    flrj->filelist->flags |= (FL_NEED_SORTING | FL_NEED_FILTERING);
  }

  /* if no new_nbr_entries, this is NOP */
  BLI_movelisttolist(&fl_intern->entries, &new_entries);
  flrj->filelist->filelist.nbr_entries = nbr_entries + new_nbr_entries;
}

static void filelist_readjob_endjob(void *flrjv)
{
  FileListReadJob *flrj = flrjv;

  /* In case there would be some dangling update... */
  filelist_readjob_update(flrjv);

  flrj->filelist->flags &= ~FL_IS_PENDING;
  flrj->filelist->flags |= FL_IS_READY;
}

static void filelist_readjob_free(void *flrjv)
{
  FileListReadJob *flrj = flrjv;

  //  printf("END filelist reading (%d files)\n", flrj->filelist->filelist.nbr_entries);

  if (flrj->tmp_filelist) {
    /* tmp_filelist shall never ever be filtered! */
    BLI_assert(flrj->tmp_filelist->filelist.nbr_entries == 0);
    BLI_assert(BLI_listbase_is_empty(&flrj->tmp_filelist->filelist.entries));

    filelist_freelib(flrj->tmp_filelist);
    filelist_free(flrj->tmp_filelist);
    MEM_freeN(flrj->tmp_filelist);
  }

  BLI_mutex_end(&flrj->lock);

  MEM_freeN(flrj);
}

void filelist_readjob_start(FileList *filelist, const bContext *C)
{
  Main *bmain = CTX_data_main(C);
  wmJob *wm_job;
  FileListReadJob *flrj;

  /* prepare job data */
  flrj = MEM_callocN(sizeof(*flrj), __func__);
  flrj->filelist = filelist;
  BLI_strncpy(flrj->main_name, BKE_main_blendfile_path(bmain), sizeof(flrj->main_name));

  filelist->flags &= ~(FL_FORCE_RESET | FL_IS_READY);
  filelist->flags |= FL_IS_PENDING;

  BLI_mutex_init(&flrj->lock);

  /* setup job */
  wm_job = WM_jobs_get(CTX_wm_manager(C),
                       CTX_wm_window(C),
                       CTX_wm_area(C),
                       "Listing Dirs...",
                       WM_JOB_PROGRESS,
                       WM_JOB_TYPE_FILESEL_READDIR);
  WM_jobs_customdata_set(wm_job, flrj, filelist_readjob_free);
  WM_jobs_timer(wm_job, 0.01, NC_SPACE | ND_SPACE_FILE_LIST, NC_SPACE | ND_SPACE_FILE_LIST);
  WM_jobs_callbacks(
      wm_job, filelist_readjob_startjob, NULL, filelist_readjob_update, filelist_readjob_endjob);

  /* start the job */
  WM_jobs_start(CTX_wm_manager(C), wm_job);
}

void filelist_readjob_stop(wmWindowManager *wm, ScrArea *sa)
{
  WM_jobs_kill_type(wm, sa, WM_JOB_TYPE_FILESEL_READDIR);
}

int filelist_readjob_running(wmWindowManager *wm, ScrArea *sa)
{
  return WM_jobs_test(wm, sa, WM_JOB_TYPE_FILESEL_READDIR);
}<|MERGE_RESOLUTION|>--- conflicted
+++ resolved
@@ -922,64 +922,6 @@
 
 ImBuf *filelist_geticon_image(struct FileList *filelist, const int index)
 {
-<<<<<<< HEAD
-	FileDirEntry *file = filelist_geticon_get_file(filelist, index);
-
-	return filelist_geticon_image_ex(file->typeflag, file->relpath);
-}
-
-static int filelist_geticon_ex(
-        const int typeflag, const int blentype, const char *relpath, const bool is_main, const bool ignore_libdir)
-{
-	if ((typeflag & FILE_TYPE_DIR) && !(ignore_libdir && (typeflag & (FILE_TYPE_BLENDERLIB | FILE_TYPE_BLENDER)))) {
-		if (FILENAME_IS_PARENT(relpath)) {
-			return is_main ? ICON_FILE_PARENT : ICON_NONE;
-		}
-		else if (typeflag & FILE_TYPE_APPLICATIONBUNDLE) {
-			return ICON_UGLYPACKAGE;
-		}
-		else if (typeflag & FILE_TYPE_BLENDER) {
-			return ICON_FILE_BLEND;
-		}
-		else if (is_main) {
-			/* Do not return icon for folders if icons are not 'main' draw type
-			 * (e.g. when used over previews). */
-			return ICON_FILE_FOLDER;
-		}
-	}
-
-	if (typeflag & FILE_TYPE_BLENDER)
-		return ICON_FILE_BLEND;
-	else if (typeflag & FILE_TYPE_BLENDER_BACKUP)
-		return ICON_FILE_BACKUP;
-	else if (typeflag & FILE_TYPE_IMAGE)
-		return ICON_FILE_IMAGE;
-	else if (typeflag & FILE_TYPE_MOVIE)
-		return ICON_FILE_MOVIE;
-	else if (typeflag & FILE_TYPE_PYSCRIPT)
-		return ICON_FILE_SCRIPT;
-	else if (typeflag & FILE_TYPE_SOUND)
-		return ICON_FILE_SOUND;
-	else if (typeflag & FILE_TYPE_FTFONT)
-		return ICON_FILE_FONT;
-	else if (typeflag & FILE_TYPE_BTX)
-		return ICON_FILE_BLANK;
-	else if (typeflag & FILE_TYPE_COLLADA)
-		return ICON_FILE_BLANK;
-	else if (typeflag & FILE_TYPE_ALEMBIC)
-		return ICON_FILE_BLANK;
-	else if (typeflag & FILE_TYPE_OPENVDB)
-		return ICON_FILE_BLANK;
-	else if (typeflag & FILE_TYPE_TEXT)
-		return ICON_FILE_TEXT;
-	else if (typeflag & FILE_TYPE_BLENDERLIB) {
-		const int ret = UI_idcode_icon_get(blentype);
-		if (ret != ICON_NONE) {
-			return ret;
-		}
-	}
-	return is_main ? ICON_FILE_BLANK : ICON_NONE;
-=======
   FileDirEntry *file = filelist_geticon_get_file(filelist, index);
 
   return filelist_geticon_image_ex(file->typeflag, file->relpath);
@@ -1029,6 +971,8 @@
     return ICON_FILE_BLANK;
   else if (typeflag & FILE_TYPE_ALEMBIC)
     return ICON_FILE_BLANK;
+  else if (typeflag & FILE_TYPE_OPENVDB)
+    return ICON_FILE_BLANK;
   else if (typeflag & FILE_TYPE_TEXT)
     return ICON_FILE_TEXT;
   else if (typeflag & FILE_TYPE_BLENDERLIB) {
@@ -1038,7 +982,6 @@
     }
   }
   return is_main ? ICON_FILE_BLANK : ICON_NONE;
->>>>>>> 3076d95b
 }
 
 int filelist_geticon(struct FileList *filelist, const int index, const bool is_main)
@@ -2107,56 +2050,6 @@
  * On the other hand, it's using defines from spacefile area, so not sure... */
 int ED_path_extension_type(const char *path)
 {
-<<<<<<< HEAD
-	if (BLO_has_bfile_extension(path)) {
-		return FILE_TYPE_BLENDER;
-	}
-	else if (file_is_blend_backup(path)) {
-		return FILE_TYPE_BLENDER_BACKUP;
-	}
-	else if (BLI_path_extension_check(path, ".app")) {
-		return FILE_TYPE_APPLICATIONBUNDLE;
-	}
-	else if (BLI_path_extension_check(path, ".py")) {
-		return FILE_TYPE_PYSCRIPT;
-	}
-	else if (BLI_path_extension_check_n(path, ".txt", ".glsl", ".osl", ".data", ".pov", ".ini", ".mcr", ".inc", NULL)) {
-		return FILE_TYPE_TEXT;
-	}
-	else if (BLI_path_extension_check_n(path, ".ttf", ".ttc", ".pfb", ".otf", ".otc", NULL)) {
-		return FILE_TYPE_FTFONT;
-	}
-	else if (BLI_path_extension_check(path, ".btx")) {
-		return FILE_TYPE_BTX;
-	}
-	else if (BLI_path_extension_check(path, ".dae")) {
-		return FILE_TYPE_COLLADA;
-	}
-	else if (BLI_path_extension_check(path, ".abc")) {
-		return FILE_TYPE_ALEMBIC;
-	}
-	else if (BLI_path_extension_check(path, ".vdb")) {
-		return FILE_TYPE_OPENVDB;
-	}
-	else if (BLI_path_extension_check_array(path, imb_ext_image)) {
-		return FILE_TYPE_IMAGE;
-	}
-	else if (BLI_path_extension_check(path, ".ogg")) {
-		if (IMB_isanim(path)) {
-			return FILE_TYPE_MOVIE;
-		}
-		else {
-			return FILE_TYPE_SOUND;
-		}
-	}
-	else if (BLI_path_extension_check_array(path, imb_ext_movie)) {
-		return FILE_TYPE_MOVIE;
-	}
-	else if (BLI_path_extension_check_array(path, imb_ext_audio)) {
-		return FILE_TYPE_SOUND;
-	}
-	return 0;
-=======
   if (BLO_has_bfile_extension(path)) {
     return FILE_TYPE_BLENDER;
   }
@@ -2185,6 +2078,9 @@
   else if (BLI_path_extension_check(path, ".abc")) {
     return FILE_TYPE_ALEMBIC;
   }
+  else if (BLI_path_extension_check(path, ".vdb")) {
+    return FILE_TYPE_OPENVDB;
+  }
   else if (BLI_path_extension_check_array(path, imb_ext_image)) {
     return FILE_TYPE_IMAGE;
   }
@@ -2203,7 +2099,6 @@
     return FILE_TYPE_SOUND;
   }
   return 0;
->>>>>>> 3076d95b
 }
 
 static int file_extension_type(const char *dir, const char *relpath)
@@ -2215,38 +2110,6 @@
 
 int ED_file_extension_icon(const char *path)
 {
-<<<<<<< HEAD
-	const int type = ED_path_extension_type(path);
-
-	switch (type) {
-		case FILE_TYPE_BLENDER:
-			return ICON_FILE_BLEND;
-		case FILE_TYPE_BLENDER_BACKUP:
-			return ICON_FILE_BACKUP;
-		case FILE_TYPE_IMAGE:
-			return ICON_FILE_IMAGE;
-		case FILE_TYPE_MOVIE:
-			return ICON_FILE_MOVIE;
-		case FILE_TYPE_PYSCRIPT:
-			return ICON_FILE_SCRIPT;
-		case FILE_TYPE_SOUND:
-			return ICON_FILE_SOUND;
-		case FILE_TYPE_FTFONT:
-			return ICON_FILE_FONT;
-		case FILE_TYPE_BTX:
-			return ICON_FILE_BLANK;
-		case FILE_TYPE_COLLADA:
-			return ICON_FILE_BLANK;
-		case FILE_TYPE_ALEMBIC:
-			return ICON_FILE_BLANK;
-		case FILE_TYPE_OPENVDB:
-			return ICON_FILE_BLANK;
-		case FILE_TYPE_TEXT:
-			return ICON_FILE_TEXT;
-		default:
-			return ICON_FILE_BLANK;
-	}
-=======
   const int type = ED_path_extension_type(path);
 
   switch (type) {
@@ -2270,12 +2133,13 @@
       return ICON_FILE_BLANK;
     case FILE_TYPE_ALEMBIC:
       return ICON_FILE_BLANK;
+    case FILE_TYPE_OPENVDB:
+      return ICON_FILE_BLANK;
     case FILE_TYPE_TEXT:
       return ICON_FILE_TEXT;
     default:
       return ICON_FILE_BLANK;
   }
->>>>>>> 3076d95b
 }
 
 int filelist_empty(struct FileList *filelist)
