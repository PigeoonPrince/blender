/*
 * This program is free software; you can redistribute it and/or
 * modify it under the terms of the GNU General Public License
 * as published by the Free Software Foundation; either version 2
 * of the License, or (at your option) any later version.
 *
 * This program is distributed in the hope that it will be useful,
 * but WITHOUT ANY WARRANTY; without even the implied warranty of
 * MERCHANTABILITY or FITNESS FOR A PARTICULAR PURPOSE.  See the
 * GNU General Public License for more details.
 *
 * You should have received a copy of the GNU General Public License
 * along with this program; if not, write to the Free Software Foundation,
 * Inc., 51 Franklin Street, Fifth Floor, Boston, MA 02110-1301, USA.
 *
 * The Original Code is Copyright (C) 2007 Blender Foundation.
 * All rights reserved.
 */

/** \file
 * \ingroup spfile
 */

/* global includes */

#include <stdlib.h>
#include <math.h>
#include <string.h>
#include <sys/stat.h>
#include <time.h>

#ifndef WIN32
#  include <unistd.h>
#else
#  include <io.h>
#  include <direct.h>
#endif
#include "MEM_guardedalloc.h"

#include "BLI_blenlib.h"
#include "BLI_fileops.h"
#include "BLI_fileops_types.h"
#include "BLI_fnmatch.h"
#include "BLI_ghash.h"
#include "BLI_linklist.h"
#include "BLI_math.h"
#include "BLI_stack.h"
#include "BLI_task.h"
#include "BLI_threads.h"
#include "BLI_utildefines.h"

#ifdef WIN32
#  include "BLI_winstuff.h"
#endif

#include "BKE_context.h"
#include "BKE_global.h"
#include "BKE_icons.h"
#include "BKE_idcode.h"
#include "BKE_main.h"
#include "BLO_readfile.h"

#include "DNA_space_types.h"

#include "ED_datafiles.h"
#include "ED_fileselect.h"
#include "ED_screen.h"

#include "IMB_imbuf.h"
#include "IMB_imbuf_types.h"
#include "IMB_thumbs.h"

#include "PIL_time.h"

#include "WM_api.h"
#include "WM_types.h"

#include "UI_resources.h"
#include "UI_interface_icons.h"

#include "atomic_ops.h"

#include "filelist.h"

/* ----------------- FOLDERLIST (previous/next) -------------- */

typedef struct FolderList {
  struct FolderList *next, *prev;
  char *foldername;
} FolderList;

ListBase *folderlist_new(void)
{
  ListBase *p = MEM_callocN(sizeof(*p), __func__);
  return p;
}

void folderlist_popdir(struct ListBase *folderlist, char *dir)
{
  const char *prev_dir;
  struct FolderList *folder;
  folder = folderlist->last;

  if (folder) {
    /* remove the current directory */
    MEM_freeN(folder->foldername);
    BLI_freelinkN(folderlist, folder);

    folder = folderlist->last;
    if (folder) {
      prev_dir = folder->foldername;
      BLI_strncpy(dir, prev_dir, FILE_MAXDIR);
    }
  }
  /* delete the folder next or use setdir directly before PREVIOUS OP */
}

void folderlist_pushdir(ListBase *folderlist, const char *dir)
{
  struct FolderList *folder, *previous_folder;
  previous_folder = folderlist->last;

  /* check if already exists */
  if (previous_folder && previous_folder->foldername) {
    if (BLI_path_cmp(previous_folder->foldername, dir) == 0) {
      return;
    }
  }

  /* create next folder element */
  folder = MEM_mallocN(sizeof(*folder), __func__);
  folder->foldername = BLI_strdup(dir);

  /* add it to the end of the list */
  BLI_addtail(folderlist, folder);
}

const char *folderlist_peeklastdir(ListBase *folderlist)
{
  struct FolderList *folder;

  if (!folderlist->last) {
    return NULL;
  }

  folder = folderlist->last;
  return folder->foldername;
}

int folderlist_clear_next(struct SpaceFile *sfile)
{
  struct FolderList *folder;

  /* if there is no folder_next there is nothing we can clear */
  if (!sfile->folders_next) {
    return 0;
  }

  /* if previous_folder, next_folder or refresh_folder operators are executed
   * it doesn't clear folder_next */
  folder = sfile->folders_prev->last;
  if ((!folder) || (BLI_path_cmp(folder->foldername, sfile->params->dir) == 0)) {
    return 0;
  }

  /* eventually clear flist->folders_next */
  return 1;
}

/* not listbase itself */
void folderlist_free(ListBase *folderlist)
{
  if (folderlist) {
    FolderList *folder;
    for (folder = folderlist->first; folder; folder = folder->next) {
      MEM_freeN(folder->foldername);
    }
    BLI_freelistN(folderlist);
  }
}

ListBase *folderlist_duplicate(ListBase *folderlist)
{

  if (folderlist) {
    ListBase *folderlistn = MEM_callocN(sizeof(*folderlistn), __func__);
    FolderList *folder;

    BLI_duplicatelist(folderlistn, folderlist);

    for (folder = folderlistn->first; folder; folder = folder->next) {
      folder->foldername = MEM_dupallocN(folder->foldername);
    }
    return folderlistn;
  }
  return NULL;
}

/* ------------------FILELIST------------------------ */

typedef struct FileListInternEntry {
  struct FileListInternEntry *next, *prev;

  /** ASSET_UUID_LENGTH */
  char uuid[16];

  /** eFileSel_File_Types */
  int typeflag;
  /** ID type, in case typeflag has FILE_TYPE_BLENDERLIB set. */
  int blentype;

  char *relpath;
  /** not strictly needed, but used during sorting, avoids to have to recompute it there... */
  char *name;

  BLI_stat_t st;
} FileListInternEntry;

typedef struct FileListIntern {
  /** FileListInternEntry items. */
  ListBase entries;
  FileListInternEntry **filtered;

  char curr_uuid[16]; /* Used to generate uuid during internal listing. */
} FileListIntern;

#define FILELIST_ENTRYCACHESIZE_DEFAULT 1024 /* Keep it a power of two! */
typedef struct FileListEntryCache {
  size_t size; /* The size of the cache... */

  int flags;

  /* This one gathers all entries from both block and misc caches. Used for easy bulk-freing. */
  ListBase cached_entries;

  /* Block cache: all entries between start and end index.
   * used for part of the list on display. */
  FileDirEntry **block_entries;
  int block_start_index, block_end_index, block_center_index, block_cursor;

  /* Misc cache: random indices, FIFO behavior.
   * Note: Not 100% sure we actually need that, time will say. */
  int misc_cursor;
  int *misc_entries_indices;
  GHash *misc_entries;

  /* Allows to quickly get a cached entry from its UUID. */
  GHash *uuids;

  /* Previews handling. */
  TaskPool *previews_pool;
  ThreadQueue *previews_done;
} FileListEntryCache;

/* FileListCache.flags */
enum {
  FLC_IS_INIT = 1 << 0,
  FLC_PREVIEWS_ACTIVE = 1 << 1,
};

typedef struct FileListEntryPreview {
  char path[FILE_MAX];
  unsigned int flags;
  int index;
  ImBuf *img;
} FileListEntryPreview;

typedef struct FileListFilter {
  unsigned int filter;
  unsigned int filter_id;
  char filter_glob[FILE_MAXFILE];
  char filter_search[66]; /* + 2 for heading/trailing implicit '*' wildcards. */
  short flags;
} FileListFilter;

/* FileListFilter.flags */
enum {
  FLF_DO_FILTER = 1 << 0,
  FLF_HIDE_DOT = 1 << 1,
  FLF_HIDE_PARENT = 1 << 2,
  FLF_HIDE_LIB_DIR = 1 << 3,
};

typedef struct FileList {
  FileDirEntryArr filelist;

  short prv_w;
  short prv_h;

  short flags;

  short sort;

  FileListFilter filter_data;

  struct FileListIntern filelist_intern;

  struct FileListEntryCache filelist_cache;

  /* We need to keep those info outside of actual filelist items,
   * because those are no more persistent
   * (only generated on demand, and freed as soon as possible).
   * Persistent part (mere list of paths + stat info)
   * is kept as small as possible, and filebrowser-agnostic.
   */
  GHash *selection_state;

  short max_recursion;
  short recursion_level;

  struct BlendHandle *libfiledata;

  /* Set given path as root directory,
   * if last bool is true may change given string in place to a valid value.
   * Returns True if valid dir. */
  bool (*checkdirf)(struct FileList *, char *, const bool);

  /* Fill filelist (to be called by read job). */
  void (*read_jobf)(struct FileList *, const char *, short *, short *, float *, ThreadMutex *);

  /* Filter an entry of current filelist. */
  bool (*filterf)(struct FileListInternEntry *, const char *, FileListFilter *);
} FileList;

/* FileList.flags */
enum {
  FL_FORCE_RESET = 1 << 0,
  FL_IS_READY = 1 << 1,
  FL_IS_PENDING = 1 << 2,
  FL_NEED_SORTING = 1 << 3,
  FL_NEED_FILTERING = 1 << 4,
  FL_SORT_INVERT = 1 << 5,
};

#define SPECIAL_IMG_SIZE 256
#define SPECIAL_IMG_ROWS 1
#define SPECIAL_IMG_COLS 7

enum {
  SPECIAL_IMG_DOCUMENT = 0,
  SPECIAL_IMG_UNSUPORTED = 1,
  SPECIAL_IMG_FOLDER = 2,
  SPECIAL_IMG_PARENT = 3,
  SPECIAL_IMG_DRIVE_FIXED = 4,
  SPECIAL_IMG_DRIVE_ATTACHED = 5,
  SPECIAL_IMG_DRIVE_REMOTE = 6,
  SPECIAL_IMG_MAX,
};

static ImBuf *gSpecialFileImages[SPECIAL_IMG_MAX];

static void filelist_readjob_main(
    struct FileList *, const char *, short *, short *, float *, ThreadMutex *);
static void filelist_readjob_lib(
    struct FileList *, const char *, short *, short *, float *, ThreadMutex *);
static void filelist_readjob_dir(
    struct FileList *, const char *, short *, short *, float *, ThreadMutex *);

/* helper, could probably go in BKE actually? */
static int groupname_to_code(const char *group);
static unsigned int groupname_to_filter_id(const char *group);

static void filelist_filter_clear(FileList *filelist);
static void filelist_cache_clear(FileListEntryCache *cache, size_t new_size);

/* ********** Sort helpers ********** */

struct FileSortData {
  bool inverted;
};

static int compare_apply_inverted(int val, const struct FileSortData *sort_data)
{
  return sort_data->inverted ? -val : val;
}

/**
 * Handles inverted sorting itself (currently there's nothing to invert), so if this returns non-0,
 * it should be used as-is and not inverted.
 */
static int compare_direntry_generic(const FileListInternEntry *entry1,
                                    const FileListInternEntry *entry2)
{
  /* type is equal to stat.st_mode */

  if (entry1->typeflag & FILE_TYPE_DIR) {
    if (entry2->typeflag & FILE_TYPE_DIR) {
      /* If both entries are tagged as dirs, we make a 'sub filter' that shows first the real dirs,
       * then libs (.blend files), then categories in libs. */
      if (entry1->typeflag & FILE_TYPE_BLENDERLIB) {
        if (!(entry2->typeflag & FILE_TYPE_BLENDERLIB)) {
          return 1;
        }
      }
      else if (entry2->typeflag & FILE_TYPE_BLENDERLIB) {
        return -1;
      }
      else if (entry1->typeflag & (FILE_TYPE_BLENDER | FILE_TYPE_BLENDER_BACKUP)) {
        if (!(entry2->typeflag & (FILE_TYPE_BLENDER | FILE_TYPE_BLENDER_BACKUP))) {
          return 1;
        }
      }
      else if (entry2->typeflag & (FILE_TYPE_BLENDER | FILE_TYPE_BLENDER_BACKUP)) {
        return -1;
      }
    }
    else {
      return -1;
    }
  }
  else if (entry2->typeflag & FILE_TYPE_DIR) {
    return 1;
  }

  /* make sure "." and ".." are always first */
  if (FILENAME_IS_CURRENT(entry1->relpath)) {
    return -1;
  }
  if (FILENAME_IS_CURRENT(entry2->relpath)) {
    return 1;
  }
  if (FILENAME_IS_PARENT(entry1->relpath)) {
    return -1;
  }
  if (FILENAME_IS_PARENT(entry2->relpath)) {
    return 1;
  }

  return 0;
}

static int compare_name(void *user_data, const void *a1, const void *a2)
{
  const FileListInternEntry *entry1 = a1;
  const FileListInternEntry *entry2 = a2;
  const struct FileSortData *sort_data = user_data;
  char *name1, *name2;
  int ret;

  if ((ret = compare_direntry_generic(entry1, entry2))) {
    return ret;
  }

  name1 = entry1->name;
  name2 = entry2->name;

  return compare_apply_inverted(BLI_strcasecmp_natural(name1, name2), sort_data);
}

static int compare_date(void *user_data, const void *a1, const void *a2)
{
  const FileListInternEntry *entry1 = a1;
  const FileListInternEntry *entry2 = a2;
  const struct FileSortData *sort_data = user_data;
  char *name1, *name2;
  int64_t time1, time2;
  int ret;

  if ((ret = compare_direntry_generic(entry1, entry2))) {
    return ret;
  }

  time1 = (int64_t)entry1->st.st_mtime;
  time2 = (int64_t)entry2->st.st_mtime;
  if (time1 < time2) {
    return compare_apply_inverted(1, sort_data);
  }
  if (time1 > time2) {
    return compare_apply_inverted(-1, sort_data);
  }

  name1 = entry1->name;
  name2 = entry2->name;

  return compare_apply_inverted(BLI_strcasecmp_natural(name1, name2), sort_data);
}

static int compare_size(void *user_data, const void *a1, const void *a2)
{
  const FileListInternEntry *entry1 = a1;
  const FileListInternEntry *entry2 = a2;
  const struct FileSortData *sort_data = user_data;
  char *name1, *name2;
  uint64_t size1, size2;
  int ret;

  if ((ret = compare_direntry_generic(entry1, entry2))) {
    return ret;
  }

  size1 = entry1->st.st_size;
  size2 = entry2->st.st_size;
  if (size1 < size2) {
    return compare_apply_inverted(1, sort_data);
  }
  if (size1 > size2) {
    return compare_apply_inverted(-1, sort_data);
  }

  name1 = entry1->name;
  name2 = entry2->name;

  return compare_apply_inverted(BLI_strcasecmp_natural(name1, name2), sort_data);
}

static int compare_extension(void *user_data, const void *a1, const void *a2)
{
  const FileListInternEntry *entry1 = a1;
  const FileListInternEntry *entry2 = a2;
  const struct FileSortData *sort_data = user_data;
  char *name1, *name2;
  int ret;

  if ((ret = compare_direntry_generic(entry1, entry2))) {
    return ret;
  }

  if ((entry1->typeflag & FILE_TYPE_BLENDERLIB) && !(entry2->typeflag & FILE_TYPE_BLENDERLIB)) {
    return -1;
  }
  if (!(entry1->typeflag & FILE_TYPE_BLENDERLIB) && (entry2->typeflag & FILE_TYPE_BLENDERLIB)) {
    return 1;
  }
  if ((entry1->typeflag & FILE_TYPE_BLENDERLIB) && (entry2->typeflag & FILE_TYPE_BLENDERLIB)) {
    if ((entry1->typeflag & FILE_TYPE_DIR) && !(entry2->typeflag & FILE_TYPE_DIR)) {
      return 1;
    }
    if (!(entry1->typeflag & FILE_TYPE_DIR) && (entry2->typeflag & FILE_TYPE_DIR)) {
      return -1;
    }
    if (entry1->blentype < entry2->blentype) {
      return compare_apply_inverted(-1, sort_data);
    }
    if (entry1->blentype > entry2->blentype) {
      return compare_apply_inverted(1, sort_data);
    }
  }
  else {
    const char *sufix1, *sufix2;

    if (!(sufix1 = strstr(entry1->relpath, ".blend.gz"))) {
      sufix1 = strrchr(entry1->relpath, '.');
    }
    if (!(sufix2 = strstr(entry2->relpath, ".blend.gz"))) {
      sufix2 = strrchr(entry2->relpath, '.');
    }
    if (!sufix1) {
      sufix1 = "";
    }
    if (!sufix2) {
      sufix2 = "";
    }

    if ((ret = BLI_strcasecmp(sufix1, sufix2))) {
      return compare_apply_inverted(ret, sort_data);
    }
  }

  name1 = entry1->name;
  name2 = entry2->name;

  return compare_apply_inverted(BLI_strcasecmp_natural(name1, name2), sort_data);
}

void filelist_sort(struct FileList *filelist)
{
  if ((filelist->flags & FL_NEED_SORTING) && (filelist->sort != FILE_SORT_NONE)) {
    void *sort_cb = NULL;

    switch (filelist->sort) {
      case FILE_SORT_ALPHA:
        sort_cb = compare_name;
        break;
      case FILE_SORT_TIME:
        sort_cb = compare_date;
        break;
      case FILE_SORT_SIZE:
        sort_cb = compare_size;
        break;
      case FILE_SORT_EXTENSION:
        sort_cb = compare_extension;
        break;
      case FILE_SORT_NONE: /* Should never reach this point! */
      default:
        BLI_assert(0);
        break;
    }
    BLI_listbase_sort_r(
        &filelist->filelist_intern.entries,
        sort_cb,
        &(struct FileSortData){.inverted = (filelist->flags & FL_SORT_INVERT) != 0});

    filelist_filter_clear(filelist);
    filelist->flags &= ~FL_NEED_SORTING;
  }
}

void filelist_setsorting(struct FileList *filelist, const short sort, bool invert_sort)
{
  const bool was_invert_sort = filelist->flags & FL_SORT_INVERT;

  if ((filelist->sort != sort) || (was_invert_sort != invert_sort)) {
    filelist->sort = sort;
    filelist->flags |= FL_NEED_SORTING;
    filelist->flags = invert_sort ? (filelist->flags | FL_SORT_INVERT) :
                                    (filelist->flags & ~FL_SORT_INVERT);
  }
}

/* ********** Filter helpers ********** */

static bool is_hidden_file(const char *filename, FileListFilter *filter)
{
  char *sep = (char *)BLI_last_slash(filename);
  bool is_hidden = false;

  if (filter->flags & FLF_HIDE_DOT) {
    if (filename[0] == '.' && filename[1] != '.' && filename[1] != '\0') {
      is_hidden = true; /* ignore .file */
    }
    else {
      int len = strlen(filename);
      if ((len > 0) && (filename[len - 1] == '~')) {
        is_hidden = true; /* ignore file~ */
      }
    }
  }
  if (!is_hidden && (filter->flags & FLF_HIDE_PARENT)) {
    if (filename[0] == '.' && filename[1] == '.' && filename[2] == '\0') {
      is_hidden = true; /* ignore .. */
    }
  }
  if (!is_hidden && ((filename[0] == '.') && (filename[1] == '\0'))) {
    is_hidden = true; /* ignore . */
  }
  /* filename might actually be a piece of path, in which case we have to check all its parts. */
  if (!is_hidden && sep) {
    char tmp_filename[FILE_MAX_LIBEXTRA];

    BLI_strncpy(tmp_filename, filename, sizeof(tmp_filename));
    sep = tmp_filename + (sep - filename);
    while (sep) {
      BLI_assert(sep[1] != '\0');
      if (is_hidden_file(sep + 1, filter)) {
        is_hidden = true;
        break;
      }
      *sep = '\0';
      sep = (char *)BLI_last_slash(tmp_filename);
    }
  }
  return is_hidden;
}

static bool is_filtered_file(FileListInternEntry *file,
                             const char *UNUSED(root),
                             FileListFilter *filter)
{
  bool is_filtered = !is_hidden_file(file->relpath, filter);

  if (is_filtered && !FILENAME_IS_CURRPAR(file->relpath)) {
    /* We only check for types if some type are enabled in filtering. */
    if (filter->filter && (filter->flags & FLF_DO_FILTER)) {
      if (file->typeflag & FILE_TYPE_DIR) {
        if (file->typeflag &
            (FILE_TYPE_BLENDERLIB | FILE_TYPE_BLENDER | FILE_TYPE_BLENDER_BACKUP)) {
          if (!(filter->filter & (FILE_TYPE_BLENDER | FILE_TYPE_BLENDER_BACKUP))) {
            is_filtered = false;
          }
        }
        else {
          if (!(filter->filter & FILE_TYPE_FOLDER)) {
            is_filtered = false;
          }
        }
      }
      else {
        if (!(file->typeflag & filter->filter)) {
          is_filtered = false;
        }
      }
    }
    /* If there's a filter string, apply it as filter even if FLF_DO_FILTER is not set. */
    if (is_filtered && (filter->filter_search[0] != '\0')) {
      if (fnmatch(filter->filter_search, file->relpath, FNM_CASEFOLD) != 0) {
        is_filtered = false;
      }
    }
  }

  return is_filtered;
}

static bool is_filtered_lib(FileListInternEntry *file, const char *root, FileListFilter *filter)
{
  bool is_filtered;
  char path[FILE_MAX_LIBEXTRA], dir[FILE_MAX_LIBEXTRA], *group, *name;

  BLI_join_dirfile(path, sizeof(path), root, file->relpath);

  if (BLO_library_path_explode(path, dir, &group, &name)) {
    is_filtered = !is_hidden_file(file->relpath, filter);
    if (is_filtered && !FILENAME_IS_CURRPAR(file->relpath)) {
      /* We only check for types if some type are enabled in filtering. */
      if ((filter->filter || filter->filter_id) && (filter->flags & FLF_DO_FILTER)) {
        if (file->typeflag & FILE_TYPE_DIR) {
          if (file->typeflag &
              (FILE_TYPE_BLENDERLIB | FILE_TYPE_BLENDER | FILE_TYPE_BLENDER_BACKUP)) {
            if (!(filter->filter & (FILE_TYPE_BLENDER | FILE_TYPE_BLENDER_BACKUP))) {
              is_filtered = false;
            }
          }
          else {
            if (!(filter->filter & FILE_TYPE_FOLDER)) {
              is_filtered = false;
            }
          }
        }
        if (is_filtered && group) {
          if (!name && (filter->flags & FLF_HIDE_LIB_DIR)) {
            is_filtered = false;
          }
          else {
            unsigned int filter_id = groupname_to_filter_id(group);
            if (!(filter_id & filter->filter_id)) {
              is_filtered = false;
            }
          }
        }
      }
      /* If there's a filter string, apply it as filter even if FLF_DO_FILTER is not set. */
      if (is_filtered && (filter->filter_search[0] != '\0')) {
        if (fnmatch(filter->filter_search, file->relpath, FNM_CASEFOLD) != 0) {
          is_filtered = false;
        }
      }
    }
  }
  else {
    is_filtered = is_filtered_file(file, root, filter);
  }

  return is_filtered;
}

static bool is_filtered_main(FileListInternEntry *file,
                             const char *UNUSED(dir),
                             FileListFilter *filter)
{
  return !is_hidden_file(file->relpath, filter);
}

static void filelist_filter_clear(FileList *filelist)
{
  filelist->flags |= FL_NEED_FILTERING;
}

void filelist_filter(FileList *filelist)
{
  int num_filtered = 0;
  const int num_files = filelist->filelist.nbr_entries;
  FileListInternEntry **filtered_tmp, *file;

  if (filelist->filelist.nbr_entries == 0) {
    return;
  }

  if (!(filelist->flags & FL_NEED_FILTERING)) {
    /* Assume it has already been filtered, nothing else to do! */
    return;
  }

  filelist->filter_data.flags &= ~FLF_HIDE_LIB_DIR;
  if (filelist->max_recursion) {
    /* Never show lib ID 'categories' directories when we are in 'flat' mode, unless
     * root path is a blend file. */
    char dir[FILE_MAX_LIBEXTRA];
    if (!filelist_islibrary(filelist, dir, NULL)) {
      filelist->filter_data.flags |= FLF_HIDE_LIB_DIR;
    }
  }

  filtered_tmp = MEM_mallocN(sizeof(*filtered_tmp) * (size_t)num_files, __func__);

  /* Filter remap & count how many files are left after filter in a single loop. */
  for (file = filelist->filelist_intern.entries.first; file; file = file->next) {
    if (filelist->filterf(file, filelist->filelist.root, &filelist->filter_data)) {
      filtered_tmp[num_filtered++] = file;
    }
  }

  if (filelist->filelist_intern.filtered) {
    MEM_freeN(filelist->filelist_intern.filtered);
  }
  filelist->filelist_intern.filtered = MEM_mallocN(
      sizeof(*filelist->filelist_intern.filtered) * (size_t)num_filtered, __func__);
  memcpy(filelist->filelist_intern.filtered,
         filtered_tmp,
         sizeof(*filelist->filelist_intern.filtered) * (size_t)num_filtered);
  filelist->filelist.nbr_entries_filtered = num_filtered;
  //  printf("Filetered: %d over %d entries\n", num_filtered, filelist->filelist.nbr_entries);

  filelist_cache_clear(&filelist->filelist_cache, filelist->filelist_cache.size);
  filelist->flags &= ~FL_NEED_FILTERING;

  MEM_freeN(filtered_tmp);
}

void filelist_setfilter_options(FileList *filelist,
                                const bool do_filter,
                                const bool hide_dot,
                                const bool hide_parent,
                                const unsigned int filter,
                                const unsigned int filter_id,
                                const char *filter_glob,
                                const char *filter_search)
{
  bool update = false;

  if (((filelist->filter_data.flags & FLF_DO_FILTER) != 0) != (do_filter != 0)) {
    filelist->filter_data.flags ^= FLF_DO_FILTER;
    update = true;
  }
  if (((filelist->filter_data.flags & FLF_HIDE_DOT) != 0) != (hide_dot != 0)) {
    filelist->filter_data.flags ^= FLF_HIDE_DOT;
    update = true;
  }
  if (((filelist->filter_data.flags & FLF_HIDE_PARENT) != 0) != (hide_parent != 0)) {
    filelist->filter_data.flags ^= FLF_HIDE_PARENT;
    update = true;
  }
  if ((filelist->filter_data.filter != filter) || (filelist->filter_data.filter_id != filter_id)) {
    filelist->filter_data.filter = filter;
    filelist->filter_data.filter_id = filter_id;
    update = true;
  }
  if (!STREQ(filelist->filter_data.filter_glob, filter_glob)) {
    BLI_strncpy(
        filelist->filter_data.filter_glob, filter_glob, sizeof(filelist->filter_data.filter_glob));
    update = true;
  }
  if ((BLI_strcmp_ignore_pad(filelist->filter_data.filter_search, filter_search, '*') != 0)) {
    BLI_strncpy_ensure_pad(filelist->filter_data.filter_search,
                           filter_search,
                           '*',
                           sizeof(filelist->filter_data.filter_search));
    update = true;
  }

  if (update) {
    /* And now, free filtered data so that we know we have to filter again. */
    filelist_filter_clear(filelist);
  }
}

/* ********** Icon/image helpers ********** */

void filelist_init_icons(void)
{
  short x, y, k;
  ImBuf *bbuf;
  ImBuf *ibuf;

  BLI_assert(G.background == false);

#ifdef WITH_HEADLESS
  bbuf = NULL;
#else
  bbuf = IMB_ibImageFromMemory(
      (const uchar *)datatoc_prvicons_png, datatoc_prvicons_png_size, IB_rect, NULL, "<splash>");
#endif
  if (bbuf) {
    for (y = 0; y < SPECIAL_IMG_ROWS; y++) {
      for (x = 0; x < SPECIAL_IMG_COLS; x++) {
        int tile = SPECIAL_IMG_COLS * y + x;
        if (tile < SPECIAL_IMG_MAX) {
          ibuf = IMB_allocImBuf(SPECIAL_IMG_SIZE, SPECIAL_IMG_SIZE, 32, IB_rect);
          for (k = 0; k < SPECIAL_IMG_SIZE; k++) {
            memcpy(&ibuf->rect[k * SPECIAL_IMG_SIZE],
                   &bbuf->rect[(k + y * SPECIAL_IMG_SIZE) * SPECIAL_IMG_SIZE * SPECIAL_IMG_COLS +
                               x * SPECIAL_IMG_SIZE],
                   SPECIAL_IMG_SIZE * sizeof(int));
          }
          gSpecialFileImages[tile] = ibuf;
        }
      }
    }
    IMB_freeImBuf(bbuf);
  }
}

void filelist_free_icons(void)
{
  int i;

  BLI_assert(G.background == false);

  for (i = 0; i < SPECIAL_IMG_MAX; i++) {
    IMB_freeImBuf(gSpecialFileImages[i]);
    gSpecialFileImages[i] = NULL;
  }
}

void filelist_imgsize(struct FileList *filelist, short w, short h)
{
  filelist->prv_w = w;
  filelist->prv_h = h;
}

static FileDirEntry *filelist_geticon_get_file(struct FileList *filelist, const int index)
{
  BLI_assert(G.background == false);

  return filelist_file(filelist, index);
}

ImBuf *filelist_getimage(struct FileList *filelist, const int index)
{
  FileDirEntry *file = filelist_geticon_get_file(filelist, index);

  return file->image;
}

static ImBuf *filelist_geticon_image_ex(const unsigned int typeflag, const char *relpath)
{
  ImBuf *ibuf = NULL;

  if (typeflag & FILE_TYPE_DIR) {
    if (FILENAME_IS_PARENT(relpath)) {
      ibuf = gSpecialFileImages[SPECIAL_IMG_PARENT];
    }
    else {
      ibuf = gSpecialFileImages[SPECIAL_IMG_FOLDER];
    }
  }
  else {
    ibuf = gSpecialFileImages[SPECIAL_IMG_DOCUMENT];
  }

  return ibuf;
}

ImBuf *filelist_geticon_image(struct FileList *filelist, const int index)
{
  FileDirEntry *file = filelist_geticon_get_file(filelist, index);

  return filelist_geticon_image_ex(file->typeflag, file->relpath);
}

static int filelist_geticon_ex(const int typeflag,
                               const int blentype,
                               const char *relpath,
                               const bool is_main,
                               const bool ignore_libdir)
{
  if ((typeflag & FILE_TYPE_DIR) &&
      !(ignore_libdir && (typeflag & (FILE_TYPE_BLENDERLIB | FILE_TYPE_BLENDER)))) {
    if (FILENAME_IS_PARENT(relpath)) {
      return is_main ? ICON_FILE_PARENT : ICON_NONE;
    }
    else if (typeflag & FILE_TYPE_APPLICATIONBUNDLE) {
      return ICON_UGLYPACKAGE;
    }
    else if (typeflag & FILE_TYPE_BLENDER) {
      return ICON_FILE_BLEND;
    }
    else if (is_main) {
      /* Do not return icon for folders if icons are not 'main' draw type
       * (e.g. when used over previews). */
      return ICON_FILE_FOLDER;
    }
  }

  if (typeflag & FILE_TYPE_BLENDER) {
    return ICON_FILE_BLEND;
  }
  else if (typeflag & FILE_TYPE_BLENDER_BACKUP) {
    return ICON_FILE_BACKUP;
  }
  else if (typeflag & FILE_TYPE_IMAGE) {
    return ICON_FILE_IMAGE;
  }
  else if (typeflag & FILE_TYPE_MOVIE) {
    return ICON_FILE_MOVIE;
  }
  else if (typeflag & FILE_TYPE_PYSCRIPT) {
    return ICON_FILE_SCRIPT;
  }
  else if (typeflag & FILE_TYPE_SOUND) {
    return ICON_FILE_SOUND;
  }
  else if (typeflag & FILE_TYPE_FTFONT) {
    return ICON_FILE_FONT;
  }
  else if (typeflag & FILE_TYPE_BTX) {
    return ICON_FILE_BLANK;
  }
  else if (typeflag & FILE_TYPE_COLLADA) {
    return ICON_FILE_3D;
  }
  else if (typeflag & FILE_TYPE_ALEMBIC) {
    return ICON_FILE_3D;
  }
  else if (typeflag & FILE_TYPE_OBJECT_IO) {
    return ICON_FILE_3D;
  }
  else if (typeflag & FILE_TYPE_TEXT) {
    return ICON_FILE_TEXT;
  }
  else if (typeflag & FILE_TYPE_ARCHIVE) {
    return ICON_FILE_ARCHIVE;
  }
  else if (typeflag & FILE_TYPE_BLENDERLIB) {
    const int ret = UI_idcode_icon_get(blentype);
    if (ret != ICON_NONE) {
      return ret;
    }
  }
  return is_main ? ICON_FILE_BLANK : ICON_NONE;
}

int filelist_geticon(struct FileList *filelist, const int index, const bool is_main)
{
  FileDirEntry *file = filelist_geticon_get_file(filelist, index);

  return filelist_geticon_ex(file->typeflag, file->blentype, file->relpath, is_main, false);
}

/* ********** Main ********** */

static bool filelist_checkdir_dir(struct FileList *UNUSED(filelist),
                                  char *r_dir,
                                  const bool do_change)
{
  if (do_change) {
    BLI_make_exist(r_dir);
    return true;
  }
  else {
    return BLI_is_dir(r_dir);
  }
}

static bool filelist_checkdir_lib(struct FileList *UNUSED(filelist),
                                  char *r_dir,
                                  const bool do_change)
{
  char tdir[FILE_MAX_LIBEXTRA];
  char *name;

  const bool is_valid = (BLI_is_dir(r_dir) ||
                         (BLO_library_path_explode(r_dir, tdir, NULL, &name) &&
                          BLI_is_file(tdir) && !name));

  if (do_change && !is_valid) {
    /* if not a valid library, we need it to be a valid directory! */
    BLI_make_exist(r_dir);
    return true;
  }
  return is_valid;
}

static bool filelist_checkdir_main(struct FileList *filelist, char *r_dir, const bool do_change)
{
  /* TODO */
  return filelist_checkdir_lib(filelist, r_dir, do_change);
}

static void filelist_entry_clear(FileDirEntry *entry)
{
  if (entry->name) {
    MEM_freeN(entry->name);
  }
  if (entry->description) {
    MEM_freeN(entry->description);
  }
  if (entry->relpath) {
    MEM_freeN(entry->relpath);
  }
  if (entry->image) {
    IMB_freeImBuf(entry->image);
  }
  /* For now, consider FileDirEntryRevision::poin as not owned here,
   * so no need to do anything about it */

  if (!BLI_listbase_is_empty(&entry->variants)) {
    FileDirEntryVariant *var;

    for (var = entry->variants.first; var; var = var->next) {
      if (var->name) {
        MEM_freeN(var->name);
      }
      if (var->description) {
        MEM_freeN(var->description);
      }

      if (!BLI_listbase_is_empty(&var->revisions)) {
        FileDirEntryRevision *rev;

        for (rev = var->revisions.first; rev; rev = rev->next) {
          if (rev->comment) {
            MEM_freeN(rev->comment);
          }
        }

        BLI_freelistN(&var->revisions);
      }
    }

    /* TODO: tags! */

    BLI_freelistN(&entry->variants);
  }
  else if (entry->entry) {
    MEM_freeN(entry->entry);
  }
}

static void filelist_entry_free(FileDirEntry *entry)
{
  filelist_entry_clear(entry);
  MEM_freeN(entry);
}

static void filelist_direntryarr_free(FileDirEntryArr *array)
{
#if 0
  FileDirEntry *entry, *entry_next;

  for (entry = array->entries.first; entry; entry = entry_next) {
    entry_next = entry->next;
    filelist_entry_free(entry);
  }
  BLI_listbase_clear(&array->entries);
#else
  BLI_assert(BLI_listbase_is_empty(&array->entries));
#endif
  array->nbr_entries = 0;
  array->nbr_entries_filtered = -1;
  array->entry_idx_start = -1;
  array->entry_idx_end = -1;
}

static void filelist_intern_entry_free(FileListInternEntry *entry)
{
  if (entry->relpath) {
    MEM_freeN(entry->relpath);
  }
  if (entry->name) {
    MEM_freeN(entry->name);
  }
  MEM_freeN(entry);
}

static void filelist_intern_free(FileListIntern *filelist_intern)
{
  FileListInternEntry *entry, *entry_next;

  for (entry = filelist_intern->entries.first; entry; entry = entry_next) {
    entry_next = entry->next;
    filelist_intern_entry_free(entry);
  }
  BLI_listbase_clear(&filelist_intern->entries);

  MEM_SAFE_FREE(filelist_intern->filtered);
}

static void filelist_cache_preview_runf(TaskPool *__restrict pool,
                                        void *taskdata,
                                        int UNUSED(threadid))
{
  FileListEntryCache *cache = BLI_task_pool_userdata(pool);
  FileListEntryPreview *preview = taskdata;

  ThumbSource source = 0;

  //  printf("%s: Start (%d)...\n", __func__, threadid);

  //  printf("%s: %d - %s - %p\n", __func__, preview->index, preview->path, preview->img);
  BLI_assert(preview->flags &
             (FILE_TYPE_IMAGE | FILE_TYPE_MOVIE | FILE_TYPE_FTFONT | FILE_TYPE_BLENDER |
              FILE_TYPE_BLENDER_BACKUP | FILE_TYPE_BLENDERLIB));

  if (preview->flags & FILE_TYPE_IMAGE) {
    source = THB_SOURCE_IMAGE;
  }
  else if (preview->flags &
           (FILE_TYPE_BLENDER | FILE_TYPE_BLENDER_BACKUP | FILE_TYPE_BLENDERLIB)) {
    source = THB_SOURCE_BLEND;
  }
  else if (preview->flags & FILE_TYPE_MOVIE) {
    source = THB_SOURCE_MOVIE;
  }
  else if (preview->flags & FILE_TYPE_FTFONT) {
    source = THB_SOURCE_FONT;
  }

  IMB_thumb_path_lock(preview->path);
  preview->img = IMB_thumb_manage(preview->path, THB_LARGE, source);
  IMB_thumb_path_unlock(preview->path);

  /* Used to tell free func to not free anything.
   * Note that we do not care about cas result here,
   * we only want value attribution itself to be atomic (and memory barier).*/
  atomic_cas_uint32(&preview->flags, preview->flags, 0);
  BLI_thread_queue_push(cache->previews_done, preview);

  //  printf("%s: End (%d)...\n", __func__, threadid);
}

static void filelist_cache_preview_freef(TaskPool *__restrict UNUSED(pool),
                                         void *taskdata,
                                         int UNUSED(threadid))
{
  FileListEntryPreview *preview = taskdata;

  /* If preview->flag is empty, it means that preview has already been generated and
   * added to done queue, we do not own it anymore. */
  if (preview->flags) {
    if (preview->img) {
      IMB_freeImBuf(preview->img);
    }
    MEM_freeN(preview);
  }
}

static void filelist_cache_preview_ensure_running(FileListEntryCache *cache)
{
  if (!cache->previews_pool) {
    TaskScheduler *scheduler = BLI_task_scheduler_get();

    cache->previews_pool = BLI_task_pool_create_background(scheduler, cache);
    cache->previews_done = BLI_thread_queue_init();

    IMB_thumb_locks_acquire();
  }
}

static void filelist_cache_previews_clear(FileListEntryCache *cache)
{
  FileListEntryPreview *preview;

  if (cache->previews_pool) {
    BLI_task_pool_cancel(cache->previews_pool);

    while ((preview = BLI_thread_queue_pop_timeout(cache->previews_done, 0))) {
      // printf("%s: DONE %d - %s - %p\n", __func__, preview->index, preview->path,
      // preview->img);
      if (preview->img) {
        IMB_freeImBuf(preview->img);
      }
      MEM_freeN(preview);
    }
  }
}

static void filelist_cache_previews_free(FileListEntryCache *cache)
{
  if (cache->previews_pool) {
    BLI_thread_queue_nowait(cache->previews_done);

    filelist_cache_previews_clear(cache);

    BLI_thread_queue_free(cache->previews_done);
    BLI_task_pool_free(cache->previews_pool);
    cache->previews_pool = NULL;
    cache->previews_done = NULL;

    IMB_thumb_locks_release();
  }

  cache->flags &= ~FLC_PREVIEWS_ACTIVE;
}

static void filelist_cache_previews_push(FileList *filelist, FileDirEntry *entry, const int index)
{
  FileListEntryCache *cache = &filelist->filelist_cache;

  BLI_assert(cache->flags & FLC_PREVIEWS_ACTIVE);

  if (!entry->image && !(entry->flags & FILE_ENTRY_INVALID_PREVIEW) &&
      (entry->typeflag & (FILE_TYPE_IMAGE | FILE_TYPE_MOVIE | FILE_TYPE_FTFONT |
                          FILE_TYPE_BLENDER | FILE_TYPE_BLENDER_BACKUP | FILE_TYPE_BLENDERLIB))) {
    FileListEntryPreview *preview = MEM_mallocN(sizeof(*preview), __func__);
    BLI_join_dirfile(
        preview->path, sizeof(preview->path), filelist->filelist.root, entry->relpath);
    preview->index = index;
    preview->flags = entry->typeflag;
    preview->img = NULL;
    //      printf("%s: %d - %s - %p\n", __func__, preview->index, preview->path, preview->img);

    filelist_cache_preview_ensure_running(cache);
    BLI_task_pool_push_ex(cache->previews_pool,
                          filelist_cache_preview_runf,
                          preview,
                          true,
                          filelist_cache_preview_freef,
                          TASK_PRIORITY_LOW);
  }
}

static void filelist_cache_init(FileListEntryCache *cache, size_t cache_size)
{
  BLI_listbase_clear(&cache->cached_entries);

  cache->block_cursor = cache->block_start_index = cache->block_center_index =
      cache->block_end_index = 0;
  cache->block_entries = MEM_mallocN(sizeof(*cache->block_entries) * cache_size, __func__);

  cache->misc_entries = BLI_ghash_ptr_new_ex(__func__, cache_size);
  cache->misc_entries_indices = MEM_mallocN(sizeof(*cache->misc_entries_indices) * cache_size,
                                            __func__);
  copy_vn_i(cache->misc_entries_indices, cache_size, -1);
  cache->misc_cursor = 0;

  /* XXX This assumes uint is 32 bits and uuid is 128 bits (char[16]), be careful! */
  cache->uuids = BLI_ghash_new_ex(
      BLI_ghashutil_uinthash_v4_p, BLI_ghashutil_uinthash_v4_cmp, __func__, cache_size * 2);

  cache->size = cache_size;
  cache->flags = FLC_IS_INIT;

  /* We cannot translate from non-main thread, so init translated strings once from here. */
  IMB_thumb_ensure_translations();
}

static void filelist_cache_free(FileListEntryCache *cache)
{
  FileDirEntry *entry, *entry_next;

  if (!(cache->flags & FLC_IS_INIT)) {
    return;
  }

  filelist_cache_previews_free(cache);

  MEM_freeN(cache->block_entries);

  BLI_ghash_free(cache->misc_entries, NULL, NULL);
  MEM_freeN(cache->misc_entries_indices);

  BLI_ghash_free(cache->uuids, NULL, NULL);

  for (entry = cache->cached_entries.first; entry; entry = entry_next) {
    entry_next = entry->next;
    filelist_entry_free(entry);
  }
  BLI_listbase_clear(&cache->cached_entries);
}

static void filelist_cache_clear(FileListEntryCache *cache, size_t new_size)
{
  FileDirEntry *entry, *entry_next;

  if (!(cache->flags & FLC_IS_INIT)) {
    return;
  }

  filelist_cache_previews_clear(cache);

  cache->block_cursor = cache->block_start_index = cache->block_center_index =
      cache->block_end_index = 0;
  if (new_size != cache->size) {
    cache->block_entries = MEM_reallocN(cache->block_entries,
                                        sizeof(*cache->block_entries) * new_size);
  }

  BLI_ghash_clear_ex(cache->misc_entries, NULL, NULL, new_size);
  if (new_size != cache->size) {
    cache->misc_entries_indices = MEM_reallocN(cache->misc_entries_indices,
                                               sizeof(*cache->misc_entries_indices) * new_size);
  }
  copy_vn_i(cache->misc_entries_indices, new_size, -1);

  BLI_ghash_clear_ex(cache->uuids, NULL, NULL, new_size * 2);

  cache->size = new_size;

  for (entry = cache->cached_entries.first; entry; entry = entry_next) {
    entry_next = entry->next;
    filelist_entry_free(entry);
  }
  BLI_listbase_clear(&cache->cached_entries);
}

FileList *filelist_new(short type)
{
  FileList *p = MEM_callocN(sizeof(*p), __func__);

  filelist_cache_init(&p->filelist_cache, FILELIST_ENTRYCACHESIZE_DEFAULT);

  p->selection_state = BLI_ghash_new(
      BLI_ghashutil_uinthash_v4_p, BLI_ghashutil_uinthash_v4_cmp, __func__);

  switch (type) {
    case FILE_MAIN:
      p->checkdirf = filelist_checkdir_main;
      p->read_jobf = filelist_readjob_main;
      p->filterf = is_filtered_main;
      break;
    case FILE_LOADLIB:
      p->checkdirf = filelist_checkdir_lib;
      p->read_jobf = filelist_readjob_lib;
      p->filterf = is_filtered_lib;
      break;
    default:
      p->checkdirf = filelist_checkdir_dir;
      p->read_jobf = filelist_readjob_dir;
      p->filterf = is_filtered_file;
      break;
  }
  return p;
}

void filelist_clear_ex(struct FileList *filelist, const bool do_cache, const bool do_selection)
{
  if (!filelist) {
    return;
  }

  filelist_filter_clear(filelist);

  if (do_cache) {
    filelist_cache_clear(&filelist->filelist_cache, filelist->filelist_cache.size);
  }

  filelist_intern_free(&filelist->filelist_intern);

  filelist_direntryarr_free(&filelist->filelist);

  if (do_selection && filelist->selection_state) {
    BLI_ghash_clear(filelist->selection_state, MEM_freeN, NULL);
  }
}

void filelist_clear(struct FileList *filelist)
{
  filelist_clear_ex(filelist, true, true);
}

void filelist_free(struct FileList *filelist)
{
  if (!filelist) {
    printf("Attempting to delete empty filelist.\n");
    return;
  }

  /* No need to clear cache & selection_state, we free them anyway. */
  filelist_clear_ex(filelist, false, false);
  filelist_cache_free(&filelist->filelist_cache);

  if (filelist->selection_state) {
    BLI_ghash_free(filelist->selection_state, MEM_freeN, NULL);
    filelist->selection_state = NULL;
  }

  memset(&filelist->filter_data, 0, sizeof(filelist->filter_data));

  filelist->flags &= ~(FL_NEED_SORTING | FL_NEED_FILTERING);
  filelist->sort = FILE_SORT_NONE;
}

void filelist_freelib(struct FileList *filelist)
{
  if (filelist->libfiledata) {
    BLO_blendhandle_close(filelist->libfiledata);
  }
  filelist->libfiledata = NULL;
}

BlendHandle *filelist_lib(struct FileList *filelist)
{
  return filelist->libfiledata;
}

static const char *fileentry_uiname(const char *root,
                                    const char *relpath,
                                    const int typeflag,
                                    char *buff)
{
  char *name = NULL;

  if (typeflag & FILE_TYPE_BLENDERLIB) {
    char abspath[FILE_MAX_LIBEXTRA];
    char *group;

    BLI_join_dirfile(abspath, sizeof(abspath), root, relpath);
    BLO_library_path_explode(abspath, buff, &group, &name);
    if (!name) {
      name = group;
    }
  }
  /* Depending on platforms, 'my_file.blend/..' might be viewed as dir or not... */
  if (!name) {
    if (typeflag & FILE_TYPE_DIR) {
      name = (char *)relpath;
    }
    else {
      name = (char *)BLI_path_basename(relpath);
    }
  }
  BLI_assert(name);

  return name;
}

const char *filelist_dir(struct FileList *filelist)
{
  return filelist->filelist.root;
}

bool filelist_is_dir(struct FileList *filelist, const char *path)
{
  return filelist->checkdirf(filelist, (char *)path, false);
}

/**
 * May modify in place given r_dir, which is expected to be FILE_MAX_LIBEXTRA length.
 */
void filelist_setdir(struct FileList *filelist, char *r_dir)
{
  BLI_assert(strlen(r_dir) < FILE_MAX_LIBEXTRA);

  BLI_cleanup_dir(BKE_main_blendfile_path_from_global(), r_dir);
  const bool is_valid_path = filelist->checkdirf(filelist, r_dir, true);
  BLI_assert(is_valid_path);
  UNUSED_VARS_NDEBUG(is_valid_path);

  if (!STREQ(filelist->filelist.root, r_dir)) {
    BLI_strncpy(filelist->filelist.root, r_dir, sizeof(filelist->filelist.root));
    filelist->flags |= FL_FORCE_RESET;
  }
}

void filelist_setrecursion(struct FileList *filelist, const int recursion_level)
{
  if (filelist->max_recursion != recursion_level) {
    filelist->max_recursion = recursion_level;
    filelist->flags |= FL_FORCE_RESET;
  }
}

bool filelist_force_reset(struct FileList *filelist)
{
  return (filelist->flags & FL_FORCE_RESET) != 0;
}

bool filelist_is_ready(struct FileList *filelist)
{
  return (filelist->flags & FL_IS_READY) != 0;
}

bool filelist_pending(struct FileList *filelist)
{
  return (filelist->flags & FL_IS_PENDING) != 0;
}

/**
 * Limited version of full update done by space_file's file_refresh(),
 * to be used by operators and such.
 * Ensures given filelist is ready to be used (i.e. it is filtered and sorted),
 * unless it is tagged for a full refresh.
 */
int filelist_files_ensure(FileList *filelist)
{
  if (!filelist_force_reset(filelist) || !filelist_empty(filelist)) {
    filelist_sort(filelist);
    filelist_filter(filelist);
  }

  return filelist->filelist.nbr_entries_filtered;
}

static FileDirEntry *filelist_file_create_entry(FileList *filelist, const int index)
{
  FileListInternEntry *entry = filelist->filelist_intern.filtered[index];
  FileListEntryCache *cache = &filelist->filelist_cache;
  FileDirEntry *ret;
  FileDirEntryRevision *rev;

  ret = MEM_callocN(sizeof(*ret), __func__);
  rev = MEM_callocN(sizeof(*rev), __func__);

  rev->size = (uint64_t)entry->st.st_size;

  rev->time = (int64_t)entry->st.st_mtime;

  ret->entry = rev;
  ret->relpath = BLI_strdup(entry->relpath);
  ret->name = BLI_strdup(entry->name);
  ret->description = BLI_strdupcat(filelist->filelist.root, entry->relpath);
  memcpy(ret->uuid, entry->uuid, sizeof(ret->uuid));
  ret->blentype = entry->blentype;
  ret->typeflag = entry->typeflag;

  BLI_addtail(&cache->cached_entries, ret);
  return ret;
}

static void filelist_file_release_entry(FileList *filelist, FileDirEntry *entry)
{
  BLI_remlink(&filelist->filelist_cache.cached_entries, entry);
  filelist_entry_free(entry);
}

static FileDirEntry *filelist_file_ex(struct FileList *filelist,
                                      const int index,
                                      const bool use_request)
{
  FileDirEntry *ret = NULL, *old;
  FileListEntryCache *cache = &filelist->filelist_cache;
  const size_t cache_size = cache->size;
  int old_index;

  if ((index < 0) || (index >= filelist->filelist.nbr_entries_filtered)) {
    return ret;
  }

  if (index >= cache->block_start_index && index < cache->block_end_index) {
    const int idx = (index - cache->block_start_index + cache->block_cursor) % cache_size;
    return cache->block_entries[idx];
  }

  if ((ret = BLI_ghash_lookup(cache->misc_entries, POINTER_FROM_INT(index)))) {
    return ret;
  }

  if (!use_request) {
    return NULL;
  }

  //  printf("requesting file %d (not yet cached)\n", index);

  /* Else, we have to add new entry to 'misc' cache - and possibly make room for it first! */
  ret = filelist_file_create_entry(filelist, index);
  old_index = cache->misc_entries_indices[cache->misc_cursor];
  if ((old = BLI_ghash_popkey(cache->misc_entries, POINTER_FROM_INT(old_index), NULL))) {
    BLI_ghash_remove(cache->uuids, old->uuid, NULL, NULL);
    filelist_file_release_entry(filelist, old);
  }
  BLI_ghash_insert(cache->misc_entries, POINTER_FROM_INT(index), ret);
  BLI_ghash_insert(cache->uuids, ret->uuid, ret);

  cache->misc_entries_indices[cache->misc_cursor] = index;
  cache->misc_cursor = (cache->misc_cursor + 1) % cache_size;

#if 0 /* Actually no, only block cached entries should have preview imho. */
  if (cache->previews_pool) {
    filelist_cache_previews_push(filelist, ret, index);
  }
#endif

  return ret;
}

FileDirEntry *filelist_file(struct FileList *filelist, int index)
{
  return filelist_file_ex(filelist, index, true);
}

int filelist_file_findpath(struct FileList *filelist, const char *filename)
{
  int fidx = -1;

  if (filelist->filelist.nbr_entries_filtered < 0) {
    return fidx;
  }

  /* XXX TODO Cache could probably use a ghash on paths too? Not really urgent though.
   *          This is only used to find again renamed entry,
   *          annoying but looks hairy to get rid of it currently. */

  for (fidx = 0; fidx < filelist->filelist.nbr_entries_filtered; fidx++) {
    FileListInternEntry *entry = filelist->filelist_intern.filtered[fidx];
    if (STREQ(entry->relpath, filename)) {
      return fidx;
    }
  }

  return -1;
}

FileDirEntry *filelist_entry_find_uuid(struct FileList *filelist, const int uuid[4])
{
  if (filelist->filelist.nbr_entries_filtered < 0) {
    return NULL;
  }

  if (filelist->filelist_cache.uuids) {
    FileDirEntry *entry = BLI_ghash_lookup(filelist->filelist_cache.uuids, uuid);
    if (entry) {
      return entry;
    }
  }

  {
    int fidx;

    for (fidx = 0; fidx < filelist->filelist.nbr_entries_filtered; fidx++) {
      FileListInternEntry *entry = filelist->filelist_intern.filtered[fidx];
      if (memcmp(entry->uuid, uuid, sizeof(entry->uuid)) == 0) {
        return filelist_file(filelist, fidx);
      }
    }
  }

  return NULL;
}

void filelist_file_cache_slidingwindow_set(FileList *filelist, size_t window_size)
{
  /* Always keep it power of 2, in [256, 8192] range for now,
   * cache being app. twice bigger than requested window. */
  size_t size = 256;
  window_size *= 2;

  while (size < window_size && size < 8192) {
    size *= 2;
  }

  if (size != filelist->filelist_cache.size) {
    filelist_cache_clear(&filelist->filelist_cache, size);
  }
}

/* Helpers, low-level, they assume cursor + size <= cache_size */
static bool filelist_file_cache_block_create(FileList *filelist,
                                             const int start_index,
                                             const int size,
                                             int cursor)
{
  FileListEntryCache *cache = &filelist->filelist_cache;

  {
    int i, idx;

    for (i = 0, idx = start_index; i < size; i++, idx++, cursor++) {
      FileDirEntry *entry;

      /* That entry might have already been requested and stored in misc cache... */
      if ((entry = BLI_ghash_popkey(cache->misc_entries, POINTER_FROM_INT(idx), NULL)) == NULL) {
        entry = filelist_file_create_entry(filelist, idx);
        BLI_ghash_insert(cache->uuids, entry->uuid, entry);
      }
      cache->block_entries[cursor] = entry;
    }
    return true;
  }

  return false;
}

static void filelist_file_cache_block_release(struct FileList *filelist,
                                              const int size,
                                              int cursor)
{
  FileListEntryCache *cache = &filelist->filelist_cache;

  {
    int i;

    for (i = 0; i < size; i++, cursor++) {
      FileDirEntry *entry = cache->block_entries[cursor];
#if 0
      printf("%s: release cacheidx %d (%%p %%s)\n",
             __func__,
             cursor /*, cache->block_entries[cursor], cache->block_entries[cursor]->relpath*/);
#endif
      BLI_ghash_remove(cache->uuids, entry->uuid, NULL, NULL);
      filelist_file_release_entry(filelist, entry);
#ifndef NDEBUG
      cache->block_entries[cursor] = NULL;
#endif
    }
  }
}

/* Load in cache all entries "around" given index (as much as block cache may hold). */
bool filelist_file_cache_block(struct FileList *filelist, const int index)
{
  FileListEntryCache *cache = &filelist->filelist_cache;
  const size_t cache_size = cache->size;

  const int nbr_entries = filelist->filelist.nbr_entries_filtered;
  int start_index = max_ii(0, index - (cache_size / 2));
  int end_index = min_ii(nbr_entries, index + (cache_size / 2));
  int i;
  const bool full_refresh = (filelist->flags & FL_IS_READY) == 0;

  if ((index < 0) || (index >= nbr_entries)) {
    //      printf("Wrong index %d ([%d:%d])", index, 0, nbr_entries);
    return false;
  }

  /* Maximize cached range! */
  if ((end_index - start_index) < cache_size) {
    if (start_index == 0) {
      end_index = min_ii(nbr_entries, start_index + cache_size);
    }
    else if (end_index == nbr_entries) {
      start_index = max_ii(0, end_index - cache_size);
    }
  }

  BLI_assert((end_index - start_index) <= cache_size);

  //  printf("%s: [%d:%d] around index %d (current cache: [%d:%d])\n", __func__,
  //         start_index, end_index, index, cache->block_start_index, cache->block_end_index);

  /* If we have something to (re)cache... */
  if (full_refresh || (start_index != cache->block_start_index) ||
      (end_index != cache->block_end_index)) {
    if (full_refresh || (start_index >= cache->block_end_index) ||
        (end_index <= cache->block_start_index)) {
      int size1 = cache->block_end_index - cache->block_start_index;
      int size2 = 0;
      int idx1 = cache->block_cursor, idx2 = 0;

      //          printf("Full Recaching!\n");

      if (cache->flags & FLC_PREVIEWS_ACTIVE) {
        filelist_cache_previews_clear(cache);
      }

      if (idx1 + size1 > cache_size) {
        size2 = idx1 + size1 - cache_size;
        size1 -= size2;
        filelist_file_cache_block_release(filelist, size2, idx2);
      }
      filelist_file_cache_block_release(filelist, size1, idx1);

      cache->block_start_index = cache->block_end_index = cache->block_cursor = 0;

      /* New cached block does not overlap existing one, simple. */
      if (!filelist_file_cache_block_create(filelist, start_index, end_index - start_index, 0)) {
        return false;
      }

      cache->block_start_index = start_index;
      cache->block_end_index = end_index;
    }
    else {
      //          printf("Partial Recaching!\n");

      /* At this point, we know we keep part of currently cached entries, so update previews
       * if needed, and remove everything from working queue - we'll add all newly needed
       * entries at the end. */
      if (cache->flags & FLC_PREVIEWS_ACTIVE) {
        filelist_cache_previews_update(filelist);
        filelist_cache_previews_clear(cache);
      }

      //          printf("\tpreview cleaned up...\n");

      if (start_index > cache->block_start_index) {
        int size1 = start_index - cache->block_start_index;
        int size2 = 0;
        int idx1 = cache->block_cursor, idx2 = 0;

        //              printf("\tcache releasing: [%d:%d] (%d, %d)\n",
        //                     cache->block_start_index, cache->block_start_index + size1,
        //                     cache->block_cursor, size1);

        if (idx1 + size1 > cache_size) {
          size2 = idx1 + size1 - cache_size;
          size1 -= size2;
          filelist_file_cache_block_release(filelist, size2, idx2);
        }
        filelist_file_cache_block_release(filelist, size1, idx1);

        cache->block_cursor = (idx1 + size1 + size2) % cache_size;
        cache->block_start_index = start_index;
      }
      if (end_index < cache->block_end_index) {
        int size1 = cache->block_end_index - end_index;
        int size2 = 0;
        int idx1, idx2 = 0;

#if 0
        printf("\tcache releasing: [%d:%d] (%d)\n",
               cache->block_end_index - size1,
               cache->block_end_index,
               cache->block_cursor);
#endif

        idx1 = (cache->block_cursor + end_index - cache->block_start_index) % cache_size;
        if (idx1 + size1 > cache_size) {
          size2 = idx1 + size1 - cache_size;
          size1 -= size2;
          filelist_file_cache_block_release(filelist, size2, idx2);
        }
        filelist_file_cache_block_release(filelist, size1, idx1);

        cache->block_end_index = end_index;
      }

      //          printf("\tcache cleaned up...\n");

      if (start_index < cache->block_start_index) {
        /* Add (request) needed entries before already cached ones. */
        /* Note: We need some index black magic to wrap around (cycle)
         * inside our cache_size array... */
        int size1 = cache->block_start_index - start_index;
        int size2 = 0;
        int idx1, idx2;

        if (size1 > cache->block_cursor) {
          size2 = size1;
          size1 -= cache->block_cursor;
          size2 -= size1;
          idx2 = 0;
          idx1 = cache_size - size1;
        }
        else {
          idx1 = cache->block_cursor - size1;
        }

        if (size2) {
          if (!filelist_file_cache_block_create(filelist, start_index + size1, size2, idx2)) {
            return false;
          }
        }
        if (!filelist_file_cache_block_create(filelist, start_index, size1, idx1)) {
          return false;
        }

        cache->block_cursor = idx1;
        cache->block_start_index = start_index;
      }
      //          printf("\tstart-extended...\n");
      if (end_index > cache->block_end_index) {
        /* Add (request) needed entries after already cached ones. */
        /* Note: We need some index black magic to wrap around (cycle)
         * inside our cache_size array... */
        int size1 = end_index - cache->block_end_index;
        int size2 = 0;
        int idx1, idx2;

        idx1 = (cache->block_cursor + end_index - cache->block_start_index - size1) % cache_size;
        if ((idx1 + size1) > cache_size) {
          size2 = size1;
          size1 = cache_size - idx1;
          size2 -= size1;
          idx2 = 0;
        }

        if (size2) {
          if (!filelist_file_cache_block_create(filelist, end_index - size2, size2, idx2)) {
            return false;
          }
        }
        if (!filelist_file_cache_block_create(filelist, end_index - size1 - size2, size1, idx1)) {
          return false;
        }

        cache->block_end_index = end_index;
      }

      //          printf("\tend-extended...\n");
    }
  }
  else if ((cache->block_center_index != index) && (cache->flags & FLC_PREVIEWS_ACTIVE)) {
    /* We try to always preview visible entries first, so 'restart' preview background task. */
    filelist_cache_previews_update(filelist);
    filelist_cache_previews_clear(cache);
  }

  //  printf("Re-queueing previews...\n");

  /* Note we try to preview first images around given index - i.e. assumed visible ones. */
  if (cache->flags & FLC_PREVIEWS_ACTIVE) {
    for (i = 0; ((index + i) < end_index) || ((index - i) >= start_index); i++) {
      if ((index - i) >= start_index) {
        const int idx = (cache->block_cursor + (index - start_index) - i) % cache_size;
        filelist_cache_previews_push(filelist, cache->block_entries[idx], index - i);
      }
      if ((index + i) < end_index) {
        const int idx = (cache->block_cursor + (index - start_index) + i) % cache_size;
        filelist_cache_previews_push(filelist, cache->block_entries[idx], index + i);
      }
    }
  }

  cache->block_center_index = index;

  //  printf("%s Finished!\n", __func__);

  return true;
}

void filelist_cache_previews_set(FileList *filelist, const bool use_previews)
{
  FileListEntryCache *cache = &filelist->filelist_cache;

  if (use_previews == ((cache->flags & FLC_PREVIEWS_ACTIVE) != 0)) {
    return;
  }
  /* Do not start preview work while listing, gives nasty flickering! */
  else if (use_previews && (filelist->flags & FL_IS_READY)) {
    cache->flags |= FLC_PREVIEWS_ACTIVE;

    BLI_assert((cache->previews_pool == NULL) && (cache->previews_done == NULL));

    //      printf("%s: Init Previews...\n", __func__);

    /* No need to populate preview queue here, filelist_file_cache_block() handles this. */
  }
  else {
    //      printf("%s: Clear Previews...\n", __func__);

    filelist_cache_previews_free(cache);
  }
}

bool filelist_cache_previews_update(FileList *filelist)
{
  FileListEntryCache *cache = &filelist->filelist_cache;
  TaskPool *pool = cache->previews_pool;
  bool changed = false;

  if (!pool) {
    return changed;
  }

  //  printf("%s: Update Previews...\n", __func__);

  while (!BLI_thread_queue_is_empty(cache->previews_done)) {
    FileListEntryPreview *preview = BLI_thread_queue_pop(cache->previews_done);
    FileDirEntry *entry;

    /* Paranoid (should never happen currently
     * since we consume this queue from a single thread), but... */
    if (!preview) {
      continue;
    }
    /* entry might have been removed from cache in the mean time,
     * we do not want to cache it again here. */
    entry = filelist_file_ex(filelist, preview->index, false);

    //      printf("%s: %d - %s - %p\n", __func__, preview->index, preview->path, preview->img);

    if (preview->img) {
      /* Due to asynchronous process, a preview for a given image may be generated several times,
       * i.e. entry->image may already be set at this point. */
      if (entry && !entry->image) {
        entry->image = preview->img;
        changed = true;
      }
      else {
        IMB_freeImBuf(preview->img);
      }
    }
    else if (entry) {
      /* We want to avoid re-processing this entry continuously!
       * Note that, since entries only live in cache,
       * preview will be retried quite often anyway. */
      entry->flags |= FILE_ENTRY_INVALID_PREVIEW;
    }

    MEM_freeN(preview);
  }

  return changed;
}

bool filelist_cache_previews_running(FileList *filelist)
{
  FileListEntryCache *cache = &filelist->filelist_cache;

  return (cache->previews_pool != NULL);
}

/* would recognize .blend as well */
static bool file_is_blend_backup(const char *str)
{
  const size_t a = strlen(str);
  size_t b = 7;
  bool retval = 0;

  if (a == 0 || b >= a) {
    /* pass */
  }
  else {
    const char *loc;

    if (a > b + 1) {
      b++;
    }

    /* allow .blend1 .blend2 .blend32 */
    loc = BLI_strcasestr(str + a - b, ".blend");

    if (loc) {
      retval = 1;
    }
  }

  return (retval);
}

/* TODO: Maybe we should move this to BLI?
 * On the other hand, it's using defines from space-file area, so not sure... */
int ED_path_extension_type(const char *path)
{
  if (BLO_has_bfile_extension(path)) {
    return FILE_TYPE_BLENDER;
  }
  else if (file_is_blend_backup(path)) {
    return FILE_TYPE_BLENDER_BACKUP;
  }
  else if (BLI_path_extension_check(path, ".app")) {
    return FILE_TYPE_APPLICATIONBUNDLE;
  }
  else if (BLI_path_extension_check(path, ".py")) {
    return FILE_TYPE_PYSCRIPT;
  }
  else if (BLI_path_extension_check_n(
               path, ".txt", ".glsl", ".osl", ".data", ".pov", ".ini", ".mcr", ".inc", NULL)) {
    return FILE_TYPE_TEXT;
  }
  else if (BLI_path_extension_check_n(path, ".ttf", ".ttc", ".pfb", ".otf", ".otc", NULL)) {
    return FILE_TYPE_FTFONT;
  }
  else if (BLI_path_extension_check(path, ".btx")) {
    return FILE_TYPE_BTX;
  }
  else if (BLI_path_extension_check(path, ".dae")) {
    return FILE_TYPE_COLLADA;
  }
  else if (BLI_path_extension_check(path, ".abc")) {
    return FILE_TYPE_ALEMBIC;
  }
<<<<<<< HEAD
  else if (BLI_path_extension_check_n(path, ".usda", ".usdb", ".usdc", ".usdz", NULL)) {
    return FILE_TYPE_USD;
=======
  else if (BLI_path_extension_check(path, ".zip")) {
    return FILE_TYPE_ARCHIVE;
  }
  else if (BLI_path_extension_check_n(path, ".obj", ".3ds", ".fbx", ".glb", ".gltf", NULL)) {
    return FILE_TYPE_OBJECT_IO;
>>>>>>> 2e97d50d
  }
  else if (BLI_path_extension_check_array(path, imb_ext_image)) {
    return FILE_TYPE_IMAGE;
  }
  else if (BLI_path_extension_check(path, ".ogg")) {
    if (IMB_isanim(path)) {
      return FILE_TYPE_MOVIE;
    }
    else {
      return FILE_TYPE_SOUND;
    }
  }
  else if (BLI_path_extension_check_array(path, imb_ext_movie)) {
    return FILE_TYPE_MOVIE;
  }
  else if (BLI_path_extension_check_array(path, imb_ext_audio)) {
    return FILE_TYPE_SOUND;
  }
  return 0;
}

static int file_extension_type(const char *dir, const char *relpath)
{
  char path[FILE_MAX];
  BLI_join_dirfile(path, sizeof(path), dir, relpath);
  return ED_path_extension_type(path);
}

int ED_file_extension_icon(const char *path)
{
  const int type = ED_path_extension_type(path);

  switch (type) {
    case FILE_TYPE_BLENDER:
      return ICON_FILE_BLEND;
    case FILE_TYPE_BLENDER_BACKUP:
      return ICON_FILE_BACKUP;
    case FILE_TYPE_IMAGE:
      return ICON_FILE_IMAGE;
    case FILE_TYPE_MOVIE:
      return ICON_FILE_MOVIE;
    case FILE_TYPE_PYSCRIPT:
      return ICON_FILE_SCRIPT;
    case FILE_TYPE_SOUND:
      return ICON_FILE_SOUND;
    case FILE_TYPE_FTFONT:
      return ICON_FILE_FONT;
    case FILE_TYPE_BTX:
      return ICON_FILE_BLANK;
    case FILE_TYPE_COLLADA:
    case FILE_TYPE_ALEMBIC:
    case FILE_TYPE_OBJECT_IO:
      return ICON_FILE_3D;
    case FILE_TYPE_TEXT:
      return ICON_FILE_TEXT;
    case FILE_TYPE_ARCHIVE:
      return ICON_FILE_ARCHIVE;
    default:
      return ICON_FILE_BLANK;
  }
}

int filelist_empty(struct FileList *filelist)
{
  return (filelist->filelist.nbr_entries == 0);
}

unsigned int filelist_entry_select_set(const FileList *filelist,
                                       const FileDirEntry *entry,
                                       FileSelType select,
                                       unsigned int flag,
                                       FileCheckType check)
{
  /* Default NULL pointer if not found is fine here! */
  void **es_p = BLI_ghash_lookup_p(filelist->selection_state, entry->uuid);
  unsigned int entry_flag = es_p ? POINTER_AS_UINT(*es_p) : 0;
  const unsigned int org_entry_flag = entry_flag;

  BLI_assert(entry);
  BLI_assert(ELEM(check, CHECK_DIRS, CHECK_FILES, CHECK_ALL));

  if (((check == CHECK_ALL)) || ((check == CHECK_DIRS) && (entry->typeflag & FILE_TYPE_DIR)) ||
      ((check == CHECK_FILES) && !(entry->typeflag & FILE_TYPE_DIR))) {
    switch (select) {
      case FILE_SEL_REMOVE:
        entry_flag &= ~flag;
        break;
      case FILE_SEL_ADD:
        entry_flag |= flag;
        break;
      case FILE_SEL_TOGGLE:
        entry_flag ^= flag;
        break;
    }
  }

  if (entry_flag != org_entry_flag) {
    if (es_p) {
      if (entry_flag) {
        *es_p = POINTER_FROM_UINT(entry_flag);
      }
      else {
        BLI_ghash_remove(filelist->selection_state, entry->uuid, MEM_freeN, NULL);
      }
    }
    else if (entry_flag) {
      void *key = MEM_mallocN(sizeof(entry->uuid), __func__);
      memcpy(key, entry->uuid, sizeof(entry->uuid));
      BLI_ghash_insert(filelist->selection_state, key, POINTER_FROM_UINT(entry_flag));
    }
  }

  return entry_flag;
}

void filelist_entry_select_index_set(FileList *filelist,
                                     const int index,
                                     FileSelType select,
                                     unsigned int flag,
                                     FileCheckType check)
{
  FileDirEntry *entry = filelist_file(filelist, index);

  if (entry) {
    filelist_entry_select_set(filelist, entry, select, flag, check);
  }
}

void filelist_entries_select_index_range_set(FileList *filelist,
                                             FileSelection *sel,
                                             FileSelType select,
                                             unsigned int flag,
                                             FileCheckType check)
{
  /* select all valid files between first and last indicated */
  if ((sel->first >= 0) && (sel->first < filelist->filelist.nbr_entries_filtered) &&
      (sel->last >= 0) && (sel->last < filelist->filelist.nbr_entries_filtered)) {
    int current_file;
    for (current_file = sel->first; current_file <= sel->last; current_file++) {
      filelist_entry_select_index_set(filelist, current_file, select, flag, check);
    }
  }
}

unsigned int filelist_entry_select_get(FileList *filelist,
                                       FileDirEntry *entry,
                                       FileCheckType check)
{
  BLI_assert(entry);
  BLI_assert(ELEM(check, CHECK_DIRS, CHECK_FILES, CHECK_ALL));

  if (((check == CHECK_ALL)) || ((check == CHECK_DIRS) && (entry->typeflag & FILE_TYPE_DIR)) ||
      ((check == CHECK_FILES) && !(entry->typeflag & FILE_TYPE_DIR))) {
    /* Default NULL pointer if not found is fine here! */
    return POINTER_AS_UINT(BLI_ghash_lookup(filelist->selection_state, entry->uuid));
  }

  return 0;
}

unsigned int filelist_entry_select_index_get(FileList *filelist,
                                             const int index,
                                             FileCheckType check)
{
  FileDirEntry *entry = filelist_file(filelist, index);

  if (entry) {
    return filelist_entry_select_get(filelist, entry, check);
  }

  return 0;
}

/**
 * Set selection of the '..' parent entry, but only if it's actually visible.
 */
void filelist_entry_parent_select_set(FileList *filelist,
                                      FileSelType select,
                                      unsigned int flag,
                                      FileCheckType check)
{
  if ((filelist->filter_data.flags & FLF_HIDE_PARENT) == 0) {
    filelist_entry_select_index_set(filelist, 0, select, flag, check);
  }
}

/* WARNING! dir must be FILE_MAX_LIBEXTRA long! */
bool filelist_islibrary(struct FileList *filelist, char *dir, char **group)
{
  return BLO_library_path_explode(filelist->filelist.root, dir, group, NULL);
}

static int groupname_to_code(const char *group)
{
  char buf[BLO_GROUP_MAX];
  char *lslash;

  BLI_assert(group);

  BLI_strncpy(buf, group, sizeof(buf));
  lslash = (char *)BLI_last_slash(buf);
  if (lslash) {
    lslash[0] = '\0';
  }

  return buf[0] ? BKE_idcode_from_name(buf) : 0;
}

static unsigned int groupname_to_filter_id(const char *group)
{
  int id_code = groupname_to_code(group);

  return BKE_idcode_to_idfilter(id_code);
}

/**
 * From here, we are in 'Job Context',
 * i.e. have to be careful about sharing stuff between background working thread.
 * and main one (used by UI among other things).
 */
typedef struct TodoDir {
  int level;
  char *dir;
} TodoDir;

static int filelist_readjob_list_dir(const char *root,
                                     ListBase *entries,
                                     const char *filter_glob,
                                     const bool do_lib,
                                     const char *main_name,
                                     const bool skip_currpar)
{
  struct direntry *files;
  int nbr_files, nbr_entries = 0;

  nbr_files = BLI_filelist_dir_contents(root, &files);
  if (files) {
    int i = nbr_files;
    while (i--) {
      FileListInternEntry *entry;

      if (skip_currpar && FILENAME_IS_CURRPAR(files[i].relname)) {
        continue;
      }

      entry = MEM_callocN(sizeof(*entry), __func__);
      entry->relpath = MEM_dupallocN(files[i].relname);
      entry->st = files[i].s;

      /* Set file type. */
      if (S_ISDIR(files[i].s.st_mode)) {
        entry->typeflag = FILE_TYPE_DIR;
      }
      else if (do_lib && BLO_has_bfile_extension(entry->relpath)) {
        /* If we are considering .blend files as libs, promote them to directory status. */
        char name[FILE_MAX];

        entry->typeflag = FILE_TYPE_BLENDER;

        BLI_join_dirfile(name, sizeof(name), root, entry->relpath);

        /* prevent current file being used as acceptable dir */
        if (BLI_path_cmp(main_name, name) != 0) {
          entry->typeflag |= FILE_TYPE_DIR;
        }
      }
      /* Otherwise, do not check extensions for directories! */
      else if (!(entry->typeflag & FILE_TYPE_DIR)) {
        entry->typeflag = file_extension_type(root, entry->relpath);
        if (filter_glob[0] && BLI_path_extension_check_glob(entry->relpath, filter_glob)) {
          entry->typeflag |= FILE_TYPE_OPERATOR;
        }
      }

      BLI_addtail(entries, entry);
      nbr_entries++;
    }
    BLI_filelist_free(files, nbr_files);
  }
  return nbr_entries;
}

static int filelist_readjob_list_lib(const char *root, ListBase *entries, const bool skip_currpar)
{
  FileListInternEntry *entry;
  LinkNode *ln, *names;
  int i, nnames, idcode = 0, nbr_entries = 0;
  char dir[FILE_MAX_LIBEXTRA], *group;
  bool ok;

  struct BlendHandle *libfiledata = NULL;

  /* name test */
  ok = BLO_library_path_explode(root, dir, &group, NULL);
  if (!ok) {
    return nbr_entries;
  }

  /* there we go */
  libfiledata = BLO_blendhandle_from_file(dir, NULL);
  if (libfiledata == NULL) {
    return nbr_entries;
  }

  /* memory for strings is passed into filelist[i].entry->relpath
   * and freed in filelist_entry_free. */
  if (group) {
    idcode = groupname_to_code(group);
    names = BLO_blendhandle_get_datablock_names(libfiledata, idcode, &nnames);
  }
  else {
    names = BLO_blendhandle_get_linkable_groups(libfiledata);
    nnames = BLI_linklist_count(names);
  }

  BLO_blendhandle_close(libfiledata);

  if (!skip_currpar) {
    entry = MEM_callocN(sizeof(*entry), __func__);
    entry->relpath = BLI_strdup(FILENAME_PARENT);
    entry->typeflag |= (FILE_TYPE_BLENDERLIB | FILE_TYPE_DIR);
    BLI_addtail(entries, entry);
    nbr_entries++;
  }

  for (i = 0, ln = names; i < nnames; i++, ln = ln->next) {
    const char *blockname = ln->link;

    entry = MEM_callocN(sizeof(*entry), __func__);
    entry->relpath = BLI_strdup(blockname);
    entry->typeflag |= FILE_TYPE_BLENDERLIB;
    if (!(group && idcode)) {
      entry->typeflag |= FILE_TYPE_DIR;
      entry->blentype = groupname_to_code(blockname);
    }
    else {
      entry->blentype = idcode;
    }
    BLI_addtail(entries, entry);
    nbr_entries++;
  }

  BLI_linklist_free(names, free);

  return nbr_entries;
}

#if 0
/* Kept for reference here, in case we want to add back that feature later.
 * We do not need it currently. */
/* Code ***NOT*** updated for job stuff! */
static void filelist_readjob_main_rec(Main *bmain, FileList *filelist)
{
  ID *id;
  FileDirEntry *files, *firstlib = NULL;
  ListBase *lb;
  int a, fake, idcode, ok, totlib, totbl;

  // filelist->type = FILE_MAIN; // XXX TODO: add modes to filebrowser

  BLI_assert(filelist->filelist.entries == NULL);

  if (filelist->filelist.root[0] == '/') {
    filelist->filelist.root[0] = '\0';
  }

  if (filelist->filelist.root[0]) {
    idcode = groupname_to_code(filelist->filelist.root);
    if (idcode == 0) {
      filelist->filelist.root[0] = '\0';
    }
  }

  if (filelist->dir[0] == 0) {
    /* make directories */
#  ifdef WITH_FREESTYLE
    filelist->filelist.nbr_entries = 24;
#  else
    filelist->filelist.nbr_entries = 23;
#  endif
    filelist_resize(filelist, filelist->filelist.nbr_entries);

    for (a = 0; a < filelist->filelist.nbr_entries; a++) {
      filelist->filelist.entries[a].typeflag |= FILE_TYPE_DIR;
    }

    filelist->filelist.entries[0].entry->relpath = BLI_strdup(FILENAME_PARENT);
    filelist->filelist.entries[1].entry->relpath = BLI_strdup("Scene");
    filelist->filelist.entries[2].entry->relpath = BLI_strdup("Object");
    filelist->filelist.entries[3].entry->relpath = BLI_strdup("Mesh");
    filelist->filelist.entries[4].entry->relpath = BLI_strdup("Curve");
    filelist->filelist.entries[5].entry->relpath = BLI_strdup("Metaball");
    filelist->filelist.entries[6].entry->relpath = BLI_strdup("Material");
    filelist->filelist.entries[7].entry->relpath = BLI_strdup("Texture");
    filelist->filelist.entries[8].entry->relpath = BLI_strdup("Image");
    filelist->filelist.entries[9].entry->relpath = BLI_strdup("Ika");
    filelist->filelist.entries[10].entry->relpath = BLI_strdup("Wave");
    filelist->filelist.entries[11].entry->relpath = BLI_strdup("Lattice");
    filelist->filelist.entries[12].entry->relpath = BLI_strdup("Light");
    filelist->filelist.entries[13].entry->relpath = BLI_strdup("Camera");
    filelist->filelist.entries[14].entry->relpath = BLI_strdup("Ipo");
    filelist->filelist.entries[15].entry->relpath = BLI_strdup("World");
    filelist->filelist.entries[16].entry->relpath = BLI_strdup("Screen");
    filelist->filelist.entries[17].entry->relpath = BLI_strdup("VFont");
    filelist->filelist.entries[18].entry->relpath = BLI_strdup("Text");
    filelist->filelist.entries[19].entry->relpath = BLI_strdup("Armature");
    filelist->filelist.entries[20].entry->relpath = BLI_strdup("Action");
    filelist->filelist.entries[21].entry->relpath = BLI_strdup("NodeTree");
    filelist->filelist.entries[22].entry->relpath = BLI_strdup("Speaker");
#  ifdef WITH_FREESTYLE
    filelist->filelist.entries[23].entry->relpath = BLI_strdup("FreestyleLineStyle");
#  endif
  }
  else {
    /* make files */
    idcode = groupname_to_code(filelist->filelist.root);

    lb = which_libbase(bmain, idcode);
    if (lb == NULL) {
      return;
    }

    filelist->filelist.nbr_entries = 0;
    for (id = lb->first; id; id = id->next) {
      if (!(filelist->filter_data.flags & FLF_HIDE_DOT) || id->name[2] != '.') {
        filelist->filelist.nbr_entries++;
      }
    }

    /* XXX TODO: if databrowse F4 or append/link
     * filelist->flags & FLF_HIDE_PARENT has to be set */
    if (!(filelist->filter_data.flags & FLF_HIDE_PARENT)) {
      filelist->filelist.nbr_entries++;
    }

    if (filelist->filelist.nbr_entries > 0) {
      filelist_resize(filelist, filelist->filelist.nbr_entries);
    }

    files = filelist->filelist.entries;

    if (!(filelist->filter_data.flags & FLF_HIDE_PARENT)) {
      files->entry->relpath = BLI_strdup(FILENAME_PARENT);
      files->typeflag |= FILE_TYPE_DIR;

      files++;
    }

    totlib = totbl = 0;
    for (id = lb->first; id; id = id->next) {
      ok = 1;
      if (ok) {
        if (!(filelist->filter_data.flags & FLF_HIDE_DOT) || id->name[2] != '.') {
          if (id->lib == NULL) {
            files->entry->relpath = BLI_strdup(id->name + 2);
          }
          else {
            char relname[FILE_MAX + (MAX_ID_NAME - 2) + 3];
            BLI_snprintf(relname, sizeof(relname), "%s | %s", id->lib->name, id->name + 2);
            files->entry->relpath = BLI_strdup(relname);
          }
//                  files->type |= S_IFREG;
#  if 0 /* XXX TODO show the selection status of the objects */
          if (!filelist->has_func) { /* F4 DATA BROWSE */
            if (idcode == ID_OB) {
              if ( ((Object *)id)->flag & SELECT) {
                files->entry->selflag |= FILE_SEL_SELECTED;
              }
            }
            else if (idcode == ID_SCE) {
              if ( ((Scene *)id)->r.scemode & R_BG_RENDER) {
                files->entry->selflag |= FILE_SEL_SELECTED;
              }
            }
          }
#  endif
          //                  files->entry->nr = totbl + 1;
          files->entry->poin = id;
          fake = id->flag & LIB_FAKEUSER;
          if (idcode == ID_MA || idcode == ID_TE || idcode == ID_LA || idcode == ID_WO ||
              idcode == ID_IM) {
            files->typeflag |= FILE_TYPE_IMAGE;
          }
#  if 0
          if (id->lib && fake) {
            BLI_snprintf(files->extra, sizeof(files->entry->extra), "LF %d", id->us);
          }
          else if (id->lib) {
            BLI_snprintf(files->extra, sizeof(files->entry->extra), "L    %d", id->us);
          }
          else if (fake) {
            BLI_snprintf(files->extra, sizeof(files->entry->extra), "F    %d", id->us);
          }
          else {
            BLI_snprintf(files->extra, sizeof(files->entry->extra), "      %d", id->us);
          }
#  endif

          if (id->lib) {
            if (totlib == 0) {
              firstlib = files;
            }
            totlib++;
          }

          files++;
        }
        totbl++;
      }
    }

    /* only qsort of library blocks */
    if (totlib > 1) {
      qsort(firstlib, totlib, sizeof(*files), compare_name);
    }
  }
}
#endif

static void filelist_readjob_do(const bool do_lib,
                                FileList *filelist,
                                const char *main_name,
                                short *stop,
                                short *do_update,
                                float *progress,
                                ThreadMutex *lock)
{
  ListBase entries = {0};
  BLI_Stack *todo_dirs;
  TodoDir *td_dir;
  char dir[FILE_MAX_LIBEXTRA];
  char filter_glob[FILE_MAXFILE];
  const char *root = filelist->filelist.root;
  const int max_recursion = filelist->max_recursion;
  int nbr_done_dirs = 0, nbr_todo_dirs = 1;

  //  BLI_assert(filelist->filtered == NULL);
  BLI_assert(BLI_listbase_is_empty(&filelist->filelist.entries) &&
             (filelist->filelist.nbr_entries == 0));

  todo_dirs = BLI_stack_new(sizeof(*td_dir), __func__);
  td_dir = BLI_stack_push_r(todo_dirs);
  td_dir->level = 1;

  BLI_strncpy(dir, filelist->filelist.root, sizeof(dir));
  BLI_strncpy(filter_glob, filelist->filter_data.filter_glob, sizeof(filter_glob));

  BLI_cleanup_dir(main_name, dir);
  td_dir->dir = BLI_strdup(dir);

  while (!BLI_stack_is_empty(todo_dirs) && !(*stop)) {
    FileListInternEntry *entry;
    int nbr_entries = 0;
    bool is_lib = do_lib;

    char *subdir;
    char rel_subdir[FILE_MAX_LIBEXTRA];
    int recursion_level;
    bool skip_currpar;

    td_dir = BLI_stack_peek(todo_dirs);
    subdir = td_dir->dir;
    recursion_level = td_dir->level;
    skip_currpar = (recursion_level > 1);

    BLI_stack_discard(todo_dirs);

    /* ARRRG! We have to be very careful *not to use* common BLI_path_util helpers over
     * entry->relpath itself (nor any path containing it), since it may actually be a datablock
     * name inside .blend file, which can have slashes and backslashes! See T46827.
     * Note that in the end, this means we 'cache' valid relative subdir once here,
     * this is actually better. */
    BLI_strncpy(rel_subdir, subdir, sizeof(rel_subdir));
    BLI_cleanup_dir(root, rel_subdir);
    BLI_path_rel(rel_subdir, root);

    if (do_lib) {
      nbr_entries = filelist_readjob_list_lib(subdir, &entries, skip_currpar);
    }
    if (!nbr_entries) {
      is_lib = false;
      nbr_entries = filelist_readjob_list_dir(
          subdir, &entries, filter_glob, do_lib, main_name, skip_currpar);
    }

    for (entry = entries.first; entry; entry = entry->next) {
      BLI_join_dirfile(dir, sizeof(dir), rel_subdir, entry->relpath);

      /* Generate our entry uuid. Abusing uuid as an uint32, shall be more than enough here,
       * things would crash way before we overflow that counter!
       * Using an atomic operation to avoid having to lock thread...
       * Note that we do not really need this here currently,
       * since there is a single listing thread, but better
       * remain consistent about threading! */
      *((uint32_t *)entry->uuid) = atomic_add_and_fetch_uint32(
          (uint32_t *)filelist->filelist_intern.curr_uuid, 1);

      /* Only thing we change in direntry here, so we need to free it first. */
      MEM_freeN(entry->relpath);
      entry->relpath = BLI_strdup(dir + 2); /* + 2 to remove '//'
                                             * added by BLI_path_rel to rel_subdir. */
      entry->name = BLI_strdup(fileentry_uiname(root, entry->relpath, entry->typeflag, dir));

      /* Here we decide whether current filedirentry is to be listed too, or not. */
      if (max_recursion && (is_lib || (recursion_level <= max_recursion))) {
        if (((entry->typeflag & FILE_TYPE_DIR) == 0) || FILENAME_IS_CURRPAR(entry->relpath)) {
          /* Skip... */
        }
        else if (!is_lib && (recursion_level >= max_recursion) &&
                 ((entry->typeflag & (FILE_TYPE_BLENDER | FILE_TYPE_BLENDER_BACKUP)) == 0)) {
          /* Do not recurse in real directories in this case, only in .blend libs. */
        }
        else {
          /* We have a directory we want to list, add it to todo list! */
          BLI_join_dirfile(dir, sizeof(dir), root, entry->relpath);
          BLI_cleanup_dir(main_name, dir);
          td_dir = BLI_stack_push_r(todo_dirs);
          td_dir->level = recursion_level + 1;
          td_dir->dir = BLI_strdup(dir);
          nbr_todo_dirs++;
        }
      }
    }

    if (nbr_entries) {
      BLI_mutex_lock(lock);

      *do_update = true;

      BLI_movelisttolist(&filelist->filelist.entries, &entries);
      filelist->filelist.nbr_entries += nbr_entries;

      BLI_mutex_unlock(lock);
    }

    nbr_done_dirs++;
    *progress = (float)nbr_done_dirs / (float)nbr_todo_dirs;
    MEM_freeN(subdir);
  }

  /* If we were interrupted by stop, stack may not be empty and we need to free
   * pending dir paths. */
  while (!BLI_stack_is_empty(todo_dirs)) {
    td_dir = BLI_stack_peek(todo_dirs);
    MEM_freeN(td_dir->dir);
    BLI_stack_discard(todo_dirs);
  }
  BLI_stack_free(todo_dirs);
}

static void filelist_readjob_dir(FileList *filelist,
                                 const char *main_name,
                                 short *stop,
                                 short *do_update,
                                 float *progress,
                                 ThreadMutex *lock)
{
  filelist_readjob_do(false, filelist, main_name, stop, do_update, progress, lock);
}

static void filelist_readjob_lib(FileList *filelist,
                                 const char *main_name,
                                 short *stop,
                                 short *do_update,
                                 float *progress,
                                 ThreadMutex *lock)
{
  filelist_readjob_do(true, filelist, main_name, stop, do_update, progress, lock);
}

static void filelist_readjob_main(FileList *filelist,
                                  const char *main_name,
                                  short *stop,
                                  short *do_update,
                                  float *progress,
                                  ThreadMutex *lock)
{
  /* TODO! */
  filelist_readjob_dir(filelist, main_name, stop, do_update, progress, lock);
}

typedef struct FileListReadJob {
  ThreadMutex lock;
  char main_name[FILE_MAX];
  struct FileList *filelist;
  /** XXX We may use a simpler struct here... just a linked list and root path? */
  struct FileList *tmp_filelist;
} FileListReadJob;

static void filelist_readjob_startjob(void *flrjv, short *stop, short *do_update, float *progress)
{
  FileListReadJob *flrj = flrjv;

  //  printf("START filelist reading (%d files, main thread: %d)\n",
  //         flrj->filelist->filelist.nbr_entries, BLI_thread_is_main());

  BLI_mutex_lock(&flrj->lock);

  BLI_assert((flrj->tmp_filelist == NULL) && flrj->filelist);

  flrj->tmp_filelist = MEM_dupallocN(flrj->filelist);

  BLI_listbase_clear(&flrj->tmp_filelist->filelist.entries);
  flrj->tmp_filelist->filelist.nbr_entries = 0;

  flrj->tmp_filelist->filelist_intern.filtered = NULL;
  BLI_listbase_clear(&flrj->tmp_filelist->filelist_intern.entries);
  memset(flrj->tmp_filelist->filelist_intern.curr_uuid,
         0,
         sizeof(flrj->tmp_filelist->filelist_intern.curr_uuid));

  flrj->tmp_filelist->libfiledata = NULL;
  memset(&flrj->tmp_filelist->filelist_cache, 0, sizeof(flrj->tmp_filelist->filelist_cache));
  flrj->tmp_filelist->selection_state = NULL;

  BLI_mutex_unlock(&flrj->lock);

  flrj->tmp_filelist->read_jobf(
      flrj->tmp_filelist, flrj->main_name, stop, do_update, progress, &flrj->lock);
}

static void filelist_readjob_update(void *flrjv)
{
  FileListReadJob *flrj = flrjv;
  FileListIntern *fl_intern = &flrj->filelist->filelist_intern;
  ListBase new_entries = {NULL};
  int nbr_entries, new_nbr_entries = 0;

  BLI_movelisttolist(&new_entries, &fl_intern->entries);
  nbr_entries = flrj->filelist->filelist.nbr_entries;

  BLI_mutex_lock(&flrj->lock);

  if (flrj->tmp_filelist->filelist.nbr_entries) {
    /* We just move everything out of 'thread context' into final list. */
    new_nbr_entries = flrj->tmp_filelist->filelist.nbr_entries;
    BLI_movelisttolist(&new_entries, &flrj->tmp_filelist->filelist.entries);
    flrj->tmp_filelist->filelist.nbr_entries = 0;
  }

  BLI_mutex_unlock(&flrj->lock);

  if (new_nbr_entries) {
    /* Do not clear selection cache, we can assume already 'selected' uuids are still valid! */
    filelist_clear_ex(flrj->filelist, true, false);

    flrj->filelist->flags |= (FL_NEED_SORTING | FL_NEED_FILTERING);
  }

  /* if no new_nbr_entries, this is NOP */
  BLI_movelisttolist(&fl_intern->entries, &new_entries);
  flrj->filelist->filelist.nbr_entries = nbr_entries + new_nbr_entries;
}

static void filelist_readjob_endjob(void *flrjv)
{
  FileListReadJob *flrj = flrjv;

  /* In case there would be some dangling update... */
  filelist_readjob_update(flrjv);

  flrj->filelist->flags &= ~FL_IS_PENDING;
  flrj->filelist->flags |= FL_IS_READY;
}

static void filelist_readjob_free(void *flrjv)
{
  FileListReadJob *flrj = flrjv;

  //  printf("END filelist reading (%d files)\n", flrj->filelist->filelist.nbr_entries);

  if (flrj->tmp_filelist) {
    /* tmp_filelist shall never ever be filtered! */
    BLI_assert(flrj->tmp_filelist->filelist.nbr_entries == 0);
    BLI_assert(BLI_listbase_is_empty(&flrj->tmp_filelist->filelist.entries));

    filelist_freelib(flrj->tmp_filelist);
    filelist_free(flrj->tmp_filelist);
    MEM_freeN(flrj->tmp_filelist);
  }

  BLI_mutex_end(&flrj->lock);

  MEM_freeN(flrj);
}

void filelist_readjob_start(FileList *filelist, const bContext *C)
{
  Main *bmain = CTX_data_main(C);
  wmJob *wm_job;
  FileListReadJob *flrj;

  /* prepare job data */
  flrj = MEM_callocN(sizeof(*flrj), __func__);
  flrj->filelist = filelist;
  BLI_strncpy(flrj->main_name, BKE_main_blendfile_path(bmain), sizeof(flrj->main_name));

  filelist->flags &= ~(FL_FORCE_RESET | FL_IS_READY);
  filelist->flags |= FL_IS_PENDING;

  BLI_mutex_init(&flrj->lock);

  /* setup job */
  wm_job = WM_jobs_get(CTX_wm_manager(C),
                       CTX_wm_window(C),
                       CTX_data_scene(C),
                       "Listing Dirs...",
                       WM_JOB_PROGRESS,
                       WM_JOB_TYPE_FILESEL_READDIR);
  WM_jobs_customdata_set(wm_job, flrj, filelist_readjob_free);
  WM_jobs_timer(wm_job, 0.01, NC_SPACE | ND_SPACE_FILE_LIST, NC_SPACE | ND_SPACE_FILE_LIST);
  WM_jobs_callbacks(
      wm_job, filelist_readjob_startjob, NULL, filelist_readjob_update, filelist_readjob_endjob);

  /* start the job */
  WM_jobs_start(CTX_wm_manager(C), wm_job);
}

void filelist_readjob_stop(wmWindowManager *wm, ScrArea *sa)
{
  WM_jobs_kill_type(wm, sa, WM_JOB_TYPE_FILESEL_READDIR);
}

int filelist_readjob_running(wmWindowManager *wm, ScrArea *sa)
{
  return WM_jobs_test(wm, sa, WM_JOB_TYPE_FILESEL_READDIR);
}<|MERGE_RESOLUTION|>--- conflicted
+++ resolved
@@ -2130,16 +2130,14 @@
   else if (BLI_path_extension_check(path, ".abc")) {
     return FILE_TYPE_ALEMBIC;
   }
-<<<<<<< HEAD
   else if (BLI_path_extension_check_n(path, ".usda", ".usdb", ".usdc", ".usdz", NULL)) {
     return FILE_TYPE_USD;
-=======
+  }
   else if (BLI_path_extension_check(path, ".zip")) {
     return FILE_TYPE_ARCHIVE;
   }
   else if (BLI_path_extension_check_n(path, ".obj", ".3ds", ".fbx", ".glb", ".gltf", NULL)) {
     return FILE_TYPE_OBJECT_IO;
->>>>>>> 2e97d50d
   }
   else if (BLI_path_extension_check_array(path, imb_ext_image)) {
     return FILE_TYPE_IMAGE;
