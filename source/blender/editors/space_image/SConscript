--- conflicted
+++ resolved
@@ -15,13 +15,9 @@
 if env['WITH_BF_OPENEXR']:
 	defs.append('WITH_OPENEXR')
 if env['WITH_BF_TIFF']:
-<<<<<<< HEAD
 	defs.append('WITH_TIFF')
-=======
-    defs.append('WITH_TIFF')
 if env['WITH_BF_CINEON']:
 	defs.append('WITH_CINEON')
->>>>>>> f48f8d3b
     
 if env['OURPLATFORM'] in ('win32-vc', 'win32-mingw', 'linuxcross', 'win64-vc'):
     incs += ' ' + env['BF_PTHREADS_INC']
