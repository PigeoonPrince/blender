--- conflicted
+++ resolved
@@ -910,11 +910,7 @@
 				col= uiLayoutColumn(split, 0);
 				uiItemR(col, userptr, "fields_per_frame", 0, "Fields", 0);
 				uiItemR(col, userptr, "use_auto_refresh", 0, NULL, 0);
-<<<<<<< HEAD
-				uiItemR(col, userptr, "cyclic", 0, NULL, 0);
-=======
 				uiItemR(col, userptr, "use_cyclic", 0, NULL, 0);
->>>>>>> d59304e8
 			}
 			else if(ima->source==IMA_SRC_GENERATED) {
 				split= uiLayoutSplit(layout, 0, 0);
