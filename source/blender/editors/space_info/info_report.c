--- conflicted
+++ resolved
@@ -18,7 +18,6 @@
  * \ingroup spinfo
  */
 
-#include <fnmatch.h>
 #include <limits.h>
 #include <stdlib.h>
 #include <string.h>
@@ -42,22 +41,15 @@
 
 #include "info_intern.h"
 
-<<<<<<< HEAD
 #define REPORT_INDEX_INVALID -1
 
-static void reports_select_all(ReportList *reports, int report_mask, int action)
-=======
 /* return true if substring is found */
 bool info_filter_text(const Report *report, const char *search_string)
 {
   return strstr(report->message, search_string) != NULL;
 }
 
-static void reports_select_all(ReportList *reports,
-                               int report_mask,
-                               const char *search_string,
-                               int action)
->>>>>>> d6f2a3a1
+static void reports_select_all(ReportList *reports, int report_mask, const char *search_string, int action)
 {
   if (action == SEL_TOGGLE) {
     action = SEL_SELECT;
@@ -181,7 +173,6 @@
     return OPERATOR_CANCELLED;
   }
 
-<<<<<<< HEAD
 
   const Report *active_report = BLI_findlink((const struct ListBase *)reports,
                                              sinfo->active_report_index);
@@ -189,10 +180,6 @@
 
   if (deselect_all) {
     reports_select_all(reports, report_mask, SEL_DESELECT);
-=======
-  if (!extend) {
-    reports_select_all(reports, report_mask, sinfo->search_string, SEL_DESELECT);
->>>>>>> d6f2a3a1
   }
 
   if (active_report == NULL) {
