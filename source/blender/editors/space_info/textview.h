<<<<<<< HEAD
/**
 * $Id: textview.h 33431 2010-12-02 21:48:46Z campbellbarton $
=======
/*
 * $Id$
>>>>>>> 99ee18c6
 *
 * ***** BEGIN GPL LICENSE BLOCK *****
 *
 * This program is free software; you can redistribute it and/or
 * modify it under the terms of the GNU General Public License
 * as published by the Free Software Foundation; either version 2
 * of the License, or (at your option) any later version.
 *
 * This program is distributed in the hope that it will be useful,
 * but WITHOUT ANY WARRANTY; without even the implied warranty of
 * MERCHANTABILITY or FITNESS FOR A PARTICULAR PURPOSE.  See the
 * GNU General Public License for more details.
 *
 * You should have received a copy of the GNU General Public License
 * along with this program; if not, write to the Free Software Foundation,
 * Inc., 51 Franklin Street, Fifth Floor, Boston, MA 02110-1301, USA.
 *
 * Contributor(s): Campbell Barton
 *
 * ***** END GPL LICENSE BLOCK *****
 */

/** \file blender/editors/space_info/textview.h
 *  \ingroup spinfo
 */


typedef struct TextViewContext {
	int lheight;
	int sel_start, sel_end;

	/* view settings */
	int cwidth; /* shouldnt be needed! */
	int console_width; /* shouldnt be needed! */

	int winx;
	int ymin, ymax;
	
	/* callbacks */
	int (*begin)(struct TextViewContext *tvc);
	void (*end)(struct TextViewContext *tvc);
	void *arg1;
	void *arg2;

	/* iterator */
	int (*step)(struct TextViewContext *tvc);
	int (*line_get)(struct TextViewContext *tvc, const char **, int *);
	int (*line_color)(struct TextViewContext *tvc, unsigned char fg[3], unsigned char bg[3]);
	void *iter;
	int iter_index;
	int iter_char;		/* char intex, used for multi-line report display */
	int iter_char_next;	/* same as above, next \n */
	int iter_tmp;		/* internal iterator use */

} TextViewContext;

int textview_draw(struct TextViewContext *tvc, int draw, int mval[2], void **mouse_pick, int *pos_pick);

#define TVC_LINE_FG	(1<<0)
#define TVC_LINE_BG	(1<<1)<|MERGE_RESOLUTION|>--- conflicted
+++ resolved
@@ -1,10 +1,5 @@
-<<<<<<< HEAD
-/**
- * $Id: textview.h 33431 2010-12-02 21:48:46Z campbellbarton $
-=======
 /*
  * $Id$
->>>>>>> 99ee18c6
  *
  * ***** BEGIN GPL LICENSE BLOCK *****
  *
