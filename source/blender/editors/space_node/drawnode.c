--- conflicted
+++ resolved
@@ -3197,13 +3197,6 @@
   // uiItemR(layout, ptr, "domain", DEFAULT_FLAGS, "", ICON_NONE);
 }
 
-<<<<<<< HEAD
-static void node_geometry_buts_attribute_color_ramp(uiLayout *layout,
-                                                    bContext *UNUSED(C),
-                                                    PointerRNA *ptr)
-{
-  uiTemplateColorRamp(layout, ptr, "color_ramp", 0);
-=======
 static void node_geometry_buts_attribute_mix(uiLayout *layout,
                                              bContext *UNUSED(C),
                                              PointerRNA *ptr)
@@ -3213,7 +3206,13 @@
   uiItemR(col, ptr, "input_type_factor", DEFAULT_FLAGS, IFACE_("Factor"), ICON_NONE);
   uiItemR(col, ptr, "input_type_a", DEFAULT_FLAGS, IFACE_("A"), ICON_NONE);
   uiItemR(col, ptr, "input_type_b", DEFAULT_FLAGS, IFACE_("B"), ICON_NONE);
->>>>>>> 35368e8b
+}
+
+static void node_geometry_buts_attribute_color_ramp(uiLayout *layout,
+                                                    bContext *UNUSED(C),
+                                                    PointerRNA *ptr)
+{
+  uiTemplateColorRamp(layout, ptr, "color_ramp", 0);
 }
 
 static void node_geometry_set_butfunc(bNodeType *ntype)
@@ -3240,13 +3239,11 @@
     case GEO_NODE_ATTRIBUTE_FILL:
       ntype->draw_buttons = node_geometry_buts_attribute_fill;
       break;
-<<<<<<< HEAD
+    case GEO_NODE_ATTRIBUTE_MIX:
+      ntype->draw_buttons = node_geometry_buts_attribute_mix;
+      break;
     case GEO_NODE_ATTRIBUTE_COLOR_RAMP:
       ntype->draw_buttons = node_geometry_buts_attribute_color_ramp;
-=======
-    case GEO_NODE_ATTRIBUTE_MIX:
-      ntype->draw_buttons = node_geometry_buts_attribute_mix;
->>>>>>> 35368e8b
       break;
   }
 }
