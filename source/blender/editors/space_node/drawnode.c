/*
 * This program is free software; you can redistribute it and/or
 * modify it under the terms of the GNU General Public License
 * as published by the Free Software Foundation; either version 2
 * of the License, or (at your option) any later version.
 *
 * This program is distributed in the hope that it will be useful,
 * but WITHOUT ANY WARRANTY; without even the implied warranty of
 * MERCHANTABILITY or FITNESS FOR A PARTICULAR PURPOSE.  See the
 * GNU General Public License for more details.
 *
 * You should have received a copy of the GNU General Public License
 * along with this program; if not, write to the Free Software Foundation,
 * Inc., 51 Franklin Street, Fifth Floor, Boston, MA 02110-1301, USA.
 *
 * The Original Code is Copyright (C) 2005 Blender Foundation.
 * All rights reserved.
 */

/** \file
 * \ingroup spnode
 * \brief lower level node drawing for nodes (boarders, headers etc), also node layout.
 */

#include "BLI_blenlib.h"
#include "BLI_math.h"

#include "DNA_node_types.h"
#include "DNA_object_types.h"
#include "DNA_space_types.h"
#include "DNA_screen_types.h"
#include "DNA_userdef_types.h"
#include "DNA_text_types.h"

#include "BKE_context.h"
#include "BKE_curve.h"
#include "BKE_image.h"
#include "BKE_main.h"
#include "BKE_node.h"
#include "BKE_tracking.h"

#include "BLF_api.h"
#include "BLT_translation.h"

#include "BIF_glutil.h"

#include "GPU_draw.h"
#include "GPU_batch.h"
#include "GPU_batch_presets.h"
#include "GPU_immediate.h"
#include "GPU_matrix.h"
#include "GPU_state.h"

#include "RNA_access.h"
#include "RNA_define.h"

#include "ED_node.h"

#include "WM_api.h"
#include "WM_types.h"

#include "UI_resources.h"
#include "UI_view2d.h"

#include "IMB_colormanagement.h"
#include "IMB_imbuf_types.h"

#include "node_intern.h" /* own include */
#include "NOD_composite.h"
#include "NOD_shader.h"
#include "NOD_texture.h"

/* ****************** SOCKET BUTTON DRAW FUNCTIONS ***************** */

static void node_socket_button_label(bContext *UNUSED(C),
                                     uiLayout *layout,
                                     PointerRNA *UNUSED(ptr),
                                     PointerRNA *UNUSED(node_ptr),
                                     const char *text)
{
  uiItemL(layout, text, 0);
}

/* ****************** BUTTON CALLBACKS FOR ALL TREES ***************** */

static void node_buts_value(uiLayout *layout, bContext *UNUSED(C), PointerRNA *ptr)
{
  bNode *node = ptr->data;
  /* first output stores value */
  bNodeSocket *output = node->outputs.first;
  PointerRNA sockptr;
  RNA_pointer_create(ptr->id.data, &RNA_NodeSocket, output, &sockptr);

  uiItemR(layout, &sockptr, "default_value", 0, "", ICON_NONE);
}

static void node_buts_rgb(uiLayout *layout, bContext *UNUSED(C), PointerRNA *ptr)
{
  bNode *node = ptr->data;
  /* first output stores value */
  bNodeSocket *output = node->outputs.first;
  PointerRNA sockptr;
  uiLayout *col;
  RNA_pointer_create(ptr->id.data, &RNA_NodeSocket, output, &sockptr);

  col = uiLayoutColumn(layout, false);
  uiTemplateColorPicker(col, &sockptr, "default_value", 1, 0, 0, 0);
  uiItemR(col, &sockptr, "default_value", UI_ITEM_R_SLIDER, "", ICON_NONE);
}

static void node_buts_mix_rgb(uiLayout *layout, bContext *UNUSED(C), PointerRNA *ptr)
{
  uiLayout *row, *col;

  bNodeTree *ntree = (bNodeTree *)ptr->id.data;

  col = uiLayoutColumn(layout, false);
  row = uiLayoutRow(col, true);
  uiItemR(row, ptr, "blend_type", 0, "", ICON_NONE);
  if (ELEM(ntree->type, NTREE_COMPOSIT, NTREE_TEXTURE)) {
    uiItemR(row, ptr, "use_alpha", 0, "", ICON_IMAGE_RGB_ALPHA);
  }

  uiItemR(col, ptr, "use_clamp", 0, NULL, ICON_NONE);
}

static void node_buts_time(uiLayout *layout, bContext *UNUSED(C), PointerRNA *ptr)
{
  uiLayout *row;
#if 0
  /* XXX no context access here .. */
  bNode *node = ptr->data;
  CurveMapping *cumap = node->storage;

  if (cumap) {
    cumap->flag |= CUMA_DRAW_CFRA;
    if (node->custom1 < node->custom2)
      cumap->sample[0] = (float)(CFRA - node->custom1) / (float)(node->custom2 - node->custom1);
  }
#endif

  uiTemplateCurveMapping(layout, ptr, "curve", 's', false, false, false, false);

  row = uiLayoutRow(layout, true);
  uiItemR(row, ptr, "frame_start", 0, IFACE_("Sta"), ICON_NONE);
  uiItemR(row, ptr, "frame_end", 0, IFACE_("End"), ICON_NONE);
}

static void node_buts_colorramp(uiLayout *layout, bContext *UNUSED(C), PointerRNA *ptr)
{
  uiTemplateColorRamp(layout, ptr, "color_ramp", 0);
}

static void node_buts_curvevec(uiLayout *layout, bContext *UNUSED(C), PointerRNA *ptr)
{
  uiTemplateCurveMapping(layout, ptr, "mapping", 'v', false, false, false, false);
}

#define SAMPLE_FLT_ISNONE FLT_MAX
/* bad bad, 2.5 will do better?... no it won't... */
static float _sample_col[4] = {SAMPLE_FLT_ISNONE};
void ED_node_sample_set(const float col[4])
{
  if (col) {
    copy_v4_v4(_sample_col, col);
  }
  else {
    copy_v4_fl(_sample_col, SAMPLE_FLT_ISNONE);
  }
}

static void node_buts_curvecol(uiLayout *layout, bContext *UNUSED(C), PointerRNA *ptr)
{
  bNode *node = ptr->data;
  CurveMapping *cumap = node->storage;

  if (_sample_col[0] != SAMPLE_FLT_ISNONE) {
    cumap->flag |= CUMA_DRAW_SAMPLE;
    copy_v3_v3(cumap->sample, _sample_col);
  }
  else {
    cumap->flag &= ~CUMA_DRAW_SAMPLE;
  }

  uiTemplateCurveMapping(layout, ptr, "mapping", 'c', false, false, false, true);
}

static void node_buts_normal(uiLayout *layout, bContext *UNUSED(C), PointerRNA *ptr)
{
  bNode *node = ptr->data;
  /* first output stores normal */
  bNodeSocket *output = node->outputs.first;
  PointerRNA sockptr;
  RNA_pointer_create(ptr->id.data, &RNA_NodeSocket, output, &sockptr);

  uiItemR(layout, &sockptr, "default_value", 0, "", ICON_NONE);
}

#if 0 /* not used in 2.5x yet */
static void node_browse_tex_cb(bContext *C, void *ntree_v, void *node_v)
{
  Main *bmain = CTX_data_main(C);
  bNodeTree *ntree = ntree_v;
  bNode *node = node_v;
  Tex *tex;

  if (node->menunr < 1) return;

  if (node->id) {
    id_us_min(node->id);
    node->id = NULL;
  }
  tex = BLI_findlink(&bmain->tex, node->menunr - 1);

  node->id = &tex->id;
  id_us_plus(node->id);
  BLI_strncpy(node->name, node->id->name + 2, sizeof(node->name));

  nodeSetActive(ntree, node);

  if (ntree->type == NTREE_TEXTURE)
    ntreeTexCheckCyclics(ntree);

  // allqueue(REDRAWBUTSSHADING, 0);
  // allqueue(REDRAWNODE, 0);
  NodeTagChanged(ntree, node);

  node->menunr = 0;
}
#endif

static void node_buts_texture(uiLayout *layout, bContext *UNUSED(C), PointerRNA *ptr)
{
  bNode *node = ptr->data;

  short multi = (node->id && ((Tex *)node->id)->use_nodes && (node->type != CMP_NODE_TEXTURE) &&
                 (node->type != TEX_NODE_TEXTURE));

  uiItemR(layout, ptr, "texture", 0, "", ICON_NONE);

  if (multi) {
    /* Number Drawing not optimal here, better have a list*/
    uiItemR(layout, ptr, "node_output", 0, "", ICON_NONE);
  }
}

static void node_buts_math(uiLayout *layout, bContext *UNUSED(C), PointerRNA *ptr)
{
  uiItemR(layout, ptr, "operation", 0, "", ICON_NONE);
  uiItemR(layout, ptr, "use_clamp", 0, NULL, ICON_NONE);
}

static int node_resize_area_default(bNode *node, int x, int y)
{
  if (node->flag & NODE_HIDDEN) {
    rctf totr = node->totr;
    /* right part of node */
    totr.xmin = node->totr.xmax - 20.0f;
    if (BLI_rctf_isect_pt(&totr, x, y)) {
      return NODE_RESIZE_RIGHT;
    }
    else {
      return 0;
    }
  }
  else {
    const float size = NODE_RESIZE_MARGIN;
    rctf totr = node->totr;
    int dir = 0;

    if (x >= totr.xmax - size && x < totr.xmax && y >= totr.ymin && y < totr.ymax) {
      dir |= NODE_RESIZE_RIGHT;
    }
    if (x >= totr.xmin && x < totr.xmin + size && y >= totr.ymin && y < totr.ymax) {
      dir |= NODE_RESIZE_LEFT;
    }
    return dir;
  }
}

/* ****************** BUTTON CALLBACKS FOR COMMON NODES ***************** */

static void node_draw_buttons_group(uiLayout *layout, bContext *C, PointerRNA *ptr)
{
  uiTemplateIDBrowse(layout, C, ptr, "node_tree", NULL, NULL, NULL, UI_TEMPLATE_ID_FILTER_ALL);
}

/* XXX Does a bounding box update by iterating over all children.
 * Not ideal to do this in every draw call, but doing as transform callback doesn't work,
 * since the child node totr rects are not updated properly at that point.
 */
static void node_draw_frame_prepare(const bContext *UNUSED(C), bNodeTree *ntree, bNode *node)
{
  const float margin = 1.5f * U.widget_unit;
  NodeFrame *data = (NodeFrame *)node->storage;
  bool bbinit;
  bNode *tnode;
  rctf rect, noderect;
  float xmax, ymax;

  /* init rect from current frame size */
  node_to_view(node, node->offsetx, node->offsety, &rect.xmin, &rect.ymax);
  node_to_view(
      node, node->offsetx + node->width, node->offsety - node->height, &rect.xmax, &rect.ymin);

  /* frame can be resized manually only if shrinking is disabled or no children are attached */
  data->flag |= NODE_FRAME_RESIZEABLE;
  /* for shrinking bbox, initialize the rect from first child node */
  bbinit = (data->flag & NODE_FRAME_SHRINK);
  /* fit bounding box to all children */
  for (tnode = ntree->nodes.first; tnode; tnode = tnode->next) {
    if (tnode->parent != node) {
      continue;
    }

    /* add margin to node rect */
    noderect = tnode->totr;
    noderect.xmin -= margin;
    noderect.xmax += margin;
    noderect.ymin -= margin;
    noderect.ymax += margin;

    /* first child initializes frame */
    if (bbinit) {
      bbinit = 0;
      rect = noderect;
      data->flag &= ~NODE_FRAME_RESIZEABLE;
    }
    else {
      BLI_rctf_union(&rect, &noderect);
    }
  }

  /* now adjust the frame size from view-space bounding box */
  node_from_view(node, rect.xmin, rect.ymax, &node->offsetx, &node->offsety);
  node_from_view(node, rect.xmax, rect.ymin, &xmax, &ymax);
  node->width = xmax - node->offsetx;
  node->height = -ymax + node->offsety;

  node->totr = rect;
}

static void node_draw_frame_label(bNodeTree *ntree, bNode *node, const float aspect)
{
  /* XXX font id is crap design */
  const int fontid = UI_style_get()->widgetlabel.uifont_id;
  NodeFrame *data = (NodeFrame *)node->storage;
  rctf *rct = &node->totr;
  int color_id = node_get_colorid(node);
  char label[MAX_NAME];
  /* XXX a bit hacky, should use separate align values for x and y */
  float width, ascender;
  float x, y;
  const int font_size = data->label_size / aspect;
  const float margin = (float)(NODE_DY / 4);
  int label_height;
  unsigned char color[3];

  nodeLabel(ntree, node, label, sizeof(label));

  BLF_enable(fontid, BLF_ASPECT);
  BLF_aspect(fontid, aspect, aspect, 1.0f);
  /* clamp otherwise it can suck up a LOT of memory */
  BLF_size(fontid, MIN2(24, font_size), U.dpi);

  /* title color */
  UI_GetThemeColorBlendShade3ubv(TH_TEXT, color_id, 0.4f, 10, color);
  BLF_color3ubv(fontid, color);

  width = BLF_width(fontid, label, sizeof(label));
  ascender = BLF_ascender(fontid);
  label_height = ((margin / aspect) + (ascender * aspect));

  /* 'x' doesn't need aspect correction */
  x = BLI_rctf_cent_x(rct) - (0.5f * width);
  y = rct->ymax - label_height;

  BLF_position(fontid, x, y, 0);
  BLF_draw(fontid, label, BLF_DRAW_STR_DUMMY_MAX);

  /* draw text body */
  if (node->id) {
    Text *text = (Text *)node->id;
    TextLine *line;
    const int line_height_max = BLF_height_max(fontid);
    const float line_spacing = (line_height_max * aspect);
    const float line_width = (BLI_rctf_size_x(rct) - margin) / aspect;
    int y_min;

    /* 'x' doesn't need aspect correction */
    x = rct->xmin + margin;
    y = rct->ymax - (label_height + line_spacing);
    /* early exit */
    y_min = y + ((margin * 2) - (y - rct->ymin));

    BLF_enable(fontid, BLF_CLIPPING | BLF_WORD_WRAP);
    BLF_clipping(fontid,
                 rct->xmin,
                 /* round to avoid clipping half-way through a line */
                 y - (floorf(((y - rct->ymin) - (margin * 2)) / line_spacing) * line_spacing),
                 rct->xmin + line_width,
                 rct->ymax);

    BLF_wordwrap(fontid, line_width);

    for (line = text->lines.first; line; line = line->next) {
      struct ResultBLF info;
      if (line->line[0]) {
        BLF_position(fontid, x, y, 0);
        BLF_draw_ex(fontid, line->line, line->len, &info);
        y -= line_spacing * info.lines;
      }
      else {
        y -= line_spacing;
      }
      if (y < y_min) {
        break;
      }
    }

    BLF_disable(fontid, BLF_CLIPPING | BLF_WORD_WRAP);
  }

  BLF_disable(fontid, BLF_ASPECT);
}

static void node_draw_frame(const bContext *C,
                            ARegion *ar,
                            SpaceNode *snode,
                            bNodeTree *ntree,
                            bNode *node,
                            bNodeInstanceKey UNUSED(key))
{
  rctf *rct = &node->totr;
  int color_id = node_get_colorid(node);
  float color[4];
  float alpha;

  /* skip if out of view */
  if (BLI_rctf_isect(&node->totr, &ar->v2d.cur, NULL) == false) {
    UI_block_end(C, node->block);
    node->block = NULL;
    return;
  }

  UI_GetThemeColor4fv(TH_NODE_FRAME, color);
  alpha = color[3];

  /* shadow */
  node_draw_shadow(snode, node, BASIS_RAD, alpha);

  /* body */
  if (node->flag & NODE_CUSTOM_COLOR) {
    rgba_float_args_set(color, node->color[0], node->color[1], node->color[2], alpha);
  }
  else {
    UI_GetThemeColor4fv(TH_NODE_FRAME, color);
  }

  UI_draw_roundbox_corner_set(UI_CNR_ALL);
  UI_draw_roundbox_aa(true, rct->xmin, rct->ymin, rct->xmax, rct->ymax, BASIS_RAD, color);

  /* outline active and selected emphasis */
  if (node->flag & SELECT) {
    if (node->flag & NODE_ACTIVE) {
      UI_GetThemeColorShadeAlpha4fv(TH_ACTIVE, 0, -40, color);
    }
    else {
      UI_GetThemeColorShadeAlpha4fv(TH_SELECT, 0, -40, color);
    }

    UI_draw_roundbox_aa(false, rct->xmin, rct->ymin, rct->xmax, rct->ymax, BASIS_RAD, color);
  }

  /* label */
  node_draw_frame_label(ntree, node, snode->aspect);

  UI_ThemeClearColor(color_id);

  UI_block_end(C, node->block);
  UI_block_draw(C, node->block);
  node->block = NULL;
}

static int node_resize_area_frame(bNode *node, int x, int y)
{
  const float size = 10.0f;
  NodeFrame *data = (NodeFrame *)node->storage;
  rctf totr = node->totr;
  int dir = 0;

  /* shrinking frame size is determined by child nodes */
  if (!(data->flag & NODE_FRAME_RESIZEABLE)) {
    return 0;
  }

  if (x >= totr.xmax - size && x < totr.xmax && y >= totr.ymin && y < totr.ymax) {
    dir |= NODE_RESIZE_RIGHT;
  }
  if (x >= totr.xmin && x < totr.xmin + size && y >= totr.ymin && y < totr.ymax) {
    dir |= NODE_RESIZE_LEFT;
  }
  if (x >= totr.xmin && x < totr.xmax && y >= totr.ymax - size && y < totr.ymax) {
    dir |= NODE_RESIZE_TOP;
  }
  if (x >= totr.xmin && x < totr.xmax && y >= totr.ymin && y < totr.ymin + size) {
    dir |= NODE_RESIZE_BOTTOM;
  }

  return dir;
}

static void node_buts_frame_ex(uiLayout *layout, bContext *UNUSED(C), PointerRNA *ptr)
{
  uiItemR(layout, ptr, "label_size", 0, IFACE_("Label Size"), ICON_NONE);
  uiItemR(layout, ptr, "shrink", 0, IFACE_("Shrink"), ICON_NONE);
  uiItemR(layout, ptr, "text", 0, NULL, ICON_NONE);
}

#define NODE_REROUTE_SIZE 8.0f

static void node_draw_reroute_prepare(const bContext *UNUSED(C),
                                      bNodeTree *UNUSED(ntree),
                                      bNode *node)
{
  bNodeSocket *nsock;
  float locx, locy;
  float size = NODE_REROUTE_SIZE;

  /* get "global" coords */
  node_to_view(node, 0.0f, 0.0f, &locx, &locy);

  /* reroute node has exactly one input and one output, both in the same place */
  nsock = node->outputs.first;
  nsock->locx = locx;
  nsock->locy = locy;

  nsock = node->inputs.first;
  nsock->locx = locx;
  nsock->locy = locy;

  node->width = size * 2;
  node->totr.xmin = locx - size;
  node->totr.xmax = locx + size;
  node->totr.ymax = locy + size;
  node->totr.ymin = locy - size;
}

static void node_draw_reroute(const bContext *C,
                              ARegion *ar,
                              SpaceNode *UNUSED(snode),
                              bNodeTree *ntree,
                              bNode *node,
                              bNodeInstanceKey UNUSED(key))
{
  char showname[128]; /* 128 used below */
  rctf *rct = &node->totr;

  /* skip if out of view */
  if (node->totr.xmax < ar->v2d.cur.xmin || node->totr.xmin > ar->v2d.cur.xmax ||
      node->totr.ymax < ar->v2d.cur.ymin || node->totr.ymin > ar->v2d.cur.ymax) {
    UI_block_end(C, node->block);
    node->block = NULL;
    return;
  }

  /* XXX only kept for debugging
   * selection state is indicated by socket outline below!
   */
#if 0
  float size = NODE_REROUTE_SIZE;

  /* body */
  float debug_color[4];
  UI_draw_roundbox_corner_set(UI_CNR_ALL);
  UI_GetThemeColor4fv(TH_NODE, debug_color);
  UI_draw_roundbox_aa(true, rct->xmin, rct->ymin, rct->xmax, rct->ymax, size, debug_color);

  /* outline active and selected emphasis */
  if (node->flag & SELECT) {
    GPU_blend(true);
    GPU_line_smooth(true);
    /* using different shades of TH_TEXT_HI for the empasis, like triangle */
    if (node->flag & NODE_ACTIVE) {
      UI_GetThemeColorShadeAlpha4fv(TH_TEXT_HI, 0, -40, debug_color);
    }
    else {
      UI_GetThemeColorShadeAlpha4fv(TH_TEXT_HI, -20, -120, debug_color);
    }
    UI_draw_roundbox_4fv(false, rct->xmin, rct->ymin, rct->xmax, rct->ymax, size, debug_color);

    GPU_line_smooth(false);
    GPU_blend(false);
  }
#endif

  if (node->label[0] != '\0') {
    /* draw title (node label) */
    BLI_strncpy(showname, node->label, sizeof(showname));
    uiDefBut(node->block,
             UI_BTYPE_LABEL,
             0,
             showname,
             (int)(rct->xmin - NODE_DYS),
             (int)(rct->ymax),
             (short)512,
             (short)NODE_DY,
             NULL,
             0,
             0,
             0,
             0,
             NULL);
  }

  /* only draw input socket. as they all are placed on the same position.
   * highlight also if node itself is selected, since we don't display the node body separately!
   */
  node_draw_sockets(&ar->v2d, C, ntree, node, false, node->flag & SELECT);

  UI_block_end(C, node->block);
  UI_block_draw(C, node->block);
  node->block = NULL;
}

/* Special tweak area for reroute node.
 * Since this node is quite small, we use a larger tweak area for grabbing than for selection.
 */
static int node_tweak_area_reroute(bNode *node, int x, int y)
{
  /* square of tweak radius */
  const float tweak_radius_sq = SQUARE(24);

  bNodeSocket *sock = node->inputs.first;
  float dx = sock->locx - x;
  float dy = sock->locy - y;
  return (dx * dx + dy * dy <= tweak_radius_sq);
}

static void node_common_set_butfunc(bNodeType *ntype)
{
  switch (ntype->type) {
    case NODE_GROUP:
      ntype->draw_buttons = node_draw_buttons_group;
      break;
    case NODE_FRAME:
      ntype->draw_nodetype = node_draw_frame;
      ntype->draw_nodetype_prepare = node_draw_frame_prepare;
      ntype->draw_buttons_ex = node_buts_frame_ex;
      ntype->resize_area_func = node_resize_area_frame;
      break;
    case NODE_REROUTE:
      ntype->draw_nodetype = node_draw_reroute;
      ntype->draw_nodetype_prepare = node_draw_reroute_prepare;
      ntype->tweak_area_func = node_tweak_area_reroute;
      break;
  }
}

/* ****************** BUTTON CALLBACKS FOR SHADER NODES ***************** */

static void node_buts_image_user(uiLayout *layout,
                                 bContext *C,
                                 PointerRNA *ptr,
                                 PointerRNA *imaptr,
                                 PointerRNA *iuserptr,
                                 bool compositor)
{
  uiLayout *col;
  int source;

  if (!imaptr->data) {
    return;
  }

  col = uiLayoutColumn(layout, false);

  uiItemR(col, imaptr, "source", 0, "", ICON_NONE);

  source = RNA_enum_get(imaptr, "source");

  if (source == IMA_SRC_SEQUENCE) {
    /* don't use iuser->framenr directly
     * because it may not be updated if auto-refresh is off */
    Scene *scene = CTX_data_scene(C);
    ImageUser *iuser = iuserptr->data;
    /* Image *ima = imaptr->data; */ /* UNUSED */

    char numstr[32];
    const int framenr = BKE_image_user_frame_get(iuser, CFRA, NULL);
    BLI_snprintf(numstr, sizeof(numstr), IFACE_("Frame: %d"), framenr);
    uiItemL(layout, numstr, ICON_NONE);
  }

  if (ELEM(source, IMA_SRC_SEQUENCE, IMA_SRC_MOVIE)) {
    col = uiLayoutColumn(layout, true);
    uiItemR(col, ptr, "frame_duration", 0, NULL, ICON_NONE);
    uiItemR(col, ptr, "frame_start", 0, NULL, ICON_NONE);
    uiItemR(col, ptr, "frame_offset", 0, NULL, ICON_NONE);
    uiItemR(col, ptr, "use_cyclic", 0, NULL, ICON_NONE);
    uiItemR(col, ptr, "use_auto_refresh", 0, NULL, ICON_NONE);
  }

  if (compositor && RNA_enum_get(imaptr, "type") == IMA_TYPE_MULTILAYER &&
      RNA_boolean_get(ptr, "has_layers")) {
    col = uiLayoutColumn(layout, false);
    uiItemR(col, ptr, "layer", 0, NULL, ICON_NONE);
  }
}

static void node_shader_buts_mapping(uiLayout *layout, bContext *UNUSED(C), PointerRNA *ptr)
{
  uiLayout *row, *col, *sub;

  uiItemR(layout, ptr, "vector_type", UI_ITEM_R_EXPAND, NULL, ICON_NONE);

  row = uiLayoutRow(layout, false);

  col = uiLayoutColumn(row, true);
  uiItemL(col, IFACE_("Location:"), ICON_NONE);
  uiItemR(col, ptr, "translation", 0, "", ICON_NONE);

  col = uiLayoutColumn(row, true);
  uiItemL(col, IFACE_("Rotation:"), ICON_NONE);
  uiItemR(col, ptr, "rotation", 0, "", ICON_NONE);

  col = uiLayoutColumn(row, true);
  uiItemL(col, IFACE_("Scale:"), ICON_NONE);
  uiItemR(col, ptr, "scale", 0, "", ICON_NONE);

  row = uiLayoutRow(layout, false);

  col = uiLayoutColumn(row, true);
  uiItemR(col, ptr, "use_min", 0, IFACE_("Min"), ICON_NONE);
  sub = uiLayoutColumn(col, true);
  uiLayoutSetActive(sub, RNA_boolean_get(ptr, "use_min"));
  uiItemR(sub, ptr, "min", 0, "", ICON_NONE);

  col = uiLayoutColumn(row, true);
  uiItemR(col, ptr, "use_max", 0, IFACE_("Max"), ICON_NONE);
  sub = uiLayoutColumn(col, true);
  uiLayoutSetActive(sub, RNA_boolean_get(ptr, "use_max"));
  uiItemR(sub, ptr, "max", 0, "", ICON_NONE);
}

static void node_shader_buts_vect_math(uiLayout *layout, bContext *UNUSED(C), PointerRNA *ptr)
{
  uiItemR(layout, ptr, "operation", 0, "", ICON_NONE);
}

static void node_shader_buts_vect_transform(uiLayout *layout, bContext *UNUSED(C), PointerRNA *ptr)
{
  uiItemR(layout, ptr, "vector_type", UI_ITEM_R_EXPAND, NULL, ICON_NONE);
  uiItemR(layout, ptr, "convert_from", 0, "", ICON_NONE);
  uiItemR(layout, ptr, "convert_to", 0, "", ICON_NONE);
}

static void node_shader_buts_attribute(uiLayout *layout, bContext *UNUSED(C), PointerRNA *ptr)
{
  uiItemR(layout, ptr, "attribute_name", 0, IFACE_("Name"), ICON_NONE);
}

static void node_shader_buts_wireframe(uiLayout *layout, bContext *UNUSED(C), PointerRNA *ptr)
{
  uiItemR(layout, ptr, "use_pixel_size", 0, NULL, 0);
}

static void node_shader_buts_tex_image(uiLayout *layout, bContext *C, PointerRNA *ptr)
{
  PointerRNA imaptr = RNA_pointer_get(ptr, "image");
  PointerRNA iuserptr = RNA_pointer_get(ptr, "image_user");

  uiLayoutSetContextPointer(layout, "image_user", &iuserptr);
  uiTemplateID(layout,
               C,
               ptr,
               "image",
               "IMAGE_OT_new",
               "IMAGE_OT_open",
               NULL,
               UI_TEMPLATE_ID_FILTER_ALL,
               false);
  uiItemR(layout, ptr, "color_space", 0, "", ICON_NONE);
  uiItemR(layout, ptr, "interpolation", 0, "", ICON_NONE);
  uiItemR(layout, ptr, "projection", 0, "", ICON_NONE);

  if (RNA_enum_get(ptr, "projection") == SHD_PROJ_BOX) {
    uiItemR(layout, ptr, "projection_blend", 0, "Blend", ICON_NONE);
  }

  uiItemR(layout, ptr, "extension", 0, "", ICON_NONE);

  /* note: image user properties used directly here, unlike compositor image node,
   * which redefines them in the node struct RNA to get proper updates.
   */
  node_buts_image_user(layout, C, &iuserptr, &imaptr, &iuserptr, false);
}

static void node_shader_buts_tex_image_ex(uiLayout *layout, bContext *C, PointerRNA *ptr)
{
  PointerRNA iuserptr = RNA_pointer_get(ptr, "image_user");
  uiTemplateImage(layout, C, ptr, "image", &iuserptr, 0, 0);
}

static void node_shader_buts_tex_environment(uiLayout *layout, bContext *C, PointerRNA *ptr)
{
  PointerRNA imaptr = RNA_pointer_get(ptr, "image");
  PointerRNA iuserptr = RNA_pointer_get(ptr, "image_user");

  uiLayoutSetContextPointer(layout, "image_user", &iuserptr);
  uiTemplateID(layout,
               C,
               ptr,
               "image",
               "IMAGE_OT_new",
               "IMAGE_OT_open",
               NULL,
               UI_TEMPLATE_ID_FILTER_ALL,
               false);

  node_buts_image_user(layout, C, &iuserptr, &imaptr, &iuserptr, false);

  uiItemR(layout, ptr, "color_space", 0, "", ICON_NONE);
  uiItemR(layout, ptr, "interpolation", 0, "", ICON_NONE);
  uiItemR(layout, ptr, "projection", 0, "", ICON_NONE);
}

static void node_shader_buts_tex_environment_ex(uiLayout *layout, bContext *C, PointerRNA *ptr)
{
  PointerRNA imaptr = RNA_pointer_get(ptr, "image");
  PointerRNA iuserptr = RNA_pointer_get(ptr, "image_user");
  Image *ima = imaptr.data;

  uiLayoutSetContextPointer(layout, "image_user", &iuserptr);
  uiTemplateID(layout,
               C,
               ptr,
               "image",
               "IMAGE_OT_new",
               "IMAGE_OT_open",
               NULL,
               UI_TEMPLATE_ID_FILTER_ALL,
               false);

  if (!ima) {
    return;
  }

  uiItemR(layout, &imaptr, "source", 0, IFACE_("Source"), ICON_NONE);

  if (!(ELEM(ima->source, IMA_SRC_GENERATED, IMA_SRC_VIEWER))) {
    uiLayout *row = uiLayoutRow(layout, true);
    const bool is_packed = BKE_image_has_packedfile(ima);

    if (is_packed) {
      uiItemO(row, "", ICON_PACKAGE, "image.unpack");
    }
    else {
      uiItemO(row, "", ICON_UGLYPACKAGE, "image.pack");
    }

    row = uiLayoutRow(row, true);
    uiLayoutSetEnabled(row, !is_packed);
    uiItemR(row, &imaptr, "filepath", 0, "", ICON_NONE);
    uiItemO(row, "", ICON_FILE_REFRESH, "image.reload");
  }

  /* multilayer? */
  if (ima->type == IMA_TYPE_MULTILAYER && ima->rr) {
    uiTemplateImageLayers(layout, C, ima, iuserptr.data);
  }
  else if (ima->source != IMA_SRC_GENERATED) {
    uiTemplateImageInfo(layout, C, ima, iuserptr.data);
  }

  uiItemR(layout, ptr, "color_space", 0, IFACE_("Color Space"), ICON_NONE);
  uiItemR(layout, ptr, "interpolation", 0, IFACE_("Interpolation"), ICON_NONE);
  uiItemR(layout, ptr, "projection", 0, IFACE_("Projection"), ICON_NONE);
}

static void node_shader_buts_tex_sky(uiLayout *layout, bContext *UNUSED(C), PointerRNA *ptr)
{
  uiItemR(layout, ptr, "sky_type", 0, "", ICON_NONE);
  uiItemR(layout, ptr, "sun_direction", 0, "", ICON_NONE);
  uiItemR(layout, ptr, "turbidity", 0, NULL, ICON_NONE);

  if (RNA_enum_get(ptr, "sky_type") == SHD_SKY_NEW) {
    uiItemR(layout, ptr, "ground_albedo", 0, NULL, ICON_NONE);
  }
}

static void node_shader_buts_tex_gradient(uiLayout *layout, bContext *UNUSED(C), PointerRNA *ptr)
{
  uiItemR(layout, ptr, "gradient_type", 0, "", ICON_NONE);
}

static void node_shader_buts_tex_magic(uiLayout *layout, bContext *UNUSED(C), PointerRNA *ptr)
{
  uiItemR(layout, ptr, "turbulence_depth", 0, NULL, ICON_NONE);
}

static void node_shader_buts_tex_brick(uiLayout *layout, bContext *UNUSED(C), PointerRNA *ptr)
{
  uiLayout *col;

  col = uiLayoutColumn(layout, true);
  uiItemR(col, ptr, "offset", UI_ITEM_R_SLIDER, IFACE_("Offset"), ICON_NONE);
  uiItemR(col, ptr, "offset_frequency", 0, IFACE_("Frequency"), ICON_NONE);

  col = uiLayoutColumn(layout, true);
  uiItemR(col, ptr, "squash", 0, IFACE_("Squash"), ICON_NONE);
  uiItemR(col, ptr, "squash_frequency", 0, IFACE_("Frequency"), ICON_NONE);
}

static void node_shader_buts_tex_wave(uiLayout *layout, bContext *UNUSED(C), PointerRNA *ptr)
{
  uiItemR(layout, ptr, "wave_type", 0, "", ICON_NONE);
  uiItemR(layout, ptr, "wave_profile", 0, "", ICON_NONE);
}

static void node_shader_buts_tex_musgrave(uiLayout *layout, bContext *UNUSED(C), PointerRNA *ptr)
{
  uiItemR(layout, ptr, "musgrave_type", 0, "", ICON_NONE);
}

static void node_shader_buts_tex_voronoi(uiLayout *layout, bContext *UNUSED(C), PointerRNA *ptr)
{
  uiItemR(layout, ptr, "coloring", 0, "", ICON_NONE);
  uiItemR(layout, ptr, "distance", 0, "", ICON_NONE);
  uiItemR(layout, ptr, "feature", 0, "", ICON_NONE);
}

static void node_shader_buts_tex_pointdensity(uiLayout *layout,
                                              bContext *UNUSED(C),
                                              PointerRNA *ptr)
{
  bNode *node = ptr->data;
  NodeShaderTexPointDensity *shader_point_density = node->storage;
  Object *ob = (Object *)node->id;
  PointerRNA ob_ptr, obdata_ptr;

  RNA_id_pointer_create((ID *)ob, &ob_ptr);
  RNA_id_pointer_create(ob ? (ID *)ob->data : NULL, &obdata_ptr);

  uiItemR(layout, ptr, "point_source", UI_ITEM_R_EXPAND, NULL, ICON_NONE);
  uiItemR(layout, ptr, "object", 0, NULL, ICON_NONE);

  if (node->id && shader_point_density->point_source == SHD_POINTDENSITY_SOURCE_PSYS) {
    PointerRNA dataptr;
    RNA_id_pointer_create((ID *)node->id, &dataptr);
    uiItemPointerR(layout, ptr, "particle_system", &dataptr, "particle_systems", NULL, ICON_NONE);
  }

  uiItemR(layout, ptr, "space", 0, NULL, ICON_NONE);
  uiItemR(layout, ptr, "radius", 0, NULL, ICON_NONE);
  uiItemR(layout, ptr, "interpolation", 0, NULL, ICON_NONE);
  uiItemR(layout, ptr, "resolution", 0, NULL, ICON_NONE);
  if (shader_point_density->point_source == SHD_POINTDENSITY_SOURCE_PSYS) {
    uiItemR(layout, ptr, "particle_color_source", 0, NULL, ICON_NONE);
  }
  else {
    uiItemR(layout, ptr, "vertex_color_source", 0, NULL, ICON_NONE);
    if (shader_point_density->ob_color_source == SHD_POINTDENSITY_COLOR_VERTWEIGHT) {
      if (ob_ptr.data) {
        uiItemPointerR(
            layout, ptr, "vertex_attribute_name", &ob_ptr, "vertex_groups", "", ICON_NONE);
      }
    }
    if (shader_point_density->ob_color_source == SHD_POINTDENSITY_COLOR_VERTCOL) {
      if (obdata_ptr.data) {
        uiItemPointerR(
            layout, ptr, "vertex_attribute_name", &obdata_ptr, "vertex_colors", "", ICON_NONE);
      }
    }
  }
}

static void node_shader_buts_tex_coord(uiLayout *layout, bContext *UNUSED(C), PointerRNA *ptr)
{
  uiItemR(layout, ptr, "object", 0, NULL, 0);
  uiItemR(layout, ptr, "from_instancer", 0, NULL, 0);
}

static void node_shader_buts_bump(uiLayout *layout, bContext *UNUSED(C), PointerRNA *ptr)
{
  uiItemR(layout, ptr, "invert", 0, NULL, 0);
}

static void node_shader_buts_uvmap(uiLayout *layout, bContext *C, PointerRNA *ptr)
{
  uiItemR(layout, ptr, "from_instancer", 0, NULL, 0);

  if (!RNA_boolean_get(ptr, "from_instancer")) {
    PointerRNA obptr = CTX_data_pointer_get(C, "active_object");

    if (obptr.data && RNA_enum_get(&obptr, "type") == OB_MESH) {
      PointerRNA dataptr = RNA_pointer_get(&obptr, "data");
      uiItemPointerR(layout, ptr, "uv_map", &dataptr, "uv_layers", "", ICON_NONE);
    }
  }
}

static void node_shader_buts_uvalongstroke(uiLayout *layout, bContext *UNUSED(C), PointerRNA *ptr)
{
  uiItemR(layout, ptr, "use_tips", 0, NULL, 0);
}

static void node_shader_buts_normal_map(uiLayout *layout, bContext *C, PointerRNA *ptr)
{
  uiItemR(layout, ptr, "space", 0, "", 0);

  if (RNA_enum_get(ptr, "space") == SHD_SPACE_TANGENT) {
    PointerRNA obptr = CTX_data_pointer_get(C, "active_object");

    if (obptr.data && RNA_enum_get(&obptr, "type") == OB_MESH) {
      PointerRNA dataptr = RNA_pointer_get(&obptr, "data");
      uiItemPointerR(layout, ptr, "uv_map", &dataptr, "uv_layers", "", ICON_NONE);
    }
    else {
      uiItemR(layout, ptr, "uv_map", 0, "", 0);
    }
  }
}

static void node_shader_buts_displacement(uiLayout *layout, bContext *UNUSED(C), PointerRNA *ptr)
{
  uiItemR(layout, ptr, "space", 0, "", 0);
}

static void node_shader_buts_tangent(uiLayout *layout, bContext *C, PointerRNA *ptr)
{
  uiLayout *split, *row;

  split = uiLayoutSplit(layout, 0.0f, false);

  uiItemR(split, ptr, "direction_type", 0, "", 0);

  row = uiLayoutRow(split, false);

  if (RNA_enum_get(ptr, "direction_type") == SHD_TANGENT_UVMAP) {
    PointerRNA obptr = CTX_data_pointer_get(C, "active_object");

    if (obptr.data && RNA_enum_get(&obptr, "type") == OB_MESH) {
      PointerRNA dataptr = RNA_pointer_get(&obptr, "data");
      uiItemPointerR(row, ptr, "uv_map", &dataptr, "uv_layers", "", ICON_NONE);
    }
    else {
      uiItemR(row, ptr, "uv_map", 0, "", 0);
    }
  }
  else {
    uiItemR(row, ptr, "axis", UI_ITEM_R_EXPAND, NULL, 0);
  }
}

static void node_shader_buts_glossy(uiLayout *layout, bContext *UNUSED(C), PointerRNA *ptr)
{
  uiItemR(layout, ptr, "distribution", 0, "", ICON_NONE);
}

static void node_shader_buts_principled(uiLayout *layout, bContext *UNUSED(C), PointerRNA *ptr)
{
  uiItemR(layout, ptr, "distribution", 0, "", ICON_NONE);
  uiItemR(layout, ptr, "subsurface_method", 0, "", ICON_NONE);
}

static void node_shader_buts_anisotropic(uiLayout *layout, bContext *UNUSED(C), PointerRNA *ptr)
{
  uiItemR(layout, ptr, "distribution", 0, "", ICON_NONE);
}

static void node_shader_buts_subsurface(uiLayout *layout, bContext *UNUSED(C), PointerRNA *ptr)
{
  uiItemR(layout, ptr, "falloff", 0, "", ICON_NONE);
}

static void node_shader_buts_toon(uiLayout *layout, bContext *UNUSED(C), PointerRNA *ptr)
{
  uiItemR(layout, ptr, "component", 0, "", ICON_NONE);
}

static void node_shader_buts_hair(uiLayout *layout, bContext *UNUSED(C), PointerRNA *ptr)
{
  uiItemR(layout, ptr, "component", 0, "", ICON_NONE);
}

static void node_shader_buts_principled_hair(uiLayout *layout,
                                             bContext *UNUSED(C),
                                             PointerRNA *ptr)
{
  uiItemR(layout, ptr, "parametrization", 0, "", ICON_NONE);
}

static void node_shader_buts_ies(uiLayout *layout, bContext *UNUSED(C), PointerRNA *ptr)
{
  uiLayout *row;

  row = uiLayoutRow(layout, false);
  uiItemR(row, ptr, "mode", UI_ITEM_R_EXPAND, NULL, ICON_NONE);

  row = uiLayoutRow(layout, true);

  if (RNA_enum_get(ptr, "mode") == NODE_IES_INTERNAL) {
    uiItemR(row, ptr, "ies", 0, "", ICON_NONE);
  }
  else {
    uiItemR(row, ptr, "filepath", 0, "", ICON_NONE);
  }
}

static void node_shader_buts_script(uiLayout *layout, bContext *UNUSED(C), PointerRNA *ptr)
{
  uiLayout *row;

  row = uiLayoutRow(layout, false);
  uiItemR(row, ptr, "mode", UI_ITEM_R_EXPAND, NULL, ICON_NONE);

  row = uiLayoutRow(layout, true);

  if (RNA_enum_get(ptr, "mode") == NODE_SCRIPT_INTERNAL) {
    uiItemR(row, ptr, "script", 0, "", ICON_NONE);
  }
  else {
    uiItemR(row, ptr, "filepath", 0, "", ICON_NONE);
  }

  uiItemO(row, "", ICON_FILE_REFRESH, "node.shader_script_update");
}

static void node_shader_buts_script_ex(uiLayout *layout, bContext *C, PointerRNA *ptr)
{
  uiItemS(layout);

  node_shader_buts_script(layout, C, ptr);

#if 0 /* not implemented yet */
  if (RNA_enum_get(ptr, "mode") == NODE_SCRIPT_EXTERNAL)
    uiItemR(layout, ptr, "use_auto_update", 0, NULL, ICON_NONE);
#endif
}

static void node_buts_output_shader(uiLayout *layout, bContext *UNUSED(C), PointerRNA *ptr)
{
  uiItemR(layout, ptr, "target", 0, "", ICON_NONE);
}

static void node_buts_output_linestyle(uiLayout *layout, bContext *UNUSED(C), PointerRNA *ptr)
{
  uiLayout *row, *col;

  col = uiLayoutColumn(layout, false);
  row = uiLayoutRow(col, true);
  uiItemR(row, ptr, "blend_type", 0, "", ICON_NONE);
  uiItemR(col, ptr, "use_clamp", 0, NULL, ICON_NONE);
}

static void node_shader_buts_bevel(uiLayout *layout, bContext *UNUSED(C), PointerRNA *ptr)
{
  uiItemR(layout, ptr, "samples", 0, NULL, ICON_NONE);
}

static void node_shader_buts_ambient_occlusion(uiLayout *layout,
                                               bContext *UNUSED(C),
                                               PointerRNA *ptr)
{
  uiItemR(layout, ptr, "samples", 0, NULL, ICON_NONE);
  uiItemR(layout, ptr, "inside", 0, NULL, ICON_NONE);
  uiItemR(layout, ptr, "only_local", 0, NULL, ICON_NONE);
}

/* only once called */
static void node_shader_set_butfunc(bNodeType *ntype)
{
  switch (ntype->type) {
    case SH_NODE_NORMAL:
      ntype->draw_buttons = node_buts_normal;
      break;
    case SH_NODE_CURVE_VEC:
      ntype->draw_buttons = node_buts_curvevec;
      break;
    case SH_NODE_CURVE_RGB:
      ntype->draw_buttons = node_buts_curvecol;
      break;
    case SH_NODE_MAPPING:
      ntype->draw_buttons = node_shader_buts_mapping;
      break;
    case SH_NODE_VALUE:
      ntype->draw_buttons = node_buts_value;
      break;
    case SH_NODE_RGB:
      ntype->draw_buttons = node_buts_rgb;
      break;
    case SH_NODE_MIX_RGB:
      ntype->draw_buttons = node_buts_mix_rgb;
      break;
    case SH_NODE_VALTORGB:
      ntype->draw_buttons = node_buts_colorramp;
      break;
    case SH_NODE_MATH:
      ntype->draw_buttons = node_buts_math;
      break;
    case SH_NODE_VECT_MATH:
      ntype->draw_buttons = node_shader_buts_vect_math;
      break;
    case SH_NODE_VECT_TRANSFORM:
      ntype->draw_buttons = node_shader_buts_vect_transform;
      break;
    case SH_NODE_ATTRIBUTE:
      ntype->draw_buttons = node_shader_buts_attribute;
      break;
    case SH_NODE_WIREFRAME:
      ntype->draw_buttons = node_shader_buts_wireframe;
      break;
    case SH_NODE_TEX_SKY:
      ntype->draw_buttons = node_shader_buts_tex_sky;
      break;
    case SH_NODE_TEX_IMAGE:
      ntype->draw_buttons = node_shader_buts_tex_image;
      ntype->draw_buttons_ex = node_shader_buts_tex_image_ex;
      break;
    case SH_NODE_TEX_ENVIRONMENT:
      ntype->draw_buttons = node_shader_buts_tex_environment;
      ntype->draw_buttons_ex = node_shader_buts_tex_environment_ex;
      break;
    case SH_NODE_TEX_GRADIENT:
      ntype->draw_buttons = node_shader_buts_tex_gradient;
      break;
    case SH_NODE_TEX_MAGIC:
      ntype->draw_buttons = node_shader_buts_tex_magic;
      break;
    case SH_NODE_TEX_BRICK:
      ntype->draw_buttons = node_shader_buts_tex_brick;
      break;
    case SH_NODE_TEX_WAVE:
      ntype->draw_buttons = node_shader_buts_tex_wave;
      break;
    case SH_NODE_TEX_MUSGRAVE:
      ntype->draw_buttons = node_shader_buts_tex_musgrave;
      break;
    case SH_NODE_TEX_VORONOI:
      ntype->draw_buttons = node_shader_buts_tex_voronoi;
      break;
    case SH_NODE_TEX_POINTDENSITY:
      ntype->draw_buttons = node_shader_buts_tex_pointdensity;
      break;
    case SH_NODE_TEX_COORD:
      ntype->draw_buttons = node_shader_buts_tex_coord;
      break;
    case SH_NODE_BUMP:
      ntype->draw_buttons = node_shader_buts_bump;
      break;
    case SH_NODE_NORMAL_MAP:
      ntype->draw_buttons = node_shader_buts_normal_map;
      break;
    case SH_NODE_DISPLACEMENT:
    case SH_NODE_VECTOR_DISPLACEMENT:
      ntype->draw_buttons = node_shader_buts_displacement;
      break;
    case SH_NODE_TANGENT:
      ntype->draw_buttons = node_shader_buts_tangent;
      break;
    case SH_NODE_BSDF_GLOSSY:
    case SH_NODE_BSDF_GLASS:
    case SH_NODE_BSDF_REFRACTION:
      ntype->draw_buttons = node_shader_buts_glossy;
      break;
    case SH_NODE_BSDF_PRINCIPLED:
      ntype->draw_buttons = node_shader_buts_principled;
      break;
    case SH_NODE_BSDF_ANISOTROPIC:
      ntype->draw_buttons = node_shader_buts_anisotropic;
      break;
    case SH_NODE_SUBSURFACE_SCATTERING:
      ntype->draw_buttons = node_shader_buts_subsurface;
      break;
    case SH_NODE_BSDF_TOON:
      ntype->draw_buttons = node_shader_buts_toon;
      break;
    case SH_NODE_BSDF_HAIR:
      ntype->draw_buttons = node_shader_buts_hair;
      break;
    case SH_NODE_BSDF_HAIR_PRINCIPLED:
      ntype->draw_buttons = node_shader_buts_principled_hair;
      break;
    case SH_NODE_SCRIPT:
      ntype->draw_buttons = node_shader_buts_script;
      ntype->draw_buttons_ex = node_shader_buts_script_ex;
      break;
    case SH_NODE_UVMAP:
      ntype->draw_buttons = node_shader_buts_uvmap;
      break;
    case SH_NODE_UVALONGSTROKE:
      ntype->draw_buttons = node_shader_buts_uvalongstroke;
      break;
    case SH_NODE_OUTPUT_MATERIAL:
    case SH_NODE_OUTPUT_LIGHT:
    case SH_NODE_OUTPUT_WORLD:
      ntype->draw_buttons = node_buts_output_shader;
      break;
    case SH_NODE_OUTPUT_LINESTYLE:
      ntype->draw_buttons = node_buts_output_linestyle;
      break;
    case SH_NODE_TEX_IES:
      ntype->draw_buttons = node_shader_buts_ies;
      break;
    case SH_NODE_BEVEL:
      ntype->draw_buttons = node_shader_buts_bevel;
      break;
    case SH_NODE_AMBIENT_OCCLUSION:
      ntype->draw_buttons = node_shader_buts_ambient_occlusion;
      break;
  }
}

/* ****************** BUTTON CALLBACKS FOR COMPOSITE NODES ***************** */

static void node_buts_image_views(uiLayout *layout,
                                  bContext *UNUSED(C),
                                  PointerRNA *ptr,
                                  PointerRNA *imaptr)
{
  uiLayout *col;

  if (!imaptr->data) {
    return;
  }

  col = uiLayoutColumn(layout, false);

  if (RNA_boolean_get(ptr, "has_views")) {
    if (RNA_enum_get(ptr, "view") == 0) {
      uiItemR(col, ptr, "view", 0, NULL, ICON_CAMERA_STEREO);
    }
    else {
      uiItemR(col, ptr, "view", 0, NULL, ICON_SCENE);
    }
  }
}

static void node_composit_buts_image(uiLayout *layout, bContext *C, PointerRNA *ptr)
{
  bNode *node = ptr->data;
  PointerRNA imaptr, iuserptr;

  RNA_pointer_create((ID *)ptr->id.data, &RNA_ImageUser, node->storage, &iuserptr);
  uiLayoutSetContextPointer(layout, "image_user", &iuserptr);
  uiTemplateID(layout,
               C,
               ptr,
               "image",
               "IMAGE_OT_new",
               "IMAGE_OT_open",
               NULL,
               UI_TEMPLATE_ID_FILTER_ALL,
               false);
  if (!node->id) {
    return;
  }

  imaptr = RNA_pointer_get(ptr, "image");

  node_buts_image_user(layout, C, ptr, &imaptr, &iuserptr, true);

  node_buts_image_views(layout, C, ptr, &imaptr);
}

static void node_composit_buts_image_ex(uiLayout *layout, bContext *C, PointerRNA *ptr)
{
  bNode *node = ptr->data;
  PointerRNA iuserptr;

  RNA_pointer_create((ID *)ptr->id.data, &RNA_ImageUser, node->storage, &iuserptr);
  uiLayoutSetContextPointer(layout, "image_user", &iuserptr);
  uiTemplateImage(layout, C, ptr, "image", &iuserptr, 0, 1);
}

static void node_composit_buts_viewlayers(uiLayout *layout, bContext *C, PointerRNA *ptr)
{
  bNode *node = ptr->data;
  uiLayout *col, *row;
  PointerRNA op_ptr;
  PointerRNA scn_ptr;
  PropertyRNA *prop;
  const char *layer_name;
  char scene_name[MAX_ID_NAME - 2];

  uiTemplateID(layout, C, ptr, "scene", NULL, NULL, NULL, UI_TEMPLATE_ID_FILTER_ALL, false);

  if (!node->id) {
    return;
  }

  col = uiLayoutColumn(layout, false);
  row = uiLayoutRow(col, true);
  uiItemR(row, ptr, "layer", 0, "", ICON_NONE);

  prop = RNA_struct_find_property(ptr, "layer");
  if (!(RNA_property_enum_identifier(
          C, ptr, prop, RNA_property_enum_get(ptr, prop), &layer_name))) {
    return;
  }

  scn_ptr = RNA_pointer_get(ptr, "scene");
  RNA_string_get(&scn_ptr, "name", scene_name);

  uiItemFullO(
      row, "RENDER_OT_render", "", ICON_RENDER_STILL, NULL, WM_OP_INVOKE_DEFAULT, 0, &op_ptr);
  RNA_string_set(&op_ptr, "layer", layer_name);
  RNA_string_set(&op_ptr, "scene", scene_name);
}

static void node_composit_buts_blur(uiLayout *layout, bContext *UNUSED(C), PointerRNA *ptr)
{
  uiLayout *col, *row;
  int reference;
  int filter;

  col = uiLayoutColumn(layout, false);
  filter = RNA_enum_get(ptr, "filter_type");
  reference = RNA_boolean_get(ptr, "use_variable_size");

  uiItemR(col, ptr, "filter_type", 0, "", ICON_NONE);
  if (filter != R_FILTER_FAST_GAUSS) {
    uiItemR(col, ptr, "use_variable_size", 0, NULL, ICON_NONE);
    if (!reference) {
      uiItemR(col, ptr, "use_bokeh", 0, NULL, ICON_NONE);
    }
    uiItemR(col, ptr, "use_gamma_correction", 0, NULL, ICON_NONE);
  }

  uiItemR(col, ptr, "use_relative", 0, NULL, ICON_NONE);

  if (RNA_boolean_get(ptr, "use_relative")) {
    uiItemL(col, IFACE_("Aspect Correction"), ICON_NONE);
    row = uiLayoutRow(layout, true);
    uiItemR(row, ptr, "aspect_correction", UI_ITEM_R_EXPAND, NULL, ICON_NONE);

    col = uiLayoutColumn(layout, true);
    uiItemR(col, ptr, "factor_x", 0, IFACE_("X"), ICON_NONE);
    uiItemR(col, ptr, "factor_y", 0, IFACE_("Y"), ICON_NONE);
  }
  else {
    col = uiLayoutColumn(layout, true);
    uiItemR(col, ptr, "size_x", 0, IFACE_("X"), ICON_NONE);
    uiItemR(col, ptr, "size_y", 0, IFACE_("Y"), ICON_NONE);
  }
  uiItemR(col, ptr, "use_extended_bounds", 0, NULL, ICON_NONE);
}

static void node_composit_buts_dblur(uiLayout *layout, bContext *UNUSED(C), PointerRNA *ptr)
{
  uiLayout *col;

  uiItemR(layout, ptr, "iterations", 0, NULL, ICON_NONE);
  uiItemR(layout, ptr, "use_wrap", 0, NULL, ICON_NONE);

  col = uiLayoutColumn(layout, true);
  uiItemL(col, IFACE_("Center:"), ICON_NONE);
  uiItemR(col, ptr, "center_x", 0, IFACE_("X"), ICON_NONE);
  uiItemR(col, ptr, "center_y", 0, IFACE_("Y"), ICON_NONE);

  uiItemS(layout);

  col = uiLayoutColumn(layout, true);
  uiItemR(col, ptr, "distance", 0, NULL, ICON_NONE);
  uiItemR(col, ptr, "angle", 0, NULL, ICON_NONE);

  uiItemS(layout);

  uiItemR(layout, ptr, "spin", 0, NULL, ICON_NONE);
  uiItemR(layout, ptr, "zoom", 0, NULL, ICON_NONE);
}

static void node_composit_buts_bilateralblur(uiLayout *layout,
                                             bContext *UNUSED(C),
                                             PointerRNA *ptr)
{
  uiLayout *col;

  col = uiLayoutColumn(layout, true);
  uiItemR(col, ptr, "iterations", 0, NULL, ICON_NONE);
  uiItemR(col, ptr, "sigma_color", 0, NULL, ICON_NONE);
  uiItemR(col, ptr, "sigma_space", 0, NULL, ICON_NONE);
}

static void node_composit_buts_defocus(uiLayout *layout, bContext *C, PointerRNA *ptr)
{
  uiLayout *sub, *col;

  col = uiLayoutColumn(layout, false);
  uiItemL(col, IFACE_("Bokeh Type:"), ICON_NONE);
  uiItemR(col, ptr, "bokeh", 0, "", ICON_NONE);
  uiItemR(col, ptr, "angle", 0, NULL, ICON_NONE);

  uiItemR(layout, ptr, "use_gamma_correction", 0, NULL, ICON_NONE);

  col = uiLayoutColumn(layout, false);
  uiLayoutSetActive(col, RNA_boolean_get(ptr, "use_zbuffer") == true);
  uiItemR(col, ptr, "f_stop", 0, NULL, ICON_NONE);

  uiItemR(layout, ptr, "blur_max", 0, NULL, ICON_NONE);
  uiItemR(layout, ptr, "threshold", 0, NULL, ICON_NONE);

  col = uiLayoutColumn(layout, false);
  uiItemR(col, ptr, "use_preview", 0, NULL, ICON_NONE);

  uiTemplateID(layout, C, ptr, "scene", NULL, NULL, NULL, UI_TEMPLATE_ID_FILTER_ALL, false);

  col = uiLayoutColumn(layout, false);
  uiItemR(col, ptr, "use_zbuffer", 0, NULL, ICON_NONE);
  sub = uiLayoutColumn(col, false);
  uiLayoutSetActive(sub, RNA_boolean_get(ptr, "use_zbuffer") == false);
  uiItemR(sub, ptr, "z_scale", 0, NULL, ICON_NONE);
}

/* qdn: glare node */
static void node_composit_buts_glare(uiLayout *layout, bContext *UNUSED(C), PointerRNA *ptr)
{
  uiItemR(layout, ptr, "glare_type", 0, "", ICON_NONE);
  uiItemR(layout, ptr, "quality", 0, "", ICON_NONE);

  if (RNA_enum_get(ptr, "glare_type") != 1) {
    uiItemR(layout, ptr, "iterations", 0, NULL, ICON_NONE);

    if (RNA_enum_get(ptr, "glare_type") != 0) {
      uiItemR(layout, ptr, "color_modulation", UI_ITEM_R_SLIDER, NULL, ICON_NONE);
    }
  }

  uiItemR(layout, ptr, "mix", 0, NULL, ICON_NONE);
  uiItemR(layout, ptr, "threshold", 0, NULL, ICON_NONE);

  if (RNA_enum_get(ptr, "glare_type") == 2) {
    uiItemR(layout, ptr, "streaks", 0, NULL, ICON_NONE);
    uiItemR(layout, ptr, "angle_offset", 0, NULL, ICON_NONE);
  }
  if (RNA_enum_get(ptr, "glare_type") == 0 || RNA_enum_get(ptr, "glare_type") == 2) {
    uiItemR(layout, ptr, "fade", UI_ITEM_R_SLIDER, NULL, ICON_NONE);

    if (RNA_enum_get(ptr, "glare_type") == 0) {
      uiItemR(layout, ptr, "use_rotate_45", 0, NULL, ICON_NONE);
    }
  }
  if (RNA_enum_get(ptr, "glare_type") == 1) {
    uiItemR(layout, ptr, "size", 0, NULL, ICON_NONE);
  }
}

static void node_composit_buts_tonemap(uiLayout *layout, bContext *UNUSED(C), PointerRNA *ptr)
{
  uiLayout *col;

  col = uiLayoutColumn(layout, false);
  uiItemR(col, ptr, "tonemap_type", 0, "", ICON_NONE);
  if (RNA_enum_get(ptr, "tonemap_type") == 0) {
    uiItemR(col, ptr, "key", UI_ITEM_R_SLIDER, NULL, ICON_NONE);
    uiItemR(col, ptr, "offset", 0, NULL, ICON_NONE);
    uiItemR(col, ptr, "gamma", 0, NULL, ICON_NONE);
  }
  else {
    uiItemR(col, ptr, "intensity", 0, NULL, ICON_NONE);
    uiItemR(col, ptr, "contrast", UI_ITEM_R_SLIDER, NULL, ICON_NONE);
    uiItemR(col, ptr, "adaptation", UI_ITEM_R_SLIDER, NULL, ICON_NONE);
    uiItemR(col, ptr, "correction", UI_ITEM_R_SLIDER, NULL, ICON_NONE);
  }
}

static void node_composit_buts_lensdist(uiLayout *layout, bContext *UNUSED(C), PointerRNA *ptr)
{
  uiLayout *col;

  col = uiLayoutColumn(layout, false);
  uiItemR(col, ptr, "use_projector", 0, NULL, ICON_NONE);

  col = uiLayoutColumn(col, false);
  uiLayoutSetActive(col, RNA_boolean_get(ptr, "use_projector") == false);
  uiItemR(col, ptr, "use_jitter", 0, NULL, ICON_NONE);
  uiItemR(col, ptr, "use_fit", 0, NULL, ICON_NONE);
}

static void node_composit_buts_vecblur(uiLayout *layout, bContext *UNUSED(C), PointerRNA *ptr)
{
  uiLayout *col;

  col = uiLayoutColumn(layout, false);
  uiItemR(col, ptr, "samples", 0, NULL, ICON_NONE);
  uiItemR(col, ptr, "factor", 0, IFACE_("Blur"), ICON_NONE);

  col = uiLayoutColumn(layout, true);
  uiItemL(col, IFACE_("Speed:"), ICON_NONE);
  uiItemR(col, ptr, "speed_min", 0, IFACE_("Min"), ICON_NONE);
  uiItemR(col, ptr, "speed_max", 0, IFACE_("Max"), ICON_NONE);

  uiItemR(layout, ptr, "use_curved", 0, NULL, ICON_NONE);
}

static void node_composit_buts_filter(uiLayout *layout, bContext *UNUSED(C), PointerRNA *ptr)
{
  uiItemR(layout, ptr, "filter_type", 0, "", ICON_NONE);
}

static void node_composit_buts_flip(uiLayout *layout, bContext *UNUSED(C), PointerRNA *ptr)
{
  uiItemR(layout, ptr, "axis", 0, "", ICON_NONE);
}

static void node_composit_buts_crop(uiLayout *layout, bContext *UNUSED(C), PointerRNA *ptr)
{
  uiLayout *col;

  uiItemR(layout, ptr, "use_crop_size", 0, NULL, ICON_NONE);
  uiItemR(layout, ptr, "relative", 0, NULL, ICON_NONE);

  col = uiLayoutColumn(layout, true);
  if (RNA_boolean_get(ptr, "relative")) {
    uiItemR(col, ptr, "rel_min_x", 0, IFACE_("Left"), ICON_NONE);
    uiItemR(col, ptr, "rel_max_x", 0, IFACE_("Right"), ICON_NONE);
    uiItemR(col, ptr, "rel_min_y", 0, IFACE_("Up"), ICON_NONE);
    uiItemR(col, ptr, "rel_max_y", 0, IFACE_("Down"), ICON_NONE);
  }
  else {
    uiItemR(col, ptr, "min_x", 0, IFACE_("Left"), ICON_NONE);
    uiItemR(col, ptr, "max_x", 0, IFACE_("Right"), ICON_NONE);
    uiItemR(col, ptr, "min_y", 0, IFACE_("Up"), ICON_NONE);
    uiItemR(col, ptr, "max_y", 0, IFACE_("Down"), ICON_NONE);
  }
}

static void node_composit_buts_splitviewer(uiLayout *layout, bContext *UNUSED(C), PointerRNA *ptr)
{
  uiLayout *row, *col;

  col = uiLayoutColumn(layout, false);
  row = uiLayoutRow(col, false);
  uiItemR(row, ptr, "axis", UI_ITEM_R_EXPAND, NULL, ICON_NONE);
  uiItemR(col, ptr, "factor", 0, NULL, ICON_NONE);
}

static void node_composit_buts_double_edge_mask(uiLayout *layout,
                                                bContext *UNUSED(C),
                                                PointerRNA *ptr)
{
  uiLayout *col;

  col = uiLayoutColumn(layout, false);

  uiItemL(col, IFACE_("Inner Edge:"), ICON_NONE);
  uiItemR(col, ptr, "inner_mode", 0, "", ICON_NONE);
  uiItemL(col, IFACE_("Buffer Edge:"), ICON_NONE);
  uiItemR(col, ptr, "edge_mode", 0, "", ICON_NONE);
}

static void node_composit_buts_map_range(uiLayout *layout, bContext *UNUSED(C), PointerRNA *ptr)
{
  uiLayout *col;

  col = uiLayoutColumn(layout, true);
  uiItemR(col, ptr, "use_clamp", 0, NULL, ICON_NONE);
}

static void node_composit_buts_map_value(uiLayout *layout, bContext *UNUSED(C), PointerRNA *ptr)
{
  uiLayout *sub, *col;

  col = uiLayoutColumn(layout, true);
  uiItemR(col, ptr, "offset", 0, NULL, ICON_NONE);
  uiItemR(col, ptr, "size", 0, NULL, ICON_NONE);

  col = uiLayoutColumn(layout, true);
  uiItemR(col, ptr, "use_min", 0, NULL, ICON_NONE);
  sub = uiLayoutColumn(col, false);
  uiLayoutSetActive(sub, RNA_boolean_get(ptr, "use_min"));
  uiItemR(sub, ptr, "min", 0, "", ICON_NONE);

  col = uiLayoutColumn(layout, true);
  uiItemR(col, ptr, "use_max", 0, NULL, ICON_NONE);
  sub = uiLayoutColumn(col, false);
  uiLayoutSetActive(sub, RNA_boolean_get(ptr, "use_max"));
  uiItemR(sub, ptr, "max", 0, "", ICON_NONE);
}

static void node_composit_buts_alphaover(uiLayout *layout, bContext *UNUSED(C), PointerRNA *ptr)
{
  uiLayout *col;

  col = uiLayoutColumn(layout, true);
  uiItemR(col, ptr, "use_premultiply", 0, NULL, ICON_NONE);
  uiItemR(col, ptr, "premul", 0, NULL, ICON_NONE);
}

static void node_composit_buts_zcombine(uiLayout *layout, bContext *UNUSED(C), PointerRNA *ptr)
{
  uiLayout *col;

  col = uiLayoutColumn(layout, true);
  uiItemR(col, ptr, "use_alpha", 0, NULL, ICON_NONE);
  uiItemR(col, ptr, "use_antialias_z", 0, NULL, ICON_NONE);
}

static void node_composit_buts_dilateerode(uiLayout *layout, bContext *UNUSED(C), PointerRNA *ptr)
{
  uiItemR(layout, ptr, "mode", 0, NULL, ICON_NONE);
  uiItemR(layout, ptr, "distance", 0, NULL, ICON_NONE);
  switch (RNA_enum_get(ptr, "mode")) {
    case CMP_NODE_DILATEERODE_DISTANCE_THRESH:
      uiItemR(layout, ptr, "edge", 0, NULL, ICON_NONE);
      break;
    case CMP_NODE_DILATEERODE_DISTANCE_FEATHER:
      uiItemR(layout, ptr, "falloff", 0, NULL, ICON_NONE);
      break;
  }
}

static void node_composit_buts_inpaint(uiLayout *layout, bContext *UNUSED(C), PointerRNA *ptr)
{
  uiItemR(layout, ptr, "distance", 0, NULL, ICON_NONE);
}

static void node_composit_buts_despeckle(uiLayout *layout, bContext *UNUSED(C), PointerRNA *ptr)
{
  uiLayout *col;

  col = uiLayoutColumn(layout, false);
  uiItemR(col, ptr, "threshold", 0, NULL, ICON_NONE);
  uiItemR(col, ptr, "threshold_neighbor", 0, NULL, ICON_NONE);
}

static void node_composit_buts_diff_matte(uiLayout *layout, bContext *UNUSED(C), PointerRNA *ptr)
{
  uiLayout *col;

  col = uiLayoutColumn(layout, true);
  uiItemR(col, ptr, "tolerance", UI_ITEM_R_SLIDER, NULL, ICON_NONE);
  uiItemR(col, ptr, "falloff", UI_ITEM_R_SLIDER, NULL, ICON_NONE);
}

static void node_composit_buts_distance_matte(uiLayout *layout,
                                              bContext *UNUSED(C),
                                              PointerRNA *ptr)
{
  uiLayout *col, *row;

  col = uiLayoutColumn(layout, true);

  uiItemL(layout, IFACE_("Color Space:"), ICON_NONE);
  row = uiLayoutRow(layout, false);
  uiItemR(row, ptr, "channel", UI_ITEM_R_EXPAND, NULL, ICON_NONE);

  uiItemR(col, ptr, "tolerance", UI_ITEM_R_SLIDER, NULL, ICON_NONE);
  uiItemR(col, ptr, "falloff", UI_ITEM_R_SLIDER, NULL, ICON_NONE);
}

static void node_composit_buts_color_spill(uiLayout *layout, bContext *UNUSED(C), PointerRNA *ptr)
{
  uiLayout *row, *col;

  uiItemL(layout, IFACE_("Despill Channel:"), ICON_NONE);
  row = uiLayoutRow(layout, false);
  uiItemR(row, ptr, "channel", UI_ITEM_R_EXPAND, NULL, ICON_NONE);

  col = uiLayoutColumn(layout, false);
  uiItemR(col, ptr, "limit_method", 0, NULL, ICON_NONE);

  if (RNA_enum_get(ptr, "limit_method") == 0) {
    uiItemL(col, IFACE_("Limiting Channel:"), ICON_NONE);
    row = uiLayoutRow(col, false);
    uiItemR(row, ptr, "limit_channel", UI_ITEM_R_EXPAND, NULL, ICON_NONE);
  }

  uiItemR(col, ptr, "ratio", UI_ITEM_R_SLIDER, NULL, ICON_NONE);
  uiItemR(col, ptr, "use_unspill", 0, NULL, ICON_NONE);
  if (RNA_boolean_get(ptr, "use_unspill") == true) {
    uiItemR(col, ptr, "unspill_red", UI_ITEM_R_SLIDER, NULL, ICON_NONE);
    uiItemR(col, ptr, "unspill_green", UI_ITEM_R_SLIDER, NULL, ICON_NONE);
    uiItemR(col, ptr, "unspill_blue", UI_ITEM_R_SLIDER, NULL, ICON_NONE);
  }
}

static void node_composit_buts_chroma_matte(uiLayout *layout, bContext *UNUSED(C), PointerRNA *ptr)
{
  uiLayout *col;

  col = uiLayoutColumn(layout, false);
  uiItemR(col, ptr, "tolerance", 0, NULL, ICON_NONE);
  uiItemR(col, ptr, "threshold", 0, NULL, ICON_NONE);

  col = uiLayoutColumn(layout, true);
  /*uiItemR(col, ptr, "lift", UI_ITEM_R_SLIDER, NULL, ICON_NONE);  Removed for now */
  uiItemR(col, ptr, "gain", UI_ITEM_R_SLIDER, NULL, ICON_NONE);
  /*uiItemR(col, ptr, "shadow_adjust", UI_ITEM_R_SLIDER, NULL, ICON_NONE);  Removed for now*/
}

static void node_composit_buts_color_matte(uiLayout *layout, bContext *UNUSED(C), PointerRNA *ptr)
{
  uiLayout *col;

  col = uiLayoutColumn(layout, true);
  uiItemR(col, ptr, "color_hue", UI_ITEM_R_SLIDER, NULL, ICON_NONE);
  uiItemR(col, ptr, "color_saturation", UI_ITEM_R_SLIDER, NULL, ICON_NONE);
  uiItemR(col, ptr, "color_value", UI_ITEM_R_SLIDER, NULL, ICON_NONE);
}

static void node_composit_buts_channel_matte(uiLayout *layout,
                                             bContext *UNUSED(C),
                                             PointerRNA *ptr)
{
  uiLayout *col, *row;

  uiItemL(layout, IFACE_("Color Space:"), ICON_NONE);
  row = uiLayoutRow(layout, false);
  uiItemR(row, ptr, "color_space", UI_ITEM_R_EXPAND, NULL, ICON_NONE);

  col = uiLayoutColumn(layout, false);
  uiItemL(col, IFACE_("Key Channel:"), ICON_NONE);
  row = uiLayoutRow(col, false);
  uiItemR(row, ptr, "matte_channel", UI_ITEM_R_EXPAND, NULL, ICON_NONE);

  col = uiLayoutColumn(layout, false);

  uiItemR(col, ptr, "limit_method", 0, NULL, ICON_NONE);
  if (RNA_enum_get(ptr, "limit_method") == 0) {
    uiItemL(col, IFACE_("Limiting Channel:"), ICON_NONE);
    row = uiLayoutRow(col, false);
    uiItemR(row, ptr, "limit_channel", UI_ITEM_R_EXPAND, NULL, ICON_NONE);
  }

  uiItemR(col, ptr, "limit_max", UI_ITEM_R_SLIDER, NULL, ICON_NONE);
  uiItemR(col, ptr, "limit_min", UI_ITEM_R_SLIDER, NULL, ICON_NONE);
}

static void node_composit_buts_luma_matte(uiLayout *layout, bContext *UNUSED(C), PointerRNA *ptr)
{
  uiLayout *col;

  col = uiLayoutColumn(layout, true);
  uiItemR(col, ptr, "limit_max", UI_ITEM_R_SLIDER, NULL, ICON_NONE);
  uiItemR(col, ptr, "limit_min", UI_ITEM_R_SLIDER, NULL, ICON_NONE);
}

static void node_composit_buts_map_uv(uiLayout *layout, bContext *UNUSED(C), PointerRNA *ptr)
{
  uiItemR(layout, ptr, "alpha", 0, NULL, ICON_NONE);
}

static void node_composit_buts_id_mask(uiLayout *layout, bContext *UNUSED(C), PointerRNA *ptr)
{
  uiItemR(layout, ptr, "index", 0, NULL, ICON_NONE);
  uiItemR(layout, ptr, "use_antialiasing", 0, NULL, ICON_NONE);
}

static void node_composit_buts_file_output(uiLayout *layout, bContext *UNUSED(C), PointerRNA *ptr)
{
  PointerRNA imfptr = RNA_pointer_get(ptr, "format");
  const bool multilayer = RNA_enum_get(&imfptr, "file_format") == R_IMF_IMTYPE_MULTILAYER;

  if (multilayer) {
    uiItemL(layout, IFACE_("Path:"), ICON_NONE);
  }
  else {
    uiItemL(layout, IFACE_("Base Path:"), ICON_NONE);
  }
  uiItemR(layout, ptr, "base_path", 0, "", ICON_NONE);
}
static void node_composit_buts_file_output_ex(uiLayout *layout, bContext *C, PointerRNA *ptr)
{
  Scene *scene = CTX_data_scene(C);
  PointerRNA imfptr = RNA_pointer_get(ptr, "format");
  PointerRNA active_input_ptr, op_ptr;
  wmOperatorType *ot;
  uiLayout *row, *col;
  int active_index;
  const bool multilayer = RNA_enum_get(&imfptr, "file_format") == R_IMF_IMTYPE_MULTILAYER;
  const bool is_multiview = (scene->r.scemode & R_MULTIVIEW) != 0;

  node_composit_buts_file_output(layout, C, ptr);
  uiTemplateImageSettings(layout, &imfptr, false);

  /* disable stereo output for multilayer, too much work for something that no one will use */
  /* if someone asks for that we can implement it */
  if (is_multiview) {
    uiTemplateImageFormatViews(layout, &imfptr, NULL);
  }

  uiItemS(layout);

  uiItemO(layout, IFACE_("Add Input"), ICON_ADD, "NODE_OT_output_file_add_socket");

  row = uiLayoutRow(layout, false);
  col = uiLayoutColumn(row, true);

  active_index = RNA_int_get(ptr, "active_input_index");
  /* using different collection properties if multilayer format is enabled */
  if (multilayer) {
    uiTemplateList(col,
                   C,
                   "UI_UL_list",
                   "file_output_node",
                   ptr,
                   "layer_slots",
                   ptr,
                   "active_input_index",
                   NULL,
                   0,
                   0,
                   0,
                   0,
                   false,
                   false);
    RNA_property_collection_lookup_int(
        ptr, RNA_struct_find_property(ptr, "layer_slots"), active_index, &active_input_ptr);
  }
  else {
    uiTemplateList(col,
                   C,
                   "UI_UL_list",
                   "file_output_node",
                   ptr,
                   "file_slots",
                   ptr,
                   "active_input_index",
                   NULL,
                   0,
                   0,
                   0,
                   0,
                   false,
                   false);
    RNA_property_collection_lookup_int(
        ptr, RNA_struct_find_property(ptr, "file_slots"), active_index, &active_input_ptr);
  }
  /* XXX collection lookup does not return the ID part of the pointer,
   * setting this manually here */
  active_input_ptr.id.data = ptr->id.data;

  col = uiLayoutColumn(row, true);
  ot = WM_operatortype_find("NODE_OT_output_file_move_active_socket", false);
  uiItemFullO_ptr(col, ot, "", ICON_TRIA_UP, NULL, WM_OP_INVOKE_DEFAULT, 0, &op_ptr);
  RNA_enum_set(&op_ptr, "direction", 1);
  uiItemFullO_ptr(col, ot, "", ICON_TRIA_DOWN, NULL, WM_OP_INVOKE_DEFAULT, 0, &op_ptr);
  RNA_enum_set(&op_ptr, "direction", 2);

  if (active_input_ptr.data) {
    if (multilayer) {
      col = uiLayoutColumn(layout, true);

      uiItemL(col, IFACE_("Layer:"), ICON_NONE);
      row = uiLayoutRow(col, false);
      uiItemR(row, &active_input_ptr, "name", 0, "", ICON_NONE);
      uiItemFullO(row,
                  "NODE_OT_output_file_remove_active_socket",
                  "",
                  ICON_X,
                  NULL,
                  WM_OP_EXEC_DEFAULT,
                  UI_ITEM_R_ICON_ONLY,
                  NULL);
    }
    else {
      col = uiLayoutColumn(layout, true);

      uiItemL(col, IFACE_("File Subpath:"), ICON_NONE);
      row = uiLayoutRow(col, false);
      uiItemR(row, &active_input_ptr, "path", 0, "", ICON_NONE);
      uiItemFullO(row,
                  "NODE_OT_output_file_remove_active_socket",
                  "",
                  ICON_X,
                  NULL,
                  WM_OP_EXEC_DEFAULT,
                  UI_ITEM_R_ICON_ONLY,
                  NULL);

      /* format details for individual files */
      imfptr = RNA_pointer_get(&active_input_ptr, "format");

      col = uiLayoutColumn(layout, true);
      uiItemL(col, IFACE_("Format:"), ICON_NONE);
      uiItemR(col, &active_input_ptr, "use_node_format", 0, NULL, ICON_NONE);

      col = uiLayoutColumn(layout, false);
      uiLayoutSetActive(col, RNA_boolean_get(&active_input_ptr, "use_node_format") == false);
      uiTemplateImageSettings(col, &imfptr, false);

      if (is_multiview) {
        uiTemplateImageFormatViews(layout, &imfptr, NULL);
      }
    }
  }
}

static void node_composit_buts_scale(uiLayout *layout, bContext *UNUSED(C), PointerRNA *ptr)
{
  uiItemR(layout, ptr, "space", 0, "", ICON_NONE);

  if (RNA_enum_get(ptr, "space") == CMP_SCALE_RENDERPERCENT) {
    uiLayout *row;
    uiItemR(layout, ptr, "frame_method", UI_ITEM_R_EXPAND, NULL, ICON_NONE);
    row = uiLayoutRow(layout, true);
    uiItemR(row, ptr, "offset_x", 0, "X", ICON_NONE);
    uiItemR(row, ptr, "offset_y", 0, "Y", ICON_NONE);
  }
}

static void node_composit_buts_rotate(uiLayout *layout, bContext *UNUSED(C), PointerRNA *ptr)
{
  uiItemR(layout, ptr, "filter_type", 0, "", ICON_NONE);
}

static void node_composit_buts_invert(uiLayout *layout, bContext *UNUSED(C), PointerRNA *ptr)
{
  uiLayout *col;

  col = uiLayoutColumn(layout, false);
  uiItemR(col, ptr, "invert_rgb", 0, NULL, ICON_NONE);
  uiItemR(col, ptr, "invert_alpha", 0, NULL, ICON_NONE);
}

static void node_composit_buts_premulkey(uiLayout *layout, bContext *UNUSED(C), PointerRNA *ptr)
{
  uiItemR(layout, ptr, "mapping", 0, "", ICON_NONE);
}

static void node_composit_buts_view_levels(uiLayout *layout, bContext *UNUSED(C), PointerRNA *ptr)
{
  uiItemR(layout, ptr, "channel", UI_ITEM_R_EXPAND, NULL, ICON_NONE);
}

static void node_composit_buts_colorbalance(uiLayout *layout, bContext *UNUSED(C), PointerRNA *ptr)
{
  uiLayout *split, *col, *row;

  uiItemR(layout, ptr, "correction_method", 0, NULL, ICON_NONE);

  if (RNA_enum_get(ptr, "correction_method") == 0) {

    split = uiLayoutSplit(layout, 0.0f, false);
    col = uiLayoutColumn(split, false);
    uiTemplateColorPicker(col, ptr, "lift", 1, 1, 0, 1);
    row = uiLayoutRow(col, false);
    uiItemR(row, ptr, "lift", 0, NULL, ICON_NONE);

    col = uiLayoutColumn(split, false);
    uiTemplateColorPicker(col, ptr, "gamma", 1, 1, 1, 1);
    row = uiLayoutRow(col, false);
    uiItemR(row, ptr, "gamma", 0, NULL, ICON_NONE);

    col = uiLayoutColumn(split, false);
    uiTemplateColorPicker(col, ptr, "gain", 1, 1, 1, 1);
    row = uiLayoutRow(col, false);
    uiItemR(row, ptr, "gain", 0, NULL, ICON_NONE);
  }
  else {

    split = uiLayoutSplit(layout, 0.0f, false);
    col = uiLayoutColumn(split, false);
    uiTemplateColorPicker(col, ptr, "offset", 1, 1, 0, 1);
    row = uiLayoutRow(col, false);
    uiItemR(row, ptr, "offset", 0, NULL, ICON_NONE);
    uiItemR(col, ptr, "offset_basis", 0, NULL, ICON_NONE);

    col = uiLayoutColumn(split, false);
    uiTemplateColorPicker(col, ptr, "power", 1, 1, 0, 1);
    row = uiLayoutRow(col, false);
    uiItemR(row, ptr, "power", 0, NULL, ICON_NONE);

    col = uiLayoutColumn(split, false);
    uiTemplateColorPicker(col, ptr, "slope", 1, 1, 0, 1);
    row = uiLayoutRow(col, false);
    uiItemR(row, ptr, "slope", 0, NULL, ICON_NONE);
  }
}
static void node_composit_buts_colorbalance_ex(uiLayout *layout,
                                               bContext *UNUSED(C),
                                               PointerRNA *ptr)
{
  uiItemR(layout, ptr, "correction_method", 0, NULL, ICON_NONE);

  if (RNA_enum_get(ptr, "correction_method") == 0) {

    uiTemplateColorPicker(layout, ptr, "lift", 1, 1, 0, 1);
    uiItemR(layout, ptr, "lift", 0, NULL, ICON_NONE);

    uiTemplateColorPicker(layout, ptr, "gamma", 1, 1, 1, 1);
    uiItemR(layout, ptr, "gamma", 0, NULL, ICON_NONE);

    uiTemplateColorPicker(layout, ptr, "gain", 1, 1, 1, 1);
    uiItemR(layout, ptr, "gain", 0, NULL, ICON_NONE);
  }
  else {
    uiTemplateColorPicker(layout, ptr, "offset", 1, 1, 0, 1);
    uiItemR(layout, ptr, "offset", 0, NULL, ICON_NONE);

    uiTemplateColorPicker(layout, ptr, "power", 1, 1, 0, 1);
    uiItemR(layout, ptr, "power", 0, NULL, ICON_NONE);

    uiTemplateColorPicker(layout, ptr, "slope", 1, 1, 0, 1);
    uiItemR(layout, ptr, "slope", 0, NULL, ICON_NONE);
  }
}

static void node_composit_buts_huecorrect(uiLayout *layout, bContext *UNUSED(C), PointerRNA *ptr)
{
  bNode *node = ptr->data;
  CurveMapping *cumap = node->storage;

  if (_sample_col[0] != SAMPLE_FLT_ISNONE) {
    cumap->flag |= CUMA_DRAW_SAMPLE;
    copy_v3_v3(cumap->sample, _sample_col);
  }
  else {
    cumap->flag &= ~CUMA_DRAW_SAMPLE;
  }

  uiTemplateCurveMapping(layout, ptr, "mapping", 'h', false, false, false, false);
}

static void node_composit_buts_ycc(uiLayout *layout, bContext *UNUSED(C), PointerRNA *ptr)
{
  uiItemR(layout, ptr, "mode", 0, "", ICON_NONE);
}

static void node_composit_buts_movieclip(uiLayout *layout, bContext *C, PointerRNA *ptr)
{
  uiTemplateID(
      layout, C, ptr, "clip", NULL, "CLIP_OT_open", NULL, UI_TEMPLATE_ID_FILTER_ALL, false);
}

static void node_composit_buts_movieclip_ex(uiLayout *layout, bContext *C, PointerRNA *ptr)
{
  bNode *node = ptr->data;
  PointerRNA clipptr;

  uiTemplateID(
      layout, C, ptr, "clip", NULL, "CLIP_OT_open", NULL, UI_TEMPLATE_ID_FILTER_ALL, false);

  if (!node->id) {
    return;
  }

  clipptr = RNA_pointer_get(ptr, "clip");

  uiTemplateColorspaceSettings(layout, &clipptr, "colorspace_settings");
}

static void node_composit_buts_stabilize2d(uiLayout *layout, bContext *C, PointerRNA *ptr)
{
  bNode *node = ptr->data;

  uiTemplateID(
      layout, C, ptr, "clip", NULL, "CLIP_OT_open", NULL, UI_TEMPLATE_ID_FILTER_ALL, false);

  if (!node->id) {
    return;
  }

  uiItemR(layout, ptr, "filter_type", 0, "", ICON_NONE);
  uiItemR(layout, ptr, "invert", 0, NULL, ICON_NONE);
}

static void node_composit_buts_translate(uiLayout *layout, bContext *UNUSED(C), PointerRNA *ptr)
{
  uiItemR(layout, ptr, "use_relative", 0, NULL, ICON_NONE);
  uiItemR(layout, ptr, "wrap_axis", 0, NULL, ICON_NONE);
}

static void node_composit_buts_transform(uiLayout *layout, bContext *UNUSED(C), PointerRNA *ptr)
{
  uiItemR(layout, ptr, "filter_type", 0, "", ICON_NONE);
}

static void node_composit_buts_moviedistortion(uiLayout *layout, bContext *C, PointerRNA *ptr)
{
  bNode *node = ptr->data;

  uiTemplateID(
      layout, C, ptr, "clip", NULL, "CLIP_OT_open", NULL, UI_TEMPLATE_ID_FILTER_ALL, false);

  if (!node->id) {
    return;
  }

  uiItemR(layout, ptr, "distortion_type", 0, "", ICON_NONE);
}

static void node_composit_buts_colorcorrection(uiLayout *layout,
                                               bContext *UNUSED(C),
                                               PointerRNA *ptr)
{
  uiLayout *row;

  row = uiLayoutRow(layout, false);
  uiItemR(row, ptr, "red", 0, NULL, ICON_NONE);
  uiItemR(row, ptr, "green", 0, NULL, ICON_NONE);
  uiItemR(row, ptr, "blue", 0, NULL, ICON_NONE);

  row = uiLayoutRow(layout, false);
  uiItemL(row, "", ICON_NONE);
  uiItemL(row, IFACE_("Saturation"), ICON_NONE);
  uiItemL(row, IFACE_("Contrast"), ICON_NONE);
  uiItemL(row, IFACE_("Gamma"), ICON_NONE);
  uiItemL(row, IFACE_("Gain"), ICON_NONE);
  uiItemL(row, IFACE_("Lift"), ICON_NONE);

  row = uiLayoutRow(layout, false);
  uiItemL(row, IFACE_("Master"), ICON_NONE);
  uiItemR(row, ptr, "master_saturation", UI_ITEM_R_SLIDER, "", ICON_NONE);
  uiItemR(row, ptr, "master_contrast", UI_ITEM_R_SLIDER, "", ICON_NONE);
  uiItemR(row, ptr, "master_gamma", UI_ITEM_R_SLIDER, "", ICON_NONE);
  uiItemR(row, ptr, "master_gain", UI_ITEM_R_SLIDER, "", ICON_NONE);
  uiItemR(row, ptr, "master_lift", UI_ITEM_R_SLIDER, "", ICON_NONE);

  row = uiLayoutRow(layout, false);
  uiItemL(row, IFACE_("Highlights"), ICON_NONE);
  uiItemR(row, ptr, "highlights_saturation", UI_ITEM_R_SLIDER, "", ICON_NONE);
  uiItemR(row, ptr, "highlights_contrast", UI_ITEM_R_SLIDER, "", ICON_NONE);
  uiItemR(row, ptr, "highlights_gamma", UI_ITEM_R_SLIDER, "", ICON_NONE);
  uiItemR(row, ptr, "highlights_gain", UI_ITEM_R_SLIDER, "", ICON_NONE);
  uiItemR(row, ptr, "highlights_lift", UI_ITEM_R_SLIDER, "", ICON_NONE);

  row = uiLayoutRow(layout, false);
  uiItemL(row, IFACE_("Midtones"), ICON_NONE);
  uiItemR(row, ptr, "midtones_saturation", UI_ITEM_R_SLIDER, "", ICON_NONE);
  uiItemR(row, ptr, "midtones_contrast", UI_ITEM_R_SLIDER, "", ICON_NONE);
  uiItemR(row, ptr, "midtones_gamma", UI_ITEM_R_SLIDER, "", ICON_NONE);
  uiItemR(row, ptr, "midtones_gain", UI_ITEM_R_SLIDER, "", ICON_NONE);
  uiItemR(row, ptr, "midtones_lift", UI_ITEM_R_SLIDER, "", ICON_NONE);

  row = uiLayoutRow(layout, false);
  uiItemL(row, IFACE_("Shadows"), ICON_NONE);
  uiItemR(row, ptr, "shadows_saturation", UI_ITEM_R_SLIDER, "", ICON_NONE);
  uiItemR(row, ptr, "shadows_contrast", UI_ITEM_R_SLIDER, "", ICON_NONE);
  uiItemR(row, ptr, "shadows_gamma", UI_ITEM_R_SLIDER, "", ICON_NONE);
  uiItemR(row, ptr, "shadows_gain", UI_ITEM_R_SLIDER, "", ICON_NONE);
  uiItemR(row, ptr, "shadows_lift", UI_ITEM_R_SLIDER, "", ICON_NONE);

  row = uiLayoutRow(layout, false);
  uiItemR(row, ptr, "midtones_start", UI_ITEM_R_SLIDER, NULL, ICON_NONE);
  uiItemR(row, ptr, "midtones_end", UI_ITEM_R_SLIDER, NULL, ICON_NONE);
}

static void node_composit_buts_colorcorrection_ex(uiLayout *layout,
                                                  bContext *UNUSED(C),
                                                  PointerRNA *ptr)
{
  uiLayout *row;

  row = uiLayoutRow(layout, false);
  uiItemR(row, ptr, "red", 0, NULL, ICON_NONE);
  uiItemR(row, ptr, "green", 0, NULL, ICON_NONE);
  uiItemR(row, ptr, "blue", 0, NULL, ICON_NONE);
  row = layout;
  uiItemL(row, IFACE_("Saturation"), ICON_NONE);
  uiItemR(row, ptr, "master_saturation", UI_ITEM_R_SLIDER, NULL, ICON_NONE);
  uiItemR(row, ptr, "highlights_saturation", UI_ITEM_R_SLIDER, NULL, ICON_NONE);
  uiItemR(row, ptr, "midtones_saturation", UI_ITEM_R_SLIDER, NULL, ICON_NONE);
  uiItemR(row, ptr, "shadows_saturation", UI_ITEM_R_SLIDER, NULL, ICON_NONE);

  uiItemL(row, IFACE_("Contrast"), ICON_NONE);
  uiItemR(row, ptr, "master_contrast", UI_ITEM_R_SLIDER, NULL, ICON_NONE);
  uiItemR(row, ptr, "highlights_contrast", UI_ITEM_R_SLIDER, NULL, ICON_NONE);
  uiItemR(row, ptr, "midtones_contrast", UI_ITEM_R_SLIDER, NULL, ICON_NONE);
  uiItemR(row, ptr, "shadows_contrast", UI_ITEM_R_SLIDER, NULL, ICON_NONE);

  uiItemL(row, IFACE_("Gamma"), ICON_NONE);
  uiItemR(row, ptr, "master_gamma", UI_ITEM_R_SLIDER, NULL, ICON_NONE);
  uiItemR(row, ptr, "highlights_gamma", UI_ITEM_R_SLIDER, NULL, ICON_NONE);
  uiItemR(row, ptr, "midtones_gamma", UI_ITEM_R_SLIDER, NULL, ICON_NONE);
  uiItemR(row, ptr, "shadows_gamma", UI_ITEM_R_SLIDER, NULL, ICON_NONE);

  uiItemL(row, IFACE_("Gain"), ICON_NONE);
  uiItemR(row, ptr, "master_gain", UI_ITEM_R_SLIDER, NULL, ICON_NONE);
  uiItemR(row, ptr, "highlights_gain", UI_ITEM_R_SLIDER, NULL, ICON_NONE);
  uiItemR(row, ptr, "midtones_gain", UI_ITEM_R_SLIDER, NULL, ICON_NONE);
  uiItemR(row, ptr, "shadows_gain", UI_ITEM_R_SLIDER, NULL, ICON_NONE);

  uiItemL(row, IFACE_("Lift"), ICON_NONE);
  uiItemR(row, ptr, "master_lift", UI_ITEM_R_SLIDER, NULL, ICON_NONE);
  uiItemR(row, ptr, "highlights_lift", UI_ITEM_R_SLIDER, NULL, ICON_NONE);
  uiItemR(row, ptr, "midtones_lift", UI_ITEM_R_SLIDER, NULL, ICON_NONE);
  uiItemR(row, ptr, "shadows_lift", UI_ITEM_R_SLIDER, NULL, ICON_NONE);

  row = uiLayoutRow(layout, false);
  uiItemR(row, ptr, "midtones_start", 0, NULL, ICON_NONE);
  uiItemR(row, ptr, "midtones_end", 0, NULL, ICON_NONE);
}

static void node_composit_buts_switch(uiLayout *layout, bContext *UNUSED(C), PointerRNA *ptr)
{
  uiItemR(layout, ptr, "check", 0, NULL, ICON_NONE);
}

static void node_composit_buts_switch_view_ex(uiLayout *layout,
                                              bContext *UNUSED(C),
                                              PointerRNA *UNUSED(ptr))
{
  uiItemFullO(layout,
              "NODE_OT_switch_view_update",
              "Update Views",
              ICON_FILE_REFRESH,
              NULL,
              WM_OP_INVOKE_DEFAULT,
              0,
              NULL);
}

static void node_composit_buts_boxmask(uiLayout *layout, bContext *UNUSED(C), PointerRNA *ptr)
{
  uiLayout *row;

  row = uiLayoutRow(layout, true);
  uiItemR(row, ptr, "x", 0, NULL, ICON_NONE);
  uiItemR(row, ptr, "y", 0, NULL, ICON_NONE);

  row = uiLayoutRow(layout, true);
  uiItemR(row, ptr, "width", UI_ITEM_R_SLIDER, NULL, ICON_NONE);
  uiItemR(row, ptr, "height", UI_ITEM_R_SLIDER, NULL, ICON_NONE);

  uiItemR(layout, ptr, "rotation", 0, NULL, ICON_NONE);
  uiItemR(layout, ptr, "mask_type", 0, NULL, ICON_NONE);
}

static void node_composit_buts_bokehimage(uiLayout *layout, bContext *UNUSED(C), PointerRNA *ptr)
{
  uiItemR(layout, ptr, "flaps", 0, NULL, ICON_NONE);
  uiItemR(layout, ptr, "angle", 0, NULL, ICON_NONE);
  uiItemR(layout, ptr, "rounding", UI_ITEM_R_SLIDER, NULL, ICON_NONE);
  uiItemR(layout, ptr, "catadioptric", UI_ITEM_R_SLIDER, NULL, ICON_NONE);
  uiItemR(layout, ptr, "shift", UI_ITEM_R_SLIDER, NULL, ICON_NONE);
}

static void node_composit_buts_bokehblur(uiLayout *layout, bContext *UNUSED(C), PointerRNA *ptr)
{
  uiItemR(layout, ptr, "use_variable_size", 0, NULL, ICON_NONE);
  // uiItemR(layout, ptr, "f_stop", 0, NULL, ICON_NONE);  // UNUSED
  uiItemR(layout, ptr, "blur_max", 0, NULL, ICON_NONE);
  uiItemR(layout, ptr, "use_extended_bounds", 0, NULL, ICON_NONE);
}

static void node_composit_backdrop_viewer(
    SpaceNode *snode, ImBuf *backdrop, bNode *node, int x, int y)
{
  //  node_composit_backdrop_canvas(snode, backdrop, node, x, y);
  if (node->custom1 == 0) {
    const float backdropWidth = backdrop->x;
    const float backdropHeight = backdrop->y;
    const float cx = x + snode->zoom * backdropWidth * node->custom3;
    const float cy = y + snode->zoom * backdropHeight * node->custom4;
    const float cross_size = 12 * U.pixelsize;

    GPUVertFormat *format = immVertexFormat();
    uint pos = GPU_vertformat_attr_add(format, "pos", GPU_COMP_F32, 2, GPU_FETCH_FLOAT);

    immBindBuiltinProgram(GPU_SHADER_2D_UNIFORM_COLOR);

    immUniformColor3f(1.0f, 1.0f, 1.0f);

    immBegin(GPU_PRIM_LINES, 4);
    immVertex2f(pos, cx - cross_size, cy - cross_size);
    immVertex2f(pos, cx + cross_size, cy + cross_size);
    immVertex2f(pos, cx + cross_size, cy - cross_size);
    immVertex2f(pos, cx - cross_size, cy + cross_size);
    immEnd();

    immUnbindProgram();
  }
}

static void node_composit_backdrop_boxmask(
    SpaceNode *snode, ImBuf *backdrop, bNode *node, int x, int y)
{
  NodeBoxMask *boxmask = node->storage;
  const float backdropWidth = backdrop->x;
  const float backdropHeight = backdrop->y;
  const float aspect = backdropWidth / backdropHeight;
  const float rad = -boxmask->rotation;
  const float cosine = cosf(rad);
  const float sine = sinf(rad);
  const float halveBoxWidth = backdropWidth * (boxmask->width / 2.0f);
  const float halveBoxHeight = backdropHeight * (boxmask->height / 2.0f) * aspect;

  float cx, cy, x1, x2, x3, x4;
  float y1, y2, y3, y4;

  cx = x + snode->zoom * backdropWidth * boxmask->x;
  cy = y + snode->zoom * backdropHeight * boxmask->y;

  x1 = cx - (cosine * halveBoxWidth + sine * halveBoxHeight) * snode->zoom;
  x2 = cx - (cosine * -halveBoxWidth + sine * halveBoxHeight) * snode->zoom;
  x3 = cx - (cosine * -halveBoxWidth + sine * -halveBoxHeight) * snode->zoom;
  x4 = cx - (cosine * halveBoxWidth + sine * -halveBoxHeight) * snode->zoom;
  y1 = cy - (-sine * halveBoxWidth + cosine * halveBoxHeight) * snode->zoom;
  y2 = cy - (-sine * -halveBoxWidth + cosine * halveBoxHeight) * snode->zoom;
  y3 = cy - (-sine * -halveBoxWidth + cosine * -halveBoxHeight) * snode->zoom;
  y4 = cy - (-sine * halveBoxWidth + cosine * -halveBoxHeight) * snode->zoom;

  GPUVertFormat *format = immVertexFormat();
  uint pos = GPU_vertformat_attr_add(format, "pos", GPU_COMP_F32, 2, GPU_FETCH_FLOAT);

  immBindBuiltinProgram(GPU_SHADER_2D_UNIFORM_COLOR);

  immUniformColor3f(1.0f, 1.0f, 1.0f);

  immBegin(GPU_PRIM_LINE_LOOP, 4);
  immVertex2f(pos, x1, y1);
  immVertex2f(pos, x2, y2);
  immVertex2f(pos, x3, y3);
  immVertex2f(pos, x4, y4);
  immEnd();

  immUnbindProgram();
}

static void node_composit_backdrop_ellipsemask(
    SpaceNode *snode, ImBuf *backdrop, bNode *node, int x, int y)
{
  NodeEllipseMask *ellipsemask = node->storage;
  const float backdropWidth = backdrop->x;
  const float backdropHeight = backdrop->y;
  const float aspect = backdropWidth / backdropHeight;
  const float rad = -ellipsemask->rotation;
  const float cosine = cosf(rad);
  const float sine = sinf(rad);
  const float halveBoxWidth = backdropWidth * (ellipsemask->width / 2.0f);
  const float halveBoxHeight = backdropHeight * (ellipsemask->height / 2.0f) * aspect;

  float cx, cy, x1, x2, x3, x4;
  float y1, y2, y3, y4;

  cx = x + snode->zoom * backdropWidth * ellipsemask->x;
  cy = y + snode->zoom * backdropHeight * ellipsemask->y;

  x1 = cx - (cosine * halveBoxWidth + sine * halveBoxHeight) * snode->zoom;
  x2 = cx - (cosine * -halveBoxWidth + sine * halveBoxHeight) * snode->zoom;
  x3 = cx - (cosine * -halveBoxWidth + sine * -halveBoxHeight) * snode->zoom;
  x4 = cx - (cosine * halveBoxWidth + sine * -halveBoxHeight) * snode->zoom;
  y1 = cy - (-sine * halveBoxWidth + cosine * halveBoxHeight) * snode->zoom;
  y2 = cy - (-sine * -halveBoxWidth + cosine * halveBoxHeight) * snode->zoom;
  y3 = cy - (-sine * -halveBoxWidth + cosine * -halveBoxHeight) * snode->zoom;
  y4 = cy - (-sine * halveBoxWidth + cosine * -halveBoxHeight) * snode->zoom;

  GPUVertFormat *format = immVertexFormat();
  uint pos = GPU_vertformat_attr_add(format, "pos", GPU_COMP_F32, 2, GPU_FETCH_FLOAT);

  immBindBuiltinProgram(GPU_SHADER_2D_UNIFORM_COLOR);

  immUniformColor3f(1.0f, 1.0f, 1.0f);

  immBegin(GPU_PRIM_LINE_LOOP, 4);
  immVertex2f(pos, x1, y1);
  immVertex2f(pos, x2, y2);
  immVertex2f(pos, x3, y3);
  immVertex2f(pos, x4, y4);
  immEnd();

  immUnbindProgram();
}

static void node_composit_buts_ellipsemask(uiLayout *layout, bContext *UNUSED(C), PointerRNA *ptr)
{
  uiLayout *row;
  row = uiLayoutRow(layout, true);
  uiItemR(row, ptr, "x", 0, NULL, ICON_NONE);
  uiItemR(row, ptr, "y", 0, NULL, ICON_NONE);
  row = uiLayoutRow(layout, true);
  uiItemR(row, ptr, "width", UI_ITEM_R_SLIDER, NULL, ICON_NONE);
  uiItemR(row, ptr, "height", UI_ITEM_R_SLIDER, NULL, ICON_NONE);

  uiItemR(layout, ptr, "rotation", 0, NULL, ICON_NONE);
  uiItemR(layout, ptr, "mask_type", 0, NULL, ICON_NONE);
}

static void node_composit_buts_composite(uiLayout *layout, bContext *UNUSED(C), PointerRNA *ptr)
{
  uiItemR(layout, ptr, "use_alpha", 0, NULL, ICON_NONE);
}

static void node_composit_buts_viewer(uiLayout *layout, bContext *UNUSED(C), PointerRNA *ptr)
{
  uiItemR(layout, ptr, "use_alpha", 0, NULL, ICON_NONE);
}

static void node_composit_buts_viewer_ex(uiLayout *layout, bContext *UNUSED(C), PointerRNA *ptr)
{
  uiLayout *col;

  uiItemR(layout, ptr, "use_alpha", 0, NULL, ICON_NONE);
  uiItemR(layout, ptr, "tile_order", 0, NULL, ICON_NONE);
  if (RNA_enum_get(ptr, "tile_order") == 0) {
    col = uiLayoutColumn(layout, true);
    uiItemR(col, ptr, "center_x", 0, NULL, ICON_NONE);
    uiItemR(col, ptr, "center_y", 0, NULL, ICON_NONE);
  }
}

static void node_composit_buts_mask(uiLayout *layout, bContext *C, PointerRNA *ptr)
{
  bNode *node = ptr->data;

  uiTemplateID(layout, C, ptr, "mask", NULL, NULL, NULL, UI_TEMPLATE_ID_FILTER_ALL, false);
  uiItemR(layout, ptr, "use_feather", 0, NULL, ICON_NONE);

  uiItemR(layout, ptr, "size_source", 0, "", ICON_NONE);

  if (node->custom1 & (CMP_NODEFLAG_MASK_FIXED | CMP_NODEFLAG_MASK_FIXED_SCENE)) {
    uiItemR(layout, ptr, "size_x", 0, NULL, ICON_NONE);
    uiItemR(layout, ptr, "size_y", 0, NULL, ICON_NONE);
  }

  uiItemR(layout, ptr, "use_motion_blur", 0, NULL, ICON_NONE);
  if (node->custom1 & CMP_NODEFLAG_MASK_MOTION_BLUR) {
    uiItemR(layout, ptr, "motion_blur_samples", 0, NULL, ICON_NONE);
    uiItemR(layout, ptr, "motion_blur_shutter", 0, NULL, ICON_NONE);
  }
}

static void node_composit_buts_keyingscreen(uiLayout *layout, bContext *C, PointerRNA *ptr)
{
  bNode *node = ptr->data;

  uiTemplateID(layout, C, ptr, "clip", NULL, NULL, NULL, UI_TEMPLATE_ID_FILTER_ALL, false);

  if (node->id) {
    MovieClip *clip = (MovieClip *)node->id;
    uiLayout *col;
    PointerRNA tracking_ptr;

    RNA_pointer_create(&clip->id, &RNA_MovieTracking, &clip->tracking, &tracking_ptr);

    col = uiLayoutColumn(layout, true);
    uiItemPointerR(col, ptr, "tracking_object", &tracking_ptr, "objects", "", ICON_OBJECT_DATA);
  }
}

static void node_composit_buts_keying(uiLayout *layout, bContext *UNUSED(C), PointerRNA *ptr)
{
  /* bNode *node = ptr->data; */ /* UNUSED */

  uiItemR(layout, ptr, "blur_pre", 0, NULL, ICON_NONE);
  uiItemR(layout, ptr, "screen_balance", 0, NULL, ICON_NONE);
  uiItemR(layout, ptr, "despill_factor", 0, NULL, ICON_NONE);
  uiItemR(layout, ptr, "despill_balance", 0, NULL, ICON_NONE);
  uiItemR(layout, ptr, "edge_kernel_radius", 0, NULL, ICON_NONE);
  uiItemR(layout, ptr, "edge_kernel_tolerance", 0, NULL, ICON_NONE);
  uiItemR(layout, ptr, "clip_black", 0, NULL, ICON_NONE);
  uiItemR(layout, ptr, "clip_white", 0, NULL, ICON_NONE);
  uiItemR(layout, ptr, "dilate_distance", 0, NULL, ICON_NONE);
  uiItemR(layout, ptr, "feather_falloff", 0, NULL, ICON_NONE);
  uiItemR(layout, ptr, "feather_distance", 0, NULL, ICON_NONE);
  uiItemR(layout, ptr, "blur_post", 0, NULL, ICON_NONE);
}

static void node_composit_buts_trackpos(uiLayout *layout, bContext *C, PointerRNA *ptr)
{
  bNode *node = ptr->data;

  uiTemplateID(
      layout, C, ptr, "clip", NULL, "CLIP_OT_open", NULL, UI_TEMPLATE_ID_FILTER_ALL, false);

  if (node->id) {
    MovieClip *clip = (MovieClip *)node->id;
    MovieTracking *tracking = &clip->tracking;
    MovieTrackingObject *object;
    uiLayout *col;
    PointerRNA tracking_ptr;
    NodeTrackPosData *data = node->storage;

    RNA_pointer_create(&clip->id, &RNA_MovieTracking, tracking, &tracking_ptr);

    col = uiLayoutColumn(layout, false);
    uiItemPointerR(col, ptr, "tracking_object", &tracking_ptr, "objects", "", ICON_OBJECT_DATA);

    object = BKE_tracking_object_get_named(tracking, data->tracking_object);
    if (object) {
      PointerRNA object_ptr;

      RNA_pointer_create(&clip->id, &RNA_MovieTrackingObject, object, &object_ptr);

      uiItemPointerR(col, ptr, "track_name", &object_ptr, "tracks", "", ICON_ANIM_DATA);
    }
    else {
      uiItemR(layout, ptr, "track_name", 0, "", ICON_ANIM_DATA);
    }

    uiItemR(layout, ptr, "position", 0, NULL, ICON_NONE);

    if (ELEM(node->custom1, CMP_TRACKPOS_RELATIVE_FRAME, CMP_TRACKPOS_ABSOLUTE_FRAME)) {
      uiItemR(layout, ptr, "frame_relative", 0, NULL, ICON_NONE);
    }
  }
}

static void node_composit_buts_planetrackdeform(uiLayout *layout, bContext *C, PointerRNA *ptr)
{
  bNode *node = ptr->data;
  NodePlaneTrackDeformData *data = node->storage;

  uiTemplateID(
      layout, C, ptr, "clip", NULL, "CLIP_OT_open", NULL, UI_TEMPLATE_ID_FILTER_ALL, false);

  if (node->id) {
    MovieClip *clip = (MovieClip *)node->id;
    MovieTracking *tracking = &clip->tracking;
    MovieTrackingObject *object;
    uiLayout *col;
    PointerRNA tracking_ptr;

    RNA_pointer_create(&clip->id, &RNA_MovieTracking, tracking, &tracking_ptr);

    col = uiLayoutColumn(layout, false);
    uiItemPointerR(col, ptr, "tracking_object", &tracking_ptr, "objects", "", ICON_OBJECT_DATA);

    object = BKE_tracking_object_get_named(tracking, data->tracking_object);
    if (object) {
      PointerRNA object_ptr;

      RNA_pointer_create(&clip->id, &RNA_MovieTrackingObject, object, &object_ptr);

      uiItemPointerR(
          col, ptr, "plane_track_name", &object_ptr, "plane_tracks", "", ICON_ANIM_DATA);
    }
    else {
      uiItemR(layout, ptr, "plane_track_name", 0, "", ICON_ANIM_DATA);
    }
  }

  uiItemR(layout, ptr, "use_motion_blur", 0, NULL, ICON_NONE);
  if (data->flag & CMP_NODEFLAG_PLANETRACKDEFORM_MOTION_BLUR) {
    uiItemR(layout, ptr, "motion_blur_samples", 0, NULL, ICON_NONE);
    uiItemR(layout, ptr, "motion_blur_shutter", 0, NULL, ICON_NONE);
  }
}

static void node_composit_buts_cornerpin(uiLayout *UNUSED(layout),
                                         bContext *UNUSED(C),
                                         PointerRNA *UNUSED(ptr))
{
}

static void node_composit_buts_sunbeams(uiLayout *layout, bContext *UNUSED(C), PointerRNA *ptr)
{
  uiItemR(layout, ptr, "source", UI_ITEM_R_EXPAND, "", ICON_NONE);
  uiItemR(layout, ptr, "ray_length", UI_ITEM_R_SLIDER, NULL, ICON_NONE);
}

static void node_composit_buts_cryptomatte(uiLayout *layout, bContext *UNUSED(C), PointerRNA *ptr)
{
  uiLayout *col = uiLayoutColumn(layout, true);

  uiItemL(col, IFACE_("Matte Objects:"), ICON_NONE);

  uiLayout *row = uiLayoutRow(col, true);
  uiTemplateCryptoPicker(row, ptr, "add");
  uiTemplateCryptoPicker(row, ptr, "remove");

  uiItemR(col, ptr, "matte_id", 0, "", ICON_NONE);
}

static void node_composit_buts_cryptomatte_ex(uiLayout *layout,
                                              bContext *UNUSED(C),
                                              PointerRNA *UNUSED(ptr))
{
  uiItemO(layout, IFACE_("Add Crypto Layer"), ICON_ADD, "NODE_OT_cryptomatte_layer_add");
  uiItemO(layout, IFACE_("Remove Crypto Layer"), ICON_REMOVE, "NODE_OT_cryptomatte_layer_remove");
}

static void node_composit_buts_brightcontrast(uiLayout *layout,
                                              bContext *UNUSED(C),
                                              PointerRNA *ptr)
{
  uiItemR(layout, ptr, "use_premultiply", 0, NULL, ICON_NONE);
}

static void node_composit_buts_denoise(uiLayout *layout, bContext *UNUSED(C), PointerRNA *ptr)
{
	uiItemR(layout, ptr, "use_hdr", 0, NULL, ICON_NONE);
	uiLayout *col = uiLayoutColumn(layout, false);
	uiLayoutSetActive(col, RNA_boolean_get(ptr, "use_hdr") == false);
	uiItemR(col, ptr, "use_srgb", 0, NULL, ICON_NONE);
}

/* only once called */
static void node_composit_set_butfunc(bNodeType *ntype)
{
<<<<<<< HEAD
	switch (ntype->type) {
		case CMP_NODE_IMAGE:
			ntype->draw_buttons = node_composit_buts_image;
			ntype->draw_buttons_ex = node_composit_buts_image_ex;
			break;
		case CMP_NODE_R_LAYERS:
			ntype->draw_buttons = node_composit_buts_viewlayers;
			break;
		case CMP_NODE_NORMAL:
			ntype->draw_buttons = node_buts_normal;
			break;
		case CMP_NODE_CURVE_VEC:
			ntype->draw_buttons = node_buts_curvevec;
			break;
		case CMP_NODE_CURVE_RGB:
			ntype->draw_buttons = node_buts_curvecol;
			break;
		case CMP_NODE_VALUE:
			ntype->draw_buttons = node_buts_value;
			break;
		case CMP_NODE_RGB:
			ntype->draw_buttons = node_buts_rgb;
			break;
		case CMP_NODE_FLIP:
			ntype->draw_buttons = node_composit_buts_flip;
			break;
		case CMP_NODE_SPLITVIEWER:
			ntype->draw_buttons = node_composit_buts_splitviewer;
			break;
		case CMP_NODE_MIX_RGB:
			ntype->draw_buttons = node_buts_mix_rgb;
			break;
		case CMP_NODE_VALTORGB:
			ntype->draw_buttons = node_buts_colorramp;
			break;
		case CMP_NODE_CROP:
			ntype->draw_buttons = node_composit_buts_crop;
			break;
		case CMP_NODE_BLUR:
			ntype->draw_buttons = node_composit_buts_blur;
			break;
		case CMP_NODE_DBLUR:
			ntype->draw_buttons = node_composit_buts_dblur;
			break;
		case CMP_NODE_BILATERALBLUR:
			ntype->draw_buttons = node_composit_buts_bilateralblur;
			break;
		case CMP_NODE_DEFOCUS:
			ntype->draw_buttons = node_composit_buts_defocus;
			break;
		case CMP_NODE_GLARE:
			ntype->draw_buttons = node_composit_buts_glare;
			break;
		case CMP_NODE_TONEMAP:
			ntype->draw_buttons = node_composit_buts_tonemap;
			break;
		case CMP_NODE_LENSDIST:
			ntype->draw_buttons = node_composit_buts_lensdist;
			break;
		case CMP_NODE_VECBLUR:
			ntype->draw_buttons = node_composit_buts_vecblur;
			break;
		case CMP_NODE_FILTER:
			ntype->draw_buttons = node_composit_buts_filter;
			break;
		case CMP_NODE_MAP_VALUE:
			ntype->draw_buttons = node_composit_buts_map_value;
			break;
		case CMP_NODE_MAP_RANGE:
			ntype->draw_buttons = node_composit_buts_map_range;
			break;
		case CMP_NODE_TIME:
			ntype->draw_buttons = node_buts_time;
			break;
		case CMP_NODE_ALPHAOVER:
			ntype->draw_buttons = node_composit_buts_alphaover;
			break;
		case CMP_NODE_TEXTURE:
			ntype->draw_buttons = node_buts_texture;
			break;
		case CMP_NODE_DILATEERODE:
			ntype->draw_buttons = node_composit_buts_dilateerode;
			break;
		case CMP_NODE_INPAINT:
			ntype->draw_buttons = node_composit_buts_inpaint;
			break;
		case CMP_NODE_DESPECKLE:
			ntype->draw_buttons = node_composit_buts_despeckle;
			break;
		case CMP_NODE_OUTPUT_FILE:
			ntype->draw_buttons = node_composit_buts_file_output;
			ntype->draw_buttons_ex = node_composit_buts_file_output_ex;
			break;
		case CMP_NODE_DIFF_MATTE:
			ntype->draw_buttons = node_composit_buts_diff_matte;
			break;
		case CMP_NODE_DIST_MATTE:
			ntype->draw_buttons = node_composit_buts_distance_matte;
			break;
		case CMP_NODE_COLOR_SPILL:
			ntype->draw_buttons = node_composit_buts_color_spill;
			break;
		case CMP_NODE_CHROMA_MATTE:
			ntype->draw_buttons = node_composit_buts_chroma_matte;
			break;
		case CMP_NODE_COLOR_MATTE:
			ntype->draw_buttons = node_composit_buts_color_matte;
			break;
		case CMP_NODE_SCALE:
			ntype->draw_buttons = node_composit_buts_scale;
			break;
		case CMP_NODE_ROTATE:
			ntype->draw_buttons = node_composit_buts_rotate;
			break;
		case CMP_NODE_CHANNEL_MATTE:
			ntype->draw_buttons = node_composit_buts_channel_matte;
			break;
		case CMP_NODE_LUMA_MATTE:
			ntype->draw_buttons = node_composit_buts_luma_matte;
			break;
		case CMP_NODE_MAP_UV:
			ntype->draw_buttons = node_composit_buts_map_uv;
			break;
		case CMP_NODE_ID_MASK:
			ntype->draw_buttons = node_composit_buts_id_mask;
			break;
		case CMP_NODE_DOUBLEEDGEMASK:
			ntype->draw_buttons = node_composit_buts_double_edge_mask;
			break;
		case CMP_NODE_MATH:
			ntype->draw_buttons = node_buts_math;
			break;
		case CMP_NODE_INVERT:
			ntype->draw_buttons = node_composit_buts_invert;
			break;
		case CMP_NODE_PREMULKEY:
			ntype->draw_buttons = node_composit_buts_premulkey;
			break;
		case CMP_NODE_VIEW_LEVELS:
			ntype->draw_buttons = node_composit_buts_view_levels;
			break;
		case CMP_NODE_COLORBALANCE:
			ntype->draw_buttons = node_composit_buts_colorbalance;
			ntype->draw_buttons_ex = node_composit_buts_colorbalance_ex;
			break;
		case CMP_NODE_HUECORRECT:
			ntype->draw_buttons = node_composit_buts_huecorrect;
			break;
		case CMP_NODE_ZCOMBINE:
			ntype->draw_buttons = node_composit_buts_zcombine;
			break;
		case CMP_NODE_COMBYCCA:
		case CMP_NODE_SEPYCCA:
			ntype->draw_buttons = node_composit_buts_ycc;
			break;
		case CMP_NODE_MOVIECLIP:
			ntype->draw_buttons = node_composit_buts_movieclip;
			ntype->draw_buttons_ex = node_composit_buts_movieclip_ex;
			break;
		case CMP_NODE_STABILIZE2D:
			ntype->draw_buttons = node_composit_buts_stabilize2d;
			break;
		case CMP_NODE_TRANSFORM:
			ntype->draw_buttons = node_composit_buts_transform;
			break;
		case CMP_NODE_TRANSLATE:
			ntype->draw_buttons = node_composit_buts_translate;
			break;
		case CMP_NODE_MOVIEDISTORTION:
			ntype->draw_buttons = node_composit_buts_moviedistortion;
			break;
		case CMP_NODE_COLORCORRECTION:
			ntype->draw_buttons = node_composit_buts_colorcorrection;
			ntype->draw_buttons_ex = node_composit_buts_colorcorrection_ex;
			break;
		case CMP_NODE_SWITCH:
			ntype->draw_buttons = node_composit_buts_switch;
			break;
		case CMP_NODE_SWITCH_VIEW:
			ntype->draw_buttons_ex = node_composit_buts_switch_view_ex;
			break;
		case CMP_NODE_MASK_BOX:
			ntype->draw_buttons = node_composit_buts_boxmask;
			ntype->draw_backdrop = node_composit_backdrop_boxmask;
			break;
		case CMP_NODE_MASK_ELLIPSE:
			ntype->draw_buttons = node_composit_buts_ellipsemask;
			ntype->draw_backdrop = node_composit_backdrop_ellipsemask;
			break;
		case CMP_NODE_BOKEHIMAGE:
			ntype->draw_buttons = node_composit_buts_bokehimage;
			break;
		case CMP_NODE_BOKEHBLUR:
			ntype->draw_buttons = node_composit_buts_bokehblur;
			break;
		case CMP_NODE_VIEWER:
			ntype->draw_buttons = node_composit_buts_viewer;
			ntype->draw_buttons_ex = node_composit_buts_viewer_ex;
			ntype->draw_backdrop = node_composit_backdrop_viewer;
			break;
		case CMP_NODE_COMPOSITE:
			ntype->draw_buttons = node_composit_buts_composite;
			break;
		case CMP_NODE_MASK:
			ntype->draw_buttons = node_composit_buts_mask;
			break;
		case CMP_NODE_KEYINGSCREEN:
			ntype->draw_buttons = node_composit_buts_keyingscreen;
			break;
		case CMP_NODE_KEYING:
			ntype->draw_buttons = node_composit_buts_keying;
			break;
		case CMP_NODE_TRACKPOS:
			ntype->draw_buttons = node_composit_buts_trackpos;
			break;
		case CMP_NODE_PLANETRACKDEFORM:
			ntype->draw_buttons = node_composit_buts_planetrackdeform;
			break;
		case CMP_NODE_CORNERPIN:
			ntype->draw_buttons = node_composit_buts_cornerpin;
			break;
		case CMP_NODE_SUNBEAMS:
			ntype->draw_buttons = node_composit_buts_sunbeams;
			break;
		case CMP_NODE_CRYPTOMATTE:
			ntype->draw_buttons = node_composit_buts_cryptomatte;
			ntype->draw_buttons_ex = node_composit_buts_cryptomatte_ex;
			break;
		case CMP_NODE_BRIGHTCONTRAST:
			ntype->draw_buttons = node_composit_buts_brightcontrast;
			break;
		case CMP_NODE_DENOISE:
			ntype->draw_buttons = node_composit_buts_denoise;
			break;
	}
=======
  switch (ntype->type) {
    case CMP_NODE_IMAGE:
      ntype->draw_buttons = node_composit_buts_image;
      ntype->draw_buttons_ex = node_composit_buts_image_ex;
      break;
    case CMP_NODE_R_LAYERS:
      ntype->draw_buttons = node_composit_buts_viewlayers;
      break;
    case CMP_NODE_NORMAL:
      ntype->draw_buttons = node_buts_normal;
      break;
    case CMP_NODE_CURVE_VEC:
      ntype->draw_buttons = node_buts_curvevec;
      break;
    case CMP_NODE_CURVE_RGB:
      ntype->draw_buttons = node_buts_curvecol;
      break;
    case CMP_NODE_VALUE:
      ntype->draw_buttons = node_buts_value;
      break;
    case CMP_NODE_RGB:
      ntype->draw_buttons = node_buts_rgb;
      break;
    case CMP_NODE_FLIP:
      ntype->draw_buttons = node_composit_buts_flip;
      break;
    case CMP_NODE_SPLITVIEWER:
      ntype->draw_buttons = node_composit_buts_splitviewer;
      break;
    case CMP_NODE_MIX_RGB:
      ntype->draw_buttons = node_buts_mix_rgb;
      break;
    case CMP_NODE_VALTORGB:
      ntype->draw_buttons = node_buts_colorramp;
      break;
    case CMP_NODE_CROP:
      ntype->draw_buttons = node_composit_buts_crop;
      break;
    case CMP_NODE_BLUR:
      ntype->draw_buttons = node_composit_buts_blur;
      break;
    case CMP_NODE_DBLUR:
      ntype->draw_buttons = node_composit_buts_dblur;
      break;
    case CMP_NODE_BILATERALBLUR:
      ntype->draw_buttons = node_composit_buts_bilateralblur;
      break;
    case CMP_NODE_DEFOCUS:
      ntype->draw_buttons = node_composit_buts_defocus;
      break;
    case CMP_NODE_GLARE:
      ntype->draw_buttons = node_composit_buts_glare;
      break;
    case CMP_NODE_TONEMAP:
      ntype->draw_buttons = node_composit_buts_tonemap;
      break;
    case CMP_NODE_LENSDIST:
      ntype->draw_buttons = node_composit_buts_lensdist;
      break;
    case CMP_NODE_VECBLUR:
      ntype->draw_buttons = node_composit_buts_vecblur;
      break;
    case CMP_NODE_FILTER:
      ntype->draw_buttons = node_composit_buts_filter;
      break;
    case CMP_NODE_MAP_VALUE:
      ntype->draw_buttons = node_composit_buts_map_value;
      break;
    case CMP_NODE_MAP_RANGE:
      ntype->draw_buttons = node_composit_buts_map_range;
      break;
    case CMP_NODE_TIME:
      ntype->draw_buttons = node_buts_time;
      break;
    case CMP_NODE_ALPHAOVER:
      ntype->draw_buttons = node_composit_buts_alphaover;
      break;
    case CMP_NODE_TEXTURE:
      ntype->draw_buttons = node_buts_texture;
      break;
    case CMP_NODE_DILATEERODE:
      ntype->draw_buttons = node_composit_buts_dilateerode;
      break;
    case CMP_NODE_INPAINT:
      ntype->draw_buttons = node_composit_buts_inpaint;
      break;
    case CMP_NODE_DESPECKLE:
      ntype->draw_buttons = node_composit_buts_despeckle;
      break;
    case CMP_NODE_OUTPUT_FILE:
      ntype->draw_buttons = node_composit_buts_file_output;
      ntype->draw_buttons_ex = node_composit_buts_file_output_ex;
      break;
    case CMP_NODE_DIFF_MATTE:
      ntype->draw_buttons = node_composit_buts_diff_matte;
      break;
    case CMP_NODE_DIST_MATTE:
      ntype->draw_buttons = node_composit_buts_distance_matte;
      break;
    case CMP_NODE_COLOR_SPILL:
      ntype->draw_buttons = node_composit_buts_color_spill;
      break;
    case CMP_NODE_CHROMA_MATTE:
      ntype->draw_buttons = node_composit_buts_chroma_matte;
      break;
    case CMP_NODE_COLOR_MATTE:
      ntype->draw_buttons = node_composit_buts_color_matte;
      break;
    case CMP_NODE_SCALE:
      ntype->draw_buttons = node_composit_buts_scale;
      break;
    case CMP_NODE_ROTATE:
      ntype->draw_buttons = node_composit_buts_rotate;
      break;
    case CMP_NODE_CHANNEL_MATTE:
      ntype->draw_buttons = node_composit_buts_channel_matte;
      break;
    case CMP_NODE_LUMA_MATTE:
      ntype->draw_buttons = node_composit_buts_luma_matte;
      break;
    case CMP_NODE_MAP_UV:
      ntype->draw_buttons = node_composit_buts_map_uv;
      break;
    case CMP_NODE_ID_MASK:
      ntype->draw_buttons = node_composit_buts_id_mask;
      break;
    case CMP_NODE_DOUBLEEDGEMASK:
      ntype->draw_buttons = node_composit_buts_double_edge_mask;
      break;
    case CMP_NODE_MATH:
      ntype->draw_buttons = node_buts_math;
      break;
    case CMP_NODE_INVERT:
      ntype->draw_buttons = node_composit_buts_invert;
      break;
    case CMP_NODE_PREMULKEY:
      ntype->draw_buttons = node_composit_buts_premulkey;
      break;
    case CMP_NODE_VIEW_LEVELS:
      ntype->draw_buttons = node_composit_buts_view_levels;
      break;
    case CMP_NODE_COLORBALANCE:
      ntype->draw_buttons = node_composit_buts_colorbalance;
      ntype->draw_buttons_ex = node_composit_buts_colorbalance_ex;
      break;
    case CMP_NODE_HUECORRECT:
      ntype->draw_buttons = node_composit_buts_huecorrect;
      break;
    case CMP_NODE_ZCOMBINE:
      ntype->draw_buttons = node_composit_buts_zcombine;
      break;
    case CMP_NODE_COMBYCCA:
    case CMP_NODE_SEPYCCA:
      ntype->draw_buttons = node_composit_buts_ycc;
      break;
    case CMP_NODE_MOVIECLIP:
      ntype->draw_buttons = node_composit_buts_movieclip;
      ntype->draw_buttons_ex = node_composit_buts_movieclip_ex;
      break;
    case CMP_NODE_STABILIZE2D:
      ntype->draw_buttons = node_composit_buts_stabilize2d;
      break;
    case CMP_NODE_TRANSFORM:
      ntype->draw_buttons = node_composit_buts_transform;
      break;
    case CMP_NODE_TRANSLATE:
      ntype->draw_buttons = node_composit_buts_translate;
      break;
    case CMP_NODE_MOVIEDISTORTION:
      ntype->draw_buttons = node_composit_buts_moviedistortion;
      break;
    case CMP_NODE_COLORCORRECTION:
      ntype->draw_buttons = node_composit_buts_colorcorrection;
      ntype->draw_buttons_ex = node_composit_buts_colorcorrection_ex;
      break;
    case CMP_NODE_SWITCH:
      ntype->draw_buttons = node_composit_buts_switch;
      break;
    case CMP_NODE_SWITCH_VIEW:
      ntype->draw_buttons_ex = node_composit_buts_switch_view_ex;
      break;
    case CMP_NODE_MASK_BOX:
      ntype->draw_buttons = node_composit_buts_boxmask;
      ntype->draw_backdrop = node_composit_backdrop_boxmask;
      break;
    case CMP_NODE_MASK_ELLIPSE:
      ntype->draw_buttons = node_composit_buts_ellipsemask;
      ntype->draw_backdrop = node_composit_backdrop_ellipsemask;
      break;
    case CMP_NODE_BOKEHIMAGE:
      ntype->draw_buttons = node_composit_buts_bokehimage;
      break;
    case CMP_NODE_BOKEHBLUR:
      ntype->draw_buttons = node_composit_buts_bokehblur;
      break;
    case CMP_NODE_VIEWER:
      ntype->draw_buttons = node_composit_buts_viewer;
      ntype->draw_buttons_ex = node_composit_buts_viewer_ex;
      ntype->draw_backdrop = node_composit_backdrop_viewer;
      break;
    case CMP_NODE_COMPOSITE:
      ntype->draw_buttons = node_composit_buts_composite;
      break;
    case CMP_NODE_MASK:
      ntype->draw_buttons = node_composit_buts_mask;
      break;
    case CMP_NODE_KEYINGSCREEN:
      ntype->draw_buttons = node_composit_buts_keyingscreen;
      break;
    case CMP_NODE_KEYING:
      ntype->draw_buttons = node_composit_buts_keying;
      break;
    case CMP_NODE_TRACKPOS:
      ntype->draw_buttons = node_composit_buts_trackpos;
      break;
    case CMP_NODE_PLANETRACKDEFORM:
      ntype->draw_buttons = node_composit_buts_planetrackdeform;
      break;
    case CMP_NODE_CORNERPIN:
      ntype->draw_buttons = node_composit_buts_cornerpin;
      break;
    case CMP_NODE_SUNBEAMS:
      ntype->draw_buttons = node_composit_buts_sunbeams;
      break;
    case CMP_NODE_CRYPTOMATTE:
      ntype->draw_buttons = node_composit_buts_cryptomatte;
      ntype->draw_buttons_ex = node_composit_buts_cryptomatte_ex;
      break;
    case CMP_NODE_BRIGHTCONTRAST:
      ntype->draw_buttons = node_composit_buts_brightcontrast;
  }
>>>>>>> 3076d95b
}

/* ****************** BUTTON CALLBACKS FOR TEXTURE NODES ***************** */

static void node_texture_buts_bricks(uiLayout *layout, bContext *UNUSED(C), PointerRNA *ptr)
{
  uiLayout *col;

  col = uiLayoutColumn(layout, true);
  uiItemR(col, ptr, "offset", UI_ITEM_R_SLIDER, IFACE_("Offset"), ICON_NONE);
  uiItemR(col, ptr, "offset_frequency", 0, IFACE_("Frequency"), ICON_NONE);

  col = uiLayoutColumn(layout, true);
  uiItemR(col, ptr, "squash", 0, IFACE_("Squash"), ICON_NONE);
  uiItemR(col, ptr, "squash_frequency", 0, IFACE_("Frequency"), ICON_NONE);
}

static void node_texture_buts_proc(uiLayout *layout, bContext *UNUSED(C), PointerRNA *ptr)
{
  PointerRNA tex_ptr;
  bNode *node = ptr->data;
  ID *id = ptr->id.data;
  Tex *tex = (Tex *)node->storage;
  uiLayout *col, *row;

  RNA_pointer_create(id, &RNA_Texture, tex, &tex_ptr);

  col = uiLayoutColumn(layout, false);

  switch (tex->type) {
    case TEX_BLEND:
      uiItemR(col, &tex_ptr, "progression", 0, "", ICON_NONE);
      row = uiLayoutRow(col, false);
      uiItemR(row, &tex_ptr, "use_flip_axis", UI_ITEM_R_EXPAND, NULL, ICON_NONE);
      break;

    case TEX_MARBLE:
      row = uiLayoutRow(col, false);
      uiItemR(row, &tex_ptr, "marble_type", UI_ITEM_R_EXPAND, NULL, ICON_NONE);
      row = uiLayoutRow(col, false);
      uiItemR(row, &tex_ptr, "noise_type", UI_ITEM_R_EXPAND, NULL, ICON_NONE);
      row = uiLayoutRow(col, false);
      uiItemR(row, &tex_ptr, "noise_basis", 0, "", ICON_NONE);
      row = uiLayoutRow(col, false);
      uiItemR(row, &tex_ptr, "noise_basis_2", UI_ITEM_R_EXPAND, NULL, ICON_NONE);
      break;

    case TEX_MAGIC:
      uiItemR(col, &tex_ptr, "noise_depth", 0, NULL, ICON_NONE);
      break;

    case TEX_STUCCI:
      row = uiLayoutRow(col, false);
      uiItemR(row, &tex_ptr, "stucci_type", UI_ITEM_R_EXPAND, NULL, ICON_NONE);
      row = uiLayoutRow(col, false);
      uiItemR(row, &tex_ptr, "noise_type", UI_ITEM_R_EXPAND, NULL, ICON_NONE);
      uiItemR(col, &tex_ptr, "noise_basis", 0, "", ICON_NONE);
      break;

    case TEX_WOOD:
      uiItemR(col, &tex_ptr, "noise_basis", 0, "", ICON_NONE);
      uiItemR(col, &tex_ptr, "wood_type", 0, "", ICON_NONE);
      row = uiLayoutRow(col, false);
      uiItemR(row, &tex_ptr, "noise_basis_2", UI_ITEM_R_EXPAND, NULL, ICON_NONE);
      row = uiLayoutRow(col, false);
      uiLayoutSetActive(row, !(ELEM(tex->stype, TEX_BAND, TEX_RING)));
      uiItemR(row, &tex_ptr, "noise_type", UI_ITEM_R_EXPAND, NULL, ICON_NONE);
      break;

    case TEX_CLOUDS:
      uiItemR(col, &tex_ptr, "noise_basis", 0, "", ICON_NONE);
      row = uiLayoutRow(col, false);
      uiItemR(row, &tex_ptr, "cloud_type", UI_ITEM_R_EXPAND, NULL, ICON_NONE);
      row = uiLayoutRow(col, false);
      uiItemR(row, &tex_ptr, "noise_type", UI_ITEM_R_EXPAND, NULL, ICON_NONE);
      uiItemR(col, &tex_ptr, "noise_depth", UI_ITEM_R_EXPAND, IFACE_("Depth"), ICON_NONE);
      break;

    case TEX_DISTNOISE:
      uiItemR(col, &tex_ptr, "noise_basis", 0, "", ICON_NONE);
      uiItemR(col, &tex_ptr, "noise_distortion", 0, "", ICON_NONE);
      break;

    case TEX_MUSGRAVE:
      uiItemR(col, &tex_ptr, "musgrave_type", 0, "", ICON_NONE);
      uiItemR(col, &tex_ptr, "noise_basis", 0, "", ICON_NONE);
      break;
    case TEX_VORONOI:
      uiItemR(col, &tex_ptr, "distance_metric", 0, "", ICON_NONE);
      if (tex->vn_distm == TEX_MINKOVSKY) {
        uiItemR(col, &tex_ptr, "minkovsky_exponent", 0, NULL, ICON_NONE);
      }
      uiItemR(col, &tex_ptr, "color_mode", 0, "", ICON_NONE);
      break;
  }
}

static void node_texture_buts_image(uiLayout *layout, bContext *C, PointerRNA *ptr)
{
  uiTemplateID(layout,
               C,
               ptr,
               "image",
               "IMAGE_OT_new",
               "IMAGE_OT_open",
               NULL,
               UI_TEMPLATE_ID_FILTER_ALL,
               false);
}

static void node_texture_buts_image_ex(uiLayout *layout, bContext *C, PointerRNA *ptr)
{
  bNode *node = ptr->data;
  PointerRNA iuserptr;

  RNA_pointer_create((ID *)ptr->id.data, &RNA_ImageUser, node->storage, &iuserptr);
  uiTemplateImage(layout, C, ptr, "image", &iuserptr, 0, 0);
}

static void node_texture_buts_output(uiLayout *layout, bContext *UNUSED(C), PointerRNA *ptr)
{
  uiItemR(layout, ptr, "filepath", 0, "", ICON_NONE);
}

/* only once called */
static void node_texture_set_butfunc(bNodeType *ntype)
{
  if (ntype->type >= TEX_NODE_PROC && ntype->type < TEX_NODE_PROC_MAX) {
    ntype->draw_buttons = node_texture_buts_proc;
  }
  else {
    switch (ntype->type) {

      case TEX_NODE_MATH:
        ntype->draw_buttons = node_buts_math;
        break;

      case TEX_NODE_MIX_RGB:
        ntype->draw_buttons = node_buts_mix_rgb;
        break;

      case TEX_NODE_VALTORGB:
        ntype->draw_buttons = node_buts_colorramp;
        break;

      case TEX_NODE_CURVE_RGB:
        ntype->draw_buttons = node_buts_curvecol;
        break;

      case TEX_NODE_CURVE_TIME:
        ntype->draw_buttons = node_buts_time;
        break;

      case TEX_NODE_TEXTURE:
        ntype->draw_buttons = node_buts_texture;
        break;

      case TEX_NODE_BRICKS:
        ntype->draw_buttons = node_texture_buts_bricks;
        break;

      case TEX_NODE_IMAGE:
        ntype->draw_buttons = node_texture_buts_image;
        ntype->draw_buttons_ex = node_texture_buts_image_ex;
        break;

      case TEX_NODE_OUTPUT:
        ntype->draw_buttons = node_texture_buts_output;
        break;
    }
  }
}

/* ****** init draw callbacks for all tree types, only called in usiblender.c, once ************ */

static void node_property_update_default(Main *bmain, Scene *UNUSED(scene), PointerRNA *ptr)
{
  bNodeTree *ntree = ptr->id.data;
  bNode *node = ptr->data;
  ED_node_tag_update_nodetree(bmain, ntree, node);
}

static void node_socket_template_properties_update(bNodeType *ntype, bNodeSocketTemplate *stemp)
{
  StructRNA *srna = ntype->ext.srna;
  PropertyRNA *prop = RNA_struct_type_find_property(srna, stemp->identifier);

  if (prop) {
    RNA_def_property_update_runtime(prop, node_property_update_default);
  }
}

static void node_template_properties_update(bNodeType *ntype)
{
  bNodeSocketTemplate *stemp;

  if (ntype->inputs) {
    for (stemp = ntype->inputs; stemp->type >= 0; ++stemp) {
      node_socket_template_properties_update(ntype, stemp);
    }
  }
  if (ntype->outputs) {
    for (stemp = ntype->outputs; stemp->type >= 0; ++stemp) {
      node_socket_template_properties_update(ntype, stemp);
    }
  }
}

static void node_socket_undefined_draw(bContext *UNUSED(C),
                                       uiLayout *layout,
                                       PointerRNA *UNUSED(ptr),
                                       PointerRNA *UNUSED(node_ptr),
                                       const char *UNUSED(text))
{
  uiItemL(layout, IFACE_("Undefined Socket Type"), ICON_ERROR);
}

static void node_socket_undefined_draw_color(bContext *UNUSED(C),
                                             PointerRNA *UNUSED(ptr),
                                             PointerRNA *UNUSED(node_ptr),
                                             float *r_color)
{
  r_color[0] = 1.0f;
  r_color[1] = 0.0f;
  r_color[2] = 0.0f;
  r_color[3] = 1.0f;
}

static void node_socket_undefined_interface_draw(bContext *UNUSED(C),
                                                 uiLayout *layout,
                                                 PointerRNA *UNUSED(ptr))
{
  uiItemL(layout, IFACE_("Undefined Socket Type"), ICON_ERROR);
}

static void node_socket_undefined_interface_draw_color(bContext *UNUSED(C),
                                                       PointerRNA *UNUSED(ptr),
                                                       float *r_color)
{
  r_color[0] = 1.0f;
  r_color[1] = 0.0f;
  r_color[2] = 0.0f;
  r_color[3] = 1.0f;
}

void ED_node_init_butfuncs(void)
{
  /* Fallback types for undefined tree, nodes, sockets
   * Defined in blenkernel, but not registered in type hashes.
   */

  /* default ui functions */
  NodeTypeUndefined.draw_nodetype = node_draw_default;
  NodeTypeUndefined.draw_nodetype_prepare = node_update_default;
  NodeTypeUndefined.select_area_func = node_select_area_default;
  NodeTypeUndefined.tweak_area_func = node_tweak_area_default;
  NodeTypeUndefined.draw_buttons = NULL;
  NodeTypeUndefined.draw_buttons_ex = NULL;
  NodeTypeUndefined.resize_area_func = node_resize_area_default;

  NodeSocketTypeUndefined.draw = node_socket_undefined_draw;
  NodeSocketTypeUndefined.draw_color = node_socket_undefined_draw_color;
  NodeSocketTypeUndefined.interface_draw = node_socket_undefined_interface_draw;
  NodeSocketTypeUndefined.interface_draw_color = node_socket_undefined_interface_draw_color;

  /* node type ui functions */
  NODE_TYPES_BEGIN (ntype) {
    /* default ui functions */
    ntype->draw_nodetype = node_draw_default;
    ntype->draw_nodetype_prepare = node_update_default;
    ntype->select_area_func = node_select_area_default;
    ntype->tweak_area_func = node_tweak_area_default;
    ntype->draw_buttons = NULL;
    ntype->draw_buttons_ex = NULL;
    ntype->resize_area_func = node_resize_area_default;

    node_common_set_butfunc(ntype);

    node_composit_set_butfunc(ntype);
    node_shader_set_butfunc(ntype);
    node_texture_set_butfunc(ntype);

    /* define update callbacks for socket properties */
    node_template_properties_update(ntype);
  }
  NODE_TYPES_END;

  /* tree type icons */
  ntreeType_Composite->ui_icon = ICON_NODE_COMPOSITING;
  ntreeType_Shader->ui_icon = ICON_NODE_MATERIAL;
  ntreeType_Texture->ui_icon = ICON_NODE_TEXTURE;
}

void ED_init_custom_node_type(bNodeType *ntype)
{
  /* default ui functions */
  ntype->draw_nodetype = node_draw_default;
  ntype->draw_nodetype_prepare = node_update_default;
  ntype->resize_area_func = node_resize_area_default;
  ntype->select_area_func = node_select_area_default;
  ntype->tweak_area_func = node_tweak_area_default;
}

void ED_init_custom_node_socket_type(bNodeSocketType *stype)
{
  /* default ui functions */
  stype->draw = node_socket_button_label;
}

/* maps standard socket integer type to a color */
static const float std_node_socket_colors[][4] = {
    {0.63, 0.63, 0.63, 1.0}, /* SOCK_FLOAT */
    {0.39, 0.39, 0.78, 1.0}, /* SOCK_VECTOR */
    {0.78, 0.78, 0.16, 1.0}, /* SOCK_RGBA */
    {0.39, 0.78, 0.39, 1.0}, /* SOCK_SHADER */
    {0.70, 0.65, 0.19, 1.0}, /* SOCK_BOOLEAN */
    {0.0, 0.0, 0.0, 1.0},    /*__SOCK_MESH (deprecated) */
    {0.06, 0.52, 0.15, 1.0}, /* SOCK_INT */
    {0.39, 0.39, 0.39, 1.0}, /* SOCK_STRING */
};

/* common color callbacks for standard types */
static void std_node_socket_draw_color(bContext *UNUSED(C),
                                       PointerRNA *ptr,
                                       PointerRNA *UNUSED(node_ptr),
                                       float *r_color)
{
  bNodeSocket *sock = ptr->data;
  int type = sock->typeinfo->type;
  copy_v4_v4(r_color, std_node_socket_colors[type]);
}
static void std_node_socket_interface_draw_color(bContext *UNUSED(C),
                                                 PointerRNA *ptr,
                                                 float *r_color)
{
  bNodeSocket *sock = ptr->data;
  int type = sock->typeinfo->type;
  copy_v4_v4(r_color, std_node_socket_colors[type]);
}

/* draw function for file output node sockets,
 * displays only sub-path and format, no value button */
static void node_file_output_socket_draw(bContext *C,
                                         uiLayout *layout,
                                         PointerRNA *ptr,
                                         PointerRNA *node_ptr)
{
  bNodeTree *ntree = ptr->id.data;
  bNodeSocket *sock = ptr->data;
  uiLayout *row;
  PointerRNA inputptr, imfptr;
  int imtype;

  row = uiLayoutRow(layout, false);

  imfptr = RNA_pointer_get(node_ptr, "format");
  imtype = RNA_enum_get(&imfptr, "file_format");

  if (imtype == R_IMF_IMTYPE_MULTILAYER) {
    NodeImageMultiFileSocket *input = sock->storage;
    RNA_pointer_create(&ntree->id, &RNA_NodeOutputFileSlotLayer, input, &inputptr);

    uiItemL(row, input->layer, ICON_NONE);
  }
  else {
    NodeImageMultiFileSocket *input = sock->storage;
    PropertyRNA *imtype_prop;
    const char *imtype_name;
    uiBlock *block;
    RNA_pointer_create(&ntree->id, &RNA_NodeOutputFileSlotFile, input, &inputptr);

    uiItemL(row, input->path, ICON_NONE);

    if (!RNA_boolean_get(&inputptr, "use_node_format")) {
      imfptr = RNA_pointer_get(&inputptr, "format");
    }

    imtype_prop = RNA_struct_find_property(&imfptr, "file_format");
    RNA_property_enum_name((bContext *)C,
                           &imfptr,
                           imtype_prop,
                           RNA_property_enum_get(&imfptr, imtype_prop),
                           &imtype_name);
    block = uiLayoutGetBlock(row);
    UI_block_emboss_set(block, UI_EMBOSS_PULLDOWN);
    uiItemL(row, imtype_name, ICON_NONE);
    UI_block_emboss_set(block, UI_EMBOSS_NONE);
  }
}

static void std_node_socket_draw(
    bContext *C, uiLayout *layout, PointerRNA *ptr, PointerRNA *node_ptr, const char *text)
{
  bNode *node = node_ptr->data;
  bNodeSocket *sock = ptr->data;
  int type = sock->typeinfo->type;
  /*int subtype = sock->typeinfo->subtype;*/

  /* XXX not nice, eventually give this node its own socket type ... */
  if (node->type == CMP_NODE_OUTPUT_FILE) {
    node_file_output_socket_draw(C, layout, ptr, node_ptr);
    return;
  }

  if ((sock->in_out == SOCK_OUT) || (sock->flag & SOCK_IN_USE) || (sock->flag & SOCK_HIDE_VALUE)) {
    node_socket_button_label(C, layout, ptr, node_ptr, text);
    return;
  }

  switch (type) {
    case SOCK_FLOAT:
    case SOCK_INT:
    case SOCK_BOOLEAN:
      uiItemR(layout, ptr, "default_value", 0, text, 0);
      break;
    case SOCK_VECTOR:
      uiTemplateComponentMenu(layout, ptr, "default_value", text);
      break;
    case SOCK_RGBA:
    case SOCK_STRING: {
      uiLayout *row = uiLayoutSplit(layout, 0.5f, false);
      uiItemL(row, text, 0);
      uiItemR(row, ptr, "default_value", 0, "", 0);
      break;
    }
    default:
      node_socket_button_label(C, layout, ptr, node_ptr, text);
      break;
  }
}

static void std_node_socket_interface_draw(bContext *UNUSED(C), uiLayout *layout, PointerRNA *ptr)
{
  bNodeSocket *sock = ptr->data;
  int type = sock->typeinfo->type;
  /*int subtype = sock->typeinfo->subtype;*/

  switch (type) {
    case SOCK_FLOAT: {
      uiLayout *row;
      uiItemR(layout, ptr, "default_value", 0, NULL, 0);
      row = uiLayoutRow(layout, true);
      uiItemR(row, ptr, "min_value", 0, IFACE_("Min"), 0);
      uiItemR(row, ptr, "max_value", 0, IFACE_("Max"), 0);
      break;
    }
    case SOCK_INT: {
      uiLayout *row;
      uiItemR(layout, ptr, "default_value", 0, NULL, 0);
      row = uiLayoutRow(layout, true);
      uiItemR(row, ptr, "min_value", 0, IFACE_("Min"), 0);
      uiItemR(row, ptr, "max_value", 0, IFACE_("Max"), 0);
      break;
    }
    case SOCK_VECTOR: {
      uiLayout *row;
      uiItemR(layout, ptr, "default_value", UI_ITEM_R_EXPAND, NULL, 0);
      row = uiLayoutRow(layout, true);
      uiItemR(row, ptr, "min_value", 0, IFACE_("Min"), 0);
      uiItemR(row, ptr, "max_value", 0, IFACE_("Max"), 0);
      break;
    }
    case SOCK_BOOLEAN:
    case SOCK_RGBA:
    case SOCK_STRING: {
      uiItemR(layout, ptr, "default_value", 0, NULL, 0);
      break;
    }
  }
}

void ED_init_standard_node_socket_type(bNodeSocketType *stype)
{
  stype->draw = std_node_socket_draw;
  stype->draw_color = std_node_socket_draw_color;
  stype->interface_draw = std_node_socket_interface_draw;
  stype->interface_draw_color = std_node_socket_interface_draw_color;
}

static void node_socket_virtual_draw_color(bContext *UNUSED(C),
                                           PointerRNA *UNUSED(ptr),
                                           PointerRNA *UNUSED(node_ptr),
                                           float *r_color)
{
  /* alpha = 0, empty circle */
  zero_v4(r_color);
}

void ED_init_node_socket_type_virtual(bNodeSocketType *stype)
{
  stype->draw = node_socket_button_label;
  stype->draw_color = node_socket_virtual_draw_color;
}

/* ************** Generic drawing ************** */

void draw_nodespace_back_pix(const bContext *C,
                             ARegion *ar,
                             SpaceNode *snode,
                             bNodeInstanceKey parent_key)
{
  Main *bmain = CTX_data_main(C);
  bNodeInstanceKey active_viewer_key = (snode->nodetree ? snode->nodetree->active_viewer_key :
                                                          NODE_INSTANCE_KEY_NONE);
  float shuffle[4] = {0.0f, 0.0f, 0.0f, 0.0f};
  Image *ima;
  void *lock;
  ImBuf *ibuf;

  if (!(snode->flag & SNODE_BACKDRAW) || !ED_node_is_compositor(snode)) {
    return;
  }

  if (parent_key.value != active_viewer_key.value) {
    return;
  }

  ima = BKE_image_verify_viewer(bmain, IMA_TYPE_COMPOSITE, "Viewer Node");
  ibuf = BKE_image_acquire_ibuf(ima, NULL, &lock);
  if (ibuf) {
    float x, y;

    GPU_matrix_push_projection();
    GPU_matrix_push();

    /* somehow the offset has to be calculated inverse */
    wmOrtho2_region_pixelspace(ar);

    x = (ar->winx - snode->zoom * ibuf->x) / 2 + snode->xof;
    y = (ar->winy - snode->zoom * ibuf->y) / 2 + snode->yof;

    if (ibuf->rect || ibuf->rect_float) {
      unsigned char *display_buffer = NULL;
      void *cache_handle = NULL;

      if (snode->flag & (SNODE_SHOW_R | SNODE_SHOW_G | SNODE_SHOW_B | SNODE_SHOW_ALPHA)) {

        display_buffer = IMB_display_buffer_acquire_ctx(C, ibuf, &cache_handle);

        if (snode->flag & SNODE_SHOW_R) {
          shuffle[0] = 1.0f;
        }
        else if (snode->flag & SNODE_SHOW_G) {
          shuffle[1] = 1.0f;
        }
        else if (snode->flag & SNODE_SHOW_B) {
          shuffle[2] = 1.0f;
        }
        else {
          shuffle[3] = 1.0f;
        }

        IMMDrawPixelsTexState state = immDrawPixelsTexSetup(GPU_SHADER_2D_IMAGE_SHUFFLE_COLOR);
        GPU_shader_uniform_vector(
            state.shader, GPU_shader_get_uniform_ensure(state.shader, "shuffle"), 4, 1, shuffle);

        immDrawPixelsTex(&state,
                         x,
                         y,
                         ibuf->x,
                         ibuf->y,
                         GL_RGBA,
                         GL_UNSIGNED_BYTE,
                         GL_NEAREST,
                         display_buffer,
                         snode->zoom,
                         snode->zoom,
                         NULL);

        GPU_shader_unbind();
      }
      else if (snode->flag & SNODE_USE_ALPHA) {
        GPU_blend(true);
        GPU_blend_set_func_separate(
            GPU_SRC_ALPHA, GPU_ONE_MINUS_SRC_ALPHA, GPU_ONE, GPU_ONE_MINUS_SRC_ALPHA);

        glaDrawImBuf_glsl_ctx(C, ibuf, x, y, GL_NEAREST, snode->zoom, snode->zoom);

        GPU_blend(false);
      }
      else {
        glaDrawImBuf_glsl_ctx(C, ibuf, x, y, GL_NEAREST, snode->zoom, snode->zoom);
      }

      if (cache_handle) {
        IMB_display_buffer_release(cache_handle);
      }
    }

    /** \note draw selected info on backdrop */
    if (snode->edittree) {
      bNode *node = snode->edittree->nodes.first;
      rctf *viewer_border = &snode->nodetree->viewer_border;
      while (node) {
        if (node->flag & NODE_SELECT) {
          if (node->typeinfo->draw_backdrop) {
            node->typeinfo->draw_backdrop(snode, ibuf, node, x, y);
          }
        }
        node = node->next;
      }

      if ((snode->nodetree->flag & NTREE_VIEWER_BORDER) &&
          viewer_border->xmin < viewer_border->xmax && viewer_border->ymin < viewer_border->ymax) {
        rcti pixel_border;
        BLI_rcti_init(&pixel_border,
                      x + snode->zoom * viewer_border->xmin * ibuf->x,
                      x + snode->zoom * viewer_border->xmax * ibuf->x,
                      y + snode->zoom * viewer_border->ymin * ibuf->y,
                      y + snode->zoom * viewer_border->ymax * ibuf->y);

        uint pos = GPU_vertformat_attr_add(
            immVertexFormat(), "pos", GPU_COMP_F32, 2, GPU_FETCH_FLOAT);
        immBindBuiltinProgram(GPU_SHADER_2D_UNIFORM_COLOR);
        immUniformThemeColor(TH_ACTIVE);

        immDrawBorderCorners(pos, &pixel_border, 1.0f, 1.0f);

        immUnbindProgram();
      }
    }

    GPU_matrix_pop_projection();
    GPU_matrix_pop();
  }

  BKE_image_release_ibuf(ima, ibuf, lock);
}

/* return quadratic beziers points for a given nodelink and clip if v2d is not NULL. */
static bool node_link_bezier_handles(View2D *v2d,
                                     SpaceNode *snode,
                                     bNodeLink *link,
                                     float vec[4][2])
{
  float dist;
  float deltax, deltay;
  float cursor[2] = {0.0f, 0.0f};
  int toreroute, fromreroute;

  /* this function can be called with snode null (via cut_links_intersect) */
  /* XXX map snode->cursor back to view space */
  if (snode) {
    cursor[0] = snode->cursor[0] * UI_DPI_FAC;
    cursor[1] = snode->cursor[1] * UI_DPI_FAC;
  }

  /* in v0 and v3 we put begin/end points */
  if (link->fromsock) {
    vec[0][0] = link->fromsock->locx;
    vec[0][1] = link->fromsock->locy;
    fromreroute = (link->fromnode && link->fromnode->type == NODE_REROUTE);
  }
  else {
    if (snode == NULL) {
      return 0;
    }
    copy_v2_v2(vec[0], cursor);
    fromreroute = 0;
  }
  if (link->tosock) {
    vec[3][0] = link->tosock->locx;
    vec[3][1] = link->tosock->locy;
    toreroute = (link->tonode && link->tonode->type == NODE_REROUTE);
  }
  else {
    if (snode == NULL) {
      return 0;
    }
    copy_v2_v2(vec[3], cursor);
    toreroute = 0;
  }

  /* may be called outside of drawing (so pass spacetype) */
  int curving = UI_GetThemeValueType(TH_NODE_CURVING, SPACE_NODE);

  if (curving == 0) {
    /* Straight line: align all points. */
    mid_v2_v2v2(vec[1], vec[0], vec[3]);
    mid_v2_v2v2(vec[2], vec[1], vec[3]);
    return 1;
  }

  dist = curving * 0.10f * fabsf(vec[0][0] - vec[3][0]);
  deltax = vec[3][0] - vec[0][0];
  deltay = vec[3][1] - vec[0][1];
  /* check direction later, for top sockets */
  if (fromreroute) {
    if (ABS(deltax) > ABS(deltay)) {
      vec[1][1] = vec[0][1];
      vec[1][0] = vec[0][0] + (deltax > 0 ? dist : -dist);
    }
    else {
      vec[1][0] = vec[0][0];
      vec[1][1] = vec[0][1] + (deltay > 0 ? dist : -dist);
    }
  }
  else {
    vec[1][0] = vec[0][0] + dist;
    vec[1][1] = vec[0][1];
  }
  if (toreroute) {
    if (ABS(deltax) > ABS(deltay)) {
      vec[2][1] = vec[3][1];
      vec[2][0] = vec[3][0] + (deltax > 0 ? -dist : dist);
    }
    else {
      vec[2][0] = vec[3][0];
      vec[2][1] = vec[3][1] + (deltay > 0 ? -dist : dist);
    }
  }
  else {
    vec[2][0] = vec[3][0] - dist;
    vec[2][1] = vec[3][1];
  }

  if (v2d && min_ffff(vec[0][0], vec[1][0], vec[2][0], vec[3][0]) > v2d->cur.xmax) {
    return 0; /* clipped */
  }
  else if (v2d && max_ffff(vec[0][0], vec[1][0], vec[2][0], vec[3][0]) < v2d->cur.xmin) {
    return 0; /* clipped */
  }

  return 1;
}

/* if v2d not NULL, it clips and returns 0 if not visible */
bool node_link_bezier_points(
    View2D *v2d, SpaceNode *snode, bNodeLink *link, float coord_array[][2], int resol)
{
  float vec[4][2];

  if (node_link_bezier_handles(v2d, snode, link, vec)) {
    /* always do all three, to prevent data hanging around */
    BKE_curve_forward_diff_bezier(
        vec[0][0], vec[1][0], vec[2][0], vec[3][0], coord_array[0] + 0, resol, sizeof(float) * 2);
    BKE_curve_forward_diff_bezier(
        vec[0][1], vec[1][1], vec[2][1], vec[3][1], coord_array[0] + 1, resol, sizeof(float) * 2);

    return 1;
  }
  return 0;
}

#define NODELINK_GROUP_SIZE 256
#define LINK_RESOL 24
#define LINK_WIDTH (2.5f * UI_DPI_FAC)
#define ARROW_SIZE (7 * UI_DPI_FAC)

static float arrow_verts[3][2] = {{-1.0f, 1.0f}, {0.0f, 0.0f}, {-1.0f, -1.0f}};
static float arrow_expand_axis[3][2] = {{0.7071f, 0.7071f}, {M_SQRT2, 0.0f}, {0.7071f, -0.7071f}};

static struct {
  GPUBatch *batch;        /* for batching line together */
  GPUBatch *batch_single; /* for single line */
  GPUVertBuf *inst_vbo;
  unsigned int p0_id, p1_id, p2_id, p3_id;
  unsigned int colid_id;
  GPUVertBufRaw p0_step, p1_step, p2_step, p3_step;
  GPUVertBufRaw colid_step;
  unsigned int count;
  bool enabled;
} g_batch_link = {0};

static void nodelink_batch_reset(void)
{
  GPU_vertbuf_attr_get_raw_data(g_batch_link.inst_vbo, g_batch_link.p0_id, &g_batch_link.p0_step);
  GPU_vertbuf_attr_get_raw_data(g_batch_link.inst_vbo, g_batch_link.p1_id, &g_batch_link.p1_step);
  GPU_vertbuf_attr_get_raw_data(g_batch_link.inst_vbo, g_batch_link.p2_id, &g_batch_link.p2_step);
  GPU_vertbuf_attr_get_raw_data(g_batch_link.inst_vbo, g_batch_link.p3_id, &g_batch_link.p3_step);
  GPU_vertbuf_attr_get_raw_data(
      g_batch_link.inst_vbo, g_batch_link.colid_id, &g_batch_link.colid_step);
  g_batch_link.count = 0;
}

static void set_nodelink_vertex(GPUVertBuf *vbo,
                                unsigned int uv_id,
                                unsigned int pos_id,
                                unsigned int exp_id,
                                unsigned int v,
                                const unsigned char uv[2],
                                const float pos[2],
                                const float exp[2])
{
  GPU_vertbuf_attr_set(vbo, uv_id, v, uv);
  GPU_vertbuf_attr_set(vbo, pos_id, v, pos);
  GPU_vertbuf_attr_set(vbo, exp_id, v, exp);
}

static void nodelink_batch_init(void)
{
  GPUVertFormat format = {0};
  uint uv_id = GPU_vertformat_attr_add(&format, "uv", GPU_COMP_U8, 2, GPU_FETCH_INT_TO_FLOAT_UNIT);
  uint pos_id = GPU_vertformat_attr_add(&format, "pos", GPU_COMP_F32, 2, GPU_FETCH_FLOAT);
  uint expand_id = GPU_vertformat_attr_add(&format, "expand", GPU_COMP_F32, 2, GPU_FETCH_FLOAT);
  GPUVertBuf *vbo = GPU_vertbuf_create_with_format_ex(&format, GPU_USAGE_STATIC);
  int vcount = LINK_RESOL * 2; /* curve */
  vcount += 2;                 /* restart strip */
  vcount += 3 * 2;             /* arrow */
  vcount *= 2;                 /* shadow */
  vcount += 2;                 /* restart strip */
  GPU_vertbuf_data_alloc(vbo, vcount);
  int v = 0;

  for (int k = 0; k < 2; ++k) {
    unsigned char uv[2] = {0, 0};
    float pos[2] = {0.0f, 0.0f};
    float exp[2] = {0.0f, 1.0f};

    /* restart */
    if (k == 1) {
      set_nodelink_vertex(vbo, uv_id, pos_id, expand_id, v++, uv, pos, exp);
    }

    /* curve strip */
    for (int i = 0; i < LINK_RESOL; ++i) {
      uv[0] = 255 * (i / (float)(LINK_RESOL - 1));
      uv[1] = 0;
      set_nodelink_vertex(vbo, uv_id, pos_id, expand_id, v++, uv, pos, exp);
      uv[1] = 255;
      set_nodelink_vertex(vbo, uv_id, pos_id, expand_id, v++, uv, pos, exp);
    }
    /* restart */
    set_nodelink_vertex(vbo, uv_id, pos_id, expand_id, v++, uv, pos, exp);

    uv[0] = 127;
    uv[1] = 0;
    copy_v2_v2(pos, arrow_verts[0]);
    copy_v2_v2(exp, arrow_expand_axis[0]);
    set_nodelink_vertex(vbo, uv_id, pos_id, expand_id, v++, uv, pos, exp);
    /* arrow */
    for (int i = 0; i < 3; ++i) {
      uv[1] = 0;
      copy_v2_v2(pos, arrow_verts[i]);
      copy_v2_v2(exp, arrow_expand_axis[i]);
      set_nodelink_vertex(vbo, uv_id, pos_id, expand_id, v++, uv, pos, exp);

      uv[1] = 255;
      set_nodelink_vertex(vbo, uv_id, pos_id, expand_id, v++, uv, pos, exp);
    }

    /* restart */
    if (k == 0) {
      set_nodelink_vertex(vbo, uv_id, pos_id, expand_id, v++, uv, pos, exp);
    }
  }

  g_batch_link.batch = GPU_batch_create_ex(GPU_PRIM_TRI_STRIP, vbo, NULL, GPU_BATCH_OWNS_VBO);
  gpu_batch_presets_register(g_batch_link.batch);

  g_batch_link.batch_single = GPU_batch_create_ex(GPU_PRIM_TRI_STRIP, vbo, NULL, 0);
  gpu_batch_presets_register(g_batch_link.batch_single);

  /* Instances data */
  GPUVertFormat format_inst = {0};
  g_batch_link.p0_id = GPU_vertformat_attr_add(
      &format_inst, "P0", GPU_COMP_F32, 2, GPU_FETCH_FLOAT);
  g_batch_link.p1_id = GPU_vertformat_attr_add(
      &format_inst, "P1", GPU_COMP_F32, 2, GPU_FETCH_FLOAT);
  g_batch_link.p2_id = GPU_vertformat_attr_add(
      &format_inst, "P2", GPU_COMP_F32, 2, GPU_FETCH_FLOAT);
  g_batch_link.p3_id = GPU_vertformat_attr_add(
      &format_inst, "P3", GPU_COMP_F32, 2, GPU_FETCH_FLOAT);
  g_batch_link.colid_id = GPU_vertformat_attr_add(
      &format_inst, "colid_doarrow", GPU_COMP_U8, 4, GPU_FETCH_INT);
  g_batch_link.inst_vbo = GPU_vertbuf_create_with_format_ex(&format_inst, GPU_USAGE_STREAM);
  /* Alloc max count but only draw the range we need. */
  GPU_vertbuf_data_alloc(g_batch_link.inst_vbo, NODELINK_GROUP_SIZE);

  GPU_batch_instbuf_set(g_batch_link.batch, g_batch_link.inst_vbo, true);

  nodelink_batch_reset();
}

static char nodelink_get_color_id(int th_col)
{
  switch (th_col) {
    case TH_WIRE:
      return 1;
    case TH_WIRE_INNER:
      return 2;
    case TH_ACTIVE:
      return 3;
    case TH_EDGE_SELECT:
      return 4;
    case TH_REDALERT:
      return 5;
  }
  return 0;
}

static void nodelink_batch_draw(SpaceNode *snode)
{
  if (g_batch_link.count == 0) {
    return;
  }

  GPU_blend(true);

  float colors[6][4] = {{0.0f}};
  UI_GetThemeColor4fv(TH_WIRE_INNER, colors[nodelink_get_color_id(TH_WIRE_INNER)]);
  UI_GetThemeColor4fv(TH_WIRE, colors[nodelink_get_color_id(TH_WIRE)]);
  UI_GetThemeColor4fv(TH_ACTIVE, colors[nodelink_get_color_id(TH_ACTIVE)]);
  UI_GetThemeColor4fv(TH_EDGE_SELECT, colors[nodelink_get_color_id(TH_EDGE_SELECT)]);
  UI_GetThemeColor4fv(TH_REDALERT, colors[nodelink_get_color_id(TH_REDALERT)]);

  GPU_vertbuf_data_len_set(g_batch_link.inst_vbo, g_batch_link.count);
  GPU_vertbuf_use(g_batch_link.inst_vbo); /* force update. */

  GPU_batch_program_set_builtin(g_batch_link.batch, GPU_SHADER_2D_NODELINK_INST);
  GPU_batch_uniform_4fv_array(g_batch_link.batch, "colors", 6, (float *)colors);
  GPU_batch_uniform_1f(g_batch_link.batch, "expandSize", snode->aspect * LINK_WIDTH);
  GPU_batch_uniform_1f(g_batch_link.batch, "arrowSize", ARROW_SIZE);
  GPU_batch_draw(g_batch_link.batch);

  nodelink_batch_reset();

  GPU_blend(false);
}

void nodelink_batch_start(SpaceNode *UNUSED(snode))
{
  g_batch_link.enabled = true;
}

void nodelink_batch_end(SpaceNode *snode)
{
  nodelink_batch_draw(snode);
  g_batch_link.enabled = false;
}

static void nodelink_batch_add_link(SpaceNode *snode,
                                    const float p0[2],
                                    const float p1[2],
                                    const float p2[2],
                                    const float p3[2],
                                    int th_col1,
                                    int th_col2,
                                    int th_col3,
                                    bool drawarrow)
{
  /* Only allow these colors. If more is needed, you need to modify the shader accordingly. */
  BLI_assert(ELEM(th_col1, TH_WIRE_INNER, TH_WIRE, TH_ACTIVE, TH_EDGE_SELECT, TH_REDALERT));
  BLI_assert(ELEM(th_col2, TH_WIRE_INNER, TH_WIRE, TH_ACTIVE, TH_EDGE_SELECT, TH_REDALERT));
  BLI_assert(ELEM(th_col3, TH_WIRE, -1));

  g_batch_link.count++;
  copy_v2_v2(GPU_vertbuf_raw_step(&g_batch_link.p0_step), p0);
  copy_v2_v2(GPU_vertbuf_raw_step(&g_batch_link.p1_step), p1);
  copy_v2_v2(GPU_vertbuf_raw_step(&g_batch_link.p2_step), p2);
  copy_v2_v2(GPU_vertbuf_raw_step(&g_batch_link.p3_step), p3);
  char *colid = GPU_vertbuf_raw_step(&g_batch_link.colid_step);
  colid[0] = nodelink_get_color_id(th_col1);
  colid[1] = nodelink_get_color_id(th_col2);
  colid[2] = nodelink_get_color_id(th_col3);
  colid[3] = drawarrow;

  if (g_batch_link.count == NODELINK_GROUP_SIZE) {
    nodelink_batch_draw(snode);
  }
}

/* don't do shadows if th_col3 is -1. */
void node_draw_link_bezier(
    View2D *v2d, SpaceNode *snode, bNodeLink *link, int th_col1, int th_col2, int th_col3)
{
  float vec[4][2];

  if (node_link_bezier_handles(v2d, snode, link, vec)) {
    int drawarrow = ((link->tonode && (link->tonode->type == NODE_REROUTE)) &&
                     (link->fromnode && (link->fromnode->type == NODE_REROUTE)));

    if (g_batch_link.batch == NULL) {
      nodelink_batch_init();
    }

    if (g_batch_link.enabled) {
      /* Add link to batch. */
      nodelink_batch_add_link(
          snode, vec[0], vec[1], vec[2], vec[3], th_col1, th_col2, th_col3, drawarrow);
    }
    else {
      /* Draw single link. */
      float colors[3][4] = {{0.0f}};
      if (th_col3 != -1) {
        UI_GetThemeColor4fv(th_col3, colors[0]);
      }
      UI_GetThemeColor4fv(th_col1, colors[1]);
      UI_GetThemeColor4fv(th_col2, colors[2]);

      GPUBatch *batch = g_batch_link.batch_single;
      GPU_batch_program_set_builtin(batch, GPU_SHADER_2D_NODELINK);
      GPU_batch_uniform_2fv_array(batch, "bezierPts", 4, (float *)vec);
      GPU_batch_uniform_4fv_array(batch, "colors", 3, (float *)colors);
      GPU_batch_uniform_1f(batch, "expandSize", snode->aspect * LINK_WIDTH);
      GPU_batch_uniform_1f(batch, "arrowSize", ARROW_SIZE);
      GPU_batch_uniform_1i(batch, "doArrow", drawarrow);
      GPU_batch_draw(batch);
    }
  }
}

/* note; this is used for fake links in groups too */
void node_draw_link(View2D *v2d, SpaceNode *snode, bNodeLink *link)
{
  int th_col1 = TH_WIRE_INNER, th_col2 = TH_WIRE_INNER, th_col3 = TH_WIRE;

  if (link->fromsock == NULL && link->tosock == NULL) {
    return;
  }

  /* new connection */
  if (!link->fromsock || !link->tosock) {
    th_col1 = th_col2 = TH_ACTIVE;
  }
  else {
    /* going to give issues once... */
    if (link->tosock->flag & SOCK_UNAVAIL) {
      return;
    }
    if (link->fromsock->flag & SOCK_UNAVAIL) {
      return;
    }

    if (link->flag & NODE_LINK_VALID) {
      /* special indicated link, on drop-node */
      if (link->flag & NODE_LINKFLAG_HILITE) {
        th_col1 = th_col2 = TH_ACTIVE;
      }
      else {
        /* regular link */
        if (link->fromnode && link->fromnode->flag & SELECT) {
          th_col1 = TH_EDGE_SELECT;
        }
        if (link->tonode && link->tonode->flag & SELECT) {
          th_col2 = TH_EDGE_SELECT;
        }
      }
    }
    else {
      th_col1 = th_col2 = TH_REDALERT;
      // th_col3 = -1; /* no shadow */
    }
  }

  node_draw_link_bezier(v2d, snode, link, th_col1, th_col2, th_col3);
  //  node_draw_link_straight(v2d, snode, link, th_col1, do_shaded, th_col2, do_triple, th_col3);
}

void ED_node_draw_snap(
    View2D *v2d, const float cent[2], float size, NodeBorder border, unsigned pos)
{
  immBegin(GPU_PRIM_LINES, 4);

  if (border & (NODE_LEFT | NODE_RIGHT)) {
    immVertex2f(pos, cent[0], v2d->cur.ymin);
    immVertex2f(pos, cent[0], v2d->cur.ymax);
  }
  else {
    immVertex2f(pos, cent[0], cent[1] - size);
    immVertex2f(pos, cent[0], cent[1] + size);
  }

  if (border & (NODE_TOP | NODE_BOTTOM)) {
    immVertex2f(pos, v2d->cur.xmin, cent[1]);
    immVertex2f(pos, v2d->cur.xmax, cent[1]);
  }
  else {
    immVertex2f(pos, cent[0] - size, cent[1]);
    immVertex2f(pos, cent[0] + size, cent[1]);
  }

  immEnd();
}<|MERGE_RESOLUTION|>--- conflicted
+++ resolved
@@ -2672,252 +2672,15 @@
 
 static void node_composit_buts_denoise(uiLayout *layout, bContext *UNUSED(C), PointerRNA *ptr)
 {
-	uiItemR(layout, ptr, "use_hdr", 0, NULL, ICON_NONE);
-	uiLayout *col = uiLayoutColumn(layout, false);
-	uiLayoutSetActive(col, RNA_boolean_get(ptr, "use_hdr") == false);
-	uiItemR(col, ptr, "use_srgb", 0, NULL, ICON_NONE);
+  uiItemR(layout, ptr, "use_hdr", 0, NULL, ICON_NONE);
+  uiLayout *col = uiLayoutColumn(layout, false);
+  uiLayoutSetActive(col, RNA_boolean_get(ptr, "use_hdr") == false);
+  uiItemR(col, ptr, "use_srgb", 0, NULL, ICON_NONE);
 }
 
 /* only once called */
 static void node_composit_set_butfunc(bNodeType *ntype)
 {
-<<<<<<< HEAD
-	switch (ntype->type) {
-		case CMP_NODE_IMAGE:
-			ntype->draw_buttons = node_composit_buts_image;
-			ntype->draw_buttons_ex = node_composit_buts_image_ex;
-			break;
-		case CMP_NODE_R_LAYERS:
-			ntype->draw_buttons = node_composit_buts_viewlayers;
-			break;
-		case CMP_NODE_NORMAL:
-			ntype->draw_buttons = node_buts_normal;
-			break;
-		case CMP_NODE_CURVE_VEC:
-			ntype->draw_buttons = node_buts_curvevec;
-			break;
-		case CMP_NODE_CURVE_RGB:
-			ntype->draw_buttons = node_buts_curvecol;
-			break;
-		case CMP_NODE_VALUE:
-			ntype->draw_buttons = node_buts_value;
-			break;
-		case CMP_NODE_RGB:
-			ntype->draw_buttons = node_buts_rgb;
-			break;
-		case CMP_NODE_FLIP:
-			ntype->draw_buttons = node_composit_buts_flip;
-			break;
-		case CMP_NODE_SPLITVIEWER:
-			ntype->draw_buttons = node_composit_buts_splitviewer;
-			break;
-		case CMP_NODE_MIX_RGB:
-			ntype->draw_buttons = node_buts_mix_rgb;
-			break;
-		case CMP_NODE_VALTORGB:
-			ntype->draw_buttons = node_buts_colorramp;
-			break;
-		case CMP_NODE_CROP:
-			ntype->draw_buttons = node_composit_buts_crop;
-			break;
-		case CMP_NODE_BLUR:
-			ntype->draw_buttons = node_composit_buts_blur;
-			break;
-		case CMP_NODE_DBLUR:
-			ntype->draw_buttons = node_composit_buts_dblur;
-			break;
-		case CMP_NODE_BILATERALBLUR:
-			ntype->draw_buttons = node_composit_buts_bilateralblur;
-			break;
-		case CMP_NODE_DEFOCUS:
-			ntype->draw_buttons = node_composit_buts_defocus;
-			break;
-		case CMP_NODE_GLARE:
-			ntype->draw_buttons = node_composit_buts_glare;
-			break;
-		case CMP_NODE_TONEMAP:
-			ntype->draw_buttons = node_composit_buts_tonemap;
-			break;
-		case CMP_NODE_LENSDIST:
-			ntype->draw_buttons = node_composit_buts_lensdist;
-			break;
-		case CMP_NODE_VECBLUR:
-			ntype->draw_buttons = node_composit_buts_vecblur;
-			break;
-		case CMP_NODE_FILTER:
-			ntype->draw_buttons = node_composit_buts_filter;
-			break;
-		case CMP_NODE_MAP_VALUE:
-			ntype->draw_buttons = node_composit_buts_map_value;
-			break;
-		case CMP_NODE_MAP_RANGE:
-			ntype->draw_buttons = node_composit_buts_map_range;
-			break;
-		case CMP_NODE_TIME:
-			ntype->draw_buttons = node_buts_time;
-			break;
-		case CMP_NODE_ALPHAOVER:
-			ntype->draw_buttons = node_composit_buts_alphaover;
-			break;
-		case CMP_NODE_TEXTURE:
-			ntype->draw_buttons = node_buts_texture;
-			break;
-		case CMP_NODE_DILATEERODE:
-			ntype->draw_buttons = node_composit_buts_dilateerode;
-			break;
-		case CMP_NODE_INPAINT:
-			ntype->draw_buttons = node_composit_buts_inpaint;
-			break;
-		case CMP_NODE_DESPECKLE:
-			ntype->draw_buttons = node_composit_buts_despeckle;
-			break;
-		case CMP_NODE_OUTPUT_FILE:
-			ntype->draw_buttons = node_composit_buts_file_output;
-			ntype->draw_buttons_ex = node_composit_buts_file_output_ex;
-			break;
-		case CMP_NODE_DIFF_MATTE:
-			ntype->draw_buttons = node_composit_buts_diff_matte;
-			break;
-		case CMP_NODE_DIST_MATTE:
-			ntype->draw_buttons = node_composit_buts_distance_matte;
-			break;
-		case CMP_NODE_COLOR_SPILL:
-			ntype->draw_buttons = node_composit_buts_color_spill;
-			break;
-		case CMP_NODE_CHROMA_MATTE:
-			ntype->draw_buttons = node_composit_buts_chroma_matte;
-			break;
-		case CMP_NODE_COLOR_MATTE:
-			ntype->draw_buttons = node_composit_buts_color_matte;
-			break;
-		case CMP_NODE_SCALE:
-			ntype->draw_buttons = node_composit_buts_scale;
-			break;
-		case CMP_NODE_ROTATE:
-			ntype->draw_buttons = node_composit_buts_rotate;
-			break;
-		case CMP_NODE_CHANNEL_MATTE:
-			ntype->draw_buttons = node_composit_buts_channel_matte;
-			break;
-		case CMP_NODE_LUMA_MATTE:
-			ntype->draw_buttons = node_composit_buts_luma_matte;
-			break;
-		case CMP_NODE_MAP_UV:
-			ntype->draw_buttons = node_composit_buts_map_uv;
-			break;
-		case CMP_NODE_ID_MASK:
-			ntype->draw_buttons = node_composit_buts_id_mask;
-			break;
-		case CMP_NODE_DOUBLEEDGEMASK:
-			ntype->draw_buttons = node_composit_buts_double_edge_mask;
-			break;
-		case CMP_NODE_MATH:
-			ntype->draw_buttons = node_buts_math;
-			break;
-		case CMP_NODE_INVERT:
-			ntype->draw_buttons = node_composit_buts_invert;
-			break;
-		case CMP_NODE_PREMULKEY:
-			ntype->draw_buttons = node_composit_buts_premulkey;
-			break;
-		case CMP_NODE_VIEW_LEVELS:
-			ntype->draw_buttons = node_composit_buts_view_levels;
-			break;
-		case CMP_NODE_COLORBALANCE:
-			ntype->draw_buttons = node_composit_buts_colorbalance;
-			ntype->draw_buttons_ex = node_composit_buts_colorbalance_ex;
-			break;
-		case CMP_NODE_HUECORRECT:
-			ntype->draw_buttons = node_composit_buts_huecorrect;
-			break;
-		case CMP_NODE_ZCOMBINE:
-			ntype->draw_buttons = node_composit_buts_zcombine;
-			break;
-		case CMP_NODE_COMBYCCA:
-		case CMP_NODE_SEPYCCA:
-			ntype->draw_buttons = node_composit_buts_ycc;
-			break;
-		case CMP_NODE_MOVIECLIP:
-			ntype->draw_buttons = node_composit_buts_movieclip;
-			ntype->draw_buttons_ex = node_composit_buts_movieclip_ex;
-			break;
-		case CMP_NODE_STABILIZE2D:
-			ntype->draw_buttons = node_composit_buts_stabilize2d;
-			break;
-		case CMP_NODE_TRANSFORM:
-			ntype->draw_buttons = node_composit_buts_transform;
-			break;
-		case CMP_NODE_TRANSLATE:
-			ntype->draw_buttons = node_composit_buts_translate;
-			break;
-		case CMP_NODE_MOVIEDISTORTION:
-			ntype->draw_buttons = node_composit_buts_moviedistortion;
-			break;
-		case CMP_NODE_COLORCORRECTION:
-			ntype->draw_buttons = node_composit_buts_colorcorrection;
-			ntype->draw_buttons_ex = node_composit_buts_colorcorrection_ex;
-			break;
-		case CMP_NODE_SWITCH:
-			ntype->draw_buttons = node_composit_buts_switch;
-			break;
-		case CMP_NODE_SWITCH_VIEW:
-			ntype->draw_buttons_ex = node_composit_buts_switch_view_ex;
-			break;
-		case CMP_NODE_MASK_BOX:
-			ntype->draw_buttons = node_composit_buts_boxmask;
-			ntype->draw_backdrop = node_composit_backdrop_boxmask;
-			break;
-		case CMP_NODE_MASK_ELLIPSE:
-			ntype->draw_buttons = node_composit_buts_ellipsemask;
-			ntype->draw_backdrop = node_composit_backdrop_ellipsemask;
-			break;
-		case CMP_NODE_BOKEHIMAGE:
-			ntype->draw_buttons = node_composit_buts_bokehimage;
-			break;
-		case CMP_NODE_BOKEHBLUR:
-			ntype->draw_buttons = node_composit_buts_bokehblur;
-			break;
-		case CMP_NODE_VIEWER:
-			ntype->draw_buttons = node_composit_buts_viewer;
-			ntype->draw_buttons_ex = node_composit_buts_viewer_ex;
-			ntype->draw_backdrop = node_composit_backdrop_viewer;
-			break;
-		case CMP_NODE_COMPOSITE:
-			ntype->draw_buttons = node_composit_buts_composite;
-			break;
-		case CMP_NODE_MASK:
-			ntype->draw_buttons = node_composit_buts_mask;
-			break;
-		case CMP_NODE_KEYINGSCREEN:
-			ntype->draw_buttons = node_composit_buts_keyingscreen;
-			break;
-		case CMP_NODE_KEYING:
-			ntype->draw_buttons = node_composit_buts_keying;
-			break;
-		case CMP_NODE_TRACKPOS:
-			ntype->draw_buttons = node_composit_buts_trackpos;
-			break;
-		case CMP_NODE_PLANETRACKDEFORM:
-			ntype->draw_buttons = node_composit_buts_planetrackdeform;
-			break;
-		case CMP_NODE_CORNERPIN:
-			ntype->draw_buttons = node_composit_buts_cornerpin;
-			break;
-		case CMP_NODE_SUNBEAMS:
-			ntype->draw_buttons = node_composit_buts_sunbeams;
-			break;
-		case CMP_NODE_CRYPTOMATTE:
-			ntype->draw_buttons = node_composit_buts_cryptomatte;
-			ntype->draw_buttons_ex = node_composit_buts_cryptomatte_ex;
-			break;
-		case CMP_NODE_BRIGHTCONTRAST:
-			ntype->draw_buttons = node_composit_buts_brightcontrast;
-			break;
-		case CMP_NODE_DENOISE:
-			ntype->draw_buttons = node_composit_buts_denoise;
-			break;
-	}
-=======
   switch (ntype->type) {
     case CMP_NODE_IMAGE:
       ntype->draw_buttons = node_composit_buts_image;
@@ -3148,8 +2911,11 @@
       break;
     case CMP_NODE_BRIGHTCONTRAST:
       ntype->draw_buttons = node_composit_buts_brightcontrast;
-  }
->>>>>>> 3076d95b
+      break;
+    case CMP_NODE_DENOISE:
+      ntype->draw_buttons = node_composit_buts_denoise;
+      break;
+  }
 }
 
 /* ****************** BUTTON CALLBACKS FOR TEXTURE NODES ***************** */
