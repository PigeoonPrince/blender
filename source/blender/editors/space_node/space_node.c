/*
 * This program is free software; you can redistribute it and/or
 * modify it under the terms of the GNU General Public License
 * as published by the Free Software Foundation; either version 2
 * of the License, or (at your option) any later version.
 *
 * This program is distributed in the hope that it will be useful,
 * but WITHOUT ANY WARRANTY; without even the implied warranty of
 * MERCHANTABILITY or FITNESS FOR A PARTICULAR PURPOSE.  See the
 * GNU General Public License for more details.
 *
 * You should have received a copy of the GNU General Public License
 * along with this program; if not, write to the Free Software Foundation,
 * Inc., 51 Franklin Street, Fifth Floor, Boston, MA 02110-1301, USA.
 *
 * The Original Code is Copyright (C) 2008 Blender Foundation.
 * All rights reserved.
 */

/** \file
 * \ingroup spnode
 */

#include "DNA_gpencil_types.h"
#include "DNA_light_types.h"
#include "DNA_material_types.h"
#include "DNA_node_types.h"
#include "DNA_world_types.h"

#include "MEM_guardedalloc.h"

#include "BLI_blenlib.h"
#include "BLI_math.h"

#include "BKE_context.h"
#include "BKE_lib_id.h"
#include "BKE_node.h"
#include "BKE_scene.h"
#include "BKE_screen.h"

#include "ED_node.h"
#include "ED_render.h"
#include "ED_screen.h"
#include "ED_space_api.h"

#include "UI_resources.h"
#include "UI_view2d.h"

#include "RNA_access.h"
#include "RNA_define.h"
#include "RNA_enum_types.h"

#include "WM_api.h"
#include "WM_types.h"

#include "node_intern.h" /* own include */

/* ******************** tree path ********************* */

void ED_node_tree_start(SpaceNode *snode, bNodeTree *ntree, ID *id, ID *from)
{
  bNodeTreePath *path, *path_next;
  for (path = snode->treepath.first; path; path = path_next) {
    path_next = path->next;
    MEM_freeN(path);
  }
  BLI_listbase_clear(&snode->treepath);

  if (ntree) {
    path = MEM_callocN(sizeof(bNodeTreePath), "node tree path");
    path->nodetree = ntree;
    path->parent_key = NODE_INSTANCE_KEY_BASE;

    /* copy initial offset from bNodeTree */
    copy_v2_v2(path->view_center, ntree->view_center);

    if (id) {
      BLI_strncpy(path->node_name, id->name + 2, sizeof(path->node_name));
    }

    BLI_addtail(&snode->treepath, path);

    id_us_ensure_real(&ntree->id);
  }

  /* update current tree */
  snode->nodetree = snode->edittree = ntree;
  snode->id = id;
  snode->from = from;

  ED_node_set_active_viewer_key(snode);

  WM_main_add_notifier(NC_SCENE | ND_NODES, NULL);
}

void ED_node_tree_push(SpaceNode *snode, bNodeTree *ntree, bNode *gnode)
{
  bNodeTreePath *path = MEM_callocN(sizeof(bNodeTreePath), "node tree path");
  bNodeTreePath *prev_path = snode->treepath.last;
  path->nodetree = ntree;
  if (gnode) {
    if (prev_path) {
      path->parent_key = BKE_node_instance_key(prev_path->parent_key, prev_path->nodetree, gnode);
    }
    else {
      path->parent_key = NODE_INSTANCE_KEY_BASE;
    }

    BLI_strncpy(path->node_name, gnode->name, sizeof(path->node_name));
  }
  else {
    path->parent_key = NODE_INSTANCE_KEY_BASE;
  }

  /* copy initial offset from bNodeTree */
  copy_v2_v2(path->view_center, ntree->view_center);

  BLI_addtail(&snode->treepath, path);

  id_us_ensure_real(&ntree->id);

  /* update current tree */
  snode->edittree = ntree;

  ED_node_set_active_viewer_key(snode);

  WM_main_add_notifier(NC_SCENE | ND_NODES, NULL);
}

void ED_node_tree_pop(SpaceNode *snode)
{
  bNodeTreePath *path = snode->treepath.last;

  /* don't remove root */
  if (path == snode->treepath.first) {
    return;
  }

  BLI_remlink(&snode->treepath, path);
  MEM_freeN(path);

  /* update current tree */
  path = snode->treepath.last;
  snode->edittree = path->nodetree;

  ED_node_set_active_viewer_key(snode);

  /* listener updates the View2D center from edittree */
  WM_main_add_notifier(NC_SCENE | ND_NODES, NULL);
}

int ED_node_tree_depth(SpaceNode *snode)
{
  return BLI_listbase_count(&snode->treepath);
}

bNodeTree *ED_node_tree_get(SpaceNode *snode, int level)
{
  bNodeTreePath *path;
  int i;
  for (path = snode->treepath.last, i = 0; path; path = path->prev, i++) {
    if (i == level) {
      return path->nodetree;
    }
  }
  return NULL;
}

int ED_node_tree_path_length(SpaceNode *snode)
{
  bNodeTreePath *path;
  int length = 0;
  int i;
  for (path = snode->treepath.first, i = 0; path; path = path->next, i++) {
    length += strlen(path->node_name);
    if (i > 0) {
      length += 1; /* for separator char */
    }
  }
  return length;
}

void ED_node_tree_path_get(SpaceNode *snode, char *value)
{
  bNodeTreePath *path;
  int i;

  value[0] = '\0';
  for (path = snode->treepath.first, i = 0; path; path = path->next, i++) {
    if (i == 0) {
      strcpy(value, path->node_name);
      value += strlen(path->node_name);
    }
    else {
      sprintf(value, "/%s", path->node_name);
      value += strlen(path->node_name) + 1;
    }
  }
}

void ED_node_tree_path_get_fixedbuf(SpaceNode *snode, char *value, int max_length)
{
  bNodeTreePath *path;
  int size, i;

  value[0] = '\0';
  for (path = snode->treepath.first, i = 0; path; path = path->next, i++) {
    if (i == 0) {
      size = BLI_strncpy_rlen(value, path->node_name, max_length);
    }
    else {
      size = BLI_snprintf_rlen(value, max_length, "/%s", path->node_name);
    }
    max_length -= size;
    if (max_length <= 0) {
      break;
    }
    value += size;
  }
}

void ED_node_set_active_viewer_key(SpaceNode *snode)
{
  bNodeTreePath *path = snode->treepath.last;
  if (snode->nodetree && path) {
    snode->nodetree->active_viewer_key = path->parent_key;
  }
}

void space_node_group_offset(SpaceNode *snode, float *x, float *y)
{
  bNodeTreePath *path = snode->treepath.last;

  if (path && path->prev) {
    float dcenter[2];
    sub_v2_v2v2(dcenter, path->view_center, path->prev->view_center);
    *x = dcenter[0];
    *y = dcenter[1];
  }
  else {
    *x = *y = 0.0f;
  }
}

/* ******************** default callbacks for node space ***************** */

static SpaceLink *node_create(const ScrArea *UNUSED(area), const Scene *UNUSED(scene))
{
  ARegion *region;
  SpaceNode *snode;

  snode = MEM_callocN(sizeof(SpaceNode), "initnode");
  snode->spacetype = SPACE_NODE;

  snode->flag = SNODE_SHOW_GPENCIL | SNODE_USE_ALPHA;

  /* backdrop */
  snode->zoom = 1.0f;

  /* select the first tree type for valid type */
  NODE_TREE_TYPES_BEGIN (treetype) {
    strcpy(snode->tree_idname, treetype->idname);
    break;
  }
  NODE_TREE_TYPES_END;

  /* header */
  region = MEM_callocN(sizeof(ARegion), "header for node");

  BLI_addtail(&snode->regionbase, region);
  region->regiontype = RGN_TYPE_HEADER;
  region->alignment = (U.uiflag & USER_HEADER_BOTTOM) ? RGN_ALIGN_BOTTOM : RGN_ALIGN_TOP;

  /* buttons/list view */
  region = MEM_callocN(sizeof(ARegion), "buttons for node");

  BLI_addtail(&snode->regionbase, region);
  region->regiontype = RGN_TYPE_UI;
  region->alignment = RGN_ALIGN_RIGHT;

  /* toolbar */
  region = MEM_callocN(sizeof(ARegion), "node tools");

  BLI_addtail(&snode->regionbase, region);
  region->regiontype = RGN_TYPE_TOOLS;
  region->alignment = RGN_ALIGN_LEFT;

  region->flag = RGN_FLAG_HIDDEN;

  /* main region */
  region = MEM_callocN(sizeof(ARegion), "main region for node");

  BLI_addtail(&snode->regionbase, region);
  region->regiontype = RGN_TYPE_WINDOW;

  region->v2d.tot.xmin = -12.8f * U.widget_unit;
  region->v2d.tot.ymin = -12.8f * U.widget_unit;
  region->v2d.tot.xmax = 38.4f * U.widget_unit;
  region->v2d.tot.ymax = 38.4f * U.widget_unit;

  region->v2d.cur = region->v2d.tot;

  region->v2d.min[0] = 1.0f;
  region->v2d.min[1] = 1.0f;

  region->v2d.max[0] = 32000.0f;
  region->v2d.max[1] = 32000.0f;

  region->v2d.minzoom = 0.09f;
  region->v2d.maxzoom = 2.31f;

  region->v2d.scroll = (V2D_SCROLL_RIGHT | V2D_SCROLL_BOTTOM);
  region->v2d.keepzoom = V2D_LIMITZOOM | V2D_KEEPASPECT;
  region->v2d.keeptot = 0;

  return (SpaceLink *)snode;
}

static void node_free(SpaceLink *sl)
{
  SpaceNode *snode = (SpaceNode *)sl;
  bNodeTreePath *path, *path_next;

  for (path = snode->treepath.first; path; path = path_next) {
    path_next = path->next;
    MEM_freeN(path);
  }
}

/* spacetype; init callback */
static void node_init(struct wmWindowManager *UNUSED(wm), ScrArea *UNUSED(area))
{
}

static void node_area_listener(wmWindow *UNUSED(win),
                               ScrArea *area,
                               wmNotifier *wmn,
                               Scene *UNUSED(scene))
{
  /* note, ED_area_tag_refresh will re-execute compositor */
  SpaceNode *snode = area->spacedata.first;
  /* shaderfrom is only used for new shading nodes, otherwise all shaders are from objects */
  short shader_type = snode->shaderfrom;

  /* preview renders */
  switch (wmn->category) {
    case NC_SCENE:
      switch (wmn->data) {
        case ND_NODES: {
          ARegion *region = BKE_area_find_region_type(area, RGN_TYPE_WINDOW);
          bNodeTreePath *path = snode->treepath.last;
          /* shift view to node tree center */
          if (region && path) {
            UI_view2d_center_set(&region->v2d, path->view_center[0], path->view_center[1]);
          }

          ED_area_tag_refresh(area);
          break;
        }
        case ND_FRAME:
          ED_area_tag_refresh(area);
          break;
        case ND_COMPO_RESULT:
          ED_area_tag_redraw(area);
          break;
        case ND_TRANSFORM_DONE:
          if (ED_node_is_compositor(snode)) {
            if (snode->flag & SNODE_AUTO_RENDER) {
              snode->recalc = 1;
              ED_area_tag_refresh(area);
            }
          }
          break;
        case ND_LAYER_CONTENT:
          ED_area_tag_refresh(area);
          break;
      }
      break;

    /* future: add ID checks? */
    case NC_MATERIAL:
      if (ED_node_is_shader(snode)) {
        if (wmn->data == ND_SHADING) {
          ED_area_tag_refresh(area);
        }
        else if (wmn->data == ND_SHADING_DRAW) {
          ED_area_tag_refresh(area);
        }
        else if (wmn->data == ND_SHADING_LINKS) {
          ED_area_tag_refresh(area);
        }
        else if (wmn->action == NA_ADDED && snode->edittree) {
          nodeSetActiveID(snode->edittree, ID_MA, wmn->reference);
        }
      }
      break;
    case NC_TEXTURE:
      if (ED_node_is_shader(snode) || ED_node_is_texture(snode)) {
        if (wmn->data == ND_NODES) {
          ED_area_tag_refresh(area);
        }
      }
      break;
    case NC_WORLD:
      if (ED_node_is_shader(snode) && shader_type == SNODE_SHADER_WORLD) {
        ED_area_tag_refresh(area);
      }
      break;
    case NC_OBJECT:
      if (ED_node_is_shader(snode)) {
        if (wmn->data == ND_OB_SHADING) {
          ED_area_tag_refresh(area);
        }
      }
      break;
    case NC_SPACE:
      if (wmn->data == ND_SPACE_NODE) {
        ED_area_tag_refresh(area);
      }
      else if (wmn->data == ND_SPACE_NODE_VIEW) {
        ED_area_tag_redraw(area);
      }
      break;
    case NC_NODE:
      if (wmn->action == NA_EDITED) {
        ED_area_tag_refresh(area);
      }
      else if (wmn->action == NA_SELECTED) {
        ED_area_tag_redraw(area);
      }
      break;
    case NC_SCREEN:
      switch (wmn->data) {
        case ND_ANIMPLAY:
          ED_area_tag_refresh(area);
          break;
      }
      break;
    case NC_MASK:
      if (wmn->action == NA_EDITED) {
        if (snode->nodetree && snode->nodetree->type == NTREE_COMPOSIT) {
          ED_area_tag_refresh(area);
        }
      }
      break;

    case NC_IMAGE:
      if (wmn->action == NA_EDITED) {
        if (ED_node_is_compositor(snode)) {
          /* note that nodeUpdateID is already called by BKE_image_signal() on all
           * scenes so really this is just to know if the images is used in the compo else
           * painting on images could become very slow when the compositor is open. */
          if (nodeUpdateID(snode->nodetree, wmn->reference)) {
            ED_area_tag_refresh(area);
          }
        }
      }
      break;

    case NC_MOVIECLIP:
      if (wmn->action == NA_EDITED) {
        if (ED_node_is_compositor(snode)) {
          if (nodeUpdateID(snode->nodetree, wmn->reference)) {
            ED_area_tag_refresh(area);
          }
        }
      }
      break;

    case NC_LINESTYLE:
      if (ED_node_is_shader(snode) && shader_type == SNODE_SHADER_LINESTYLE) {
        ED_area_tag_refresh(area);
      }
      break;
    case NC_WM:
      if (wmn->data == ND_UNDO) {
        ED_area_tag_refresh(area);
      }
      break;
    case NC_GPENCIL:
      if (ELEM(wmn->action, NA_EDITED, NA_SELECTED)) {
        ED_area_tag_redraw(area);
      }
      break;
  }
}

static void node_area_refresh(const struct bContext *C, ScrArea *area)
{
  /* default now: refresh node is starting preview */
  SpaceNode *snode = area->spacedata.first;

  snode_set_context(C);

  if (snode->nodetree) {
    if (snode->nodetree->type == NTREE_SHADER) {
      if (GS(snode->id->name) == ID_MA) {
        Material *ma = (Material *)snode->id;
        if (ma->use_nodes) {
          ED_preview_shader_job(C, area, snode->id, NULL, NULL, 100, 100, PR_NODE_RENDER);
        }
      }
      else if (GS(snode->id->name) == ID_LA) {
        Light *la = (Light *)snode->id;
        if (la->use_nodes) {
          ED_preview_shader_job(C, area, snode->id, NULL, NULL, 100, 100, PR_NODE_RENDER);
        }
      }
      else if (GS(snode->id->name) == ID_WO) {
        World *wo = (World *)snode->id;
        if (wo->use_nodes) {
          ED_preview_shader_job(C, area, snode->id, NULL, NULL, 100, 100, PR_NODE_RENDER);
        }
      }
    }
    else if (snode->nodetree->type == NTREE_COMPOSIT) {
      Scene *scene = (Scene *)snode->id;
      if (scene->use_nodes) {
        /* recalc is set on 3d view changes for auto compo */
        if (snode->recalc) {
          snode->recalc = 0;
          node_render_changed_exec((struct bContext *)C, NULL);
        }
        else {
          ED_node_composite_job(C, snode->nodetree, scene);
        }
      }
    }
    else if (snode->nodetree->type == NTREE_TEXTURE) {
      Tex *tex = (Tex *)snode->id;
      if (tex->use_nodes) {
        ED_preview_shader_job(C, area, snode->id, NULL, NULL, 100, 100, PR_NODE_RENDER);
      }
    }
  }
}

static SpaceLink *node_duplicate(SpaceLink *sl)
{
  SpaceNode *snode = (SpaceNode *)sl;
  SpaceNode *snoden = MEM_dupallocN(snode);

  BLI_duplicatelist(&snoden->treepath, &snode->treepath);

  /* clear or remove stuff from old */
  BLI_listbase_clear(&snoden->linkdrag);

  /* Note: no need to set node tree user counts,
   * the editor only keeps at least 1 (id_us_ensure_real),
   * which is already done by the original SpaceNode.
   */

  return (SpaceLink *)snoden;
}

/* add handlers, stuff you only do once or on area/region changes */
static void node_buttons_region_init(wmWindowManager *wm, ARegion *region)
{
  wmKeyMap *keymap;

  ED_region_panels_init(wm, region);

  keymap = WM_keymap_ensure(wm->defaultconf, "Node Generic", SPACE_NODE, 0);
  WM_event_add_keymap_handler(&region->handlers, keymap);
}

static void node_buttons_region_draw(const bContext *C, ARegion *region)
{
  ED_region_panels(C, region);
}

/* add handlers, stuff you only do once or on area/region changes */
static void node_toolbar_region_init(wmWindowManager *wm, ARegion *region)
{
  wmKeyMap *keymap;

  ED_region_panels_init(wm, region);

  keymap = WM_keymap_ensure(wm->defaultconf, "Node Generic", SPACE_NODE, 0);
  WM_event_add_keymap_handler(&region->handlers, keymap);
}

static void node_toolbar_region_draw(const bContext *C, ARegion *region)
{
  ED_region_panels(C, region);
}

static void node_cursor(wmWindow *win, ScrArea *area, ARegion *region)
{
  SpaceNode *snode = area->spacedata.first;

  /* convert mouse coordinates to v2d space */
  UI_view2d_region_to_view(&region->v2d,
                           win->eventstate->x - region->winrct.xmin,
                           win->eventstate->y - region->winrct.ymin,
                           &snode->cursor[0],
                           &snode->cursor[1]);

  /* here snode->cursor is used to detect the node edge for sizing */
  node_set_cursor(win, snode, snode->cursor);

  /* XXX snode->cursor is in placing new nodes space */
  snode->cursor[0] /= UI_DPI_FAC;
  snode->cursor[1] /= UI_DPI_FAC;
}

/* Initialize main region, setting handlers. */
static void node_main_region_init(wmWindowManager *wm, ARegion *region)
{
  wmKeyMap *keymap;
  ListBase *lb;

  UI_view2d_region_reinit(&region->v2d, V2D_COMMONVIEW_CUSTOM, region->winx, region->winy);

  /* own keymaps */
  keymap = WM_keymap_ensure(wm->defaultconf, "Node Generic", SPACE_NODE, 0);
  WM_event_add_keymap_handler(&region->handlers, keymap);

  keymap = WM_keymap_ensure(wm->defaultconf, "Node Editor", SPACE_NODE, 0);
  WM_event_add_keymap_handler_v2d_mask(&region->handlers, keymap);

  /* add drop boxes */
  lb = WM_dropboxmap_find("Node Editor", SPACE_NODE, RGN_TYPE_WINDOW);

  WM_event_add_dropbox_handler(&region->handlers, lb);
}

static void node_main_region_draw(const bContext *C, ARegion *region)
{
  node_draw_space(C, region);
}

/* ************* dropboxes ************* */

static bool node_ima_drop_poll(bContext *UNUSED(C),
                               wmDrag *drag,
                               const wmEvent *UNUSED(event),
                               const char **UNUSED(r_tooltip))
{
  if (drag->type == WM_DRAG_PATH) {
    /* rule might not work? */
    return (ELEM(drag->icon, 0, ICON_FILE_IMAGE, ICON_FILE_MOVIE));
  }
  return WM_drag_ID(drag, ID_IM) != NULL;
}

static bool node_mask_drop_poll(bContext *UNUSED(C),
                                wmDrag *drag,
                                const wmEvent *UNUSED(event),
                                const char **UNUSED(r_tooltip))
{
  return WM_drag_ID(drag, ID_MSK) != NULL;
}

static void node_id_drop_copy(wmDrag *drag, wmDropBox *drop)
{
  ID *id = WM_drag_ID(drag, 0);

  RNA_string_set(drop->ptr, "name", id->name + 2);
}

static void node_id_path_drop_copy(wmDrag *drag, wmDropBox *drop)
{
  ID *id = WM_drag_ID(drag, 0);

  if (id) {
    RNA_string_set(drop->ptr, "name", id->name + 2);
    RNA_struct_property_unset(drop->ptr, "filepath");
  }
  else if (drag->path[0]) {
    RNA_string_set(drop->ptr, "filepath", drag->path);
    RNA_struct_property_unset(drop->ptr, "name");
  }
}

/* this region dropbox definition */
static void node_dropboxes(void)
{
  ListBase *lb = WM_dropboxmap_find("Node Editor", SPACE_NODE, RGN_TYPE_WINDOW);

  WM_dropbox_add(lb, "NODE_OT_add_file", node_ima_drop_poll, node_id_path_drop_copy);
  WM_dropbox_add(lb, "NODE_OT_add_mask", node_mask_drop_poll, node_id_drop_copy);
}

/* ************* end drop *********** */

/* add handlers, stuff you only do once or on area/region changes */
static void node_header_region_init(wmWindowManager *UNUSED(wm), ARegion *region)
{
  ED_region_header_init(region);
}

static void node_header_region_draw(const bContext *C, ARegion *region)
{
  /* find and set the context */
  snode_set_context(C);

  ED_region_header(C, region);
}

/* used for header + main region */
static void node_region_listener(wmWindow *UNUSED(win),
                                 ScrArea *UNUSED(area),
                                 ARegion *region,
                                 wmNotifier *wmn,
                                 const Scene *UNUSED(scene))
{
  wmGizmoMap *gzmap = region->gizmo_map;

  /* context changes */
  switch (wmn->category) {
    case NC_SPACE:
      switch (wmn->data) {
        case ND_SPACE_NODE:
          ED_region_tag_redraw(region);
          break;
        case ND_SPACE_NODE_VIEW:
          WM_gizmomap_tag_refresh(gzmap);
          break;
      }
      break;
    case NC_SCREEN:
      if (wmn->data == ND_LAYOUTSET || wmn->action == NA_EDITED) {
        WM_gizmomap_tag_refresh(gzmap);
      }
      switch (wmn->data) {
        case ND_ANIMPLAY:
        case ND_LAYER:
          ED_region_tag_redraw(region);
          break;
      }
      break;
    case NC_WM:
      if (wmn->data == ND_JOB) {
        ED_region_tag_redraw(region);
      }
      break;
    case NC_SCENE:
      ED_region_tag_redraw(region);
      if (wmn->data == ND_RENDER_RESULT) {
        WM_gizmomap_tag_refresh(gzmap);
      }
      break;
    case NC_NODE:
      ED_region_tag_redraw(region);
      if (ELEM(wmn->action, NA_EDITED, NA_SELECTED)) {
        WM_gizmomap_tag_refresh(gzmap);
      }
      break;
    case NC_MATERIAL:
    case NC_TEXTURE:
    case NC_WORLD:
    case NC_LINESTYLE:
      ED_region_tag_redraw(region);
      break;
    case NC_OBJECT:
      if (wmn->data == ND_OB_SHADING) {
        ED_region_tag_redraw(region);
      }
      break;
    case NC_ID:
      if (wmn->action == NA_RENAME) {
        ED_region_tag_redraw(region);
      }
      break;
    case NC_GPENCIL:
      if (wmn->action == NA_EDITED) {
        ED_region_tag_redraw(region);
      }
      else if (wmn->data & ND_GPENCIL_EDITMODE) {
        ED_region_tag_redraw(region);
      }
      break;
  }
}

const char *node_context_dir[] = {
    "selected_nodes", "active_node", "light", "material", "world", NULL};
static int /*eContextResult*/ node_context(const bContext *C,
                                           const char *member,
                                           bContextDataResult *result)
{
  SpaceNode *snode = CTX_wm_space_node(C);

  if (CTX_data_dir(member)) {
    CTX_data_dir_set(result, node_context_dir);
    return CTX_RESULT_OK;
  }
  if (CTX_data_equals(member, "selected_nodes")) {
    bNode *node;

    if (snode->edittree) {
      for (node = snode->edittree->nodes.last; node; node = node->prev) {
        if (node->flag & NODE_SELECT) {
          CTX_data_list_add(result, &snode->edittree->id, &RNA_Node, node);
        }
      }
    }
    CTX_data_type_set(result, CTX_DATA_TYPE_COLLECTION);
    return CTX_RESULT_OK;
  }
  if (CTX_data_equals(member, "active_node")) {
    if (snode->edittree) {
      bNode *node = nodeGetActive(snode->edittree);
      CTX_data_pointer_set(result, &snode->edittree->id, &RNA_Node, node);
    }

    CTX_data_type_set(result, CTX_DATA_TYPE_POINTER);
    return CTX_RESULT_OK;
  }
  if (CTX_data_equals(member, "node_previews")) {
    if (snode->nodetree) {
      CTX_data_pointer_set(
          result, &snode->nodetree->id, &RNA_NodeInstanceHash, snode->nodetree->previews);
    }

    CTX_data_type_set(result, CTX_DATA_TYPE_POINTER);
    return CTX_RESULT_OK;
  }
  if (CTX_data_equals(member, "material")) {
    if (snode->id && GS(snode->id->name) == ID_MA) {
      CTX_data_id_pointer_set(result, snode->id);
    }
    return CTX_RESULT_OK;
  }
  if (CTX_data_equals(member, "light")) {
    if (snode->id && GS(snode->id->name) == ID_LA) {
      CTX_data_id_pointer_set(result, snode->id);
    }
    return CTX_RESULT_OK;
  }
  if (CTX_data_equals(member, "world")) {
    if (snode->id && GS(snode->id->name) == ID_WO) {
      CTX_data_id_pointer_set(result, snode->id);
    }
    return CTX_RESULT_OK;
  }

  return CTX_RESULT_MEMBER_NOT_FOUND;
}

static void node_widgets(void)
{
  /* create the widgetmap for the area here */
  wmGizmoMapType *gzmap_type = WM_gizmomaptype_ensure(
      &(const struct wmGizmoMapType_Params){SPACE_NODE, RGN_TYPE_WINDOW});
  WM_gizmogrouptype_append_and_link(gzmap_type, NODE_GGT_backdrop_transform);
  WM_gizmogrouptype_append_and_link(gzmap_type, NODE_GGT_backdrop_crop);
  WM_gizmogrouptype_append_and_link(gzmap_type, NODE_GGT_backdrop_sun_beams);
  WM_gizmogrouptype_append_and_link(gzmap_type, NODE_GGT_backdrop_corner_pin);
}

static void node_id_remap(ScrArea *UNUSED(area), SpaceLink *slink, ID *old_id, ID *new_id)
{
  SpaceNode *snode = (SpaceNode *)slink;

  if (snode->id == old_id) {
    /* nasty DNA logic for SpaceNode:
     * ideally should be handled by editor code, but would be bad level call
     */
    BLI_freelistN(&snode->treepath);

    /* XXX Untested in case new_id != NULL... */
    snode->id = new_id;
    snode->from = NULL;
    snode->nodetree = NULL;
    snode->edittree = NULL;
  }
  else if (GS(old_id->name) == ID_OB) {
    if (snode->from == old_id) {
      if (new_id == NULL) {
        snode->flag &= ~SNODE_PIN;
      }
      snode->from = new_id;
    }
  }
  else if (GS(old_id->name) == ID_GD) {
    if ((ID *)snode->gpd == old_id) {
      snode->gpd = (bGPdata *)new_id;
      id_us_min(old_id);
      id_us_plus(new_id);
    }
  }
  else if (GS(old_id->name) == ID_NT) {
    bNodeTreePath *path, *path_next;

    for (path = snode->treepath.first; path; path = path->next) {
      if ((ID *)path->nodetree == old_id) {
        path->nodetree = (bNodeTree *)new_id;
        id_us_ensure_real(new_id);
      }
      if (path == snode->treepath.first) {
        /* first nodetree in path is same as snode->nodetree */
        snode->nodetree = path->nodetree;
      }
      if (path->nodetree == NULL) {
        break;
      }
    }

    /* remaining path entries are invalid, remove */
    for (; path; path = path_next) {
      path_next = path->next;

      BLI_remlink(&snode->treepath, path);
      MEM_freeN(path);
    }

    /* edittree is just the last in the path,
     * set this directly since the path may have been shortened above */
    if (snode->treepath.last) {
      path = snode->treepath.last;
      snode->edittree = path->nodetree;
    }
    else {
      snode->edittree = NULL;
    }
  }
}

static int node_space_subtype_get(ScrArea *area)
{
  SpaceNode *snode = area->spacedata.first;
  return rna_node_tree_idname_to_enum(snode->tree_idname);
}

static void node_space_subtype_set(ScrArea *area, int value)
{
  SpaceNode *snode = area->spacedata.first;
  ED_node_set_tree_type(snode, rna_node_tree_type_from_enum(value));
}

static void node_space_subtype_item_extend(bContext *C, EnumPropertyItem **item, int *totitem)
{
  bool free;
  const EnumPropertyItem *item_src = RNA_enum_node_tree_types_itemf_impl(C, &free);
  for (const EnumPropertyItem *item_iter = item_src; item_iter->identifier; item_iter++) {
<<<<<<< HEAD
    if (!U.experimental.use_new_particle_system &&
        STREQ(item_iter->identifier, "GeometryNodeTree")) {
=======
    if (!U.experimental.use_new_geometry_nodes &&
        STREQ(item_iter->identifier, "SimulationNodeTree")) {
>>>>>>> 8738a668
      continue;
    }
    RNA_enum_item_add(item, totitem, item_iter);
  }
  if (free) {
    MEM_freeN((void *)item_src);
  }
}

/* only called once, from space/spacetypes.c */
void ED_spacetype_node(void)
{
  SpaceType *st = MEM_callocN(sizeof(SpaceType), "spacetype node");
  ARegionType *art;

  st->spaceid = SPACE_NODE;
  strncpy(st->name, "Node", BKE_ST_MAXNAME);

  st->create = node_create;
  st->free = node_free;
  st->init = node_init;
  st->duplicate = node_duplicate;
  st->operatortypes = node_operatortypes;
  st->keymap = node_keymap;
  st->listener = node_area_listener;
  st->refresh = node_area_refresh;
  st->context = node_context;
  st->dropboxes = node_dropboxes;
  st->gizmos = node_widgets;
  st->id_remap = node_id_remap;
  st->space_subtype_item_extend = node_space_subtype_item_extend;
  st->space_subtype_get = node_space_subtype_get;
  st->space_subtype_set = node_space_subtype_set;

  /* regions: main window */
  art = MEM_callocN(sizeof(ARegionType), "spacetype node region");
  art->regionid = RGN_TYPE_WINDOW;
  art->init = node_main_region_init;
  art->draw = node_main_region_draw;
  art->keymapflag = ED_KEYMAP_UI | ED_KEYMAP_GIZMO | ED_KEYMAP_TOOL | ED_KEYMAP_VIEW2D |
                    ED_KEYMAP_FRAMES | ED_KEYMAP_GPENCIL;
  art->listener = node_region_listener;
  art->cursor = node_cursor;
  art->event_cursor = true;
  art->clip_gizmo_events_by_ui = true;

  BLI_addhead(&st->regiontypes, art);

  /* regions: header */
  art = MEM_callocN(sizeof(ARegionType), "spacetype node region");
  art->regionid = RGN_TYPE_HEADER;
  art->prefsizey = HEADERY;
  art->keymapflag = ED_KEYMAP_UI | ED_KEYMAP_VIEW2D | ED_KEYMAP_FRAMES | ED_KEYMAP_HEADER;
  art->listener = node_region_listener;
  art->init = node_header_region_init;
  art->draw = node_header_region_draw;

  BLI_addhead(&st->regiontypes, art);

  /* regions: listview/buttons */
  art = MEM_callocN(sizeof(ARegionType), "spacetype node region");
  art->regionid = RGN_TYPE_UI;
  art->prefsizex = UI_SIDEBAR_PANEL_WIDTH;
  art->keymapflag = ED_KEYMAP_UI | ED_KEYMAP_FRAMES;
  art->listener = node_region_listener;
  art->message_subscribe = ED_area_do_mgs_subscribe_for_tool_ui;
  art->init = node_buttons_region_init;
  art->draw = node_buttons_region_draw;
  BLI_addhead(&st->regiontypes, art);

  node_buttons_register(art);

  /* regions: toolbar */
  art = MEM_callocN(sizeof(ARegionType), "spacetype view3d tools region");
  art->regionid = RGN_TYPE_TOOLS;
  art->prefsizex = 58; /* XXX */
  art->prefsizey = 50; /* XXX */
  art->keymapflag = ED_KEYMAP_UI | ED_KEYMAP_FRAMES;
  art->listener = node_region_listener;
  art->message_subscribe = ED_region_generic_tools_region_message_subscribe;
  art->snap_size = ED_region_generic_tools_region_snap_size;
  art->init = node_toolbar_region_init;
  art->draw = node_toolbar_region_draw;
  BLI_addhead(&st->regiontypes, art);

  node_toolbar_register(art);

  BKE_spacetype_register(st);
}<|MERGE_RESOLUTION|>--- conflicted
+++ resolved
@@ -935,13 +935,8 @@
   bool free;
   const EnumPropertyItem *item_src = RNA_enum_node_tree_types_itemf_impl(C, &free);
   for (const EnumPropertyItem *item_iter = item_src; item_iter->identifier; item_iter++) {
-<<<<<<< HEAD
-    if (!U.experimental.use_new_particle_system &&
+    if (!U.experimental.use_new_geometry_nodes &&
         STREQ(item_iter->identifier, "GeometryNodeTree")) {
-=======
-    if (!U.experimental.use_new_geometry_nodes &&
-        STREQ(item_iter->identifier, "SimulationNodeTree")) {
->>>>>>> 8738a668
       continue;
     }
     RNA_enum_item_add(item, totitem, item_iter);
