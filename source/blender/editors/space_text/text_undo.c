/*
 * This program is free software; you can redistribute it and/or
 * modify it under the terms of the GNU General Public License
 * as published by the Free Software Foundation; either version 2
 * of the License, or (at your option) any later version.
 *
 * This program is distributed in the hope that it will be useful,
 * but WITHOUT ANY WARRANTY; without even the implied warranty of
 * MERCHANTABILITY or FITNESS FOR A PARTICULAR PURPOSE.  See the
 * GNU General Public License for more details.
 *
 * You should have received a copy of the GNU General Public License
 * along with this program; if not, write to the Free Software Foundation,
 * Inc., 51 Franklin Street, Fifth Floor, Boston, MA 02110-1301, USA.
 */

/** \file
 * \ingroup sptext
 */

#include <string.h>
#include <errno.h>

#include "MEM_guardedalloc.h"

#include "DNA_text_types.h"

#include "BLI_array_store.h"
#include "BLI_array_utils.h"

#include "BLT_translation.h"

#include "PIL_time.h"

#include "BKE_context.h"
#include "BKE_report.h"
#include "BKE_text.h"
#include "BKE_undo_system.h"
#include "BKE_main.h"

#include "WM_api.h"
#include "WM_types.h"

#include "ED_text.h"
#include "ED_curve.h"
#include "ED_screen.h"
#include "ED_undo.h"

#include "UI_interface.h"
#include "UI_resources.h"

#include "RNA_access.h"
#include "RNA_define.h"

#include "text_intern.h"
#include "text_format.h"

<<<<<<< HEAD
/* -------------------------------------------------------------------- */
/** \name Implements ED Undo System
 * \{ */

#define ARRAY_CHUNK_SIZE 128

/**
 * Only stores the state of a text buffer.
 */
typedef struct TextState {
  BArrayState *buf_array_state;

  int cursor_line, cursor_line_select;
  int cursor_column, cursor_column_select;
} TextState;

static void text_state_encode(TextState *state, Text *text, BArrayStore *buffer_store)
{
  int buf_len = 0;
  uchar *buf = (uchar *)txt_to_buf_for_undo(text, &buf_len);
  state->buf_array_state = BLI_array_store_state_add(buffer_store, buf, buf_len, NULL);
  MEM_freeN(buf);

  state->cursor_line = txt_get_span(text->lines.first, text->curl);
  state->cursor_column = text->curc;

  if (txt_has_sel(text)) {
    state->cursor_line_select = (text->curl == text->sell) ?
                                    state->cursor_line :
                                    txt_get_span(text->lines.first, text->sell);
    state->cursor_column_select = text->selc;
  }
  else {
    state->cursor_line_select = state->cursor_line;
    state->cursor_column_select = state->cursor_column;
  }
}

static void text_state_decode(TextState *state, Text *text)
{
  size_t buf_len;
  {
    const uchar *buf = BLI_array_store_state_data_get_alloc(state->buf_array_state, &buf_len);
    txt_from_buf_for_undo(text, (const char *)buf, buf_len);
    MEM_freeN((void *)buf);
  }

  const bool has_select = ((state->cursor_line != state->cursor_line_select) ||
                           (state->cursor_column != state->cursor_column_select));
  if (has_select) {
    txt_move_to(text, state->cursor_line_select, state->cursor_column_select, false);
  }
  txt_move_to(text, state->cursor_line, state->cursor_column, has_select);
}

/** \} */

=======
>>>>>>> 9d6b5e23
/* -------------------------------------------------------------------- */
/** \name Implements ED Undo System
 * \{ */

#define ARRAY_CHUNK_SIZE 128

typedef struct TextUndoStep {
  UndoStep step;
  UndoRefID_Text text_ref;
<<<<<<< HEAD
  /**
   * First state is optional (initial state),
   * the second is the state after the operation is done.
   */
  TextState states[2];
=======
  struct {
    BArrayState *state;
    int buf_len;
  } data;

  struct {
    int line, line_select;
    int column, column_select;
  } cursor;

>>>>>>> 9d6b5e23
} TextUndoStep;

static struct {
  BArrayStore *buffer_store;
  int users;
} g_text_buffers = {NULL};

<<<<<<< HEAD
static size_t text_undosys_step_encode_to_state(TextState *state, Text *text)
{
  BLI_assert(BLI_array_is_zeroed(state, 1));
  if (g_text_buffers.buffer_store == NULL) {
    g_text_buffers.buffer_store = BLI_array_store_create(1, ARRAY_CHUNK_SIZE);
  }
  g_text_buffers.users += 1;
  const size_t total_size_prev = BLI_array_store_calc_size_compacted_get(
      g_text_buffers.buffer_store);

  text_state_encode(state, text, g_text_buffers.buffer_store);

  return BLI_array_store_calc_size_compacted_get(g_text_buffers.buffer_store) - total_size_prev;
}

=======
>>>>>>> 9d6b5e23
static bool text_undosys_poll(bContext *UNUSED(C))
{
  /* Only use when operators initialized. */
  UndoStack *ustack = ED_undo_stack_get();
  return (ustack->step_init && (ustack->step_init->type == BKE_UNDOSYS_TYPE_TEXT));
}

static void text_undosys_step_encode_init(struct bContext *C, UndoStep *us_p)
{
  TextUndoStep *us = (TextUndoStep *)us_p;
  BLI_assert(BLI_array_is_zeroed(us->states, ARRAY_SIZE(us->states)));

  Text *text = CTX_data_edit_text(C);

<<<<<<< HEAD
  /* Avoid writing the initial state where possible,
   * failing to do this won't cause bugs, it's just inefficient. */
  bool write_init = true;
  UndoStack *ustack = ED_undo_stack_get();
  if (ustack->step_active) {
    if (ustack->step_active->type == BKE_UNDOSYS_TYPE_TEXT) {
      TextUndoStep *us_active = (TextUndoStep *)ustack->step_active;
      if (STREQ(text->id.name, us_active->text_ref.name)) {
        write_init = false;
      }
    }
  }

  if (write_init) {
    us->step.data_size = text_undosys_step_encode_to_state(&us->states[0], text);
  }
  us->text_ref.ptr = text;
=======
  UNUSED_VARS(C, us);
  /* XXX, use to set the undo type only. */
>>>>>>> 9d6b5e23
}

static bool text_undosys_step_encode(struct bContext *C,
                                     struct Main *UNUSED(bmain),
                                     UndoStep *us_p)
{
  TextUndoStep *us = (TextUndoStep *)us_p;

  Text *text = us->text_ref.ptr;
  BLI_assert(text == CTX_data_edit_text(C));
  UNUSED_VARS_NDEBUG(C);

<<<<<<< HEAD
  us->step.data_size += text_undosys_step_encode_to_state(&us->states[1], text);

  us_p->is_applied = true;

  return true;
}

static void text_undosys_step_decode(
    struct bContext *C, struct Main *UNUSED(bmain), UndoStep *us_p, int dir, bool is_final)
=======
  int buf_len = 0;

  uchar *buf = (uchar *)txt_to_buf_for_undo(text, &buf_len);
  if (g_text_buffers.buffer_store == NULL) {
    g_text_buffers.buffer_store = BLI_array_store_create(1, ARRAY_CHUNK_SIZE);
  }
  g_text_buffers.users += 1;
  const size_t total_size_prev = BLI_array_store_calc_size_compacted_get(
      g_text_buffers.buffer_store);

  us->data.state = BLI_array_store_state_add(g_text_buffers.buffer_store, buf, buf_len, NULL);
  MEM_freeN(buf);

  us->cursor.line = txt_get_span(text->lines.first, text->curl);
  us->cursor.column = text->curc;

  if (txt_has_sel(text)) {
    us->cursor.line_select = (text->curl == text->sell) ?
                                 us->cursor.line :
                                 txt_get_span(text->lines.first, text->sell);
    us->cursor.column_select = text->selc;
  }
  else {
    us->cursor.line_select = us->cursor.line;
    us->cursor.column_select = us->cursor.column;
  }

  us_p->is_applied = true;

  us->text_ref.ptr = text;

  us->step.data_size = BLI_array_store_calc_size_compacted_get(g_text_buffers.buffer_store) -
                       total_size_prev;

  return true;
}

static void text_undosys_step_decode(struct bContext *C,
                                     struct Main *UNUSED(bmain),
                                     UndoStep *us_p,
                                     int UNUSED(dir),
                                     bool UNUSED(is_final))
>>>>>>> 9d6b5e23
{
  TextUndoStep *us = (TextUndoStep *)us_p;
  Text *text = us->text_ref.ptr;
  size_t buf_len;

<<<<<<< HEAD
  TextState *state;
  if ((us->states[0].buf_array_state != NULL) && (dir == -1) && !is_final) {
    state = &us->states[0];
  }
  else {
    state = &us->states[1];
=======
  {
    const uchar *buf = BLI_array_store_state_data_get_alloc(us->data.state, &buf_len);
    txt_from_buf_for_undo(text, (const char *)buf, buf_len);
    MEM_freeN((void *)buf);
  }

  const bool has_select = ((us->cursor.line != us->cursor.line_select) ||
                           (us->cursor.column != us->cursor.column_select));
  if (has_select) {
    txt_move_to(text, us->cursor.line_select, us->cursor.column_select, false);
>>>>>>> 9d6b5e23
  }
  txt_move_to(text, us->cursor.line, us->cursor.column, has_select);

  text_state_decode(state, text);

  SpaceText *st = CTX_wm_space_text(C);
  if (st) {
    /* Not essential, always show text being undo where possible. */
    st->text = text;
  }
  text_update_cursor_moved(C);
  text_drawcache_tag_update(st, 1);
  WM_event_add_notifier(C, NC_TEXT | NA_EDITED, text);
}

static void text_undosys_step_free(UndoStep *us_p)
{
  TextUndoStep *us = (TextUndoStep *)us_p;

<<<<<<< HEAD
  for (int i = 0; i < ARRAY_SIZE(us->states); i++) {
    TextState *state = &us->states[i];
    if (state->buf_array_state) {
      BLI_array_store_state_remove(g_text_buffers.buffer_store, state->buf_array_state);
      g_text_buffers.users -= 1;
      if (g_text_buffers.users == 0) {
        BLI_array_store_destroy(g_text_buffers.buffer_store);
        g_text_buffers.buffer_store = NULL;
      }
    }
=======
  BLI_array_store_state_remove(g_text_buffers.buffer_store, us->data.state);

  g_text_buffers.users -= 1;
  if (g_text_buffers.users == 0) {
    BLI_array_store_destroy(g_text_buffers.buffer_store);
    g_text_buffers.buffer_store = NULL;
>>>>>>> 9d6b5e23
  }
}

static void text_undosys_foreach_ID_ref(UndoStep *us_p,
                                        UndoTypeForEachIDRefFn foreach_ID_ref_fn,
                                        void *user_data)
{
  TextUndoStep *us = (TextUndoStep *)us_p;
  foreach_ID_ref_fn(user_data, ((UndoRefID *)&us->text_ref));
}

/* Export for ED_undo_sys. */

void ED_text_undosys_type(UndoType *ut)
{
  ut->name = "Text";
  ut->poll = text_undosys_poll;
  ut->step_encode_init = text_undosys_step_encode_init;
  ut->step_encode = text_undosys_step_encode;
  ut->step_decode = text_undosys_step_decode;
  ut->step_free = text_undosys_step_free;

  ut->step_foreach_ID_ref = text_undosys_foreach_ID_ref;

  ut->use_context = false;

  ut->step_size = sizeof(TextUndoStep);
}

/** \} */

/* -------------------------------------------------------------------- */
/** \name Utilities
 * \{ */

/* Use operator system to finish the undo step. */
UndoStep *ED_text_undo_push_init(bContext *C)
{
  UndoStack *ustack = ED_undo_stack_get();
  Main *bmain = CTX_data_main(C);
  wmWindowManager *wm = bmain->wm.first;
  if (wm->op_undo_depth <= 1) {
    UndoStep *us_p = BKE_undosys_step_push_init_with_type(ustack, C, NULL, BKE_UNDOSYS_TYPE_TEXT);
    return us_p;
  }
  return NULL;
}

/** \} */<|MERGE_RESOLUTION|>--- conflicted
+++ resolved
@@ -55,7 +55,6 @@
 #include "text_intern.h"
 #include "text_format.h"
 
-<<<<<<< HEAD
 /* -------------------------------------------------------------------- */
 /** \name Implements ED Undo System
  * \{ */
@@ -113,35 +112,18 @@
 
 /** \} */
 
-=======
->>>>>>> 9d6b5e23
 /* -------------------------------------------------------------------- */
 /** \name Implements ED Undo System
  * \{ */
 
-#define ARRAY_CHUNK_SIZE 128
-
 typedef struct TextUndoStep {
   UndoStep step;
   UndoRefID_Text text_ref;
-<<<<<<< HEAD
   /**
    * First state is optional (initial state),
    * the second is the state after the operation is done.
    */
   TextState states[2];
-=======
-  struct {
-    BArrayState *state;
-    int buf_len;
-  } data;
-
-  struct {
-    int line, line_select;
-    int column, column_select;
-  } cursor;
-
->>>>>>> 9d6b5e23
 } TextUndoStep;
 
 static struct {
@@ -149,7 +131,6 @@
   int users;
 } g_text_buffers = {NULL};
 
-<<<<<<< HEAD
 static size_t text_undosys_step_encode_to_state(TextState *state, Text *text)
 {
   BLI_assert(BLI_array_is_zeroed(state, 1));
@@ -165,8 +146,6 @@
   return BLI_array_store_calc_size_compacted_get(g_text_buffers.buffer_store) - total_size_prev;
 }
 
-=======
->>>>>>> 9d6b5e23
 static bool text_undosys_poll(bContext *UNUSED(C))
 {
   /* Only use when operators initialized. */
@@ -181,7 +160,6 @@
 
   Text *text = CTX_data_edit_text(C);
 
-<<<<<<< HEAD
   /* Avoid writing the initial state where possible,
    * failing to do this won't cause bugs, it's just inefficient. */
   bool write_init = true;
@@ -199,10 +177,6 @@
     us->step.data_size = text_undosys_step_encode_to_state(&us->states[0], text);
   }
   us->text_ref.ptr = text;
-=======
-  UNUSED_VARS(C, us);
-  /* XXX, use to set the undo type only. */
->>>>>>> 9d6b5e23
 }
 
 static bool text_undosys_step_encode(struct bContext *C,
@@ -215,7 +189,6 @@
   BLI_assert(text == CTX_data_edit_text(C));
   UNUSED_VARS_NDEBUG(C);
 
-<<<<<<< HEAD
   us->step.data_size += text_undosys_step_encode_to_state(&us->states[1], text);
 
   us_p->is_applied = true;
@@ -225,76 +198,17 @@
 
 static void text_undosys_step_decode(
     struct bContext *C, struct Main *UNUSED(bmain), UndoStep *us_p, int dir, bool is_final)
-=======
-  int buf_len = 0;
-
-  uchar *buf = (uchar *)txt_to_buf_for_undo(text, &buf_len);
-  if (g_text_buffers.buffer_store == NULL) {
-    g_text_buffers.buffer_store = BLI_array_store_create(1, ARRAY_CHUNK_SIZE);
-  }
-  g_text_buffers.users += 1;
-  const size_t total_size_prev = BLI_array_store_calc_size_compacted_get(
-      g_text_buffers.buffer_store);
-
-  us->data.state = BLI_array_store_state_add(g_text_buffers.buffer_store, buf, buf_len, NULL);
-  MEM_freeN(buf);
-
-  us->cursor.line = txt_get_span(text->lines.first, text->curl);
-  us->cursor.column = text->curc;
-
-  if (txt_has_sel(text)) {
-    us->cursor.line_select = (text->curl == text->sell) ?
-                                 us->cursor.line :
-                                 txt_get_span(text->lines.first, text->sell);
-    us->cursor.column_select = text->selc;
-  }
-  else {
-    us->cursor.line_select = us->cursor.line;
-    us->cursor.column_select = us->cursor.column;
-  }
-
-  us_p->is_applied = true;
-
-  us->text_ref.ptr = text;
-
-  us->step.data_size = BLI_array_store_calc_size_compacted_get(g_text_buffers.buffer_store) -
-                       total_size_prev;
-
-  return true;
-}
-
-static void text_undosys_step_decode(struct bContext *C,
-                                     struct Main *UNUSED(bmain),
-                                     UndoStep *us_p,
-                                     int UNUSED(dir),
-                                     bool UNUSED(is_final))
->>>>>>> 9d6b5e23
 {
   TextUndoStep *us = (TextUndoStep *)us_p;
   Text *text = us->text_ref.ptr;
-  size_t buf_len;
-
-<<<<<<< HEAD
+
   TextState *state;
   if ((us->states[0].buf_array_state != NULL) && (dir == -1) && !is_final) {
     state = &us->states[0];
   }
   else {
     state = &us->states[1];
-=======
-  {
-    const uchar *buf = BLI_array_store_state_data_get_alloc(us->data.state, &buf_len);
-    txt_from_buf_for_undo(text, (const char *)buf, buf_len);
-    MEM_freeN((void *)buf);
-  }
-
-  const bool has_select = ((us->cursor.line != us->cursor.line_select) ||
-                           (us->cursor.column != us->cursor.column_select));
-  if (has_select) {
-    txt_move_to(text, us->cursor.line_select, us->cursor.column_select, false);
->>>>>>> 9d6b5e23
-  }
-  txt_move_to(text, us->cursor.line, us->cursor.column, has_select);
+  }
 
   text_state_decode(state, text);
 
@@ -312,7 +226,6 @@
 {
   TextUndoStep *us = (TextUndoStep *)us_p;
 
-<<<<<<< HEAD
   for (int i = 0; i < ARRAY_SIZE(us->states); i++) {
     TextState *state = &us->states[i];
     if (state->buf_array_state) {
@@ -323,14 +236,6 @@
         g_text_buffers.buffer_store = NULL;
       }
     }
-=======
-  BLI_array_store_state_remove(g_text_buffers.buffer_store, us->data.state);
-
-  g_text_buffers.users -= 1;
-  if (g_text_buffers.users == 0) {
-    BLI_array_store_destroy(g_text_buffers.buffer_store);
-    g_text_buffers.buffer_store = NULL;
->>>>>>> 9d6b5e23
   }
 }
 
