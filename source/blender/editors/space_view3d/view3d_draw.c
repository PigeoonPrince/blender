--- conflicted
+++ resolved
@@ -317,12 +317,12 @@
 #ifdef WITH_XR_OPENXR
 static bool view3d_xr_mirror_active(const wmWindowManager *wm,
                                     const View3D *v3d,
-                                    const ARegion *ar)
+                                    const ARegion *region)
 {
   return (v3d->flag & V3D_XR_SESSION_MIRROR) &&
          /* The free region (e.g. the camera region in quad-view) is always the last in the list
             base. We don't want any other to be affected. */
-         !ar->next &&
+         !region->next &&
          /* NULL'ed when sending session end request. */
          wm->xr.session_state &&  //
          WM_xr_is_session_running(&wm->xr);
@@ -332,10 +332,10 @@
                                    Depsgraph *depsgraph,
                                    Scene *scene,
                                    View3D *v3d,
-                                   ARegion *ar,
+                                   ARegion *region,
                                    const rcti *rect)
 {
-  RegionView3D *rv3d = ar->regiondata;
+  RegionView3D *rv3d = region->regiondata;
   float viewmat[4][4];
   const float lens_old = v3d->lens;
 
@@ -347,7 +347,7 @@
   /* Just change to perspective mode, not worth resetting this. */
   rv3d->persp = RV3D_PERSP;
 
-  view3d_main_region_setup_view(depsgraph, scene, v3d, ar, viewmat, NULL, rect);
+  view3d_main_region_setup_view(depsgraph, scene, v3d, region, viewmat, NULL, rect);
 
   /* Reset overridden View3D data */
   v3d->lens = lens_old;
@@ -371,18 +371,13 @@
 
 #ifdef WITH_XR_OPENXR
   /* Setup the view matrix. */
-<<<<<<< HEAD
-  if (view3d_xr_mirror_active(wm, v3d, ar)) {
-    view3d_xr_mirror_setup(wm, depsgraph, scene, v3d, ar, rect);
+  if (view3d_xr_mirror_active(wm, v3d, region)) {
+    view3d_xr_mirror_setup(wm, depsgraph, scene, v3d, region, rect);
   }
   else
 #endif
       if (view3d_stereo3d_active(win, scene, v3d, rv3d)) {
-    view3d_stereo3d_setup(depsgraph, scene, v3d, ar, rect);
-=======
-  if (view3d_stereo3d_active(win, scene, v3d, rv3d)) {
     view3d_stereo3d_setup(depsgraph, scene, v3d, region, rect);
->>>>>>> f73a6c51
   }
   else {
     view3d_main_region_setup_view(depsgraph, scene, v3d, region, viewmat, winmat, rect);
@@ -856,11 +851,7 @@
   UI_Theme_Store(&theme_state);
   UI_SetTheme(SPACE_VIEW3D, RGN_TYPE_WINDOW);
 
-<<<<<<< HEAD
-  ED_view3d_draw_setup_view(NULL, NULL, depsgraph, scene, ar, v3d, NULL, NULL, NULL);
-=======
-  ED_view3d_draw_setup_view(NULL, depsgraph, scene, region, v3d, NULL, NULL, NULL);
->>>>>>> f73a6c51
+  ED_view3d_draw_setup_view(NULL, NULL, depsgraph, scene, region, v3d, NULL, NULL, NULL);
 
   GPU_clear(GPU_DEPTH_BIT);
 
@@ -2359,11 +2350,7 @@
 void ED_view3d_draw_depth_gpencil(Depsgraph *depsgraph, Scene *scene, ARegion *region, View3D *v3d)
 {
   /* Setup view matrix. */
-<<<<<<< HEAD
-  ED_view3d_draw_setup_view(NULL, NULL, depsgraph, scene, ar, v3d, NULL, NULL, NULL);
-=======
-  ED_view3d_draw_setup_view(NULL, depsgraph, scene, region, v3d, NULL, NULL, NULL);
->>>>>>> f73a6c51
+  ED_view3d_draw_setup_view(NULL, NULL, depsgraph, scene, region, v3d, NULL, NULL, NULL);
 
   GPU_clear(GPU_DEPTH_BIT);
 
