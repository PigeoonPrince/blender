--- conflicted
+++ resolved
@@ -210,12 +210,12 @@
 
 
 static void drawgrid_draw(ARegion *ar, float wx, float wy, float x, float y, float dx)
-{	
+{
 	float v1[2], v2[2];
-
+	
 	x+= (wx); 
 	y+= (wy);
-
+	
 	v1[1]= 0.0f;
 	v2[1]= (float)ar->winy;
 
@@ -231,7 +231,7 @@
 
 	v1[0]= 0.0f;
 	v2[0]= (float)ar->winx;
-
+	
 	v1[1]= v2[1]= y-dx*floor(y/dx);
 
 	while(v1[1] < ar->winy) {
@@ -2240,7 +2240,7 @@
 	if((v3d->flag2 & V3D_RENDER_OVERRIDE) && scene->world) {
 		if(scene->r.color_mgt_flag & R_COLOR_MANAGEMENT)
 			linearrgb_to_srgb_v3_v3(backcol, &scene->world->horr);
-		else
+	else
 			copy_v3_v3(backcol, &scene->world->horr);
 		glClearColor(backcol[0], backcol[1], backcol[2], 0.0);
 	}
@@ -2431,9 +2431,6 @@
 	ob= OBACT;
 	if(U.uiflag & USER_DRAWVIEWINFO) 
 		draw_selected_name(scene, ob, v3d);
-<<<<<<< HEAD
-
-	ED_region_draw_cb_draw(C, ar, REGION_DRAW_POST_PIXEL);
 
 	{
 		Sculpt *sd= CTX_data_tool_settings(C)->sculpt;
@@ -2442,9 +2439,6 @@
 			ED_draw_paint_overlay(C, ar);
 	}
 
-=======
-	
->>>>>>> e9683f4b
 	/* XXX here was the blockhandlers for floating panels */
 
 	v3d->flag |= V3D_INVALID_BACKBUF;
