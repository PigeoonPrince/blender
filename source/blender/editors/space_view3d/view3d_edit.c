--- conflicted
+++ resolved
@@ -735,6 +735,7 @@
 
 	/* we need the depth info before changing any viewport options */
 	if (orbit_mode == VIEWOPS_ORBIT_DEPTH) {
+		struct Depsgraph *graph = CTX_data_depsgraph(C);
 		float fallback_depth_pt[3];
 
 		view3d_operator_needs_opengl(C); /* needed for zbuf drawing */
@@ -742,7 +743,7 @@
 		negate_v3_v3(fallback_depth_pt, rv3d->ofs);
 
 		vod->use_dyn_ofs = ED_view3d_autodist(
-		        vod->scene, vod->ar, vod->v3d,
+		        graph, vod->scene, vod->ar, vod->v3d,
 		        event->mval, vod->dyn_ofs, true, fallback_depth_pt);
 	}
 	else {
@@ -781,23 +782,8 @@
 
 		negate_v3(vod->dyn_ofs);
 	}
-<<<<<<< HEAD
-	else if (use_orbit_zbuf) {
-		Scene *scene = CTX_data_scene(C);
-		struct Depsgraph *graph = CTX_data_depsgraph(C);
-		float fallback_depth_pt[3];
-
-		view3d_operator_needs_opengl(C); /* needed for zbuf drawing */
-
-		negate_v3_v3(fallback_depth_pt, rv3d->ofs);
-
-		if ((vod->use_dyn_ofs = ED_view3d_autodist(graph, scene, vod->ar, vod->v3d,
-		                                           event->mval, vod->dyn_ofs, true, fallback_depth_pt)))
-		{
-=======
 	else if (orbit_mode == VIEWOPS_ORBIT_DEPTH) {
 		if (vod->use_dyn_ofs) {
->>>>>>> af3f7db4
 			if (rv3d->is_persp) {
 				float my_origin[3]; /* original G.vd->ofs */
 				float my_pivot[3]; /* view */
