--- conflicted
+++ resolved
@@ -160,21 +160,8 @@
         IterSnapObjsCallback sob_callback,
         void *data)
 {
-<<<<<<< HEAD
 	Object *active_object = sctx->eval_ctx.active_object;
 
-	/* Need an exception for particle edit because the base is flagged with BA_HAS_RECALC_DATA
-	 * which makes the loop skip it, even the derived mesh will never change
-	 *
-	 * To solve that problem, we do it first as an exception.
-	 * */
-	if (active_object && active_object->mode & OB_MODE_PARTICLE_EDIT) {
-		sob_callback(sctx, false, active_object, active_object->obmat, data);
-	}
-
-=======
-	Base *base_act = sctx->eval_ctx.view_layer->basact;
->>>>>>> 108c4bd5
 	for (Base *base = sctx->eval_ctx.view_layer->object_bases.first; base != NULL; base = base->next) {
 		if ((BASE_VISIBLE(base)) && (base->flag_legacy & BA_SNAP_FIX_DEPS_FIASCO) == 0 &&
 		    !((snap_select == SNAP_NOT_SELECTED && ((base->flag & BASE_SELECTED) || (base->flag_legacy & BA_WAS_SEL))) ||
@@ -2101,12 +2088,8 @@
  * \{ */
 
 SnapObjectContext *ED_transform_snap_object_context_create(
-<<<<<<< HEAD
-        Main *bmain, Scene *scene, ViewLayer *view_layer, RenderEngineType *engine,
+        Main *bmain, Scene *scene, ViewLayer *view_layer, RenderEngineType *engine_type,
         Object *active_object, int flag)
-=======
-        Main *bmain, Scene *scene, ViewLayer *view_layer, RenderEngineType *engine_type, int flag)
->>>>>>> 108c4bd5
 {
 	SnapObjectContext *sctx = MEM_callocN(sizeof(*sctx), __func__);
 
@@ -2115,13 +2098,9 @@
 	sctx->bmain = bmain;
 	sctx->scene = scene;
 
-<<<<<<< HEAD
 	DEG_evaluation_context_init_from_scene(
-	            &sctx->eval_ctx, scene, view_layer, engine,
+	            &sctx->eval_ctx, scene, view_layer, engine_type,
 	            active_object, DAG_EVAL_VIEWPORT);
-=======
-	DEG_evaluation_context_init_from_scene(&sctx->eval_ctx, scene, view_layer, engine_type, DAG_EVAL_VIEWPORT);
->>>>>>> 108c4bd5
 
 	sctx->cache.object_map = BLI_ghash_ptr_new(__func__);
 	sctx->cache.mem_arena = BLI_memarena_new(BLI_MEMARENA_STD_BUFSIZE, __func__);
@@ -2130,22 +2109,14 @@
 }
 
 SnapObjectContext *ED_transform_snap_object_context_create_view3d(
-<<<<<<< HEAD
-        Main *bmain, Scene *scene, ViewLayer *view_layer, RenderEngineType *engine,
+        Main *bmain, Scene *scene, ViewLayer *view_layer, RenderEngineType *engine_type,
         Object *active_object, int flag,
         /* extra args for view3d */
         const ARegion *ar, const View3D *v3d)
 {
 	SnapObjectContext *sctx = ED_transform_snap_object_context_create(
-	                              bmain, scene, view_layer, engine,
+	                              bmain, scene, view_layer, engine_type,
 	                              active_object, flag);
-=======
-        Main *bmain, Scene *scene, ViewLayer *view_layer, RenderEngineType *engine_type, int flag,
-        /* extra args for view3d */
-        const ARegion *ar, const View3D *v3d)
-{
-	SnapObjectContext *sctx = ED_transform_snap_object_context_create(bmain, scene, view_layer, engine_type, flag);
->>>>>>> 108c4bd5
 
 	sctx->use_v3d = true;
 	sctx->v3d_data.ar = ar;
