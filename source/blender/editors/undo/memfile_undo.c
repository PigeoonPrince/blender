--- conflicted
+++ resolved
@@ -100,7 +100,6 @@
   return true;
 }
 
-<<<<<<< HEAD
 static int memfile_undosys_step_id_reused_cb(void *user_data,
                                              ID *id_self,
                                              ID **id_pointer,
@@ -120,27 +119,21 @@
   return IDWALK_RET_NOP;
 }
 
-static void memfile_undosys_step_decode(
-    struct bContext *C, struct Main *bmain, UndoStep *us_p, int dir, bool UNUSED(is_final))
-=======
 static void memfile_undosys_step_decode(struct bContext *C,
                                         struct Main *bmain,
                                         UndoStep *us_p,
                                         int undo_direction,
                                         bool UNUSED(is_final))
->>>>>>> 269fdc54
-{
-  MemFileUndoStep *us = (MemFileUndoStep *)us_p;
-
+{
   bool use_old_bmain_data = true;
 
-  if (dir > 0) {
+  if (undo_direction > 0) {
     /* Redo case.
      * The only time we should have to force a complete redo is when current step is tagged as a
      * redo barrier.
      * If previous step was not a memfile one should not matter here, current data in old bmain
      * should still always be valid for unchanged dtat-blocks. */
-    if (us->step.use_old_bmain_data == false) {
+    if (us_p->use_old_bmain_data == false) {
       use_old_bmain_data = false;
     }
   }
@@ -155,7 +148,7 @@
      * memfile, since changes might have been flushed to current bmain data without triggering any
      * memfile step storage (typical common case e.g. when using edit modes).
      */
-    BLI_assert(dir < 0);
+    BLI_assert(undo_direction < 0);
     UndoStep *us_next = us_p->next;
     if (us_next != NULL) {
       if (us_next->use_old_bmain_data == false) {
@@ -176,12 +169,8 @@
 
   ED_editors_exit(bmain, false);
 
-<<<<<<< HEAD
-  BKE_memfile_undo_decode(us->data, use_old_bmain_data, C);
-=======
-  MemFileUndoStep *us = (MemFileUndoStep *)us_p;
-  BKE_memfile_undo_decode(us->data, undo_direction, C);
->>>>>>> 269fdc54
+  MemFileUndoStep *us = (MemFileUndoStep *)us_p;
+  BKE_memfile_undo_decode(us->data, undo_direction, use_old_bmain_data, C);
 
   for (UndoStep *us_iter = us_p->next; us_iter; us_iter = us_iter->next) {
     if (BKE_UNDOSYS_TYPE_IS_MEMFILE_SKIP(us_iter->type)) {
