/*
 * ***** BEGIN GPL LICENSE BLOCK *****
 *
 * This program is free software; you can redistribute it and/or
 * modify it under the terms of the GNU General Public License
 * as published by the Free Software Foundation; either version 2
 * of the License, or (at your option) any later version.
 *
 * This program is distributed in the hope that it will be useful,
 * but WITHOUT ANY WARRANTY; without even the implied warranty of
 * MERCHANTABILITY or FITNESS FOR A PARTICULAR PURPOSE.  See the
 * GNU General Public License for more details.
 *
 * You should have received a copy of the GNU General Public License
 * along with this program; if not, write to the Free Software Foundation,
 * Inc., 51 Franklin Street, Fifth Floor, Boston, MA 02110-1301, USA.
 *
 * The Original Code is Copyright (C) 2001-2002 by NaN Holding BV.
 * All rights reserved.
 *
 * The Original Code is: all of this file.
 *
 * Contributor(s): Antony Riakiotakis.
 *
 * ***** END GPL LICENSE BLOCK *****
 */

/** \file blender/editors/uvedit/uvedit_ops.c
 *  \ingroup eduv
 */


#include <stdlib.h>
#include <string.h>
#include <math.h>
#include <string.h>

#include "MEM_guardedalloc.h"

#include "DNA_object_types.h"
#include "DNA_material_types.h"
#include "DNA_mesh_types.h"
#include "DNA_meshdata_types.h"
#include "DNA_node_types.h"
#include "DNA_image_types.h"
#include "DNA_space_types.h"
#include "DNA_scene_types.h"

#include "BLI_utildefines.h"
#include "BLI_alloca.h"
#include "BLI_math.h"
#include "BLI_lasso_2d.h"
#include "BLI_blenlib.h"
#include "BLI_array.h"

#include "BLT_translation.h"

#include "BKE_context.h"
#include "BKE_customdata.h"
#include "BKE_image.h"
#include "BKE_library.h"
#include "BKE_main.h"
#include "BKE_material.h"
#include "BKE_mesh_mapping.h"
#include "BKE_node.h"
#include "BKE_report.h"
#include "BKE_scene.h"
#include "BKE_editmesh.h"
#include "BKE_layer.h"

#include "DEG_depsgraph.h"

#include "ED_image.h"
#include "ED_mesh.h"
#include "ED_node.h"
#include "ED_uvedit.h"
#include "ED_object.h"
#include "ED_screen.h"
#include "ED_transform.h"

#include "RNA_access.h"
#include "RNA_define.h"

#include "WM_api.h"
#include "WM_types.h"

#include "UI_interface.h"
#include "UI_resources.h"
#include "UI_view2d.h"

#include "uvedit_intern.h"

static bool uv_select_is_any_selected(Scene *scene, Image *ima, Object *obedit);
static bool uv_select_is_any_selected_multi(Scene *scene, Image *ima, Object **objects, const uint objects_len);
static void uv_select_all_perform(Scene *scene, Image *ima, Object *obedit, int action);
static void uv_select_all_perform_multi(Scene *scene, Image *ima, Object **objects, const uint objects_len, int action);
static void uv_select_flush_from_tag_face(SpaceImage *sima, Scene *scene, Object *obedit, const bool select);
static void uv_select_flush_from_tag_loop(SpaceImage *sima, Scene *scene, Object *obedit, const bool select);

/* -------------------------------------------------------------------- */
/** \name State Testing
 * \{ */

bool ED_uvedit_test(Object *obedit)
{
	BMEditMesh *em;
	int ret;

	if (!obedit)
		return 0;

	if (obedit->type != OB_MESH)
		return 0;

	em = BKE_editmesh_from_object(obedit);
	ret = EDBM_uv_check(em);

	return ret;
}

static int ED_operator_uvedit_can_uv_sculpt(struct bContext *C)
{
	SpaceImage *sima = CTX_wm_space_image(C);
	ToolSettings *toolsettings = CTX_data_tool_settings(C);
	Object *obedit = CTX_data_edit_object(C);

	return ED_space_image_show_uvedit(sima, obedit) && !(toolsettings->use_uv_sculpt);
}

static int UNUSED_FUNCTION(ED_operator_uvmap_mesh) (bContext *C)
{
	Object *ob = CTX_data_active_object(C);

	if (ob && ob->type == OB_MESH) {
		Mesh *me = ob->data;

		if (CustomData_get_layer(&me->fdata, CD_MTFACE) != NULL)
			return 1;
	}

	return 0;
}

/** \} */

/* -------------------------------------------------------------------- */
/** \name Object Active Image
 * \{ */

static bool is_image_texture_node(bNode *node)
{
	return ELEM(node->type, SH_NODE_TEX_IMAGE, SH_NODE_TEX_ENVIRONMENT);
}

bool ED_object_get_active_image(
        Object *ob, int mat_nr,
        Image **r_ima, ImageUser **r_iuser, bNode **r_node, bNodeTree **r_ntree)
{
	Material *ma = give_current_material(ob, mat_nr);
	bNodeTree *ntree = (ma && ma->use_nodes) ? ma->nodetree : NULL;
	bNode *node = (ntree) ? nodeGetActiveTexture(ntree) : NULL;

	if (node && is_image_texture_node(node)) {
		if (r_ima) *r_ima = (Image *)node->id;
		if (r_iuser) *r_iuser = NULL;
		if (r_node) *r_node = node;
		if (r_ntree) *r_ntree = ntree;
		return true;
	}

	if (r_ima) *r_ima = NULL;
	if (r_iuser) *r_iuser = NULL;
	if (r_node) *r_node = node;
	if (r_ntree) *r_ntree = ntree;

	return false;
}

void ED_object_assign_active_image(Main *bmain, Object *ob, int mat_nr, Image *ima)
{
	Material *ma = give_current_material(ob, mat_nr);
	bNode *node = (ma && ma->use_nodes) ? nodeGetActiveTexture(ma->nodetree) : NULL;

	if (node && is_image_texture_node(node)) {
		node->id = &ima->id;
		ED_node_tag_update_nodetree(bmain, ma->nodetree, node);
	}
}

/** \} */

/* -------------------------------------------------------------------- */
/** \name Assign Image
 * \{ */

//#define USE_SWITCH_ASPECT

/** \} */

/* -------------------------------------------------------------------- */
/** \name Space Conversion
 * \{ */

static void uvedit_pixel_to_float(SpaceImage *sima, float *dist, float pixeldist)
{
	int width, height;

	if (sima) {
		ED_space_image_get_size(sima, &width, &height);
	}
	else {
		width =  IMG_SIZE_FALLBACK;
		height = IMG_SIZE_FALLBACK;
	}

	dist[0] = pixeldist / width;
	dist[1] = pixeldist / height;
}

/** \} */

/* -------------------------------------------------------------------- */
/** \name Visibility and Selection Utilities
 * \{ */

static void uvedit_vertex_select_tagged(BMEditMesh *em, Scene *scene, bool select, int cd_loop_uv_offset)
{
	BMFace *efa;
	BMLoop *l;
	BMIter iter, liter;

	BM_ITER_MESH (efa, &iter, em->bm, BM_FACES_OF_MESH) {
		BM_ITER_ELEM (l, &liter, efa, BM_LOOPS_OF_FACE) {
			if (BM_elem_flag_test(l->v, BM_ELEM_TAG)) {
				uvedit_uv_select_set(em, scene, l, select, false, cd_loop_uv_offset);
			}
		}
	}
}

bool uvedit_face_visible_nolocal(Scene *scene, BMFace *efa)
{
	ToolSettings *ts = scene->toolsettings;

	if (ts->uv_flag & UV_SYNC_SELECTION)
		return (BM_elem_flag_test(efa, BM_ELEM_HIDDEN) == 0);
	else
		return (BM_elem_flag_test(efa, BM_ELEM_HIDDEN) == 0 && BM_elem_flag_test(efa, BM_ELEM_SELECT));
}

bool uvedit_face_visible_test(Scene *scene, Object *obedit, Image *ima, BMFace *efa)
{
	ToolSettings *ts = scene->toolsettings;

	if (ts->uv_flag & UV_SHOW_SAME_IMAGE) {
		Image *face_image;
		ED_object_get_active_image(obedit, efa->mat_nr + 1, &face_image, NULL, NULL, NULL);
		return (face_image == ima) ? uvedit_face_visible_nolocal(scene, efa) : false;
	}
	else {
		return uvedit_face_visible_nolocal(scene, efa);
	}
}

bool uvedit_face_select_test(
        Scene *scene, BMFace *efa,
        const int cd_loop_uv_offset)
{
	ToolSettings *ts = scene->toolsettings;
	if (ts->uv_flag & UV_SYNC_SELECTION) {
		return (BM_elem_flag_test(efa, BM_ELEM_SELECT));
	}
	else {
		BMLoop *l;
		MLoopUV *luv;
		BMIter liter;

		BM_ITER_ELEM (l, &liter, efa, BM_LOOPS_OF_FACE) {
			luv = BM_ELEM_CD_GET_VOID_P(l, cd_loop_uv_offset);
			if (!(luv->flag & MLOOPUV_VERTSEL))
				return false;
		}

		return true;
	}
}

bool uvedit_face_select_set(
        struct Scene *scene, struct BMEditMesh *em, struct BMFace *efa, const bool select,
        const bool do_history, const int cd_loop_uv_offset)
{
	if (select) {
		return uvedit_face_select_enable(scene, em, efa, do_history, cd_loop_uv_offset);
	}
	else {
		return uvedit_face_select_disable(scene, em, efa, cd_loop_uv_offset);
	}
}

bool uvedit_face_select_enable(
        Scene *scene, BMEditMesh *em, BMFace *efa, const bool do_history,
        const int cd_loop_uv_offset)
{
	ToolSettings *ts = scene->toolsettings;

	if (ts->uv_flag & UV_SYNC_SELECTION) {
		BM_face_select_set(em->bm, efa, true);
		if (do_history) {
			BM_select_history_store(em->bm, (BMElem *)efa);
		}
	}
	else {
		BMLoop *l;
		MLoopUV *luv;
		BMIter liter;

		BM_ITER_ELEM (l, &liter, efa, BM_LOOPS_OF_FACE) {
			luv = BM_ELEM_CD_GET_VOID_P(l, cd_loop_uv_offset);
			luv->flag |= MLOOPUV_VERTSEL;
		}

		return true;
	}

	return false;
}

bool uvedit_face_select_disable(
        Scene *scene, BMEditMesh *em, BMFace *efa,
        const int cd_loop_uv_offset)
{
	ToolSettings *ts = scene->toolsettings;

	if (ts->uv_flag & UV_SYNC_SELECTION) {
		BM_face_select_set(em->bm, efa, false);
	}
	else {
		BMLoop *l;
		MLoopUV *luv;
		BMIter liter;

		BM_ITER_ELEM (l, &liter, efa, BM_LOOPS_OF_FACE) {
			luv = BM_ELEM_CD_GET_VOID_P(l, cd_loop_uv_offset);
			luv->flag &= ~MLOOPUV_VERTSEL;
		}

		return true;
	}

	return false;
}

bool uvedit_edge_select_test(
        Scene *scene, BMLoop *l,
        const int cd_loop_uv_offset)
{
	ToolSettings *ts = scene->toolsettings;

	if (ts->uv_flag & UV_SYNC_SELECTION) {
		if (ts->selectmode & SCE_SELECT_FACE) {
			return BM_elem_flag_test(l->f, BM_ELEM_SELECT);
		}
		else if (ts->selectmode == SCE_SELECT_EDGE) {
			return BM_elem_flag_test(l->e, BM_ELEM_SELECT);
		}
		else {
			return BM_elem_flag_test(l->v, BM_ELEM_SELECT) &&
			       BM_elem_flag_test(l->next->v, BM_ELEM_SELECT);
		}
	}
	else {
		MLoopUV *luv1, *luv2;

		luv1 = BM_ELEM_CD_GET_VOID_P(l, cd_loop_uv_offset);
		luv2 = BM_ELEM_CD_GET_VOID_P(l->next, cd_loop_uv_offset);

		return (luv1->flag & MLOOPUV_VERTSEL) && (luv2->flag & MLOOPUV_VERTSEL);
	}
}

void uvedit_edge_select_set(
        BMEditMesh *em, Scene *scene, BMLoop *l, const bool select,
        const bool do_history, const int cd_loop_uv_offset)

{
	if (select) {
		uvedit_edge_select_enable(em, scene, l, do_history, cd_loop_uv_offset);
	}
	else {
		uvedit_edge_select_disable(em, scene, l, cd_loop_uv_offset);
	}
}

void uvedit_edge_select_enable(
        BMEditMesh *em, Scene *scene, BMLoop *l, const bool do_history,
        const int cd_loop_uv_offset)

{
	ToolSettings *ts = scene->toolsettings;

	if (ts->uv_flag & UV_SYNC_SELECTION) {
		if (ts->selectmode & SCE_SELECT_FACE)
			BM_face_select_set(em->bm, l->f, true);
		else if (ts->selectmode & SCE_SELECT_EDGE)
			BM_edge_select_set(em->bm, l->e, true);
		else {
			BM_vert_select_set(em->bm, l->e->v1, true);
			BM_vert_select_set(em->bm, l->e->v2, true);
		}

		if (do_history) {
			BM_select_history_store(em->bm, (BMElem *)l->e);
		}
	}
	else {
		MLoopUV *luv1, *luv2;

		luv1 = BM_ELEM_CD_GET_VOID_P(l, cd_loop_uv_offset);
		luv2 = BM_ELEM_CD_GET_VOID_P(l->next, cd_loop_uv_offset);

		luv1->flag |= MLOOPUV_VERTSEL;
		luv2->flag |= MLOOPUV_VERTSEL;
	}
}

void uvedit_edge_select_disable(
        BMEditMesh *em, Scene *scene, BMLoop *l,
        const int cd_loop_uv_offset)

{
	ToolSettings *ts = scene->toolsettings;

	if (ts->uv_flag & UV_SYNC_SELECTION) {
		if (ts->selectmode & SCE_SELECT_FACE)
			BM_face_select_set(em->bm, l->f, false);
		else if (ts->selectmode & SCE_SELECT_EDGE)
			BM_edge_select_set(em->bm, l->e, false);
		else {
			BM_vert_select_set(em->bm, l->e->v1, false);
			BM_vert_select_set(em->bm, l->e->v2, false);
		}
	}
	else {
		MLoopUV *luv1, *luv2;

		luv1 = BM_ELEM_CD_GET_VOID_P(l, cd_loop_uv_offset);
		luv2 = BM_ELEM_CD_GET_VOID_P(l->next, cd_loop_uv_offset);

		luv1->flag &= ~MLOOPUV_VERTSEL;
		luv2->flag &= ~MLOOPUV_VERTSEL;
	}
}

bool uvedit_uv_select_test(
        Scene *scene, BMLoop *l,
        const int cd_loop_uv_offset)
{
	ToolSettings *ts = scene->toolsettings;

	if (ts->uv_flag & UV_SYNC_SELECTION) {
		if (ts->selectmode & SCE_SELECT_FACE)
			return BM_elem_flag_test_bool(l->f, BM_ELEM_SELECT);
		else
			return BM_elem_flag_test_bool(l->v, BM_ELEM_SELECT);
	}
	else {
		MLoopUV *luv = BM_ELEM_CD_GET_VOID_P(l, cd_loop_uv_offset);
		return (luv->flag & MLOOPUV_VERTSEL) != 0;
	}
}

void uvedit_uv_select_set(
        BMEditMesh *em, Scene *scene, BMLoop *l, const bool select,
        const bool do_history, const int cd_loop_uv_offset)
{
	if (select) {
		uvedit_uv_select_enable(em, scene, l, do_history, cd_loop_uv_offset);
	}
	else {
		uvedit_uv_select_disable(em, scene, l, cd_loop_uv_offset);
	}
}

void uvedit_uv_select_enable(
        BMEditMesh *em, Scene *scene, BMLoop *l,
        const bool do_history, const int cd_loop_uv_offset)
{
	ToolSettings *ts = scene->toolsettings;

	if (ts->uv_flag & UV_SYNC_SELECTION) {
		if (ts->selectmode & SCE_SELECT_FACE)
			BM_face_select_set(em->bm, l->f, true);
		else
			BM_vert_select_set(em->bm, l->v, true);

		if (do_history) {
			BM_select_history_remove(em->bm, (BMElem *)l->v);
		}
	}
	else {
		MLoopUV *luv = BM_ELEM_CD_GET_VOID_P(l, cd_loop_uv_offset);
		luv->flag |= MLOOPUV_VERTSEL;
	}
}

void uvedit_uv_select_disable(
        BMEditMesh *em, Scene *scene, BMLoop *l,
        const int cd_loop_uv_offset)
{
	ToolSettings *ts = scene->toolsettings;

	if (ts->uv_flag & UV_SYNC_SELECTION) {
		if (ts->selectmode & SCE_SELECT_FACE)
			BM_face_select_set(em->bm, l->f, false);
		else
			BM_vert_select_set(em->bm, l->v, false);
	}
	else {
		MLoopUV *luv = BM_ELEM_CD_GET_VOID_P(l, cd_loop_uv_offset);
		luv->flag &= ~MLOOPUV_VERTSEL;
	}
}

/** \} */

/* -------------------------------------------------------------------- */
/** \name Live Unwrap Utilities
 * \{ */

void uvedit_live_unwrap_update(SpaceImage *sima, Scene *scene, Object *obedit)
{
	if (sima && (sima->flag & SI_LIVE_UNWRAP)) {
		ED_uvedit_live_unwrap_begin(scene, obedit);
		ED_uvedit_live_unwrap_re_solve();
		ED_uvedit_live_unwrap_end(0);
	}
}

/** \} */

/* -------------------------------------------------------------------- */
/** \name Geometric Utilities
 * \{ */

void uv_poly_center(BMFace *f, float r_cent[2], const int cd_loop_uv_offset)
{
	BMLoop *l;
	MLoopUV *luv;
	BMIter liter;

	zero_v2(r_cent);

	BM_ITER_ELEM (l, &liter, f, BM_LOOPS_OF_FACE) {
		luv = BM_ELEM_CD_GET_VOID_P(l, cd_loop_uv_offset);
		add_v2_v2(r_cent, luv->uv);
	}

	mul_v2_fl(r_cent, 1.0f / (float)f->len);
}

void uv_poly_copy_aspect(float uv_orig[][2], float uv[][2], float aspx, float aspy, int len)
{
	int i;
	for (i = 0; i < len; i++) {
		uv[i][0] = uv_orig[i][0] * aspx;
		uv[i][1] = uv_orig[i][1] * aspy;
	}
}

bool ED_uvedit_minmax_multi(
        Scene *scene, Image *ima, Object **objects_edit, uint objects_len,
        float r_min[2], float r_max[2])
{
	bool changed = false;
	INIT_MINMAX2(r_min, r_max);

	for (uint ob_index = 0; ob_index < objects_len; ob_index++) {
		Object *obedit = objects_edit[ob_index];

		BMEditMesh *em = BKE_editmesh_from_object(obedit);
		BMFace *efa;
		BMLoop *l;
		BMIter iter, liter;
		MLoopUV *luv;

		const int cd_loop_uv_offset = CustomData_get_offset(&em->bm->ldata, CD_MLOOPUV);

		BM_ITER_MESH (efa, &iter, em->bm, BM_FACES_OF_MESH) {
			if (!uvedit_face_visible_test(scene, obedit, ima, efa))
				continue;

			BM_ITER_ELEM (l, &liter, efa, BM_LOOPS_OF_FACE) {
				if (uvedit_uv_select_test(scene, l, cd_loop_uv_offset)) {
					luv = BM_ELEM_CD_GET_VOID_P(l, cd_loop_uv_offset);
					minmax_v2v2_v2(r_min, r_max, luv->uv);
					changed = true;
				}
			}
		}
	}
	return changed;
}

bool ED_uvedit_minmax(Scene *scene, Image *ima, Object *obedit, float r_min[2], float r_max[2])
{
	return ED_uvedit_minmax_multi(scene, ima, &obedit, 1, r_min, r_max);
}

/* Be careful when using this, it bypasses all synchronization options */
void ED_uvedit_select_all(BMesh *bm)
{
	BMFace *efa;
	BMLoop *l;
	BMIter iter, liter;
	MLoopUV *luv;

	const int cd_loop_uv_offset  = CustomData_get_offset(&bm->ldata, CD_MLOOPUV);

	BM_ITER_MESH (efa, &iter, bm, BM_FACES_OF_MESH) {
		BM_ITER_ELEM (l, &liter, efa, BM_LOOPS_OF_FACE) {
			luv = BM_ELEM_CD_GET_VOID_P(l, cd_loop_uv_offset);
			luv->flag |= MLOOPUV_VERTSEL;
		}
	}
}

static bool ED_uvedit_median_multi(Scene *scene, Image *ima, Object **objects_edit, uint objects_len, float co[2])
{
	unsigned int sel = 0;
	zero_v2(co);

	for (uint ob_index = 0; ob_index < objects_len; ob_index++) {
		Object *obedit = objects_edit[ob_index];

		BMEditMesh *em = BKE_editmesh_from_object(obedit);
		BMFace *efa;
		BMLoop *l;
		BMIter iter, liter;
		MLoopUV *luv;

		const int cd_loop_uv_offset = CustomData_get_offset(&em->bm->ldata, CD_MLOOPUV);

		BM_ITER_MESH (efa, &iter, em->bm, BM_FACES_OF_MESH) {
			if (!uvedit_face_visible_test(scene, obedit, ima, efa))
				continue;

			BM_ITER_ELEM (l, &liter, efa, BM_LOOPS_OF_FACE) {
				luv = BM_ELEM_CD_GET_VOID_P(l, cd_loop_uv_offset);
				if (uvedit_uv_select_test(scene, l, cd_loop_uv_offset)) {
					add_v2_v2(co, luv->uv);
					sel++;
				}
			}
		}
	}

	mul_v2_fl(co, 1.0f / (float)sel);

	return (sel != 0);
}

static bool UNUSED_FUNCTION(ED_uvedit_median)(Scene *scene, Image *ima, Object *obedit, float co[2])
{
	return ED_uvedit_median_multi(scene, ima, &obedit, 1, co);
}

bool ED_uvedit_center_multi(Scene *scene, Image *ima, Object **objects_edit, uint objects_len, float cent[2], char mode)
{
	bool changed = false;

	if (mode == V3D_AROUND_CENTER_BOUNDS) {  /* bounding box */
		float min[2], max[2];
		if (ED_uvedit_minmax_multi(scene, ima, objects_edit, objects_len, min, max)) {
			mid_v2_v2v2(cent, min, max);
			changed = true;
		}
	}
	else {
		if (ED_uvedit_median_multi(scene, ima, objects_edit, objects_len, cent)) {
			changed = true;
		}
	}

	return changed;
}

bool ED_uvedit_center(Scene *scene, Image *ima, Object *obedit, float cent[2], char mode)
{
	return ED_uvedit_center_multi(scene, ima, &obedit, 1, cent, mode);
}

/** \} */

/* -------------------------------------------------------------------- */
/** \name Find Nearest Elements
 * \{ */

bool uv_find_nearest_edge(
        Scene *scene, Image *ima, Object *obedit, const float co[2],
        UvNearestHit *hit)
{
	BMEditMesh *em = BKE_editmesh_from_object(obedit);
	BMFace *efa;
	BMLoop *l;
	BMIter iter, liter;
	MLoopUV *luv, *luv_next;
	int i;
	bool found = false;

	const int cd_loop_uv_offset  = CustomData_get_offset(&em->bm->ldata, CD_MLOOPUV);

	BM_mesh_elem_index_ensure(em->bm, BM_VERT);

	BM_ITER_MESH (efa, &iter, em->bm, BM_FACES_OF_MESH) {
		if (!uvedit_face_visible_test(scene, obedit, ima, efa)) {
			continue;
		}
		BM_ITER_ELEM_INDEX (l, &liter, efa, BM_LOOPS_OF_FACE, i) {
			luv      = BM_ELEM_CD_GET_VOID_P(l, cd_loop_uv_offset);
			luv_next = BM_ELEM_CD_GET_VOID_P(l->next, cd_loop_uv_offset);

			const float dist_test_sq = dist_squared_to_line_segment_v2(co, luv->uv, luv_next->uv);

			if (dist_test_sq < hit->dist_sq) {
				hit->efa = efa;

				hit->l = l;
				hit->luv = luv;
				hit->luv_next = luv_next;
				hit->lindex = i;

				hit->dist_sq = dist_test_sq;
				found = true;
			}
		}
	}
	return found;
}

bool uv_find_nearest_edge_multi(
        Scene *scene, Image *ima, Object **objects, const uint objects_len,
        const float co[2], UvNearestHit *hit_final)
{
	bool found = false;
	for (uint ob_index = 0; ob_index < objects_len; ob_index++) {
		Object *obedit = objects[ob_index];
		if (uv_find_nearest_edge(scene, ima, obedit, co, hit_final)) {
			hit_final->ob = obedit;
			found = true;
		}
	}
	return found;
}

bool uv_find_nearest_face(
        Scene *scene, Image *ima, Object *obedit, const float co[2],
        UvNearestHit *hit_final)
{
	BMEditMesh *em = BKE_editmesh_from_object(obedit);
	bool found = false;

	const int cd_loop_uv_offset = CustomData_get_offset(&em->bm->ldata, CD_MLOOPUV);

	/* this will fill in hit.vert1 and hit.vert2 */
	float dist_sq_init = hit_final->dist_sq;
	UvNearestHit hit = *hit_final;
	if (uv_find_nearest_edge(scene, ima, obedit, co, &hit)) {
		hit.dist_sq = dist_sq_init;
		hit.l = NULL;
		hit.luv = hit.luv_next = NULL;

		BMIter iter;
		BMFace *efa;

		BM_ITER_MESH (efa, &iter, em->bm, BM_FACES_OF_MESH) {
			if (!uvedit_face_visible_test(scene, obedit, ima, efa)) {
				continue;
			}

			float cent[2];
			uv_poly_center(efa, cent, cd_loop_uv_offset);

			const float dist_test_sq = len_squared_v2v2(co, cent);

			if (dist_test_sq < hit.dist_sq) {
				hit.efa = efa;
				hit.dist_sq = dist_test_sq;
				found = true;
			}
		}
	}
	if (found) {
		*hit_final = hit;
	}
	return found;
}

bool uv_find_nearest_face_multi(
        Scene *scene, Image *ima, Object **objects, const uint objects_len,
        const float co[2], UvNearestHit *hit_final)
{
	bool found = false;
	for (uint ob_index = 0; ob_index < objects_len; ob_index++) {
		Object *obedit = objects[ob_index];
		if (uv_find_nearest_face(scene, ima, obedit, co, hit_final)) {
			hit_final->ob = obedit;
			found = true;
		}
	}
	return found;
}

static bool uv_nearest_between(
        const BMLoop *l, const float co[2],
        const int cd_loop_uv_offset)
{
	const float *uv_prev = ((MLoopUV *)BM_ELEM_CD_GET_VOID_P(l->prev, cd_loop_uv_offset))->uv;
	const float *uv_curr = ((MLoopUV *)BM_ELEM_CD_GET_VOID_P(l,       cd_loop_uv_offset))->uv;
	const float *uv_next = ((MLoopUV *)BM_ELEM_CD_GET_VOID_P(l->next, cd_loop_uv_offset))->uv;

	return ((line_point_side_v2(uv_prev, uv_curr, co) >  0.0f) &&
	        (line_point_side_v2(uv_next, uv_curr, co) <= 0.0f));
}

bool uv_find_nearest_vert(
        Scene *scene, Image *ima, Object *obedit,
        float const co[2], const float penalty_dist, UvNearestHit *hit_final)
{
	bool found = false;

	/* this will fill in hit.vert1 and hit.vert2 */
	float dist_sq_init = hit_final->dist_sq;
	UvNearestHit hit = *hit_final;
	if (uv_find_nearest_edge(scene, ima, obedit, co, &hit)) {
		hit.dist_sq = dist_sq_init;

		hit.l = NULL;
		hit.luv = hit.luv_next = NULL;

		BMEditMesh *em = BKE_editmesh_from_object(obedit);
		BMFace *efa;
		BMIter iter;

		BM_mesh_elem_index_ensure(em->bm, BM_VERT);

		const int cd_loop_uv_offset  = CustomData_get_offset(&em->bm->ldata, CD_MLOOPUV);

		BM_ITER_MESH (efa, &iter, em->bm, BM_FACES_OF_MESH) {
			if (!uvedit_face_visible_test(scene, obedit, ima, efa)) {
				continue;
			}

			BMIter liter;
			BMLoop *l;
			int i;
			BM_ITER_ELEM_INDEX (l, &liter, efa, BM_LOOPS_OF_FACE, i) {
				float dist_test_sq;
				MLoopUV *luv = BM_ELEM_CD_GET_VOID_P(l, cd_loop_uv_offset);
				if (penalty_dist != 0.0f && uvedit_uv_select_test(scene, l, cd_loop_uv_offset)) {
					dist_test_sq = len_v2v2(co, luv->uv) + penalty_dist;
					dist_test_sq = SQUARE(dist_test_sq);
				}
				else {
					dist_test_sq = len_squared_v2v2(co, luv->uv);
				}

				if (dist_test_sq <= hit.dist_sq) {
					if (dist_test_sq == hit.dist_sq) {
						if (!uv_nearest_between(l, co, cd_loop_uv_offset)) {
							continue;
						}
					}

					hit.dist_sq = dist_test_sq;

					hit.l = l;
					hit.luv = luv;
					hit.luv_next = BM_ELEM_CD_GET_VOID_P(l->next, cd_loop_uv_offset);
					hit.efa = efa;
					hit.lindex = i;
					found = true;
				}
			}
		}
	}

	if (found) {
		*hit_final = hit;
	}

	return found;
}

bool uv_find_nearest_vert_multi(
        Scene *scene, Image *ima, Object **objects, const uint objects_len,
        float const co[2], const float penalty_dist, UvNearestHit *hit_final)
{
	bool found = false;
	for (uint ob_index = 0; ob_index < objects_len; ob_index++) {
		Object *obedit = objects[ob_index];
		if (uv_find_nearest_vert(scene, ima, obedit, co, penalty_dist, hit_final)) {
			hit_final->ob = obedit;
			found = true;
		}
	}
	return found;
}

bool ED_uvedit_nearest_uv(Scene *scene, Object *obedit, Image *ima, const float co[2], float r_uv[2])
{
	BMEditMesh *em = BKE_editmesh_from_object(obedit);
	BMFace *efa;
	BMLoop *l;
	BMIter iter, liter;
	MLoopUV *luv;
	float mindist, dist;
	bool found = false;

	const int cd_loop_uv_offset  = CustomData_get_offset(&em->bm->ldata, CD_MLOOPUV);

	mindist = 1e10f;
	copy_v2_v2(r_uv, co);

	BM_ITER_MESH (efa, &iter, em->bm, BM_FACES_OF_MESH) {
		if (!uvedit_face_visible_test(scene, obedit, ima, efa))
			continue;

		BM_ITER_ELEM (l, &liter, efa, BM_LOOPS_OF_FACE) {
			luv = BM_ELEM_CD_GET_VOID_P(l, cd_loop_uv_offset);
			dist = len_manhattan_v2v2(co, luv->uv);

			if (dist <= mindist) {
				mindist = dist;

				copy_v2_v2(r_uv, luv->uv);
				found = true;
			}
		}
	}

	return found;
}

/** \} */

/* -------------------------------------------------------------------- */
/** \name Loop Select
 * \{ */

static void uv_select_edgeloop_vertex_loop_flag(UvMapVert *first)
{
	UvMapVert *iterv;
	int count = 0;

	for (iterv = first; iterv; iterv = iterv->next) {
		if (iterv->separate && iterv != first)
			break;

		count++;
	}

	if (count < 5)
		first->flag = 1;
}

static UvMapVert *uv_select_edgeloop_vertex_map_get(UvVertMap *vmap, BMFace *efa, BMLoop *l)
{
	UvMapVert *iterv, *first;
	first = BM_uv_vert_map_at_index(vmap,  BM_elem_index_get(l->v));

	for (iterv = first; iterv; iterv = iterv->next) {
		if (iterv->separate)
			first = iterv;
		if (iterv->f == BM_elem_index_get(efa))
			return first;
	}

	return NULL;
}

static bool uv_select_edgeloop_edge_tag_faces(BMEditMesh *em, UvMapVert *first1, UvMapVert *first2, int *totface)
{
	UvMapVert *iterv1, *iterv2;
	BMFace *efa;
	int tot = 0;

	/* count number of faces this edge has */
	for (iterv1 = first1; iterv1; iterv1 = iterv1->next) {
		if (iterv1->separate && iterv1 != first1)
			break;

		for (iterv2 = first2; iterv2; iterv2 = iterv2->next) {
			if (iterv2->separate && iterv2 != first2)
				break;

			if (iterv1->f == iterv2->f) {
				/* if face already tagged, don't do this edge */
				efa = BM_face_at_index(em->bm, iterv1->f);
				if (BM_elem_flag_test(efa, BM_ELEM_TAG))
					return false;

				tot++;
				break;
			}
		}
	}

	if (*totface == 0) /* start edge */
		*totface = tot;
	else if (tot != *totface) /* check for same number of faces as start edge */
		return false;

	/* tag the faces */
	for (iterv1 = first1; iterv1; iterv1 = iterv1->next) {
		if (iterv1->separate && iterv1 != first1)
			break;

		for (iterv2 = first2; iterv2; iterv2 = iterv2->next) {
			if (iterv2->separate && iterv2 != first2)
				break;

			if (iterv1->f == iterv2->f) {
				efa = BM_face_at_index(em->bm, iterv1->f);
				BM_elem_flag_enable(efa, BM_ELEM_TAG);
				break;
			}
		}
	}

	return true;
}

static int uv_select_edgeloop(
        Scene *scene, Image *ima, Object *obedit, UvNearestHit *hit,
        const float limit[2], const bool extend)
{
	BMEditMesh *em = BKE_editmesh_from_object(obedit);
	BMFace *efa;
	BMIter iter, liter;
	BMLoop *l;
	UvVertMap *vmap;
	UvMapVert *iterv_curr;
	UvMapVert *iterv_next;
	int starttotf;
	bool looking, select;

	const int cd_loop_uv_offset  = CustomData_get_offset(&em->bm->ldata, CD_MLOOPUV);

	/* setup */
	BM_mesh_elem_table_ensure(em->bm, BM_FACE);
	vmap = BM_uv_vert_map_create(em->bm, limit, false, false);

	BM_mesh_elem_index_ensure(em->bm, BM_VERT | BM_FACE);

	if (!extend) {
		uv_select_all_perform(scene, ima, obedit, SEL_DESELECT);
	}

	BM_mesh_elem_hflag_disable_all(em->bm, BM_FACE, BM_ELEM_TAG, false);

	/* set flags for first face and verts */
	iterv_curr = uv_select_edgeloop_vertex_map_get(vmap, hit->efa, hit->l);
	iterv_next = uv_select_edgeloop_vertex_map_get(vmap, hit->efa, hit->l->next);
	uv_select_edgeloop_vertex_loop_flag(iterv_curr);
	uv_select_edgeloop_vertex_loop_flag(iterv_next);

	starttotf = 0;
	uv_select_edgeloop_edge_tag_faces(em, iterv_curr, iterv_next, &starttotf);

	/* sorry, first edge isn't even ok */
	looking = !(iterv_curr->flag == 0 && iterv_next->flag == 0);

	/* iterate */
	while (looking) {
		looking = false;

		/* find correct valence edges which are not tagged yet, but connect to tagged one */

		BM_ITER_MESH (efa, &iter, em->bm, BM_FACES_OF_MESH) {
			if (!BM_elem_flag_test(efa, BM_ELEM_TAG) && uvedit_face_visible_test(scene, obedit, ima, efa)) {
				BM_ITER_ELEM (l, &liter, efa, BM_LOOPS_OF_FACE) {
					/* check face not hidden and not tagged */
					if (!(iterv_curr = uv_select_edgeloop_vertex_map_get(vmap, efa, l)))
						continue;
					if (!(iterv_next = uv_select_edgeloop_vertex_map_get(vmap, efa, l->next)))
						continue;

					/* check if vertex is tagged and has right valence */
					if (iterv_curr->flag || iterv_next->flag) {
						if (uv_select_edgeloop_edge_tag_faces(em, iterv_curr, iterv_next, &starttotf)) {
							looking = true;
							BM_elem_flag_enable(efa, BM_ELEM_TAG);

							uv_select_edgeloop_vertex_loop_flag(iterv_curr);
							uv_select_edgeloop_vertex_loop_flag(iterv_next);
							break;
						}
					}
				}
			}
		}
	}

	/* do the actual select/deselect */
	iterv_curr = uv_select_edgeloop_vertex_map_get(vmap, hit->efa, hit->l);
	iterv_next = uv_select_edgeloop_vertex_map_get(vmap, hit->efa, hit->l->next);
	iterv_curr->flag = 1;
	iterv_next->flag = 1;

	if (extend) {
		select = !(uvedit_uv_select_test(scene, hit->l, cd_loop_uv_offset));
	}
	else {
		select = true;
	}

	BM_ITER_MESH (efa, &iter, em->bm, BM_FACES_OF_MESH) {
		BM_ITER_ELEM (l, &liter, efa, BM_LOOPS_OF_FACE) {
			iterv_curr = uv_select_edgeloop_vertex_map_get(vmap, efa, l);

			if (iterv_curr->flag) {
				uvedit_uv_select_set(em, scene, l, select, false, cd_loop_uv_offset);
			}
		}
	}

	/* cleanup */
	BM_uv_vert_map_free(vmap);

	return (select) ? 1 : -1;
}

/** \} */

/* -------------------------------------------------------------------- */
/** \name Select Linked
 * \{ */

static void uv_select_linked_multi(
        Scene *scene, Image *ima, Object **objects, const uint objects_len, const float limit[2],
        UvNearestHit *hit_final, bool extend, bool deselect, bool toggle, bool select_faces)
{
	/* loop over objects, or just use hit_final->ob */
	for (uint ob_index = 0; ob_index < objects_len; ob_index++) {
		if (hit_final && ob_index != 0) {
			break;
		}
		Object *obedit = hit_final ? hit_final->ob : objects[ob_index];

		BMFace *efa;
		BMLoop *l;
		BMIter iter, liter;
		MLoopUV *luv;
		UvVertMap *vmap;
		UvMapVert *vlist, *iterv, *startv;
		int i, stacksize = 0, *stack;
		unsigned int a;
		char *flag;

		BMEditMesh *em = BKE_editmesh_from_object(obedit);
		const int cd_loop_uv_offset  = CustomData_get_offset(&em->bm->ldata, CD_MLOOPUV);

		BM_mesh_elem_table_ensure(em->bm, BM_FACE); /* we can use this too */

		/* Note, we had 'use winding' so we don't consider overlapping islands as connected, see T44320
		 * this made *every* projection split the island into front/back islands.
		 * Keep 'use_winding' to false, see: T50970.
		 *
		 * Better solve this by having a delimit option for select-linked operator,
		 * keeping island-select working as is. */
		vmap = BM_uv_vert_map_create(em->bm, limit, !select_faces, false);

		if (vmap == NULL)
			return;

		stack = MEM_mallocN(sizeof(*stack) * (em->bm->totface + 1), "UvLinkStack");
		flag = MEM_callocN(sizeof(*flag) * em->bm->totface, "UvLinkFlag");

		if (hit_final == NULL) {
			/* Use existing selection */
			BM_ITER_MESH_INDEX (efa, &iter, em->bm, BM_FACES_OF_MESH, a) {
				if (uvedit_face_visible_test(scene, obedit, ima, efa)) {
					if (select_faces) {
						if (BM_elem_flag_test(efa, BM_ELEM_SELECT)) {
							stack[stacksize] = a;
							stacksize++;
							flag[a] = 1;
						}
					}
					else {
						BM_ITER_ELEM (l, &liter, efa, BM_LOOPS_OF_FACE) {
							luv = BM_ELEM_CD_GET_VOID_P(l, cd_loop_uv_offset);

							if (luv->flag & MLOOPUV_VERTSEL) {
								stack[stacksize] = a;
								stacksize++;
								flag[a] = 1;

								break;
							}
						}
					}
				}
			}
		}
		else {
			BM_ITER_MESH_INDEX (efa, &iter, em->bm, BM_FACES_OF_MESH, a) {
				if (efa == hit_final->efa) {
					stack[stacksize] = a;
					stacksize++;
					flag[a] = 1;
					break;
				}
			}
		}

		while (stacksize > 0) {

			stacksize--;
			a = stack[stacksize];

			efa = BM_face_at_index(em->bm, a);

			BM_ITER_ELEM_INDEX (l, &liter, efa, BM_LOOPS_OF_FACE, i) {

				/* make_uv_vert_map_EM sets verts tmp.l to the indices */
				vlist = BM_uv_vert_map_at_index(vmap, BM_elem_index_get(l->v));

				startv = vlist;

				for (iterv = vlist; iterv; iterv = iterv->next) {
					if (iterv->separate)
						startv = iterv;
					if (iterv->f == a)
						break;
				}

				for (iterv = startv; iterv; iterv = iterv->next) {
					if ((startv != iterv) && (iterv->separate))
						break;
					else if (!flag[iterv->f]) {
						flag[iterv->f] = 1;
						stack[stacksize] = iterv->f;
						stacksize++;
					}
				}
			}
		}

		/* Toggling - if any of the linked vertices is selected (and visible), we deselect. */
		if ((toggle == true) && (extend == false) && (deselect == false)) {
			BM_ITER_MESH_INDEX (efa, &iter, em->bm, BM_FACES_OF_MESH, a) {
				bool found_selected = false;
				if (!flag[a]) {
					continue;
				}

				if (select_faces) {
					if (BM_elem_flag_test(efa, BM_ELEM_SELECT) && !BM_elem_flag_test(efa, BM_ELEM_HIDDEN)) {
						found_selected = true;
					}
				}
				else {
					BM_ITER_ELEM (l, &liter, efa, BM_LOOPS_OF_FACE) {
						luv = BM_ELEM_CD_GET_VOID_P(l, cd_loop_uv_offset);

						if (luv->flag & MLOOPUV_VERTSEL) {
							found_selected = true;
						}
					}

					if (found_selected) {
						deselect = true;
						break;
					}
				}
			}
		}

#define SET_SELECTION(value) \
		if (select_faces) { \
			BM_face_select_set(em->bm, efa, value); \
		} \
		else { \
			BM_ITER_ELEM (l, &liter, efa, BM_LOOPS_OF_FACE) { \
				luv = BM_ELEM_CD_GET_VOID_P(l, cd_loop_uv_offset); \
				luv->flag = (value) ? (luv->flag | MLOOPUV_VERTSEL) : (luv->flag & ~MLOOPUV_VERTSEL); \
			} \
		} (void)0

		BM_ITER_MESH_INDEX (efa, &iter, em->bm, BM_FACES_OF_MESH, a) {
			if (!flag[a]) {
				if (!extend && !deselect && !toggle) {
					SET_SELECTION(false);
				}
				continue;
			}

			if (!deselect) {
				SET_SELECTION(true);
			}
			else {
				SET_SELECTION(false);
			}
		}

#undef SET_SELECTION

		MEM_freeN(stack);
		MEM_freeN(flag);
		BM_uv_vert_map_free(vmap);
	}
}

/* WATCH IT: this returns first selected UV,
 * not ideal in many cases since there could be multiple */
static float *uv_sel_co_from_eve(Scene *scene, Object *obedit, Image *ima, BMEditMesh *em, BMVert *eve)
{
	BMIter liter;
	BMLoop *l;

	const int cd_loop_uv_offset  = CustomData_get_offset(&em->bm->ldata, CD_MLOOPUV);

	BM_ITER_ELEM (l, &liter, eve, BM_LOOPS_OF_VERT) {
		if (!uvedit_face_visible_test(scene, obedit, ima, l->f))
			continue;

		if (uvedit_uv_select_test(scene, l, cd_loop_uv_offset)) {
			MLoopUV *luv = BM_ELEM_CD_GET_VOID_P(l, cd_loop_uv_offset);
			return luv->uv;
		}
	}

	return NULL;
}

/** \} */

/* -------------------------------------------------------------------- */
/** \name Select More/Less Operator
 * \{ */

static int uv_select_more_less(bContext *C, const bool select)
{
	Scene *scene = CTX_data_scene(C);
	Object *obedit = CTX_data_edit_object(C);
	Image *ima = CTX_data_edit_image(C);
	SpaceImage *sima = CTX_wm_space_image(C);
	BMEditMesh *em = BKE_editmesh_from_object(obedit);

	BMFace *efa;
	BMLoop *l;
	BMIter iter, liter;
	ToolSettings *ts = scene->toolsettings;

	const int cd_loop_uv_offset  = CustomData_get_offset(&em->bm->ldata, CD_MLOOPUV);

	if (ts->uv_flag & UV_SYNC_SELECTION) {
		if (select) {
			EDBM_select_more(em, true);
		}
		else {
			EDBM_select_less(em, true);
		}

		WM_event_add_notifier(C, NC_GEOM | ND_SELECT, obedit->data);
		return OPERATOR_FINISHED;
	}

	if (ts->uv_selectmode == UV_SELECT_FACE) {

		/* clear tags */
		BM_mesh_elem_hflag_disable_all(em->bm, BM_FACE, BM_ELEM_TAG, false);

		/* mark loops to be selected */
		BM_ITER_MESH (efa, &iter, em->bm, BM_FACES_OF_MESH) {
			if (uvedit_face_visible_test(scene, obedit, ima, efa)) {

#define IS_SEL   1
#define IS_UNSEL 2

				int sel_state = 0;

				BM_ITER_ELEM (l, &liter, efa, BM_LOOPS_OF_FACE) {
					MLoopUV *luv = BM_ELEM_CD_GET_VOID_P(l, cd_loop_uv_offset);
					if (luv->flag & MLOOPUV_VERTSEL) {
						sel_state |= IS_SEL;
					}
					else {
						sel_state |= IS_UNSEL;
					}

					/* if we have a mixed selection, tag to grow it */
					if (sel_state == (IS_SEL | IS_UNSEL)) {
						BM_elem_flag_enable(efa, BM_ELEM_TAG);
						break;
					}
				}

#undef IS_SEL
#undef IS_UNSEL

			}
		}

		/* select tagged faces */
		uv_select_flush_from_tag_face(sima, scene, obedit, select);
	}
	else {

		/* clear tags */
		BM_ITER_MESH (efa, &iter, em->bm, BM_FACES_OF_MESH) {
			BM_ITER_ELEM (l, &liter, efa, BM_LOOPS_OF_FACE) {
				BM_elem_flag_disable(l, BM_ELEM_TAG);
			}
		}

		/* mark loops to be selected */
		BM_ITER_MESH (efa, &iter, em->bm, BM_FACES_OF_MESH) {
			if (uvedit_face_visible_test(scene, obedit, ima, efa)) {
				BM_ITER_ELEM (l, &liter, efa, BM_LOOPS_OF_FACE) {

					MLoopUV *luv = BM_ELEM_CD_GET_VOID_P(l, cd_loop_uv_offset);

					if (((luv->flag & MLOOPUV_VERTSEL) != 0) == select) {
						BM_elem_flag_enable(l->next, BM_ELEM_TAG);
						BM_elem_flag_enable(l->prev, BM_ELEM_TAG);
					}
				}
			}
		}

		/* select tagged loops */
		uv_select_flush_from_tag_loop(sima, scene, obedit, select);
	}

	WM_event_add_notifier(C, NC_GEOM | ND_SELECT, obedit->data);

	return OPERATOR_FINISHED;
}

static int uv_select_more_exec(bContext *C, wmOperator *UNUSED(op))
{
	return uv_select_more_less(C, true);
}

static void UV_OT_select_more(wmOperatorType *ot)
{
	/* identifiers */
	ot->name = "Select More";
	ot->description = "Select more UV vertices connected to initial selection";
	ot->idname = "UV_OT_select_more";
	ot->flag = OPTYPE_REGISTER | OPTYPE_UNDO;

	/* api callbacks */
	ot->exec = uv_select_more_exec;
	ot->poll = ED_operator_uvedit_space_image;
}

static int uv_select_less_exec(bContext *C, wmOperator *UNUSED(op))
{
	return uv_select_more_less(C, false);
}

static void UV_OT_select_less(wmOperatorType *ot)
{
	/* identifiers */
	ot->name = "Select Less";
	ot->description = "Deselect UV vertices at the boundary of each selection region";
	ot->idname = "UV_OT_select_less";
	ot->flag = OPTYPE_REGISTER | OPTYPE_UNDO;

	/* api callbacks */
	ot->exec = uv_select_less_exec;
	ot->poll = ED_operator_uvedit_space_image;
}

/** \} */

/* -------------------------------------------------------------------- */
/** \name Weld Align Operator
 * \{ */

static void uv_weld_align(bContext *C, int tool)
{
	Object *obedit = CTX_data_edit_object(C);
	BMEditMesh *em = BKE_editmesh_from_object(obedit);
	SpaceImage *sima;
	Scene *scene;
	Image *ima;
	float cent[2], min[2], max[2];

	const int cd_loop_uv_offset  = CustomData_get_offset(&em->bm->ldata, CD_MLOOPUV);

	scene = CTX_data_scene(C);
	ima = CTX_data_edit_image(C);
	sima = CTX_wm_space_image(C);

	INIT_MINMAX2(min, max);

	if (tool == 'a') {
		BMIter iter, liter;
		BMFace *efa;
		BMLoop *l;

		BM_ITER_MESH (efa, &iter, em->bm, BM_FACES_OF_MESH) {
			if (!uvedit_face_visible_test(scene, obedit, ima, efa))
				continue;

			BM_ITER_ELEM (l, &liter, efa, BM_LOOPS_OF_FACE) {
				if (uvedit_uv_select_test(scene, l, cd_loop_uv_offset)) {
					MLoopUV *luv = BM_ELEM_CD_GET_VOID_P(l, cd_loop_uv_offset);
					minmax_v2v2_v2(min, max, luv->uv);
				}
			}
		}

		tool = (max[0] - min[0] >= max[1] - min[1]) ? 'y' : 'x';
	}

	ED_uvedit_center(scene, ima, obedit, cent, 0);

	if (tool == 'x' || tool == 'w') {
		BMIter iter, liter;
		BMFace *efa;
		BMLoop *l;

		BM_ITER_MESH (efa, &iter, em->bm, BM_FACES_OF_MESH) {
			if (!uvedit_face_visible_test(scene, obedit, ima, efa))
				continue;

			BM_ITER_ELEM (l, &liter, efa, BM_LOOPS_OF_FACE) {
				if (uvedit_uv_select_test(scene, l, cd_loop_uv_offset)) {
					MLoopUV *luv = BM_ELEM_CD_GET_VOID_P(l, cd_loop_uv_offset);
					luv->uv[0] = cent[0];
				}

			}
		}
	}

	if (tool == 'y' || tool == 'w') {
		BMIter iter, liter;
		BMFace *efa;
		BMLoop *l;

		BM_ITER_MESH (efa, &iter, em->bm, BM_FACES_OF_MESH) {
			if (!uvedit_face_visible_test(scene, obedit, ima, efa))
				continue;

			BM_ITER_ELEM (l, &liter, efa, BM_LOOPS_OF_FACE) {
				if (uvedit_uv_select_test(scene, l, cd_loop_uv_offset)) {
					MLoopUV *luv = BM_ELEM_CD_GET_VOID_P(l, cd_loop_uv_offset);
					luv->uv[1] = cent[1];
				}

			}
		}
	}

	if (tool == 's' || tool == 't' || tool == 'u') {
		BMEdge *eed;
		BMLoop *l;
		BMVert *eve;
		BMVert *eve_start;
		BMIter iter, liter, eiter;

		/* clear tag */
		BM_mesh_elem_hflag_disable_all(em->bm, BM_VERT, BM_ELEM_TAG, false);

		/* tag verts with a selected UV */
		BM_ITER_MESH (eve, &iter, em->bm, BM_VERTS_OF_MESH) {
			BM_ITER_ELEM (l, &liter, eve, BM_LOOPS_OF_VERT) {
				if (!uvedit_face_visible_test(scene, obedit, ima, l->f))
					continue;

				if (uvedit_uv_select_test(scene, l, cd_loop_uv_offset)) {
					BM_elem_flag_enable(eve, BM_ELEM_TAG);
					break;
				}
			}
		}

		/* flush vertex tags to edges */
		BM_ITER_MESH (eed, &iter, em->bm, BM_EDGES_OF_MESH) {
			BM_elem_flag_set(
			        eed, BM_ELEM_TAG,
			        (BM_elem_flag_test(eed->v1, BM_ELEM_TAG) &&
			         BM_elem_flag_test(eed->v2, BM_ELEM_TAG)));
		}

		/* find a vertex with only one tagged edge */
		eve_start = NULL;
		BM_ITER_MESH (eve, &iter, em->bm, BM_VERTS_OF_MESH) {
			int tot_eed_tag = 0;
			BM_ITER_ELEM (eed, &eiter, eve, BM_EDGES_OF_VERT) {
				if (BM_elem_flag_test(eed, BM_ELEM_TAG)) {
					tot_eed_tag++;
				}
			}

			if (tot_eed_tag == 1) {
				eve_start = eve;
				break;
			}
		}

		if (eve_start) {
			BMVert **eve_line = NULL;
			BMVert *eve_next = NULL;
			BLI_array_declare(eve_line);
			int i;

			eve = eve_start;

			/* walk over edges, building an array of verts in a line */
			while (eve) {
				BLI_array_append(eve_line, eve);
				/* don't touch again */
				BM_elem_flag_disable(eve, BM_ELEM_TAG);

				eve_next = NULL;

				/* find next eve */
				BM_ITER_ELEM (eed, &eiter, eve, BM_EDGES_OF_VERT) {
					if (BM_elem_flag_test(eed, BM_ELEM_TAG)) {
						BMVert *eve_other = BM_edge_other_vert(eed, eve);
						if (BM_elem_flag_test(eve_other, BM_ELEM_TAG)) {
							/* this is a tagged vert we didnt walk over yet, step onto it */
							eve_next = eve_other;
							break;
						}
					}
				}

				eve = eve_next;
			}

			/* now we have all verts, make into a line */
			if (BLI_array_len(eve_line) > 2) {

				/* we know the returns from these must be valid */
				const float *uv_start = uv_sel_co_from_eve(
				        scene, obedit, ima, em, eve_line[0]);
				const float *uv_end   = uv_sel_co_from_eve(
				        scene, obedit, ima, em, eve_line[BLI_array_len(eve_line) - 1]);
				/* For t & u modes */
				float a = 0.0f;

				if (tool == 't') {
					if (uv_start[1] == uv_end[1])
						tool = 's';
					else
						a = (uv_end[0] - uv_start[0]) / (uv_end[1] - uv_start[1]);
				}
				else if (tool == 'u') {
					if (uv_start[0] == uv_end[0])
						tool = 's';
					else
						a = (uv_end[1] - uv_start[1]) / (uv_end[0] - uv_start[0]);
				}

				/* go over all verts except for endpoints */
				for (i = 0; i < BLI_array_len(eve_line); i++) {
					BM_ITER_ELEM (l, &liter, eve_line[i], BM_LOOPS_OF_VERT) {
						if (!uvedit_face_visible_test(scene, obedit, ima, l->f))
							continue;

						if (uvedit_uv_select_test(scene, l, cd_loop_uv_offset)) {
							MLoopUV *luv = BM_ELEM_CD_GET_VOID_P(l, cd_loop_uv_offset);
							/* Projection of point (x, y) over line (x1, y1, x2, y2) along X axis:
							 * new_y = (y2 - y1) / (x2 - x1) * (x - x1) + y1
							 * Maybe this should be a BLI func? Or is it already existing?
							 * Could use interp_v2_v2v2, but not sure it's worth it here...*/
							if (tool == 't')
								luv->uv[0] = a * (luv->uv[1] - uv_start[1]) + uv_start[0];
							else if (tool == 'u')
								luv->uv[1] = a * (luv->uv[0] - uv_start[0]) + uv_start[1];
							else
								closest_to_line_segment_v2(luv->uv, luv->uv, uv_start, uv_end);
						}
					}
				}
			}
			else {
				/* error - not a line, needs 3+ points  */
			}

			if (eve_line) {
				MEM_freeN(eve_line);
			}
		}
		else {
			/* error - cant find an endpoint */
		}
	}


	uvedit_live_unwrap_update(sima, scene, obedit);
	DEG_id_tag_update(obedit->data, 0);
	WM_event_add_notifier(C, NC_GEOM | ND_DATA, obedit->data);
}

static int uv_align_exec(bContext *C, wmOperator *op)
{
	uv_weld_align(C, RNA_enum_get(op->ptr, "axis"));

	return OPERATOR_FINISHED;
}

static void UV_OT_align(wmOperatorType *ot)
{
	static const EnumPropertyItem axis_items[] = {
		{'s', "ALIGN_S", 0, "Straighten", "Align UVs along the line defined by the endpoints"},
		{'t', "ALIGN_T", 0, "Straighten X", "Align UVs along the line defined by the endpoints along the X axis"},
		{'u', "ALIGN_U", 0, "Straighten Y", "Align UVs along the line defined by the endpoints along the Y axis"},
		{'a', "ALIGN_AUTO", 0, "Align Auto", "Automatically choose the axis on which there is most alignment already"},
		{'x', "ALIGN_X", 0, "Align X", "Align UVs on X axis"},
		{'y', "ALIGN_Y", 0, "Align Y", "Align UVs on Y axis"},
		{0, NULL, 0, NULL, NULL}};

	/* identifiers */
	ot->name = "Align";
	ot->description = "Align selected UV vertices to an axis";
	ot->idname = "UV_OT_align";
	ot->flag = OPTYPE_REGISTER | OPTYPE_UNDO;

	/* api callbacks */
	ot->exec = uv_align_exec;
	ot->poll = ED_operator_uvedit;

	/* properties */
	RNA_def_enum(ot->srna, "axis", axis_items, 'a', "Axis", "Axis to align UV locations on");
}

/** \} */

/* -------------------------------------------------------------------- */
/** \name Remove Doubles Operator
 * \{ */

typedef struct UVvert {
	MLoopUV *uv_loop;
	bool weld;
} UVvert;

static int uv_remove_doubles_exec(bContext *C, wmOperator *op)
{
	const float threshold = RNA_float_get(op->ptr, "threshold");
	const bool use_unselected = RNA_boolean_get(op->ptr, "use_unselected");

	SpaceImage *sima;
	Scene *scene;
	Object *obedit = CTX_data_edit_object(C);
	BMEditMesh *em = BKE_editmesh_from_object(obedit);
	Image *ima;
	int uv_a_index;
	int uv_b_index;
	float *uv_a;
	const float *uv_b;

	BMIter iter, liter;
	BMFace *efa;
	BMLoop *l;

	const int cd_loop_uv_offset  = CustomData_get_offset(&em->bm->ldata, CD_MLOOPUV);

	sima = CTX_wm_space_image(C);
	scene = CTX_data_scene(C);
	ima = CTX_data_edit_image(C);

	if (use_unselected == false) {
		UVvert *vert_arr = NULL;
		BLI_array_declare(vert_arr);
		MLoopUV **loop_arr = NULL;
		BLI_array_declare(loop_arr);

		/* TODO, use kd-tree as with MESH_OT_remove_doubles, this isn't optimal */
		BM_ITER_MESH (efa, &iter, em->bm, BM_FACES_OF_MESH) {
			if (!uvedit_face_visible_test(scene, obedit, ima, efa))
				continue;

			BM_ITER_ELEM (l, &liter, efa, BM_LOOPS_OF_FACE) {
				if (uvedit_uv_select_test(scene, l, cd_loop_uv_offset)) {
					MLoopUV *luv = BM_ELEM_CD_GET_VOID_P(l, cd_loop_uv_offset);
					UVvert vert;
					vert.uv_loop = luv;
					vert.weld = false;
					BLI_array_append(vert_arr, vert);
				}

			}
		}

		for (uv_a_index = 0; uv_a_index < BLI_array_len(vert_arr); uv_a_index++) {
			if (vert_arr[uv_a_index].weld == false) {
				float uv_min[2];
				float uv_max[2];

				BLI_array_clear(loop_arr);
				BLI_array_append(loop_arr, vert_arr[uv_a_index].uv_loop);

				uv_a = vert_arr[uv_a_index].uv_loop->uv;

				copy_v2_v2(uv_max, uv_a);
				copy_v2_v2(uv_min, uv_a);

				vert_arr[uv_a_index].weld = true;
				for (uv_b_index = uv_a_index + 1; uv_b_index < BLI_array_len(vert_arr); uv_b_index++) {
					uv_b = vert_arr[uv_b_index].uv_loop->uv;
					if ((vert_arr[uv_b_index].weld == false) &&
					    (len_manhattan_v2v2(uv_a, uv_b) < threshold))
					{
						minmax_v2v2_v2(uv_min, uv_max, uv_b);
						BLI_array_append(loop_arr, vert_arr[uv_b_index].uv_loop);
						vert_arr[uv_b_index].weld = true;
					}
				}
				if (BLI_array_len(loop_arr)) {
					float uv_mid[2];
					mid_v2_v2v2(uv_mid, uv_min, uv_max);
					for (uv_b_index = 0; uv_b_index < BLI_array_len(loop_arr); uv_b_index++) {
						copy_v2_v2(loop_arr[uv_b_index]->uv, uv_mid);
					}
				}
			}
		}

		BLI_array_free(vert_arr);
		BLI_array_free(loop_arr);
	}
	else {
		/* selected -> unselected
		 *
		 * No need to use 'UVvert' here */
		MLoopUV **loop_arr = NULL;
		BLI_array_declare(loop_arr);
		MLoopUV **loop_arr_unselected = NULL;
		BLI_array_declare(loop_arr_unselected);

		BM_ITER_MESH (efa, &iter, em->bm, BM_FACES_OF_MESH) {
			if (!uvedit_face_visible_test(scene, obedit, ima, efa))
				continue;

			BM_ITER_ELEM (l, &liter, efa, BM_LOOPS_OF_FACE) {
				MLoopUV *luv = BM_ELEM_CD_GET_VOID_P(l, cd_loop_uv_offset);
				if (uvedit_uv_select_test(scene, l, cd_loop_uv_offset)) {
					BLI_array_append(loop_arr, luv);
				}
				else {
					BLI_array_append(loop_arr_unselected, luv);
				}
			}
		}

		for (uv_a_index = 0; uv_a_index < BLI_array_len(loop_arr); uv_a_index++) {
			float dist_best = FLT_MAX, dist;
			const float *uv_best = NULL;

			uv_a = loop_arr[uv_a_index]->uv;
			for (uv_b_index = 0; uv_b_index < BLI_array_len(loop_arr_unselected); uv_b_index++) {
				uv_b = loop_arr_unselected[uv_b_index]->uv;
				dist = len_manhattan_v2v2(uv_a, uv_b);
				if ((dist < threshold) && (dist < dist_best)) {
					uv_best = uv_b;
					dist_best = dist;
				}
			}
			if (uv_best) {
				copy_v2_v2(uv_a, uv_best);
			}
		}

		BLI_array_free(loop_arr);
		BLI_array_free(loop_arr_unselected);
	}

	uvedit_live_unwrap_update(sima, scene, obedit);
	DEG_id_tag_update(obedit->data, 0);
	WM_event_add_notifier(C, NC_GEOM | ND_DATA, obedit->data);

	return OPERATOR_FINISHED;
}

static void UV_OT_remove_doubles(wmOperatorType *ot)
{
	/* identifiers */
	ot->name = "Remove Doubles UV";
	ot->description = "Selected UV vertices that are within a radius of each other are welded together";
	ot->idname = "UV_OT_remove_doubles";
	ot->flag = OPTYPE_REGISTER | OPTYPE_UNDO;

	/* api callbacks */
	ot->exec = uv_remove_doubles_exec;
	ot->poll = ED_operator_uvedit;

	RNA_def_float(ot->srna, "threshold", 0.02f, 0.0f, 10.0f,
	              "Merge Distance", "Maximum distance between welded vertices", 0.0f, 1.0f);
	RNA_def_boolean(ot->srna, "use_unselected", 0, "Unselected", "Merge selected to other unselected vertices");
}

/** \} */

/* -------------------------------------------------------------------- */
/** \name Weld Near Operator
 * \{ */

static int uv_weld_exec(bContext *C, wmOperator *UNUSED(op))
{
	uv_weld_align(C, 'w');

	return OPERATOR_FINISHED;
}

static void UV_OT_weld(wmOperatorType *ot)
{
	/* identifiers */
	ot->name = "Weld";
	ot->description = "Weld selected UV vertices together";
	ot->idname = "UV_OT_weld";
	ot->flag = OPTYPE_REGISTER | OPTYPE_UNDO;
	
	/* api callbacks */
	ot->exec = uv_weld_exec;
	ot->poll = ED_operator_uvedit;
}

/** \} */

/* -------------------------------------------------------------------- */
/** \name (De)Select All Operator
 * \{ */


static bool uv_select_is_any_selected(Scene *scene, Image *ima, Object *obedit)
{
	ToolSettings *ts = scene->toolsettings;
	BMEditMesh *em = BKE_editmesh_from_object(obedit);
	BMFace *efa;
	BMLoop *l;
	BMIter iter, liter;
	MLoopUV *luv;

	if (ts->uv_flag & UV_SYNC_SELECTION) {
		return (em->bm->totvertsel || em->bm->totedgesel || em->bm->totfacesel);
	}
	else {
		const int cd_loop_uv_offset  = CustomData_get_offset(&em->bm->ldata, CD_MLOOPUV);
		BM_ITER_MESH (efa, &iter, em->bm, BM_FACES_OF_MESH) {
			if (!uvedit_face_visible_test(scene, obedit, ima, efa)) {
				continue;
			}
			BM_ITER_ELEM (l, &liter, efa, BM_LOOPS_OF_FACE) {
				luv = BM_ELEM_CD_GET_VOID_P(l, cd_loop_uv_offset);
				if (luv->flag & MLOOPUV_VERTSEL) {
					return true;
				}
			}
		}
	}
	return false;
}

static bool uv_select_is_any_selected_multi(Scene *scene, Image *ima, Object **objects, const uint objects_len)
{
<<<<<<< HEAD
	bool found = false;
	for (uint ob_index = 0; ob_index < objects_len; ob_index++) {
		Object *obedit = objects[ob_index];
		if (uv_select_is_any_selected(scene, ima, obedit)) {
			found = true;
			break;
		}
	}
	return found;
}

static void uv_select_all_perform(Scene *scene, Image *ima, Object *obedit, int action)
{
	ToolSettings *ts = scene->toolsettings;
	BMEditMesh *em = BKE_editmesh_from_object(obedit);
=======
	/* identifiers */
	ot->name = "Weld";
	ot->description = "Weld selected UV vertices together";
	ot->idname = "UV_OT_weld";
	ot->flag = OPTYPE_REGISTER | OPTYPE_UNDO;

	/* api callbacks */
	ot->exec = uv_weld_exec;
	ot->poll = ED_operator_uvedit;
}

/** \} */

/* -------------------------------------------------------------------- */
/** \name (De)Select All Operator
 * \{ */


static bool uv_select_is_any_selected(Scene *scene, Image *ima, Object *obedit)
{
	ToolSettings *ts = scene->toolsettings;
	BMEditMesh *em = BKE_editmesh_from_object(obedit);
	BMFace *efa;
	BMLoop *l;
	BMIter iter, liter;
	MLoopUV *luv;

	if (ts->uv_flag & UV_SYNC_SELECTION) {
		return (em->bm->totvertsel || em->bm->totedgesel || em->bm->totfacesel);
	}
	else {
		const int cd_loop_uv_offset  = CustomData_get_offset(&em->bm->ldata, CD_MLOOPUV);
		BM_ITER_MESH (efa, &iter, em->bm, BM_FACES_OF_MESH) {
			if (!uvedit_face_visible_test(scene, obedit, ima, efa)) {
				continue;
			}
			BM_ITER_ELEM (l, &liter, efa, BM_LOOPS_OF_FACE) {
				luv = BM_ELEM_CD_GET_VOID_P(l, cd_loop_uv_offset);
				if (luv->flag & MLOOPUV_VERTSEL) {
					return true;
				}
			}
		}
	}
	return false;
}

static bool uv_select_is_any_selected_multi(Scene *scene, Image *ima, Object **objects, const uint objects_len)
{
	bool found = false;
	for (uint ob_index = 0; ob_index < objects_len; ob_index++) {
		Object *obedit = objects[ob_index];
		if (uv_select_is_any_selected(scene, ima, obedit)) {
			found = true;
			break;
		}
	}
	return found;
}

static void uv_select_all_perform(Scene *scene, Image *ima, Object *obedit, int action)
{
	ToolSettings *ts = scene->toolsettings;
	BMEditMesh *em = BKE_editmesh_from_object(obedit);
>>>>>>> 95011f6d
	BMFace *efa;
	BMLoop *l;
	BMIter iter, liter;
	MLoopUV *luv;

	const int cd_loop_uv_offset  = CustomData_get_offset(&em->bm->ldata, CD_MLOOPUV);

	if (action == SEL_TOGGLE) {
		action = uv_select_is_any_selected(scene, ima, obedit) ? SEL_DESELECT : SEL_SELECT;
	}

	if (ts->uv_flag & UV_SYNC_SELECTION) {
		switch (action) {
			case SEL_TOGGLE:
				EDBM_select_toggle_all(em);
				break;
			case SEL_SELECT:
				EDBM_flag_enable_all(em, BM_ELEM_SELECT);
				break;
			case SEL_DESELECT:
				EDBM_flag_disable_all(em, BM_ELEM_SELECT);
				break;
			case SEL_INVERT:
				EDBM_select_swap(em);
				EDBM_selectmode_flush(em);
				break;
		}
	}
	else {
		BM_ITER_MESH (efa, &iter, em->bm, BM_FACES_OF_MESH) {
			if (!uvedit_face_visible_test(scene, obedit, ima, efa))
				continue;

			BM_ITER_ELEM (l, &liter, efa, BM_LOOPS_OF_FACE) {
				luv = BM_ELEM_CD_GET_VOID_P(l, cd_loop_uv_offset);

				switch (action) {
					case SEL_SELECT:
						luv->flag |= MLOOPUV_VERTSEL;
						break;
					case SEL_DESELECT:
						luv->flag &= ~MLOOPUV_VERTSEL;
						break;
					case SEL_INVERT:
						luv->flag ^= MLOOPUV_VERTSEL;
						break;
				}
			}
		}
	}
}

static void uv_select_all_perform_multi(
        Scene *scene, Image *ima, Object **objects, const uint objects_len, int action)
{
	if (action == SEL_TOGGLE) {
		action = uv_select_is_any_selected_multi(scene, ima, objects, objects_len) ? SEL_DESELECT : SEL_SELECT;
	}

	for (uint ob_index = 0; ob_index < objects_len; ob_index++) {
		Object *obedit = objects[ob_index];
		uv_select_all_perform(scene, ima, obedit, action);
	}
}

static int uv_select_all_exec(bContext *C, wmOperator *op)
{
	Scene *scene = CTX_data_scene(C);
	Image *ima = CTX_data_edit_image(C);
	ViewLayer *view_layer = CTX_data_view_layer(C);

	int action = RNA_enum_get(op->ptr, "action");

	uint objects_len = 0;
	Object **objects = BKE_view_layer_array_from_objects_in_edit_mode_unique_data_with_uvs(view_layer, &objects_len);

	uv_select_all_perform_multi(scene, ima, objects, objects_len, action);

	for (uint ob_index = 0; ob_index < objects_len; ob_index++) {
		Object *obedit = objects[ob_index];
		WM_event_add_notifier(C, NC_GEOM | ND_SELECT, obedit->data);
	}

	MEM_freeN(objects);

	return OPERATOR_FINISHED;
}

static void UV_OT_select_all(wmOperatorType *ot)
{
	/* identifiers */
	ot->name = "(De)select All";
	ot->description = "Change selection of all UV vertices";
	ot->idname = "UV_OT_select_all";
	ot->flag = OPTYPE_REGISTER | OPTYPE_UNDO;

	/* api callbacks */
	ot->exec = uv_select_all_exec;
	ot->poll = ED_operator_uvedit;

	WM_operator_properties_select_all(ot);
}

/** \} */

/* -------------------------------------------------------------------- */
/** \name Mouse Select Operator
 * \{ */

static bool uv_sticky_select(float *limit, int hitv[], int v, float *hituv[], float *uv, int sticky, int hitlen)
{
	int i;

	/* this function test if some vertex needs to selected
	 * in addition to the existing ones due to sticky select */
	if (sticky == SI_STICKY_DISABLE)
		return false;

	for (i = 0; i < hitlen; i++) {
		if (hitv[i] == v) {
			if (sticky == SI_STICKY_LOC) {
				if (fabsf(hituv[i][0] - uv[0]) < limit[0] && fabsf(hituv[i][1] - uv[1]) < limit[1])
					return true;
			}
			else if (sticky == SI_STICKY_VERTEX)
				return true;
		}
	}

	return false;
}

static int uv_mouse_select_multi(
        bContext *C, Object **objects, uint objects_len,
        const float co[2], bool extend, bool loop)
{
	SpaceImage *sima = CTX_wm_space_image(C);
	Scene *scene = CTX_data_scene(C);
	ToolSettings *ts = scene->toolsettings;
	Image *ima = CTX_data_edit_image(C);
	BMFace *efa;
	BMLoop *l;
	BMIter iter, liter;
	MLoopUV *luv;
	UvNearestHit hit = UV_NEAREST_HIT_INIT;
	int i, selectmode, sticky, sync, *hitv = NULL;
	bool select = true;
	int flush = 0, hitlen = 0; /* 0 == don't flush, 1 == sel, -1 == desel;  only use when selection sync is enabled */
	float limit[2], **hituv = NULL;

	/* notice 'limit' is the same no matter the zoom level, since this is like
	 * remove doubles and could annoying if it joined points when zoomed out.
	 * 'penalty' is in screen pixel space otherwise zooming in on a uv-vert and
	 * shift-selecting can consider an adjacent point close enough to add to
	 * the selection rather than de-selecting the closest. */

	float penalty_dist;
	{
		float penalty[2];
		uvedit_pixel_to_float(sima, limit, 0.05f);
		uvedit_pixel_to_float(sima, penalty, 5.0f / (sima ? sima->zoom : 1.0f));
		penalty_dist = len_v2(penalty);
	}

	/* retrieve operation mode */
	if (ts->uv_flag & UV_SYNC_SELECTION) {
		sync = 1;

		if (ts->selectmode & SCE_SELECT_FACE)
			selectmode = UV_SELECT_FACE;
		else if (ts->selectmode & SCE_SELECT_EDGE)
			selectmode = UV_SELECT_EDGE;
		else
			selectmode = UV_SELECT_VERTEX;

		sticky = SI_STICKY_DISABLE;
	}
	else {
		sync = 0;
		selectmode = ts->uv_selectmode;
		sticky = (sima) ? sima->sticky : 1;
	}

	/* find nearest element */
	if (loop) {
		/* find edge */
		if (!uv_find_nearest_edge_multi(scene, ima, objects, objects_len, co, &hit)) {
			return OPERATOR_CANCELLED;
		}

		hitlen = 0;
	}
	else if (selectmode == UV_SELECT_VERTEX) {
		/* find vertex */
		if (!uv_find_nearest_vert_multi(scene, ima, objects, objects_len, co, penalty_dist, &hit)) {
			return OPERATOR_CANCELLED;
		}

		/* mark 1 vertex as being hit */
		hitv  = BLI_array_alloca(hitv,  hit.efa->len);
		hituv = BLI_array_alloca(hituv, hit.efa->len);
		copy_vn_i(hitv, hit.efa->len, 0xFFFFFFFF);

		hitv[hit.lindex] = BM_elem_index_get(hit.l->v);
		hituv[hit.lindex] = hit.luv->uv;

		hitlen = hit.efa->len;
	}
	else if (selectmode == UV_SELECT_EDGE) {
		/* find edge */
		if (!uv_find_nearest_edge_multi(scene, ima, objects, objects_len, co, &hit)) {
			return OPERATOR_CANCELLED;
		}

		/* mark 2 edge vertices as being hit */
		hitv  = BLI_array_alloca(hitv,  hit.efa->len);
		hituv = BLI_array_alloca(hituv, hit.efa->len);
		copy_vn_i(hitv, hit.efa->len, 0xFFFFFFFF);

		hitv[hit.lindex] = BM_elem_index_get(hit.l->v);
		hitv[(hit.lindex + 1) % hit.efa->len] = BM_elem_index_get(hit.l->next->v);
		hituv[hit.lindex] = hit.luv->uv;
		hituv[(hit.lindex + 1) % hit.efa->len] = hit.luv_next->uv;

		hitlen = hit.efa->len;
	}
	else if (selectmode == UV_SELECT_FACE) {
		/* find face */
		if (!uv_find_nearest_face_multi(scene, ima, objects, objects_len, co, &hit)) {
			return OPERATOR_CANCELLED;
		}

		BMEditMesh *em = BKE_editmesh_from_object(hit.ob);
		const int cd_loop_uv_offset = CustomData_get_offset(&em->bm->ldata, CD_MLOOPUV);

		/* make active */
		BM_mesh_active_face_set(em->bm, hit.efa);

		/* mark all face vertices as being hit */

		hitv  = BLI_array_alloca(hitv,  hit.efa->len);
		hituv = BLI_array_alloca(hituv, hit.efa->len);
		BM_ITER_ELEM_INDEX (l, &liter, hit.efa, BM_LOOPS_OF_FACE, i) {
			luv = BM_ELEM_CD_GET_VOID_P(l, cd_loop_uv_offset);
			hituv[i] = luv->uv;
			hitv[i] = BM_elem_index_get(l->v);
		}

		hitlen = hit.efa->len;
	}
	else if (selectmode == UV_SELECT_ISLAND) {
		if (!uv_find_nearest_edge_multi(scene, ima, objects, objects_len, co, &hit)) {
			return OPERATOR_CANCELLED;
		}

		hitlen = 0;
	}
	else {
		hitlen = 0;
		return OPERATOR_CANCELLED;
	}

	Object *obedit = hit.ob;
	BMEditMesh *em = BKE_editmesh_from_object(obedit);
	const int cd_loop_uv_offset = CustomData_get_offset(&em->bm->ldata, CD_MLOOPUV);

	/* do selection */
	if (loop) {
		if (!extend) {
			/* TODO(MULTI_EDIT): We only need to de-select non-active */
			uv_select_all_perform_multi(scene, ima, objects, objects_len, SEL_DESELECT);
		}
		flush = uv_select_edgeloop(scene, ima, obedit, &hit, limit, extend);
	}
	else if (selectmode == UV_SELECT_ISLAND) {
		if (!extend) {
			/* TODO(MULTI_EDIT): We only need to de-select non-active */
			uv_select_all_perform_multi(scene, ima, objects, objects_len, SEL_DESELECT);
		}
		/* Current behavior of 'extend' is actually toggling, so pass extend flag as 'toggle' here */
		uv_select_linked_multi(scene, ima, objects, objects_len, limit, &hit, false, false, extend, false);
	}
	else if (extend) {
		if (selectmode == UV_SELECT_VERTEX) {
			/* (de)select uv vertex */
			select = !uvedit_uv_select_test(scene, hit.l, cd_loop_uv_offset);
			uvedit_uv_select_set(em, scene, hit.l, select, true, cd_loop_uv_offset);
			flush = 1;
		}
		else if (selectmode == UV_SELECT_EDGE) {
			/* (de)select edge */
			select = !(uvedit_edge_select_test(scene, hit.l, cd_loop_uv_offset));
			uvedit_edge_select_set(em, scene, hit.l, select, true, cd_loop_uv_offset);
			flush = 1;
		}
		else if (selectmode == UV_SELECT_FACE) {
			/* (de)select face */
			select = !(uvedit_face_select_test(scene, hit.efa, cd_loop_uv_offset));
			uvedit_face_select_set(scene, em, hit.efa, select, true, cd_loop_uv_offset);
			flush = -1;
		}

		/* de-selecting an edge may deselect a face too - validate */
		if (sync) {
			if (select == false) {
				BM_select_history_validate(em->bm);
			}
		}

		/* (de)select sticky uv nodes */
		if (sticky != SI_STICKY_DISABLE) {

			BM_mesh_elem_index_ensure(em->bm, BM_VERT);

			BM_ITER_MESH (efa, &iter, em->bm, BM_FACES_OF_MESH) {
				if (!uvedit_face_visible_test(scene, obedit, ima, efa))
					continue;

				BM_ITER_ELEM (l, &liter, efa, BM_LOOPS_OF_FACE) {
					luv = BM_ELEM_CD_GET_VOID_P(l, cd_loop_uv_offset);
					if (uv_sticky_select(limit, hitv, BM_elem_index_get(l->v), hituv, luv->uv, sticky, hitlen))
						uvedit_uv_select_set(em, scene, l, select, false, cd_loop_uv_offset);
				}
			}

			flush = select ? 1 : -1;
		}
	}
	else {
		/* deselect all */
		uv_select_all_perform_multi(scene, ima, objects, objects_len, SEL_DESELECT);

		if (selectmode == UV_SELECT_VERTEX) {
			/* select vertex */
			uvedit_uv_select_enable(em, scene, hit.l, true, cd_loop_uv_offset);
			flush = 1;
		}
		else if (selectmode == UV_SELECT_EDGE) {
			/* select edge */
			uvedit_edge_select_enable(em, scene, hit.l, true, cd_loop_uv_offset);
			flush = 1;
		}
		else if (selectmode == UV_SELECT_FACE) {
			/* select face */
			uvedit_face_select_enable(scene, em, hit.efa, true, cd_loop_uv_offset);
		}

		/* select sticky uvs */
		if (sticky != SI_STICKY_DISABLE) {
			BM_ITER_MESH (efa, &iter, em->bm, BM_FACES_OF_MESH) {
				if (!uvedit_face_visible_test(scene, obedit, ima, efa))
					continue;

				BM_ITER_ELEM (l, &liter, efa, BM_LOOPS_OF_FACE) {
					if (sticky == SI_STICKY_DISABLE) continue;
					luv = BM_ELEM_CD_GET_VOID_P(l, cd_loop_uv_offset);

					if (uv_sticky_select(limit, hitv, BM_elem_index_get(l->v), hituv, luv->uv, sticky, hitlen))
						uvedit_uv_select_enable(em, scene, l, false, cd_loop_uv_offset);

					flush = 1;
				}
			}
		}
	}

	if (sync) {
		/* flush for mesh selection */

		/* before bmesh */
#if 0
		if (ts->selectmode != SCE_SELECT_FACE) {
			if (flush == 1) EDBM_select_flush(em);
			else if (flush == -1) EDBM_deselect_flush(em);
		}
#else
		if (flush != 0) {
			if (loop) {
				/* push vertex -> edge selection */
				if (select) {
					EDBM_select_flush(em);
				}
				else {
					EDBM_deselect_flush(em);
				}
			}
			else {
				EDBM_selectmode_flush(em);
			}
		}
#endif
	}

	DEG_id_tag_update(obedit->data, 0);
	WM_event_add_notifier(C, NC_GEOM | ND_SELECT, obedit->data);

	return OPERATOR_PASS_THROUGH | OPERATOR_FINISHED;
}
static int uv_mouse_select(bContext *C, const float co[2], bool extend, bool loop)
{
	ViewLayer *view_layer = CTX_data_view_layer(C);
	uint objects_len = 0;
	Object **objects = BKE_view_layer_array_from_objects_in_edit_mode_unique_data_with_uvs(view_layer, &objects_len);
	int ret = uv_mouse_select_multi(C, objects, objects_len, co, extend, loop);
	MEM_freeN(objects);
	return ret;
}

static int uv_select_exec(bContext *C, wmOperator *op)
{
	float co[2];
	bool extend, loop;

	RNA_float_get_array(op->ptr, "location", co);
	extend = RNA_boolean_get(op->ptr, "extend");
	loop = false;

	return uv_mouse_select(C, co, extend, loop);
}

static int uv_select_invoke(bContext *C, wmOperator *op, const wmEvent *event)
{
	ARegion *ar = CTX_wm_region(C);
	float co[2];

	UI_view2d_region_to_view(&ar->v2d, event->mval[0], event->mval[1], &co[0], &co[1]);
	RNA_float_set_array(op->ptr, "location", co);

	return uv_select_exec(C, op);
}

static void UV_OT_select(wmOperatorType *ot)
{
	/* identifiers */
	ot->name = "Select";
	ot->description = "Select UV vertices";
	ot->idname = "UV_OT_select";
	ot->flag = OPTYPE_UNDO;

	/* api callbacks */
	ot->exec = uv_select_exec;
	ot->invoke = uv_select_invoke;
	ot->poll = ED_operator_uvedit; /* requires space image */;

	/* properties */
	RNA_def_boolean(ot->srna, "extend", 0,
	                "Extend", "Extend selection rather than clearing the existing selection");
	RNA_def_float_vector(ot->srna, "location", 2, NULL, -FLT_MAX, FLT_MAX,
	                     "Location", "Mouse location in normalized coordinates, 0.0 to 1.0 is within the image bounds", -100.0f, 100.0f);
}

/** \} */

/* -------------------------------------------------------------------- */
/** \name Loop Select Operator
 * \{ */

static int uv_select_loop_exec(bContext *C, wmOperator *op)
{
	float co[2];
	bool extend, loop;

	RNA_float_get_array(op->ptr, "location", co);
	extend = RNA_boolean_get(op->ptr, "extend");
	loop = true;

	return uv_mouse_select(C, co, extend, loop);
}

static int uv_select_loop_invoke(bContext *C, wmOperator *op, const wmEvent *event)
{
	ARegion *ar = CTX_wm_region(C);
	float co[2];

	UI_view2d_region_to_view(&ar->v2d, event->mval[0], event->mval[1], &co[0], &co[1]);
	RNA_float_set_array(op->ptr, "location", co);

	return uv_select_loop_exec(C, op);
}

static void UV_OT_select_loop(wmOperatorType *ot)
{
	/* identifiers */
	ot->name = "Loop Select";
	ot->description = "Select a loop of connected UV vertices";
	ot->idname = "UV_OT_select_loop";
	ot->flag = OPTYPE_UNDO;

	/* api callbacks */
	ot->exec = uv_select_loop_exec;
	ot->invoke = uv_select_loop_invoke;
	ot->poll = ED_operator_uvedit; /* requires space image */;

	/* properties */
	RNA_def_boolean(ot->srna, "extend", 0,
	                "Extend", "Extend selection rather than clearing the existing selection");
	RNA_def_float_vector(ot->srna, "location", 2, NULL, -FLT_MAX, FLT_MAX,
	                     "Location", "Mouse location in normalized coordinates, 0.0 to 1.0 is within the image bounds", -100.0f, 100.0f);
}

/** \} */

/* -------------------------------------------------------------------- */
/** \name Select Linked Operator
 * \{ */

static int uv_select_linked_internal(bContext *C, wmOperator *op, const wmEvent *event, int pick)
{
	SpaceImage *sima = CTX_wm_space_image(C);
	Scene *scene = CTX_data_scene(C);
	ToolSettings *ts = scene->toolsettings;
	ViewLayer *view_layer = CTX_data_view_layer(C);
	Image *ima = CTX_data_edit_image(C);
	float limit[2];
	int extend, deselect;
	bool select_faces = (ts->uv_flag & UV_SYNC_SELECTION) && (ts->selectmode & SCE_SELECT_FACE);

	UvNearestHit hit = UV_NEAREST_HIT_INIT;

	if ((ts->uv_flag & UV_SYNC_SELECTION) && !(ts->selectmode & SCE_SELECT_FACE)) {
		BKE_report(op->reports, RPT_ERROR, "Select linked only works in face select mode when sync selection is enabled");
		return OPERATOR_CANCELLED;
	}

	extend = RNA_boolean_get(op->ptr, "extend");
	deselect = RNA_boolean_get(op->ptr, "deselect");
	uvedit_pixel_to_float(sima, limit, 0.05f);

	uint objects_len = 0;
	Object **objects = BKE_view_layer_array_from_objects_in_edit_mode_unique_data_with_uvs(view_layer, &objects_len);

	if (pick) {
		float co[2];

		if (event) {
			/* invoke */
			ARegion *ar = CTX_wm_region(C);

			UI_view2d_region_to_view(&ar->v2d, event->mval[0], event->mval[1], &co[0], &co[1]);
			RNA_float_set_array(op->ptr, "location", co);
		}
		else {
			/* exec */
			RNA_float_get_array(op->ptr, "location", co);
		}

		if (!uv_find_nearest_edge_multi(scene, ima, objects, objects_len, co, &hit)) {
			MEM_freeN(objects);
			return OPERATOR_CANCELLED;
		}
	}

	if (!extend) {
		uv_select_all_perform_multi(scene, ima, objects, objects_len, SEL_DESELECT);
	}
<<<<<<< HEAD

	uv_select_linked_multi(
	        scene, ima, objects, objects_len, limit, pick ? &hit : NULL,
	        extend, deselect, false, select_faces);

=======

	uv_select_linked_multi(
	        scene, ima, objects, objects_len, limit, pick ? &hit : NULL,
	        extend, deselect, false, select_faces);

>>>>>>> 95011f6d
	/* weak!, but works */
	Object **objects_free = objects;
	if (pick) {
		objects = &hit.ob;
		objects_len = 1;
	}

	for (uint ob_index = 0; ob_index < objects_len; ob_index++) {
		Object *obedit = objects[ob_index];
		DEG_id_tag_update(obedit->data, 0);
		WM_event_add_notifier(C, NC_GEOM | ND_SELECT, obedit->data);
	}

	MEM_SAFE_FREE(objects_free);

	return OPERATOR_FINISHED;
}

static int uv_select_linked_exec(bContext *C, wmOperator *op)
{
	return uv_select_linked_internal(C, op, NULL, 0);
}

static void UV_OT_select_linked(wmOperatorType *ot)
{
	/* identifiers */
	ot->name = "Select Linked";
	ot->description = "Select all UV vertices linked to the active UV map";
	ot->idname = "UV_OT_select_linked";
	ot->flag = OPTYPE_REGISTER | OPTYPE_UNDO;

	/* api callbacks */
	ot->exec = uv_select_linked_exec;
	ot->poll = ED_operator_uvedit;    /* requires space image */

	/* properties */
	RNA_def_boolean(ot->srna, "extend", 0,
	                "Extend", "Extend selection rather than clearing the existing selection");
	RNA_def_boolean(ot->srna, "deselect", 0, "Deselect", "Deselect linked UV vertices rather than selecting them");
}

static int uv_select_linked_pick_invoke(bContext *C, wmOperator *op, const wmEvent *event)
{
	return uv_select_linked_internal(C, op, event, 1);
}

static int uv_select_linked_pick_exec(bContext *C, wmOperator *op)
{
	return uv_select_linked_internal(C, op, NULL, 1);
}

static void UV_OT_select_linked_pick(wmOperatorType *ot)
{
	/* identifiers */
	ot->name = "Select Linked Pick";
	ot->description = "Select all UV vertices linked under the mouse";
	ot->idname = "UV_OT_select_linked_pick";
	ot->flag = OPTYPE_UNDO;

	/* api callbacks */
	ot->invoke = uv_select_linked_pick_invoke;
	ot->exec = uv_select_linked_pick_exec;
	ot->poll = ED_operator_uvedit; /* requires space image */;

	/* properties */
	RNA_def_boolean(ot->srna, "extend", 0,
	                "Extend", "Extend selection rather than clearing the existing selection");
	RNA_def_boolean(ot->srna, "deselect", 0, "Deselect", "Deselect linked UV vertices rather than selecting them");
	RNA_def_float_vector(ot->srna, "location", 2, NULL, -FLT_MAX, FLT_MAX,
	                     "Location", "Mouse location in normalized coordinates, 0.0 to 1.0 is within the image bounds", -100.0f, 100.0f);
}

/* note: this is based on similar use case to MESH_OT_split(), which has a similar effect
 * but in this case they are not joined to begin with (only having the behavior of being joined)
 * so its best to call this uv_select_split() instead of just split(), but assigned to the same key
 * as MESH_OT_split - Campbell */
static int uv_select_split_exec(bContext *C, wmOperator *op)
{
	Scene *scene = CTX_data_scene(C);
	ToolSettings *ts = scene->toolsettings;
	Image *ima = CTX_data_edit_image(C);
	Object *obedit = CTX_data_edit_object(C);
	BMesh *bm = BKE_editmesh_from_object(obedit)->bm;

	BMFace *efa;
	BMLoop *l;
	BMIter iter, liter;
	MLoopUV *luv;
	bool changed = false;

	const int cd_loop_uv_offset  = CustomData_get_offset(&bm->ldata, CD_MLOOPUV);

	if (ts->uv_flag & UV_SYNC_SELECTION) {
		BKE_report(op->reports, RPT_ERROR, "Cannot split selection when sync selection is enabled");
		return OPERATOR_CANCELLED;
	}



	BM_ITER_MESH (efa, &iter, bm, BM_FACES_OF_MESH) {
		bool is_sel = false;
		bool is_unsel = false;

		if (!uvedit_face_visible_test(scene, obedit, ima, efa))
			continue;

		/* are we all selected? */
		BM_ITER_ELEM (l, &liter, efa, BM_LOOPS_OF_FACE) {
			luv = BM_ELEM_CD_GET_VOID_P(l, cd_loop_uv_offset);

			if (luv->flag & MLOOPUV_VERTSEL) {
				is_sel = true;
			}
			else {
				is_unsel = true;
			}

			/* we have mixed selection, bail out */
			if (is_sel && is_unsel) {
				break;
			}
		}

		if (is_sel && is_unsel) {
			BM_ITER_ELEM (l, &liter, efa, BM_LOOPS_OF_FACE) {
				luv = BM_ELEM_CD_GET_VOID_P(l, cd_loop_uv_offset);
				luv->flag &= ~MLOOPUV_VERTSEL;
			}

			changed = true;
		}
	}

	if (changed) {
		WM_event_add_notifier(C, NC_SPACE | ND_SPACE_IMAGE, NULL);
		return OPERATOR_FINISHED;
	}
	else {
		return OPERATOR_CANCELLED;
	}
}


static void UV_OT_select_split(wmOperatorType *ot)
{
	/* identifiers */
	ot->name = "Select Split";
	ot->description = "Select only entirely selected faces";
	ot->idname = "UV_OT_select_split";
	ot->flag = OPTYPE_REGISTER | OPTYPE_UNDO;

	/* api callbacks */
	ot->exec = uv_select_split_exec;
	ot->poll = ED_operator_uvedit; /* requires space image */;
}

static void uv_select_sync_flush(ToolSettings *ts, BMEditMesh *em, const short select)
{
	/* bmesh API handles flushing but not on de-select */
	if (ts->uv_flag & UV_SYNC_SELECTION) {
		if (ts->selectmode != SCE_SELECT_FACE) {
			if (select == false) {
				EDBM_deselect_flush(em);
			}
			else {
				EDBM_select_flush(em);
			}
		}

		if (select == false) {
			BM_select_history_validate(em->bm);
		}
	}
}

/** \} */

/* -------------------------------------------------------------------- */
/** \name Select/Tag Flushing Utils
 *
 * Utility functions to flush the uv-selection from tags.
 * \{ */

/**
 * helper function for #uv_select_flush_from_tag_loop and uv_select_flush_from_tag_face
 */
static void uv_select_flush_from_tag_sticky_loc_internal(
        Scene *scene, BMEditMesh *em, UvVertMap *vmap,
        const unsigned int efa_index, BMLoop *l,
        const bool select, const int cd_loop_uv_offset)
{
	UvMapVert *start_vlist = NULL, *vlist_iter;
	BMFace *efa_vlist;

	uvedit_uv_select_set(em, scene, l, select, false, cd_loop_uv_offset);

	vlist_iter = BM_uv_vert_map_at_index(vmap, BM_elem_index_get(l->v));

	while (vlist_iter) {
		if (vlist_iter->separate)
			start_vlist = vlist_iter;

		if (efa_index == vlist_iter->f)
			break;

		vlist_iter = vlist_iter->next;
	}

	vlist_iter = start_vlist;
	while (vlist_iter) {

		if (vlist_iter != start_vlist && vlist_iter->separate)
			break;

		if (efa_index != vlist_iter->f) {
			BMLoop *l_other;
			efa_vlist = BM_face_at_index(em->bm, vlist_iter->f);
			/* tf_vlist = BM_ELEM_CD_GET_VOID_P(efa_vlist, cd_poly_tex_offset); */ /* UNUSED */

			l_other = BM_iter_at_index(em->bm, BM_LOOPS_OF_FACE, efa_vlist, vlist_iter->tfindex);

			uvedit_uv_select_set(em, scene, l_other, select, false, cd_loop_uv_offset);
		}
		vlist_iter = vlist_iter->next;
	}
}

/**
 * Flush the selection from face tags based on sticky and selection modes.
 *
 * needed because settings the selection a face is done in a number of places but it also needs to respect
 * the sticky modes for the UV verts, so dealing with the sticky modes is best done in a separate function.
 *
 * \note! This function is very similar to #uv_select_flush_from_tag_loop, be sure to update both upon changing.
 */
static void uv_select_flush_from_tag_face(SpaceImage *sima, Scene *scene, Object *obedit, const bool select)
{
	/* Selecting UV Faces with some modes requires us to change
	 * the selection in other faces (depending on the sticky mode).
	 *
	 * This only needs to be done when the Mesh is not used for
	 * selection (so for sticky modes, vertex or location based). */

	ToolSettings *ts = scene->toolsettings;
	BMEditMesh *em = BKE_editmesh_from_object(obedit);
	BMFace *efa;
	BMLoop *l;
	BMIter iter, liter;
	const int cd_loop_uv_offset = CustomData_get_offset(&em->bm->ldata, CD_MLOOPUV);

	if ((ts->uv_flag & UV_SYNC_SELECTION) == 0 && sima->sticky == SI_STICKY_VERTEX) {
		/* Tag all verts as untouched, then touch the ones that have a face center
		 * in the loop and select all MLoopUV's that use a touched vert. */
		BM_mesh_elem_hflag_disable_all(em->bm, BM_VERT, BM_ELEM_TAG, false);

		BM_ITER_MESH (efa, &iter, em->bm, BM_FACES_OF_MESH) {
			if (BM_elem_flag_test(efa, BM_ELEM_TAG)) {
				BM_ITER_ELEM (l, &liter, efa, BM_LOOPS_OF_FACE) {
					BM_elem_flag_enable(l->v, BM_ELEM_TAG);
				}
			}
		}

		/* now select tagged verts */
		BM_ITER_MESH (efa, &iter, em->bm, BM_FACES_OF_MESH) {
			/* tf = BM_ELEM_CD_GET_VOID_P(efa, cd_poly_tex_offset); */ /* UNUSED */

			BM_ITER_ELEM (l, &liter, efa, BM_LOOPS_OF_FACE) {
				if (BM_elem_flag_test(l->v, BM_ELEM_TAG)) {
					uvedit_uv_select_set(em, scene, l, select, false, cd_loop_uv_offset);
				}
			}
		}
	}
	else if ((ts->uv_flag & UV_SYNC_SELECTION) == 0 && sima->sticky == SI_STICKY_LOC) {
		struct UvVertMap *vmap;
		float limit[2];
		unsigned int efa_index;

		uvedit_pixel_to_float(sima, limit, 0.05);

		BM_mesh_elem_table_ensure(em->bm, BM_FACE);
		vmap = BM_uv_vert_map_create(em->bm, limit, false, false);
		if (vmap == NULL) {
			return;
		}

		BM_ITER_MESH_INDEX (efa, &iter, em->bm, BM_FACES_OF_MESH, efa_index) {
			if (BM_elem_flag_test(efa, BM_ELEM_TAG)) {
				/* tf = BM_ELEM_CD_GET_VOID_P(efa, cd_poly_tex_offset); */ /* UNUSED */

				BM_ITER_ELEM (l, &liter, efa, BM_LOOPS_OF_FACE) {
					uv_select_flush_from_tag_sticky_loc_internal(
					        scene, em, vmap, efa_index, l,
					        select, cd_loop_uv_offset);
				}
			}
		}
		BM_uv_vert_map_free(vmap);

	}
	else { /* SI_STICKY_DISABLE or ts->uv_flag & UV_SYNC_SELECTION */
		BM_ITER_MESH (efa, &iter, em->bm, BM_FACES_OF_MESH) {
			if (BM_elem_flag_test(efa, BM_ELEM_TAG)) {
				uvedit_face_select_set(scene, em, efa, select, false, cd_loop_uv_offset);
			}
		}
	}
}



/**
 * Flush the selection from loop tags based on sticky and selection modes.
 *
 * needed because settings the selection a face is done in a number of places but it also needs to respect
 * the sticky modes for the UV verts, so dealing with the sticky modes is best done in a separate function.
 *
 * \note! This function is very similar to #uv_select_flush_from_tag_loop, be sure to update both upon changing.
 */
static void uv_select_flush_from_tag_loop(SpaceImage *sima, Scene *scene, Object *obedit, const bool select)
{
	/* Selecting UV Loops with some modes requires us to change
	 * the selection in other faces (depending on the sticky mode).
	 *
	 * This only needs to be done when the Mesh is not used for
	 * selection (so for sticky modes, vertex or location based). */

	ToolSettings *ts = scene->toolsettings;
	BMEditMesh *em = BKE_editmesh_from_object(obedit);
	BMFace *efa;
	BMLoop *l;
	BMIter iter, liter;

	const int cd_loop_uv_offset = CustomData_get_offset(&em->bm->ldata, CD_MLOOPUV);


	if ((ts->uv_flag & UV_SYNC_SELECTION) == 0 && sima->sticky == SI_STICKY_VERTEX) {
		/* Tag all verts as untouched, then touch the ones that have a face center
		 * in the loop and select all MLoopUV's that use a touched vert. */
		BM_mesh_elem_hflag_disable_all(em->bm, BM_VERT, BM_ELEM_TAG, false);

		BM_ITER_MESH (efa, &iter, em->bm, BM_FACES_OF_MESH) {
			BM_ITER_ELEM (l, &liter, efa, BM_LOOPS_OF_FACE) {
				if (BM_elem_flag_test(l, BM_ELEM_TAG)) {
					BM_elem_flag_enable(l->v, BM_ELEM_TAG);
				}
			}
		}

		/* now select tagged verts */
		BM_ITER_MESH (efa, &iter, em->bm, BM_FACES_OF_MESH) {
			/* tf = BM_ELEM_CD_GET_VOID_P(efa, cd_poly_tex_offset); */ /* UNUSED */

			BM_ITER_ELEM (l, &liter, efa, BM_LOOPS_OF_FACE) {
				if (BM_elem_flag_test(l->v, BM_ELEM_TAG)) {
					uvedit_uv_select_set(em, scene, l, select, false, cd_loop_uv_offset);
				}
			}
		}
	}
	else if ((ts->uv_flag & UV_SYNC_SELECTION) == 0 && sima->sticky == SI_STICKY_LOC) {
		struct UvVertMap *vmap;
		float limit[2];
		unsigned int efa_index;

		uvedit_pixel_to_float(sima, limit, 0.05);

		BM_mesh_elem_table_ensure(em->bm, BM_FACE);
		vmap = BM_uv_vert_map_create(em->bm, limit, false, false);
		if (vmap == NULL) {
			return;
		}

		BM_ITER_MESH_INDEX (efa, &iter, em->bm, BM_FACES_OF_MESH, efa_index) {
			/* tf = BM_ELEM_CD_GET_VOID_P(efa, cd_poly_tex_offset); */ /* UNUSED */

			BM_ITER_ELEM (l, &liter, efa, BM_LOOPS_OF_FACE) {
				if (BM_elem_flag_test(l, BM_ELEM_TAG)) {
					uv_select_flush_from_tag_sticky_loc_internal(
					        scene, em, vmap, efa_index, l,
					        select, cd_loop_uv_offset);
				}
			}
		}
		BM_uv_vert_map_free(vmap);

	}
	else { /* SI_STICKY_DISABLE or ts->uv_flag & UV_SYNC_SELECTION */
		BM_ITER_MESH (efa, &iter, em->bm, BM_FACES_OF_MESH) {
			BM_ITER_ELEM (l, &liter, efa, BM_LOOPS_OF_FACE) {
				if (BM_elem_flag_test(l, BM_ELEM_TAG)) {
					uvedit_uv_select_set(em, scene, l, select, false, cd_loop_uv_offset);
				}
			}
		}
	}
}

/** \} */

/* -------------------------------------------------------------------- */
/** \name Border Select Operator
 * \{ */

static int uv_border_select_exec(bContext *C, wmOperator *op)
{
	SpaceImage *sima = CTX_wm_space_image(C);
	Scene *scene = CTX_data_scene(C);
	ToolSettings *ts = scene->toolsettings;
	ViewLayer *view_layer = CTX_data_view_layer(C);
	Image *ima = CTX_data_edit_image(C);
	ARegion *ar = CTX_wm_region(C);
	BMFace *efa;
	BMLoop *l;
	BMIter iter, liter;
	MLoopUV *luv;
	rctf rectf;
	bool pinned, select, extend;
	const bool use_face_center = (
	        (ts->uv_flag & UV_SYNC_SELECTION) ?
	        (ts->selectmode == SCE_SELECT_FACE) :
	        (ts->uv_selectmode == UV_SELECT_FACE));

	/* get rectangle from operator */
	WM_operator_properties_border_to_rctf(op, &rectf);
	UI_view2d_region_to_view_rctf(&ar->v2d, &rectf, &rectf);

	/* figure out what to select/deselect */
	select = !RNA_boolean_get(op->ptr, "deselect");
	extend = RNA_boolean_get(op->ptr, "extend");
	pinned = RNA_boolean_get(op->ptr, "pinned");

	bool changed_multi = false;

	uint objects_len = 0;
	Object **objects = BKE_view_layer_array_from_objects_in_edit_mode_unique_data_with_uvs(view_layer, &objects_len);

	/* don't indent to avoid diff noise! */
	for (uint ob_index = 0; ob_index < objects_len; ob_index++) {
		Object *obedit = objects[ob_index];
		BMEditMesh *em = BKE_editmesh_from_object(obedit);

		bool changed = false;

		const int cd_loop_uv_offset  = CustomData_get_offset(&em->bm->ldata, CD_MLOOPUV);

		if (!extend)
			uv_select_all_perform_multi(scene, ima, objects, objects_len, SEL_DESELECT);

		/* do actual selection */
		if (use_face_center && !pinned) {
			/* handle face selection mode */
			float cent[2];

			changed = false;

			BM_ITER_MESH (efa, &iter, em->bm, BM_FACES_OF_MESH) {
				/* assume not touched */
				BM_elem_flag_disable(efa, BM_ELEM_TAG);

				if (uvedit_face_visible_test(scene, obedit, ima, efa)) {
					uv_poly_center(efa, cent, cd_loop_uv_offset);
					if (BLI_rctf_isect_pt_v(&rectf, cent)) {
						BM_elem_flag_enable(efa, BM_ELEM_TAG);
						changed = true;
					}
				}
			}

			/* (de)selects all tagged faces and deals with sticky modes */
			if (changed) {
				uv_select_flush_from_tag_face(sima, scene, obedit, select);
			}
		}
		else {
			/* other selection modes */
			changed = true;
			BM_mesh_elem_hflag_disable_all(em->bm, BM_VERT, BM_ELEM_TAG, false);

			BM_ITER_MESH (efa, &iter, em->bm, BM_FACES_OF_MESH) {
				if (!uvedit_face_visible_test(scene, obedit, ima, efa))
					continue;
				BM_ITER_ELEM (l, &liter, efa, BM_LOOPS_OF_FACE) {
					luv = BM_ELEM_CD_GET_VOID_P(l, cd_loop_uv_offset);

					if (!pinned || (ts->uv_flag & UV_SYNC_SELECTION)) {

						/* UV_SYNC_SELECTION - can't do pinned selection */
						if (BLI_rctf_isect_pt_v(&rectf, luv->uv)) {
							uvedit_uv_select_set(em, scene, l, select, false, cd_loop_uv_offset);
							BM_elem_flag_enable(l->v, BM_ELEM_TAG);
						}
					}
					else if (pinned) {
						if ((luv->flag & MLOOPUV_PINNED) && BLI_rctf_isect_pt_v(&rectf, luv->uv)) {
							uvedit_uv_select_set(em, scene, l, select, false, cd_loop_uv_offset);
							BM_elem_flag_enable(l->v, BM_ELEM_TAG);
						}
					}
				}
			}

			if (sima->sticky == SI_STICKY_VERTEX) {
				uvedit_vertex_select_tagged(em, scene, select, cd_loop_uv_offset);
			}
		}

		if (changed) {
			changed_multi = true;
<<<<<<< HEAD

			uv_select_sync_flush(ts, em, select);

=======

			uv_select_sync_flush(ts, em, select);

>>>>>>> 95011f6d
			if (ts->uv_flag & UV_SYNC_SELECTION) {
				WM_event_add_notifier(C, NC_GEOM | ND_SELECT, obedit->data);
			}
		}
	}

	MEM_freeN(objects);

	return changed_multi ? OPERATOR_FINISHED : OPERATOR_CANCELLED;
}

static void UV_OT_select_border(wmOperatorType *ot)
{
	/* identifiers */
	ot->name = "Border Select";
	ot->description = "Select UV vertices using border selection";
	ot->idname = "UV_OT_select_border";

	/* api callbacks */
	ot->invoke = WM_gesture_border_invoke;
	ot->exec = uv_border_select_exec;
	ot->modal = WM_gesture_border_modal;
	ot->poll = ED_operator_uvedit_space_image; /* requires space image */;
	ot->cancel = WM_gesture_border_cancel;

	/* flags */
	ot->flag = OPTYPE_REGISTER | OPTYPE_UNDO;

	/* properties */
	RNA_def_boolean(ot->srna, "pinned", 0, "Pinned", "Border select pinned UVs only");

	WM_operator_properties_gesture_border_select(ot);
}

/** \} */

/* -------------------------------------------------------------------- */
/** \name Circle Select Operator
 * \{ */

static int uv_inside_circle(const float uv[2], const float offset[2], const float ellipse[2])
{
	/* normalized ellipse: ell[0] = scaleX, ell[1] = scaleY */
	float x, y;
	x = (uv[0] - offset[0]) * ellipse[0];
	y = (uv[1] - offset[1]) * ellipse[1];
	return ((x * x + y * y) < 1.0f);
}

static int uv_circle_select_exec(bContext *C, wmOperator *op)
{
	SpaceImage *sima = CTX_wm_space_image(C);
	Scene *scene = CTX_data_scene(C);
	ToolSettings *ts = scene->toolsettings;
	Object *obedit = CTX_data_edit_object(C);
	BMEditMesh *em = BKE_editmesh_from_object(obedit);
	ARegion *ar = CTX_wm_region(C);
	BMFace *efa;
	BMLoop *l;
	BMIter iter, liter;
	MLoopUV *luv;
	int x, y, radius, width, height;
	float zoomx, zoomy, offset[2], ellipse[2];
	const bool select = !RNA_boolean_get(op->ptr, "deselect");
	bool changed = false;
	const bool use_face_center = (
	        (ts->uv_flag & UV_SYNC_SELECTION) ?
	        (ts->selectmode == SCE_SELECT_FACE) :
	        (ts->uv_selectmode == UV_SELECT_FACE));

	const int cd_loop_uv_offset  = CustomData_get_offset(&em->bm->ldata, CD_MLOOPUV);

	/* get operator properties */
	x = RNA_int_get(op->ptr, "x");
	y = RNA_int_get(op->ptr, "y");
	radius = RNA_int_get(op->ptr, "radius");

	/* compute ellipse size and location, not a circle since we deal
	 * with non square image. ellipse is normalized, r = 1.0. */
	ED_space_image_get_size(sima, &width, &height);
	ED_space_image_get_zoom(sima, ar, &zoomx, &zoomy);

	ellipse[0] = width * zoomx / radius;
	ellipse[1] = height * zoomy / radius;

	UI_view2d_region_to_view(&ar->v2d, x, y, &offset[0], &offset[1]);

	/* do selection */
	if (use_face_center) {
		changed = false;
		BM_ITER_MESH (efa, &iter, em->bm, BM_FACES_OF_MESH) {
			BM_elem_flag_disable(efa, BM_ELEM_TAG);
			/* assume not touched */
			if (select != uvedit_face_select_test(scene, efa, cd_loop_uv_offset)) {
				float cent[2];
				uv_poly_center(efa, cent, cd_loop_uv_offset);
				if (uv_inside_circle(cent, offset, ellipse)) {
					BM_elem_flag_enable(efa, BM_ELEM_TAG);
					changed = true;
				}
			}
		}

		/* (de)selects all tagged faces and deals with sticky modes */
		if (changed) {
			uv_select_flush_from_tag_face(sima, scene, obedit, select);
		}
	}
	else {
		BM_mesh_elem_hflag_disable_all(em->bm, BM_VERT, BM_ELEM_TAG, false);

		BM_ITER_MESH (efa, &iter, em->bm, BM_FACES_OF_MESH) {
			BM_ITER_ELEM (l, &liter, efa, BM_LOOPS_OF_FACE) {
				luv = BM_ELEM_CD_GET_VOID_P(l, cd_loop_uv_offset);
				if (uv_inside_circle(luv->uv, offset, ellipse)) {
					changed = true;
					uvedit_uv_select_set(em, scene, l, select, false, cd_loop_uv_offset);
					BM_elem_flag_enable(l->v, BM_ELEM_TAG);
				}
			}
		}

		if (sima->sticky == SI_STICKY_VERTEX) {
			uvedit_vertex_select_tagged(em, scene, select, cd_loop_uv_offset);
		}
	}

	if (changed) {
		uv_select_sync_flush(ts, em, select);

		WM_event_add_notifier(C, NC_GEOM | ND_SELECT, obedit->data);
	}

	return OPERATOR_FINISHED;
}

static void UV_OT_circle_select(wmOperatorType *ot)
{
	/* identifiers */
	ot->name = "Circle Select";
	ot->description = "Select UV vertices using circle selection";
	ot->idname = "UV_OT_circle_select";

	/* api callbacks */
	ot->invoke = WM_gesture_circle_invoke;
	ot->modal = WM_gesture_circle_modal;
	ot->exec = uv_circle_select_exec;
	ot->poll = ED_operator_uvedit_space_image; /* requires space image */;
	ot->cancel = WM_gesture_circle_cancel;

	/* flags */
	ot->flag = OPTYPE_REGISTER | OPTYPE_UNDO;

	/* properties */
	WM_operator_properties_gesture_circle_select(ot);
}

/** \} */

/* -------------------------------------------------------------------- */
/** \name Lasso Select Operator
 * \{ */

static bool do_lasso_select_mesh_uv(bContext *C, const int mcords[][2], short moves,
                                    const bool select, const bool extend)
{
	SpaceImage *sima = CTX_wm_space_image(C);
	Image *ima = CTX_data_edit_image(C);
	ARegion *ar = CTX_wm_region(C);
	Scene *scene = CTX_data_scene(C);
	ToolSettings *ts = scene->toolsettings;
	ViewLayer *view_layer = CTX_data_view_layer(C);
	const bool use_face_center = (
	        (ts->uv_flag & UV_SYNC_SELECTION) ?
	        (ts->selectmode == SCE_SELECT_FACE) :
	        (ts->uv_selectmode == UV_SELECT_FACE));


	BMIter iter, liter;

	BMFace *efa;
	BMLoop *l;
	int screen_uv[2];
	bool changed_multi = false;
	rcti rect;

	BLI_lasso_boundbox(&rect, mcords, moves);

	uint objects_len = 0;
	Object **objects = BKE_view_layer_array_from_objects_in_edit_mode_unique_data_with_uvs(view_layer, &objects_len);

	/* don't indent to avoid diff noise! */
	for (uint ob_index = 0; ob_index < objects_len; ob_index++) {
		Object *obedit = objects[ob_index];

		bool changed = false;

		BMEditMesh *em = BKE_editmesh_from_object(obedit);

		const int cd_loop_uv_offset  = CustomData_get_offset(&em->bm->ldata, CD_MLOOPUV);

		if (!extend && select) {
			uv_select_all_perform_multi(scene, ima, objects, objects_len, SEL_DESELECT);
		}

		if (use_face_center) { /* Face Center Sel */
			BM_ITER_MESH (efa, &iter, em->bm, BM_FACES_OF_MESH) {
				BM_elem_flag_disable(efa, BM_ELEM_TAG);
				/* assume not touched */
				if (select != uvedit_face_select_test(scene, efa, cd_loop_uv_offset)) {
					float cent[2];
					uv_poly_center(efa, cent, cd_loop_uv_offset);

					if (UI_view2d_view_to_region_clip(&ar->v2d, cent[0], cent[1], &screen_uv[0], &screen_uv[1]) &&
					    BLI_rcti_isect_pt_v(&rect, screen_uv) &&
					    BLI_lasso_is_point_inside(mcords, moves, screen_uv[0], screen_uv[1], V2D_IS_CLIPPED))
					{
						BM_elem_flag_enable(efa, BM_ELEM_TAG);
						changed = true;
					}
				}
			}

			/* (de)selects all tagged faces and deals with sticky modes */
			if (changed) {
				uv_select_flush_from_tag_face(sima, scene, obedit, select);
			}
		}
		else { /* Vert Sel */
			BM_mesh_elem_hflag_disable_all(em->bm, BM_VERT, BM_ELEM_TAG, false);

			BM_ITER_MESH (efa, &iter, em->bm, BM_FACES_OF_MESH) {
				if (uvedit_face_visible_test(scene, obedit, ima, efa)) {
					BM_ITER_ELEM (l, &liter, efa, BM_LOOPS_OF_FACE) {
						if ((select) != (uvedit_uv_select_test(scene, l, cd_loop_uv_offset))) {
							MLoopUV *luv = BM_ELEM_CD_GET_VOID_P(l, cd_loop_uv_offset);
							if (UI_view2d_view_to_region_clip(
							            &ar->v2d,
							            luv->uv[0], luv->uv[1],
							            &screen_uv[0], &screen_uv[1]) &&
							    BLI_rcti_isect_pt_v(&rect, screen_uv) &&
							    BLI_lasso_is_point_inside(mcords, moves, screen_uv[0], screen_uv[1], V2D_IS_CLIPPED))
							{
								uvedit_uv_select_set(em, scene, l, select, false, cd_loop_uv_offset);
								changed = true;
								BM_elem_flag_enable(l->v, BM_ELEM_TAG);
							}
						}
					}
				}
			}

			if (sima->sticky == SI_STICKY_VERTEX) {
				uvedit_vertex_select_tagged(em, scene, select, cd_loop_uv_offset);
			}
		}

		if (changed) {
			changed_multi = true;

			uv_select_sync_flush(scene->toolsettings, em, select);

			if (ts->uv_flag & UV_SYNC_SELECTION) {
				WM_event_add_notifier(C, NC_GEOM | ND_SELECT, obedit->data);
			}
		}
	}

	return changed_multi;
}

static int uv_lasso_select_exec(bContext *C, wmOperator *op)
{
	int mcords_tot;
	const int (*mcords)[2] = WM_gesture_lasso_path_to_array(C, op, &mcords_tot);

	if (mcords) {
		bool select, extend;
		bool changed;

		select = !RNA_boolean_get(op->ptr, "deselect");
		extend = RNA_boolean_get(op->ptr, "extend");
		changed = do_lasso_select_mesh_uv(C, mcords, mcords_tot, select, extend);

		MEM_freeN((void *)mcords);

		return changed ? OPERATOR_FINISHED : OPERATOR_CANCELLED;
	}

	return OPERATOR_PASS_THROUGH;
}

static void UV_OT_select_lasso(wmOperatorType *ot)
{
	ot->name = "Lasso Select UV";
	ot->description = "Select UVs using lasso selection";
	ot->idname = "UV_OT_select_lasso";

	ot->invoke = WM_gesture_lasso_invoke;
	ot->modal = WM_gesture_lasso_modal;
	ot->exec = uv_lasso_select_exec;
	ot->poll = ED_operator_uvedit_space_image;
	ot->cancel = WM_gesture_lasso_cancel;

	/* flags */
	ot->flag = OPTYPE_UNDO;

	/* properties */
	WM_operator_properties_gesture_lasso_select(ot);
}

/** \} */

/* -------------------------------------------------------------------- */
/** \name Snap Cursor Operator
 * \{ */

static void uv_snap_to_pixel(float uvco[2], float w, float h)
{
	uvco[0] = roundf(uvco[0] * w) / w;
	uvco[1] = roundf(uvco[1] * h) / h;
}

static void uv_snap_cursor_to_pixels(SpaceImage *sima)
{
	int width = 0, height = 0;

	ED_space_image_get_size(sima, &width, &height);
	uv_snap_to_pixel(sima->cursor, width, height);
}

static bool uv_snap_cursor_to_selection(
        Scene *scene, Image *ima, Object **objects_edit, uint objects_len, SpaceImage *sima)
{
	return ED_uvedit_center_multi(scene, ima, objects_edit, objects_len, sima->cursor, sima->around);
}

static int uv_snap_cursor_exec(bContext *C, wmOperator *op)
{
	SpaceImage *sima = CTX_wm_space_image(C);

	bool changed = false;

	switch (RNA_enum_get(op->ptr, "target")) {
		case 0:
			uv_snap_cursor_to_pixels(sima);
			changed = true;
			break;
		case 1:
		{
			Scene *scene = CTX_data_scene(C);
			Image *ima = CTX_data_edit_image(C);
			ViewLayer *view_layer = CTX_data_view_layer(C);

			uint objects_len = 0;
			Object **objects = BKE_view_layer_array_from_objects_in_edit_mode_unique_data_with_uvs(
			        view_layer, &objects_len);
			changed = uv_snap_cursor_to_selection(scene, ima, objects, objects_len, sima);
			MEM_freeN(objects);
			break;
		}
	}

	if (!changed)
		return OPERATOR_CANCELLED;

	WM_event_add_notifier(C, NC_SPACE | ND_SPACE_IMAGE, sima);

	return OPERATOR_FINISHED;
}

static void UV_OT_snap_cursor(wmOperatorType *ot)
{
	static const EnumPropertyItem target_items[] = {
		{0, "PIXELS", 0, "Pixels", ""},
		{1, "SELECTED", 0, "Selected", ""},
		{0, NULL, 0, NULL, NULL}};

	/* identifiers */
	ot->name = "Snap Cursor";
	ot->description = "Snap cursor to target type";
	ot->idname = "UV_OT_snap_cursor";
	ot->flag = OPTYPE_REGISTER | OPTYPE_UNDO;

	/* api callbacks */
	ot->exec = uv_snap_cursor_exec;
	ot->poll = ED_operator_uvedit_space_image; /* requires space image */;

	/* properties */
	RNA_def_enum(ot->srna, "target", target_items, 0, "Target", "Target to snap the selected UVs to");
}

/** \} */

/* -------------------------------------------------------------------- */
/** \name Snap Selection Operator
 * \{ */

static bool uv_snap_uvs_to_cursor(Scene *scene, Image *ima, Object *obedit, const float cursor[2])
{
	BMEditMesh *em = BKE_editmesh_from_object(obedit);
	BMFace *efa;
	BMLoop *l;
	BMIter iter, liter;
	MLoopUV *luv;
	bool changed = false;

	const int cd_loop_uv_offset  = CustomData_get_offset(&em->bm->ldata, CD_MLOOPUV);

	BM_ITER_MESH (efa, &iter, em->bm, BM_FACES_OF_MESH) {
		if (!uvedit_face_visible_test(scene, obedit, ima, efa))
			continue;

		BM_ITER_ELEM (l, &liter, efa, BM_LOOPS_OF_FACE) {
			if (uvedit_uv_select_test(scene, l, cd_loop_uv_offset)) {
				luv = BM_ELEM_CD_GET_VOID_P(l, cd_loop_uv_offset);
				copy_v2_v2(luv->uv, cursor);
				changed = true;
			}
		}
	}

	return changed;
}

static bool uv_snap_uvs_offset(Scene *scene, Image *ima, Object *obedit, const float offset[2])
{
	BMEditMesh *em = BKE_editmesh_from_object(obedit);
	BMFace *efa;
	BMLoop *l;
	BMIter iter, liter;
	MLoopUV *luv;
	bool changed = false;

	const int cd_loop_uv_offset  = CustomData_get_offset(&em->bm->ldata, CD_MLOOPUV);

	BM_ITER_MESH (efa, &iter, em->bm, BM_FACES_OF_MESH) {
		if (!uvedit_face_visible_test(scene, obedit, ima, efa))
			continue;

		BM_ITER_ELEM (l, &liter, efa, BM_LOOPS_OF_FACE) {
			if (uvedit_uv_select_test(scene, l, cd_loop_uv_offset)) {
				luv = BM_ELEM_CD_GET_VOID_P(l, cd_loop_uv_offset);
				add_v2_v2(luv->uv, offset);
				changed = true;
			}
		}
	}

	return changed;
}

static bool uv_snap_uvs_to_adjacent_unselected(Scene *scene, Image *ima, Object *obedit)
{
	BMEditMesh *em = BKE_editmesh_from_object(obedit);
	BMesh *bm = em->bm;
	BMFace *f;
	BMLoop *l, *lsub;
	BMIter iter, liter, lsubiter;
	MLoopUV *luv;
	bool changed = false;
	const int cd_loop_uv_offset  = CustomData_get_offset(&bm->ldata, CD_MLOOPUV);
<<<<<<< HEAD
	
=======

>>>>>>> 95011f6d
	/* index every vert that has a selected UV using it, but only once so as to
	 * get unique indices and to count how much to malloc */
	BM_ITER_MESH (f, &iter, bm, BM_FACES_OF_MESH) {
		if (uvedit_face_visible_test(scene, obedit, ima, f)) {
			BM_elem_flag_enable(f, BM_ELEM_TAG);
			BM_ITER_ELEM (l, &liter, f, BM_LOOPS_OF_FACE) {
				BM_elem_flag_set(l, BM_ELEM_TAG, uvedit_uv_select_test(scene, l, cd_loop_uv_offset));
			}
		}
		else {
			BM_elem_flag_disable(f, BM_ELEM_TAG);
		}
	}

	BM_ITER_MESH (f, &iter, bm, BM_FACES_OF_MESH) {
		if (BM_elem_flag_test(f, BM_ELEM_TAG)) {           /* face: visible */
			BM_ITER_ELEM (l, &liter, f, BM_LOOPS_OF_FACE) {
				if (BM_elem_flag_test(l, BM_ELEM_TAG)) {   /* loop: selected*/
					float uv[2] = {0.0f, 0.0f};
					int uv_tot = 0;

					BM_ITER_ELEM (lsub, &lsubiter, l->v, BM_LOOPS_OF_VERT) {
						if (BM_elem_flag_test(lsub->f, BM_ELEM_TAG) && /* face: visible */
						    !BM_elem_flag_test(lsub, BM_ELEM_TAG))     /* loop: unselected  */
						{
							luv = BM_ELEM_CD_GET_VOID_P(lsub, cd_loop_uv_offset);
							add_v2_v2(uv, luv->uv);
							uv_tot++;
						}
					}

					if (uv_tot) {
						luv = BM_ELEM_CD_GET_VOID_P(l, cd_loop_uv_offset);
						mul_v2_v2fl(luv->uv, uv, 1.0f / (float)uv_tot);
						changed = true;
					}
				}
			}
		}
	}

	return changed;
}

static bool uv_snap_uvs_to_pixels(SpaceImage *sima, Scene *scene, Object *obedit)
{
	BMEditMesh *em = BKE_editmesh_from_object(obedit);
	Image *ima = sima->image;
	BMFace *efa;
	BMLoop *l;
	BMIter iter, liter;
	MLoopUV *luv;
	int width = 0, height = 0;
	float w, h;
	bool changed = false;

	const int cd_loop_uv_offset  = CustomData_get_offset(&em->bm->ldata, CD_MLOOPUV);

	ED_space_image_get_size(sima, &width, &height);
	w = (float)width;
	h = (float)height;

	BM_ITER_MESH (efa, &iter, em->bm, BM_FACES_OF_MESH) {
		if (!uvedit_face_visible_test(scene, obedit, ima, efa))
			continue;

		BM_ITER_ELEM (l, &liter, efa, BM_LOOPS_OF_FACE) {
			if (uvedit_uv_select_test(scene, l, cd_loop_uv_offset)) {
				luv = BM_ELEM_CD_GET_VOID_P(l, cd_loop_uv_offset);
				uv_snap_to_pixel(luv->uv, w, h);
			}
		}

		changed = true;
	}

	return changed;
}

static int uv_snap_selection_exec(bContext *C, wmOperator *op)
{
	SpaceImage *sima = CTX_wm_space_image(C);
	Scene *scene = CTX_data_scene(C);
	Object *obedit = CTX_data_edit_object(C);
	Image *ima = CTX_data_edit_image(C);
	bool changed = false;

	switch (RNA_enum_get(op->ptr, "target")) {
		case 0:
			changed = uv_snap_uvs_to_pixels(sima, scene, obedit);
			break;
		case 1:
			changed = uv_snap_uvs_to_cursor(scene, ima, obedit, sima->cursor);
			break;
		case 2:
		{
			float center[2];
			if (ED_uvedit_center(scene, ima, obedit, center, sima->around)) {
				float offset[2];
				sub_v2_v2v2(offset, sima->cursor, center);
				changed = uv_snap_uvs_offset(scene, ima, obedit, offset);
			}
			break;
		}
		case 3:
			changed = uv_snap_uvs_to_adjacent_unselected(scene, ima, obedit);
			break;
	}

	if (!changed)
		return OPERATOR_CANCELLED;

	uvedit_live_unwrap_update(sima, scene, obedit);
	DEG_id_tag_update(obedit->data, 0);
	WM_event_add_notifier(C, NC_GEOM | ND_DATA, obedit->data);

	return OPERATOR_FINISHED;
}

static void UV_OT_snap_selected(wmOperatorType *ot)
{
	static const EnumPropertyItem target_items[] = {
		{0, "PIXELS", 0, "Pixels", ""},
		{1, "CURSOR", 0, "Cursor", ""},
		{2, "CURSOR_OFFSET", 0, "Cursor (Offset)", ""},
		{3, "ADJACENT_UNSELECTED", 0, "Adjacent Unselected", ""},
		{0, NULL, 0, NULL, NULL}};

	/* identifiers */
	ot->name = "Snap Selection";
	ot->description = "Snap selected UV vertices to target type";
	ot->idname = "UV_OT_snap_selected";
	ot->flag = OPTYPE_REGISTER | OPTYPE_UNDO;

	/* api callbacks */
	ot->exec = uv_snap_selection_exec;
	ot->poll = ED_operator_uvedit_space_image;

	/* properties */
	RNA_def_enum(ot->srna, "target", target_items, 0, "Target", "Target to snap the selected UVs to");
}

/** \} */

/* -------------------------------------------------------------------- */
/** \name Pin UV's Operator
 * \{ */

static int uv_pin_exec(bContext *C, wmOperator *op)
{
	Scene *scene = CTX_data_scene(C);
	Object *obedit = CTX_data_edit_object(C);
	Image *ima = CTX_data_edit_image(C);
	BMEditMesh *em = BKE_editmesh_from_object(obedit);
	BMFace *efa;
	BMLoop *l;
	BMIter iter, liter;
	MLoopUV *luv;
	const bool clear = RNA_boolean_get(op->ptr, "clear");

	const int cd_loop_uv_offset  = CustomData_get_offset(&em->bm->ldata, CD_MLOOPUV);

	BM_ITER_MESH (efa, &iter, em->bm, BM_FACES_OF_MESH) {
		if (!uvedit_face_visible_test(scene, obedit, ima, efa))
			continue;

		BM_ITER_ELEM (l, &liter, efa, BM_LOOPS_OF_FACE) {
			luv = BM_ELEM_CD_GET_VOID_P(l, cd_loop_uv_offset);

			if (!clear) {
				if (uvedit_uv_select_test(scene, l, cd_loop_uv_offset))
					luv->flag |= MLOOPUV_PINNED;
			}
			else {
				if (uvedit_uv_select_test(scene, l, cd_loop_uv_offset))
					luv->flag &= ~MLOOPUV_PINNED;
			}
		}
	}

	WM_event_add_notifier(C, NC_GEOM | ND_DATA, obedit->data);

	return OPERATOR_FINISHED;
}

static void UV_OT_pin(wmOperatorType *ot)
{
	/* identifiers */
	ot->name = "Pin";
	ot->description = "Set/clear selected UV vertices as anchored between multiple unwrap operations";
	ot->idname = "UV_OT_pin";
	ot->flag = OPTYPE_REGISTER | OPTYPE_UNDO;

	/* api callbacks */
	ot->exec = uv_pin_exec;
	ot->poll = ED_operator_uvedit;

	/* properties */
	RNA_def_boolean(ot->srna, "clear", 0, "Clear", "Clear pinning for the selection instead of setting it");
}

/** \} */

/* -------------------------------------------------------------------- */
/** \name Select Pinned UV's Operator
 * \{ */

static int uv_select_pinned_exec(bContext *C, wmOperator *UNUSED(op))
{
	Scene *scene = CTX_data_scene(C);
	Object *obedit = CTX_data_edit_object(C);
	Image *ima = CTX_data_edit_image(C);
	BMEditMesh *em = BKE_editmesh_from_object(obedit);
	BMFace *efa;
	BMLoop *l;
	BMIter iter, liter;
	MLoopUV *luv;

	const int cd_loop_uv_offset  = CustomData_get_offset(&em->bm->ldata, CD_MLOOPUV);

	BM_ITER_MESH (efa, &iter, em->bm, BM_FACES_OF_MESH) {
		if (!uvedit_face_visible_test(scene, obedit, ima, efa))
			continue;

		BM_ITER_ELEM (l, &liter, efa, BM_LOOPS_OF_FACE) {
			luv = BM_ELEM_CD_GET_VOID_P(l, cd_loop_uv_offset);

			if (luv->flag & MLOOPUV_PINNED)
				uvedit_uv_select_enable(em, scene, l, false, cd_loop_uv_offset);
		}
	}

	WM_event_add_notifier(C, NC_GEOM | ND_SELECT, obedit->data);

	return OPERATOR_FINISHED;
}

static void UV_OT_select_pinned(wmOperatorType *ot)
{
	/* identifiers */
	ot->name = "Selected Pinned";
	ot->description = "Select all pinned UV vertices";
	ot->idname = "UV_OT_select_pinned";
	ot->flag = OPTYPE_REGISTER | OPTYPE_UNDO;

	/* api callbacks */
	ot->exec = uv_select_pinned_exec;
	ot->poll = ED_operator_uvedit;
}

/** \} */

/* -------------------------------------------------------------------- */
/** \name Hide Operator
 * \{ */

/* check if we are selected or unselected based on 'bool_test' arg,
 * needed for select swap support */
#define UV_SEL_TEST(luv, bool_test) ((((luv)->flag & MLOOPUV_VERTSEL) == MLOOPUV_VERTSEL) == bool_test)

/* is every UV vert selected or unselected depending on bool_test */
static bool bm_face_is_all_uv_sel(
        BMFace *f, bool select_test,
        const int cd_loop_uv_offset)
{
	BMLoop *l_iter;
	BMLoop *l_first;

	l_iter = l_first = BM_FACE_FIRST_LOOP(f);
	do {
		MLoopUV *luv = BM_ELEM_CD_GET_VOID_P(l_iter, cd_loop_uv_offset);
		if (!UV_SEL_TEST(luv, select_test)) {
			return false;
		}
	} while ((l_iter = l_iter->next) != l_first);

	return true;
}

static int uv_hide_exec(bContext *C, wmOperator *op)
{
	SpaceImage *sima = CTX_wm_space_image(C);
	Object *obedit = CTX_data_edit_object(C);
	Scene *scene = CTX_data_scene(C);
	ToolSettings *ts = scene->toolsettings;
	BMEditMesh *em = BKE_editmesh_from_object(obedit);
	BMFace *efa;
	BMLoop *l;
	BMIter iter, liter;
	MLoopUV *luv;
	const bool swap = RNA_boolean_get(op->ptr, "unselected");
	Image *ima = sima ? sima->image : NULL;
	const int use_face_center = (ts->uv_selectmode == UV_SELECT_FACE);

	const int cd_loop_uv_offset  = CustomData_get_offset(&em->bm->ldata, CD_MLOOPUV);

	if (ts->uv_flag & UV_SYNC_SELECTION) {
		EDBM_mesh_hide(em, swap);
		WM_event_add_notifier(C, NC_GEOM | ND_SELECT, obedit->data);

		return OPERATOR_FINISHED;
	}

	BM_ITER_MESH (efa, &iter, em->bm, BM_FACES_OF_MESH) {
		int hide = 0;

		if (!uvedit_face_visible_test(scene, obedit, ima, efa)) {
			continue;
		}

		BM_ITER_ELEM (l, &liter, efa, BM_LOOPS_OF_FACE) {
			luv = BM_ELEM_CD_GET_VOID_P(l, cd_loop_uv_offset);

			if (UV_SEL_TEST(luv, !swap)) {
				hide = 1;
				break;
			}
		}

		if (hide) {
			/* note, a special case for edges could be used,
			 * for now edges act like verts and get flushed */
			if (use_face_center) {
				if (em->selectmode == SCE_SELECT_FACE) {
					/* check that every UV is selected */
					if (bm_face_is_all_uv_sel(efa, true, cd_loop_uv_offset) == !swap) {
						BM_face_select_set(em->bm, efa, false);
					}
					uvedit_face_select_disable(scene, em, efa, cd_loop_uv_offset);
				}
				else {
					if (bm_face_is_all_uv_sel(efa, true, cd_loop_uv_offset) == !swap) {
						BM_ITER_ELEM (l, &liter, efa, BM_LOOPS_OF_FACE) {
							luv = BM_ELEM_CD_GET_VOID_P(l, cd_loop_uv_offset);
							if (UV_SEL_TEST(luv, !swap)) {
								BM_vert_select_set(em->bm, l->v, false);
							}
						}
					}
					if (!swap) uvedit_face_select_disable(scene, em, efa, cd_loop_uv_offset);
				}
			}
			else if (em->selectmode == SCE_SELECT_FACE) {
				/* check if a UV is de-selected */
				if (bm_face_is_all_uv_sel(efa, false, cd_loop_uv_offset) != !swap) {
					BM_face_select_set(em->bm, efa, false);
					uvedit_face_select_disable(scene, em, efa, cd_loop_uv_offset);
				}
			}
			else {
				BM_ITER_ELEM (l, &liter, efa, BM_LOOPS_OF_FACE) {
					luv = BM_ELEM_CD_GET_VOID_P(l, cd_loop_uv_offset);
					if (UV_SEL_TEST(luv, !swap)) {
						BM_vert_select_set(em->bm, l->v, false);
						if (!swap) luv->flag &= ~MLOOPUV_VERTSEL;
					}
				}
			}
		}
	}

	/* flush vertex selection changes */
	if (em->selectmode != SCE_SELECT_FACE)
		EDBM_selectmode_flush_ex(em, SCE_SELECT_VERTEX | SCE_SELECT_EDGE);

	BM_select_history_validate(em->bm);
	WM_event_add_notifier(C, NC_GEOM | ND_SELECT, obedit->data);

	return OPERATOR_FINISHED;
}

#undef UV_SEL_TEST

static void UV_OT_hide(wmOperatorType *ot)
{
	/* identifiers */
	ot->name = "Hide Selected";
	ot->description = "Hide (un)selected UV vertices";
	ot->idname = "UV_OT_hide";
	ot->flag = OPTYPE_REGISTER | OPTYPE_UNDO;

	/* api callbacks */
	ot->exec = uv_hide_exec;
	ot->poll = ED_operator_uvedit;

	/* props */
	RNA_def_boolean(ot->srna, "unselected", 0, "Unselected", "Hide unselected rather than selected");
}

/** \} */

/* -------------------------------------------------------------------- */
/** \name Reveal Operator
 * \{ */

static int uv_reveal_exec(bContext *C, wmOperator *op)
{
	SpaceImage *sima = CTX_wm_space_image(C);
	Object *obedit = CTX_data_edit_object(C);
	Scene *scene = CTX_data_scene(C);
	ToolSettings *ts = scene->toolsettings;
	BMEditMesh *em = BKE_editmesh_from_object(obedit);
	BMFace *efa;
	BMLoop *l;
	BMIter iter, liter;
	MLoopUV *luv;
	const int use_face_center = (ts->uv_selectmode == UV_SELECT_FACE);
	const int stickymode = sima ? (sima->sticky != SI_STICKY_DISABLE) : 1;

	const int cd_loop_uv_offset  = CustomData_get_offset(&em->bm->ldata, CD_MLOOPUV);

	const bool select = RNA_boolean_get(op->ptr, "select");

	/* note on tagging, selecting faces needs to be delayed so it doesn't select the verts and
	 * confuse our checks on selected verts. */

	/* call the mesh function if we are in mesh sync sel */
	if (ts->uv_flag & UV_SYNC_SELECTION) {
		EDBM_mesh_reveal(em, select);
		WM_event_add_notifier(C, NC_GEOM | ND_SELECT, obedit->data);

		return OPERATOR_FINISHED;
	}
	if (use_face_center) {
		if (em->selectmode == SCE_SELECT_FACE) {
			BM_ITER_MESH (efa, &iter, em->bm, BM_FACES_OF_MESH) {
				BM_elem_flag_disable(efa, BM_ELEM_TAG);
				if (!BM_elem_flag_test(efa, BM_ELEM_HIDDEN) && !BM_elem_flag_test(efa, BM_ELEM_SELECT)) {
					BM_ITER_ELEM (l, &liter, efa, BM_LOOPS_OF_FACE) {
						luv = BM_ELEM_CD_GET_VOID_P(l, cd_loop_uv_offset);
						SET_FLAG_FROM_TEST(luv->flag, select, MLOOPUV_VERTSEL);
					}
					/* BM_face_select_set(em->bm, efa, true); */
					BM_elem_flag_enable(efa, BM_ELEM_TAG);
				}
			}
		}
		else {
			/* enable adjacent faces to have disconnected UV selections if sticky is disabled */
			if (!stickymode) {
				BM_ITER_MESH (efa, &iter, em->bm, BM_FACES_OF_MESH) {
					BM_elem_flag_disable(efa, BM_ELEM_TAG);
					if (!BM_elem_flag_test(efa, BM_ELEM_HIDDEN) && !BM_elem_flag_test(efa, BM_ELEM_SELECT)) {
						int totsel = 0;
						BM_ITER_ELEM (l, &liter, efa, BM_LOOPS_OF_FACE) {
							totsel += BM_elem_flag_test(l->v, BM_ELEM_SELECT);
						}

						if (!totsel) {
							BM_ITER_ELEM (l, &liter, efa, BM_LOOPS_OF_FACE) {
								luv = BM_ELEM_CD_GET_VOID_P(l, cd_loop_uv_offset);
								SET_FLAG_FROM_TEST(luv->flag, select, MLOOPUV_VERTSEL);
							}
							/* BM_face_select_set(em->bm, efa, true); */
							BM_elem_flag_enable(efa, BM_ELEM_TAG);
						}
					}
				}
			}
			else {
				BM_ITER_MESH (efa, &iter, em->bm, BM_FACES_OF_MESH) {
					BM_elem_flag_disable(efa, BM_ELEM_TAG);
					if (!BM_elem_flag_test(efa, BM_ELEM_HIDDEN) && !BM_elem_flag_test(efa, BM_ELEM_SELECT)) {
						BM_ITER_ELEM (l, &liter, efa, BM_LOOPS_OF_FACE) {
							if (BM_elem_flag_test(l->v, BM_ELEM_SELECT) == 0) {
								luv = BM_ELEM_CD_GET_VOID_P(l, cd_loop_uv_offset);
								SET_FLAG_FROM_TEST(luv->flag, select, MLOOPUV_VERTSEL);
							}
						}
						/* BM_face_select_set(em->bm, efa, true); */
						BM_elem_flag_enable(efa, BM_ELEM_TAG);
					}
				}
			}
		}
	}
	else if (em->selectmode == SCE_SELECT_FACE) {
		BM_ITER_MESH (efa, &iter, em->bm, BM_FACES_OF_MESH) {
			BM_elem_flag_disable(efa, BM_ELEM_TAG);
			if (!BM_elem_flag_test(efa, BM_ELEM_HIDDEN) && !BM_elem_flag_test(efa, BM_ELEM_SELECT)) {
				BM_ITER_ELEM (l, &liter, efa, BM_LOOPS_OF_FACE) {
					luv = BM_ELEM_CD_GET_VOID_P(l, cd_loop_uv_offset);
					SET_FLAG_FROM_TEST(luv->flag, select, MLOOPUV_VERTSEL);
				}
				/* BM_face_select_set(em->bm, efa, true); */
				BM_elem_flag_enable(efa, BM_ELEM_TAG);
			}
		}
	}
	else {
		BM_ITER_MESH (efa, &iter, em->bm, BM_FACES_OF_MESH) {
			BM_elem_flag_disable(efa, BM_ELEM_TAG);
			if (!BM_elem_flag_test(efa, BM_ELEM_HIDDEN) && !BM_elem_flag_test(efa, BM_ELEM_SELECT)) {
				BM_ITER_ELEM (l, &liter, efa, BM_LOOPS_OF_FACE) {
					if (BM_elem_flag_test(l->v, BM_ELEM_SELECT) == 0) {
						luv = BM_ELEM_CD_GET_VOID_P(l, cd_loop_uv_offset);
						SET_FLAG_FROM_TEST(luv->flag, select, MLOOPUV_VERTSEL);
					}
				}
				/* BM_face_select_set(em->bm, efa, true); */
				BM_elem_flag_enable(efa, BM_ELEM_TAG);
			}
		}
	}

	/* re-select tagged faces */
	BM_mesh_elem_hflag_enable_test(em->bm, BM_FACE, BM_ELEM_SELECT, true, false, BM_ELEM_TAG);

	WM_event_add_notifier(C, NC_GEOM | ND_SELECT, obedit->data);

	return OPERATOR_FINISHED;
}

static void UV_OT_reveal(wmOperatorType *ot)
{
	/* identifiers */
	ot->name = "Reveal Hidden";
	ot->description = "Reveal all hidden UV vertices";
	ot->idname = "UV_OT_reveal";
	ot->flag = OPTYPE_REGISTER | OPTYPE_UNDO;

	/* api callbacks */
	ot->exec = uv_reveal_exec;
	ot->poll = ED_operator_uvedit;

	RNA_def_boolean(ot->srna, "select", true, "Select", "");
}

/** \} */

/* -------------------------------------------------------------------- */
/** \name Set 2D Cursor Operator
 * \{ */

static int uv_set_2d_cursor_poll(bContext *C)
{
	return ED_operator_uvedit_space_image(C) ||
	       ED_space_image_maskedit_poll(C) ||
	       ED_space_image_paint_curve(C);
}

static int uv_set_2d_cursor_exec(bContext *C, wmOperator *op)
{
	SpaceImage *sima = CTX_wm_space_image(C);

	if (!sima)
		return OPERATOR_CANCELLED;

	RNA_float_get_array(op->ptr, "location", sima->cursor);

	WM_event_add_notifier(C, NC_SPACE | ND_SPACE_IMAGE, NULL);

	return OPERATOR_FINISHED;
}

static int uv_set_2d_cursor_invoke(bContext *C, wmOperator *op, const wmEvent *event)
{
	ARegion *ar = CTX_wm_region(C);
	float location[2];

	if (ar->regiontype == RGN_TYPE_WINDOW) {
		if (event->mval[1] <= 16) {
			SpaceImage *sima = CTX_wm_space_image(C);
			if (sima && ED_space_image_show_cache(sima)) {
				return OPERATOR_PASS_THROUGH;
			}
		}
	}

	UI_view2d_region_to_view(&ar->v2d, event->mval[0], event->mval[1], &location[0], &location[1]);
	RNA_float_set_array(op->ptr, "location", location);

	return uv_set_2d_cursor_exec(C, op);
}

static void UV_OT_cursor_set(wmOperatorType *ot)
{
	/* identifiers */
	ot->name = "Set 2D Cursor";
	ot->description = "Set 2D cursor location";
	ot->idname = "UV_OT_cursor_set";

	/* api callbacks */
	ot->exec = uv_set_2d_cursor_exec;
	ot->invoke = uv_set_2d_cursor_invoke;
	ot->poll = uv_set_2d_cursor_poll;

	/* flags */
	ot->flag = OPTYPE_REGISTER | OPTYPE_UNDO;

	/* properties */
	RNA_def_float_vector(ot->srna, "location", 2, NULL, -FLT_MAX, FLT_MAX, "Location",
	                     "Cursor location in normalized (0.0-1.0) coordinates", -10.0f, 10.0f);
}

/** \} */

/* -------------------------------------------------------------------- */
/** \name Seam from UV Islands Operator
 * \{ */

static int uv_seams_from_islands_exec(bContext *C, wmOperator *op)
{
	UvVertMap *vmap;
	Object *ob = CTX_data_edit_object(C);
	Mesh *me = (Mesh *)ob->data;
	BMEditMesh *em;
	BMEdge *editedge;
	float limit[2] = {STD_UV_CONNECT_LIMIT, STD_UV_CONNECT_LIMIT};
	const bool mark_seams = RNA_boolean_get(op->ptr, "mark_seams");
	const bool mark_sharp = RNA_boolean_get(op->ptr, "mark_sharp");

	BMesh *bm;
	BMIter iter;

	em = me->edit_btmesh;
	bm = em->bm;

	if (!EDBM_uv_check(em)) {
		return OPERATOR_CANCELLED;
	}

	/* This code sets editvert->tmp.l to the index. This will be useful later on. */
	BM_mesh_elem_table_ensure(bm, BM_FACE);
	vmap = BM_uv_vert_map_create(bm, limit, false, false);

	BM_ITER_MESH (editedge, &iter, bm, BM_EDGES_OF_MESH) {
		/* flags to determine if we uv is separated from first editface match */
		char separated1 = 0, separated2;
		/* set to denote edge must be flagged as seam */
		char faces_separated = 0;
		/* flag to keep track if uv1 is disconnected from first editface match */
		char v1coincident = 1;
		/* For use with v1coincident. v1coincident will change only if we've had commonFaces */
		int commonFaces = 0;

		BMFace *efa1, *efa2;

		UvMapVert *mv1, *mvinit1, *mv2, *mvinit2, *mviter;
		/* mv2cache stores the first of the list of coincident uv's for later comparison
		 * mv2sep holds the last separator and is copied to mv2cache when a hit is first found */
		UvMapVert *mv2cache = NULL, *mv2sep = NULL;

		mvinit1 = vmap->vert[BM_elem_index_get(editedge->v1)];
		if (mark_seams)
			BM_elem_flag_disable(editedge, BM_ELEM_SEAM);

		for (mv1 = mvinit1; mv1 && !faces_separated; mv1 = mv1->next) {
			if (mv1->separate && commonFaces)
				v1coincident = 0;

			separated2 = 0;
			efa1 = BM_face_at_index(bm, mv1->f);
			mvinit2 = vmap->vert[BM_elem_index_get(editedge->v2)];

			for (mv2 = mvinit2; mv2; mv2 = mv2->next) {
				if (mv2->separate)
					mv2sep = mv2;

				efa2 = BM_face_at_index(bm, mv2->f);
				if (efa1 == efa2) {
					/* if v1 is not coincident no point in comparing */
					if (v1coincident) {
						/* have we found previously anything? */
						if (mv2cache) {
							/* flag seam unless proved to be coincident with previous hit */
							separated2 = 1;
							for (mviter = mv2cache; mviter; mviter = mviter->next) {
								if (mviter->separate && mviter != mv2cache)
									break;
								/* coincident with previous hit, do not flag seam */
								if (mviter == mv2)
									separated2 = 0;
							}
						}
						/* First hit case, store the hit in the cache */
						else {
							mv2cache = mv2sep;
							commonFaces = 1;
						}
					}
					else
						separated1 = 1;

					if (separated1 || separated2) {
						faces_separated = 1;
						break;
					}
				}
			}
		}

		if (faces_separated) {
			if (mark_seams)
				BM_elem_flag_enable(editedge, BM_ELEM_SEAM);
			if (mark_sharp)
				BM_elem_flag_disable(editedge, BM_ELEM_SMOOTH);
		}
	}

	if (mark_seams) {
		me->drawflag |= ME_DRAWSEAMS;
	}
	if (mark_sharp) {
		me->drawflag |= ME_DRAWSHARP;
	}


	BM_uv_vert_map_free(vmap);

	DEG_id_tag_update(&me->id, 0);
	WM_event_add_notifier(C, NC_GEOM | ND_DATA, me);

	return OPERATOR_FINISHED;
}


static void UV_OT_seams_from_islands(wmOperatorType *ot)
{
	/* identifiers */
	ot->name = "Seams From Islands";
	ot->description = "Set mesh seams according to island setup in the UV editor";
	ot->idname = "UV_OT_seams_from_islands";

	/* flags */
	ot->flag = OPTYPE_REGISTER | OPTYPE_UNDO;

	/* api callbacks */
	ot->exec = uv_seams_from_islands_exec;
	ot->poll = ED_operator_uvedit;

	RNA_def_boolean(ot->srna, "mark_seams", 1, "Mark Seams", "Mark boundary edges as seams");
	RNA_def_boolean(ot->srna, "mark_sharp", 0, "Mark Sharp", "Mark boundary edges as sharp");
}

/** \} */

/* -------------------------------------------------------------------- */
/** \name Mark Seam Operator
 * \{ */

static int uv_mark_seam_exec(bContext *C, wmOperator *op)
{
	Object *ob = CTX_data_edit_object(C);
	Scene *scene = CTX_data_scene(C);
	Mesh *me = (Mesh *)ob->data;
	BMEditMesh *em = me->edit_btmesh;
	BMesh *bm = em->bm;
	BMFace *efa;
	BMLoop *loop;
	BMIter iter, liter;
	bool flag_set = !RNA_boolean_get(op->ptr, "clear");

	const int cd_loop_uv_offset = CustomData_get_offset(&bm->ldata, CD_MLOOPUV);

	BM_ITER_MESH (efa, &iter, bm, BM_FACES_OF_MESH) {
		BM_ITER_ELEM (loop, &liter, efa, BM_LOOPS_OF_FACE) {
			if (uvedit_edge_select_test(scene, loop, cd_loop_uv_offset)) {
				BM_elem_flag_set(loop->e, BM_ELEM_SEAM, flag_set);
			}
		}
	}

	me->drawflag |= ME_DRAWSEAMS;

	if (scene->toolsettings->edge_mode_live_unwrap)
		ED_unwrap_lscm(scene, ob, false, false);

	DEG_id_tag_update(&me->id, 0);
	WM_event_add_notifier(C, NC_GEOM | ND_DATA, me);

	return OPERATOR_FINISHED;
}

static int uv_mark_seam_invoke(bContext *C, wmOperator *op, const wmEvent *UNUSED(event))
{
	uiPopupMenu *pup;
	uiLayout *layout;

	if (RNA_struct_property_is_set(op->ptr, "clear")) {
		return uv_mark_seam_exec(C, op);
	}

	pup = UI_popup_menu_begin(C, IFACE_("Edges"), ICON_NONE);
	layout = UI_popup_menu_layout(pup);

	uiLayoutSetOperatorContext(layout, WM_OP_EXEC_DEFAULT);
	uiItemBooleanO(layout, CTX_IFACE_(BLT_I18NCONTEXT_OPERATOR_DEFAULT, "Mark Seam"), ICON_NONE, op->type->idname, "clear", false);
	uiItemBooleanO(layout, CTX_IFACE_(BLT_I18NCONTEXT_OPERATOR_DEFAULT, "Clear Seam"), ICON_NONE, op->type->idname, "clear", true);

	UI_popup_menu_end(C, pup);

	return OPERATOR_INTERFACE;
}

static void UV_OT_mark_seam(wmOperatorType *ot)
{
	/* identifiers */
	ot->name = "Mark Seam";
	ot->description = "Mark selected UV edges as seams";
	ot->idname = "UV_OT_mark_seam";

	/* flags */
	ot->flag = OPTYPE_REGISTER | OPTYPE_UNDO;

	/* api callbacks */
	ot->exec = uv_mark_seam_exec;
	ot->invoke = uv_mark_seam_invoke;
	ot->poll = ED_operator_uvedit;

	RNA_def_boolean(ot->srna, "clear", false, "Clear Seams", "Clear instead of marking seams");
}

/** \} */

/* -------------------------------------------------------------------- */
/** \name Operator Registration & Keymap
 * \{ */

void ED_operatortypes_uvedit(void)
{
	WM_operatortype_append(UV_OT_select_all);
	WM_operatortype_append(UV_OT_select);
	WM_operatortype_append(UV_OT_select_loop);
	WM_operatortype_append(UV_OT_select_linked);
	WM_operatortype_append(UV_OT_select_linked_pick);
	WM_operatortype_append(UV_OT_select_split);
	WM_operatortype_append(UV_OT_select_pinned);
	WM_operatortype_append(UV_OT_select_border);
	WM_operatortype_append(UV_OT_select_lasso);
	WM_operatortype_append(UV_OT_circle_select);
	WM_operatortype_append(UV_OT_select_more);
	WM_operatortype_append(UV_OT_select_less);

	WM_operatortype_append(UV_OT_snap_cursor);
	WM_operatortype_append(UV_OT_snap_selected);

	WM_operatortype_append(UV_OT_align);

	WM_operatortype_append(UV_OT_stitch);

	WM_operatortype_append(UV_OT_seams_from_islands);
	WM_operatortype_append(UV_OT_mark_seam);
	WM_operatortype_append(UV_OT_weld);
	WM_operatortype_append(UV_OT_remove_doubles);
	WM_operatortype_append(UV_OT_pin);

	WM_operatortype_append(UV_OT_average_islands_scale);
	WM_operatortype_append(UV_OT_cube_project);
	WM_operatortype_append(UV_OT_cylinder_project);
	WM_operatortype_append(UV_OT_project_from_view);
	WM_operatortype_append(UV_OT_minimize_stretch);
	WM_operatortype_append(UV_OT_pack_islands);
	WM_operatortype_append(UV_OT_reset);
	WM_operatortype_append(UV_OT_sphere_project);
	WM_operatortype_append(UV_OT_unwrap);

	WM_operatortype_append(UV_OT_reveal);
	WM_operatortype_append(UV_OT_hide);

	WM_operatortype_append(UV_OT_cursor_set);
}

void ED_keymap_uvedit(wmKeyConfig *keyconf)
{
	wmKeyMap *keymap;
	wmKeyMapItem *kmi;

	keymap = WM_keymap_find(keyconf, "UV Editor", 0, 0);
	keymap->poll = ED_operator_uvedit_can_uv_sculpt;

	/* Uv sculpt toggle */
	kmi = WM_keymap_add_item(keymap, "WM_OT_context_toggle", QKEY, KM_PRESS, 0, 0);
	RNA_string_set(kmi->ptr, "data_path", "tool_settings.use_uv_sculpt");

	/* Mark edge seam */
	WM_keymap_add_item(keymap, "UV_OT_mark_seam", EKEY, KM_PRESS, KM_CTRL, 0);

	/* pick selection */
	RNA_boolean_set(WM_keymap_add_item(keymap, "UV_OT_select", SELECTMOUSE, KM_PRESS, 0, 0)->ptr, "extend", false);
	RNA_boolean_set(WM_keymap_add_item(keymap, "UV_OT_select", SELECTMOUSE, KM_PRESS, KM_SHIFT, 0)->ptr, "extend", true);
	RNA_boolean_set(WM_keymap_add_item(keymap, "UV_OT_select_loop", SELECTMOUSE, KM_PRESS, KM_ALT, 0)->ptr, "extend", false);
	RNA_boolean_set(WM_keymap_add_item(keymap, "UV_OT_select_loop", SELECTMOUSE, KM_PRESS, KM_SHIFT | KM_ALT, 0)->ptr, "extend", true);
	WM_keymap_add_item(keymap, "UV_OT_select_split", YKEY, KM_PRESS, 0, 0);

	/* border/circle selection */
	kmi = WM_keymap_add_item(keymap, "UV_OT_select_border", BKEY, KM_PRESS, 0, 0);
	RNA_boolean_set(kmi->ptr, "pinned", false);
	kmi = WM_keymap_add_item(keymap, "UV_OT_select_border", BKEY, KM_PRESS, KM_CTRL, 0);
	RNA_boolean_set(kmi->ptr, "pinned", true);

	WM_keymap_add_item(keymap, "UV_OT_circle_select", CKEY, KM_PRESS, 0, 0);

	kmi = WM_keymap_add_item(keymap, "UV_OT_select_lasso", EVT_TWEAK_A, KM_ANY, KM_CTRL, 0);
	RNA_boolean_set(kmi->ptr, "deselect", false);
	kmi = WM_keymap_add_item(keymap, "UV_OT_select_lasso", EVT_TWEAK_A, KM_ANY, KM_CTRL | KM_SHIFT, 0);
	RNA_boolean_set(kmi->ptr, "deselect", true);

	/* selection manipulation */
	kmi = WM_keymap_add_item(keymap, "UV_OT_select_linked", LKEY, KM_PRESS, KM_CTRL, 0);
	RNA_boolean_set(kmi->ptr, "extend", true);
	RNA_boolean_set(kmi->ptr, "deselect", false);
	kmi = WM_keymap_add_item(keymap, "UV_OT_select_linked_pick", LKEY, KM_PRESS, 0, 0);
	RNA_boolean_set(kmi->ptr, "extend", true);
	RNA_boolean_set(kmi->ptr, "deselect", false);
	kmi = WM_keymap_add_item(keymap, "UV_OT_select_linked", LKEY, KM_PRESS, KM_CTRL | KM_SHIFT, 0);
	RNA_boolean_set(kmi->ptr, "extend", false);
	RNA_boolean_set(kmi->ptr, "deselect", true);
	kmi = WM_keymap_add_item(keymap, "UV_OT_select_linked_pick", LKEY, KM_PRESS, KM_SHIFT, 0);
	RNA_boolean_set(kmi->ptr, "extend", false);
	RNA_boolean_set(kmi->ptr, "deselect", true);

	/* select more/less */
	WM_keymap_add_item(keymap, "UV_OT_select_more", PADPLUSKEY, KM_PRESS, KM_CTRL, 0);
	WM_keymap_add_item(keymap, "UV_OT_select_less", PADMINUS, KM_PRESS, KM_CTRL, 0);

	kmi = WM_keymap_add_item(keymap, "UV_OT_select_all", AKEY, KM_PRESS, 0, 0);
	RNA_enum_set(kmi->ptr, "action", SEL_TOGGLE);
	kmi = WM_keymap_add_item(keymap, "UV_OT_select_all", IKEY, KM_PRESS, KM_CTRL, 0);
	RNA_enum_set(kmi->ptr, "action", SEL_INVERT);

	WM_keymap_add_item(keymap, "UV_OT_select_pinned", PKEY, KM_PRESS, KM_SHIFT, 0);

	WM_keymap_add_menu(keymap, "IMAGE_MT_uvs_weldalign", WKEY, KM_PRESS, 0, 0);

	/* uv operations */
	WM_keymap_add_item(keymap, "UV_OT_stitch", VKEY, KM_PRESS, 0, 0);
	kmi = WM_keymap_add_item(keymap, "UV_OT_pin", PKEY, KM_PRESS, 0, 0);
	RNA_boolean_set(kmi->ptr, "clear", false);
	kmi = WM_keymap_add_item(keymap, "UV_OT_pin", PKEY, KM_PRESS, KM_ALT, 0);
	RNA_boolean_set(kmi->ptr, "clear", true);

	/* unwrap */
	WM_keymap_add_item(keymap, "UV_OT_unwrap", EKEY, KM_PRESS, 0, 0);
	WM_keymap_add_item(keymap, "UV_OT_minimize_stretch", VKEY, KM_PRESS, KM_CTRL, 0);
	WM_keymap_add_item(keymap, "UV_OT_pack_islands", PKEY, KM_PRESS, KM_CTRL, 0);
	WM_keymap_add_item(keymap, "UV_OT_average_islands_scale", AKEY, KM_PRESS, KM_CTRL, 0);

	/* hide */
	kmi = WM_keymap_add_item(keymap, "UV_OT_hide", HKEY, KM_PRESS, 0, 0);
	RNA_boolean_set(kmi->ptr, "unselected", false);
	kmi = WM_keymap_add_item(keymap, "UV_OT_hide", HKEY, KM_PRESS, KM_SHIFT, 0);
	RNA_boolean_set(kmi->ptr, "unselected", true);

	WM_keymap_add_item(keymap, "UV_OT_reveal", HKEY, KM_PRESS, KM_ALT, 0);

	/* cursor */
	WM_keymap_add_item(keymap, "UV_OT_cursor_set", ACTIONMOUSE, KM_PRESS, 0, 0);
<<<<<<< HEAD
	
=======

>>>>>>> 95011f6d
	/* menus */
	WM_keymap_add_menu(keymap, "IMAGE_MT_uvs_snap", SKEY, KM_PRESS, KM_SHIFT, 0);
	WM_keymap_add_menu(keymap, "IMAGE_MT_uvs_select_mode", TABKEY, KM_PRESS, KM_CTRL, 0);

	ED_keymap_proportional_cycle(keyconf, keymap);
	ED_keymap_proportional_editmode(keyconf, keymap, false);

	transform_keymap_for_space(keyconf, keymap, SPACE_IMAGE);
}

/** \} */<|MERGE_RESOLUTION|>--- conflicted
+++ resolved
@@ -1919,7 +1919,7 @@
 	ot->description = "Weld selected UV vertices together";
 	ot->idname = "UV_OT_weld";
 	ot->flag = OPTYPE_REGISTER | OPTYPE_UNDO;
-	
+
 	/* api callbacks */
 	ot->exec = uv_weld_exec;
 	ot->poll = ED_operator_uvedit;
@@ -1963,7 +1963,6 @@
 
 static bool uv_select_is_any_selected_multi(Scene *scene, Image *ima, Object **objects, const uint objects_len)
 {
-<<<<<<< HEAD
 	bool found = false;
 	for (uint ob_index = 0; ob_index < objects_len; ob_index++) {
 		Object *obedit = objects[ob_index];
@@ -1979,72 +1978,6 @@
 {
 	ToolSettings *ts = scene->toolsettings;
 	BMEditMesh *em = BKE_editmesh_from_object(obedit);
-=======
-	/* identifiers */
-	ot->name = "Weld";
-	ot->description = "Weld selected UV vertices together";
-	ot->idname = "UV_OT_weld";
-	ot->flag = OPTYPE_REGISTER | OPTYPE_UNDO;
-
-	/* api callbacks */
-	ot->exec = uv_weld_exec;
-	ot->poll = ED_operator_uvedit;
-}
-
-/** \} */
-
-/* -------------------------------------------------------------------- */
-/** \name (De)Select All Operator
- * \{ */
-
-
-static bool uv_select_is_any_selected(Scene *scene, Image *ima, Object *obedit)
-{
-	ToolSettings *ts = scene->toolsettings;
-	BMEditMesh *em = BKE_editmesh_from_object(obedit);
-	BMFace *efa;
-	BMLoop *l;
-	BMIter iter, liter;
-	MLoopUV *luv;
-
-	if (ts->uv_flag & UV_SYNC_SELECTION) {
-		return (em->bm->totvertsel || em->bm->totedgesel || em->bm->totfacesel);
-	}
-	else {
-		const int cd_loop_uv_offset  = CustomData_get_offset(&em->bm->ldata, CD_MLOOPUV);
-		BM_ITER_MESH (efa, &iter, em->bm, BM_FACES_OF_MESH) {
-			if (!uvedit_face_visible_test(scene, obedit, ima, efa)) {
-				continue;
-			}
-			BM_ITER_ELEM (l, &liter, efa, BM_LOOPS_OF_FACE) {
-				luv = BM_ELEM_CD_GET_VOID_P(l, cd_loop_uv_offset);
-				if (luv->flag & MLOOPUV_VERTSEL) {
-					return true;
-				}
-			}
-		}
-	}
-	return false;
-}
-
-static bool uv_select_is_any_selected_multi(Scene *scene, Image *ima, Object **objects, const uint objects_len)
-{
-	bool found = false;
-	for (uint ob_index = 0; ob_index < objects_len; ob_index++) {
-		Object *obedit = objects[ob_index];
-		if (uv_select_is_any_selected(scene, ima, obedit)) {
-			found = true;
-			break;
-		}
-	}
-	return found;
-}
-
-static void uv_select_all_perform(Scene *scene, Image *ima, Object *obedit, int action)
-{
-	ToolSettings *ts = scene->toolsettings;
-	BMEditMesh *em = BKE_editmesh_from_object(obedit);
->>>>>>> 95011f6d
 	BMFace *efa;
 	BMLoop *l;
 	BMIter iter, liter;
@@ -2600,19 +2533,11 @@
 	if (!extend) {
 		uv_select_all_perform_multi(scene, ima, objects, objects_len, SEL_DESELECT);
 	}
-<<<<<<< HEAD
 
 	uv_select_linked_multi(
 	        scene, ima, objects, objects_len, limit, pick ? &hit : NULL,
 	        extend, deselect, false, select_faces);
 
-=======
-
-	uv_select_linked_multi(
-	        scene, ima, objects, objects_len, limit, pick ? &hit : NULL,
-	        extend, deselect, false, select_faces);
-
->>>>>>> 95011f6d
 	/* weak!, but works */
 	Object **objects_free = objects;
 	if (pick) {
@@ -3123,15 +3048,9 @@
 
 		if (changed) {
 			changed_multi = true;
-<<<<<<< HEAD
 
 			uv_select_sync_flush(ts, em, select);
 
-=======
-
-			uv_select_sync_flush(ts, em, select);
-
->>>>>>> 95011f6d
 			if (ts->uv_flag & UV_SYNC_SELECTION) {
 				WM_event_add_notifier(C, NC_GEOM | ND_SELECT, obedit->data);
 			}
@@ -3594,11 +3513,7 @@
 	MLoopUV *luv;
 	bool changed = false;
 	const int cd_loop_uv_offset  = CustomData_get_offset(&bm->ldata, CD_MLOOPUV);
-<<<<<<< HEAD
-	
-=======
-
->>>>>>> 95011f6d
+
 	/* index every vert that has a selected UV using it, but only once so as to
 	 * get unique indices and to count how much to malloc */
 	BM_ITER_MESH (f, &iter, bm, BM_FACES_OF_MESH) {
@@ -4547,11 +4462,7 @@
 
 	/* cursor */
 	WM_keymap_add_item(keymap, "UV_OT_cursor_set", ACTIONMOUSE, KM_PRESS, 0, 0);
-<<<<<<< HEAD
-	
-=======
-
->>>>>>> 95011f6d
+
 	/* menus */
 	WM_keymap_add_menu(keymap, "IMAGE_MT_uvs_snap", SKEY, KM_PRESS, KM_SHIFT, 0);
 	WM_keymap_add_menu(keymap, "IMAGE_MT_uvs_select_mode", TABKEY, KM_PRESS, KM_CTRL, 0);
