/*
 * ***** BEGIN GPL LICENSE BLOCK *****
 *
 * This program is free software; you can redistribute it and/or
 * modify it under the terms of the GNU General Public License
 * as published by the Free Software Foundation; either version 2
 * of the License, or (at your option) any later version.
 *
 * This program is distributed in the hope that it will be useful,
 * but WITHOUT ANY WARRANTY; without even the implied warranty of
 * MERCHANTABILITY or FITNESS FOR A PARTICULAR PURPOSE.  See the
 * GNU General Public License for more details.
 *
 * You should have received a copy of the GNU General Public License
 * along with this program; if not, write to the Free Software Foundation,
 * Inc., 51 Franklin Street, Fifth Floor, Boston, MA 02110-1301, USA.
 *
 * The Original Code is Copyright (C) 2005 Blender Foundation.
 * All rights reserved.
 *
 * The Original Code is: all of this file.
 *
 * Contributor(s): Brecht Van Lommel.
 *
 * ***** END GPL LICENSE BLOCK *****
 */

/** \file blender/gpu/intern/gpu_draw.c
 *  \ingroup gpu
 *
 * Utility functions for dealing with OpenGL texture & material context,
 * mipmap generation and light objects.
 *
 * These are some obscure rendering functions shared between the
 * game engine and the blender, in this module to avoid duplication
 * and abstract them away from the rest a bit.
 */

#include <string.h>

#include "GPU_glew.h"
<<<<<<< HEAD
#include "GPU_debug.h"
#include "GPU_immediate.h"
=======
>>>>>>> 7da189b4

#include "BLI_blenlib.h"
#include "BLI_linklist.h"
#include "BLI_math.h"
#include "BLI_threads.h"
#include "BLI_utildefines.h"

#include "DNA_lamp_types.h"
#include "DNA_material_types.h"
#include "DNA_mesh_types.h"
#include "DNA_meshdata_types.h"
#include "DNA_modifier_types.h"
#include "DNA_node_types.h"
#include "DNA_object_types.h"
#include "DNA_scene_types.h"
#include "DNA_smoke_types.h"
#include "DNA_view3d_types.h"
#include "DNA_particle_types.h"

#include "MEM_guardedalloc.h"

#include "IMB_imbuf.h"
#include "IMB_imbuf_types.h"

#include "BKE_bmfont.h"
#include "BKE_global.h"
#include "BKE_image.h"
#include "BKE_main.h"
#include "BKE_material.h"
#include "BKE_node.h"
#include "BKE_scene.h"
#include "BKE_DerivedMesh.h"
#ifdef WITH_GAMEENGINE
#  include "BKE_object.h"
#endif

#include "GPU_basic_shader.h"
#include "GPU_buffers.h"
#include "GPU_draw.h"
#include "GPU_extensions.h"
#include "GPU_material.h"
<<<<<<< HEAD
#include "GPU_matrix.h"
=======
#include "GPU_shader.h"
#include "GPU_texture.h"
>>>>>>> 7da189b4

#include "PIL_time.h"

#ifdef WITH_SMOKE
#  include "smoke_API.h"
#endif

#ifdef WITH_OPENSUBDIV
#  include "BKE_subsurf.h"
#  include "BKE_editmesh.h"

#  include "gpu_codegen.h"
#endif

extern Material defmaterial; /* from material.c */

/* Text Rendering */

static void gpu_mcol(unsigned int ucol)
{
	/* mcol order is swapped */
	const char *cp = (char *)&ucol;
	glColor3ub(cp[3], cp[2], cp[1]);
}

void GPU_render_text(
        MTexPoly *mtexpoly, int mode,
        const char *textstr, int textlen, unsigned int *col,
        const float *v_quad[4], const float *uv_quad[4],
        int glattrib)
{
	if ((mode & GEMAT_TEXT) && (textlen > 0) && mtexpoly->tpage) {
		const float *v1 = v_quad[0];
		const float *v2 = v_quad[1];
		const float *v3 = v_quad[2];
		const float *v4 = v_quad[3];
		Image *ima = (Image *)mtexpoly->tpage;
		const size_t textlen_st = textlen;
		float centerx, centery, sizex, sizey, transx, transy, movex, movey, advance;
		
		/* multiline */
		float line_start = 0.0f, line_height;
		
		if (v4)
			line_height = max_ffff(v1[1], v2[1], v3[1], v4[2]) - min_ffff(v1[1], v2[1], v3[1], v4[2]);
		else
			line_height = max_fff(v1[1], v2[1], v3[1]) - min_fff(v1[1], v2[1], v3[1]);
		line_height *= 1.2f; /* could be an option? */
		/* end multiline */

		
		/* color has been set */
		if (mtexpoly->mode & TF_OBCOL)
			col = NULL;
		else if (!col)
			glColor3f(1.0f, 1.0f, 1.0f);

		gpuPushMatrix(GPU_MODELVIEW_MATRIX);
		
		/* get the tab width */
		ImBuf *first_ibuf = BKE_image_get_first_ibuf(ima);
		matrixGlyph(first_ibuf, ' ', &centerx, &centery,
			&sizex, &sizey, &transx, &transy, &movex, &movey, &advance);
		
		float advance_tab = advance * 4; /* tab width could also be an option */
		
		
		for (size_t index = 0; index < textlen_st; ) {
			unsigned int character;
			float uv[4][2];

			/* lets calculate offset stuff */
			character = BLI_str_utf8_as_unicode_and_size_safe(textstr + index, &index);
			
			if (character == '\n') {
				gpuTranslate(GPU_MODELVIEW_MATRIX, line_start, -line_height, 0.0f);
				line_start = 0.0f;
				continue;
			}
			else if (character == '\t') {
				gpuTranslate(GPU_MODELVIEW_MATRIX, advance_tab, 0.0f, 0.0f);
				line_start -= advance_tab; /* so we can go back to the start of the line */
				continue;
				
			}
			else if (character > USHRT_MAX) {
				/* not much we can do here bmfonts take ushort */
				character = '?';
			}
			
			/* space starts at offset 1 */
			/* character = character - ' ' + 1; */
			matrixGlyph(first_ibuf, character, & centerx, &centery,
				&sizex, &sizey, &transx, &transy, &movex, &movey, &advance);

<<<<<<< HEAD
			uv[0][0] = (tface->uv[0][0] - centerx) * sizex + transx;
			uv[0][1] = (tface->uv[0][1] - centery) * sizey + transy;
			uv[1][0] = (tface->uv[1][0] - centerx) * sizex + transx;
			uv[1][1] = (tface->uv[1][1] - centery) * sizey + transy;
			uv[2][0] = (tface->uv[2][0] - centerx) * sizex + transx;
			uv[2][1] = (tface->uv[2][1] - centery) * sizey + transy;

			GPUBegin(GL_POLYGON);
			if (glattrib >= 0) glVertexAttrib2fvARB(glattrib, uv[0]);
=======
			uv[0][0] = (uv_quad[0][0] - centerx) * sizex + transx;
			uv[0][1] = (uv_quad[0][1] - centery) * sizey + transy;
			uv[1][0] = (uv_quad[1][0] - centerx) * sizex + transx;
			uv[1][1] = (uv_quad[1][1] - centery) * sizey + transy;
			uv[2][0] = (uv_quad[2][0] - centerx) * sizex + transx;
			uv[2][1] = (uv_quad[2][1] - centery) * sizey + transy;
			
			glBegin(GL_POLYGON);
			if (glattrib >= 0) glVertexAttrib2fv(glattrib, uv[0]);
>>>>>>> 7da189b4
			else glTexCoord2fv(uv[0]);
			if (col) gpu_mcol(col[0]);
			glVertex3f(sizex * v1[0] + movex, sizey * v1[1] + movey, v1[2]);
			
			if (glattrib >= 0) glVertexAttrib2fv(glattrib, uv[1]);
			else glTexCoord2fv(uv[1]);
			if (col) gpu_mcol(col[1]);
			glVertex3f(sizex * v2[0] + movex, sizey * v2[1] + movey, v2[2]);

			if (glattrib >= 0) glVertexAttrib2fv(glattrib, uv[2]);
			else glTexCoord2fv(uv[2]);
			if (col) gpu_mcol(col[2]);
			glVertex3f(sizex * v3[0] + movex, sizey * v3[1] + movey, v3[2]);

			if (v4) {
				uv[3][0] = (uv_quad[3][0] - centerx) * sizex + transx;
				uv[3][1] = (uv_quad[3][1] - centery) * sizey + transy;

				if (glattrib >= 0) glVertexAttrib2fv(glattrib, uv[3]);
				else glTexCoord2fv(uv[3]);
				if (col) gpu_mcol(col[3]);
				glVertex3f(sizex * v4[0] + movex, sizey * v4[1] + movey, v4[2]);
			}
			glEnd();

			gpuTranslate(GPU_MODELVIEW_MATRIX, advance, 0.0f, 0.0f);
			line_start -= advance; /* so we can go back to the start of the line */
		}
		gpuPopMatrix(GPU_MODELVIEW_MATRIX);

		BKE_image_release_ibuf(ima, first_ibuf, NULL);
	}
}

/* Checking powers of two for images since OpenGL ES requires it */

static bool is_power_of_2_resolution(int w, int h)
{
	return is_power_of_2_i(w) && is_power_of_2_i(h);
}

static bool is_over_resolution_limit(GLenum textarget, int w, int h)
{
	int size = (textarget == GL_TEXTURE_2D) ?
	        GPU_max_texture_size() : GPU_max_cube_map_size();
	int reslimit = (U.glreslimit != 0) ?
		min_ii(U.glreslimit, size) : size;

	return (w > reslimit || h > reslimit);
}

static int smaller_power_of_2_limit(int num)
{
	int reslimit = (U.glreslimit != 0) ?
	        min_ii(U.glreslimit, GPU_max_texture_size()) :
	        GPU_max_texture_size();
	/* take texture clamping into account */
	if (num > reslimit)
		return reslimit;

	return power_of_2_min_i(num);
}

/* Current OpenGL state caching for GPU_set_tpage */

static struct GPUTextureState {
	int curtile, tile;
	int curtilemode, tilemode;
	int curtileXRep, tileXRep;
	int curtileYRep, tileYRep;
	Image *ima, *curima;

	/* also controls min/mag filtering */
	bool domipmap;
	/* only use when 'domipmap' is set */
	bool linearmipmap;
	/* store this so that new images created while texture painting won't be set to mipmapped */
	bool texpaint;

	int alphablend;
	float anisotropic;
	int gpu_mipmap;
	MTexPoly *lasttface;
} GTS = {0, 0, 0, 0, 0, 0, 0, 0, NULL, NULL, 1, 0, 0, -1, 1.0f, 0, NULL};

/* Mipmap settings */

void GPU_set_gpu_mipmapping(int gpu_mipmap)
{
	int old_value = GTS.gpu_mipmap;

	/* only actually enable if it's supported */
	GTS.gpu_mipmap = gpu_mipmap && (GLEW_VERSION_3_0            ||
	                                GLEW_ARB_framebuffer_object ||
	                                GLEW_EXT_framebuffer_object
	                                );

	if (old_value != GTS.gpu_mipmap) {
		GPU_free_images();
	}
}

static void gpu_generate_mipmap(GLenum target)
{
	const bool is_ati = GPU_type_matches(GPU_DEVICE_ATI, GPU_OS_ANY, GPU_DRIVER_ANY);
	int target_enabled = 0;

	/* work around bug in ATI driver, need to have GL_TEXTURE_2D enabled
	 * http://www.opengl.org/wiki/Common_Mistakes#Automatic_mipmap_generation */
	if (is_ati) {
		target_enabled = glIsEnabled(target);
		if (!target_enabled)
			glEnable(target);
	}

	/* TODO: simplify when we transition to GL >= 3 */
	if (GLEW_VERSION_3_0 || GLEW_ARB_framebuffer_object)
		glGenerateMipmap(target);
	else if (GLEW_EXT_framebuffer_object)
		glGenerateMipmapEXT(target);

	if (is_ati && !target_enabled)
		glDisable(target);
}

void GPU_set_mipmap(bool mipmap)
{
	if (GTS.domipmap != mipmap) {
		GPU_free_images();
		GTS.domipmap = mipmap;
	}
}

void GPU_set_linear_mipmap(bool linear)
{
	if (GTS.linearmipmap != linear) {
		GTS.linearmipmap = linear;
	}
}

bool GPU_get_mipmap(void)
{
	return GTS.domipmap && !GTS.texpaint;
}

bool GPU_get_linear_mipmap(void)
{
	return GTS.linearmipmap;
}

static GLenum gpu_get_mipmap_filter(bool mag)
{
	/* linearmipmap is off by default *when mipmapping is off,
	 * use unfiltered display */
	if (mag) {
		if (GTS.domipmap)
			return GL_LINEAR;
		else
			return GL_NEAREST;
	}
	else {
		if (GTS.domipmap) {
			if (GTS.linearmipmap) {
				return GL_LINEAR_MIPMAP_LINEAR;
			}
			else {
				return GL_LINEAR_MIPMAP_NEAREST;
			}
		}
		else {
			return GL_NEAREST;
		}
	}
}

/* Anisotropic filtering settings */
void GPU_set_anisotropic(float value)
{
	if (GTS.anisotropic != value) {
		GPU_free_images();

		/* Clamp value to the maximum value the graphics card supports */
		const float max = GPU_max_texture_anisotropy();
		if (value > max)
			value = max;

		GTS.anisotropic = value;
	}
}

float GPU_get_anisotropic(void)
{
	return GTS.anisotropic;
}

/* Set OpenGL state for an MTFace */

static void gpu_make_repbind(Image *ima)
{
	ImBuf *ibuf = BKE_image_acquire_ibuf(ima, NULL, NULL);
	if (ibuf == NULL)
		return;

	if (ima->repbind) {
		glDeleteTextures(ima->totbind, (GLuint *)ima->repbind);
		MEM_freeN(ima->repbind);
		ima->repbind = NULL;
		ima->tpageflag &= ~IMA_MIPMAP_COMPLETE;
	}

	ima->totbind = ima->xrep * ima->yrep;

	if (ima->totbind > 1) {
		ima->repbind = MEM_callocN(sizeof(int) * ima->totbind, "repbind");
	}

	BKE_image_release_ibuf(ima, ibuf, NULL);
}

static unsigned int *gpu_get_image_bindcode(Image *ima, GLenum textarget)
{
	unsigned int *bind = 0;

	if (textarget == GL_TEXTURE_2D)
		bind = &ima->bindcode[TEXTARGET_TEXTURE_2D];
	else if (textarget == GL_TEXTURE_CUBE_MAP)
		bind = &ima->bindcode[TEXTARGET_TEXTURE_CUBE_MAP];

	return bind;
}

void GPU_clear_tpage(bool force)
{
	if (GTS.lasttface == NULL && !force)
		return;
	
	GTS.lasttface = NULL;
	GTS.curtile = 0;
	GTS.curima = NULL;
	if (GTS.curtilemode != 0) {
		gpuLoadIdentity(GPU_TEXTURE_MATRIX);
	}
	GTS.curtilemode = 0;
	GTS.curtileXRep = 0;
	GTS.curtileYRep = 0;
	GTS.alphablend = -1;
	
	glDisable(GL_BLEND);
	glDisable(GL_TEXTURE_2D);
	glDisable(GL_TEXTURE_GEN_S);
	glDisable(GL_TEXTURE_GEN_T);
	glDisable(GL_ALPHA_TEST);
}

static void gpu_set_alpha_blend(GPUBlendMode alphablend)
{
	if (alphablend == GPU_BLEND_SOLID) {
		glDisable(GL_BLEND);
		glDisable(GL_ALPHA_TEST);
		glDisable(GL_SAMPLE_ALPHA_TO_COVERAGE);
		glBlendFunc(GL_SRC_ALPHA, GL_ONE_MINUS_SRC_ALPHA);
	}
	else if (alphablend == GPU_BLEND_ADD) {
		glEnable(GL_BLEND);
		glBlendFunc(GL_ONE, GL_ONE);
		glDisable(GL_ALPHA_TEST);
		glDisable(GL_SAMPLE_ALPHA_TO_COVERAGE);
	}
	else if (ELEM(alphablend, GPU_BLEND_ALPHA, GPU_BLEND_ALPHA_SORT)) {
		glEnable(GL_BLEND);
		glDisable(GL_SAMPLE_ALPHA_TO_COVERAGE);

		/* for OpenGL render we use the alpha channel, this makes alpha blend correct */
		glBlendFuncSeparate(GL_SRC_ALPHA, GL_ONE_MINUS_SRC_ALPHA, GL_ONE, GL_ONE_MINUS_SRC_ALPHA);
		
		/* if U.glalphaclip == 1.0, some cards go bonkers...
		 * turn off alpha test in this case */

		/* added after 2.45 to clip alpha */
		if (U.glalphaclip == 1.0f) {
			glDisable(GL_ALPHA_TEST);
		}
		else {
			glEnable(GL_ALPHA_TEST);
			glAlphaFunc(GL_GREATER, U.glalphaclip);
		}
	}
	else if (alphablend == GPU_BLEND_CLIP) {
		glDisable(GL_BLEND);
		glDisable(GL_SAMPLE_ALPHA_TO_COVERAGE);
		glEnable(GL_ALPHA_TEST);
		glAlphaFunc(GL_GREATER, 0.5f);
	}
	else if (alphablend == GPU_BLEND_ALPHA_TO_COVERAGE) {
		glEnable(GL_ALPHA_TEST);
		glAlphaFunc(GL_GREATER, U.glalphaclip);
		glEnable(GL_SAMPLE_ALPHA_TO_COVERAGE);
	}
}

static void gpu_verify_alpha_blend(int alphablend)
{
	/* verify alpha blending modes */
	if (GTS.alphablend == alphablend)
		return;

	gpu_set_alpha_blend(alphablend);
	GTS.alphablend = alphablend;
}

static void gpu_verify_reflection(Image *ima)
{
	if (ima && (ima->flag & IMA_REFLECT)) {
		/* enable reflection mapping */
		glTexGeni(GL_S, GL_TEXTURE_GEN_MODE, GL_SPHERE_MAP);
		glTexGeni(GL_T, GL_TEXTURE_GEN_MODE, GL_SPHERE_MAP);

		glEnable(GL_TEXTURE_GEN_S);
		glEnable(GL_TEXTURE_GEN_T);
	}
	else {
		/* disable reflection mapping */
		glDisable(GL_TEXTURE_GEN_S);
		glDisable(GL_TEXTURE_GEN_T);
	}
}

typedef struct VerifyThreadData {
	ImBuf *ibuf;
	float *srgb_frect;
} VerifyThreadData;

static void gpu_verify_high_bit_srgb_buffer_slice(float *srgb_frect,
                                                  ImBuf *ibuf,
                                                  const int start_line,
                                                  const int height)
{
	size_t offset = ibuf->channels * start_line * ibuf->x;
	float *current_srgb_frect = srgb_frect + offset;
	float *current_rect_float = ibuf->rect_float + offset;
	IMB_buffer_float_from_float(current_srgb_frect,
	                            current_rect_float,
	                            ibuf->channels,
	                            IB_PROFILE_SRGB,
	                            IB_PROFILE_LINEAR_RGB, true,
	                            ibuf->x, height,
	                            ibuf->x, ibuf->x);
	IMB_buffer_float_unpremultiply(current_srgb_frect, ibuf->x, height);
	/* Clamp buffer colors to 1.0 to avoid artifacts due to glu for hdr images. */
	IMB_buffer_float_clamp(current_srgb_frect, ibuf->x, height);
}

static void verify_thread_do(void *data_v,
                             int start_scanline,
                             int num_scanlines)
{
	VerifyThreadData *data = (VerifyThreadData *)data_v;
	gpu_verify_high_bit_srgb_buffer_slice(data->srgb_frect,
	                                      data->ibuf,
	                                      start_scanline,
	                                      num_scanlines);
}

static void gpu_verify_high_bit_srgb_buffer(float *srgb_frect,
                                            ImBuf *ibuf)
{
	if (ibuf->y < 64) {
		gpu_verify_high_bit_srgb_buffer_slice(srgb_frect,
		                                      ibuf,
		                                      0, ibuf->y);
	}
	else {
		VerifyThreadData data;
		data.ibuf = ibuf;
		data.srgb_frect = srgb_frect;
		IMB_processor_apply_threaded_scanlines(ibuf->y, verify_thread_do, &data);
	}
}

int GPU_verify_image(
        Image *ima, ImageUser *iuser,
        int textarget, int tftile, bool compare, bool mipmap, bool is_data)
{
	unsigned int *bind = NULL;
	int tpx = 0, tpy = 0;
	unsigned int *rect = NULL;
	float *frect = NULL;
	float *srgb_frect = NULL;
	/* flag to determine whether deep format is used */
	bool use_high_bit_depth = false, do_color_management = false;

	/* initialize tile mode and number of repeats */
	GTS.ima = ima;
	GTS.tilemode = (ima && (ima->tpageflag & (IMA_TILES | IMA_TWINANIM)));
	GTS.tileXRep = 0;
	GTS.tileYRep = 0;

	/* setting current tile according to frame */
	if (ima && (ima->tpageflag & IMA_TWINANIM))
		GTS.tile = ima->lastframe;
	else
		GTS.tile = tftile;

	GTS.tile = MAX2(0, GTS.tile);

	if (ima) {
		GTS.tileXRep = ima->xrep;
		GTS.tileYRep = ima->yrep;
	}

	/* if same image & tile, we're done */
	if (compare && ima == GTS.curima && GTS.curtile == GTS.tile &&
	    GTS.tilemode == GTS.curtilemode && GTS.curtileXRep == GTS.tileXRep &&
	    GTS.curtileYRep == GTS.tileYRep)
	{
		return (ima != NULL);
	}

	/* if tiling mode or repeat changed, change texture matrix to fit */
	if (GTS.tilemode != GTS.curtilemode || GTS.curtileXRep != GTS.tileXRep ||
	    GTS.curtileYRep != GTS.tileYRep)
	{
		gpuLoadIdentity(GPU_TEXTURE_MATRIX);

		if (ima && (ima->tpageflag & IMA_TILES))
			gpuScale(GPU_TEXTURE_MATRIX, ima->xrep, ima->yrep, 1.0f);
	}

	/* check if we have a valid image */
	if (ima == NULL || ima->ok == 0)
		return 0;

	/* check if we have a valid image buffer */
	ImBuf *ibuf = BKE_image_acquire_ibuf(ima, iuser, NULL);

	if (ibuf == NULL)
		return 0;

	if (ibuf->rect_float) {
		if (U.use_16bit_textures) {
			/* use high precision textures. This is relatively harmless because OpenGL gives us
			 * a high precision format only if it is available */
			use_high_bit_depth = true;
		}
		else if (ibuf->rect == NULL) {
			IMB_rect_from_float(ibuf);
		}
		/* we may skip this in high precision, but if not, we need to have a valid buffer here */
		else if (ibuf->userflags & IB_RECT_INVALID) {
			IMB_rect_from_float(ibuf);
		}

		/* TODO unneeded when float images are correctly treated as linear always */
		if (!is_data) {
			do_color_management = true;
		}
	}

	/* currently, tpage refresh is used by ima sequences */
	if (ima->tpageflag & IMA_TPAGE_REFRESH) {
		GPU_free_image(ima);
		ima->tpageflag &= ~IMA_TPAGE_REFRESH;
	}
	
	if (GTS.tilemode) {
		/* tiled mode */
		if (ima->repbind == NULL) gpu_make_repbind(ima);
		if (GTS.tile >= ima->totbind) GTS.tile = 0;
		
		/* this happens when you change repeat buttons */
		if (ima->repbind && textarget == GL_TEXTURE_2D) bind = &ima->repbind[GTS.tile];
		else bind = gpu_get_image_bindcode(ima, textarget);
		
		if (*bind == 0) {
			short texwindx = ibuf->x / ima->xrep;
			short texwindy = ibuf->y / ima->yrep;
			
			if (GTS.tile >= ima->xrep * ima->yrep)
				GTS.tile = ima->xrep * ima->yrep - 1;
	
			short texwinsy = GTS.tile / ima->xrep;
			short texwinsx = GTS.tile - texwinsy * ima->xrep;
	
			texwinsx *= texwindx;
			texwinsy *= texwindy;
	
			tpx = texwindx;
			tpy = texwindy;

			if (use_high_bit_depth) {
				if (do_color_management) {
					srgb_frect = MEM_mallocN(ibuf->x * ibuf->y * sizeof(float) * 4, "floar_buf_col_cor");
					gpu_verify_high_bit_srgb_buffer(srgb_frect, ibuf);
					frect = srgb_frect + texwinsy * ibuf->x + texwinsx;
				}
				else {
					frect = ibuf->rect_float + texwinsy * ibuf->x + texwinsx;
				}
			}
			else {
				rect = ibuf->rect + texwinsy * ibuf->x + texwinsx;
			}
		}
	}
	else {
		/* regular image mode */
		bind = gpu_get_image_bindcode(ima, textarget);

		if (*bind == 0) {
			tpx = ibuf->x;
			tpy = ibuf->y;
			rect = ibuf->rect;
			if (use_high_bit_depth) {
				if (do_color_management) {
					frect = srgb_frect = MEM_mallocN(ibuf->x * ibuf->y * sizeof(*srgb_frect) * 4, "floar_buf_col_cor");
					gpu_verify_high_bit_srgb_buffer(srgb_frect, ibuf);
				}
				else
					frect = ibuf->rect_float;
			}
		}
	}

	if (*bind != 0) {
		/* enable opengl drawing with textures */
		glBindTexture(textarget, *bind);
		BKE_image_release_ibuf(ima, ibuf, NULL);
		return *bind;
	}

	const int rectw = tpx;
	const int recth = tpy;

	unsigned *tilerect = NULL;
	float *ftilerect = NULL;

	/* for tiles, copy only part of image into buffer */
	if (GTS.tilemode) {
		if (use_high_bit_depth) {
			ftilerect = MEM_mallocN(rectw * recth * sizeof(*ftilerect), "tilerect");

			for (int y = 0; y < recth; y++) {
				const float *frectrow = &frect[y * ibuf->x];
				float *ftilerectrow = &ftilerect[y * rectw];

				memcpy(ftilerectrow, frectrow, tpx * sizeof(*frectrow));
			}

			frect = ftilerect;
		}
		else {
			tilerect = MEM_mallocN(rectw * recth * sizeof(*tilerect), "tilerect");

			for (int y = 0; y < recth; y++) {
				const unsigned *rectrow = &rect[y * ibuf->x];
				unsigned *tilerectrow = &tilerect[y * rectw];

				memcpy(tilerectrow, rectrow, tpx * sizeof(*rectrow));
			}
			
			rect = tilerect;
		}
	}

#ifdef WITH_DDS
	if (ibuf->ftype == IMB_FTYPE_DDS)
		GPU_create_gl_tex_compressed(bind, rect, rectw, recth, textarget, mipmap, ima, ibuf);
	else
#endif
		GPU_create_gl_tex(bind, rect, frect, rectw, recth, textarget, mipmap, use_high_bit_depth, ima);
	
	/* mark as non-color data texture */
	if (*bind) {
		if (is_data)
			ima->tpageflag |= IMA_GLBIND_IS_DATA;	
		else
			ima->tpageflag &= ~IMA_GLBIND_IS_DATA;	
	}

	/* clean up */
	if (tilerect)
		MEM_freeN(tilerect);
	if (ftilerect)
		MEM_freeN(ftilerect);
	if (srgb_frect)
		MEM_freeN(srgb_frect);

	BKE_image_release_ibuf(ima, ibuf, NULL);

	return *bind;
}

static void **gpu_gen_cube_map(unsigned int *rect, float *frect, int rectw, int recth, bool use_high_bit_depth)
{
	size_t block_size = use_high_bit_depth ? sizeof(float) * 4 : sizeof(unsigned char) * 4;
	void **sides = NULL;
	int h = recth / 2;
	int w = rectw / 3;

	if ((use_high_bit_depth && frect == NULL) || (!use_high_bit_depth && rect == NULL) || w != h)
		return sides;

	/* PosX, NegX, PosY, NegY, PosZ, NegZ */
	sides = MEM_mallocN(sizeof(void *) * 6, "");
	for (int i = 0; i < 6; i++)
		sides[i] = MEM_mallocN(block_size * w * h, "");

	/* divide image into six parts */
	/* ______________________
	 * |      |      |      |
	 * | NegX | NegY | PosX |
	 * |______|______|______|
	 * |      |      |      |
	 * | NegZ | PosZ | PosY |
	 * |______|______|______|
	*/
	if (use_high_bit_depth) {
		float (*frectb)[4] = (float(*)[4])frect;
		float (**fsides)[4] = (float(**)[4])sides;

		for (int y = 0; y < h; y++) {
			for (int x = 0; x < w; x++) {
				memcpy(&fsides[0][x * h + y], &frectb[(recth - y - 1) * rectw + 2 * w + x], block_size);
				memcpy(&fsides[1][x * h + y], &frectb[(y + h) * rectw + w - 1 - x], block_size);
				memcpy(&fsides[3][y * w + x], &frectb[(recth - y - 1) * rectw + 2 * w - 1 - x], block_size);
				memcpy(&fsides[5][y * w + x], &frectb[(h - y - 1) * rectw + w - 1 - x], block_size);
			}
			memcpy(&fsides[2][y * w], frectb[y * rectw + 2 * w], block_size * w);
			memcpy(&fsides[4][y * w], frectb[y * rectw + w], block_size * w);
		}
	}
	else {
		unsigned int **isides = (unsigned int **)sides;

		for (int y = 0; y < h; y++) {
			for (int x = 0; x < w; x++) {
				isides[0][x * h + y] = rect[(recth - y - 1) * rectw + 2 * w + x];
				isides[1][x * h + y] = rect[(y + h) * rectw + w - 1 - x];
				isides[3][y * w + x] = rect[(recth - y - 1) * rectw + 2 * w - 1 - x];
				isides[5][y * w + x] = rect[(h - y - 1) * rectw + w - 1 - x];
			}
			memcpy(&isides[2][y * w], &rect[y * rectw + 2 * w], block_size * w);
			memcpy(&isides[4][y * w], &rect[y * rectw + w], block_size * w);
		}
	}

	return sides;
}

static void gpu_del_cube_map(void **cube_map)
{
	int i;
	if (cube_map == NULL)
		return;
	for (i = 0; i < 6; i++)
		MEM_freeN(cube_map[i]);
	MEM_freeN(cube_map);
}

/* Image *ima can be NULL */
void GPU_create_gl_tex(
        unsigned int *bind, unsigned int *rect, float *frect, int rectw, int recth,
        int textarget, bool mipmap, bool use_high_bit_depth, Image *ima)
{
	int internal_format = (use_high_bit_depth) ? ((GLEW_ARB_texture_float) ? GL_RGBA16F : GL_RGBA16): GL_RGBA;
	ImBuf *ibuf = NULL;

	int tpx = rectw;
	int tpy = recth;

	/* scale if not a power of two. this is not strictly necessary for newer
	 * GPUs (OpenGL version >= 2.0) since they support non-power-of-two-textures 
	 * Then don't bother scaling for hardware that supports NPOT textures! */
<<<<<<< HEAD
	if ((!GPU_non_power_of_two_support() && !is_power_of_2_resolution(rectw, recth)) ||
		is_over_resolution_limit(rectw, recth))
=======
	if (textarget == GL_TEXTURE_2D &&
	    ((!GPU_full_non_power_of_two_support() && !is_power_of_2_resolution(rectw, recth)) ||
	     is_over_resolution_limit(textarget, rectw, recth)))
>>>>>>> 7da189b4
	{
		rectw = smaller_power_of_2_limit(rectw);
		recth = smaller_power_of_2_limit(recth);

		if (use_high_bit_depth) {
			ibuf = IMB_allocFromBuffer(NULL, frect, tpx, tpy);
			IMB_scaleImBuf(ibuf, rectw, recth);

			frect = ibuf->rect_float;
		}
		else {
			ibuf = IMB_allocFromBuffer(rect, NULL, tpx, tpy);
			IMB_scaleImBuf(ibuf, rectw, recth);

			rect = ibuf->rect;
		}
	}

	/* create image */
	glGenTextures(1, (GLuint *)bind);
	glBindTexture(textarget, *bind);

<<<<<<< HEAD
	if (use_high_bit_depth) {
			glTexImage2D(GL_TEXTURE_2D, 0,  internal_format,  rectw, recth, 0, GL_RGBA, GL_FLOAT, frect);
	}
	else
		glTexImage2D(GL_TEXTURE_2D, 0, GL_RGBA, rectw, recth, 0, GL_RGBA, GL_UNSIGNED_BYTE, rect);
=======
	if (textarget == GL_TEXTURE_2D) {
		if (use_high_bit_depth) {
			if (GLEW_ARB_texture_float)
				glTexImage2D(GL_TEXTURE_2D, 0, GL_RGBA16F_ARB, rectw, recth, 0, GL_RGBA, GL_FLOAT, frect);
			else
				glTexImage2D(GL_TEXTURE_2D, 0, GL_RGBA16, rectw, recth, 0, GL_RGBA, GL_FLOAT, frect);
		}
		else
			glTexImage2D(GL_TEXTURE_2D, 0, GL_RGBA8, rectw, recth, 0, GL_RGBA, GL_UNSIGNED_BYTE, rect);
>>>>>>> 7da189b4

		glTexParameteri(GL_TEXTURE_2D, GL_TEXTURE_MAG_FILTER, gpu_get_mipmap_filter(1));

		if (GPU_get_mipmap() && mipmap) {
			if (GTS.gpu_mipmap) {
				gpu_generate_mipmap(GL_TEXTURE_2D);
			}
			else {
				int i;
				if (!ibuf) {
					if (use_high_bit_depth) {
						ibuf = IMB_allocFromBuffer(NULL, frect, tpx, tpy);
					}
					else {
						ibuf = IMB_allocFromBuffer(rect, NULL, tpx, tpy);
					}
				}
				IMB_makemipmap(ibuf, true);

				for (i = 1; i < ibuf->miptot; i++) {
					ImBuf *mip = ibuf->mipmap[i - 1];
					if (use_high_bit_depth) {
						if (GLEW_ARB_texture_float)
							glTexImage2D(GL_TEXTURE_2D, i, GL_RGBA16F_ARB, mip->x, mip->y, 0, GL_RGBA, GL_FLOAT, mip->rect_float);
						else
							glTexImage2D(GL_TEXTURE_2D, i, GL_RGBA16, mip->x, mip->y, 0, GL_RGBA, GL_FLOAT, mip->rect_float);
					}
					else {
						glTexImage2D(GL_TEXTURE_2D, i, GL_RGBA8, mip->x, mip->y, 0, GL_RGBA, GL_UNSIGNED_BYTE, mip->rect);
					}
				}
			}
			glTexParameteri(GL_TEXTURE_2D, GL_TEXTURE_MIN_FILTER, gpu_get_mipmap_filter(0));
			if (ima)
				ima->tpageflag |= IMA_MIPMAP_COMPLETE;
		}
		else {
			glTexParameteri(GL_TEXTURE_2D, GL_TEXTURE_MIN_FILTER, GL_LINEAR);
		}
	}
	else if (textarget == GL_TEXTURE_CUBE_MAP) {
		int w = rectw / 3, h = recth / 2;

		if (h == w && is_power_of_2_i(h) && !is_over_resolution_limit(textarget, h, w)) {
			void **cube_map = gpu_gen_cube_map(rect, frect, rectw, recth, use_high_bit_depth);
			GLenum informat = use_high_bit_depth ? (GLEW_ARB_texture_float ? GL_RGBA16F_ARB : GL_RGBA16) : GL_RGBA8;
			GLenum type = use_high_bit_depth ? GL_FLOAT : GL_UNSIGNED_BYTE;

			if (cube_map)
				for (int i = 0; i < 6; i++)
					glTexImage2D(GL_TEXTURE_CUBE_MAP_POSITIVE_X + i, 0, informat, w, h, 0, GL_RGBA, type, cube_map[i]);

			glTexParameteri(GL_TEXTURE_CUBE_MAP, GL_TEXTURE_MAG_FILTER, gpu_get_mipmap_filter(1));

			if (GPU_get_mipmap() && mipmap) {
				if (GTS.gpu_mipmap) {
					gpu_generate_mipmap(GL_TEXTURE_CUBE_MAP);
				}
				else {
					if (!ibuf) {
						if (use_high_bit_depth) {
							ibuf = IMB_allocFromBuffer(NULL, frect, tpx, tpy);
						}
						else {
							ibuf = IMB_allocFromBuffer(rect, NULL, tpx, tpy);
						}
					}

					IMB_makemipmap(ibuf, true);

					for (int i = 1; i < ibuf->miptot; i++) {
						ImBuf *mip = ibuf->mipmap[i - 1];
						void **mip_cube_map = gpu_gen_cube_map(
						        mip->rect, mip->rect_float,
						        mip->x, mip->y, use_high_bit_depth);
						int mipw = mip->x / 3, miph = mip->y / 2;

						if (mip_cube_map) {
							for (int j = 0; j < 6; j++) {
								glTexImage2D(GL_TEXTURE_CUBE_MAP_POSITIVE_X + j, i,
									informat, mipw, miph, 0, GL_RGBA, type, mip_cube_map[j]);
							}
						}
						gpu_del_cube_map(mip_cube_map);
					}
				}
				glTexParameteri(GL_TEXTURE_CUBE_MAP, GL_TEXTURE_MIN_FILTER, gpu_get_mipmap_filter(0));

				if (ima)
					ima->tpageflag |= IMA_MIPMAP_COMPLETE;
			}
			else {
				glTexParameteri(GL_TEXTURE_CUBE_MAP, GL_TEXTURE_MIN_FILTER, GL_LINEAR);
			}
			glTexParameteri(GL_TEXTURE_CUBE_MAP, GL_TEXTURE_WRAP_S, GL_CLAMP_TO_EDGE);
			glTexParameteri(GL_TEXTURE_CUBE_MAP, GL_TEXTURE_WRAP_T, GL_CLAMP_TO_EDGE);
			glTexParameteri(GL_TEXTURE_CUBE_MAP, GL_TEXTURE_WRAP_R, GL_CLAMP_TO_EDGE);

			gpu_del_cube_map(cube_map);
		}
		else {
			printf("Incorrect envmap size\n");
		}
	}

	if (GLEW_EXT_texture_filter_anisotropic)
		glTexParameterf(textarget, GL_TEXTURE_MAX_ANISOTROPY_EXT, GPU_get_anisotropic());

	if (ibuf)
		IMB_freeImBuf(ibuf);
}

/**
 * GPU_upload_dxt_texture() assumes that the texture is already bound and ready to go.
 * This is so the viewport and the BGE can share some code.
 * Returns false if the provided ImBuf doesn't have a supported DXT compression format
 */
bool GPU_upload_dxt_texture(ImBuf *ibuf)
{
#ifdef WITH_DDS
	GLint format = 0;
	int blocksize, height, width, i, size, offset = 0;

	width = ibuf->x;
	height = ibuf->y;

	if (GLEW_EXT_texture_compression_s3tc) {
		if (ibuf->dds_data.fourcc == FOURCC_DXT1)
			format = GL_COMPRESSED_RGBA_S3TC_DXT1_EXT;
		else if (ibuf->dds_data.fourcc == FOURCC_DXT3)
			format = GL_COMPRESSED_RGBA_S3TC_DXT3_EXT;
		else if (ibuf->dds_data.fourcc == FOURCC_DXT5)
			format = GL_COMPRESSED_RGBA_S3TC_DXT5_EXT;
	}

	if (format == 0) {
		fprintf(stderr, "Unable to find a suitable DXT compression, falling back to uncompressed\n");
		return false;
	}

	if (!is_power_of_2_resolution(width, height)) {
		fprintf(stderr, "Unable to load non-power-of-two DXT image resolution, falling back to uncompressed\n");
		return false;
	}

	glTexParameteri(GL_TEXTURE_2D, GL_TEXTURE_MIN_FILTER, gpu_get_mipmap_filter(0));
	glTexParameteri(GL_TEXTURE_2D, GL_TEXTURE_MAG_FILTER, gpu_get_mipmap_filter(1));

	if (GLEW_EXT_texture_filter_anisotropic)
		glTexParameterf(GL_TEXTURE_2D, GL_TEXTURE_MAX_ANISOTROPY_EXT, GPU_get_anisotropic());

	blocksize = (ibuf->dds_data.fourcc == FOURCC_DXT1) ? 8 : 16;
	for (i = 0; i < ibuf->dds_data.nummipmaps && (width || height); ++i) {
		if (width == 0)
			width = 1;
		if (height == 0)
			height = 1;

		size = ((width + 3) / 4) * ((height + 3) / 4) * blocksize;

		glCompressedTexImage2D(GL_TEXTURE_2D, i, format, width, height,
			0, size, ibuf->dds_data.data + offset);

		offset += size;
		width >>= 1;
		height >>= 1;
	}

	/* set number of mipmap levels we have, needed in case they don't go down to 1x1 */
	glTexParameteri(GL_TEXTURE_2D, GL_TEXTURE_MAX_LEVEL, i - 1);

	return true;
#else
	(void)ibuf;
	return false;
#endif
}

void GPU_create_gl_tex_compressed(
        unsigned int *bind, unsigned int *pix, int x, int y,
        int textarget, int mipmap, Image *ima, ImBuf *ibuf)
{
#ifndef WITH_DDS
	(void)ibuf;
	/* Fall back to uncompressed if DDS isn't enabled */
	GPU_create_gl_tex(bind, pix, NULL, x, y, textarget, mipmap, 0, ima);
#else
	glGenTextures(1, (GLuint *)bind);
	glBindTexture(textarget, *bind);

	if (textarget == GL_TEXTURE_2D && GPU_upload_dxt_texture(ibuf) == 0) {
		glDeleteTextures(1, (GLuint *)bind);
		GPU_create_gl_tex(bind, pix, NULL, x, y, textarget, mipmap, 0, ima);
	}
#endif
}
static void gpu_verify_repeat(Image *ima)
{
	/* set either clamp or repeat in X/Y */
	if (ima->tpageflag & IMA_CLAMP_U)
		glTexParameteri(GL_TEXTURE_2D, GL_TEXTURE_WRAP_S, GL_CLAMP_TO_EDGE);
	else
		glTexParameteri(GL_TEXTURE_2D, GL_TEXTURE_WRAP_S, GL_REPEAT);

	if (ima->tpageflag & IMA_CLAMP_V)
		glTexParameteri(GL_TEXTURE_2D, GL_TEXTURE_WRAP_T, GL_CLAMP_TO_EDGE);
	else
		glTexParameteri(GL_TEXTURE_2D, GL_TEXTURE_WRAP_T, GL_REPEAT);
}

int GPU_set_tpage(MTexPoly *mtexpoly, int mipmap, int alphablend)
{
	/* check if we need to clear the state */
	if (mtexpoly == NULL) {
		GPU_clear_tpage(false);
		return 0;
	}

	Image *ima = mtexpoly->tpage;
	GTS.lasttface = mtexpoly;

	gpu_verify_alpha_blend(alphablend);
	gpu_verify_reflection(ima);

	if (GPU_verify_image(ima, NULL, GL_TEXTURE_2D, mtexpoly->tile, 1, mipmap, false)) {
		GTS.curtile = GTS.tile;
		GTS.curima = GTS.ima;
		GTS.curtilemode = GTS.tilemode;
		GTS.curtileXRep = GTS.tileXRep;
		GTS.curtileYRep = GTS.tileYRep;

		glEnable(GL_TEXTURE_2D);
	}
	else {
		glDisable(GL_TEXTURE_2D);
		
		GTS.curtile = 0;
		GTS.curima = NULL;
		GTS.curtilemode = 0;
		GTS.curtileXRep = 0;
		GTS.curtileYRep = 0;

		return 0;
	}
	
	gpu_verify_repeat(ima);
	
	/* Did this get lost in the image recode? */
	/* BKE_image_tag_time(ima);*/

	return 1;
}

/* these two functions are called on entering and exiting texture paint mode,
 * temporary disabling/enabling mipmapping on all images for quick texture
 * updates with glTexSubImage2D. images that didn't change don't have to be
 * re-uploaded to OpenGL */
void GPU_paint_set_mipmap(bool mipmap)
{
	if (!GTS.domipmap)
		return;

	GTS.texpaint = !mipmap;

	if (mipmap) {
		for (Image *ima = G.main->image.first; ima; ima = ima->id.next) {
			if (BKE_image_has_bindcode(ima)) {
				if (ima->tpageflag & IMA_MIPMAP_COMPLETE) {
					if (ima->bindcode[TEXTARGET_TEXTURE_2D]) {
						glBindTexture(GL_TEXTURE_2D, ima->bindcode[TEXTARGET_TEXTURE_2D]);
						glTexParameteri(GL_TEXTURE_2D, GL_TEXTURE_MIN_FILTER, gpu_get_mipmap_filter(0));
						glTexParameteri(GL_TEXTURE_2D, GL_TEXTURE_MAG_FILTER, gpu_get_mipmap_filter(1));
					}
					if (ima->bindcode[TEXTARGET_TEXTURE_CUBE_MAP]) {
						glBindTexture(GL_TEXTURE_CUBE_MAP, ima->bindcode[TEXTARGET_TEXTURE_CUBE_MAP]);
						glTexParameteri(GL_TEXTURE_CUBE_MAP, GL_TEXTURE_MIN_FILTER, gpu_get_mipmap_filter(0));
						glTexParameteri(GL_TEXTURE_CUBE_MAP, GL_TEXTURE_MAG_FILTER, gpu_get_mipmap_filter(1));
					}
				}
				else
					GPU_free_image(ima);
			}
			else
				ima->tpageflag &= ~IMA_MIPMAP_COMPLETE;
		}

	}
	else {
		for (Image *ima = G.main->image.first; ima; ima = ima->id.next) {
			if (BKE_image_has_bindcode(ima)) {
				if (ima->bindcode[TEXTARGET_TEXTURE_2D]) {
					glBindTexture(GL_TEXTURE_2D, ima->bindcode[TEXTARGET_TEXTURE_2D]);
					glTexParameteri(GL_TEXTURE_2D, GL_TEXTURE_MIN_FILTER, GL_LINEAR);
					glTexParameteri(GL_TEXTURE_2D, GL_TEXTURE_MAG_FILTER, gpu_get_mipmap_filter(1));
				}
				if (ima->bindcode[TEXTARGET_TEXTURE_CUBE_MAP]) {
					glBindTexture(GL_TEXTURE_CUBE_MAP, ima->bindcode[TEXTARGET_TEXTURE_CUBE_MAP]);
					glTexParameteri(GL_TEXTURE_CUBE_MAP, GL_TEXTURE_MIN_FILTER, GL_LINEAR);
					glTexParameteri(GL_TEXTURE_CUBE_MAP, GL_TEXTURE_MAG_FILTER, gpu_get_mipmap_filter(1));
				}
			}
			else
				ima->tpageflag &= ~IMA_MIPMAP_COMPLETE;
		}
	}
}


/* check if image has been downscaled and do scaled partial update */
static bool GPU_check_scaled_image(ImBuf *ibuf, Image *ima, float *frect, int x, int y, int w, int h)
{
	if ((!GPU_full_non_power_of_two_support() && !is_power_of_2_resolution(ibuf->x, ibuf->y)) ||
	    is_over_resolution_limit(GL_TEXTURE_2D, ibuf->x, ibuf->y))
	{
		int x_limit = smaller_power_of_2_limit(ibuf->x);
		int y_limit = smaller_power_of_2_limit(ibuf->y);

		float xratio = x_limit / (float)ibuf->x;
		float yratio = y_limit / (float)ibuf->y;

		/* find new width, height and x,y gpu texture coordinates */

		/* take ceiling because we will be losing 1 pixel due to rounding errors in x,y... */
		int rectw = (int)ceil(xratio * w);
		int recth = (int)ceil(yratio * h);

		x *= xratio;
		y *= yratio;

		/* ...but take back if we are over the limit! */
		if (rectw + x > x_limit) rectw--;
		if (recth + y > y_limit) recth--;

		/* float rectangles are already continuous in memory so we can use IMB_scaleImBuf */
		if (frect) {
			ImBuf *ibuf_scale = IMB_allocFromBuffer(NULL, frect, w, h);
			IMB_scaleImBuf(ibuf_scale, rectw, recth);

			glBindTexture(GL_TEXTURE_2D, ima->bindcode[TEXTARGET_TEXTURE_2D]);
			glTexSubImage2D(GL_TEXTURE_2D, 0, x, y, rectw, recth, GL_RGBA,
			                GL_FLOAT, ibuf_scale->rect_float);

			IMB_freeImBuf(ibuf_scale);
		}
		/* byte images are not continuous in memory so do manual interpolation */
		else {
			unsigned char *scalerect = MEM_mallocN(rectw * recth * sizeof(*scalerect) * 4, "scalerect");
			unsigned int *p = (unsigned int *)scalerect;
			int i, j;
			float inv_xratio = 1.0f / xratio;
			float inv_yratio = 1.0f / yratio;
			for (i = 0; i < rectw; i++) {
				float u = (x + i) * inv_xratio;
				for (j = 0; j < recth; j++) {
					float v = (y + j) * inv_yratio;
					bilinear_interpolation_color_wrap(ibuf, (unsigned char *)(p + i + j * (rectw)), NULL, u, v);
				}
			}
			glBindTexture(GL_TEXTURE_2D, ima->bindcode[TEXTARGET_TEXTURE_2D]);
			glTexSubImage2D(GL_TEXTURE_2D, 0, x, y, rectw, recth, GL_RGBA,
			                GL_UNSIGNED_BYTE, scalerect);

			MEM_freeN(scalerect);
		}

		if (GPU_get_mipmap()) {
			gpu_generate_mipmap(GL_TEXTURE_2D);
		}
		else {
			ima->tpageflag &= ~IMA_MIPMAP_COMPLETE;
		}

		return true;
	}

	return false;
}

void GPU_paint_update_image(Image *ima, ImageUser *iuser, int x, int y, int w, int h)
{
	ImBuf *ibuf = BKE_image_acquire_ibuf(ima, iuser, NULL);

	if (ima->repbind ||
	    (!GTS.gpu_mipmap && GPU_get_mipmap()) ||
	    (ima->bindcode[TEXTARGET_TEXTURE_2D] == 0) ||
	    (ibuf == NULL) ||
	    (w == 0) || (h == 0))
	{
		/* these cases require full reload still */
		GPU_free_image(ima);
	}
	else {
		/* for the special case, we can do a partial update
		 * which is much quicker for painting */
		GLint row_length, skip_pixels, skip_rows;

		/* if color correction is needed, we must update the part that needs updating. */
		if (ibuf->rect_float) {
			float *buffer = MEM_mallocN(w * h * sizeof(float) * 4, "temp_texpaint_float_buf");
			bool is_data = (ima->tpageflag & IMA_GLBIND_IS_DATA) != 0;
			IMB_partial_rect_from_float(ibuf, buffer, x, y, w, h, is_data);
			
			if (GPU_check_scaled_image(ibuf, ima, buffer, x, y, w, h)) {
				MEM_freeN(buffer);
				BKE_image_release_ibuf(ima, ibuf, NULL);
				return;
			}

			glBindTexture(GL_TEXTURE_2D, ima->bindcode[TEXTARGET_TEXTURE_2D]);
			glTexSubImage2D(GL_TEXTURE_2D, 0, x, y, w, h, GL_RGBA, GL_FLOAT, buffer);

			MEM_freeN(buffer);

			/* we have already accounted for the case where GTS.gpu_mipmap is false
			 * so we will be using GPU mipmap generation here */
			if (GPU_get_mipmap()) {
				gpu_generate_mipmap(GL_TEXTURE_2D);
			}
			else {
				ima->tpageflag &= ~IMA_MIPMAP_COMPLETE;
			}

			BKE_image_release_ibuf(ima, ibuf, NULL);
			return;
		}

		if (GPU_check_scaled_image(ibuf, ima, NULL, x, y, w, h)) {
			BKE_image_release_ibuf(ima, ibuf, NULL);
			return;
		}

		glBindTexture(GL_TEXTURE_2D, ima->bindcode[TEXTARGET_TEXTURE_2D]);

		glGetIntegerv(GL_UNPACK_ROW_LENGTH, &row_length);
		glGetIntegerv(GL_UNPACK_SKIP_PIXELS, &skip_pixels);
		glGetIntegerv(GL_UNPACK_SKIP_ROWS, &skip_rows);

		glPixelStorei(GL_UNPACK_ROW_LENGTH, ibuf->x);
		glPixelStorei(GL_UNPACK_SKIP_PIXELS, x);
		glPixelStorei(GL_UNPACK_SKIP_ROWS, y);

		glTexSubImage2D(GL_TEXTURE_2D, 0, x, y, w, h, GL_RGBA,
			GL_UNSIGNED_BYTE, ibuf->rect);

		glPixelStorei(GL_UNPACK_ROW_LENGTH, row_length);
		glPixelStorei(GL_UNPACK_SKIP_PIXELS, skip_pixels);
		glPixelStorei(GL_UNPACK_SKIP_ROWS, skip_rows);

		/* see comment above as to why we are using gpu mipmap generation here */
		if (GPU_get_mipmap()) {
			gpu_generate_mipmap(GL_TEXTURE_2D);
		}
		else {
			ima->tpageflag &= ~IMA_MIPMAP_COMPLETE;
		}
	}

	BKE_image_release_ibuf(ima, ibuf, NULL);
}

void GPU_update_images_framechange(void)
{
	for (Image *ima = G.main->image.first; ima; ima = ima->id.next) {
		if (ima->tpageflag & IMA_TWINANIM) {
			if (ima->twend >= ima->xrep * ima->yrep)
				ima->twend = ima->xrep * ima->yrep - 1;
		
			/* check: is bindcode not in the array? free. (to do) */
			
			ima->lastframe++;
			if (ima->lastframe > ima->twend)
				ima->lastframe = ima->twsta;
		}
	}
}

int GPU_update_image_time(Image *ima, double time)
{
	if (!ima)
		return 0;

	if (ima->lastupdate < 0)
		ima->lastupdate = 0;

	if (ima->lastupdate > (float)time)
		ima->lastupdate = (float)time;

	int inc = 0;

	if (ima->tpageflag & IMA_TWINANIM) {
		if (ima->twend >= ima->xrep * ima->yrep) ima->twend = ima->xrep * ima->yrep - 1;
		
		/* check: is the bindcode not in the array? Then free. (still to do) */
		
		float diff = (float)((float)time - ima->lastupdate);
		inc = (int)(diff * (float)ima->animspeed);

		ima->lastupdate += ((float)inc / (float)ima->animspeed);

		int newframe = ima->lastframe + inc;

		if (newframe > (int)ima->twend) {
			if (ima->twend - ima->twsta != 0)
				newframe = (int)ima->twsta - 1 + (newframe - ima->twend) % (ima->twend - ima->twsta);
			else
				newframe = ima->twsta;
		}

		ima->lastframe = newframe;
	}

	return inc;
}


void GPU_free_smoke(SmokeModifierData *smd)
{
	if (smd->type & MOD_SMOKE_TYPE_DOMAIN && smd->domain) {
		if (smd->domain->tex)
			GPU_texture_free(smd->domain->tex);
		smd->domain->tex = NULL;

		if (smd->domain->tex_shadow)
			GPU_texture_free(smd->domain->tex_shadow);
		smd->domain->tex_shadow = NULL;

		if (smd->domain->tex_flame)
			GPU_texture_free(smd->domain->tex_flame);
		smd->domain->tex_flame = NULL;
	}
}

void GPU_create_smoke(SmokeModifierData *smd, int highres)
{
#ifdef WITH_SMOKE
	if (smd->type & MOD_SMOKE_TYPE_DOMAIN) {
		SmokeDomainSettings *sds = smd->domain;
		if (!sds->tex && !highres) {
			/* rgba texture for color + density */
			if (smoke_has_colors(sds->fluid)) {
				float *data = MEM_callocN(sizeof(float) * sds->total_cells * 4, "smokeColorTexture");
				smoke_get_rgba(sds->fluid, data, 0);
				sds->tex = GPU_texture_create_3D(sds->res[0], sds->res[1], sds->res[2], 4, data);
				MEM_freeN(data);
			}
			/* density only */
			else {
				sds->tex = GPU_texture_create_3D(sds->res[0], sds->res[1], sds->res[2], 1, smoke_get_density(sds->fluid));
			}
			sds->tex_flame = (smoke_has_fuel(sds->fluid)) ? GPU_texture_create_3D(sds->res[0], sds->res[1], sds->res[2], 1, smoke_get_flame(sds->fluid)) : NULL;
		}
		else if (!sds->tex && highres) {
			/* rgba texture for color + density */
			if (smoke_turbulence_has_colors(sds->wt)) {
				float *data = MEM_callocN(sizeof(float) * smoke_turbulence_get_cells(sds->wt) * 4, "smokeColorTexture");
				smoke_turbulence_get_rgba(sds->wt, data, 0);
				sds->tex = GPU_texture_create_3D(sds->res_wt[0], sds->res_wt[1], sds->res_wt[2], 4, data);
				MEM_freeN(data);
			}
			/* density only */
			else {
				sds->tex = GPU_texture_create_3D(sds->res_wt[0], sds->res_wt[1], sds->res_wt[2], 1, smoke_turbulence_get_density(sds->wt));
			}
			sds->tex_flame = (smoke_turbulence_has_fuel(sds->wt)) ? GPU_texture_create_3D(sds->res_wt[0], sds->res_wt[1], sds->res_wt[2], 1, smoke_turbulence_get_flame(sds->wt)) : NULL;
		}

		sds->tex_shadow = GPU_texture_create_3D(sds->res[0], sds->res[1], sds->res[2], 1, sds->shadow);
	}
#else // WITH_SMOKE
	(void)highres;
	smd->domain->tex = NULL;
	smd->domain->tex_flame = NULL;
	smd->domain->tex_shadow = NULL;
#endif // WITH_SMOKE
}

static LinkNode *image_free_queue = NULL;

static void gpu_queue_image_for_free(Image *ima)
{
	BLI_lock_thread(LOCK_OPENGL);
	BLI_linklist_prepend(&image_free_queue, ima);
	BLI_unlock_thread(LOCK_OPENGL);
}

void GPU_free_unused_buffers(void)
{
	if (!BLI_thread_is_main())
		return;

	BLI_lock_thread(LOCK_OPENGL);

	/* images */
	for (LinkNode *node = image_free_queue; node; node = node->next) {
		Image *ima = node->link;

		/* check in case it was freed in the meantime */
		if (G.main && BLI_findindex(&G.main->image, ima) != -1)
			GPU_free_image(ima);
	}

	BLI_linklist_free(image_free_queue, NULL);
	image_free_queue = NULL;

	/* vbo buffers */
	GPU_global_buffer_pool_free_unused();

	BLI_unlock_thread(LOCK_OPENGL);
}

void GPU_free_image(Image *ima)
{
	if (!BLI_thread_is_main()) {
		gpu_queue_image_for_free(ima);
		return;
	}

	for (int i = 0; i < TEXTARGET_COUNT; i++) {
		/* free regular image binding */
		if (ima->bindcode[i]) {
			glDeleteTextures(1, (GLuint *)&ima->bindcode[i]);
			ima->bindcode[i] = 0;
		}
		/* free glsl image binding */
		if (ima->gputexture[i]) {
			GPU_texture_free(ima->gputexture[i]);
			ima->gputexture[i] = NULL;
		}
	}

	/* free repeated image binding */
	if (ima->repbind) {
		glDeleteTextures(ima->totbind, (GLuint *)ima->repbind);
	
		MEM_freeN(ima->repbind);
		ima->repbind = NULL;
	}

	ima->tpageflag &= ~(IMA_MIPMAP_COMPLETE | IMA_GLBIND_IS_DATA);
}

void GPU_free_images(void)
{
	if (G.main)
		for (Image *ima = G.main->image.first; ima; ima = ima->id.next)
			GPU_free_image(ima);
}

/* same as above but only free animated images */
void GPU_free_images_anim(void)
{
	if (G.main)
		for (Image *ima = G.main->image.first; ima; ima = ima->id.next)
			if (BKE_image_is_animated(ima))
				GPU_free_image(ima);
}


void GPU_free_images_old(void)
{
	static int lasttime = 0;
	int ctime = (int)PIL_check_seconds_timer();

	/*
	 * Run garbage collector once for every collecting period of time
	 * if textimeout is 0, that's the option to NOT run the collector
	 */
	if (U.textimeout == 0 || ctime % U.texcollectrate || ctime == lasttime)
		return;

	/* of course not! */
	if (G.is_rendering)
		return;

	lasttime = ctime;

	Image *ima = G.main->image.first;
	while (ima) {
		if ((ima->flag & IMA_NOCOLLECT) == 0 && ctime - ima->lastused > U.textimeout) {
			/* If it's in GL memory, deallocate and set time tag to current time
			 * This gives textures a "second chance" to be used before dying. */
			if (BKE_image_has_bindcode(ima) || ima->repbind) {
				GPU_free_image(ima);
				ima->lastused = ctime;
			}
			/* Otherwise, just kill the buffers */
			else {
				BKE_image_free_buffers(ima);
			}
		}
		ima = ima->id.next;
	}
}


/* OpenGL Materials */

#define FIXEDMAT 8

/* OpenGL state caching for materials */

typedef struct GPUMaterialFixed {
	float diff[3];
	float spec[3];
	int hard;
	float alpha;
} GPUMaterialFixed; 

static struct GPUMaterialState {
	GPUMaterialFixed (*matbuf);
	GPUMaterialFixed matbuf_fixed[FIXEDMAT];
	int totmat;

	/* set when called inside GPU_begin_object_materials / GPU_end_object_materials
	 * otherwise calling GPU_object_material_bind returns zero */
	bool is_enabled;

	Material **gmatbuf;
	Material *gmatbuf_fixed[FIXEDMAT];
	Material *gboundmat;
	Object *gob;
	DupliObject *dob;
	Scene *gscene;
	int glay;
	bool gscenelock;
	float (*gviewmat)[4];
	float (*gviewinv)[4];
	float (*gviewcamtexcofac);

	bool backface_culling;
	bool two_sided_lighting;

	GPUBlendMode *alphablend;
	GPUBlendMode alphablend_fixed[FIXEDMAT];
	bool use_alpha_pass, is_alpha_pass;
	bool use_matcaps;

	int lastmatnr, lastretval;
	GPUBlendMode lastalphablend;
	bool is_opensubdiv;
} GMS = {NULL};

/* fixed function material, alpha handed by caller */
static void gpu_material_to_fixed(
        GPUMaterialFixed *smat, const Material *bmat, const int gamma, const Object *ob,
        const int new_shading_nodes, const bool dimdown)
{
	if (bmat->mode & MA_SHLESS) {
		copy_v3_v3(smat->diff, &bmat->r);

		if (gamma)
			linearrgb_to_srgb_v3_v3(smat->diff, smat->diff);

		zero_v3(smat->spec);
		smat->alpha = 1.0f;
		smat->hard = 0;
	}
	else if (new_shading_nodes) {
		copy_v3_v3(smat->diff, &bmat->r);
		copy_v3_v3(smat->spec, &bmat->specr);
		smat->alpha = 1.0f;
		smat->hard = CLAMPIS(bmat->har, 0, 128);
		
		if (dimdown) {
			mul_v3_fl(smat->diff, 0.8f);
			mul_v3_fl(smat->spec, 0.5f);
		}
		
		if (gamma) {
			linearrgb_to_srgb_v3_v3(smat->diff, smat->diff);
			linearrgb_to_srgb_v3_v3(smat->spec, smat->spec);
		}
	}
	else {
		mul_v3_v3fl(smat->diff, &bmat->r, bmat->ref + bmat->emit);

		if (bmat->shade_flag & MA_OBCOLOR)
			mul_v3_v3(smat->diff, ob->col);
		
		mul_v3_v3fl(smat->spec, &bmat->specr, bmat->spec);
		smat->hard = CLAMPIS(bmat->har, 1, 128);
		smat->alpha = 1.0f;

		if (gamma) {
			linearrgb_to_srgb_v3_v3(smat->diff, smat->diff);
			linearrgb_to_srgb_v3_v3(smat->spec, smat->spec);
		}
	}
}

static Material *gpu_active_node_material(Material *ma)
{
	if (ma && ma->use_nodes && ma->nodetree) {
		bNode *node = nodeGetActiveID(ma->nodetree, ID_MA);

		if (node)
			return (Material *)node->id;
		else
			return NULL;
	}

	return ma;
}

void GPU_begin_dupli_object(DupliObject *dob)
{
	GMS.dob = dob;
}

void GPU_end_dupli_object(void)
{
	GMS.dob = NULL;
}

void GPU_begin_object_materials(
        View3D *v3d, RegionView3D *rv3d, Scene *scene, Object *ob,
        bool glsl, bool *do_alpha_after)
{
	Material *ma;
	GPUMaterial *gpumat;
	GPUBlendMode alphablend;
	DupliObject *dob;
	int a;
	const bool gamma = BKE_scene_check_color_management_enabled(scene);
	const bool new_shading_nodes = BKE_scene_use_new_shading_nodes(scene);
	const bool use_matcap = (v3d->flag2 & V3D_SHOW_SOLID_MATCAP) != 0;  /* assumes v3d->defmaterial->preview is set */
	bool use_opensubdiv = false;

#ifdef WITH_OPENSUBDIV
	{
		DerivedMesh *derivedFinal = NULL;
		if (ob->type == OB_MESH) {
			Mesh *me = ob->data;
			BMEditMesh *em = me->edit_btmesh;
			if (em != NULL) {
				derivedFinal = em->derivedFinal;
			}
			else {
				derivedFinal = ob->derivedFinal;
			}
		}
		else {
			derivedFinal = ob->derivedFinal;
		}

		if (derivedFinal != NULL && derivedFinal->type == DM_TYPE_CCGDM) {
			CCGDerivedMesh *ccgdm = (CCGDerivedMesh *) derivedFinal;
			use_opensubdiv = ccgdm->useGpuBackend;
		}
	}
#endif

#ifdef WITH_GAMEENGINE
	if (rv3d->rflag & RV3D_IS_GAME_ENGINE) {
		ob = BKE_object_lod_matob_get(ob, scene);
	}
#endif

	/* initialize state */
	/* DupliObject must be restored */
	dob = GMS.dob;
	memset(&GMS, 0, sizeof(GMS));
	GMS.is_enabled = true;
	GMS.dob = dob;
	GMS.lastmatnr = -1;
	GMS.lastretval = -1;
	GMS.lastalphablend = GPU_BLEND_SOLID;
	GMS.use_matcaps = use_matcap;

	GMS.backface_culling = (v3d->flag2 & V3D_BACKFACE_CULLING) != 0;

	GMS.two_sided_lighting = false;
	if (ob && ob->type == OB_MESH)
		GMS.two_sided_lighting = (((Mesh *)ob->data)->flag & ME_TWOSIDED) != 0;

	GMS.gob = ob;
	GMS.gscene = scene;
	GMS.is_opensubdiv = use_opensubdiv;
	GMS.totmat = use_matcap ? 1 : ob->totcol + 1;  /* materials start from 1, default material is 0 */
	GMS.glay = (v3d->localvd) ? v3d->localvd->lay : v3d->lay; /* keep lamps visible in local view */
	GMS.gscenelock = (v3d->scenelock != 0);
	GMS.gviewmat = rv3d->viewmat;
	GMS.gviewinv = rv3d->viewinv;
	GMS.gviewcamtexcofac = rv3d->viewcamtexcofac;

	/* alpha pass setup. there's various cases to handle here:
	 * - object transparency on: only solid materials draw in the first pass,
	 * and only transparent in the second 'alpha' pass.
	 * - object transparency off: for glsl we draw both in a single pass, and
	 * for solid we don't use transparency at all. */
	GMS.use_alpha_pass = (do_alpha_after != NULL);
	GMS.is_alpha_pass = (v3d->transp != false);
	if (GMS.use_alpha_pass)
		*do_alpha_after = false;
	
	if (GMS.totmat > FIXEDMAT) {
		GMS.matbuf = MEM_callocN(sizeof(GPUMaterialFixed) * GMS.totmat, "GMS.matbuf");
		GMS.gmatbuf = MEM_callocN(sizeof(*GMS.gmatbuf) * GMS.totmat, "GMS.matbuf");
		GMS.alphablend = MEM_callocN(sizeof(*GMS.alphablend) * GMS.totmat, "GMS.matbuf");
	}
	else {
		GMS.matbuf = GMS.matbuf_fixed;
		GMS.gmatbuf = GMS.gmatbuf_fixed;
		GMS.alphablend = GMS.alphablend_fixed;
	}

	/* viewport material, setup in space_view3d, defaults to matcap using ma->preview now */
	if (use_matcap) {
		GMS.gmatbuf[0] = v3d->defmaterial;
		GPU_material_matcap(scene, v3d->defmaterial, use_opensubdiv);

		/* do material 1 too, for displists! */
		memcpy(&GMS.matbuf[1], &GMS.matbuf[0], sizeof(GPUMaterialFixed));
	
		GMS.alphablend[0] = GPU_BLEND_SOLID;
	}
	else {
	
		/* no materials assigned? */
		if (ob->totcol == 0) {
			gpu_material_to_fixed(&GMS.matbuf[0], &defmaterial, 0, ob, new_shading_nodes, true);

			/* do material 1 too, for displists! */
			memcpy(&GMS.matbuf[1], &GMS.matbuf[0], sizeof(GPUMaterialFixed));

			if (glsl) {
				GMS.gmatbuf[0] = &defmaterial;
				GPU_material_from_blender(GMS.gscene, &defmaterial, GMS.is_opensubdiv);
			}

			GMS.alphablend[0] = GPU_BLEND_SOLID;
		}
		
		/* setup materials */
		for (a = 1; a <= ob->totcol; a++) {
			/* find a suitable material */
			ma = give_current_material(ob, a);
			if (!glsl && !new_shading_nodes) ma = gpu_active_node_material(ma);
			if (ma == NULL) ma = &defmaterial;

			/* create glsl material if requested */
			gpumat = glsl ? GPU_material_from_blender(GMS.gscene, ma, GMS.is_opensubdiv) : NULL;

			if (gpumat) {
				/* do glsl only if creating it succeed, else fallback */
				GMS.gmatbuf[a] = ma;
				alphablend = GPU_material_alpha_blend(gpumat, ob->col);
			}
			else {
				/* fixed function opengl materials */
				gpu_material_to_fixed(&GMS.matbuf[a], ma, gamma, ob, new_shading_nodes, false);

				if (GMS.use_alpha_pass && ((ma->mode & MA_TRANSP) || (new_shading_nodes && ma->alpha != 1.0f))) {
					GMS.matbuf[a].alpha = ma->alpha;
					alphablend = (ma->alpha == 1.0f) ? GPU_BLEND_SOLID: GPU_BLEND_ALPHA;
				}
				else {
					GMS.matbuf[a].alpha = 1.0f;
					alphablend = GPU_BLEND_SOLID;
				}
			}

			/* setting 'do_alpha_after = true' indicates this object needs to be
			 * drawn in a second alpha pass for improved blending */
			if (do_alpha_after && !GMS.is_alpha_pass)
				if (ELEM(alphablend, GPU_BLEND_ALPHA, GPU_BLEND_ADD, GPU_BLEND_ALPHA_SORT))
					*do_alpha_after = true;

			GMS.alphablend[a] = alphablend;
		}
	}

	/* let's start with a clean state */
	GPU_object_material_unbind();
}

static int GPU_get_particle_info(GPUParticleInfo *pi)
{
	DupliObject *dob = GMS.dob;
	if (dob->particle_system) {
		int ind;
		if (dob->persistent_id[0] < dob->particle_system->totpart)
			ind = dob->persistent_id[0];
		else {
			ind = dob->particle_system->child[dob->persistent_id[0] - dob->particle_system->totpart].parent;
		}
		if (ind >= 0) {
			ParticleData *p = &dob->particle_system->particles[ind];

			pi->scalprops[0] = ind;
			pi->scalprops[1] = GMS.gscene->r.cfra - p->time;
			pi->scalprops[2] = p->lifetime;
			pi->scalprops[3] = p->size;

			copy_v3_v3(pi->location, p->state.co);
			copy_v3_v3(pi->velocity, p->state.vel);
			copy_v3_v3(pi->angular_velocity, p->state.ave);
			return 1;
		}
		else return 0;
	}
	else
		return 0;
}

int GPU_object_material_bind(int nr, void *attribs)
{
	GPUVertexAttribs *gattribs = attribs;

	/* no GPU_begin_object_materials, use default material */
	if (!GMS.matbuf) {
		memset(&GMS, 0, sizeof(GMS));

		float diffuse[3], specular[3];
		mul_v3_v3fl(diffuse, &defmaterial.r, defmaterial.ref + defmaterial.emit);
		mul_v3_v3fl(specular, &defmaterial.specr, defmaterial.spec);
		GPU_basic_shader_colors(diffuse, specular, 35, 1.0f);

		if (GMS.two_sided_lighting)
			GPU_basic_shader_bind(GPU_SHADER_LIGHTING | GPU_SHADER_TWO_SIDED);
		else
			GPU_basic_shader_bind(GPU_SHADER_LIGHTING);

		return 0;
	}

	/* prevent index to use un-initialized array items */
	if (nr >= GMS.totmat)
		nr = 0;

	if (gattribs)
		memset(gattribs, 0, sizeof(*gattribs));

	/* keep current material */
	if (nr == GMS.lastmatnr)
		return GMS.lastretval;

	/* unbind glsl material */
	if (GMS.gboundmat) {
		if (GMS.is_alpha_pass) glDepthMask(0);
		GPU_material_unbind(GPU_material_from_blender(GMS.gscene, GMS.gboundmat, GMS.is_opensubdiv));
		GMS.gboundmat = NULL;
	}

	/* draw materials with alpha in alpha pass */
	GMS.lastmatnr = nr;
	GMS.lastretval = 1;

	if (GMS.use_alpha_pass) {
		GMS.lastretval = ELEM(GMS.alphablend[nr], GPU_BLEND_SOLID, GPU_BLEND_CLIP);
		if (GMS.is_alpha_pass)
			GMS.lastretval = !GMS.lastretval;
	}
	else
		GMS.lastretval = !GMS.is_alpha_pass;

	if (GMS.lastretval) {
		/* for alpha pass, use alpha blend */
		GPUBlendMode alphablend = GMS.alphablend[nr];

		if (gattribs && GMS.gmatbuf[nr]) {
			/* bind glsl material and get attributes */
			Material *mat = GMS.gmatbuf[nr];
			GPUParticleInfo partile_info;

			float auto_bump_scale;

			GPUMaterial *gpumat = GPU_material_from_blender(GMS.gscene, mat, GMS.is_opensubdiv);
			GPU_material_vertex_attributes(gpumat, gattribs);

			if (GMS.dob)
				GPU_get_particle_info(&partile_info);

			GPU_material_bind(
			        gpumat, GMS.gob->lay, GMS.glay, 1.0, !(GMS.gob->mode & OB_MODE_TEXTURE_PAINT),
			        GMS.gviewmat, GMS.gviewinv, GMS.gviewcamtexcofac, GMS.gscenelock);

			auto_bump_scale = GMS.gob->derivedFinal != NULL ? GMS.gob->derivedFinal->auto_bump_scale : 1.0f;
			GPU_material_bind_uniforms(gpumat, GMS.gob->obmat, GMS.gviewmat, GMS.gob->col, auto_bump_scale, &partile_info);
			GMS.gboundmat = mat;

			/* for glsl use alpha blend mode, unless it's set to solid and
			 * we are already drawing in an alpha pass */
			if (mat->game.alpha_blend != GPU_BLEND_SOLID)
				alphablend = mat->game.alpha_blend;

			if (GMS.is_alpha_pass) glDepthMask(1);

			if (GMS.backface_culling) {
				if (mat->game.flag)
					glEnable(GL_CULL_FACE);
				else
					glDisable(GL_CULL_FACE);
			}

			if (GMS.use_matcaps)
				glColor3f(1.0f, 1.0f, 1.0f);
		}
		else {
			/* or do fixed function opengl material */
			GPU_basic_shader_colors(
			        GMS.matbuf[nr].diff,
			        GMS.matbuf[nr].spec, GMS.matbuf[nr].hard, GMS.matbuf[nr].alpha);

			if (GMS.two_sided_lighting)
				GPU_basic_shader_bind(GPU_SHADER_LIGHTING | GPU_SHADER_TWO_SIDED);
			else
				GPU_basic_shader_bind(GPU_SHADER_LIGHTING);
		}

		/* set (alpha) blending mode */
		GPU_set_material_alpha_blend(alphablend);
	}

	return GMS.lastretval;
}

int GPU_object_material_visible(int nr, void *attribs)
{
	GPUVertexAttribs *gattribs = attribs;
	int visible;

	if (!GMS.matbuf)
		return 0;

	if (gattribs)
		memset(gattribs, 0, sizeof(*gattribs));

	if (nr >= GMS.totmat)
		nr = 0;

	if (GMS.use_alpha_pass) {
		visible = ELEM(GMS.alphablend[nr], GPU_BLEND_SOLID, GPU_BLEND_CLIP);
		if (GMS.is_alpha_pass)
			visible = !visible;
	}
	else
		visible = !GMS.is_alpha_pass;

	return visible;
}

void GPU_set_material_alpha_blend(int alphablend)
{
	if (GMS.lastalphablend == alphablend)
		return;
	
	gpu_set_alpha_blend(alphablend);
	GMS.lastalphablend = alphablend;
}

int GPU_get_material_alpha_blend(void)
{
	return GMS.lastalphablend;
}

void GPU_object_material_unbind(void)
{
	GMS.lastmatnr = -1;
	GMS.lastretval = 1;

	if (GMS.gboundmat) {
		if (GMS.backface_culling)
			glDisable(GL_CULL_FACE);

		if (GMS.is_alpha_pass) glDepthMask(0);
		GPU_material_unbind(GPU_material_from_blender(GMS.gscene, GMS.gboundmat, GMS.is_opensubdiv));
		GMS.gboundmat = NULL;
	}
	else
		GPU_basic_shader_bind(GPU_SHADER_USE_COLOR);

	GPU_set_material_alpha_blend(GPU_BLEND_SOLID);
}

void GPU_material_diffuse_get(int nr, float diff[4])
{
	/* prevent index to use un-initialized array items */
	if (nr >= GMS.totmat)
		nr = 0;

	/* no GPU_begin_object_materials, use default material */
	if (!GMS.matbuf) {
		mul_v3_v3fl(diff, &defmaterial.r, defmaterial.ref + defmaterial.emit);
	}
	else {
		copy_v3_v3(diff, GMS.matbuf[nr].diff);
		diff[3] = GMS.matbuf[nr].alpha;
	}
}

bool GPU_material_use_matcaps_get(void)
{
	return GMS.use_matcaps;
}

bool GPU_object_materials_check(void)
{
	return GMS.is_enabled;
}

void GPU_end_object_materials(void)
{
	GPU_object_material_unbind();

	GMS.is_enabled = false;

	if (GMS.matbuf && GMS.matbuf != GMS.matbuf_fixed) {
		MEM_freeN(GMS.matbuf);
		MEM_freeN(GMS.gmatbuf);
		MEM_freeN(GMS.alphablend);
	}

	GMS.matbuf = NULL;
	GMS.gmatbuf = NULL;
	GMS.alphablend = NULL;
	GMS.two_sided_lighting = false;

	/* resetting the texture matrix after the scaling needed for tiled textures */
	if (GTS.tilemode) {
		gpuLoadIdentity(GPU_TEXTURE_MATRIX);
	}
}

/* Lights */

int GPU_default_lights(void)
{
	/* initialize */
	if (U.light[0].flag == 0 && U.light[1].flag == 0 && U.light[2].flag == 0) {
		U.light[0].flag = 1;
		U.light[0].vec[0] = -0.3; U.light[0].vec[1] = 0.3; U.light[0].vec[2] = 0.9;
		U.light[0].col[0] = 0.8; U.light[0].col[1] = 0.8; U.light[0].col[2] = 0.8;
		U.light[0].spec[0] = 0.5; U.light[0].spec[1] = 0.5; U.light[0].spec[2] = 0.5;
		U.light[0].spec[3] = 1.0;
		
		U.light[1].flag = 0;
		U.light[1].vec[0] = 0.5; U.light[1].vec[1] = 0.5; U.light[1].vec[2] = 0.1;
		U.light[1].col[0] = 0.4; U.light[1].col[1] = 0.4; U.light[1].col[2] = 0.8;
		U.light[1].spec[0] = 0.3; U.light[1].spec[1] = 0.3; U.light[1].spec[2] = 0.5;
		U.light[1].spec[3] = 1.0;
	
		U.light[2].flag = 0;
		U.light[2].vec[0] = 0.3; U.light[2].vec[1] = -0.3; U.light[2].vec[2] = -0.2;
		U.light[2].col[0] = 0.8; U.light[2].col[1] = 0.5; U.light[2].col[2] = 0.4;
		U.light[2].spec[0] = 0.5; U.light[2].spec[1] = 0.4; U.light[2].spec[2] = 0.3;
		U.light[2].spec[3] = 1.0;
	}

	GPU_basic_shader_light_set_viewer(false);

	int count = 0;

	for (int a = 0; a < 8; a++) {
		if (a < 3 && U.light[a].flag) {
			GPULightData light = {0};

			light.type = GPU_LIGHT_SUN;

			normalize_v3_v3(light.direction, U.light[a].vec);
			copy_v3_v3(light.diffuse, U.light[a].col);
			copy_v3_v3(light.specular, U.light[a].spec);

			GPU_basic_shader_light_set(a, &light);

			count++;
		}
		else
			GPU_basic_shader_light_set(a, NULL);
	}

	return count;
}

int GPU_scene_object_lights(Scene *scene, Object *ob, int lay, float viewmat[4][4], int ortho)
{
	/* disable all lights */
	for (int count = 0; count < 8; count++)
		GPU_basic_shader_light_set(count, NULL);
	
	/* view direction for specular is not computed correct by default in
	 * opengl, so we set the settings ourselfs */
	GPU_basic_shader_light_set_viewer(!ortho);

	int count = 0;

	for (Base *base = scene->base.first; base; base = base->next) {
		if (base->object->type != OB_LAMP)
			continue;

		if (!(base->lay & lay) || !(base->lay & ob->lay))
			continue;

		Lamp *la = base->object->data;
		
		/* setup lamp transform */
		gpuPushMatrix(GPU_MODELVIEW_MATRIX);
		gpuLoadMatrix(GPU_MODELVIEW_MATRIX, viewmat[0]);
		
		/* setup light */
		GPULightData light = {0};

		mul_v3_v3fl(light.diffuse, &la->r, la->energy);
		mul_v3_v3fl(light.specular, &la->r, la->energy);

		if (la->type == LA_SUN) {
			/* directional sun light */
			light.type = GPU_LIGHT_SUN;
			normalize_v3_v3(light.direction, base->object->obmat[2]);
		}
		else {
			/* other lamps with position attenuation */
			copy_v3_v3(light.position, base->object->obmat[3]);

			light.constant_attenuation = 1.0f;
			light.linear_attenuation = la->att1 / la->dist;
			light.quadratic_attenuation = la->att2 / (la->dist * la->dist);
			
			if (la->type == LA_SPOT) {
				light.type = GPU_LIGHT_SPOT;
				negate_v3_v3(light.direction, base->object->obmat[2]);
				normalize_v3(light.direction);
				light.spot_cutoff = RAD2DEGF(la->spotsize * 0.5f);
				light.spot_exponent = 128.0f * la->spotblend;
			}
			else
				light.type = GPU_LIGHT_POINT;
		}
		
		GPU_basic_shader_light_set(count, &light);
		
		gpuPopMatrix(GPU_MODELVIEW_MATRIX);
		
		count++;
		if (count == 8)
			break;
	}

	return count;
}

static void gpu_multisample(bool enable)
{
#ifdef __linux__
	/* changing multisample from the default (enabled) causes problems on some
	 * systems (NVIDIA/Linux) when the pixel format doesn't have a multisample buffer */
	bool toggle_ok = true;

	if (GPU_type_matches(GPU_DEVICE_NVIDIA, GPU_OS_UNIX, GPU_DRIVER_ANY)) {
		int samples = 0;
		glGetIntegerv(GL_SAMPLES, &samples);

		if (samples == 0)
			toggle_ok = false;
	}

	if (toggle_ok) {
		if (enable)
			glEnable(GL_MULTISAMPLE);
		else
			glDisable(GL_MULTISAMPLE);
	}
#else
	if (enable)
		glEnable(GL_MULTISAMPLE);
	else
		glDisable(GL_MULTISAMPLE);
#endif
}

/* Default OpenGL State
 *
 * This is called on startup, for opengl offscreen render and to restore state
 * for the game engine. Generally we should always return to this state when
 * temporarily modifying the state for drawing, though that are (undocumented)
 * exceptions that we should try to get rid of. */

void GPU_state_init(void)
{
	float mat_ambient[] = { 0.0, 0.0, 0.0, 0.0 };
	float mat_specular[] = { 0.5, 0.5, 0.5, 1.0 };
	
	glMaterialfv(GL_FRONT_AND_BACK, GL_AMBIENT, mat_ambient);
	glMaterialfv(GL_FRONT_AND_BACK, GL_DIFFUSE, mat_specular);
	glMaterialfv(GL_FRONT_AND_BACK, GL_SPECULAR, mat_specular);
	glMateriali(GL_FRONT_AND_BACK, GL_SHININESS, 35);
	glColorMaterial(GL_FRONT_AND_BACK, GL_DIFFUSE);

	GPU_default_lights();
	
	glDepthFunc(GL_LEQUAL);
	/* scaling matrices */
	glEnable(GL_NORMALIZE);

	glDisable(GL_ALPHA_TEST);
	glDisable(GL_BLEND);
	glDisable(GL_DEPTH_TEST);
	glDisable(GL_FOG);
	glDisable(GL_LIGHTING);
	glDisable(GL_COLOR_MATERIAL);
	glDisable(GL_LOGIC_OP);
	glDisable(GL_STENCIL_TEST);
	glDisable(GL_TEXTURE_1D);
	glDisable(GL_TEXTURE_2D);
	glTexEnvi(GL_TEXTURE_ENV, GL_TEXTURE_ENV_MODE, GL_MODULATE);

	/* default disabled, enable should be local per function */
	glDisableClientState(GL_VERTEX_ARRAY);
	glDisableClientState(GL_NORMAL_ARRAY);
	glDisableClientState(GL_COLOR_ARRAY);
	glDisableClientState(GL_TEXTURE_COORD_ARRAY);
	
	glPixelTransferi(GL_MAP_COLOR, GL_FALSE);
	glPixelTransferi(GL_RED_SCALE, 1);
	glPixelTransferi(GL_RED_BIAS, 0);
	glPixelTransferi(GL_GREEN_SCALE, 1);
	glPixelTransferi(GL_GREEN_BIAS, 0);
	glPixelTransferi(GL_BLUE_SCALE, 1);
	glPixelTransferi(GL_BLUE_BIAS, 0);
	glPixelTransferi(GL_ALPHA_SCALE, 1);
	glPixelTransferi(GL_ALPHA_BIAS, 0);
	
	glPixelTransferi(GL_DEPTH_BIAS, 0);
	glPixelTransferi(GL_DEPTH_SCALE, 1);
	glDepthRange(0.0, 1.0);

	gpuLoadIdentity(GPU_TEXTURE_MATRIX);

	glFrontFace(GL_CCW);
	glCullFace(GL_BACK);
	glDisable(GL_CULL_FACE);

	gpu_multisample(false);

	GPU_basic_shader_bind(GPU_SHADER_USE_COLOR);
}

#ifdef WITH_OPENSUBDIV
/* Update face-varying variables offset which might be
 * different from mesh to mesh sharing the same material.
 */
void GPU_draw_update_fvar_offset(DerivedMesh *dm)
{
	/* Sanity check to be sure we only do this for OpenSubdiv draw. */
	BLI_assert(dm->type == DM_TYPE_CCGDM);
	BLI_assert(GMS.is_opensubdiv);

	for (int i = 0; i < GMS.totmat; ++i) {
		Material *material = GMS.gmatbuf[i];
		GPUMaterial *gpu_material;

		if (material == NULL) {
			continue;
		}

		gpu_material = GPU_material_from_blender(GMS.gscene,
		                                         material,
		                                         GMS.is_opensubdiv);

		GPU_material_update_fvar_offset(gpu_material, dm);
	}
}
#endif<|MERGE_RESOLUTION|>--- conflicted
+++ resolved
@@ -39,11 +39,8 @@
 #include <string.h>
 
 #include "GPU_glew.h"
-<<<<<<< HEAD
 #include "GPU_debug.h"
 #include "GPU_immediate.h"
-=======
->>>>>>> 7da189b4
 
 #include "BLI_blenlib.h"
 #include "BLI_linklist.h"
@@ -85,12 +82,9 @@
 #include "GPU_draw.h"
 #include "GPU_extensions.h"
 #include "GPU_material.h"
-<<<<<<< HEAD
 #include "GPU_matrix.h"
-=======
 #include "GPU_shader.h"
 #include "GPU_texture.h"
->>>>>>> 7da189b4
 
 #include "PIL_time.h"
 
@@ -186,17 +180,6 @@
 			matrixGlyph(first_ibuf, character, & centerx, &centery,
 				&sizex, &sizey, &transx, &transy, &movex, &movey, &advance);
 
-<<<<<<< HEAD
-			uv[0][0] = (tface->uv[0][0] - centerx) * sizex + transx;
-			uv[0][1] = (tface->uv[0][1] - centery) * sizey + transy;
-			uv[1][0] = (tface->uv[1][0] - centerx) * sizex + transx;
-			uv[1][1] = (tface->uv[1][1] - centery) * sizey + transy;
-			uv[2][0] = (tface->uv[2][0] - centerx) * sizex + transx;
-			uv[2][1] = (tface->uv[2][1] - centery) * sizey + transy;
-
-			GPUBegin(GL_POLYGON);
-			if (glattrib >= 0) glVertexAttrib2fvARB(glattrib, uv[0]);
-=======
 			uv[0][0] = (uv_quad[0][0] - centerx) * sizex + transx;
 			uv[0][1] = (uv_quad[0][1] - centery) * sizey + transy;
 			uv[1][0] = (uv_quad[1][0] - centerx) * sizex + transx;
@@ -204,9 +187,8 @@
 			uv[2][0] = (uv_quad[2][0] - centerx) * sizex + transx;
 			uv[2][1] = (uv_quad[2][1] - centery) * sizey + transy;
 			
-			glBegin(GL_POLYGON);
+			GPUBegin(GL_POLYGON);
 			if (glattrib >= 0) glVertexAttrib2fv(glattrib, uv[0]);
->>>>>>> 7da189b4
 			else glTexCoord2fv(uv[0]);
 			if (col) gpu_mcol(col[0]);
 			glVertex3f(sizex * v1[0] + movex, sizey * v1[1] + movey, v1[2]);
@@ -880,14 +862,9 @@
 	/* scale if not a power of two. this is not strictly necessary for newer
 	 * GPUs (OpenGL version >= 2.0) since they support non-power-of-two-textures 
 	 * Then don't bother scaling for hardware that supports NPOT textures! */
-<<<<<<< HEAD
-	if ((!GPU_non_power_of_two_support() && !is_power_of_2_resolution(rectw, recth)) ||
-		is_over_resolution_limit(rectw, recth))
-=======
 	if (textarget == GL_TEXTURE_2D &&
 	    ((!GPU_full_non_power_of_two_support() && !is_power_of_2_resolution(rectw, recth)) ||
 	     is_over_resolution_limit(textarget, rectw, recth)))
->>>>>>> 7da189b4
 	{
 		rectw = smaller_power_of_2_limit(rectw);
 		recth = smaller_power_of_2_limit(recth);
@@ -910,13 +887,6 @@
 	glGenTextures(1, (GLuint *)bind);
 	glBindTexture(textarget, *bind);
 
-<<<<<<< HEAD
-	if (use_high_bit_depth) {
-			glTexImage2D(GL_TEXTURE_2D, 0,  internal_format,  rectw, recth, 0, GL_RGBA, GL_FLOAT, frect);
-	}
-	else
-		glTexImage2D(GL_TEXTURE_2D, 0, GL_RGBA, rectw, recth, 0, GL_RGBA, GL_UNSIGNED_BYTE, rect);
-=======
 	if (textarget == GL_TEXTURE_2D) {
 		if (use_high_bit_depth) {
 			if (GLEW_ARB_texture_float)
@@ -926,7 +896,6 @@
 		}
 		else
 			glTexImage2D(GL_TEXTURE_2D, 0, GL_RGBA8, rectw, recth, 0, GL_RGBA, GL_UNSIGNED_BYTE, rect);
->>>>>>> 7da189b4
 
 		glTexParameteri(GL_TEXTURE_2D, GL_TEXTURE_MAG_FILTER, gpu_get_mipmap_filter(1));
 
