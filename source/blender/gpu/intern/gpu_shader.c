/*
 * ***** BEGIN GPL LICENSE BLOCK *****
 *
 * This program is free software; you can redistribute it and/or
 * modify it under the terms of the GNU General Public License
 * as published by the Free Software Foundation; either version 2
 * of the License, or (at your option) any later version.
 *
 * This program is distributed in the hope that it will be useful,
 * but WITHOUT ANY WARRANTY; without even the implied warranty of
 * MERCHANTABILITY or FITNESS FOR A PARTICULAR PURPOSE.  See the
 * GNU General Public License for more details.
 *
 * You should have received a copy of the GNU General Public License
 * along with this program; if not, write to the Free Software Foundation,
 * Inc., 51 Franklin Street, Fifth Floor, Boston, MA 02110-1301, USA.
 *
 * The Original Code is Copyright (C) 2005 Blender Foundation.
 * All rights reserved.
 *
 * The Original Code is: all of this file.
 *
 * Contributor(s): Brecht Van Lommel.
 *
 * ***** END GPL LICENSE BLOCK *****
 */

#include "MEM_guardedalloc.h"

#include "BLI_utildefines.h"
#include "BLI_math_base.h"
#include "BLI_math_vector.h"

#include "BKE_global.h"

#include "GPU_compositing.h"
#include "GPU_debug.h"
#include "GPU_extensions.h"
#include "GPU_glew.h"
#include "GPU_shader.h"
#include "GPU_texture.h"

/* TODO(sergey): Find better default values for this constants. */
#define MAX_DEFINE_LENGTH 1024
#define MAX_EXT_DEFINE_LENGTH 1024

/* Non-generated shaders */
extern char datatoc_gpu_shader_fire_frag_glsl[];
extern char datatoc_gpu_shader_smoke_vert_glsl[];
extern char datatoc_gpu_shader_smoke_frag_glsl[];
extern char datatoc_gpu_shader_vsm_store_vert_glsl[];
extern char datatoc_gpu_shader_vsm_store_frag_glsl[];
extern char datatoc_gpu_shader_sep_gaussian_blur_vert_glsl[];
extern char datatoc_gpu_shader_sep_gaussian_blur_frag_glsl[];
extern char datatoc_gpu_shader_fx_vert_glsl[];
extern char datatoc_gpu_shader_fx_ssao_frag_glsl[];
extern char datatoc_gpu_shader_fx_dof_frag_glsl[];
extern char datatoc_gpu_shader_fx_dof_vert_glsl[];
extern char datatoc_gpu_shader_fx_dof_hq_frag_glsl[];
extern char datatoc_gpu_shader_fx_dof_hq_vert_glsl[];
extern char datatoc_gpu_shader_fx_dof_hq_geo_glsl[];
extern char datatoc_gpu_shader_fx_depth_resolve_glsl[];
extern char datatoc_gpu_shader_fx_lib_glsl[];
extern char datatoc_gpu_shader_fx_colormanage_frag_glsl[];
extern char datatoc_gpu_shader_probe_sh_compute_frag_glsl[];
extern char datatoc_gpu_shader_probe_sh_compute_vert_glsl[];
extern char datatoc_gpu_shader_display_sh_frag_glsl[];
extern char datatoc_gpu_shader_display_sh_vert_glsl[];
extern char datatoc_gpu_shader_downsample_maxz_frag_glsl[];
extern char datatoc_gpu_shader_downsample_maxz_vert_glsl[];

static struct GPUShadersGlobal {
	struct {
		GPUShader *vsm_store;
		GPUShader *sep_gaussian_blur;
		GPUShader *smoke;
		GPUShader *smoke_fire;
		GPUShader *compute_sh[MAX_SH_SAMPLES];
		GPUShader *display_sh;
		GPUShader *maxz_downsample;
		GPUShader *minz_downsample;
		/* cache for shader fx. Those can exist in combinations so store them here */
		GPUShader *fx_shaders[MAX_FX_SHADERS * 2];
	} shaders;
} GG = {{NULL}};

/* GPUShader */

struct GPUShader {
	GLuint program;  /* handle for full program (links shader stages below) */

	GLuint vertex;   /* handle for vertex shader */
	GLuint geometry; /* handle for geometry shader */
	GLuint fragment; /* handle for fragment shader */

	int totattrib;   /* total number of attributes */
	int uniforms;    /* required uniforms */

	void *uniform_interface; /* cached uniform interface for shader. Data depends on shader */
};

static void shader_print_errors(const char *task, const char *log, const char **code, int totcode)
{
	int i;
	int line = 1;

	fprintf(stderr, "GPUShader: %s error:\n", task);

	for (i = 0; i < totcode; i++) {
		const char *c, *pos, *end = code[i] + strlen(code[i]);

		if (G.debug & G_DEBUG) {
			fprintf(stderr, "===== shader string %d ====\n", i + 1);

			c = code[i];
			while ((c < end) && (pos = strchr(c, '\n'))) {
				fprintf(stderr, "%2d  ", line);
				fwrite(c, (pos + 1) - c, 1, stderr);
				c = pos + 1;
				line++;
			}
			
			fprintf(stderr, "%s", c);
		}
	}
	
	fprintf(stderr, "%s\n", log);
}

static const char *gpu_shader_version(void)
{
	if (GLEW_VERSION_3_2) {
		if (GLEW_ARB_compatibility) {
			return "#version 150 compatibility\n";
			/* highest version that is widely supported
			 * gives us native geometry shaders!
			 * use compatibility profile so we can continue using builtin shader input/output names
			 */
		}
		else {
			return "#version 130\n";
			/* latest version that is compatible with existing shaders */
		}
	}
	else if (GLEW_VERSION_3_1) {
		if (GLEW_ARB_compatibility) {
			return "#version 140\n";
			/* also need the ARB_compatibility extension, handled below */
		}
		else {
			return "#version 130\n";
			/* latest version that is compatible with existing shaders */
		}
	}
	else if (GLEW_VERSION_3_0) {
		return "#version 130\n";
		/* GLSL 1.3 has modern syntax/keywords/datatypes so use if available
		 * older features are deprecated but still available without compatibility extension or profile
		 */
	}
	else {
		return "#version 120\n";
		/* minimum supported */
	}
}


static void gpu_shader_standard_extensions(char defines[MAX_EXT_DEFINE_LENGTH], bool use_geometry_shader)
{
	/* enable extensions for features that are not part of our base GLSL version
	 * don't use an extension for something already available!
	 */

	if (GLEW_ARB_texture_query_lod) {
		/* a #version 400 feature, but we use #version 150 maximum so use extension */
		strcat(defines, "#extension GL_ARB_texture_query_lod: enable\n");
	}

	if (GLEW_ARB_shader_texture_lod) {
		strcat(defines, "#extension GL_ARB_shader_texture_lod: enable\n");
	}

	if (use_geometry_shader && GPU_geometry_shader_support_via_extension()) {
		strcat(defines, "#extension GL_EXT_geometry_shader4: enable\n");
	}

	if (GLEW_VERSION_3_1 && !GLEW_VERSION_3_2 && GLEW_ARB_compatibility) {
		strcat(defines, "#extension GL_ARB_compatibility: enable\n");
	}

	if (!GLEW_VERSION_3_1) {
		if (GLEW_ARB_draw_instanced) {
			strcat(defines, "#extension GL_ARB_draw_instanced: enable\n");
		}

		if (!GLEW_VERSION_3_0 && GLEW_EXT_gpu_shader4) {
			strcat(defines, "#extension GL_EXT_gpu_shader4: enable\n");
			/* TODO: maybe require this? shaders become so much nicer */
		}
	}
}

static void gpu_shader_standard_defines(char defines[MAX_DEFINE_LENGTH],
                                        bool use_opensubdiv,
                                        bool use_new_shading,
                                        bool use_box_correction,
                                        bool use_ellipsoid_correction,
                                        bool use_planar_probe,
                                        bool use_alpha_as_depth,
                                        bool use_backface_depth,
                                        bool use_ssr,
                                        bool use_ssao)
{
	/* some useful defines to detect GPU type */
	if (GPU_type_matches(GPU_DEVICE_ATI, GPU_OS_ANY, GPU_DRIVER_ANY)) {
		strcat(defines, "#define GPU_ATI\n");
		if (GLEW_VERSION_3_0) {
			/* TODO(merwin): revisit this version check; GLEW_VERSION_3_0 means GL 3.0 or newer */
			strcat(defines, "#define CLIP_WORKAROUND\n");
		}
	}
	else if (GPU_type_matches(GPU_DEVICE_NVIDIA, GPU_OS_ANY, GPU_DRIVER_ANY))
		strcat(defines, "#define GPU_NVIDIA\n");
	else if (GPU_type_matches(GPU_DEVICE_INTEL, GPU_OS_ANY, GPU_DRIVER_ANY))
		strcat(defines, "#define GPU_INTEL\n");

	if (GPU_bicubic_bump_support())
		strcat(defines, "#define BUMP_BICUBIC\n");

	if (GLEW_VERSION_3_0) {
		strcat(defines, "#define BIT_OPERATIONS\n");
	}

#ifdef WITH_OPENSUBDIV
	/* TODO(sergey): Check whether we actually compiling shader for
	 * the OpenSubdiv mesh.
	 */
	if (use_opensubdiv) {
		strcat(defines, "#define USE_OPENSUBDIV\n");

		/* TODO(sergey): not strictly speaking a define, but this is
		 * a global typedef which we don't have better place to define
		 * in yet.
		 */
		strcat(defines, "struct VertexData {\n"
		                "  vec4 position;\n"
		                "  vec3 normal;\n"
		                "  vec2 uv;"
		                "};\n");
	}
#else
	UNUSED_VARS(use_opensubdiv);
#endif

	if (use_new_shading)
		strcat(defines, "#define USE_NEW_SHADING\n");

	if (use_box_correction)
		strcat(defines, "#define CORRECTION_BOX\n");
	else if (use_ellipsoid_correction)
		strcat(defines, "#define CORRECTION_ELLIPSOID\n");
	else
		strcat(defines, "#define CORRECTION_NONE\n");

	if (use_planar_probe)
		strcat(defines, "#define PLANAR_PROBE\n");

	if (use_ssr && !use_planar_probe)
		strcat(defines, "#define USE_SSR\n");

	if (use_ssao)
		strcat(defines, "#define USE_SSAO\n");

	if (use_backface_depth)
		strcat(defines, "#define USE_BACKFACE\n");

	if (use_alpha_as_depth)
		strcat(defines, "#define ALPHA_AS_DEPTH\n");

	/* XXX : this must be here for the BSDF_SAMPLES to work */
	strcat(defines, "#if __VERSION__ < 130\n"
		            "#define uint unsigned int\n"
		            "#endif\n");

	return;
}

GPUShader *GPU_shader_create(const char *vertexcode,
                             const char *fragcode,
                             const char *geocode,
                             const char *libcode,
                             const char *defines,
                             int input,
                             int output,
                             int number)
{
	return GPU_shader_create_ex(vertexcode,
	                            fragcode,
	                            geocode,
	                            libcode,
	                            defines,
	                            input,
	                            output,
	                            number,
	                            GPU_SHADER_FLAGS_NONE);
}

GPUShader *GPU_shader_create_ex(const char *vertexcode,
                                const char *fragcode,
                                const char *geocode,
                                const char *libcode,
                                const char *defines,
                                int input,
                                int output,
                                int number,
                                const int flags)
{
#ifdef WITH_OPENSUBDIV
	/* TODO(sergey): used to add #version 150 to the geometry shader.
	 * Could safely be renamed to "use_geometry_code" since it's very
	 * likely any of geometry code will want to use GLSL 1.5.
	 */
	bool use_opensubdiv = (flags & GPU_SHADER_FLAGS_SPECIAL_OPENSUBDIV) != 0;
#else
	UNUSED_VARS(flags);
	bool use_opensubdiv = false;
#endif
	GLint status;
	GLchar log[5000];
	GLsizei length = 0;
	GPUShader *shader;
	char standard_defines[MAX_DEFINE_LENGTH] = "";
	char standard_extensions[MAX_EXT_DEFINE_LENGTH] = "";

	if (geocode && !GPU_geometry_shader_support())
		return NULL;

	shader = MEM_callocN(sizeof(GPUShader), "GPUShader");

	if (vertexcode)
		shader->vertex = glCreateShader(GL_VERTEX_SHADER);
	if (fragcode)
		shader->fragment = glCreateShader(GL_FRAGMENT_SHADER);
	if (geocode)
		shader->geometry = glCreateShader(GL_GEOMETRY_SHADER_EXT);

	shader->program = glCreateProgram();

	if (!shader->program ||
	    (vertexcode && !shader->vertex) ||
	    (fragcode && !shader->fragment) ||
	    (geocode && !shader->geometry))
	{
		fprintf(stderr, "GPUShader, object creation failed.\n");
		GPU_shader_free(shader);
		return NULL;
	}

	gpu_shader_standard_defines(standard_defines,
	                            use_opensubdiv,
	                            (flags & GPU_SHADER_FLAGS_NEW_SHADING) != 0,
	                            (flags & GPU_SHADER_FLAGS_PROBE_BOX_CORREC) != 0,
	                            (flags & GPU_SHADER_FLAGS_PROBE_ELIPS_CORREC) != 0,
	                            (flags & GPU_SHADER_FLAGS_PROBE_PLANAR) != 0,
	                            (flags & GPU_SHADER_FLAGS_ALPHA_DEPTH) != 0,
	                            (flags & GPU_SHADER_FLAGS_BACKFACE_DEPTH) != 0,
	                            (flags & GPU_SHADER_FLAGS_SSR) != 0,
	                            (flags & GPU_SHADER_FLAGS_SSAO) != 0);
	gpu_shader_standard_extensions(standard_extensions, geocode != NULL);

	if (vertexcode) {
		const char *source[5];
		/* custom limit, may be too small, beware */
		int num_source = 0;

		source[num_source++] = gpu_shader_version();
		source[num_source++] = standard_extensions;
		source[num_source++] = standard_defines;

		if (defines) source[num_source++] = defines;
		source[num_source++] = vertexcode;

		glAttachShader(shader->program, shader->vertex);
		glShaderSource(shader->vertex, num_source, source, NULL);

		glCompileShader(shader->vertex);
		glGetShaderiv(shader->vertex, GL_COMPILE_STATUS, &status);

		if (!status) {
			glGetShaderInfoLog(shader->vertex, sizeof(log), &length, log);
			shader_print_errors("compile", log, source, num_source);

			GPU_shader_free(shader);
			return NULL;
		}
	}

	if (fragcode) {
		const char *source[7];
		int num_source = 0;

		source[num_source++] = gpu_shader_version();
		source[num_source++] = standard_extensions;
		source[num_source++] = standard_defines;

#ifdef WITH_OPENSUBDIV
		/* TODO(sergey): Move to fragment shader source code generation. */
		if (use_opensubdiv) {
			source[num_source++] =
			        "#ifdef USE_OPENSUBDIV\n"
			        "in block {\n"
			        "	VertexData v;\n"
			        "} inpt;\n"
			        "#endif\n";
		}
#endif

		if (defines) source[num_source++] = defines;
		if (libcode) source[num_source++] = libcode;
		source[num_source++] = fragcode;

		glAttachShader(shader->program, shader->fragment);
		glShaderSource(shader->fragment, num_source, source, NULL);

		glCompileShader(shader->fragment);
		glGetShaderiv(shader->fragment, GL_COMPILE_STATUS, &status);

		if (!status) {
			glGetShaderInfoLog(shader->fragment, sizeof(log), &length, log);
			shader_print_errors("compile", log, source, num_source);

			GPU_shader_free(shader);
			return NULL;
		}
	}

	if (geocode) {
		const char *source[6];
		int num_source = 0;

		source[num_source++] = gpu_shader_version();
		source[num_source++] = standard_extensions;
		source[num_source++] = standard_defines;

		if (defines) source[num_source++] = defines;
		source[num_source++] = geocode;

		glAttachShader(shader->program, shader->geometry);
		glShaderSource(shader->geometry, num_source, source, NULL);

		glCompileShader(shader->geometry);
		glGetShaderiv(shader->geometry, GL_COMPILE_STATUS, &status);

		if (!status) {
			glGetShaderInfoLog(shader->geometry, sizeof(log), &length, log);
			shader_print_errors("compile", log, source, num_source);

			GPU_shader_free(shader);
			return NULL;
		}
		
		if (!use_opensubdiv) {
			GPU_shader_geometry_stage_primitive_io(shader, input, output, number);
		}
	}

#ifdef WITH_OPENSUBDIV
	if (use_opensubdiv) {
		glBindAttribLocation(shader->program, 0, "position");
		glBindAttribLocation(shader->program, 1, "normal");
		GPU_shader_geometry_stage_primitive_io(shader,
		                                       GL_LINES_ADJACENCY_EXT,
		                                       GL_TRIANGLE_STRIP,
		                                       4);
	}
#endif

	glLinkProgram(shader->program);
	glGetProgramiv(shader->program, GL_LINK_STATUS, &status);
	if (!status) {
		glGetProgramInfoLog(shader->program, sizeof(log), &length, log);
		/* print attached shaders in pipeline order */
		if (vertexcode) shader_print_errors("linking", log, &vertexcode, 1);
		if (geocode) shader_print_errors("linking", log, &geocode, 1);
		if (libcode) shader_print_errors("linking", log, &libcode, 1);
		if (fragcode) shader_print_errors("linking", log, &fragcode, 1);

		GPU_shader_free(shader);
		return NULL;
	}

#ifdef WITH_OPENSUBDIV
	/* TODO(sergey): Find a better place for this. */
	if (use_opensubdiv && GLEW_VERSION_4_1) {
		glProgramUniform1i(shader->program,
		                   glGetUniformLocation(shader->program, "FVarDataOffsetBuffer"),
		                   30);  /* GL_TEXTURE30 */

		glProgramUniform1i(shader->program,
		                   glGetUniformLocation(shader->program, "FVarDataBuffer"),
		                   31);  /* GL_TEXTURE31 */
	}
#endif

	return shader;
}

void GPU_shader_bind(GPUShader *shader)
{
	GPU_ASSERT_NO_GL_ERRORS("Pre Shader Bind");
	glUseProgram(shader->program);
	GPU_ASSERT_NO_GL_ERRORS("Post Shader Bind");
}

void GPU_shader_unbind(void)
{
	GPU_ASSERT_NO_GL_ERRORS("Pre Shader Unbind");
	glUseProgram(0);
	GPU_ASSERT_NO_GL_ERRORS("Post Shader Unbind");
}

void GPU_shader_free(GPUShader *shader)
{
	if (shader->vertex)
		glDeleteShader(shader->vertex);
	if (shader->geometry)
		glDeleteShader(shader->geometry);
	if (shader->fragment)
		glDeleteShader(shader->fragment);
	if (shader->program)
		glDeleteProgram(shader->program);

	if (shader->uniform_interface)
		MEM_freeN(shader->uniform_interface);

	MEM_freeN(shader);
}

int GPU_shader_get_uniform(GPUShader *shader, const char *name)
{
	return glGetUniformLocation(shader->program, name);
}

void *GPU_shader_get_interface(GPUShader *shader)
{
	return shader->uniform_interface;
}

void GPU_shader_set_interface(GPUShader *shader, void *interface)
{
	shader->uniform_interface = interface;
}

void GPU_shader_uniform_vector(GPUShader *UNUSED(shader), int location, int length, int arraysize, const float *value)
{
	if (location == -1 || value == NULL)
		return;

	GPU_ASSERT_NO_GL_ERRORS("Pre Uniform Vector");

	if (length == 1) glUniform1fv(location, arraysize, value);
	else if (length == 2) glUniform2fv(location, arraysize, value);
	else if (length == 3) glUniform3fv(location, arraysize, value);
	else if (length == 4) glUniform4fv(location, arraysize, value);
	else if (length == 9) glUniformMatrix3fv(location, arraysize, 0, value);
	else if (length == 16) glUniformMatrix4fv(location, arraysize, 0, value);

	GPU_ASSERT_NO_GL_ERRORS("Post Uniform Vector");
}

void GPU_shader_uniform_vector_int(GPUShader *UNUSED(shader), int location, int length, int arraysize, const int *value)
{
	if (location == -1)
		return;

	GPU_ASSERT_NO_GL_ERRORS("Pre Uniform Vector");

	if (length == 1) glUniform1iv(location, arraysize, value);
	else if (length == 2) glUniform2iv(location, arraysize, value);
	else if (length == 3) glUniform3iv(location, arraysize, value);
	else if (length == 4) glUniform4iv(location, arraysize, value);

	GPU_ASSERT_NO_GL_ERRORS("Post Uniform Vector");
}

void GPU_shader_uniform_int(GPUShader *UNUSED(shader), int location, int value)
{
	if (location == -1)
		return;

	GPU_CHECK_ERRORS_AROUND(glUniform1i(location, value));
}

void GPU_shader_geometry_stage_primitive_io(GPUShader *shader, int input, int output, int number)
{
	if (GPU_geometry_shader_support_via_extension()) {
		/* geometry shaders must provide this info themselves for #version 150 and up */
		glProgramParameteriEXT(shader->program, GL_GEOMETRY_INPUT_TYPE_EXT, input);
		glProgramParameteriEXT(shader->program, GL_GEOMETRY_OUTPUT_TYPE_EXT, output);
		glProgramParameteriEXT(shader->program, GL_GEOMETRY_VERTICES_OUT_EXT, number);
	}
}

void GPU_shader_uniform_texture(GPUShader *UNUSED(shader), int location, GPUTexture *tex)
{
	GLenum arbnumber;
	int number = GPU_texture_bound_number(tex);
	int bindcode = GPU_texture_opengl_bindcode(tex);
	int target = GPU_texture_target(tex);

	if (number >= GPU_max_textures()) {
		fprintf(stderr, "Not enough texture slots.\n");
		return;
	}
		
	if (number == -1)
		return;

	if (location == -1)
		return;

	GPU_ASSERT_NO_GL_ERRORS("Pre Uniform Texture");

	arbnumber = (GLenum)((GLuint)GL_TEXTURE0 + number);

	if (number != 0) glActiveTexture(arbnumber);
	if (bindcode != 0)
		glBindTexture(target, bindcode);
	else
		GPU_invalid_tex_bind(target);
	glUniform1i(location, number);
	glEnable(target);
	if (number != 0) glActiveTexture(GL_TEXTURE0);

	GPU_ASSERT_NO_GL_ERRORS("Post Uniform Texture");
}

int GPU_shader_get_attribute(GPUShader *shader, const char *name)
{
	int index;
	
	GPU_CHECK_ERRORS_AROUND(index = glGetAttribLocation(shader->program, name));

	return index;
}

GPUShader *GPU_shader_get_builtin_shader(GPUBuiltinShader shader)
{
	GPUShader *retval = NULL;

<<<<<<< HEAD
	if (shader >= GPU_SHADER_COMPUTE_SH && shader < GPU_SHADER_COMPUTE_SH + MAX_SH_SAMPLES) {
		int shadn = shader - GPU_SHADER_COMPUTE_SH;

		if (!GG.shaders.compute_sh[shadn]) {
			char buf[32];
			int samples = (1 << shadn);

			CLAMP_MIN(samples, 1);
			sprintf(buf, "#define CUBEMAP_RES %d \n", samples);

			GG.shaders.compute_sh[shadn] = GPU_shader_create(
			        datatoc_gpu_shader_probe_sh_compute_vert_glsl, datatoc_gpu_shader_probe_sh_compute_frag_glsl,
			        NULL, NULL, buf, 0, 0, 0);
		}
		retval = GG.shaders.compute_sh[shadn];
	}
	else {
		switch (shader) {
			case GPU_SHADER_VSM_STORE:
				if (!GG.shaders.vsm_store)
					GG.shaders.vsm_store = GPU_shader_create(
					        datatoc_gpu_shader_vsm_store_vert_glsl, datatoc_gpu_shader_vsm_store_frag_glsl,
					        NULL, NULL, NULL, 0, 0, 0);
				retval = GG.shaders.vsm_store;
				break;
			case GPU_SHADER_SEP_GAUSSIAN_BLUR:
				if (!GG.shaders.sep_gaussian_blur)
					GG.shaders.sep_gaussian_blur = GPU_shader_create(
					        datatoc_gpu_shader_sep_gaussian_blur_vert_glsl,
					        datatoc_gpu_shader_sep_gaussian_blur_frag_glsl,
					        NULL, NULL, NULL, 0, 0, 0);
				retval = GG.shaders.sep_gaussian_blur;
				break;
			case GPU_SHADER_SMOKE:
				if (!GG.shaders.smoke)
					GG.shaders.smoke = GPU_shader_create(
					        datatoc_gpu_shader_smoke_vert_glsl, datatoc_gpu_shader_smoke_frag_glsl,
					        NULL, NULL, NULL, 0, 0, 0);
				retval = GG.shaders.smoke;
				break;
			case GPU_SHADER_SMOKE_FIRE:
				if (!GG.shaders.smoke_fire)
					GG.shaders.smoke_fire = GPU_shader_create(
					        datatoc_gpu_shader_smoke_vert_glsl, datatoc_gpu_shader_smoke_frag_glsl,
					        NULL, NULL, "#define USE_FIRE;\n", 0, 0, 0);
				retval = GG.shaders.smoke_fire;
				break;
			case GPU_SHADER_DISPLAY_SH:
				if (!GG.shaders.display_sh)
					GG.shaders.display_sh = GPU_shader_create(
					        datatoc_gpu_shader_display_sh_vert_glsl, datatoc_gpu_shader_display_sh_frag_glsl,
					        NULL, NULL, NULL, 0, 0, 0);
				retval = GG.shaders.display_sh;
				break;
			case GPU_SHADER_MAXZ_DOWNSAMPLE:
				if (!GG.shaders.maxz_downsample)
					GG.shaders.maxz_downsample = GPU_shader_create(
					        datatoc_gpu_shader_downsample_maxz_vert_glsl, datatoc_gpu_shader_downsample_maxz_frag_glsl,
					        NULL, NULL, NULL, 0, 0, 0);
			case GPU_SHADER_MINZ_DOWNSAMPLE:
				if (!GG.shaders.minz_downsample)
					GG.shaders.minz_downsample = GPU_shader_create(
					        datatoc_gpu_shader_downsample_maxz_vert_glsl, datatoc_gpu_shader_downsample_maxz_frag_glsl,
					        NULL, NULL, "#define MIN;\n", 0, 0, 0);
				retval = GG.shaders.minz_downsample;
				break;
		}
=======
	switch (shader) {
		case GPU_SHADER_VSM_STORE:
			if (!GG.shaders.vsm_store)
				GG.shaders.vsm_store = GPU_shader_create(
				        datatoc_gpu_shader_vsm_store_vert_glsl, datatoc_gpu_shader_vsm_store_frag_glsl,
				        NULL, NULL, NULL, 0, 0, 0);
			retval = GG.shaders.vsm_store;
			break;
		case GPU_SHADER_SEP_GAUSSIAN_BLUR:
			if (!GG.shaders.sep_gaussian_blur)
				GG.shaders.sep_gaussian_blur = GPU_shader_create(
				        datatoc_gpu_shader_sep_gaussian_blur_vert_glsl,
				        datatoc_gpu_shader_sep_gaussian_blur_frag_glsl,
				        NULL, NULL, NULL, 0, 0, 0);
			retval = GG.shaders.sep_gaussian_blur;
			break;
		case GPU_SHADER_SMOKE:
			if (!GG.shaders.smoke)
				GG.shaders.smoke = GPU_shader_create(
				        datatoc_gpu_shader_smoke_vert_glsl, datatoc_gpu_shader_smoke_frag_glsl,
				        NULL, NULL, NULL, 0, 0, 0);
			retval = GG.shaders.smoke;
			break;
		case GPU_SHADER_SMOKE_FIRE:
			if (!GG.shaders.smoke_fire)
				GG.shaders.smoke_fire = GPU_shader_create(
				        datatoc_gpu_shader_smoke_vert_glsl, datatoc_gpu_shader_fire_frag_glsl,
				        NULL, NULL, NULL, 0, 0, 0);
			retval = GG.shaders.smoke_fire;
			break;
>>>>>>> 2b240b04
	}

	if (retval == NULL)
		printf("Unable to create a GPUShader for builtin shader: %u\n", shader);

	return retval;
}

#define MAX_DEFINES 100

GPUShader *GPU_shader_get_builtin_fx_shader(int effect, bool persp)
{
	int offset;
	char defines[MAX_DEFINES] = "";
	/* avoid shaders out of range */
	if (effect >= MAX_FX_SHADERS)
		return NULL;

	offset = 2 * effect;

	if (persp) {
		offset += 1;
		strcat(defines, "#define PERSP_MATRIX\n");
	}

	if (!GG.shaders.fx_shaders[offset]) {
		GPUShader *shader = NULL;

		switch (effect) {
			case GPU_SHADER_FX_SSAO:
				shader = GPU_shader_create(datatoc_gpu_shader_fx_vert_glsl, datatoc_gpu_shader_fx_ssao_frag_glsl, NULL, datatoc_gpu_shader_fx_lib_glsl, defines, 0, 0, 0);
				break;

			case GPU_SHADER_FX_DEPTH_OF_FIELD_PASS_ONE:
				strcat(defines, "#define FIRST_PASS\n");
				shader = GPU_shader_create(datatoc_gpu_shader_fx_dof_vert_glsl, datatoc_gpu_shader_fx_dof_frag_glsl, NULL, datatoc_gpu_shader_fx_lib_glsl, defines, 0, 0, 0);
				break;

			case GPU_SHADER_FX_DEPTH_OF_FIELD_PASS_TWO:
				strcat(defines, "#define SECOND_PASS\n");
				shader = GPU_shader_create(datatoc_gpu_shader_fx_dof_vert_glsl, datatoc_gpu_shader_fx_dof_frag_glsl, NULL, datatoc_gpu_shader_fx_lib_glsl, defines, 0, 0, 0);
				break;

			case GPU_SHADER_FX_DEPTH_OF_FIELD_PASS_THREE:
				strcat(defines, "#define THIRD_PASS\n");
				shader = GPU_shader_create(datatoc_gpu_shader_fx_dof_vert_glsl, datatoc_gpu_shader_fx_dof_frag_glsl, NULL, datatoc_gpu_shader_fx_lib_glsl, defines, 0, 0, 0);
				break;

			case GPU_SHADER_FX_DEPTH_OF_FIELD_PASS_FOUR:
				strcat(defines, "#define FOURTH_PASS\n");
				shader = GPU_shader_create(datatoc_gpu_shader_fx_dof_vert_glsl, datatoc_gpu_shader_fx_dof_frag_glsl, NULL, datatoc_gpu_shader_fx_lib_glsl, defines, 0, 0, 0);
				break;

			case GPU_SHADER_FX_DEPTH_OF_FIELD_PASS_FIVE:
				strcat(defines, "#define FIFTH_PASS\n");
				shader = GPU_shader_create(datatoc_gpu_shader_fx_dof_vert_glsl, datatoc_gpu_shader_fx_dof_frag_glsl, NULL, datatoc_gpu_shader_fx_lib_glsl, defines, 0, 0, 0);
				break;

			case GPU_SHADER_FX_DEPTH_OF_FIELD_HQ_PASS_ONE:
				strcat(defines, "#define FIRST_PASS\n");
				shader = GPU_shader_create(datatoc_gpu_shader_fx_dof_hq_vert_glsl, datatoc_gpu_shader_fx_dof_hq_frag_glsl, NULL, datatoc_gpu_shader_fx_lib_glsl, defines, 0, 0, 0);
				break;

			case GPU_SHADER_FX_DEPTH_OF_FIELD_HQ_PASS_TWO:
				strcat(defines, "#define SECOND_PASS\n");
				shader = GPU_shader_create(datatoc_gpu_shader_fx_dof_hq_vert_glsl, datatoc_gpu_shader_fx_dof_hq_frag_glsl, datatoc_gpu_shader_fx_dof_hq_geo_glsl, datatoc_gpu_shader_fx_lib_glsl,
				                           defines, GL_POINTS, GL_TRIANGLE_STRIP, 4);
				break;

			case GPU_SHADER_FX_DEPTH_OF_FIELD_HQ_PASS_THREE:
				strcat(defines, "#define THIRD_PASS\n");
				shader = GPU_shader_create(datatoc_gpu_shader_fx_dof_hq_vert_glsl, datatoc_gpu_shader_fx_dof_hq_frag_glsl, NULL, datatoc_gpu_shader_fx_lib_glsl, defines, 0, 0, 0);
				break;

			case GPU_SHADER_FX_DEPTH_RESOLVE:
				shader = GPU_shader_create(datatoc_gpu_shader_fx_vert_glsl, datatoc_gpu_shader_fx_depth_resolve_glsl, NULL, NULL, defines, 0, 0, 0);
				break;

			case GPU_SHADER_FX_COLORMANAGE:
				shader = GPU_shader_create(datatoc_gpu_shader_fx_vert_glsl, datatoc_gpu_shader_fx_colormanage_frag_glsl, NULL, datatoc_gpu_shader_fx_lib_glsl, defines, 0, 0, 0);
				break;
		}

		GG.shaders.fx_shaders[offset] = shader;
		GPU_fx_shader_init_interface(shader, effect);
	}

	return GG.shaders.fx_shaders[offset];
}


void GPU_shader_free_builtin_shaders(void)
{
	int i;

	if (GG.shaders.vsm_store) {
		GPU_shader_free(GG.shaders.vsm_store);
		GG.shaders.vsm_store = NULL;
	}

	if (GG.shaders.sep_gaussian_blur) {
		GPU_shader_free(GG.shaders.sep_gaussian_blur);
		GG.shaders.sep_gaussian_blur = NULL;
	}

	if (GG.shaders.smoke) {
		GPU_shader_free(GG.shaders.smoke);
		GG.shaders.smoke = NULL;
	}

	if (GG.shaders.smoke_fire) {
		GPU_shader_free(GG.shaders.smoke_fire);
		GG.shaders.smoke_fire = NULL;
	}

	for (i = 0; i < MAX_SH_SAMPLES; ++i) {
		if (GG.shaders.compute_sh[i]) {
			GPU_shader_free(GG.shaders.compute_sh[i]);
			GG.shaders.compute_sh[i] = NULL;
		}
	}

	if (GG.shaders.display_sh) {
		GPU_shader_free(GG.shaders.display_sh);
		GG.shaders.display_sh = NULL;
	}

	if (GG.shaders.maxz_downsample) {
		GPU_shader_free(GG.shaders.maxz_downsample);
		GG.shaders.maxz_downsample = NULL;
	}

	if (GG.shaders.minz_downsample) {
		GPU_shader_free(GG.shaders.minz_downsample);
		GG.shaders.minz_downsample = NULL;
	}

	for (i = 0; i < 2 * MAX_FX_SHADERS; ++i) {
		if (GG.shaders.fx_shaders[i]) {
			GPU_shader_free(GG.shaders.fx_shaders[i]);
			GG.shaders.fx_shaders[i] = NULL;
		}
	}
}

<|MERGE_RESOLUTION|>--- conflicted
+++ resolved
@@ -648,7 +648,6 @@
 {
 	GPUShader *retval = NULL;
 
-<<<<<<< HEAD
 	if (shader >= GPU_SHADER_COMPUTE_SH && shader < GPU_SHADER_COMPUTE_SH + MAX_SH_SAMPLES) {
 		int shadn = shader - GPU_SHADER_COMPUTE_SH;
 
@@ -692,8 +691,8 @@
 			case GPU_SHADER_SMOKE_FIRE:
 				if (!GG.shaders.smoke_fire)
 					GG.shaders.smoke_fire = GPU_shader_create(
-					        datatoc_gpu_shader_smoke_vert_glsl, datatoc_gpu_shader_smoke_frag_glsl,
-					        NULL, NULL, "#define USE_FIRE;\n", 0, 0, 0);
+					        datatoc_gpu_shader_smoke_vert_glsl, datatoc_gpu_shader_fire_frag_glsl,
+					        NULL, NULL, NULL, 0, 0, 0);
 				retval = GG.shaders.smoke_fire;
 				break;
 			case GPU_SHADER_DISPLAY_SH:
@@ -716,38 +715,6 @@
 				retval = GG.shaders.minz_downsample;
 				break;
 		}
-=======
-	switch (shader) {
-		case GPU_SHADER_VSM_STORE:
-			if (!GG.shaders.vsm_store)
-				GG.shaders.vsm_store = GPU_shader_create(
-				        datatoc_gpu_shader_vsm_store_vert_glsl, datatoc_gpu_shader_vsm_store_frag_glsl,
-				        NULL, NULL, NULL, 0, 0, 0);
-			retval = GG.shaders.vsm_store;
-			break;
-		case GPU_SHADER_SEP_GAUSSIAN_BLUR:
-			if (!GG.shaders.sep_gaussian_blur)
-				GG.shaders.sep_gaussian_blur = GPU_shader_create(
-				        datatoc_gpu_shader_sep_gaussian_blur_vert_glsl,
-				        datatoc_gpu_shader_sep_gaussian_blur_frag_glsl,
-				        NULL, NULL, NULL, 0, 0, 0);
-			retval = GG.shaders.sep_gaussian_blur;
-			break;
-		case GPU_SHADER_SMOKE:
-			if (!GG.shaders.smoke)
-				GG.shaders.smoke = GPU_shader_create(
-				        datatoc_gpu_shader_smoke_vert_glsl, datatoc_gpu_shader_smoke_frag_glsl,
-				        NULL, NULL, NULL, 0, 0, 0);
-			retval = GG.shaders.smoke;
-			break;
-		case GPU_SHADER_SMOKE_FIRE:
-			if (!GG.shaders.smoke_fire)
-				GG.shaders.smoke_fire = GPU_shader_create(
-				        datatoc_gpu_shader_smoke_vert_glsl, datatoc_gpu_shader_fire_frag_glsl,
-				        NULL, NULL, NULL, 0, 0, 0);
-			retval = GG.shaders.smoke_fire;
-			break;
->>>>>>> 2b240b04
 	}
 
 	if (retval == NULL)
