--- conflicted
+++ resolved
@@ -43,10 +43,6 @@
 )
 
 if(WITH_IK_SOLVER)
-<<<<<<< HEAD
-	add_definitions(-DWITH_IK_SOLVER)
-=======
->>>>>>> 5498e7f1
 	list(APPEND LIB
 		bf_intern_iksolver
 	)
@@ -61,10 +57,6 @@
 endif()
 
 if(WITH_IK_ITASC)
-<<<<<<< HEAD
-	add_definitions(-DWITH_IK_ITASC)
-=======
->>>>>>> 5498e7f1
 	list(APPEND LIB
 		bf_intern_itasc
 	)
