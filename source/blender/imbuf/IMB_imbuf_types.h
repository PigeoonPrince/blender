--- conflicted
+++ resolved
@@ -109,13 +109,8 @@
 	/* externally used data */
 	int index;						/* reference index for ImBuf lists */
 	int	userflags;					/* used to set imbuf to dirty and other stuff */
-<<<<<<< HEAD
-	struct ImMetaData *metadata;	/* image metadata */
+	struct IDProperty *metadata;	/* image metadata */
 	void *userdata;					/* temporary storage */
-=======
-	struct IDProperty *metadata;	/* image metadata */
-	void *userdata;					/* temporary storage, only used by baking at the moment */
->>>>>>> 810c7ee8
 
 	/* file information */
 	int	ftype;							/* file type we are going to save as */
