--- conflicted
+++ resolved
@@ -343,12 +343,7 @@
           dpx->element[i].refLowQuantity = 0.0f;
         }
 
-<<<<<<< HEAD
-        if (dpx->element[i].refHighQuantity == DPX_UNDEFINED_R32 ||
-            isnan(dpx->element[i].refHighQuantity)) {
-=======
         if (IS_DPX_UNDEFINED_R32(dpx->element[i].refHighQuantity)) {
->>>>>>> 29fb12da
           if (ELEM(dpx->element[i].transfer, transfer_PrintingDensity, transfer_Logarithmic)) {
             dpx->element[i].refHighQuantity = 2.048f;
           }
