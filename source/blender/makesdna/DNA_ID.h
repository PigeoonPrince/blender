--- conflicted
+++ resolved
@@ -616,7 +616,6 @@
 
   ID_RECALC_PARAMETERS = (1 << 21),
 
-<<<<<<< HEAD
   /* Makes it so everything what depends on time.
    * Basically, the same what changing frame in a timeline will do. */
   ID_RECALC_TIME = (1 << 22),
@@ -626,8 +625,6 @@
    * input file or for color space changes. */
   ID_RECALC_SOURCE = (1 << 23),
 
-=======
->>>>>>> 9d6b5e23
   /***************************************************************************
    * Pseudonyms, to have more semantic meaning in the actual code without
    * using too much low-level and implementation specific tags. */
