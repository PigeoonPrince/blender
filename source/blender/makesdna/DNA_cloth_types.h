--- conflicted
+++ resolved
@@ -69,27 +69,19 @@
 	float	goalspring;
 	float	goalfrict;
 	float	velocity_smooth; /* smoothing of velocities for hair */
-<<<<<<< HEAD
-	float	pressure;			/* pressure factor from hair density */
-	float	pressure_threshold;	/* minimum density for hair pressure */
-=======
 	float	density_target;		/* minimum density for hair */
 	float	density_strength;	/* influence of hair density */
->>>>>>> 9f1ad068
 	float	collider_friction; /* friction with colliders */
 	float	vel_damping; /* damp the velocity to speed up getting to the resting position */
 	float	shrink_min;  /* min amount to shrink cloth by 0.0f (no shrink) - 1.0f (shrink to nothing) */
 	float	shrink_max;  /* max amount to shrink cloth by 0.0f (no shrink) - 1.0f (shrink to nothing) */
 	
-<<<<<<< HEAD
-=======
 	/* XXX generic debug values, could be done nicer as id props */
 	float debug1;
 	float debug2;
 	int debug3;
 	int debug4;
 	
->>>>>>> 9f1ad068
 	/* XXX various hair stuff
 	 * should really be separate, this struct is a horrible mess already
 	 */
