/*
 * ***** BEGIN GPL LICENSE BLOCK *****
 *
 * This program is free software; you can redistribute it and/or
 * modify it under the terms of the GNU General Public License
 * as published by the Free Software Foundation; either version 2
 * of the License, or (at your option) any later version.
 *
 * This program is distributed in the hope that it will be useful,
 * but WITHOUT ANY WARRANTY; without even the implied warranty of
 * MERCHANTABILITY or FITNESS FOR A PARTICULAR PURPOSE.  See the
 * GNU General Public License for more details.
 *
 * You should have received a copy of the GNU General Public License
 * along with this program; if not, write to the Free Software Foundation,
 * Inc., 51 Franklin Street, Fifth Floor, Boston, MA 02110-1301, USA.
 *
 * ***** END GPL LICENSE BLOCK *****
 */

/** \file DNA_modifier_types.h
 *  \ingroup DNA
 */

#ifndef __DNA_MODIFIER_TYPES_H__
#define __DNA_MODIFIER_TYPES_H__

#include "DNA_defs.h"
#include "DNA_listBase.h"

/* WARNING ALERT! TYPEDEF VALUES ARE WRITTEN IN FILES! SO DO NOT CHANGE!
 * (ONLY ADD NEW ITEMS AT THE END)
 */

struct Mesh;
struct Scene;

typedef enum ModifierType {
	eModifierType_None              = 0,
	eModifierType_Subsurf           = 1,
	eModifierType_Lattice           = 2,
	eModifierType_Curve             = 3,
	eModifierType_Build             = 4,
	eModifierType_Mirror            = 5,
	eModifierType_Decimate          = 6,
	eModifierType_Wave              = 7,
	eModifierType_Armature          = 8,
	eModifierType_Hook              = 9,
	eModifierType_Softbody          = 10,
	eModifierType_Boolean           = 11,
	eModifierType_Array             = 12,
	eModifierType_EdgeSplit         = 13,
	eModifierType_Displace          = 14,
	eModifierType_UVProject         = 15,
	eModifierType_Smooth            = 16,
	eModifierType_Cast              = 17,
	eModifierType_MeshDeform        = 18,
	eModifierType_ParticleSystem    = 19,
	eModifierType_ParticleInstance  = 20,
	eModifierType_Explode           = 21,
	eModifierType_Cloth             = 22,
	eModifierType_Collision         = 23,
	eModifierType_Bevel             = 24,
	eModifierType_Shrinkwrap        = 25,
	eModifierType_Fluidsim          = 26,
	eModifierType_Mask              = 27,
	eModifierType_SimpleDeform      = 28,
	eModifierType_Multires          = 29,
	eModifierType_Surface           = 30,
	eModifierType_Smoke             = 31,
	eModifierType_ShapeKey          = 32,
	eModifierType_Solidify          = 33,
	eModifierType_Screw             = 34,
	eModifierType_Warp              = 35,
	eModifierType_WeightVGEdit      = 36,
	eModifierType_WeightVGMix       = 37,
	eModifierType_WeightVGProximity = 38,
	eModifierType_Ocean             = 39,
	eModifierType_DynamicPaint      = 40,
	eModifierType_Remesh            = 41,
	eModifierType_Skin              = 42,
	eModifierType_LaplacianSmooth   = 43,
	eModifierType_Triangulate       = 44,
	eModifierType_UVWarp            = 45,
	eModifierType_MeshCache         = 46,
	eModifierType_LaplacianDeform   = 47,
	eModifierType_Wireframe         = 48,
	eModifierType_DataTransfer      = 49,
	eModifierType_NormalEdit        = 50,
	eModifierType_CorrectiveSmooth  = 51,
	eModifierType_MeshSequenceCache = 52,
	eModifierType_SurfaceDeform     = 53,
<<<<<<< HEAD
	eModifierType_Fracture          = 54,
=======
	eModifierType_WeightedNormal	= 54,
>>>>>>> 1ee93dc6
	NUM_MODIFIER_TYPES
} ModifierType;

typedef enum ModifierMode {
	eModifierMode_Realtime          = (1 << 0),
	eModifierMode_Render            = (1 << 1),
	eModifierMode_Editmode          = (1 << 2),
	eModifierMode_OnCage            = (1 << 3),
	eModifierMode_Expanded          = (1 << 4),
	eModifierMode_Virtual           = (1 << 5),
	eModifierMode_ApplyOnSpline     = (1 << 6),
	eModifierMode_DisableTemporary  = (1u << 31)
} ModifierMode;

typedef struct ModifierData {
	struct ModifierData *next, *prev;

	int type, mode;
	int stackindex;
	short flag;
	short pad;
	char name[64];  /* MAX_NAME */

	char *error;
} ModifierData;

typedef enum {
	/* This modifier has been inserted in local override, and hence can be fully edited. */
	eModifierFlag_StaticOverride_Local  = (1 << 0),
	/* This modifier does not own its caches, but instead shares them with another modifier. */
	eModifierFlag_SharedCaches          = (1 << 1),
} ModifierFlag;

/* not a real modifier */
typedef struct MappingInfoModifierData {
	ModifierData modifier;

	struct Tex *texture;
	struct Object *map_object;
	char uvlayer_name[64];  /* MAX_CUSTOMDATA_LAYER_NAME */
	int uvlayer_tmp;
	int texmapping;
} MappingInfoModifierData;

typedef enum {
	eSubsurfModifierFlag_Incremental  = (1 << 0),
	eSubsurfModifierFlag_DebugIncr    = (1 << 1),
	eSubsurfModifierFlag_ControlEdges = (1 << 2),
	eSubsurfModifierFlag_SubsurfUv    = (1 << 3),
} SubsurfModifierFlag;

typedef enum {
	SUBSURF_TYPE_CATMULL_CLARK = 0,
	SUBSURF_TYPE_SIMPLE = 1,
} eSubsurfModifierType;

typedef struct SubsurfModifierData {
	ModifierData modifier;

	short subdivType, levels, renderLevels, flags;
	short use_opensubdiv, pad[3];

	void *emCache, *mCache;
} SubsurfModifierData;

typedef struct LatticeModifierData {
	ModifierData modifier;

	struct Object *object;
	char name[64];          /* optional vertexgroup name, MAX_VGROUP_NAME */
	float strength;
	char pad[4];
} LatticeModifierData;

typedef struct CurveModifierData {
	ModifierData modifier;

	struct Object *object;
	char name[64];          /* optional vertexgroup name, MAX_VGROUP_NAME */
	short defaxis;          /* axis along which curve deforms */
	char pad[6];
} CurveModifierData;

/* CurveModifierData->defaxis */
enum {
	MOD_CURVE_POSX = 1,
	MOD_CURVE_POSY = 2,
	MOD_CURVE_POSZ = 3,
	MOD_CURVE_NEGX = 4,
	MOD_CURVE_NEGY = 5,
	MOD_CURVE_NEGZ = 6,
};

typedef struct BuildModifierData {
	ModifierData modifier;

	float start, length;
	short flag;

	short randomize;      /* (bool) whether order of vertices is randomized - legacy files (for readfile conversion) */
	int seed;             /* (int) random seed */
} BuildModifierData;

/* Build Modifier -> flag */
enum {
	MOD_BUILD_FLAG_RANDOMIZE = (1 << 0),  /* order of vertices is randomized */
	MOD_BUILD_FLAG_REVERSE   = (1 << 1),  /* frame range is reversed, resulting in a deconstruction effect */
};

/* Mask Modifier */
typedef struct MaskModifierData {
	ModifierData modifier;

	struct Object *ob_arm;  /* armature to use to in place of hardcoded vgroup */
	char vgroup[64];        /* name of vertex group to use to mask, MAX_VGROUP_NAME */

	int mode;               /* using armature or hardcoded vgroup */
	int flag;               /* flags for various things */
} MaskModifierData;

/* Mask Modifier -> mode */
enum {
	MOD_MASK_MODE_VGROUP = 0,
	MOD_MASK_MODE_ARM    = 1,
};

/* Mask Modifier -> flag */
enum {
	MOD_MASK_INV         = (1 << 0),
};

typedef struct ArrayModifierData {
	ModifierData modifier;

	/* the object with which to cap the start of the array  */
	struct Object *start_cap;
	/* the object with which to cap the end of the array  */
	struct Object *end_cap;
	/* the curve object to use for MOD_ARR_FITCURVE */
	struct Object *curve_ob;
	/* the object to use for object offset */
	struct Object *offset_ob;
	/* a constant duplicate offset;
	 * 1 means the duplicates are 1 unit apart
	 */
	float offset[3];
	/* a scaled factor for duplicate offsets;
	 * 1 means the duplicates are 1 object-width apart
	 */
	float scale[3];
	/* the length over which to distribute the duplicates */
	float length;
	/* the limit below which to merge vertices in adjacent duplicates */
	float merge_dist;
	/* determines how duplicate count is calculated; one of:
	 * - MOD_ARR_FIXEDCOUNT -> fixed
	 * - MOD_ARR_FITLENGTH  -> calculated to fit a set length
	 * - MOD_ARR_FITCURVE   -> calculated to fit the length of a Curve object
	 */
	int fit_type;
	/* flags specifying how total offset is calculated; binary OR of:
	 * - MOD_ARR_OFF_CONST    -> total offset += offset
	 * - MOD_ARR_OFF_RELATIVE -> total offset += relative * object width
	 * - MOD_ARR_OFF_OBJ      -> total offset += offset_ob's matrix
	 * total offset is the sum of the individual enabled offsets
	 */
	int offset_type;
	/* general flags:
	 * MOD_ARR_MERGE -> merge vertices in adjacent duplicates
	 */
	int flags;
	/* the number of duplicates to generate for MOD_ARR_FIXEDCOUNT */
	int count;
	float uv_offset[2];
} ArrayModifierData;

/* ArrayModifierData->fit_type */
enum {
	MOD_ARR_FIXEDCOUNT = 0,
	MOD_ARR_FITLENGTH  = 1,
	MOD_ARR_FITCURVE   = 2,
};

/* ArrayModifierData->offset_type */
enum {
	MOD_ARR_OFF_CONST    = (1 << 0),
	MOD_ARR_OFF_RELATIVE = (1 << 1),
	MOD_ARR_OFF_OBJ      = (1 << 2),
};

/* ArrayModifierData->flags */
enum {
	MOD_ARR_MERGE      = (1 << 0),
	MOD_ARR_MERGEFINAL = (1 << 1),
};

typedef struct MirrorModifierData {
	ModifierData modifier;

	short axis  DNA_DEPRECATED; /* deprecated, use flag instead */
	short flag;
	float tolerance;
	float uv_offset[2];
	float uv_offset_copy[2];
	struct Object *mirror_ob;
} MirrorModifierData;

/* MirrorModifierData->flag */
enum {
	MOD_MIR_CLIPPING  = (1 << 0),
	MOD_MIR_MIRROR_U  = (1 << 1),
	MOD_MIR_MIRROR_V  = (1 << 2),
	MOD_MIR_AXIS_X    = (1 << 3),
	MOD_MIR_AXIS_Y    = (1 << 4),
	MOD_MIR_AXIS_Z    = (1 << 5),
	MOD_MIR_VGROUP    = (1 << 6),
	MOD_MIR_NO_MERGE  = (1 << 7),
};

typedef struct EdgeSplitModifierData {
	ModifierData modifier;

	float split_angle;    /* angle above which edges should be split */
	int flags;
} EdgeSplitModifierData;

/* EdgeSplitModifierData->flags */
enum {
	MOD_EDGESPLIT_FROMANGLE  = (1 << 1),
	MOD_EDGESPLIT_FROMFLAG   = (1 << 2),
};

typedef struct BevelModNorEditData {
	struct GHash *faceHash;
} BevelModNorEditData;

typedef struct BevelModifierData {
	ModifierData modifier;

	float value;          /* the "raw" bevel value (distance/amount to bevel) */
	int res;              /* the resolution (as originally coded, it is the number of recursive bevels) */
	short flags;          /* general option flags */
	short val_flags;      /* used to interpret the bevel value */
	short lim_flags;      /* flags to tell the tool how to limit the bevel */
	short e_flags;        /* flags to direct how edge weights are applied to verts */
	short mat;            /* material index if >= 0, else material inherited from surrounding faces */
	short edge_flags;
	int pad2;
	float profile;        /* controls profile shape (0->1, .5 is round) */
	/* if the MOD_BEVEL_ANGLE is set, this will be how "sharp" an edge must be before it gets beveled */
	float bevel_angle;
	/* if the MOD_BEVEL_VWEIGHT option is set, this will be the name of the vert group, MAX_VGROUP_NAME */
	int hnmode;
	float hn_strength;
	char defgrp_name[64];
	struct BevelModNorEditData clnordata;
} BevelModifierData;

/* BevelModifierData->flags and BevelModifierData->lim_flags */
enum {
	MOD_BEVEL_VERT          = (1 << 1),
/*	MOD_BEVEL_RADIUS        = (1 << 2), */
	MOD_BEVEL_ANGLE         = (1 << 3),
	MOD_BEVEL_WEIGHT        = (1 << 4),
	MOD_BEVEL_VGROUP        = (1 << 5),
	MOD_BEVEL_EMIN          = (1 << 7),
	MOD_BEVEL_EMAX          = (1 << 8),
/*	MOD_BEVEL_RUNNING       = (1 << 9), */
/*	MOD_BEVEL_RES           = (1 << 10), */
	/* This is a new setting not related to old (trunk bmesh bevel code)
	 * but adding here because they are mixed - campbell
	 */
/*	MOD_BEVEL_EVEN          = (1 << 11), */
/*	MOD_BEVEL_DIST          = (1 << 12), */  /* same as above */
	MOD_BEVEL_OVERLAP_OK    = (1 << 13),
	MOD_BEVEL_EVEN_WIDTHS   = (1 << 14),
	MOD_BEVEL_SET_WN_STR	= (1 << 15),
};

/* BevelModifierData->val_flags (not used as flags any more) */
enum {
	MOD_BEVEL_AMT_OFFSET = 0,
	MOD_BEVEL_AMT_WIDTH = 1,
	MOD_BEVEL_AMT_DEPTH = 2,
	MOD_BEVEL_AMT_PERCENT = 3,
};

/* BevelModifierData->edge_flags */
enum {
	MOD_BEVEL_MARK_SEAM	 = (1 << 0),
	MOD_BEVEL_MARK_SHARP = (1 << 1),
};

/* BevelModifierData->hnmode */
enum {
	MOD_BEVEL_HN_NONE,
	MOD_BEVEL_HN_FACE,
	MOD_BEVEL_HN_ADJ,
	MOD_BEVEL_FIX_SHA,
};

typedef struct SmokeModifierData {
	ModifierData modifier;

	struct SmokeDomainSettings *domain;
	struct SmokeFlowSettings *flow; /* inflow, outflow, smoke objects */
	struct SmokeCollSettings *coll; /* collision objects */
	float time;
	int type;  /* domain, inflow, outflow, ... */
} SmokeModifierData;

/* Smoke modifier flags */
enum {
	MOD_SMOKE_TYPE_DOMAIN = (1 << 0),
	MOD_SMOKE_TYPE_FLOW   = (1 << 1),
	MOD_SMOKE_TYPE_COLL   = (1 << 2),
};

typedef struct DisplaceModifierData {
	ModifierData modifier;

	/* keep in sync with MappingInfoModifierData */
	struct Tex *texture;
	struct Object *map_object;
	char uvlayer_name[64];  /* MAX_CUSTOMDATA_LAYER_NAME */
	int uvlayer_tmp;
	int texmapping;
	/* end MappingInfoModifierData */

	float strength;
	int direction;
	char defgrp_name[64];   /* MAX_VGROUP_NAME */
	float midlevel;
	int space;
} DisplaceModifierData;

/* DisplaceModifierData->direction */
enum {
	MOD_DISP_DIR_X       = 0,
	MOD_DISP_DIR_Y       = 1,
	MOD_DISP_DIR_Z       = 2,
	MOD_DISP_DIR_NOR     = 3,
	MOD_DISP_DIR_RGB_XYZ = 4,
	MOD_DISP_DIR_CLNOR   = 5,
};

/* DisplaceModifierData->texmapping */
enum {
	MOD_DISP_MAP_LOCAL  = 0,
	MOD_DISP_MAP_GLOBAL = 1,
	MOD_DISP_MAP_OBJECT = 2,
	MOD_DISP_MAP_UV     = 3,
};

/* DisplaceModifierData->space */
enum {
	MOD_DISP_SPACE_LOCAL  = 0,
	MOD_DISP_SPACE_GLOBAL = 1,
};

typedef struct UVProjectModifierData {
	ModifierData modifier;

	/* the objects which do the projecting */
	struct Object *projectors[10]; /* MOD_UVPROJECT_MAXPROJECTORS */
	int pad2;
	int num_projectors;
	float aspectx, aspecty;
	float scalex, scaley;
	char uvlayer_name[64];         /* MAX_CUSTOMDATA_LAYER_NAME */
	int uvlayer_tmp, pad;
} UVProjectModifierData;

#define MOD_UVPROJECT_MAXPROJECTORS 10

/* UVProjectModifierData->flags */
enum {
	MOD_UVPROJECT_OVERRIDEIMAGE = (1 << 0),
};

typedef struct DecimateModifierData {
	ModifierData modifier;

	float percent;  /* (mode == MOD_DECIM_MODE_COLLAPSE) */
	short iter;     /* (mode == MOD_DECIM_MODE_UNSUBDIV) */
	char delimit;   /* (mode == MOD_DECIM_MODE_DISSOLVE) */
	char symmetry_axis; /* (mode == MOD_DECIM_MODE_COLLAPSE) */
	float angle;    /* (mode == MOD_DECIM_MODE_DISSOLVE) */

	char defgrp_name[64];  /* MAX_VGROUP_NAME */
	float defgrp_factor;
	short flag, mode;

	/* runtime only */
	int face_count;
} DecimateModifierData;

enum {
	MOD_DECIM_FLAG_INVERT_VGROUP       = (1 << 0),
	MOD_DECIM_FLAG_TRIANGULATE         = (1 << 1),  /* for collapse only. dont convert tri pairs back to quads */
	MOD_DECIM_FLAG_ALL_BOUNDARY_VERTS  = (1 << 2),  /* for dissolve only. collapse all verts between 2 faces */
	MOD_DECIM_FLAG_SYMMETRY            = (1 << 3),
};

enum {
	MOD_DECIM_MODE_COLLAPSE,
	MOD_DECIM_MODE_UNSUBDIV,
	MOD_DECIM_MODE_DISSOLVE,  /* called planar in the UI */
};

typedef struct SmoothModifierData {
	ModifierData modifier;
	float fac;
	char defgrp_name[64];	/* MAX_VGROUP_NAME */
	short flag, repeat;

} SmoothModifierData;

/* Smooth modifier flags */
enum {
	MOD_SMOOTH_X = (1 << 1),
	MOD_SMOOTH_Y = (1 << 2),
	MOD_SMOOTH_Z = (1 << 3),
};

typedef struct CastModifierData {
	ModifierData modifier;

	struct Object *object;
	float fac;
	float radius;
	float size;
	char defgrp_name[64];  /* MAX_VGROUP_NAME */
	short flag, type;
} CastModifierData;

/* Cast modifier flags */
enum {
	/* And what bout (1 << 0) flag? ;) */
	MOD_CAST_X                = (1 << 1),
	MOD_CAST_Y                = (1 << 2),
	MOD_CAST_Z                = (1 << 3),
	MOD_CAST_USE_OB_TRANSFORM = (1 << 4),
	MOD_CAST_SIZE_FROM_RADIUS = (1 << 5),
};

/* Cast modifier projection types */
enum {
	MOD_CAST_TYPE_SPHERE   = 0,
	MOD_CAST_TYPE_CYLINDER = 1,
	MOD_CAST_TYPE_CUBOID   = 2,
};

typedef struct WaveModifierData {
	ModifierData modifier;

	/* keep in sync with MappingInfoModifierData */
	struct Tex *texture;
	struct Object *map_object;
	char uvlayer_name[64];  /* MAX_CUSTOMDATA_LAYER_NAME */
	int uvlayer_tmp;
	int texmapping;
	/* end MappingInfoModifierData */

	struct Object *objectcenter;
	char defgrp_name[64];   /* MAX_VGROUP_NAME */

	short flag, pad;

	float startx, starty, height, width;
	float narrow, speed, damp, falloff;

	float timeoffs, lifetime;
	float pad1;
} WaveModifierData;

/* WaveModifierData.flag */
enum {
	/* And what bout (1 << 0) flag? ;) */
	MOD_WAVE_X      = (1 << 1),
	MOD_WAVE_Y      = (1 << 2),
	MOD_WAVE_CYCL   = (1 << 3),
	MOD_WAVE_NORM   = (1 << 4),
	MOD_WAVE_NORM_X = (1 << 5),
	MOD_WAVE_NORM_Y = (1 << 6),
	MOD_WAVE_NORM_Z = (1 << 7),
};

typedef struct ArmatureModifierData {
	ModifierData modifier;

	short deformflag, multi;  /* deformflag replaces armature->deformflag */
	int pad2;
	struct Object *object;
	float *prevCos;           /* stored input of previous modifier, for vertexgroup blending */
	char defgrp_name[64];     /* MAX_VGROUP_NAME */
} ArmatureModifierData;

enum {
	MOD_HOOK_UNIFORM_SPACE = (1 << 0),
};

/* same as WarpModifierFalloff */
typedef enum {
	eHook_Falloff_None   = 0,
	eHook_Falloff_Curve  = 1,
	eHook_Falloff_Sharp  = 2, /* PROP_SHARP */
	eHook_Falloff_Smooth = 3, /* PROP_SMOOTH */
	eHook_Falloff_Root   = 4, /* PROP_ROOT */
	eHook_Falloff_Linear = 5, /* PROP_LIN */
	eHook_Falloff_Const  = 6, /* PROP_CONST */
	eHook_Falloff_Sphere = 7, /* PROP_SPHERE */
	eHook_Falloff_InvSquare = 8, /* PROP_INVSQUARE */
	/* PROP_RANDOM not used */
} HookModifierFalloff;

typedef struct HookModifierData {
	ModifierData modifier;

	struct Object *object;
	char subtarget[64];     /* optional name of bone target, MAX_ID_NAME-2 */

	char flag;
	char falloff_type;      /* use enums from WarpModifier (exact same functionality) */
	char pad[6];
	float parentinv[4][4];  /* matrix making current transform unmodified */
	float cent[3];          /* visualization of hook */
	float falloff;          /* if not zero, falloff is distance where influence zero */

	struct CurveMapping *curfalloff;

	int *indexar;           /* if NULL, it's using vertexgroup */
	int totindex;
	float force;
	char name[64];          /* optional vertexgroup name, MAX_VGROUP_NAME */
} HookModifierData;

typedef struct SoftbodyModifierData {
	ModifierData modifier;
} SoftbodyModifierData;

typedef struct ClothModifierData {
	ModifierData modifier;

	struct Cloth *clothObject;            /* The internal data structure for cloth. */
	struct ClothSimSettings *sim_parms;   /* definition is in DNA_cloth_types.h */
	struct ClothCollSettings *coll_parms; /* definition is in DNA_cloth_types.h */

	/* PointCache can be shared with other instances of ClothModifierData.
	 * Inspect (modifier.flag & eModifierFlag_SharedCaches) to find out. */
	struct PointCache *point_cache;       /* definition is in DNA_object_force_types.h */
	struct ListBase ptcaches;

	/* XXX nasty hack, remove once hair can be separated from cloth modifier data */
	struct ClothHairData *hairdata;
	/* grid geometry values of hair continuum */
	float hair_grid_min[3];
	float hair_grid_max[3];
	int hair_grid_res[3];
	float hair_grid_cellsize;

	struct ClothSolverResult *solver_result;
} ClothModifierData;

typedef struct CollisionModifierData {
	ModifierData modifier;

	struct MVert *x;            /* position at the beginning of the frame */
	struct MVert *xnew;         /* position at the end of the frame */
	struct MVert *xold;         /* unused atm, but was discussed during sprint */
	struct MVert *current_xnew; /* new position at the actual inter-frame step */
	struct MVert *current_x;    /* position at the actual inter-frame step */
	struct MVert *current_v;    /* (xnew - x) at the actual inter-frame step */

	struct MVertTri *tri;

	unsigned int mvert_num;
	unsigned int tri_num;
	float time_x, time_xnew;    /* cfra time of modifier */
	char is_static;             /* collider doesn't move this frame, i.e. x[].co==xnew[].co */
	char pad[7];

	struct BVHTree *bvhtree;    /* bounding volume hierarchy for this cloth object */
} CollisionModifierData;

typedef struct SurfaceModifierData {
	ModifierData modifier;

	struct MVert *x; /* old position */
	struct MVert *v; /* velocity */

	struct Mesh *mesh;

	struct BVHTreeFromMesh *bvhtree; /* bounding volume hierarchy of the mesh faces */

	int cfra, numverts;
} SurfaceModifierData;

typedef struct BooleanModifierData {
	ModifierData modifier;

	struct Object *object;
	char operation;
	char pad[2];
	char bm_flag;
	float double_threshold;
} BooleanModifierData;

typedef enum {
	eBooleanModifierOp_Intersect  = 0,
	eBooleanModifierOp_Union      = 1,
	eBooleanModifierOp_Difference = 2,
} BooleanModifierOp;

/* bm_flag (only used when G_DEBUG) */
enum {
	eBooleanModifierBMeshFlag_BMesh_Separate            = (1 << 0),
	eBooleanModifierBMeshFlag_BMesh_NoDissolve          = (1 << 1),
	eBooleanModifierBMeshFlag_BMesh_NoConnectRegions    = (1 << 2),
};

typedef struct MDefInfluence {
	int vertex;
	float weight;
} MDefInfluence;

typedef struct MDefCell {
	int offset;
	int totinfluence;
} MDefCell;

typedef struct MeshDeformModifierData {
	ModifierData modifier;

	struct Object *object;          /* mesh object */
	char defgrp_name[64];           /* optional vertexgroup name, MAX_VGROUP_NAME */

	short gridsize, flag, pad[2];

	/* result of static binding */
	MDefInfluence *bindinfluences;  /* influences */
	int *bindoffsets;               /* offsets into influences array */
	float *bindcagecos;             /* coordinates that cage was bound with */
	int totvert, totcagevert;       /* total vertices in mesh and cage */

	/* result of dynamic binding */
	MDefCell *dyngrid;              /* grid with dynamic binding cell points */
	MDefInfluence *dyninfluences;   /* dynamic binding vertex influences */
	int *dynverts;                  /* is this vertex bound or not? */
	int dyngridsize;                /* size of the dynamic bind grid */
	int totinfluence;               /* total number of vertex influences */
	float dyncellmin[3];            /* offset of the dynamic bind grid */
	float dyncellwidth;             /* width of dynamic bind cell */
	float bindmat[4][4];            /* matrix of cage at binding time */

	/* deprecated storage */
	float *bindweights;             /* deprecated inefficient storage */
	float *bindcos;                 /* deprecated storage of cage coords */

	/* runtime */
	void (*bindfunc)(struct Scene *scene, struct MeshDeformModifierData *mmd, struct Mesh *cagemesh,
					 float *vertexcos, int totvert, float cagemat[4][4]);
} MeshDeformModifierData;

enum {
	MOD_MDEF_INVERT_VGROUP = (1 << 0),
	MOD_MDEF_DYNAMIC_BIND  = (1 << 1),
};

enum {
	MOD_MDEF_VOLUME   = 0,
	MOD_MDEF_SURFACE  = 1,
};

typedef struct ParticleSystemModifierData {
	ModifierData modifier;

	struct ParticleSystem *psys;
	struct Mesh *mesh_final;  /* Final Mesh - its topology may differ from orig mesh. */
	struct Mesh *mesh_original;  /* Original mesh that particles are attached to. */
	int totdmvert, totdmedge, totdmface;
	short flag, pad;
} ParticleSystemModifierData;

typedef enum {
	eParticleSystemFlag_Pars         = (1 << 0),
	eParticleSystemFlag_psys_updated = (1 << 1),
	eParticleSystemFlag_file_loaded  = (1 << 2),
} ParticleSystemModifierFlag;

typedef enum {
	eParticleInstanceFlag_Parents   = (1 << 0),
	eParticleInstanceFlag_Children  = (1 << 1),
	eParticleInstanceFlag_Path      = (1 << 2),
	eParticleInstanceFlag_Unborn    = (1 << 3),
	eParticleInstanceFlag_Alive     = (1 << 4),
	eParticleInstanceFlag_Dead      = (1 << 5),
	eParticleInstanceFlag_KeepShape = (1 << 6),
	eParticleInstanceFlag_UseSize   = (1 << 7),
} ParticleInstanceModifierFlag;

typedef enum {
	eParticleInstanceSpace_World    = 0,
	eParticleInstanceSpace_Local    = 1,
} ParticleInstanceModifierSpace;

typedef struct ParticleInstanceModifierData {
	ModifierData modifier;

	struct Object *ob;
	short psys, flag, axis, space;
	float position, random_position;
	float rotation, random_rotation;
	float particle_amount, particle_offset;
	char index_layer_name[64]; /* MAX_CUSTOMDATA_LAYER_NAME */
	char value_layer_name[64]; /* MAX_CUSTOMDATA_LAYER_NAME */
} ParticleInstanceModifierData;

typedef enum {
	eExplodeFlag_CalcFaces = (1 << 0),
	eExplodeFlag_PaSize    = (1 << 1),
	eExplodeFlag_EdgeCut   = (1 << 2),
	eExplodeFlag_Unborn    = (1 << 3),
	eExplodeFlag_Alive     = (1 << 4),
	eExplodeFlag_Dead      = (1 << 5),
} ExplodeModifierFlag;

typedef struct ExplodeModifierData {
	ModifierData modifier;

	int *facepa;
	short flag, vgroup;
	float protect;
	char uvname[64]; /* MAX_CUSTOMDATA_LAYER_NAME */
} ExplodeModifierData;

typedef struct MultiresModifierData {
	ModifierData modifier;

	char lvl, sculptlvl, renderlvl, totlvl;
	char simple, flags, pad[2];
} MultiresModifierData;

typedef enum {
	eMultiresModifierFlag_ControlEdges = (1 << 0),
	eMultiresModifierFlag_PlainUv      = (1 << 1),
} MultiresModifierFlag;

typedef struct FluidsimModifierData {
	ModifierData modifier;

	struct FluidsimSettings *fss;   /* definition is in DNA_object_fluidsim_types.h */
} FluidsimModifierData;

typedef struct ShrinkwrapModifierData {
	ModifierData modifier;

	struct Object *target;    /* shrink target */
	struct Object *auxTarget; /* additional shrink target */
	char vgroup_name[64];     /* optional vertexgroup name, MAX_VGROUP_NAME */
	float keepDist;           /* distance offset to keep from mesh/projection point */
	short shrinkType;         /* shrink type projection */
	char  shrinkOpts;         /* shrink options */
	char  pad1;
	float projLimit;          /* limit the projection ray cast */
	char  projAxis;           /* axis to project over */

	/* If using projection over vertex normal this controls the level of subsurface that must be done
	 * before getting the vertex coordinates and normal
	 */
	char subsurfLevels;

	char pad[2];
} ShrinkwrapModifierData;

/* Shrinkwrap->shrinkType */
enum {
	MOD_SHRINKWRAP_NEAREST_SURFACE = 0,
	MOD_SHRINKWRAP_PROJECT         = 1,
	MOD_SHRINKWRAP_NEAREST_VERTEX  = 2,
};

/* Shrinkwrap->shrinkOpts */
enum {
	/* allow shrinkwrap to move the vertex in the positive direction of axis */
	MOD_SHRINKWRAP_PROJECT_ALLOW_POS_DIR = (1 << 0),
	/* allow shrinkwrap to move the vertex in the negative direction of axis */
	MOD_SHRINKWRAP_PROJECT_ALLOW_NEG_DIR = (1 << 1),

	/* ignore vertex moves if a vertex ends projected on a front face of the target */
	MOD_SHRINKWRAP_CULL_TARGET_FRONTFACE = (1 << 3),
	/* ignore vertex moves if a vertex ends projected on a back face of the target */
	MOD_SHRINKWRAP_CULL_TARGET_BACKFACE  = (1 << 4),

	MOD_SHRINKWRAP_KEEP_ABOVE_SURFACE    = (1 << 5),  /* distance is measure to the front face of the target */

	MOD_SHRINKWRAP_INVERT_VGROUP         = (1 << 6),
};

/* Shrinkwrap->projAxis */
enum {
	MOD_SHRINKWRAP_PROJECT_OVER_NORMAL   = 0,        /* projection over normal is used if no axis is selected */
	MOD_SHRINKWRAP_PROJECT_OVER_X_AXIS   = (1 << 0),
	MOD_SHRINKWRAP_PROJECT_OVER_Y_AXIS   = (1 << 1),
	MOD_SHRINKWRAP_PROJECT_OVER_Z_AXIS   = (1 << 2),
};


typedef struct SimpleDeformModifierData {
	ModifierData modifier;

	struct Object *origin;  /* object to control the origin of modifier space coordinates */
	char vgroup_name[64];   /* optional vertexgroup name, MAX_VGROUP_NAME */
	float factor;           /* factors to control simple deforms */
	float limit[2];         /* lower and upper limit */

	char mode;              /* deform function */
	char axis;              /* lock axis (for taper and strech) */
	char deform_axis;       /* axis to perform the deform on (default is X, but can be overridden by origin */
	char flag;

} SimpleDeformModifierData;

/* SimpleDeform->flag */
enum {
	MOD_SIMPLEDEFORM_FLAG_INVERT_VGROUP = (1 << 0),
};


enum {
	MOD_SIMPLEDEFORM_MODE_TWIST   = 1,
	MOD_SIMPLEDEFORM_MODE_BEND    = 2,
	MOD_SIMPLEDEFORM_MODE_TAPER   = 3,
	MOD_SIMPLEDEFORM_MODE_STRETCH = 4,
};

enum {
	MOD_SIMPLEDEFORM_LOCK_AXIS_X = (1 << 0),
	MOD_SIMPLEDEFORM_LOCK_AXIS_Y = (1 << 1),
	MOD_SIMPLEDEFORM_LOCK_AXIS_Z = (1 << 2),
};

typedef struct ShapeKeyModifierData {
	ModifierData modifier;
} ShapeKeyModifierData;

typedef struct SolidifyModifierData {
	ModifierData modifier;

	char defgrp_name[64];   /* name of vertex group to use, MAX_VGROUP_NAME */
	float offset;           /* new surface offset level*/
	float offset_fac;       /* midpoint of the offset  */
	/* factor for the minimum weight to use when vgroups are used, avoids 0.0 weights giving duplicate geometry */
	float offset_fac_vg;
	float offset_clamp;     /* clamp offset based on surrounding geometry */
	float pad;
	float crease_inner;
	float crease_outer;
	float crease_rim;
	int flag;
	short mat_ofs;
	short mat_ofs_rim;
} SolidifyModifierData;

enum {
	MOD_SOLIDIFY_RIM            = (1 << 0),
	MOD_SOLIDIFY_EVEN           = (1 << 1),
	MOD_SOLIDIFY_NORMAL_CALC    = (1 << 2),
	MOD_SOLIDIFY_VGROUP_INV     = (1 << 3),
#ifdef DNA_DEPRECATED
	MOD_SOLIDIFY_RIM_MATERIAL   = (1 << 4),  /* deprecated, used in do_versions */
#endif
	MOD_SOLIDIFY_FLIP           = (1 << 5),
	MOD_SOLIDIFY_NOSHELL        = (1 << 6),
};

typedef struct ScrewModifierData {
	ModifierData modifier;

	struct Object *ob_axis;
	unsigned int steps;
	unsigned int render_steps;
	unsigned int iter;
	float screw_ofs;
	float angle;
	float merge_dist;
	short flag;
	char axis;
	char pad[5];
} ScrewModifierData;

enum {
	MOD_SCREW_NORMAL_FLIP    = (1 << 0),
	MOD_SCREW_NORMAL_CALC    = (1 << 1),
	MOD_SCREW_OBJECT_OFFSET  = (1 << 2),
/*	MOD_SCREW_OBJECT_ANGLE   = (1 << 4), */
	MOD_SCREW_SMOOTH_SHADING = (1 << 5),
	MOD_SCREW_UV_STRETCH_U   = (1 << 6),
	MOD_SCREW_UV_STRETCH_V   = (1 << 7),
	MOD_SCREW_MERGE          = (1 << 8),
};

typedef struct OceanModifierData {
	ModifierData modifier;

	struct Ocean *ocean;
	struct OceanCache *oceancache;

	int resolution;
	int spatial_size;

	float wind_velocity;

	float damp;
	float smallest_wave;
	float depth;

	float wave_alignment;
	float wave_direction;
	float wave_scale;

	float chop_amount;
	float foam_coverage;
	float time;

	int bakestart;
	int bakeend;

	char cachepath[1024];    /* FILE_MAX */
	char foamlayername[64];  /* MAX_CUSTOMDATA_LAYER_NAME */
	char cached;
	char geometry_mode;

	char flag;
	char pad2;

	short repeat_x;
	short repeat_y;

	int seed;

	float size;

	float foam_fade;

	int pad;
} OceanModifierData;

enum {
	MOD_OCEAN_GEOM_GENERATE = 0,
	MOD_OCEAN_GEOM_DISPLACE = 1,
	MOD_OCEAN_GEOM_SIM_ONLY = 2,
};


enum {
	MOD_OCEAN_GENERATE_FOAM     = (1 << 0),
	MOD_OCEAN_GENERATE_NORMALS  = (1 << 1),
};

typedef struct WarpModifierData {
	ModifierData modifier;
	/* keep in sync with MappingInfoModifierData */
	struct Tex *texture;
	struct Object *map_object;
	char uvlayer_name[64];  /* MAX_CUSTOMDATA_LAYER_NAME */
	int uvlayer_tmp;
	int texmapping;
	/* end MappingInfoModifierData */

	struct Object *object_from;
	struct Object *object_to;
	struct CurveMapping *curfalloff;
	char defgrp_name[64];  /* optional vertexgroup name, MAX_VGROUP_NAME */
	float strength;
	float falloff_radius;
	char flag; /* not used yet */
	char falloff_type;
	char pad[6];
} WarpModifierData;

#define MOD_WARP_VOLUME_PRESERVE 1

typedef enum {
	eWarp_Falloff_None   = 0,
	eWarp_Falloff_Curve  = 1,
	eWarp_Falloff_Sharp  = 2, /* PROP_SHARP */
	eWarp_Falloff_Smooth = 3, /* PROP_SMOOTH */
	eWarp_Falloff_Root   = 4, /* PROP_ROOT */
	eWarp_Falloff_Linear = 5, /* PROP_LIN */
	eWarp_Falloff_Const  = 6, /* PROP_CONST */
	eWarp_Falloff_Sphere = 7, /* PROP_SPHERE */
	eWarp_Falloff_InvSquare = 8, /* PROP_INVSQUARE */
	/* PROP_RANDOM not used */
} WarpModifierFalloff;

typedef struct WeightVGEditModifierData {
	ModifierData modifier;

	char defgrp_name[64]; /* Name of vertex group to edit. MAX_VGROUP_NAME. */

	short edit_flags;     /* Using MOD_WVG_EDIT_* flags. */
	short falloff_type;   /* Using MOD_WVG_MAPPING_* defines. */
	float default_weight; /* Weight for vertices not in vgroup. */

	/* Mapping stuff. */
	struct CurveMapping *cmap_curve;  /* The custom mapping curve! */

	/* The add/remove vertices weight thresholds. */
	float add_threshold, rem_threshold;

	/* Masking options. */
	float mask_constant;        /* The global "influence", if no vgroup nor tex is used as mask. */
	char mask_defgrp_name[64];  /* Name of mask vertex group from which to get weight factors. MAX_VGROUP_NAME */

	/* Texture masking. */
	int mask_tex_use_channel;          /* Which channel to use as weightf. */
	struct Tex *mask_texture;          /* The texture. */
	struct Object *mask_tex_map_obj;   /* Name of the map object. */
	int mask_tex_mapping;              /* How to map the texture (using MOD_DISP_MAP_* enums). */
	char mask_tex_uvlayer_name[64];    /* Name of the UV map. MAX_CUSTOMDATA_LAYER_NAME */

	/* Padding... */
	int pad_i1;
} WeightVGEditModifierData;

/* WeightVGEdit flags. */
enum {
	/* (1 << 0), (1 << 1) and (1 << 2) are free for future use! */
	MOD_WVG_EDIT_ADD2VG  = (1 << 3),  /* Add vertices with higher weight than threshold to vgroup. */
	MOD_WVG_EDIT_REMFVG  = (1 << 4),  /* Remove vertices with lower weight than threshold from vgroup. */
};

typedef struct WeightVGMixModifierData {
	ModifierData modifier;

	char defgrp_name_a[64];    /* Name of vertex group to modify/weight. MAX_VGROUP_NAME. */
	char defgrp_name_b[64];    /* Name of other vertex group to mix in. MAX_VGROUP_NAME. */
	float default_weight_a;    /* Default weight value for first vgroup. */
	float default_weight_b;    /* Default weight value to mix in. */
	char mix_mode;             /* How second vgroups weights affect first ones */
	char mix_set;              /* What vertices to affect. */

	char pad_c1[6];

	/* Masking options. */
	float mask_constant;        /* The global "influence", if no vgroup nor tex is used as mask. */
	char mask_defgrp_name[64];  /* Name of mask vertex group from which to get weight factors. MAX_VGROUP_NAME */

	/* Texture masking. */
	int mask_tex_use_channel;         /* Which channel to use as weightf. */
	struct Tex *mask_texture;         /* The texture. */
	struct Object *mask_tex_map_obj;  /* Name of the map object. */
	int mask_tex_mapping;             /* How to map the texture! */
	char mask_tex_uvlayer_name[64];   /* Name of the UV map. MAX_CUSTOMDATA_LAYER_NAME. */

	/* Padding... */
	int pad_i1;
} WeightVGMixModifierData;

/* How second vgroup's weights affect first ones. */
enum {
	MOD_WVG_MIX_SET = 1,  /* Second weights replace weights. */
	MOD_WVG_MIX_ADD = 2,  /* Second weights are added to weights. */
	MOD_WVG_MIX_SUB = 3,  /* Second weights are subtracted from weights. */
	MOD_WVG_MIX_MUL = 4,  /* Second weights are multiplied with weights. */
	MOD_WVG_MIX_DIV = 5,  /* Second weights divide weights. */
	MOD_WVG_MIX_DIF = 6,  /* Difference between second weights and weights. */
	MOD_WVG_MIX_AVG = 7,  /* Average of both weights. */
};

/* What vertices to affect. */
enum {
	MOD_WVG_SET_ALL = 1,  /* Affect all vertices. */
	MOD_WVG_SET_A   = 2,  /* Affect only vertices in first vgroup. */
	MOD_WVG_SET_B   = 3,  /* Affect only vertices in second vgroup. */
	MOD_WVG_SET_OR  = 4,  /* Affect only vertices in one vgroup or the other. */
	MOD_WVG_SET_AND = 5,  /* Affect only vertices in both vgroups. */
};

typedef struct WeightVGProximityModifierData {
	ModifierData modifier;

	char defgrp_name[64];      /* Name of vertex group to modify/weight. MAX_VGROUP_NAME. */

	/* Proximity modes. */
	int proximity_mode;
	int proximity_flags;

	/* Target object from which to calculate vertices distances. */
	struct Object *proximity_ob_target;

	/* Masking options. */
	float mask_constant;        /* The global "influence", if no vgroup nor tex is used as mask. */
	char mask_defgrp_name[64];  /* Name of mask vertex group from which to get weight factors. MAX_VGROUP_NAME */

	/* Texture masking. */
	int mask_tex_use_channel;        /* Which channel to use as weightf. */
	struct Tex *mask_texture;        /* The texture. */
	struct Object *mask_tex_map_obj; /* Name of the map object. */
	int mask_tex_mapping;            /* How to map the texture! */
	char mask_tex_uvlayer_name[64];  /* Name of the UV Map. MAX_CUSTOMDATA_LAYER_NAME. */

	float min_dist, max_dist;        /* Distances mapping to 0.0/1.0 weights. */

	/* Put here to avoid breaking existing struct... */
	short falloff_type;              /* Using MOD_WVG_MAPPING_* enums. */

	/* Padding... */
	short pad_s1;
} WeightVGProximityModifierData;

/* Modes of proximity weighting. */
enum {
	MOD_WVG_PROXIMITY_OBJECT    = 1,  /* source vertex to other location */
	MOD_WVG_PROXIMITY_GEOMETRY  = 2,  /* source vertex to other geometry */
};

/* Flags options for proximity weighting. */
enum {
	/* Use nearest vertices of target obj, in MOD_WVG_PROXIMITY_GEOMETRY mode. */
	MOD_WVG_PROXIMITY_GEOM_VERTS  = (1 << 0),
	/* Use nearest edges of target obj, in MOD_WVG_PROXIMITY_GEOMETRY mode. */
	MOD_WVG_PROXIMITY_GEOM_EDGES  = (1 << 1),
	/* Use nearest faces of target obj, in MOD_WVG_PROXIMITY_GEOMETRY mode. */
	MOD_WVG_PROXIMITY_GEOM_FACES  = (1 << 2),
};

/* Defines common to all WeightVG modifiers. */
/* Mapping modes. */
enum {
	MOD_WVG_MAPPING_NONE    = 0,
	MOD_WVG_MAPPING_CURVE   = 1,
	MOD_WVG_MAPPING_SHARP   = 2,  /* PROP_SHARP */
	MOD_WVG_MAPPING_SMOOTH  = 3,  /* PROP_SMOOTH */
	MOD_WVG_MAPPING_ROOT    = 4,  /* PROP_ROOT */
	/* PROP_LIN not used (same as NONE, here...). */
	/* PROP_CONST not used. */
	MOD_WVG_MAPPING_SPHERE  = 7,  /* PROP_SPHERE */
	MOD_WVG_MAPPING_RANDOM  = 8,  /* PROP_RANDOM */
	MOD_WVG_MAPPING_STEP    = 9,  /* Median Step. */
};

/* Tex channel to be used as mask. */
enum {
	MOD_WVG_MASK_TEX_USE_INT    = 1,
	MOD_WVG_MASK_TEX_USE_RED    = 2,
	MOD_WVG_MASK_TEX_USE_GREEN  = 3,
	MOD_WVG_MASK_TEX_USE_BLUE   = 4,
	MOD_WVG_MASK_TEX_USE_HUE    = 5,
	MOD_WVG_MASK_TEX_USE_SAT    = 6,
	MOD_WVG_MASK_TEX_USE_VAL    = 7,
	MOD_WVG_MASK_TEX_USE_ALPHA  = 8,
};

typedef struct DynamicPaintModifierData {
	ModifierData modifier;

	struct DynamicPaintCanvasSettings *canvas;
	struct DynamicPaintBrushSettings *brush;
	int type;  /* ui display: canvas / brush */
	int pad;
} DynamicPaintModifierData;

/* Dynamic paint modifier flags */
enum {
	MOD_DYNAMICPAINT_TYPE_CANVAS  = (1 << 0),
	MOD_DYNAMICPAINT_TYPE_BRUSH   = (1 << 1),
};

/* Remesh modifier */
typedef enum eRemeshModifierFlags {
	MOD_REMESH_FLOOD_FILL     = 1,
	MOD_REMESH_SMOOTH_SHADING = 2,
} RemeshModifierFlags;

typedef enum eRemeshModifierMode {
	/* blocky */
	MOD_REMESH_CENTROID       = 0,
	/* smooth */
	MOD_REMESH_MASS_POINT     = 1,
	/* keeps sharp edges */
	MOD_REMESH_SHARP_FEATURES = 2,
} eRemeshModifierMode;


typedef enum MetaballRemeshFlags {
	MOD_REMESH_VERTICES = (1 << 0),
	MOD_REMESH_PARTICLES = (1 << 1),
} MetaballRemeshFlags;

typedef enum {
	eRemeshFlag_Alive    = (1 << 0),
	eRemeshFlag_Dead     = (1 << 1),
	eRemeshFlag_Unborn   = (1 << 2),
	eRemeshFlag_Size     = (1 << 3),
	eRemeshFlag_Verts    = (1 << 4),
} MetaballRemeshPsysFlag;

typedef struct RemeshModifierData {
	ModifierData modifier;

	/* floodfill option, controls how small components can be before they are removed */
	float threshold;

	/* ratio between size of model and grid */
	float scale;

	float hermite_num;

	/*mball related params*/
	float rendersize;
	float wiresize;
	float thresh;
	float basesize[3];
	int input;
	int pflag;
	int psys;
	char size_defgrp_name[64];  /* MAX_VGROUP_NAME */

	/* octree depth */
	char depth;

	char flag;
	char mode;
	char pad;
	char pad2[4];
} RemeshModifierData;

/* Skin modifier */
typedef struct SkinModifierData {
	ModifierData modifier;

	float branch_smoothing;

	char flag;

	char symmetry_axes;

	char pad[2];
} SkinModifierData;

/* SkinModifierData.symmetry_axes */
enum {
	MOD_SKIN_SYMM_X = (1 << 0),
	MOD_SKIN_SYMM_Y = (1 << 1),
	MOD_SKIN_SYMM_Z = (1 << 2),
};

/* SkinModifierData.flag */
enum {
	MOD_SKIN_SMOOTH_SHADING = 1,
};

/* Triangulate modifier */
typedef struct TriangulateModifierData {
	ModifierData modifier;

	int flag;
	int quad_method;
	int ngon_method;
	int pad;
} TriangulateModifierData;

#ifdef DNA_DEPRECATED
enum {
	MOD_TRIANGULATE_BEAUTY = (1 << 0), /* deprecated */
};
#endif

/* Triangulate methods - NGons */
enum {
	MOD_TRIANGULATE_NGON_BEAUTY = 0,
	MOD_TRIANGULATE_NGON_EARCLIP,
};

/* Triangulate methods - Quads */
enum {
	MOD_TRIANGULATE_QUAD_BEAUTY = 0,
	MOD_TRIANGULATE_QUAD_FIXED,
	MOD_TRIANGULATE_QUAD_ALTERNATE,
	MOD_TRIANGULATE_QUAD_SHORTEDGE
};

typedef struct LaplacianSmoothModifierData {
	ModifierData modifier;

	float lambda, lambda_border, pad1;
	char defgrp_name[64];  /* MAX_VGROUP_NAME */
	short flag, repeat;
} LaplacianSmoothModifierData;

/* Smooth modifier flags */
enum {
	MOD_LAPLACIANSMOOTH_X               = (1 << 1),
	MOD_LAPLACIANSMOOTH_Y               = (1 << 2),
	MOD_LAPLACIANSMOOTH_Z               = (1 << 3),
	MOD_LAPLACIANSMOOTH_PRESERVE_VOLUME = (1 << 4),
	MOD_LAPLACIANSMOOTH_NORMALIZED      = (1 << 5),
};


typedef struct CorrectiveSmoothModifierData {
	ModifierData modifier;

	/* positions set during 'bind' operator
	 * use for MOD_CORRECTIVESMOOTH_RESTSOURCE_BIND */
	float (*bind_coords)[3];

	/* note: -1 is used to bind */
	unsigned int bind_coords_num;

	float lambda;
	short repeat, flag;
	char smooth_type, rest_source;
	char pad[2];

	char defgrp_name[64];  /* MAX_VGROUP_NAME */

	/* runtime-only cache (delta's between),
	 * delta's between the original positions and the smoothed positions */
	float (*delta_cache)[3];
	unsigned int delta_cache_num;
	char pad2[4];
} CorrectiveSmoothModifierData;

enum {
	MOD_CORRECTIVESMOOTH_SMOOTH_SIMPLE         = 0,
	MOD_CORRECTIVESMOOTH_SMOOTH_LENGTH_WEIGHT    = 1,
};

enum {
	MOD_CORRECTIVESMOOTH_RESTSOURCE_ORCO       = 0,
	MOD_CORRECTIVESMOOTH_RESTSOURCE_BIND       = 1,
};

/* Corrective Smooth modifier flags */
enum {
	MOD_CORRECTIVESMOOTH_INVERT_VGROUP         = (1 << 0),
	MOD_CORRECTIVESMOOTH_ONLY_SMOOTH           = (1 << 1),
	MOD_CORRECTIVESMOOTH_PIN_BOUNDARY          = (1 << 2),
};

typedef struct UVWarpModifierData {
	ModifierData modifier;

	char axis_u, axis_v;
	char pad[6];
	float center[2];            /* used for rotate/scale */

	struct Object *object_src;  /* source */
	char bone_src[64];          /* optional name of bone target, MAX_ID_NAME-2 */
	struct Object *object_dst;  /* target */
	char bone_dst[64];          /* optional name of bone target, MAX_ID_NAME-2 */

	char vgroup_name[64];       /* optional vertexgroup name, MAX_VGROUP_NAME */
	char uvlayer_name[64];      /* MAX_CUSTOMDATA_LAYER_NAME */
} UVWarpModifierData;

/* cache modifier */
typedef struct MeshCacheModifierData {
	ModifierData modifier;

	char flag;
	char type;  /* file format */
	char time_mode;
	char play_mode;

	/* axis conversion */
	char forward_axis;
	char up_axis;
	char flip_axis;

	char interp;

	float factor;
	char deform_mode;
	char pad[7];

	/* play_mode == MOD_MESHCACHE_PLAY_CFEA */
	float frame_start;
	float frame_scale;

	/* play_mode == MOD_MESHCACHE_PLAY_EVAL */
	/* we could use one float for all these but their purpose is very different */
	float eval_frame;
	float eval_time;
	float eval_factor;

	char filepath[1024];  /* FILE_MAX */
} MeshCacheModifierData;

enum {
	MOD_MESHCACHE_TYPE_MDD  = 1,
	MOD_MESHCACHE_TYPE_PC2  = 2,
};

enum {
	MOD_MESHCACHE_DEFORM_OVERWRITE  = 0,
	MOD_MESHCACHE_DEFORM_INTEGRATE  = 1,
};

enum {
	MOD_MESHCACHE_INTERP_NONE      = 0,
	MOD_MESHCACHE_INTERP_LINEAR    = 1,
/*	MOD_MESHCACHE_INTERP_CARDINAL  = 2, */
};

enum {
	MOD_MESHCACHE_TIME_FRAME   = 0,
	MOD_MESHCACHE_TIME_SECONDS = 1,
	MOD_MESHCACHE_TIME_FACTOR  = 2,
};

enum {
	MOD_MESHCACHE_PLAY_CFEA = 0,
	MOD_MESHCACHE_PLAY_EVAL = 1,
};

typedef struct LaplacianDeformModifierData {
	ModifierData modifier;
	char anchor_grp_name[64];  /* MAX_VGROUP_NAME */
	int total_verts, repeat;
	float *vertexco;
	void *cache_system;  /* runtime only */
	short flag, pad[3];

} LaplacianDeformModifierData;

/* Smooth modifier flags */
enum {
	MOD_LAPLACIANDEFORM_BIND = 1,
};

/* many of these options match 'solidify' */
typedef struct WireframeModifierData {
	ModifierData modifier;
	char defgrp_name[64];  /* MAX_VGROUP_NAME */
	float offset;
	float offset_fac;
	float offset_fac_vg;
	float crease_weight;
	short flag, mat_ofs;
	short pad[2];
} WireframeModifierData;

enum {
	MOD_WIREFRAME_INVERT_VGROUP = (1 << 0),
	MOD_WIREFRAME_REPLACE       = (1 << 1),
	MOD_WIREFRAME_BOUNDARY      = (1 << 2),
	MOD_WIREFRAME_OFS_EVEN      = (1 << 3),
	MOD_WIREFRAME_OFS_RELATIVE  = (1 << 4),
	MOD_WIREFRAME_CREASE        = (1 << 5),
};

typedef struct FractureModifierData {

	ModifierData modifier;

	struct Collection *extra_group;
	struct Collection *dm_group;
	struct Collection *cluster_group;
	struct Collection *cutter_group;
	struct Collection *autohide_filter_group;
	struct Material *inner_material;

	//all the output and runtime stuff which is not to be cow'ed
	struct FractureModifierData_Shared *shared;

	char thresh_defgrp_name[64];  /* MAX_VGROUP_NAME */
	char ground_defgrp_name[64];  /* MAX_VGROUP_NAME */
	char inner_defgrp_name[64];  /* MAX_VGROUP_NAME */
	char uvlayer_name[64];  /* MAX_CUSTOMDATA_LAYER_NAME */

	struct Object *anim_mesh_ob; /*input object for animated mesh */
	struct Scene *scene; //man is this a hack.. but earlier we had the scene in the modifier, was quite handy!
	int anim_mesh_rot;

	/* values */
	int frac_algorithm;
	int shard_count;
	int shard_id;
	int point_source;
	int point_seed;
	int percentage;
	int cluster_count;
	int constraint_count;

	int constraint_limit;
	int solver_iterations_override;
	int cluster_solver_iterations_override;
	int breaking_percentage;
	int cluster_breaking_percentage;
	int splinter_axis;
	int fractal_cuts;
	int fractal_iterations;
	int grease_decimate;
	int cutter_axis;
	int cluster_constraint_type;
	int fracture_mode;
	int boolean_solver;
	int dynamic_percentage;
	int constraint_type;
	int grid_resolution[3];

	float breaking_angle;
	float breaking_distance;
	float cluster_breaking_angle;
	float cluster_breaking_distance;
	float origmat[4][4];
	float passive_parent_mat[4][4];
	float breaking_threshold;
	float cluster_breaking_threshold;
	float contact_dist;
	float autohide_dist;
	float automerge_dist;
	float splinter_length;
	float nor_range;
	float fractal_amount;
	float physics_mesh_scale;
	float grease_offset;
	float dynamic_force;
	float deform_angle;
	float deform_distance;
	float cluster_deform_angle;
	float cluster_deform_distance;
	float deform_weakening;

	float impulse_dampening;
	float minimum_impulse;
	float directional_factor;
	float mass_threshold_factor;
	float boolean_double_threshold;
	float dynamic_min_size;
	float inner_crease;
	float orthogonality_factor;
	float anim_bind_limit;
	float grid_offset[3];
	float grid_spacing[3];

	/* flags */

	int use_constraints;
	int use_compounds;
	int use_mass_dependent_thresholds;
	int use_particle_birth_coordinates;
	int use_breaking;
	int use_smooth;
	int use_greasepencil_edges;
	int use_constraint_collision;
	int use_self_collision;
	int use_animated_mesh;
	int use_constraint_group;

	int shards_to_islands;
	int execute_threaded;
	int fix_normals;
	int auto_execute;

	int breaking_distance_weighted;
	int breaking_angle_weighted;
	int breaking_percentage_weighted;
	int constraint_target;
	int limit_impact;
	int dynamic_new_constraints;
	int is_dynamic_external;
	int keep_distort;
	int do_merge;
	int deform_angle_weighted;
	int deform_distance_weighted;
	int use_centroids;
	int use_vertices;
	int activate_broken;

	/* internal flags */
	int valid_mesh;
	int refresh_images;
	int update_dynamic;
	int distortion_cached;

	/* internal values */
	float max_vol;
	int last_frame;
	int constraint_island_count;

	int keep_cutter_shards;
	short mat_ofs_intersect;
	short mat_ofs_difference;

	//char pad[4];
} FractureModifierData;

typedef struct DataTransferModifierData {
	ModifierData modifier;

	struct Object *ob_source;

	int data_types;  /* See DT_TYPE_ enum in ED_object.h */

	/* See MREMAP_MODE_ enum in BKE_mesh_mapping.h */
	int vmap_mode;
	int emap_mode;
	int lmap_mode;
	int pmap_mode;

	float map_max_distance;
	float map_ray_radius;
	float islands_precision;

	int pad_i1;

	int layers_select_src[4];  /* DT_MULTILAYER_INDEX_MAX; See DT_FROMLAYERS_ enum in ED_object.h */
	int layers_select_dst[4];  /* DT_MULTILAYER_INDEX_MAX; See DT_TOLAYERS_ enum in ED_object.h */

	int mix_mode;  /* See CDT_MIX_ enum in BKE_customdata.h */
	float mix_factor;
	char defgrp_name[64];  /* MAX_VGROUP_NAME */

	int flags;
} DataTransferModifierData;

/* DataTransferModifierData.flags */
enum {
	MOD_DATATRANSFER_OBSRC_TRANSFORM  = 1 << 0,
	MOD_DATATRANSFER_MAP_MAXDIST      = 1 << 1,
	MOD_DATATRANSFER_INVERT_VGROUP    = 1 << 2,

	/* Only for UI really. */
	MOD_DATATRANSFER_USE_VERT         = 1 << 28,
	MOD_DATATRANSFER_USE_EDGE         = 1 << 29,
	MOD_DATATRANSFER_USE_LOOP         = 1 << 30,
	MOD_DATATRANSFER_USE_POLY         = 1u << 31,
};

/* Set Split Normals modifier */
typedef struct NormalEditModifierData {
	ModifierData modifier;
	char defgrp_name[64];  /* MAX_VGROUP_NAME */
	struct Object *target;  /* Source of normals, or center of ellipsoid. */
	short mode;
	short flag;
	short mix_mode;
	char pad[2];
	float mix_factor;
	float mix_limit;
	float offset[3];
	float pad_f1;
} NormalEditModifierData;

/* NormalEditModifierData.mode */
enum {
	MOD_NORMALEDIT_MODE_RADIAL        = 0,
	MOD_NORMALEDIT_MODE_DIRECTIONAL   = 1,
};

/* NormalEditModifierData.flags */
enum {
	MOD_NORMALEDIT_INVERT_VGROUP            = (1 << 0),
	MOD_NORMALEDIT_USE_DIRECTION_PARALLEL   = (1 << 1),
	MOD_NORMALEDIT_NO_POLYNORS_FIX             = (1 << 2),
};

/* NormalEditModifierData.mix_mode */
enum {
	MOD_NORMALEDIT_MIX_COPY = 0,
	MOD_NORMALEDIT_MIX_ADD  = 1,
	MOD_NORMALEDIT_MIX_SUB  = 2,
	MOD_NORMALEDIT_MIX_MUL  = 3,
};

typedef struct MeshSeqCacheModifierData {
	ModifierData modifier;

	struct CacheFile *cache_file;
	struct CacheReader *reader;
	char object_path[1024];  /* 1024 = FILE_MAX */

	char read_flag;
	char pad[7];
} MeshSeqCacheModifierData;

/* MeshSeqCacheModifierData.read_flag */
enum {
	MOD_MESHSEQ_READ_VERT  = (1 << 0),
	MOD_MESHSEQ_READ_POLY  = (1 << 1),
	MOD_MESHSEQ_READ_UV    = (1 << 2),
	MOD_MESHSEQ_READ_COLOR = (1 << 3),
};

typedef struct SDefBind {
	unsigned int *vert_inds;
	unsigned int numverts;
	int mode;
	float *vert_weights;
	float normal_dist;
	float influence;
} SDefBind;

typedef struct SDefVert {
	SDefBind *binds;
	unsigned int numbinds;
	char pad[4];
} SDefVert;

typedef struct SurfaceDeformModifierData {
	ModifierData modifier;

	struct Depsgraph *depsgraph;
	struct Object *target;	/* bind target object */
	SDefVert *verts;		/* vertex bind data */
	float falloff;
	unsigned int numverts, numpoly;
	int flags;
	float mat[4][4];
} SurfaceDeformModifierData;

/* Surface Deform modifier flags */
enum {
	/* This indicates "do bind on next modifier evaluation" as well as "is bound". */
	MOD_SDEF_BIND = (1 << 0),

	MOD_SDEF_USES_LOOPTRI = (1 << 1),
	MOD_SDEF_HAS_CONCAVE = (1 << 2),
};

/* Surface Deform vertex bind modes */
enum {
	MOD_SDEF_MODE_LOOPTRI = 0,
	MOD_SDEF_MODE_NGON = 1,
	MOD_SDEF_MODE_CENTROID = 2,
};

typedef struct WeightedNormalModifierData {
	ModifierData modifier;

	char defgrp_name[64];  /* MAX_VGROUP_NAME */
	char mode, flag;
	short weight;
	float thresh;
} WeightedNormalModifierData;

/* Name/id of the generic PROP_INT cdlayer storing face weights. */
#define MOD_WEIGHTEDNORMALS_FACEWEIGHT_CDLAYER_ID "__mod_weightednormals_faceweight"

/* WeightedNormalModifierData.mode */
enum {
	MOD_WEIGHTEDNORMAL_MODE_FACE = 0,
	MOD_WEIGHTEDNORMAL_MODE_ANGLE = 1,
	MOD_WEIGHTEDNORMAL_MODE_FACE_ANGLE = 2,
};

/* WeightedNormalModifierData.flag */
enum {
	MOD_WEIGHTEDNORMAL_KEEP_SHARP = (1 << 0),
	MOD_WEIGHTEDNORMAL_INVERT_VGROUP = (1 << 1),
	MOD_WEIGHTEDNORMAL_FACE_INFLUENCE = (1 << 2),
};

#define MOD_MESHSEQ_READ_ALL \
	(MOD_MESHSEQ_READ_VERT | MOD_MESHSEQ_READ_POLY | MOD_MESHSEQ_READ_UV | MOD_MESHSEQ_READ_COLOR)

#endif  /* __DNA_MODIFIER_TYPES_H__ */<|MERGE_RESOLUTION|>--- conflicted
+++ resolved
@@ -90,11 +90,8 @@
 	eModifierType_CorrectiveSmooth  = 51,
 	eModifierType_MeshSequenceCache = 52,
 	eModifierType_SurfaceDeform     = 53,
-<<<<<<< HEAD
-	eModifierType_Fracture          = 54,
-=======
 	eModifierType_WeightedNormal	= 54,
->>>>>>> 1ee93dc6
+	eModifierType_Fracture          = 55,
 	NUM_MODIFIER_TYPES
 } ModifierType;
 
@@ -756,7 +753,7 @@
 
 	/* runtime */
 	void (*bindfunc)(struct Scene *scene, struct MeshDeformModifierData *mmd, struct Mesh *cagemesh,
-					 float *vertexcos, int totvert, float cagemat[4][4]);
+	                 float *vertexcos, int totvert, float cagemat[4][4]);
 } MeshDeformModifierData;
 
 enum {
@@ -1280,20 +1277,6 @@
 	MOD_REMESH_SHARP_FEATURES = 2,
 } eRemeshModifierMode;
 
-
-typedef enum MetaballRemeshFlags {
-	MOD_REMESH_VERTICES = (1 << 0),
-	MOD_REMESH_PARTICLES = (1 << 1),
-} MetaballRemeshFlags;
-
-typedef enum {
-	eRemeshFlag_Alive    = (1 << 0),
-	eRemeshFlag_Dead     = (1 << 1),
-	eRemeshFlag_Unborn   = (1 << 2),
-	eRemeshFlag_Size     = (1 << 3),
-	eRemeshFlag_Verts    = (1 << 4),
-} MetaballRemeshPsysFlag;
-
 typedef struct RemeshModifierData {
 	ModifierData modifier;
 
@@ -1304,16 +1287,6 @@
 	float scale;
 
 	float hermite_num;
-
-	/*mball related params*/
-	float rendersize;
-	float wiresize;
-	float thresh;
-	float basesize[3];
-	int input;
-	int pflag;
-	int psys;
-	char size_defgrp_name[64];  /* MAX_VGROUP_NAME */
 
 	/* octree depth */
 	char depth;
@@ -1321,7 +1294,6 @@
 	char flag;
 	char mode;
 	char pad;
-	char pad2[4];
 } RemeshModifierData;
 
 /* Skin modifier */
@@ -1513,6 +1485,7 @@
 	MOD_MESHCACHE_PLAY_CFEA = 0,
 	MOD_MESHCACHE_PLAY_EVAL = 1,
 };
+
 
 typedef struct LaplacianDeformModifierData {
 	ModifierData modifier;
