/*
 * This program is free software; you can redistribute it and/or
 * modify it under the terms of the GNU General Public License
 * as published by the Free Software Foundation; either version 2
 * of the License, or (at your option) any later version.
 *
 * This program is distributed in the hope that it will be useful,
 * but WITHOUT ANY WARRANTY; without even the implied warranty of
 * MERCHANTABILITY or FITNESS FOR A PARTICULAR PURPOSE.  See the
 * GNU General Public License for more details.
 *
 * You should have received a copy of the GNU General Public License
 * along with this program; if not, write to the Free Software Foundation,
 * Inc., 51 Franklin Street, Fifth Floor, Boston, MA 02110-1301, USA.
 *
 * The Original Code is Copyright (C) 2005 Blender Foundation.
 * All rights reserved.
 */

/** \file
 * \ingroup DNA
 */

#pragma once

#include "DNA_ID.h"
#include "DNA_listBase.h"
#include "DNA_scene_types.h" /* for #ImageFormatData */
#include "DNA_vec_types.h"   /* for #rctf */

#ifdef __cplusplus
extern "C" {
#endif

struct AnimData;
struct ID;
struct Image;
struct ListBase;
struct bGPdata;
struct bNodeInstanceHash;
struct bNodeLink;
struct bNodePreview;
struct bNodeTreeExec;
struct bNodeType;
struct uiBlock;
struct Collection;

#define NODE_MAXSTR 64

typedef struct bNodeStack {
  float vec[4];
  float min, max;
  void *data;
  /** When input has link, tagged before executing. */
  short hasinput;
  /** When output is linked, tagged before executing. */
  short hasoutput;
  /** Type of data pointer. */
  short datatype;
  /** Type of socket stack comes from, to remap linking different sockets. */
  short sockettype;
  /** Data is a copy of external data (no freeing). */
  short is_copy;
  /** Data is used by external nodes (no freeing). */
  short external;
  char _pad[4];
} bNodeStack;

/* ns->datatype, shadetree only */
#define NS_OSA_VECTORS 1
#define NS_OSA_VALUES 2

/* node socket/node socket type -b conversion rules */
#define NS_CR_CENTER 0
#define NS_CR_NONE 1
#define NS_CR_FIT_WIDTH 2
#define NS_CR_FIT_HEIGHT 3
#define NS_CR_FIT 4
#define NS_CR_STRETCH 5

typedef struct bNodeSocket {
  struct bNodeSocket *next, *prev, *new_sock;

  /** User-defined properties. */
  IDProperty *prop;

  /** Unique identifier for mapping. */
  char identifier[64];

  /** MAX_NAME. */
  char name[64];

  /* XXX deprecated, only used for the Image and OutputFile nodes,
   * should be removed at some point.
   */
  /** Custom storage. */
  void *storage;

  short type, flag;
  /** Max. number of links. Read via nodeSocketLinkLimit, because the limit might be defined on the
   * socket type. */
  short limit;
  /** Input/output type. */
  short in_out;
  /** Runtime type information. */
  struct bNodeSocketType *typeinfo;
  /** Runtime type identifier. */
  char idname[64];

  float locx, locy;

  /** Default input value used for unlinked sockets. */
  void *default_value;

  /* execution data */
  /** Local stack index. */
  short stack_index;
  /* XXX deprecated, kept for forward compatibility */
  short stack_type DNA_DEPRECATED;
  char display_shape;
  char _pad[3];

  /** Custom dynamic defined label, MAX_NAME. */
  char label[64];

  /** Cached data from execution. */
  void *cache;

  /* internal data to retrieve relations and groups
   * DEPRECATED, now uses the generic identifier string instead
   */
  /** Group socket identifiers, to find matching pairs after reading files. */
  int own_index DNA_DEPRECATED;
  /* XXX deprecated, only used for restoring old group node links */
  int to_index DNA_DEPRECATED;
  /* XXX deprecated, still forward compatible since verification
   * restores pointer from matching own_index. */
  struct bNodeSocket *groupsock DNA_DEPRECATED;

  /** A link pointer, set in ntreeUpdateTree. */
  struct bNodeLink *link;

  /* XXX deprecated, socket input values are stored in default_value now.
   * kept for forward compatibility */
  /** Custom data for inputs, only UI writes in this. */
  bNodeStack ns DNA_DEPRECATED;
} bNodeSocket;

/* sock->type */
typedef enum eNodeSocketDatatype {
  SOCK_CUSTOM = -1, /* socket has no integer type */
  SOCK_FLOAT = 0,
  SOCK_VECTOR = 1,
  SOCK_RGBA = 2,
  SOCK_SHADER = 3,
  SOCK_BOOLEAN = 4,
  __SOCK_MESH = 5, /* deprecated */
  SOCK_INT = 6,
  SOCK_STRING = 7,
  SOCK_OBJECT = 8,
  SOCK_IMAGE = 9,
  SOCK_GEOMETRY = 10,
  SOCK_COLLECTION = 11,
} eNodeSocketDatatype;

/* socket shape */
typedef enum eNodeSocketDisplayShape {
  SOCK_DISPLAY_SHAPE_CIRCLE = 0,
  SOCK_DISPLAY_SHAPE_SQUARE = 1,
  SOCK_DISPLAY_SHAPE_DIAMOND = 2,
  SOCK_DISPLAY_SHAPE_CIRCLE_DOT = 3,
  SOCK_DISPLAY_SHAPE_SQUARE_DOT = 4,
  SOCK_DISPLAY_SHAPE_DIAMOND_DOT = 5,
} eNodeSocketDisplayShape;

/* socket side (input/output) */
typedef enum eNodeSocketInOut {
  SOCK_IN = 1 << 0,
  SOCK_OUT = 1 << 1,
} eNodeSocketInOut;

/* sock->flag, first bit is select */
typedef enum eNodeSocketFlag {
  /** hidden is user defined, to hide unused */
  SOCK_HIDDEN = (1 << 1),
  /** for quick check if socket is linked */
  SOCK_IN_USE = (1 << 2),
  /** unavailable is for dynamic sockets */
  SOCK_UNAVAIL = (1 << 3),
  // /** DEPRECATED  dynamic socket (can be modified by user) */
  // SOCK_DYNAMIC = (1 << 4),
  // /** DEPRECATED  group socket should not be exposed */
  // SOCK_INTERNAL = (1 << 5),
  /** socket collapsed in UI */
  SOCK_COLLAPSED = (1 << 6),
  /** hide socket value, if it gets auto default */
  SOCK_HIDE_VALUE = (1 << 7),
  /** socket hidden automatically, to distinguish from manually hidden */
  SOCK_AUTO_HIDDEN__DEPRECATED = (1 << 8),
  SOCK_NO_INTERNAL_LINK = (1 << 9),
  /** Draw socket in a more compact form. */
  SOCK_COMPACT = (1 << 10),
} eNodeSocketFlag;

/* limit data in bNode to what we want to see saved? */
typedef struct bNode {
  struct bNode *next, *prev, *new_node;

  /** User-defined properties. */
  IDProperty *prop;

  /** Runtime type information. */
  struct bNodeType *typeinfo;
  /** Runtime type identifier. */
  char idname[64];

  /** MAX_NAME. */
  char name[64];
  int flag;
  short type;
  char _pad[2];
  /** Both for dependency and sorting. */
  short done, level;
  /** Lasty: check preview render status, menunr: browse ID blocks. */
  short lasty, menunr;
  /** For groupnode, offset in global caller stack. */
  short stack_index;
  /** Number of this node in list, used for UI exec events. */
  short nr;
  /** Custom user-defined color. */
  float color[3];

  ListBase inputs, outputs;
  /** Parent node. */
  struct bNode *parent;
  /** Optional link to libdata. */
  struct ID *id;
  /** Custom data, must be struct, for storage in file. */
  void *storage;
  /** The original node in the tree (for localized tree). */
  struct bNode *original;
  /** List of cached internal links (input to output), for muted nodes and operators. */
  ListBase internal_links;

  /** Root offset for drawing (parent space). */
  float locx, locy;
  /** Node custom width and height. */
  float width, height;
  /** Node width if hidden. */
  float miniwidth;
  /** Additional offset from loc. */
  float offsetx, offsety;
  /** Initial locx for insert offset animation. */
  float anim_init_locx;
  /** Offset that will be added to locx for insert offset animation. */
  float anim_ofsx;

  /** Update flags. */
  int update;

  /** Custom user-defined label, MAX_NAME. */
  char label[64];
  /** To be abused for buttons. */
  short custom1, custom2;
  float custom3, custom4;

  /** Need_exec is set as UI execution event, exec is flag during exec. */
  short need_exec, exec;
  /** Optional extra storage for use in thread (read only then!). */
  void *threaddata;
  /** Entire boundbox (worldspace). */
  rctf totr;
  /** Optional buttons area. */
  rctf butr;
  /** Optional preview area. */
  rctf prvr;
  /**
   * XXX TODO
   * Node totr size depends on the prvr size, which in turn is determined from preview size.
   * In earlier versions bNodePreview was stored directly in nodes, but since now there can be
   * multiple instances using different preview images it is possible that required node size
   * varies between instances. preview_xsize, preview_ysize defines a common reserved size for
   * preview rect for now, could be replaced by more accurate node instance drawing,
   * but that requires removing totr from DNA and replacing all uses with per-instance data.
   */
  /** Reserved size of the preview rect. */
  short preview_xsize, preview_ysize;
  /** Used at runtime when going through the tree. Initialize before use. */
  short tmp_flag;
  /** Used at runtime to tag derivatives branches. EEVEE only. */
  char branch_tag;
  /** Used at runtime when iterating over node branches. */
  char iter_flag;
  /** Runtime during drawing. */
  struct uiBlock *block;

  /**
   * XXX: eevee only, id of screen space reflection layer,
   * needs to be a float to feed GPU_uniform.
   */
  float ssr_id;
  /**
   * XXX: eevee only, id of screen subsurface scatter layer,
   * needs to be a float to feed GPU_uniform.
   */
  float sss_id;
} bNode;

/* node->flag */
#define NODE_SELECT 1
#define NODE_OPTIONS 2
#define NODE_PREVIEW 4
#define NODE_HIDDEN 8
#define NODE_ACTIVE 16
#define NODE_ACTIVE_ID 32
#define NODE_DO_OUTPUT 64
#define __NODE_GROUP_EDIT 128 /* DEPRECATED */
/* free test flag, undefined */
#define NODE_TEST 256
/* node is disabled */
#define NODE_MUTED 512
// #define NODE_CUSTOM_NAME 1024    /* deprecated! */
/* group node types: use const outputs by default */
#define NODE_CONST_OUTPUT (1 << 11)
/* node is always behind others */
#define NODE_BACKGROUND (1 << 12)
/* automatic flag for nodes included in transforms */
#define NODE_TRANSFORM (1 << 13)
/* node is active texture */

/* note: take care with this flag since its possible it gets
 * `stuck` inside/outside the active group - which makes buttons
 * window texture not update, we try to avoid it by clearing the
 * flag when toggling group editing - Campbell */
#define NODE_ACTIVE_TEXTURE (1 << 14)
/* use a custom color for the node */
#define NODE_CUSTOM_COLOR (1 << 15)
/* Node has been initialized
 * This flag indicates the node->typeinfo->init function has been called.
 * In case of undefined type at creation time this can be delayed until
 * until the node type is registered.
 */
#define NODE_INIT (1 << 16)

/* do recalc of output, used to skip recalculation of unwanted
 * composite out nodes when editing tree
 */
#define NODE_DO_OUTPUT_RECALC (1 << 17)

/* node->update */
/* XXX NODE_UPDATE is a generic update flag. More fine-grained updates
 * might be used in the future, but currently all work the same way.
 */
#define NODE_UPDATE 0xFFFF /* generic update flag (includes all others) */
#define NODE_UPDATE_ID 1 /* associated id data block has changed */
#define NODE_UPDATE_OPERATOR 2 /* node update triggered from update operator */

/* Unique hash key for identifying node instances
 * Defined as a struct because DNA does not support other typedefs.
 */
typedef struct bNodeInstanceKey {
  unsigned int value;
} bNodeInstanceKey;

/* Base struct for entries in node instance hash.
 * WARNING: pointers are cast to this struct internally,
 * it must be first member in hash entry structs!
 */
#
#
typedef struct bNodeInstanceHashEntry {
  bNodeInstanceKey key;

  /* tags for cleaning the cache */
  short tag;
} bNodeInstanceHashEntry;

#
#
typedef struct bNodePreview {
  /** Must be first. */
  bNodeInstanceHashEntry hash_entry;

  unsigned char *rect;
  short xsize, ysize;
} bNodePreview;

typedef struct bNodeLink {
  struct bNodeLink *next, *prev;

  bNode *fromnode, *tonode;
  bNodeSocket *fromsock, *tosock;

  int flag;
  char _pad[4];
} bNodeLink;

/* link->flag */
#define NODE_LINKFLAG_HILITE (1 << 0) /* link has been successfully validated */
#define NODE_LINK_VALID (1 << 1)
#define NODE_LINK_TEST (1 << 2) /* free test flag, undefined */

/* tree->edit_quality/tree->render_quality */
#define NTREE_QUALITY_HIGH 0
#define NTREE_QUALITY_MEDIUM 1
#define NTREE_QUALITY_LOW 2

/* tree->chunksize */
#define NTREE_CHUNKSIZE_32 32
#define NTREE_CHUNKSIZE_64 64
#define NTREE_CHUNKSIZE_128 128
#define NTREE_CHUNKSIZE_256 256
#define NTREE_CHUNKSIZE_512 512
#define NTREE_CHUNKSIZE_1024 1024

/* the basis for a Node tree, all links and nodes reside internal here */
/* only re-usable node trees are in the library though,
 * materials and textures allocate own tree struct */
typedef struct bNodeTree {
  ID id;
  /** Animation data (must be immediately after id for utilities to use it). */
  struct AnimData *adt;

  /** Runtime type information. */
  struct bNodeTreeType *typeinfo;
  /** Runtime type identifier. */
  char idname[64];

  /** Runtime RNA type of the group interface. */
  struct StructRNA *interface_type;

  /** Grease pencil data. */
  struct bGPdata *gpd;
  /** Node tree stores own offset for consistent editor view. */
  float view_center[2];

  ListBase nodes, links;

  /** Set init on fileread. */
  int type, init;
  /**
   * Sockets in groups have unique identifiers, adding new sockets always
   * will increase this counter.
   */
  int cur_index;
  int flag;
  /** Update flags. */
  int update;
  /** Flag to prevent re-entrant update calls. */
  short is_updating;
  /** Generic temporary flag for recursion check (DFS/BFS). */
  short done;
  char _pad2[4];

  /** Specific node type this tree is used for. */
  int nodetype DNA_DEPRECATED;

  /** Quality setting when editing. */
  short edit_quality;
  /** Quality setting when rendering. */
  short render_quality;
  /** Tile size for compositor engine. */
  int chunksize;

  rctf viewer_border;

  /* Lists of bNodeSocket to hold default values and own_index.
   * Warning! Don't make links to these sockets, input/output nodes are used for that.
   * These sockets are used only for generating external interfaces.
   */
  ListBase inputs, outputs;

  /* Node preview hash table
   * Only available in base node trees (e.g. scene->node_tree)
   */
  struct bNodeInstanceHash *previews;
  /* Defines the node tree instance to use for the "active" context,
   * in case multiple different editors are used and make context ambiguous.
   */
  bNodeInstanceKey active_viewer_key;
  char _pad[4];

  /** Execution data.
   *
   * XXX It would be preferable to completely move this data out of the underlying node tree,
   * so node tree execution could finally run independent of the tree itself.
   * This would allow node trees to be merely linked by other data (materials, textures, etc.),
   * as ID data is supposed to.
   * Execution data is generated from the tree once at execution start and can then be used
   * as long as necessary, even while the tree is being modified.
   */
  struct bNodeTreeExec *execdata;

  /* callbacks */
  void (*progress)(void *, float progress);
  /** \warning may be called by different threads */
  void (*stats_draw)(void *, const char *str);
  int (*test_break)(void *);
  void (*update_draw)(void *);
  void *tbh, *prh, *sdh, *udh;
} bNodeTree;

/* ntree->type, index */
#define NTREE_CUSTOM -1 /* for dynamically registered custom types */
#define NTREE_SHADER 0
#define NTREE_COMPOSIT 1
#define NTREE_TEXTURE 2
#define NTREE_GEOMETRY 3

/* ntree->init, flag */
#define NTREE_TYPE_INIT 1

/* ntree->flag */
#define NTREE_DS_EXPAND (1 << 0) /* for animation editors */
#define NTREE_COM_OPENCL (1 << 1) /* use opencl */
#define NTREE_TWO_PASS (1 << 2) /* two pass */
#define NTREE_COM_GROUPNODE_BUFFER (1 << 3) /* use groupnode buffers */
#define NTREE_VIEWER_BORDER (1 << 4) /* use a border for viewer nodes */
/* NOTE: DEPRECATED, use (id->tag & LIB_TAG_LOCALIZED) instead. */

/* tree is localized copy, free when deleting node groups */
/* #define NTREE_IS_LOCALIZED           (1 << 5) */

/* ntree->update */
typedef enum eNodeTreeUpdate {
  NTREE_UPDATE = 0xFFFF,             /* generic update flag (includes all others) */
  NTREE_UPDATE_LINKS = (1 << 0),     /* links have been added or removed */
  NTREE_UPDATE_NODES = (1 << 1),     /* nodes or sockets have been added or removed */
  NTREE_UPDATE_GROUP_IN = (1 << 4),  /* group inputs have changed */
  NTREE_UPDATE_GROUP_OUT = (1 << 5), /* group outputs have changed */
  /* group has changed (generic flag including all other group flags) */
  NTREE_UPDATE_GROUP = (NTREE_UPDATE_GROUP_IN | NTREE_UPDATE_GROUP_OUT),
} eNodeTreeUpdate;

/* socket value structs for input buttons
 * DEPRECATED now using ID properties
 */

typedef struct bNodeSocketValueInt {
  /** RNA subtype. */
  int subtype;
  int value;
  int min, max;
} bNodeSocketValueInt;

typedef struct bNodeSocketValueFloat {
  /** RNA subtype. */
  int subtype;
  float value;
  float min, max;
} bNodeSocketValueFloat;

typedef struct bNodeSocketValueBoolean {
  char value;
  char _pad[3];
} bNodeSocketValueBoolean;

typedef struct bNodeSocketValueVector {
  /** RNA subtype. */
  int subtype;
  float value[3];
  float min, max;
} bNodeSocketValueVector;

typedef struct bNodeSocketValueRGBA {
  float value[4];
} bNodeSocketValueRGBA;

typedef struct bNodeSocketValueString {
  int subtype;
  char _pad[4];
  /** 1024 = FILEMAX. */
  char value[1024];
} bNodeSocketValueString;

typedef struct bNodeSocketValueObject {
  struct Object *value;
} bNodeSocketValueObject;

typedef struct bNodeSocketValueImage {
  struct Image *value;
} bNodeSocketValueImage;

typedef struct bNodeSocketValueCollection {
  struct Collection *value;
} bNodeSocketValueCollection;

/* data structs, for node->storage */
enum {
  CMP_NODE_MASKTYPE_ADD = 0,
  CMP_NODE_MASKTYPE_SUBTRACT = 1,
  CMP_NODE_MASKTYPE_MULTIPLY = 2,
  CMP_NODE_MASKTYPE_NOT = 3,
};

enum {
  CMP_NODE_DILATEERODE_STEP = 0,
  CMP_NODE_DILATEERODE_DISTANCE_THRESH = 1,
  CMP_NODE_DILATEERODE_DISTANCE = 2,
  CMP_NODE_DILATEERODE_DISTANCE_FEATHER = 3,
};

enum {
  CMP_NODE_INPAINT_SIMPLE = 0,
};

enum {
  /* CMP_NODEFLAG_MASK_AA          = (1 << 0), */ /* DEPRECATED */
  CMP_NODEFLAG_MASK_NO_FEATHER = (1 << 1),
  CMP_NODEFLAG_MASK_MOTION_BLUR = (1 << 2),

  /* we may want multiple aspect options, exposed as an rna enum */
  CMP_NODEFLAG_MASK_FIXED = (1 << 8),
  CMP_NODEFLAG_MASK_FIXED_SCENE = (1 << 9),
};

enum {
  CMP_NODEFLAG_BLUR_VARIABLE_SIZE = (1 << 0),
  CMP_NODEFLAG_BLUR_EXTEND_BOUNDS = (1 << 1),
};

typedef struct NodeFrame {
  short flag;
  short label_size;
} NodeFrame;

/* this one has been replaced with ImageUser, keep it for do_versions() */
typedef struct NodeImageAnim {
  int frames DNA_DEPRECATED;
  int sfra DNA_DEPRECATED;
  int nr DNA_DEPRECATED;
  char cyclic DNA_DEPRECATED;
  char movie DNA_DEPRECATED;
  char _pad[2];
} NodeImageAnim;

typedef struct ColorCorrectionData {
  float saturation;
  float contrast;
  float gamma;
  float gain;
  float lift;
  char _pad[4];
} ColorCorrectionData;

typedef struct NodeColorCorrection {
  ColorCorrectionData master;
  ColorCorrectionData shadows;
  ColorCorrectionData midtones;
  ColorCorrectionData highlights;
  float startmidtones;
  float endmidtones;
} NodeColorCorrection;

typedef struct NodeBokehImage {
  float angle;
  int flaps;
  float rounding;
  float catadioptric;
  float lensshift;
} NodeBokehImage;

typedef struct NodeBoxMask {
  float x;
  float y;
  float rotation;
  float height;
  float width;
  char _pad[4];
} NodeBoxMask;

typedef struct NodeEllipseMask {
  float x;
  float y;
  float rotation;
  float height;
  float width;
  char _pad[4];
} NodeEllipseMask;

/* layer info for image node outputs */
typedef struct NodeImageLayer {
  /* index in the Image->layers->passes lists */
  int pass_index DNA_DEPRECATED;
  /* render pass name */
  /** Amount defined in openexr_multi.h. */
  char pass_name[64];
} NodeImageLayer;

typedef struct NodeBlurData {
  short sizex, sizey;
  short samples, maxspeed, minspeed, relative, aspect;
  short curved;
  float fac, percentx, percenty;
  short filtertype;
  char bokeh, gamma;
  /** Needed for absolute/relative conversions. */
  int image_in_width, image_in_height;
} NodeBlurData;

typedef struct NodeDBlurData {
  float center_x, center_y, distance, angle, spin, zoom;
  short iter;
  char wrap, _pad;
} NodeDBlurData;

typedef struct NodeBilateralBlurData {
  float sigma_color, sigma_space;
  short iter;
  char _pad[2];
} NodeBilateralBlurData;

/* NOTE: Only for do-version code. */
typedef struct NodeHueSat {
  float hue, sat, val;
} NodeHueSat;

typedef struct NodeImageFile {
  /** 1024 = FILE_MAX. */
  char name[1024];
  struct ImageFormatData im_format;
  int sfra, efra;
} NodeImageFile;

/* XXX first struct fields should match NodeImageFile to ensure forward compatibility */
typedef struct NodeImageMultiFile {
  /** 1024 = FILE_MAX. */
  char base_path[1024];
  ImageFormatData format;
  /** XXX old frame rand values from NodeImageFile for forward compatibility. */
  int sfra DNA_DEPRECATED, efra DNA_DEPRECATED;
  /** Selected input in details view list. */
  int active_input;
  char _pad[4];
} NodeImageMultiFile;
typedef struct NodeImageMultiFileSocket {
  /* single layer file output */
  short use_render_format DNA_DEPRECATED;
  /** Use overall node image format. */
  short use_node_format;
  char _pad1[4];
  /** 1024 = FILE_MAX. */
  char path[1024];
  ImageFormatData format;

  /* multilayer output */
  /** EXR_TOT_MAXNAME-2 ('.' and channel char are appended). */
  char layer[30];
  char _pad2[2];
} NodeImageMultiFileSocket;

typedef struct NodeChroma {
  float t1, t2, t3;
  float fsize, fstrength, falpha;
  float key[4];
  short algorithm, channel;
} NodeChroma;

typedef struct NodeTwoXYs {
  short x1, x2, y1, y2;
  float fac_x1, fac_x2, fac_y1, fac_y2;
} NodeTwoXYs;

typedef struct NodeTwoFloats {
  float x, y;
} NodeTwoFloats;

typedef struct NodeVertexCol {
  char name[64];
} NodeVertexCol;

/* qdn: Defocus blur node */
typedef struct NodeDefocus {
  char bktype, _pad0, preview, gamco;
  short samples, no_zbuf;
  float fstop, maxblur, bthresh, scale;
  float rotation;
  char _pad1[4];
} NodeDefocus;

typedef struct NodeScriptDict {
  /** For PyObject *dict. */
  void *dict;
  /** For BPy_Node *node. */
  void *node;
} NodeScriptDict;

/* qdn: glare node */
typedef struct NodeGlare {
  char quality, type, iter;
  /* XXX angle is only kept for backward/forward compatibility,
   * was used for two different things, see T50736. */
  char angle DNA_DEPRECATED, _pad0, size, star_45, streaks;
  float colmod, mix, threshold, fade;
  float angle_ofs;
  char _pad1[4];
} NodeGlare;

/* qdn: tonemap node */
typedef struct NodeTonemap {
  float key, offset, gamma;
  float f, m, a, c;
  int type;
} NodeTonemap;

/* qdn: lens distortion node */
typedef struct NodeLensDist {
  short jit, proj, fit;
  char _pad[2];
} NodeLensDist;

typedef struct NodeColorBalance {
  /* ASC CDL parameters */
  float slope[3];
  float offset[3];
  float power[3];
  float offset_basis;
  char _pad[4];

  /* LGG parameters */
  float lift[3];
  float gamma[3];
  float gain[3];
} NodeColorBalance;

typedef struct NodeColorspill {
  short limchan, unspill;
  float limscale;
  float uspillr, uspillg, uspillb;
} NodeColorspill;

typedef struct NodeDilateErode {
  char falloff;
  char _pad[7];
} NodeDilateErode;

typedef struct NodeMask {
  int size_x, size_y;
} NodeMask;

typedef struct NodeTexBase {
  TexMapping tex_mapping;
  ColorMapping color_mapping;
} NodeTexBase;

typedef struct NodeTexSky {
  NodeTexBase base;
  int sky_model;
  float sun_direction[3];
  float turbidity;
  float ground_albedo;
  float sun_size;
  float sun_intensity;
  float sun_elevation;
  float sun_rotation;
  float altitude;
  float air_density;
  float dust_density;
  float ozone_density;
  char sun_disc;
  char _pad[7];
} NodeTexSky;

typedef struct NodeTexImage {
  NodeTexBase base;
  ImageUser iuser;
  int color_space DNA_DEPRECATED;
  int projection;
  float projection_blend;
  int interpolation;
  int extension;
  char _pad[4];
} NodeTexImage;

typedef struct NodeTexChecker {
  NodeTexBase base;
} NodeTexChecker;

typedef struct NodeTexBrick {
  NodeTexBase base;
  int offset_freq, squash_freq;
  float offset, squash;
} NodeTexBrick;

typedef struct NodeTexEnvironment {
  NodeTexBase base;
  ImageUser iuser;
  int color_space DNA_DEPRECATED;
  int projection;
  int interpolation;
  char _pad[4];
} NodeTexEnvironment;

typedef struct NodeTexGradient {
  NodeTexBase base;
  int gradient_type;
  char _pad[4];
} NodeTexGradient;

typedef struct NodeTexNoise {
  NodeTexBase base;
  int dimensions;
  char _pad[4];
} NodeTexNoise;

typedef struct NodeTexVoronoi {
  NodeTexBase base;
  int dimensions;
  int feature;
  int distance;
  int coloring DNA_DEPRECATED;
} NodeTexVoronoi;

typedef struct NodeTexMusgrave {
  NodeTexBase base;
  int musgrave_type;
  int dimensions;
} NodeTexMusgrave;

typedef struct NodeTexWave {
  NodeTexBase base;
  int wave_type;
  int bands_direction;
  int rings_direction;
  int wave_profile;
} NodeTexWave;

typedef struct NodeTexMagic {
  NodeTexBase base;
  int depth;
  char _pad[4];
} NodeTexMagic;

typedef struct NodeShaderAttribute {
  char name[64];
  int type;
  char _pad[4];
} NodeShaderAttribute;

typedef struct NodeShaderVectTransform {
  int type;
  int convert_from, convert_to;
  char _pad[4];
} NodeShaderVectTransform;

typedef struct NodeShaderTexPointDensity {
  NodeTexBase base;
  short point_source;
  char _pad[2];
  int particle_system;
  float radius;
  int resolution;
  short space;
  short interpolation;
  short color_source;
  short ob_color_source;
  /** Vertex attribute layer for color source, MAX_CUSTOMDATA_LAYER_NAME. */
  char vertex_attribute_name[64];
  /* Used at runtime only by sampling RNA API. */
  PointDensity pd;
  int cached_resolution;
  char _pad2[4];
} NodeShaderTexPointDensity;

/* TEX_output */
typedef struct TexNodeOutput {
  char name[64];
} TexNodeOutput;

typedef struct NodeKeyingScreenData {
  char tracking_object[64];
} NodeKeyingScreenData;

typedef struct NodeKeyingData {
  float screen_balance;
  float despill_factor;
  float despill_balance;
  int edge_kernel_radius;
  float edge_kernel_tolerance;
  float clip_black, clip_white;
  int dilate_distance;
  int feather_distance;
  int feather_falloff;
  int blur_pre, blur_post;
} NodeKeyingData;

typedef struct NodeTrackPosData {
  char tracking_object[64];
  char track_name[64];
} NodeTrackPosData;

typedef struct NodeTranslateData {
  char wrap_axis;
  char relative;
  char _pad[6];
} NodeTranslateData;

typedef struct NodePlaneTrackDeformData {
  char tracking_object[64];
  char plane_track_name[64];
  char flag;
  char motion_blur_samples;
  char _pad[2];
  float motion_blur_shutter;
} NodePlaneTrackDeformData;

typedef struct NodeShaderScript {
  int mode;
  int flag;

  /** 1024 = FILE_MAX. */
  char filepath[1024];

  char bytecode_hash[64];
  char *bytecode;
} NodeShaderScript;

typedef struct NodeShaderTangent {
  int direction_type;
  int axis;
  char uv_map[64];
} NodeShaderTangent;

typedef struct NodeShaderNormalMap {
  int space;
  char uv_map[64];
} NodeShaderNormalMap;

typedef struct NodeShaderUVMap {
  char uv_map[64];
} NodeShaderUVMap;

typedef struct NodeShaderVertexColor {
  char layer_name[64];
} NodeShaderVertexColor;

typedef struct NodeShaderTexIES {
  int mode;

  /** 1024 = FILE_MAX. */
  char filepath[1024];
} NodeShaderTexIES;

typedef struct NodeShaderOutputAOV {
  char name[64];
} NodeShaderOutputAOV;

typedef struct NodeSunBeams {
  float source[2];

  float ray_length;
} NodeSunBeams;

typedef struct CryptomatteEntry {
  struct CryptomatteEntry *next, *prev;
  float encoded_hash;
  /** MAX_NAME. */
  char name[64];
  char _pad[4];
} CryptomatteEntry;

typedef struct NodeCryptomatte {
  float add[3];
  float remove[3];
  char *matte_id DNA_DEPRECATED;
  /* Contains `CryptomatteEntry`. */
  ListBase entries;
  int num_inputs;
  char _pad[4];
} NodeCryptomatte;

typedef struct NodeDenoise {
  char hdr;
  char _pad[7];
} NodeDenoise;

<<<<<<< HEAD
typedef struct NodeAttributeColorRamp {
  ColorBand color_ramp;
} NodeAttributeColorRamp;
=======
typedef struct NodeAttributeMix {
  /* e.g. MA_RAMP_BLEND. */
  uint8_t blend_type;

  /* GeometryNodeAttributeInputMode */
  uint8_t input_type_factor;
  uint8_t input_type_a;
  uint8_t input_type_b;
} NodeAttributeMix;
>>>>>>> 35368e8b

/* script node mode */
#define NODE_SCRIPT_INTERNAL 0
#define NODE_SCRIPT_EXTERNAL 1

/* script node flag */
#define NODE_SCRIPT_AUTO_UPDATE 1

/* ies node mode */
#define NODE_IES_INTERNAL 0
#define NODE_IES_EXTERNAL 1

/* frame node flags */
#define NODE_FRAME_SHRINK 1 /* keep the bounding box minimal */
#define NODE_FRAME_RESIZEABLE 2 /* test flag, if frame can be resized by user */

/* proxy node flags */
#define NODE_PROXY_AUTOTYPE 1 /* automatically change output type based on link */

/* comp channel matte */
#define CMP_NODE_CHANNEL_MATTE_CS_RGB 1
#define CMP_NODE_CHANNEL_MATTE_CS_HSV 2
#define CMP_NODE_CHANNEL_MATTE_CS_YUV 3
#define CMP_NODE_CHANNEL_MATTE_CS_YCC 4

/* glossy distributions */
#define SHD_GLOSSY_BECKMANN 0
#define SHD_GLOSSY_SHARP 1
#define SHD_GLOSSY_GGX 2
#define SHD_GLOSSY_ASHIKHMIN_SHIRLEY 3
#define SHD_GLOSSY_MULTI_GGX 4

/* vector transform */
#define SHD_VECT_TRANSFORM_TYPE_VECTOR 0
#define SHD_VECT_TRANSFORM_TYPE_POINT 1
#define SHD_VECT_TRANSFORM_TYPE_NORMAL 2

#define SHD_VECT_TRANSFORM_SPACE_WORLD 0
#define SHD_VECT_TRANSFORM_SPACE_OBJECT 1
#define SHD_VECT_TRANSFORM_SPACE_CAMERA 2

/* attribute */
enum {
  SHD_ATTRIBUTE_GEOMETRY = 0,
  SHD_ATTRIBUTE_OBJECT = 1,
  SHD_ATTRIBUTE_INSTANCER = 2,
};

/* toon modes */
#define SHD_TOON_DIFFUSE 0
#define SHD_TOON_GLOSSY 1

/* hair components */
#define SHD_HAIR_REFLECTION 0
#define SHD_HAIR_TRANSMISSION 1

/* principled hair parametrization */
#define SHD_PRINCIPLED_HAIR_REFLECTANCE 0
#define SHD_PRINCIPLED_HAIR_PIGMENT_CONCENTRATION 1
#define SHD_PRINCIPLED_HAIR_DIRECT_ABSORPTION 2

/* blend texture */
#define SHD_BLEND_LINEAR 0
#define SHD_BLEND_QUADRATIC 1
#define SHD_BLEND_EASING 2
#define SHD_BLEND_DIAGONAL 3
#define SHD_BLEND_RADIAL 4
#define SHD_BLEND_QUADRATIC_SPHERE 5
#define SHD_BLEND_SPHERICAL 6

/* noise basis for textures */
#define SHD_NOISE_PERLIN 0
#define SHD_NOISE_VORONOI_F1 1
#define SHD_NOISE_VORONOI_F2 2
#define SHD_NOISE_VORONOI_F3 3
#define SHD_NOISE_VORONOI_F4 4
#define SHD_NOISE_VORONOI_F2_F1 5
#define SHD_NOISE_VORONOI_CRACKLE 6
#define SHD_NOISE_CELL_NOISE 7

#define SHD_NOISE_SOFT 0
#define SHD_NOISE_HARD 1

/* Voronoi Texture */

enum {
  SHD_VORONOI_EUCLIDEAN = 0,
  SHD_VORONOI_MANHATTAN = 1,
  SHD_VORONOI_CHEBYCHEV = 2,
  SHD_VORONOI_MINKOWSKI = 3,
};

enum {
  SHD_VORONOI_F1 = 0,
  SHD_VORONOI_F2 = 1,
  SHD_VORONOI_SMOOTH_F1 = 2,
  SHD_VORONOI_DISTANCE_TO_EDGE = 3,
  SHD_VORONOI_N_SPHERE_RADIUS = 4,
};

/* musgrave texture */
#define SHD_MUSGRAVE_MULTIFRACTAL 0
#define SHD_MUSGRAVE_FBM 1
#define SHD_MUSGRAVE_HYBRID_MULTIFRACTAL 2
#define SHD_MUSGRAVE_RIDGED_MULTIFRACTAL 3
#define SHD_MUSGRAVE_HETERO_TERRAIN 4

/* wave texture */
#define SHD_WAVE_BANDS 0
#define SHD_WAVE_RINGS 1

enum {
  SHD_WAVE_BANDS_DIRECTION_X = 0,
  SHD_WAVE_BANDS_DIRECTION_Y = 1,
  SHD_WAVE_BANDS_DIRECTION_Z = 2,
  SHD_WAVE_BANDS_DIRECTION_DIAGONAL = 3,
};

enum {
  SHD_WAVE_RINGS_DIRECTION_X = 0,
  SHD_WAVE_RINGS_DIRECTION_Y = 1,
  SHD_WAVE_RINGS_DIRECTION_Z = 2,
  SHD_WAVE_RINGS_DIRECTION_SPHERICAL = 3,
};

enum {
  SHD_WAVE_PROFILE_SIN = 0,
  SHD_WAVE_PROFILE_SAW = 1,
  SHD_WAVE_PROFILE_TRI = 2,
};

/* sky texture */
#define SHD_SKY_PREETHAM 0
#define SHD_SKY_HOSEK 1
#define SHD_SKY_NISHITA 2

/* environment texture */
#define SHD_PROJ_EQUIRECTANGULAR 0
#define SHD_PROJ_MIRROR_BALL 1

#define SHD_IMAGE_EXTENSION_REPEAT 0
#define SHD_IMAGE_EXTENSION_EXTEND 1
#define SHD_IMAGE_EXTENSION_CLIP 2

/* image texture */
#define SHD_PROJ_FLAT 0
#define SHD_PROJ_BOX 1
#define SHD_PROJ_SPHERE 2
#define SHD_PROJ_TUBE 3

/* image texture interpolation */
#define SHD_INTERP_LINEAR 0
#define SHD_INTERP_CLOSEST 1
#define SHD_INTERP_CUBIC 2
#define SHD_INTERP_SMART 3

/* tangent */
#define SHD_TANGENT_RADIAL 0
#define SHD_TANGENT_UVMAP 1

/* tangent */
#define SHD_TANGENT_AXIS_X 0
#define SHD_TANGENT_AXIS_Y 1
#define SHD_TANGENT_AXIS_Z 2

/* normal map, displacement space */
#define SHD_SPACE_TANGENT 0
#define SHD_SPACE_OBJECT 1
#define SHD_SPACE_WORLD 2
#define SHD_SPACE_BLENDER_OBJECT 3
#define SHD_SPACE_BLENDER_WORLD 4

#define SHD_AO_INSIDE 1
#define SHD_AO_LOCAL 2

/* Mapping node vector types */
enum {
  NODE_MAPPING_TYPE_POINT = 0,
  NODE_MAPPING_TYPE_TEXTURE = 1,
  NODE_MAPPING_TYPE_VECTOR = 2,
  NODE_MAPPING_TYPE_NORMAL = 3,
};

/* Rotation node vector types */
enum {
  NODE_VECTOR_ROTATE_TYPE_AXIS = 0,
  NODE_VECTOR_ROTATE_TYPE_AXIS_X = 1,
  NODE_VECTOR_ROTATE_TYPE_AXIS_Y = 2,
  NODE_VECTOR_ROTATE_TYPE_AXIS_Z = 3,
  NODE_VECTOR_ROTATE_TYPE_EULER_XYZ = 4,
};

/* math node clamp */
#define SHD_MATH_CLAMP 1

/* Math node operations. */
enum {
  NODE_MATH_ADD = 0,
  NODE_MATH_SUBTRACT = 1,
  NODE_MATH_MULTIPLY = 2,
  NODE_MATH_DIVIDE = 3,
  NODE_MATH_SINE = 4,
  NODE_MATH_COSINE = 5,
  NODE_MATH_TANGENT = 6,
  NODE_MATH_ARCSINE = 7,
  NODE_MATH_ARCCOSINE = 8,
  NODE_MATH_ARCTANGENT = 9,
  NODE_MATH_POWER = 10,
  NODE_MATH_LOGARITHM = 11,
  NODE_MATH_MINIMUM = 12,
  NODE_MATH_MAXIMUM = 13,
  NODE_MATH_ROUND = 14,
  NODE_MATH_LESS_THAN = 15,
  NODE_MATH_GREATER_THAN = 16,
  NODE_MATH_MODULO = 17,
  NODE_MATH_ABSOLUTE = 18,
  NODE_MATH_ARCTAN2 = 19,
  NODE_MATH_FLOOR = 20,
  NODE_MATH_CEIL = 21,
  NODE_MATH_FRACTION = 22,
  NODE_MATH_SQRT = 23,
  NODE_MATH_INV_SQRT = 24,
  NODE_MATH_SIGN = 25,
  NODE_MATH_EXPONENT = 26,
  NODE_MATH_RADIANS = 27,
  NODE_MATH_DEGREES = 28,
  NODE_MATH_SINH = 29,
  NODE_MATH_COSH = 30,
  NODE_MATH_TANH = 31,
  NODE_MATH_TRUNC = 32,
  NODE_MATH_SNAP = 33,
  NODE_MATH_WRAP = 34,
  NODE_MATH_COMPARE = 35,
  NODE_MATH_MULTIPLY_ADD = 36,
  NODE_MATH_PINGPONG = 37,
  NODE_MATH_SMOOTH_MIN = 38,
  NODE_MATH_SMOOTH_MAX = 39,
};

/* Vector Math node operations. */
enum {
  NODE_VECTOR_MATH_ADD = 0,
  NODE_VECTOR_MATH_SUBTRACT = 1,
  NODE_VECTOR_MATH_MULTIPLY = 2,
  NODE_VECTOR_MATH_DIVIDE = 3,

  NODE_VECTOR_MATH_CROSS_PRODUCT = 4,
  NODE_VECTOR_MATH_PROJECT = 5,
  NODE_VECTOR_MATH_REFLECT = 6,
  NODE_VECTOR_MATH_DOT_PRODUCT = 7,

  NODE_VECTOR_MATH_DISTANCE = 8,
  NODE_VECTOR_MATH_LENGTH = 9,
  NODE_VECTOR_MATH_SCALE = 10,
  NODE_VECTOR_MATH_NORMALIZE = 11,

  NODE_VECTOR_MATH_SNAP = 12,
  NODE_VECTOR_MATH_FLOOR = 13,
  NODE_VECTOR_MATH_CEIL = 14,
  NODE_VECTOR_MATH_MODULO = 15,
  NODE_VECTOR_MATH_FRACTION = 16,
  NODE_VECTOR_MATH_ABSOLUTE = 17,
  NODE_VECTOR_MATH_MINIMUM = 18,
  NODE_VECTOR_MATH_MAXIMUM = 19,
  NODE_VECTOR_MATH_WRAP = 20,
  NODE_VECTOR_MATH_SINE = 21,
  NODE_VECTOR_MATH_COSINE = 22,
  NODE_VECTOR_MATH_TANGENT = 23,
};

/* Boolean math node operations. */
enum {
  NODE_BOOLEAN_MATH_AND = 0,
  NODE_BOOLEAN_MATH_OR = 1,
  NODE_BOOLEAN_MATH_NOT = 2,
};

/* Float compare node operations. */
enum {
  NODE_FLOAT_COMPARE_LESS_THAN = 0,
  NODE_FLOAT_COMPARE_LESS_EQUAL = 1,
  NODE_FLOAT_COMPARE_GREATER_THAN = 2,
  NODE_FLOAT_COMPARE_GREATER_EQUAL = 3,
  NODE_FLOAT_COMPARE_EQUAL = 4,
  NODE_FLOAT_COMPARE_NOT_EQUAL = 5,
};

/* Clamp node types. */
enum {
  NODE_CLAMP_MINMAX = 0,
  NODE_CLAMP_RANGE = 1,
};

/* Map range node types. */
enum {
  NODE_MAP_RANGE_LINEAR = 0,
  NODE_MAP_RANGE_STEPPED = 1,
  NODE_MAP_RANGE_SMOOTHSTEP = 2,
  NODE_MAP_RANGE_SMOOTHERSTEP = 3,
};

/* mix rgb node flags */
#define SHD_MIXRGB_USE_ALPHA 1
#define SHD_MIXRGB_CLAMP 2

/* subsurface */
enum {
#ifdef DNA_DEPRECATED_ALLOW
  SHD_SUBSURFACE_COMPATIBLE = 0, /* Deprecated */
#endif
  SHD_SUBSURFACE_CUBIC = 1,
  SHD_SUBSURFACE_GAUSSIAN = 2,
  SHD_SUBSURFACE_BURLEY = 3,
  SHD_SUBSURFACE_RANDOM_WALK = 4,
};

/* blur node */
#define CMP_NODE_BLUR_ASPECT_NONE 0
#define CMP_NODE_BLUR_ASPECT_Y 1
#define CMP_NODE_BLUR_ASPECT_X 2

/* wrapping */
#define CMP_NODE_WRAP_NONE 0
#define CMP_NODE_WRAP_X 1
#define CMP_NODE_WRAP_Y 2
#define CMP_NODE_WRAP_XY 3

#define CMP_NODE_MASK_MBLUR_SAMPLES_MAX 64

/* image */
#define CMP_NODE_IMAGE_USE_STRAIGHT_OUTPUT 1

/* viewer and cmposite output */
#define CMP_NODE_OUTPUT_IGNORE_ALPHA 1

/* Plane track deform node */
enum {
  CMP_NODEFLAG_PLANETRACKDEFORM_MOTION_BLUR = 1,
};

/* Stabilization node */
enum {
  CMP_NODEFLAG_STABILIZE_INVERSE = 1,
};

#define CMP_NODE_PLANETRACKDEFORM_MBLUR_SAMPLES_MAX 64

/* Point Density shader node */

enum {
  SHD_POINTDENSITY_SOURCE_PSYS = 0,
  SHD_POINTDENSITY_SOURCE_OBJECT = 1,
};

enum {
  SHD_POINTDENSITY_SPACE_OBJECT = 0,
  SHD_POINTDENSITY_SPACE_WORLD = 1,
};

enum {
  SHD_POINTDENSITY_COLOR_PARTAGE = 1,
  SHD_POINTDENSITY_COLOR_PARTSPEED = 2,
  SHD_POINTDENSITY_COLOR_PARTVEL = 3,
};

enum {
  SHD_POINTDENSITY_COLOR_VERTCOL = 0,
  SHD_POINTDENSITY_COLOR_VERTWEIGHT = 1,
  SHD_POINTDENSITY_COLOR_VERTNOR = 2,
};

/* Output shader node */

typedef enum NodeShaderOutputTarget {
  SHD_OUTPUT_ALL = 0,
  SHD_OUTPUT_EEVEE = 1,
  SHD_OUTPUT_CYCLES = 2,
} NodeShaderOutputTarget;

/* Geometry Nodes */

/* Boolean Node */
typedef enum GeometryNodeBooleanOperation {
  GEO_NODE_BOOLEAN_INTERSECT = 0,
  GEO_NODE_BOOLEAN_UNION = 1,
  GEO_NODE_BOOLEAN_DIFFERENCE = 2,
} GeometryNodeBooleanOperation;

/* Triangulate Node */
typedef enum GeometryNodeTriangulateNGons {
  GEO_NODE_TRIANGULATE_NGON_BEAUTY = 0,
  GEO_NODE_TRIANGULATE_NGON_EARCLIP = 1,
} GeometryNodeTriangulateNGons;

typedef enum GeometryNodeTriangulateQuads {
  GEO_NODE_TRIANGULATE_QUAD_BEAUTY = 0,
  GEO_NODE_TRIANGULATE_QUAD_FIXED = 1,
  GEO_NODE_TRIANGULATE_QUAD_ALTERNATE = 2,
  GEO_NODE_TRIANGULATE_QUAD_SHORTEDGE = 3,
} GeometryNodeTriangulateQuads;

typedef enum GeometryNodeUseAttributeFlag {
  GEO_NODE_USE_ATTRIBUTE_A = (1 << 0),
  GEO_NODE_USE_ATTRIBUTE_B = (1 << 1),
} GeometryNodeUseAttributeFlag;

typedef enum GeometryNodePointInstanceType {
  GEO_NODE_POINT_INSTANCE_TYPE_OBJECT = 0,
  GEO_NODE_POINT_INSTANCE_TYPE_COLLECTION = 1,
} GeometryNodePointInstanceType;

typedef enum GeometryNodeAttributeInputMode {
  GEO_NODE_ATTRIBUTE_INPUT_ATTRIBUTE = 0,
  GEO_NODE_ATTRIBUTE_INPUT_FLOAT = 1,
  GEO_NODE_ATTRIBUTE_INPUT_VECTOR = 2,
  GEO_NODE_ATTRIBUTE_INPUT_COLOR = 3,
} GeometryNodeAttributeInputMode;

#ifdef __cplusplus
}
#endif<|MERGE_RESOLUTION|>--- conflicted
+++ resolved
@@ -351,8 +351,8 @@
 /* XXX NODE_UPDATE is a generic update flag. More fine-grained updates
  * might be used in the future, but currently all work the same way.
  */
-#define NODE_UPDATE 0xFFFF /* generic update flag (includes all others) */
-#define NODE_UPDATE_ID 1 /* associated id data block has changed */
+#define NODE_UPDATE 0xFFFF     /* generic update flag (includes all others) */
+#define NODE_UPDATE_ID 1       /* associated id data block has changed */
 #define NODE_UPDATE_OPERATOR 2 /* node update triggered from update operator */
 
 /* Unique hash key for identifying node instances
@@ -511,11 +511,11 @@
 #define NTREE_TYPE_INIT 1
 
 /* ntree->flag */
-#define NTREE_DS_EXPAND (1 << 0) /* for animation editors */
-#define NTREE_COM_OPENCL (1 << 1) /* use opencl */
-#define NTREE_TWO_PASS (1 << 2) /* two pass */
+#define NTREE_DS_EXPAND (1 << 0)            /* for animation editors */
+#define NTREE_COM_OPENCL (1 << 1)           /* use opencl */
+#define NTREE_TWO_PASS (1 << 2)             /* two pass */
 #define NTREE_COM_GROUPNODE_BUFFER (1 << 3) /* use groupnode buffers */
-#define NTREE_VIEWER_BORDER (1 << 4) /* use a border for viewer nodes */
+#define NTREE_VIEWER_BORDER (1 << 4)        /* use a border for viewer nodes */
 /* NOTE: DEPRECATED, use (id->tag & LIB_TAG_LOCALIZED) instead. */
 
 /* tree is localized copy, free when deleting node groups */
@@ -1074,11 +1074,6 @@
   char _pad[7];
 } NodeDenoise;
 
-<<<<<<< HEAD
-typedef struct NodeAttributeColorRamp {
-  ColorBand color_ramp;
-} NodeAttributeColorRamp;
-=======
 typedef struct NodeAttributeMix {
   /* e.g. MA_RAMP_BLEND. */
   uint8_t blend_type;
@@ -1088,7 +1083,10 @@
   uint8_t input_type_a;
   uint8_t input_type_b;
 } NodeAttributeMix;
->>>>>>> 35368e8b
+
+typedef struct NodeAttributeColorRamp {
+  ColorBand color_ramp;
+} NodeAttributeColorRamp;
 
 /* script node mode */
 #define NODE_SCRIPT_INTERNAL 0
@@ -1102,7 +1100,7 @@
 #define NODE_IES_EXTERNAL 1
 
 /* frame node flags */
-#define NODE_FRAME_SHRINK 1 /* keep the bounding box minimal */
+#define NODE_FRAME_SHRINK 1     /* keep the bounding box minimal */
 #define NODE_FRAME_RESIZEABLE 2 /* test flag, if frame can be resized by user */
 
 /* proxy node flags */
