/*
 * This program is free software; you can redistribute it and/or
 * modify it under the terms of the GNU General Public License
 * as published by the Free Software Foundation; either version 2
 * of the License, or (at your option) any later version.
 *
 * This program is distributed in the hope that it will be useful,
 * but WITHOUT ANY WARRANTY; without even the implied warranty of
 * MERCHANTABILITY or FITNESS FOR A PARTICULAR PURPOSE.  See the
 * GNU General Public License for more details.
 *
 * You should have received a copy of the GNU General Public License
 * along with this program; if not, write to the Free Software Foundation,
 * Inc., 51 Franklin Street, Fifth Floor, Boston, MA 02110-1301, USA.
 *
 * The Original Code is Copyright (C) 2005 Blender Foundation.
 * All rights reserved.
 */

/** \file
 * \ingroup DNA
 */

#ifndef __DNA_NODE_TYPES_H__
#define __DNA_NODE_TYPES_H__

#include "DNA_ID.h"
#include "DNA_vec_types.h"
#include "DNA_listBase.h"
#include "DNA_texture_types.h"
#include "DNA_scene_types.h"

struct AnimData;
struct ID;
struct Image;
struct ListBase;
struct bGPdata;
struct bNodeInstanceHash;
struct bNodeLink;
struct bNodePreview;
struct bNodeTreeExec;
struct bNodeType;
struct uiBlock;

#define NODE_MAXSTR 64

typedef struct bNodeStack {
  float vec[4];
  float min, max;
  void *data;
  /** When input has link, tagged before executing. */
  short hasinput;
  /** When output is linked, tagged before executing. */
  short hasoutput;
  /** Type of data pointer. */
  short datatype;
  /** Type of socket stack comes from, to remap linking different sockets. */
  short sockettype;
  /** Data is a copy of external data (no freeing). */
  short is_copy;
  /** Data is used by external nodes (no freeing). */
  short external;
  char _pad[4];
} bNodeStack;

/* ns->datatype, shadetree only */
#define NS_OSA_VECTORS 1
#define NS_OSA_VALUES 2

/* node socket/node socket type -b conversion rules */
#define NS_CR_CENTER 0
#define NS_CR_NONE 1
#define NS_CR_FIT_WIDTH 2
#define NS_CR_FIT_HEIGHT 3
#define NS_CR_FIT 4
#define NS_CR_STRETCH 5

typedef struct bNodeSocket {
  struct bNodeSocket *next, *prev, *new_sock;

  /** User-defined properties. */
  IDProperty *prop;

  /** Unique identifier for mapping. */
  char identifier[64];

  /** MAX_NAME. */
  char name[64];

  /* XXX deprecated, only used for the Image and OutputFile nodes,
   * should be removed at some point.
   */
  /** Custom storage. */
  void *storage;

  short type, flag;
  /** Max. number of links. */
  short limit;
  /** Input/output type. */
  short in_out;
  /** Runtime type information. */
  struct bNodeSocketType *typeinfo;
  /** Runtime type identifier. */
  char idname[64];

  float locx, locy;

  /** Default input value used for unlinked sockets. */
  void *default_value;

  /* execution data */
  /** Local stack index. */
  short stack_index;
  /* XXX deprecated, kept for forward compatibility */
  short stack_type DNA_DEPRECATED;
  char draw_shape;
  char _pad[3];

  /** Cached data from execution. */
  void *cache;

  /* internal data to retrieve relations and groups
   * DEPRECATED, now uses the generic identifier string instead
   */
  /** Group socket identifiers, to find matching pairs after reading files. */
  int own_index DNA_DEPRECATED;
  /* XXX deprecated, only used for restoring old group node links */
  int to_index DNA_DEPRECATED;
  /* XXX deprecated, still forward compatible since verification
   * restores pointer from matching own_index. */
  struct bNodeSocket *groupsock DNA_DEPRECATED;

  /** A link pointer, set in ntreeUpdateTree. */
  struct bNodeLink *link;

  /* XXX deprecated, socket input values are stored in default_value now.
   * kept for forward compatibility */
  /** Custom data for inputs, only UI writes in this. */
  bNodeStack ns DNA_DEPRECATED;
} bNodeSocket;

/* sock->type */
typedef enum eNodeSocketDatatype {
  SOCK_CUSTOM = -1, /* socket has no integer type */
  SOCK_FLOAT = 0,
  SOCK_VECTOR = 1,
  SOCK_RGBA = 2,
  SOCK_SHADER = 3,
  SOCK_BOOLEAN = 4,
  __SOCK_MESH = 5, /* deprecated */
  SOCK_INT = 6,
  SOCK_STRING = 7,
} eNodeSocketDatatype;

/* socket shape */
typedef enum eNodeSocketDrawShape {
  SOCK_DRAW_SHAPE_CIRCLE = 0,
  SOCK_DRAW_SHAPE_SQUARE = 1,
  SOCK_DRAW_SHAPE_DIAMOND = 2,
} eNodeSocketDrawShape;

/* socket side (input/output) */
typedef enum eNodeSocketInOut {
  SOCK_IN = 1 << 0,
  SOCK_OUT = 1 << 1,
} eNodeSocketInOut;

/* sock->flag, first bit is select */
typedef enum eNodeSocketFlag {
  /** hidden is user defined, to hide unused */
  SOCK_HIDDEN = (1 << 1),
  /** for quick check if socket is linked */
  SOCK_IN_USE = (1 << 2),
  /** unavailable is for dynamic sockets */
  SOCK_UNAVAIL = (1 << 3),
  // /** DEPRECATED  dynamic socket (can be modified by user) */
  // SOCK_DYNAMIC = (1 << 4),
  // /** DEPRECATED  group socket should not be exposed */
  // SOCK_INTERNAL = (1 << 5),
  /** socket collapsed in UI */
  SOCK_COLLAPSED = (1 << 6),
  /** hide socket value, if it gets auto default */
  SOCK_HIDE_VALUE = (1 << 7),
  /** socket hidden automatically, to distinguish from manually hidden */
  SOCK_AUTO_HIDDEN__DEPRECATED = (1 << 8),
  SOCK_NO_INTERNAL_LINK = (1 << 9),
  /** Draw socket in a more compact form. */
  SOCK_COMPACT = (1 << 10),
} eNodeSocketFlag;

/* limit data in bNode to what we want to see saved? */
typedef struct bNode {
  struct bNode *next, *prev, *new_node;

  /** User-defined properties. */
  IDProperty *prop;

  /** Runtime type information. */
  struct bNodeType *typeinfo;
  /** Runtime type identifier. */
  char idname[64];

  /** MAX_NAME. */
  char name[64];
  int flag;
  short type;
  char _pad[2];
  /** Both for dependency and sorting. */
  short done, level;
  /** Lasty: check preview render status, menunr: browse ID blocks. */
  short lasty, menunr;
  /** For groupnode, offset in global caller stack. */
  short stack_index;
  /** Number of this node in list, used for UI exec events. */
  short nr;
  /** Custom user-defined color. */
  float color[3];

  ListBase inputs, outputs;
  /** Parent node. */
  struct bNode *parent;
  /** Optional link to libdata. */
  struct ID *id;
  /** Custom data, must be struct, for storage in file. */
  void *storage;
  /** The original node in the tree (for localized tree). */
  struct bNode *original;
  /** List of cached internal links (input to output), for muted nodes and operators. */
  ListBase internal_links;

  /** Root offset for drawing (parent space). */
  float locx, locy;
  /** Node custom width and height. */
  float width, height;
  /** Node width if hidden. */
  float miniwidth;
  /** Additional offset from loc. */
  float offsetx, offsety;
  /** Initial locx for insert offset animation. */
  float anim_init_locx;
  /** Offset that will be added to locx for insert offset animation. */
  float anim_ofsx;

  /** Update flags. */
  int update;

  /** Custom user-defined label, MAX_NAME. */
  char label[64];
  /** To be abused for buttons. */
  short custom1, custom2;
  float custom3, custom4;

  /** Need_exec is set as UI execution event, exec is flag during exec. */
  short need_exec, exec;
  /** Optional extra storage for use in thread (read only then!). */
  void *threaddata;
  /** Entire boundbox (worldspace). */
  rctf totr;
  /** Optional buttons area. */
  rctf butr;
  /** Optional preview area. */
  rctf prvr;
  /**
   * XXX TODO
   * Node totr size depends on the prvr size, which in turn is determined from preview size.
   * In earlier versions bNodePreview was stored directly in nodes, but since now there can be
   * multiple instances using different preview images it is possible that required node size
   * varies between instances. preview_xsize, preview_ysize defines a common reserved size for
   * preview rect for now, could be replaced by more accurate node instance drawing,
   * but that requires removing totr from DNA and replacing all uses with per-instance data.
   */
  /** Reserved size of the preview rect. */
  short preview_xsize, preview_ysize;
  /** Used at runtime when going through the tree. Initialize before use. */
  short tmp_flag;
  char _pad2[2];
  /** Runtime during drawing. */
  struct uiBlock *block;

  /**
   * XXX: eevee only, id of screen space reflection layer,
   * needs to be a float to feed GPU_uniform.
   */
  float ssr_id;
  /**
   * XXX: eevee only, id of screen subsurface scatter layer,
   * needs to be a float to feed GPU_uniform.
   */
  float sss_id;
} bNode;

/* node->flag */
#define NODE_SELECT 1
#define NODE_OPTIONS 2
#define NODE_PREVIEW 4
#define NODE_HIDDEN 8
#define NODE_ACTIVE 16
#define NODE_ACTIVE_ID 32
#define NODE_DO_OUTPUT 64
#define __NODE_GROUP_EDIT 128 /* DEPRECATED */
/* free test flag, undefined */
#define NODE_TEST 256
/* node is disabled */
#define NODE_MUTED 512
// #define NODE_CUSTOM_NAME 1024    /* deprecated! */
/* group node types: use const outputs by default */
#define NODE_CONST_OUTPUT (1 << 11)
/* node is always behind others */
#define NODE_BACKGROUND (1 << 12)
/* automatic flag for nodes included in transforms */
#define NODE_TRANSFORM (1 << 13)
/* node is active texture */

/* note: take care with this flag since its possible it gets
 * `stuck` inside/outside the active group - which makes buttons
 * window texture not update, we try to avoid it by clearing the
 * flag when toggling group editing - Campbell */
#define NODE_ACTIVE_TEXTURE (1 << 14)
/* use a custom color for the node */
#define NODE_CUSTOM_COLOR (1 << 15)
/* Node has been initialized
 * This flag indicates the node->typeinfo->init function has been called.
 * In case of undefined type at creation time this can be delayed until
 * until the node type is registered.
 */
#define NODE_INIT (1 << 16)

/* do recalc of output, used to skip recalculation of unwanted
 * composite out nodes when editing tree
 */
#define NODE_DO_OUTPUT_RECALC (1 << 17)

/* node->update */
/* XXX NODE_UPDATE is a generic update flag. More fine-grained updates
 * might be used in the future, but currently all work the same way.
 */
#define NODE_UPDATE 0xFFFF     /* generic update flag (includes all others) */
#define NODE_UPDATE_ID 1       /* associated id data block has changed */
#define NODE_UPDATE_OPERATOR 2 /* node update triggered from update operator */

/* Unique hash key for identifying node instances
 * Defined as a struct because DNA does not support other typedefs.
 */
typedef struct bNodeInstanceKey {
  unsigned int value;
} bNodeInstanceKey;

/* Base struct for entries in node instance hash.
 * WARNING: pointers are cast to this struct internally,
 * it must be first member in hash entry structs!
 */
#
#
typedef struct bNodeInstanceHashEntry {
  bNodeInstanceKey key;

  /* tags for cleaning the cache */
  short tag;
} bNodeInstanceHashEntry;

#
#
typedef struct bNodePreview {
  /** Must be first. */
  bNodeInstanceHashEntry hash_entry;

  unsigned char *rect;
  short xsize, ysize;
} bNodePreview;

typedef struct bNodeLink {
  struct bNodeLink *next, *prev;

  bNode *fromnode, *tonode;
  bNodeSocket *fromsock, *tosock;

  int flag;
  char _pad[4];
} bNodeLink;

/* link->flag */
#define NODE_LINKFLAG_HILITE (1 << 0) /* link has been successfully validated */
#define NODE_LINK_VALID (1 << 1)
#define NODE_LINK_TEST (1 << 2) /* free test flag, undefined */

/* tree->edit_quality/tree->render_quality */
#define NTREE_QUALITY_HIGH 0
#define NTREE_QUALITY_MEDIUM 1
#define NTREE_QUALITY_LOW 2

/* tree->chunksize */
#define NTREE_CHUNKSIZE_32 32
#define NTREE_CHUNKSIZE_64 64
#define NTREE_CHUNKSIZE_128 128
#define NTREE_CHUNKSIZE_256 256
#define NTREE_CHUNKSIZE_512 512
#define NTREE_CHUNKSIZE_1024 1024

/* the basis for a Node tree, all links and nodes reside internal here */
/* only re-usable node trees are in the library though,
 * materials and textures allocate own tree struct */
typedef struct bNodeTree {
  ID id;
  /** Animation data (must be immediately after id for utilities to use it). */
  struct AnimData *adt;

  /** Runtime type information. */
  struct bNodeTreeType *typeinfo;
  /** Runtime type identifier. */
  char idname[64];

  /** Runtime RNA type of the group interface. */
  struct StructRNA *interface_type;

  /** Grease pencil data. */
  struct bGPdata *gpd;
  /** Node tree stores own offset for consistent editor view. */
  float view_center[2];

  ListBase nodes, links;

  /** Set init on fileread. */
  int type, init;
  /**
   * Sockets in groups have unique identifiers, adding new sockets always
   * will increase this counter.
   */
  int cur_index;
  int flag;
  /** Update flags. */
  int update;
  /** Flag to prevent reentrant update calls. */
  short is_updating;
  /** Generic temporary flag for recursion check (DFS/BFS). */
  short done;
  char _pad2[4];

  /** Specific node type this tree is used for. */
  int nodetype DNA_DEPRECATED;

  /** Quality setting when editing. */
  short edit_quality;
  /** Quality setting when rendering. */
  short render_quality;
  /** Tile size for compositor engine. */
  int chunksize;

  rctf viewer_border;

  /* Lists of bNodeSocket to hold default values and own_index.
   * Warning! Don't make links to these sockets, input/output nodes are used for that.
   * These sockets are used only for generating external interfaces.
   */
  ListBase inputs, outputs;

  /* Node preview hash table
   * Only available in base node trees (e.g. scene->node_tree)
   */
  struct bNodeInstanceHash *previews;
  /* Defines the node tree instance to use for the "active" context,
   * in case multiple different editors are used and make context ambiguous.
   */
  bNodeInstanceKey active_viewer_key;
  char _pad[4];

  /** Execution data.
   *
   * XXX It would be preferable to completely move this data out of the underlying node tree,
   * so node tree execution could finally run independent of the tree itself.
   * This would allow node trees to be merely linked by other data (materials, textures, etc.),
   * as ID data is supposed to.
   * Execution data is generated from the tree once at execution start and can then be used
   * as long as necessary, even while the tree is being modified.
   */
  struct bNodeTreeExec *execdata;

  /* callbacks */
  void (*progress)(void *, float progress);
  /** \warning may be called by different threads */
  void (*stats_draw)(void *, const char *str);
  int (*test_break)(void *);
  void (*update_draw)(void *);
  void *tbh, *prh, *sdh, *udh;
} bNodeTree;

/* ntree->type, index */
#define NTREE_CUSTOM -1 /* for dynamically registered custom types */
#define NTREE_SHADER 0
#define NTREE_COMPOSIT 1
#define NTREE_TEXTURE 2

/* ntree->init, flag */
#define NTREE_TYPE_INIT 1

/* ntree->flag */
#define NTREE_DS_EXPAND (1 << 0)            /* for animation editors */
#define NTREE_COM_OPENCL (1 << 1)           /* use opencl */
#define NTREE_TWO_PASS (1 << 2)             /* two pass */
#define NTREE_COM_GROUPNODE_BUFFER (1 << 3) /* use groupnode buffers */
#define NTREE_VIEWER_BORDER (1 << 4)        /* use a border for viewer nodes */
/* NOTE: DEPRECATED, use (id->tag & LIB_TAG_LOCALIZED) instead. */

/* tree is localized copy, free when deleting node groups */
/* #define NTREE_IS_LOCALIZED           (1 << 5) */

/* ntree->update */
typedef enum eNodeTreeUpdate {
  NTREE_UPDATE = 0xFFFF,             /* generic update flag (includes all others) */
  NTREE_UPDATE_LINKS = (1 << 0),     /* links have been added or removed */
  NTREE_UPDATE_NODES = (1 << 1),     /* nodes or sockets have been added or removed */
  NTREE_UPDATE_GROUP_IN = (1 << 4),  /* group inputs have changed */
  NTREE_UPDATE_GROUP_OUT = (1 << 5), /* group outputs have changed */
  /* group has changed (generic flag including all other group flags) */
  NTREE_UPDATE_GROUP = (NTREE_UPDATE_GROUP_IN | NTREE_UPDATE_GROUP_OUT),
} eNodeTreeUpdate;

/* socket value structs for input buttons
 * DEPRECATED now using ID properties
 */

typedef struct bNodeSocketValueInt {
  /** RNA subtype. */
  int subtype;
  int value;
  int min, max;
} bNodeSocketValueInt;

typedef struct bNodeSocketValueFloat {
  /** RNA subtype. */
  int subtype;
  float value;
  float min, max;
} bNodeSocketValueFloat;

typedef struct bNodeSocketValueBoolean {
  char value;
  char _pad[3];
} bNodeSocketValueBoolean;

typedef struct bNodeSocketValueVector {
  /** RNA subtype. */
  int subtype;
  float value[3];
  float min, max;
} bNodeSocketValueVector;

typedef struct bNodeSocketValueRGBA {
  float value[4];
} bNodeSocketValueRGBA;

typedef struct bNodeSocketValueString {
  int subtype;
  char _pad[4];
  /** 1024 = FILEMAX. */
  char value[1024];
} bNodeSocketValueString;

/* data structs, for node->storage */
enum {
  CMP_NODE_MASKTYPE_ADD = 0,
  CMP_NODE_MASKTYPE_SUBTRACT = 1,
  CMP_NODE_MASKTYPE_MULTIPLY = 2,
  CMP_NODE_MASKTYPE_NOT = 3,
};

enum {
  CMP_NODE_LENSFLARE_GHOST = (1 << 0),
  CMP_NODE_LENSFLARE_GLOW = (1 << 1),
  CMP_NODE_LENSFLARE_CIRCLE = (1 << 2),
  CMP_NODE_LENSFLARE_STREAKS = (1 << 3),
};

enum {
  CMP_NODE_DILATEERODE_STEP = 0,
  CMP_NODE_DILATEERODE_DISTANCE_THRESH = 1,
  CMP_NODE_DILATEERODE_DISTANCE = 2,
  CMP_NODE_DILATEERODE_DISTANCE_FEATHER = 3,
};

enum {
  CMP_NODE_INPAINT_SIMPLE = 0,
};

enum {
  /* CMP_NODEFLAG_MASK_AA          = (1 << 0), */ /* DEPRECATED */
  CMP_NODEFLAG_MASK_NO_FEATHER = (1 << 1),
  CMP_NODEFLAG_MASK_MOTION_BLUR = (1 << 2),

  /* we may want multiple aspect options, exposed as an rna enum */
  CMP_NODEFLAG_MASK_FIXED = (1 << 8),
  CMP_NODEFLAG_MASK_FIXED_SCENE = (1 << 9),
};

enum {
  CMP_NODEFLAG_BLUR_VARIABLE_SIZE = (1 << 0),
  CMP_NODEFLAG_BLUR_EXTEND_BOUNDS = (1 << 1),
};

typedef struct NodeFrame {
  short flag;
  short label_size;
} NodeFrame;

/* this one has been replaced with ImageUser, keep it for do_versions() */
typedef struct NodeImageAnim {
  int frames DNA_DEPRECATED;
  int sfra DNA_DEPRECATED;
  int nr DNA_DEPRECATED;
  char cyclic DNA_DEPRECATED;
  char movie DNA_DEPRECATED;
  char _pad[2];
} NodeImageAnim;

typedef struct ColorCorrectionData {
  float saturation;
  float contrast;
  float gamma;
  float gain;
  float lift;
  char _pad[4];
} ColorCorrectionData;

typedef struct NodeColorCorrection {
  ColorCorrectionData master;
  ColorCorrectionData shadows;
  ColorCorrectionData midtones;
  ColorCorrectionData highlights;
  float startmidtones;
  float endmidtones;
} NodeColorCorrection;

typedef struct NodeBokehImage {
  float angle;
  int flaps;
  float rounding;
  float catadioptric;
  float lensshift;
} NodeBokehImage;

typedef struct NodeBoxMask {
  float x;
  float y;
  float rotation;
  float height;
  float width;
  char _pad[4];
} NodeBoxMask;

typedef struct NodeEllipseMask {
  float x;
  float y;
  float rotation;
  float height;
  float width;
  char _pad[4];
} NodeEllipseMask;

/* layer info for image node outputs */
typedef struct NodeImageLayer {
  /* index in the Image->layers->passes lists */
  int pass_index DNA_DEPRECATED;
  /* render pass name */
  /** Amount defined in openexr_multi.h. */
  char pass_name[64];
} NodeImageLayer;

typedef struct NodeBlurData {
  short sizex, sizey;
  short samples, maxspeed, minspeed, relative, aspect;
  short curved;
  float fac, percentx, percenty;
  short filtertype;
  char bokeh, gamma;
  /** Needed for absolute/relative conversions. */
  int image_in_width, image_in_height;
} NodeBlurData;

typedef struct NodeDBlurData {
  float center_x, center_y, distance, angle, spin, zoom;
  short iter;
  char wrap, _pad;
} NodeDBlurData;

typedef struct NodeBilateralBlurData {
  float sigma_color, sigma_space;
  short iter;
  char _pad[2];
} NodeBilateralBlurData;

/* NOTE: Only for do-version code. */
typedef struct NodeHueSat {
  float hue, sat, val;
} NodeHueSat;

typedef struct NodeImageFile {
  /** 1024 = FILE_MAX. */
  char name[1024];
  struct ImageFormatData im_format;
  int sfra, efra;
} NodeImageFile;

/* XXX first struct fields should match NodeImageFile to ensure forward compatibility */
typedef struct NodeImageMultiFile {
  /** 1024 = FILE_MAX. */
  char base_path[1024];
  ImageFormatData format;
  /** XXX old frame rand values from NodeImageFile for forward compatibility. */
  int sfra DNA_DEPRECATED, efra DNA_DEPRECATED;
  /** Selected input in details view list. */
  int active_input;
  char _pad[4];
} NodeImageMultiFile;
typedef struct NodeImageMultiFileSocket {
  /* single layer file output */
  short use_render_format DNA_DEPRECATED;
  /** Use overall node image format. */
  short use_node_format;
  char _pad1[4];
  /** 1024 = FILE_MAX. */
  char path[1024];
  ImageFormatData format;

  /* multilayer output */
  /** EXR_TOT_MAXNAME-2 ('.' and channel char are appended). */
  char layer[30];
  char _pad2[2];
} NodeImageMultiFileSocket;

typedef struct NodeChroma {
  float t1, t2, t3;
  float fsize, fstrength, falpha;
  float key[4];
  short algorithm, channel;
} NodeChroma;

typedef struct NodeTwoXYs {
  short x1, x2, y1, y2;
  float fac_x1, fac_x2, fac_y1, fac_y2;
} NodeTwoXYs;

typedef struct NodeTwoFloats {
  float x, y;
} NodeTwoFloats;

typedef struct NodeVertexCol {
  char name[64];
} NodeVertexCol;

/* qdn: Defocus blur node */
typedef struct NodeDefocus {
  char bktype, _pad0, preview, gamco;
  short samples, no_zbuf;
  float fstop, maxblur, bthresh, scale;
  float rotation;
  char _pad1[4];
} NodeDefocus;

typedef struct NodeScriptDict {
  /** For PyObject *dict. */
  void *dict;
  /** For BPy_Node *node. */
  void *node;
} NodeScriptDict;

/* qdn: glare node */
typedef struct NodeGlare {
  char quality, type, iter;
  /* XXX angle is only kept for backward/forward compatibility,
   * was used for two different things, see T50736. */
  char angle DNA_DEPRECATED, _pad0, size, star_45, streaks;
  float colmod, mix, threshold, fade;
  float angle_ofs;
  char _pad1[4];
} NodeGlare;

/* qdn: tonemap node */
typedef struct NodeTonemap {
  float key, offset, gamma;
  float f, m, a, c;
  int type;
} NodeTonemap;

/* qdn: lens distortion node */
typedef struct NodeLensDist {
  short jit, proj, fit;
  char _pad[2];
} NodeLensDist;

typedef struct NodeColorBalance {
  /* ASC CDL parameters */
  float slope[3];
  float offset[3];
  float power[3];
  float offset_basis;
  char _pad[4];

  /* LGG parameters */
  float lift[3];
  float gamma[3];
  float gain[3];
} NodeColorBalance;

typedef struct NodeColorspill {
  short limchan, unspill;
  float limscale;
  float uspillr, uspillg, uspillb;
} NodeColorspill;

typedef struct NodeDilateErode {
  char falloff;
  char _pad[7];
} NodeDilateErode;

typedef struct NodeMask {
  int size_x, size_y;
} NodeMask;

typedef struct NodeTexBase {
  TexMapping tex_mapping;
  ColorMapping color_mapping;
} NodeTexBase;

typedef struct NodeTexSky {
  NodeTexBase base;
  int sky_model;
  float sun_direction[3];
  float turbidity;
  float ground_albedo;
} NodeTexSky;

typedef struct NodeTexImage {
  NodeTexBase base;
  ImageUser iuser;
  int color_space DNA_DEPRECATED;
  int projection;
  float projection_blend;
  int interpolation;
  int extension;
  char _pad[4];
} NodeTexImage;

typedef struct NodeTexChecker {
  NodeTexBase base;
} NodeTexChecker;

typedef struct NodeTexBrick {
  NodeTexBase base;
  int offset_freq, squash_freq;
  float offset, squash;
} NodeTexBrick;

typedef struct NodeTexEnvironment {
  NodeTexBase base;
  ImageUser iuser;
  int color_space DNA_DEPRECATED;
  int projection;
  int interpolation;
  char _pad[4];
} NodeTexEnvironment;

typedef struct NodeTexGradient {
  NodeTexBase base;
  int gradient_type;
  char _pad[4];
} NodeTexGradient;

typedef struct NodeTexNoise {
  NodeTexBase base;
} NodeTexNoise;

typedef struct NodeTexVoronoi {
  NodeTexBase base;
  int coloring;
  int distance;
  int feature;
  char _pad[4];
} NodeTexVoronoi;

typedef struct NodeTexMusgrave {
  NodeTexBase base;
  int musgrave_type;
  char _pad[4];
} NodeTexMusgrave;

typedef struct NodeTexWave {
  NodeTexBase base;
  int wave_type;
  int wave_profile;
} NodeTexWave;

typedef struct NodeTexMagic {
  NodeTexBase base;
  int depth;
  char _pad[4];
} NodeTexMagic;

typedef struct NodeShaderAttribute {
  char name[64];
} NodeShaderAttribute;

typedef struct NodeShaderVectTransform {
  int type;
  int convert_from, convert_to;
  char _pad[4];
} NodeShaderVectTransform;

typedef struct NodeShaderTexPointDensity {
  NodeTexBase base;
  short point_source;
  char _pad[2];
  int particle_system;
  float radius;
  int resolution;
  short space;
  short interpolation;
  short color_source;
  short ob_color_source;
  /** Vertex attribute layer for color source, MAX_CUSTOMDATA_LAYER_NAME. */
  char vertex_attribute_name[64];
  /* Used at runtime only by sampling RNA API. */
  PointDensity pd;
  int cached_resolution;
  char _pad2[4];
} NodeShaderTexPointDensity;

/* TEX_output */
typedef struct TexNodeOutput {
  char name[64];
} TexNodeOutput;

typedef struct NodeKeyingScreenData {
  char tracking_object[64];
} NodeKeyingScreenData;

typedef struct NodeKeyingData {
  float screen_balance;
  float despill_factor;
  float despill_balance;
  int edge_kernel_radius;
  float edge_kernel_tolerance;
  float clip_black, clip_white;
  int dilate_distance;
  int feather_distance;
  int feather_falloff;
  int blur_pre, blur_post;
} NodeKeyingData;

typedef struct NodeTrackPosData {
  char tracking_object[64];
  char track_name[64];
} NodeTrackPosData;

typedef struct NodeTranslateData {
  char wrap_axis;
  char relative;
  char _pad[6];
} NodeTranslateData;

typedef struct NodePlaneTrackDeformData {
  char tracking_object[64];
  char plane_track_name[64];
  char flag;
  char motion_blur_samples;
  char _pad[2];
  float motion_blur_shutter;
} NodePlaneTrackDeformData;

typedef struct NodeShaderScript {
  int mode;
  int flag;

  /** 1024 = FILE_MAX. */
  char filepath[1024];

  char bytecode_hash[64];
  char *bytecode;
} NodeShaderScript;

typedef struct NodeShaderTangent {
  int direction_type;
  int axis;
  char uv_map[64];
} NodeShaderTangent;

typedef struct NodeShaderNormalMap {
  int space;
  char uv_map[64];
} NodeShaderNormalMap;

typedef struct NodeShaderUVMap {
  char uv_map[64];
} NodeShaderUVMap;

typedef struct NodeShaderTexIES {
  int mode;

  /** 1024 = FILE_MAX. */
  char filepath[1024];
} NodeShaderTexIES;

typedef struct NodeSunBeams {
  float source[2];

  float ray_length;
} NodeSunBeams;

typedef struct NodeCryptomatte {
  float add[3];
  float remove[3];
  char *matte_id;
  int num_inputs;
  char _pad[4];
} NodeCryptomatte;

typedef struct NodeDenoise {
  char hdr;
<<<<<<< HEAD
  char srgb;
  char _pad[6];
=======
  char _pad[7];
>>>>>>> 04f9c795
} NodeDenoise;

/* script node mode */
#define NODE_SCRIPT_INTERNAL 0
#define NODE_SCRIPT_EXTERNAL 1

/* script node flag */
#define NODE_SCRIPT_AUTO_UPDATE 1

/* ies node mode */
#define NODE_IES_INTERNAL 0
#define NODE_IES_EXTERNAL 1

/* frame node flags */
#define NODE_FRAME_SHRINK 1     /* keep the bounding box minimal */
#define NODE_FRAME_RESIZEABLE 2 /* test flag, if frame can be resized by user */

/* proxy node flags */
#define NODE_PROXY_AUTOTYPE 1 /* automatically change output type based on link */

/* comp channel matte */
#define CMP_NODE_CHANNEL_MATTE_CS_RGB 1
#define CMP_NODE_CHANNEL_MATTE_CS_HSV 2
#define CMP_NODE_CHANNEL_MATTE_CS_YUV 3
#define CMP_NODE_CHANNEL_MATTE_CS_YCC 4

/* glossy distributions */
#define SHD_GLOSSY_BECKMANN 0
#define SHD_GLOSSY_SHARP 1
#define SHD_GLOSSY_GGX 2
#define SHD_GLOSSY_ASHIKHMIN_SHIRLEY 3
#define SHD_GLOSSY_MULTI_GGX 4

/* vector transform */
#define SHD_VECT_TRANSFORM_TYPE_VECTOR 0
#define SHD_VECT_TRANSFORM_TYPE_POINT 1
#define SHD_VECT_TRANSFORM_TYPE_NORMAL 2

#define SHD_VECT_TRANSFORM_SPACE_WORLD 0
#define SHD_VECT_TRANSFORM_SPACE_OBJECT 1
#define SHD_VECT_TRANSFORM_SPACE_CAMERA 2

/* toon modes */
#define SHD_TOON_DIFFUSE 0
#define SHD_TOON_GLOSSY 1

/* hair components */
#define SHD_HAIR_REFLECTION 0
#define SHD_HAIR_TRANSMISSION 1

/* principled hair parametrization */
#define SHD_PRINCIPLED_HAIR_REFLECTANCE 0
#define SHD_PRINCIPLED_HAIR_PIGMENT_CONCENTRATION 1
#define SHD_PRINCIPLED_HAIR_DIRECT_ABSORPTION 2

/* blend texture */
#define SHD_BLEND_LINEAR 0
#define SHD_BLEND_QUADRATIC 1
#define SHD_BLEND_EASING 2
#define SHD_BLEND_DIAGONAL 3
#define SHD_BLEND_RADIAL 4
#define SHD_BLEND_QUADRATIC_SPHERE 5
#define SHD_BLEND_SPHERICAL 6

/* noise basis for textures */
#define SHD_NOISE_PERLIN 0
#define SHD_NOISE_VORONOI_F1 1
#define SHD_NOISE_VORONOI_F2 2
#define SHD_NOISE_VORONOI_F3 3
#define SHD_NOISE_VORONOI_F4 4
#define SHD_NOISE_VORONOI_F2_F1 5
#define SHD_NOISE_VORONOI_CRACKLE 6
#define SHD_NOISE_CELL_NOISE 7

#define SHD_NOISE_SOFT 0
#define SHD_NOISE_HARD 1

/* voronoi texture */
#define SHD_VORONOI_DISTANCE 0
#define SHD_VORONOI_MANHATTAN 1
#define SHD_VORONOI_CHEBYCHEV 2
#define SHD_VORONOI_MINKOWSKI 3

#define SHD_VORONOI_INTENSITY 0
#define SHD_VORONOI_CELLS 1

#define SHD_VORONOI_F1 0
#define SHD_VORONOI_F2 1
#define SHD_VORONOI_F3 2
#define SHD_VORONOI_F4 3
#define SHD_VORONOI_F2F1 4

/* musgrave texture */
#define SHD_MUSGRAVE_MULTIFRACTAL 0
#define SHD_MUSGRAVE_FBM 1
#define SHD_MUSGRAVE_HYBRID_MULTIFRACTAL 2
#define SHD_MUSGRAVE_RIDGED_MULTIFRACTAL 3
#define SHD_MUSGRAVE_HETERO_TERRAIN 4

/* wave texture */
#define SHD_WAVE_BANDS 0
#define SHD_WAVE_RINGS 1

#define SHD_WAVE_PROFILE_SIN 0
#define SHD_WAVE_PROFILE_SAW 1

/* sky texture */
#define SHD_SKY_OLD 0
#define SHD_SKY_NEW 1

/* environment texture */
#define SHD_PROJ_EQUIRECTANGULAR 0
#define SHD_PROJ_MIRROR_BALL 1

#define SHD_IMAGE_EXTENSION_REPEAT 0
#define SHD_IMAGE_EXTENSION_EXTEND 1
#define SHD_IMAGE_EXTENSION_CLIP 2

/* image texture */
#define SHD_PROJ_FLAT 0
#define SHD_PROJ_BOX 1
#define SHD_PROJ_SPHERE 2
#define SHD_PROJ_TUBE 3

/* image texture interpolation */
#define SHD_INTERP_LINEAR 0
#define SHD_INTERP_CLOSEST 1
#define SHD_INTERP_CUBIC 2
#define SHD_INTERP_SMART 3

/* tangent */
#define SHD_TANGENT_RADIAL 0
#define SHD_TANGENT_UVMAP 1

/* tangent */
#define SHD_TANGENT_AXIS_X 0
#define SHD_TANGENT_AXIS_Y 1
#define SHD_TANGENT_AXIS_Z 2

/* normal map, displacement space */
#define SHD_SPACE_TANGENT 0
#define SHD_SPACE_OBJECT 1
#define SHD_SPACE_WORLD 2
#define SHD_SPACE_BLENDER_OBJECT 3
#define SHD_SPACE_BLENDER_WORLD 4

#define SHD_AO_INSIDE 1
#define SHD_AO_LOCAL 2

/* math node clamp */
#define SHD_MATH_CLAMP 1

/* Math node operations. */
enum {
  NODE_MATH_ADD = 0,
  NODE_MATH_SUBTRACT = 1,
  NODE_MATH_MULTIPLY = 2,
  NODE_MATH_DIVIDE = 3,
  NODE_MATH_SINE = 4,
  NODE_MATH_COSINE = 5,
  NODE_MATH_TANGENT = 6,
  NODE_MATH_ARCSINE = 7,
  NODE_MATH_ARCCOSINE = 8,
  NODE_MATH_ARCTANGENT = 9,
  NODE_MATH_POWER = 10,
  NODE_MATH_LOGARITHM = 11,
  NODE_MATH_MINIMUM = 12,
  NODE_MATH_MAXIMUM = 13,
  NODE_MATH_ROUND = 14,
  NODE_MATH_LESS_THAN = 15,
  NODE_MATH_GREATER_THAN = 16,
  NODE_MATH_MODULO = 17,
  NODE_MATH_ABSOLUTE = 18,
  NODE_MATH_ARCTAN2 = 19,
  NODE_MATH_FLOOR = 20,
  NODE_MATH_CEIL = 21,
  NODE_MATH_FRACTION = 22,
  NODE_MATH_SQRT = 23,
};

/* mix rgb node flags */
#define SHD_MIXRGB_USE_ALPHA 1
#define SHD_MIXRGB_CLAMP 2

/* subsurface */
enum {
#ifdef DNA_DEPRECATED
  SHD_SUBSURFACE_COMPATIBLE = 0,  // Deprecated
#endif
  SHD_SUBSURFACE_CUBIC = 1,
  SHD_SUBSURFACE_GAUSSIAN = 2,
  SHD_SUBSURFACE_BURLEY = 3,
  SHD_SUBSURFACE_RANDOM_WALK = 4,
};

/* blur node */
#define CMP_NODE_BLUR_ASPECT_NONE 0
#define CMP_NODE_BLUR_ASPECT_Y 1
#define CMP_NODE_BLUR_ASPECT_X 2

/* wrapping */
#define CMP_NODE_WRAP_NONE 0
#define CMP_NODE_WRAP_X 1
#define CMP_NODE_WRAP_Y 2
#define CMP_NODE_WRAP_XY 3

#define CMP_NODE_MASK_MBLUR_SAMPLES_MAX 64

/* image */
#define CMP_NODE_IMAGE_USE_STRAIGHT_OUTPUT 1

/* viewer and cmposite output */
#define CMP_NODE_OUTPUT_IGNORE_ALPHA 1

/* Plane track deform node */
enum {
  CMP_NODEFLAG_PLANETRACKDEFORM_MOTION_BLUR = 1,
};

/* Stabilization node */
enum {
  CMP_NODEFLAG_STABILIZE_INVERSE = 1,
};

#define CMP_NODE_PLANETRACKDEFORM_MBLUR_SAMPLES_MAX 64

/* Point Density shader node */

enum {
  SHD_POINTDENSITY_SOURCE_PSYS = 0,
  SHD_POINTDENSITY_SOURCE_OBJECT = 1,
};

enum {
  SHD_POINTDENSITY_SPACE_OBJECT = 0,
  SHD_POINTDENSITY_SPACE_WORLD = 1,
};

enum {
  SHD_POINTDENSITY_COLOR_PARTAGE = 1,
  SHD_POINTDENSITY_COLOR_PARTSPEED = 2,
  SHD_POINTDENSITY_COLOR_PARTVEL = 3,
};

enum {
  SHD_POINTDENSITY_COLOR_VERTCOL = 0,
  SHD_POINTDENSITY_COLOR_VERTWEIGHT = 1,
  SHD_POINTDENSITY_COLOR_VERTNOR = 2,
};

/* Output shader node */

typedef enum NodeShaderOutputTarget {
  SHD_OUTPUT_ALL = 0,
  SHD_OUTPUT_EEVEE = 1,
  SHD_OUTPUT_CYCLES = 2,
} NodeShaderOutputTarget;

#endif<|MERGE_RESOLUTION|>--- conflicted
+++ resolved
@@ -1014,12 +1014,7 @@
 
 typedef struct NodeDenoise {
   char hdr;
-<<<<<<< HEAD
-  char srgb;
-  char _pad[6];
-=======
   char _pad[7];
->>>>>>> 04f9c795
 } NodeDenoise;
 
 /* script node mode */
