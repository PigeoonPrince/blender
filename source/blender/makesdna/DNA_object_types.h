--- conflicted
+++ resolved
@@ -357,12 +357,8 @@
 } DupliObjectData;
 
 typedef struct DupliCache {
-<<<<<<< HEAD
-	int flag;
-=======
 	short flag;
 	short result;
->>>>>>> 866537d0
 	float cfra; /* frame for which the cache was constructed */
 	
 	struct GHash *ghash;
@@ -448,9 +444,6 @@
 	OB_RENDER_DUPLI     = 1 << 12,
 	OB_NO_CONSTRAINTS   = 1 << 13,  /* runtime constraints disable */
 	OB_NO_PSYS_UPDATE   = 1 << 14,  /* hack to work around particle issue */
-	OB_DUPLI_READ_CACHE = 1 << 15,  /* use cache instead of object data */
-
-	OB_IS_DUPLI_CACHE   = 1 << 31,  /* temporary flag: object data overridden from cache */
 
 	OB_IS_DUPLI_CACHE   = 1 << 31,  /* temporary flag: object data overridden from cache */
 
