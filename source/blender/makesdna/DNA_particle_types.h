/*
 * This program is free software; you can redistribute it and/or
 * modify it under the terms of the GNU General Public License
 * as published by the Free Software Foundation; either version 2
 * of the License, or (at your option) any later version.
 *
 * This program is distributed in the hope that it will be useful,
 * but WITHOUT ANY WARRANTY; without even the implied warranty of
 * MERCHANTABILITY or FITNESS FOR A PARTICULAR PURPOSE.  See the
 * GNU General Public License for more details.
 *
 * You should have received a copy of the GNU General Public License
 * along with this program; if not, write to the Free Software Foundation,
 * Inc., 51 Franklin Street, Fifth Floor, Boston, MA 02110-1301, USA.
 *
 * The Original Code is Copyright (C) 2007 by Janne Karhu.
 * All rights reserved.
 */

/** \file
 * \ingroup DNA
 */

#ifndef __DNA_PARTICLE_TYPES_H__
#define __DNA_PARTICLE_TYPES_H__

#include "DNA_defs.h"
#include "DNA_ID.h"
#include "DNA_boid_types.h"

struct AnimData;

typedef struct HairKey {
  /** Location of hair vertex. */
  float co[3];
  /** Time along hair, default 0-100. */
  float time;
  /** Softbody weight. */
  float weight;
  /** Saved particled edit mode flags. */
  short editflag;
  char _pad[2];
  float world_co[3];
} HairKey;

typedef struct ParticleKey { /* when changed update size of struct to copy_particleKey()!! */
  /** Location. */
  float co[3];
  /** Velocity. */
  float vel[3];
  /** Rotation quaternion. */
  float rot[4];
  /** Angular velocity. */
  float ave[3];
  /** When this key happens. */
  float time;
} ParticleKey;

typedef struct BoidParticle {
  struct Object *ground;
  struct BoidData data;
  float gravity[3];
  float wander[3];
  float rt;
} BoidParticle;

typedef struct ParticleSpring {
  float rest_length;
  unsigned int particle_index[2], delete_flag;
} ParticleSpring;

/* Child particles are created around or between parent particles */
typedef struct ChildParticle {
  /** Num is face index on the final derived mesh. */
  int num, parent;
  /** Nearest particles to the child, used for the interpolation. */
  int pa[4];
  /** Interpolation weights for the above particles. */
  float w[4];
  /** Face vertex weights and offset. */
  float fuv[4], foffset;
  float rt;
} ChildParticle;

typedef struct ParticleTarget {
  struct ParticleTarget *next, *prev;
  struct Object *ob;
  int psys;
  short flag, mode;
  float time, duration;
} ParticleTarget;

typedef struct ParticleDupliWeight {
  struct ParticleDupliWeight *next, *prev;
  struct Object *ob;
  short count;
  short flag;
  /** Only updated on file save and used on file load. */
  short index, rt;
} ParticleDupliWeight;

typedef struct ParticleData {
  /** Current global coordinates. */
  ParticleKey state;

  /** Previous state. */
  ParticleKey prev_state;

  /** Hair vertices. */
  HairKey *hair;

  /** Keyed keys. */
  ParticleKey *keys;

  /** Boids data. */
  BoidParticle *boid;

  /** Amount of hair or keyed key.s*/
  int totkey;

  /** Dietime is not necessarily time+lifetime as. */
  float time, lifetime;
  /** Particles can die unnaturally (collision). */
  float dietime;

  /**
   * WARNING! Those two indices,
   * when not affected to vertices, are for !!! TESSELLATED FACES !!!, not POLYGONS!
   */
  /** Index to vert/edge/face. */
  int num;
  /** Index to derived mesh data (face) to avoid slow lookups. */
  int num_dmcache;

  /** Coordinates on face/edge number "num" and depth alon.g*/
  float fuv[4], foffset;
  /* face normal for volume emission. */

  /** Size and multiplier so that we can update size when ever. */
  float size;

  /** Density of sph particle. */
  float sphdensity;
  char _pad[4];

  int hair_index;
  short flag;
  /** The life state of a particle. */
  short alive;
} ParticleData;

typedef struct SPHFluidSettings {
  /*Particle Fluid*/
  float radius, spring_k, rest_length;
  float plasticity_constant, yield_ratio;
  float plasticity_balance, yield_balance;
  float viscosity_omega, viscosity_beta;
  float stiffness_k, stiffness_knear, rest_density;
  float buoyancy;
  int flag, spring_frames;
  short solver;
  char _pad[6];
} SPHFluidSettings;

/* fluid->flag */
#define SPH_VISCOELASTIC_SPRINGS 1
#define SPH_CURRENT_REST_LENGTH 2
#define SPH_FAC_REPULSION 4
#define SPH_FAC_DENSITY 8
#define SPH_FAC_RADIUS 16
#define SPH_FAC_VISCOSITY 32
#define SPH_FAC_REST_LENGTH 64

/* fluid->solver (numerical ID field, not bitfield) */
#define SPH_SOLVER_DDR 0
#define SPH_SOLVER_CLASSICAL 1

typedef struct ParticleSettings {
  ID id;
  struct AnimData *adt;

  struct BoidSettings *boids;
  struct SPHFluidSettings *fluid;

  struct EffectorWeights *effector_weights;
  struct Collection *collision_group;

  int flag, rt;
  short type, from, distr, texact;
  /* physics modes */
  short phystype, rotmode, avemode, reactevent;
  int draw;
  float draw_size;
  short draw_as, childtype;
  char _pad2[4];
  short ren_as, subframes, draw_col;
  /* number of path segments, power of 2 except */
  short draw_step, ren_step;
  short hair_step, keys_step;

  /* adaptive path rendering */
  short adapt_angle, adapt_pix;

  short disp, omat, interpolation, integrator;
  short rotfrom DNA_DEPRECATED;
  short kink, kink_axis;

  /* billboards */
  short bb_align, bb_uv_split, bb_anim, bb_split_offset DNA_DEPRECATED;
  float bb_tilt, bb_rand_tilt, bb_offset[2], bb_size[2], bb_vel_head, bb_vel_tail DNA_DEPRECATED;

  /* draw color */
  float color_vec_max;

  /* time and emission */
  float sta, end, lifetime, randlife;
  float timetweak, courant_target;
  float jitfac, eff_hair, grid_rand, ps_offset[1];
  int totpart, userjit, grid_res, effector_amount;
  short time_flag;
  char _pad0[6];

  /* initial velocity factors */
  float normfac, obfac, randfac, partfac, tanfac, tanphase, reactfac;
  float ob_vel[3];
  float avefac, phasefac, randrotfac, randphasefac;
  /* physical properties */
  float mass, size, randsize;
  /* global physical properties */
  float acc[3], dragfac, brownfac, dampfac;
  /* length */
  float randlength;
  /* children */
  int child_flag;
  char _pad3[4];
  int child_nbr, ren_child_nbr;
  float parents, childsize, childrandsize;
  float childrad, childflat;
  /* clumping */
  float clumpfac, clumppow;
  /* kink */
  float kink_amp, kink_freq, kink_shape, kink_flat;
  float kink_amp_clump;
  int kink_extra_steps;
  char _pad4[4];
  float kink_axis_random, kink_amp_random;
  /* rough */
  float rough1, rough1_size;
  float rough2, rough2_size, rough2_thres;
  float rough_end, rough_end_shape;
  /* length */
  float clength, clength_thres;
  /* parting */
  float parting_fac;
  float parting_min, parting_max;
  /* branching */
  float branch_thres;
  /* drawing stuff */
  float draw_line[2];
  float path_start, path_end;
  int trail_count;
  /* keyed particles */
  int keyed_loops;
  struct CurveMapping *clumpcurve;
  struct CurveMapping *roughcurve;
  float clump_noise_size;

  /* hair dynamics */
  float bending_random;

  /** MAX_MTEX. */
  struct MTex *mtex[18];

  struct Collection *instance_collection;
  struct ListBase instance_weights;
  struct Collection *eff_group DNA_DEPRECATED;  // deprecated
  struct Object *instance_object;
  struct Object *bb_ob;
  /** Old animation system, deprecated for 2.5. */
  struct Ipo *ipo DNA_DEPRECATED;
  struct PartDeflect *pd;
  struct PartDeflect *pd2;

  /* modified dm support */
  short use_modifier_stack;
  char _pad5[2];

  /* hair shape */
  short shape_flag;
  char _pad6[2];

  float twist;
  char _pad8[4];

  /* hair thickness shape */
  float shape;
  float rad_root, rad_tip, rad_scale;

  struct CurveMapping *twistcurve;
  void *_pad7;
} ParticleSettings;

typedef struct ParticleSystem {
  /* note1: make sure all (runtime) are NULL's in 'copy_particlesystem' XXX,
   * this function is no more! - need to invstigate */

  /* note2: make sure any uses of this struct in DNA are
   * accounted for in 'BKE_object_copy_particlesystems' */

  struct ParticleSystem *next, *prev;

  /** Particle settings. */
  ParticleSettings *part;

  /** (parent) particles. */
  ParticleData *particles;
  /** Child particles. */
  ChildParticle *child;

  /** Particle editmode (runtime). */
  struct PTCacheEdit *edit;
  /** Free callback. */
  void (*free_edit)(struct PTCacheEdit *edit);

  /** Path cache (runtime). */
  struct ParticleCacheKey **pathcache;
  /** Child cache (runtime). */
  struct ParticleCacheKey **childcache;
  /** Buffers for the above. */
  ListBase pathcachebufs, childcachebufs;

  /** Cloth simulation for hair. */
  struct ClothModifierData *clmd;
  /** Input/output for cloth simulation. */
  struct Mesh *hair_in_mesh, *hair_out_mesh;

  struct Object *target_ob;

  /** Run-time only lattice deformation data. */
  struct LatticeDeformData *lattice_deform_data;

  /** Particles from global space -> parent space. */
  struct Object *parent;

  /** Used for keyed and boid physics. */
  struct ListBase targets;

  /** Particle system name, MAX_NAME. */
  char name[64];

  /** Used for instancing. */
  float imat[4][4];
  float cfra, tree_frame, bvhtree_frame;
  int seed, child_seed;
  int flag, totpart, totunexist, totchild, totcached, totchildcache;
  /* NOTE: Recalc is one of ID_RECALC_PSYS_ALL flags.
   *
   * TODO(sergey): Use part->id.recalc instead of this duplicated flag
   * somehow. */
  int recalc;
  short target_psys, totkeyed, bakespace;
  char _pad1[6];

  /** Billboard uv name, MAX_CUSTOMDATA_LAYER_NAME. */
  char bb_uvname[3][64] DNA_DEPRECATED;

  /* if you change these remember to update array lengths to PSYS_TOT_VG! */
  /** Vertex groups, 0==disable, 1==starting index. */
  short vgroup[13], vg_neg, rt3;
  char _pad[6];

  /* point cache */
  struct PointCache *pointcache;
  struct ListBase ptcaches;

  struct ListBase *effectors;

  ParticleSpring *fluid_springs;
  int tot_fluidsprings, alloc_fluidsprings;

  /** Used for interactions with self and other systems. */
  struct KDTree_3d *tree;
  /** Used for interactions with self and other systems. */
  struct BVHTree *bvhtree;

  struct ParticleDrawData *pdd;

  /** Current time step, as a fraction of a frame. */
  float dt_frac;
  /** Influence of the lattice modifier. */
  float lattice_strength;

  void *batch_cache;

  /* Set by dependency graph's copy-on-write, allows to quickly go
   * from evaluated particle system to original one.
   *
   * Original system will have this set to NULL.
   *
   * Use psys_orig_get() function to access,
   */
  struct ParticleSystem *orig_psys;
} ParticleSystem;

typedef enum eParticleDrawFlag {
  PART_DRAW_VEL = (1 << 0),
  PART_DRAW_GLOBAL_OB = (1 << 1),
  PART_DRAW_SIZE = (1 << 2),
#ifdef DNA_DEPRECATED
  /** Render emitter as well. */
  PART_DRAW_EMITTER = (1 << 3), /* DEPRECATED */
#endif
  PART_DRAW_HEALTH = (1 << 4),
  PART_ABS_PATH_TIME = (1 << 5),
  PART_DRAW_COUNT_GR = (1 << 6),
  PART_DRAW_BB_LOCK = (1 << 7),
  /* used with billboards */      /* DEPRECATED */
  PART_DRAW_ROTATE_OB = (1 << 7), /* used with instance object/collection */
  PART_DRAW_PARENT = (1 << 8),
  PART_DRAW_NUM = (1 << 9),
  PART_DRAW_RAND_GR = (1 << 10),
  PART_DRAW_REN_ADAPT = (1 << 11),
  PART_DRAW_VEL_LENGTH = (1 << 12),
  PART_DRAW_MAT_COL = (1 << 13), /* deprecated, but used in do_versions */
  PART_DRAW_WHOLE_GR = (1 << 14),
  PART_DRAW_REN_STRAND = (1 << 15),
  PART_DRAW_NO_SCALE_OB = (1 << 16), /* used with instance object/collection */
  PART_DRAW_GUIDE_HAIRS = (1 << 17),
  PART_DRAW_HAIR_GRID = (1 << 18),
} eParticleDrawFlag;

/* part->type */
/* hair is always baked static in object/geometry space */
/* other types (normal particles) are in global space and not static baked */
<<<<<<< HEAD
#define PART_EMITTER                     (1<<0)
//#define PART_REACTOR                     (1<<0)
#define PART_HAIR                        (1<<2)
#define PART_FLUID                       (1<<3)
#define PART_MANTA_FLIP                  (1<<4)
#define PART_MANTA_SPRAY                 (1<<5)
#define PART_MANTA_BUBBLE                (1<<6)
#define PART_MANTA_FOAM                  (1<<7)
#define PART_MANTA_TRACER                (1<<8)

/* mirroring mantaflow particle types from particle.h */
#define PNONE    (0<<0)
#define PNEW     (1<<0)
#define PSPRAY   (1<<1)
#define PBUBBLE  (1<<2)
#define PFOAM    (1<<3)
#define PTRACER  (1<<4)
#define PDELETE  (1<<10)
#define PINVALID (1<<30)
=======
#define PART_EMITTER 0
//#define PART_REACTOR      1
#define PART_HAIR 2
#define PART_FLUID 3
>>>>>>> 3076d95b

/* part->flag */
#define PART_REACT_STA_END 1
#define PART_REACT_MULTIPLE 2

//#define PART_LOOP         4   /* not used anymore */
/* for dopesheet */
#define PART_DS_EXPAND 8

#define PART_HAIR_REGROW 16 /* regrow hair for each frame */

#define PART_UNBORN 32 /*show unborn particles*/
#define PART_DIED 64   /*show died particles*/

#define PART_TRAND 128
#define PART_EDISTR 256 /* particle/face from face areas */

#define PART_ROTATIONS 512 /* calculate particle rotations (and store them in pointcache) */
#define PART_DIE_ON_COL (1 << 12)
#define PART_SIZE_DEFL (1 << 13) /* swept sphere deflections */
#define PART_ROT_DYN (1 << 14)   /* dynamic rotation */
#define PART_SIZEMASS (1 << 16)

#define PART_HIDE_ADVANCED_HAIR (1 << 15)

//#define PART_ABS_TIME     (1 << 17)
//#define PART_GLOB_TIME        (1 << 18)

#define PART_BOIDS_2D (1 << 19)

//#define PART_BRANCHING        (1 << 20)
//#define PART_ANIM_BRANCHING   (1 << 21)

#define PART_HAIR_BSPLINE 1024

#define PART_GRID_HEXAGONAL (1 << 24)
#define PART_GRID_INVERT (1 << 26)

#define PART_CHILD_EFFECT (1 << 27)
#define PART_CHILD_LONG_HAIR (1 << 28)
/* #define PART_CHILD_RENDER        (1 << 29) */ /*UNUSED*/
#define PART_CHILD_GUIDE (1 << 30)

#define PART_SELF_EFFECT (1 << 22)

/* part->from */
#define PART_FROM_VERT 0
#define PART_FROM_FACE 1
#define PART_FROM_VOLUME 2
/* #define PART_FROM_PARTICLE   3  deprecated! */
#define PART_FROM_CHILD 4

/* part->distr */
#define PART_DISTR_JIT 0
#define PART_DISTR_RAND 1
#define PART_DISTR_GRID 2

/* part->phystype */
#define PART_PHYS_NO 0
#define PART_PHYS_NEWTON 1
#define PART_PHYS_KEYED 2
#define PART_PHYS_BOIDS 3
#define PART_PHYS_FLUID 4

/* part->kink */
typedef enum eParticleKink {
  PART_KINK_NO = 0,
  PART_KINK_CURL = 1,
  PART_KINK_RADIAL = 2,
  PART_KINK_WAVE = 3,
  PART_KINK_BRAID = 4,
  PART_KINK_SPIRAL = 5,
} eParticleKink;

/* part->child_flag */
typedef enum eParticleChildFlag {
  PART_CHILD_USE_CLUMP_NOISE = (1 << 0),
  PART_CHILD_USE_CLUMP_CURVE = (1 << 1),
  PART_CHILD_USE_ROUGH_CURVE = (1 << 2),
  PART_CHILD_USE_TWIST_CURVE = (1 << 3),
} eParticleChildFlag;

/* part->shape_flag */
typedef enum eParticleShapeFlag {
  PART_SHAPE_CLOSE_TIP = (1 << 0),
} eParticleShapeFlag;

/* part->draw_col */
#define PART_DRAW_COL_NONE 0
#define PART_DRAW_COL_MAT 1
#define PART_DRAW_COL_VEL 2
#define PART_DRAW_COL_ACC 3

/* part->time_flag */
#define PART_TIME_AUTOSF 1 /* Automatic subframes */

/* part->draw_as */
/* part->ren_as*/
#define PART_DRAW_NOT 0
#define PART_DRAW_DOT 1
#define PART_DRAW_HALO 1
#define PART_DRAW_CIRC 2
#define PART_DRAW_CROSS 3
#define PART_DRAW_AXIS 4
#define PART_DRAW_LINE 5
#define PART_DRAW_PATH 6
#define PART_DRAW_OB 7
#define PART_DRAW_GR 8
#define PART_DRAW_BB 9 /* deprecated */
#define PART_DRAW_REND 10

/* part->integrator */
#define PART_INT_EULER 0
#define PART_INT_MIDPOINT 1
#define PART_INT_RK4 2
#define PART_INT_VERLET 3

/* part->rotmode */
#define PART_ROT_NOR 1
#define PART_ROT_VEL 2
#define PART_ROT_GLOB_X 3
#define PART_ROT_GLOB_Y 4
#define PART_ROT_GLOB_Z 5
#define PART_ROT_OB_X 6
#define PART_ROT_OB_Y 7
#define PART_ROT_OB_Z 8
#define PART_ROT_NOR_TAN 9

/* part->avemode */
#define PART_AVE_VELOCITY 1
#define PART_AVE_RAND 2
#define PART_AVE_HORIZONTAL 3
#define PART_AVE_VERTICAL 4
#define PART_AVE_GLOBAL_X 5
#define PART_AVE_GLOBAL_Y 6
#define PART_AVE_GLOBAL_Z 7

/* part->reactevent */
#define PART_EVENT_DEATH 0
#define PART_EVENT_COLLIDE 1
#define PART_EVENT_NEAR 2

/* part->childtype */
#define PART_CHILD_PARTICLES 1
#define PART_CHILD_FACES 2

/* psys->flag */
#define PSYS_CURRENT 1
#define PSYS_GLOBAL_HAIR 2
#define PSYS_HAIR_DYNAMICS 4
#define PSYS_KEYED_TIMING 8
//#define PSYS_ENABLED      16  /* deprecated */
#define PSYS_HAIR_UPDATED 32           /* signal for updating hair particle mode */
/* #define PSYS_DRAWING     64 */      /* deprecated */
/* #define PSYS_USE_IMAT        128 */ /* deprecated */
#define PSYS_DELETE 256                /* remove particlesystem as soon as possible */
#define PSYS_HAIR_DONE 512
#define PSYS_KEYED 1024
#define PSYS_EDITED 2048
//#define PSYS_PROTECT_CACHE    4096 /* deprecated */
#define PSYS_DISABLED 8192
#define PSYS_OB_ANIM_RESTORE 16384 /* runtime flag */
#define PSYS_SHARED_CACHES 32768

/* pars->flag */
#define PARS_UNEXIST 1
#define PARS_NO_DISP 2
//#define PARS_STICKY           4 /* deprecated */
#define PARS_REKEY 8

/* pars->alive */
//#define PARS_KILLED           0 /* deprecated */
#define PARS_DEAD 1
#define PARS_UNBORN 2
#define PARS_ALIVE 3
#define PARS_DYING 4

/* ParticleDupliWeight->flag */
#define PART_DUPLIW_CURRENT 1

/* psys->vg */
#define PSYS_TOT_VG 13

#define PSYS_VG_DENSITY 0
#define PSYS_VG_VEL 1
#define PSYS_VG_LENGTH 2
#define PSYS_VG_CLUMP 3
#define PSYS_VG_KINK 4
#define PSYS_VG_ROUGH1 5
#define PSYS_VG_ROUGH2 6
#define PSYS_VG_ROUGHE 7
#define PSYS_VG_SIZE 8
#define PSYS_VG_TAN 9
#define PSYS_VG_ROT 10
#define PSYS_VG_EFFECTOR 11
#define PSYS_VG_TWIST 12

/* ParticleTarget->flag */
#define PTARGET_CURRENT 1
#define PTARGET_VALID 2

/* ParticleTarget->mode */
#define PTARGET_MODE_NEUTRAL 0
#define PTARGET_MODE_FRIEND 1
#define PTARGET_MODE_ENEMY 2

/* mapto */
typedef enum eParticleTextureInfluence {
  /* init */
  PAMAP_TIME = (1 << 0), /* emission time */
  PAMAP_LIFE = (1 << 1), /* life time */
  PAMAP_DENS = (1 << 2), /* density */
  PAMAP_SIZE = (1 << 3), /* physical size */
  PAMAP_INIT = (PAMAP_TIME | PAMAP_LIFE | PAMAP_DENS | PAMAP_SIZE),
  /* reset */
  PAMAP_IVEL = (1 << 5), /* initial velocity */
  /* physics */
  PAMAP_FIELD = (1 << 6), /* force fields */
  PAMAP_GRAVITY = (1 << 10),
  PAMAP_DAMP = (1 << 11),
  PAMAP_PHYSICS = (PAMAP_FIELD | PAMAP_GRAVITY | PAMAP_DAMP),
  /* children */
  PAMAP_CLUMP = (1 << 7),
  PAMAP_KINK_FREQ = (1 << 8),
  PAMAP_KINK_AMP = (1 << 12),
  PAMAP_ROUGH = (1 << 9),
  PAMAP_LENGTH = (1 << 4),
  PAMAP_TWIST = (1 << 13),
  PAMAP_CHILD = (PAMAP_CLUMP | PAMAP_KINK_FREQ | PAMAP_KINK_AMP | PAMAP_ROUGH | PAMAP_LENGTH |
                 PAMAP_TWIST),
} eParticleTextureInfluence;

#endif<|MERGE_RESOLUTION|>--- conflicted
+++ resolved
@@ -432,32 +432,25 @@
 /* part->type */
 /* hair is always baked static in object/geometry space */
 /* other types (normal particles) are in global space and not static baked */
-<<<<<<< HEAD
-#define PART_EMITTER                     (1<<0)
+#define PART_EMITTER (1 << 0)
 //#define PART_REACTOR                     (1<<0)
-#define PART_HAIR                        (1<<2)
-#define PART_FLUID                       (1<<3)
-#define PART_MANTA_FLIP                  (1<<4)
-#define PART_MANTA_SPRAY                 (1<<5)
-#define PART_MANTA_BUBBLE                (1<<6)
-#define PART_MANTA_FOAM                  (1<<7)
-#define PART_MANTA_TRACER                (1<<8)
+#define PART_HAIR (1 << 2)
+#define PART_FLUID (1 << 3)
+#define PART_MANTA_FLIP (1 << 4)
+#define PART_MANTA_SPRAY (1 << 5)
+#define PART_MANTA_BUBBLE (1 << 6)
+#define PART_MANTA_FOAM (1 << 7)
+#define PART_MANTA_TRACER (1 << 8)
 
 /* mirroring mantaflow particle types from particle.h */
-#define PNONE    (0<<0)
-#define PNEW     (1<<0)
-#define PSPRAY   (1<<1)
-#define PBUBBLE  (1<<2)
-#define PFOAM    (1<<3)
-#define PTRACER  (1<<4)
-#define PDELETE  (1<<10)
-#define PINVALID (1<<30)
-=======
-#define PART_EMITTER 0
-//#define PART_REACTOR      1
-#define PART_HAIR 2
-#define PART_FLUID 3
->>>>>>> 3076d95b
+#define PNONE (0 << 0)
+#define PNEW (1 << 0)
+#define PSPRAY (1 << 1)
+#define PBUBBLE (1 << 2)
+#define PFOAM (1 << 3)
+#define PTRACER (1 << 4)
+#define PDELETE (1 << 10)
+#define PINVALID (1 << 30)
 
 /* part->flag */
 #define PART_REACT_STA_END 1
