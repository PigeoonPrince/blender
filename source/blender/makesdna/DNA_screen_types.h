--- conflicted
+++ resolved
@@ -259,11 +259,7 @@
 	ListBase ui_lists;			/* uiList */
 	ListBase ui_previews;		/* uiPreview */
 	ListBase handlers;			/* wmEventHandler */
-<<<<<<< HEAD
-	struct wmWidgetMap *widgetmap;			/* widgets for drawing */
-=======
 	struct wmWidgetMap *widgetmap;	/* widgets for drawing */
->>>>>>> ef310b2a
 	ListBase panels_category;	/* Panel categories runtime */
 	
 	struct wmTimer *regiontimer; /* blend in/out */
