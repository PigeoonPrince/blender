/*
 * This program is free software; you can redistribute it and/or
 * modify it under the terms of the GNU General Public License
 * as published by the Free Software Foundation; either version 2
 * of the License, or (at your option) any later version.
 *
 * This program is distributed in the hope that it will be useful,
 * but WITHOUT ANY WARRANTY; without even the implied warranty of
 * MERCHANTABILITY or FITNESS FOR A PARTICULAR PURPOSE.  See the
 * GNU General Public License for more details.
 *
 * You should have received a copy of the GNU General Public License
 * along with this program; if not, write to the Free Software Foundation,
 * Inc., 51 Franklin Street, Fifth Floor, Boston, MA 02110-1301, USA.
 *
 * The Original Code is Copyright (C) 2001-2002 by NaN Holding BV.
 * All rights reserved.
 */
/** \file
 * \ingroup DNA
 *
 * Structs for each of space type in the user interface.
 */

#ifndef __DNA_SPACE_TYPES_H__
#define __DNA_SPACE_TYPES_H__

#include "DNA_defs.h"
#include "DNA_listBase.h"
#include "DNA_color_types.h" /* for Histogram */
#include "DNA_vec_types.h"
#include "DNA_outliner_types.h"  /* for TreeStoreElem */
#include "DNA_image_types.h"     /* ImageUser */
#include "DNA_movieclip_types.h" /* MovieClipUser */
#include "DNA_sequence_types.h"  /* SequencerScopes */
#include "DNA_node_types.h"      /* for bNodeInstanceKey */
/* Hum ... Not really nice... but needed for spacebuts. */
#include "DNA_view2d_types.h"

struct BLI_mempool;
struct FileLayout;
struct FileList;
struct FileSelectParams;
struct Histogram;
struct ID;
struct Image;
struct Mask;
struct MovieClip;
struct MovieClipScopes;
struct Scopes;
struct Script;
struct SpaceGraph;
struct Text;
struct bDopeSheet;
struct bGPdata;
struct bNodeTree;
struct wmOperator;
struct wmTimer;

/* TODO 2.8: We don't write the global areas to files currently. Uncomment
 * define to enable writing (should become the default in a bit). */
//#define WITH_GLOBAL_AREA_WRITING

/* -------------------------------------------------------------------- */
/** \name SpaceLink (Base)
 * \{ */

/**
 * The base structure all the other spaces
 * are derived (implicitly) from. Would be
 * good to make this explicit.
 */
typedef struct SpaceLink {
  struct SpaceLink *next, *prev;
  /** Storage of regions for inactive spaces. */
  ListBase regionbase;
  char spacetype;
  char link_flag;
  char _pad0[6];
} SpaceLink;

/** \} */

/* -------------------------------------------------------------------- */
/** \name Space Info
 * \{ */

/* Info Header */
typedef struct SpaceInfo {
  SpaceLink *next, *prev;
  /** Storage of regions for inactive spaces. */
  ListBase regionbase;
  char spacetype;
  char link_flag;
  char _pad0[6];
  /* End 'SpaceLink' header. */

  char rpt_mask;
  char _pad[7];
} SpaceInfo;

/* SpaceInfo.rpt_mask */
typedef enum eSpaceInfo_RptMask {
  INFO_RPT_DEBUG = (1 << 0),
  INFO_RPT_INFO = (1 << 1),
  INFO_RPT_OP = (1 << 2),
  INFO_RPT_WARN = (1 << 3),
  INFO_RPT_ERR = (1 << 4),
} eSpaceInfo_RptMask;

/** \} */

/* -------------------------------------------------------------------- */
/** \name Properties Editor
 * \{ */

/* Properties Editor */
typedef struct SpaceProperties {
  SpaceLink *next, *prev;
  /** Storage of regions for inactive spaces. */
  ListBase regionbase;
  char spacetype;
  char link_flag;
  char _pad0[6];
  /* End 'SpaceLink' header. */

  /** Deprecated, copied to region. */
  View2D v2d DNA_DEPRECATED;

  /* For different kinds of property editors (exposed in the space type selector). */
  short space_subtype;

  /** Context tabs. */
  short mainb, mainbo, mainbuser;
  /** Preview is signal to refresh. */
  short preview;
  char _pad[5];
  char flag;

  /** Runtime. */
  void *path;
  /** Runtime. */
  int pathflag, dataicon;
  ID *pinid;

  void *texuser;
} SpaceProperties;

/* button defines (deprecated) */
#ifdef DNA_DEPRECATED_ALLOW
/* warning: the values of these defines are used in SpaceProperties.tabs[8] */
/* SpaceProperties.mainb new */
#  define CONTEXT_SCENE 0
#  define CONTEXT_OBJECT 1
// #define CONTEXT_TYPES   2
#  define CONTEXT_SHADING 3
#  define CONTEXT_EDITING 4
// #define CONTEXT_SCRIPT  5
// #define CONTEXT_LOGIC   6

/* SpaceProperties.mainb old (deprecated) */
// #define BUTS_VIEW           0
#  define BUTS_LAMP 1
#  define BUTS_MAT 2
#  define BUTS_TEX 3
#  define BUTS_ANIM 4
#  define BUTS_WORLD 5
#  define BUTS_RENDER 6
#  define BUTS_EDIT 7
// #define BUTS_GAME           8
#  define BUTS_FPAINT 9
#  define BUTS_RADIO 10
#  define BUTS_SCRIPT 11
// #define BUTS_SOUND          12
#  define BUTS_CONSTRAINT 13
// #define BUTS_EFFECTS        14
#endif /* DNA_DEPRECATED_ALLOW */

/* SpaceProperties.mainb new */
typedef enum eSpaceButtons_Context {
  BCONTEXT_RENDER = 0,
  BCONTEXT_SCENE = 1,
  BCONTEXT_WORLD = 2,
  BCONTEXT_OBJECT = 3,
  BCONTEXT_DATA = 4,
  BCONTEXT_MATERIAL = 5,
  BCONTEXT_TEXTURE = 6,
  BCONTEXT_PARTICLE = 7,
  BCONTEXT_PHYSICS = 8,
  BCONTEXT_BONE = 9,
  BCONTEXT_MODIFIER = 10,
  BCONTEXT_CONSTRAINT = 11,
  BCONTEXT_BONE_CONSTRAINT = 12,
  BCONTEXT_VIEW_LAYER = 13,
  BCONTEXT_TOOL = 14,
  BCONTEXT_SHADERFX = 15,
  BCONTEXT_OUTPUT = 16,

  /* always as last... */
  BCONTEXT_TOT,
} eSpaceButtons_Context;

/* SpaceProperties.flag */
typedef enum eSpaceButtons_Flag {
  SB_PRV_OSA = (1 << 0),
  SB_PIN_CONTEXT = (1 << 1),
  SB_FLAG_UNUSED_2 = (1 << 2),
  SB_FLAG_UNUSED_3 = (1 << 3),
  /** Do not add materials, particles, etc. in TemplateTextureUser list. */
  SB_TEX_USER_LIMITED = (1 << 3),
  SB_SHADING_CONTEXT = (1 << 4),
} eSpaceButtons_Flag;

/** \} */

/* -------------------------------------------------------------------- */
/** \name Outliner
 * \{ */

/* Outliner */
typedef struct SpaceOutliner {
  SpaceLink *next, *prev;
  /** Storage of regions for inactive spaces. */
  ListBase regionbase;
  char spacetype;
  char link_flag;
  char _pad0[6];
  /* End 'SpaceLink' header. */

  /** Deprecated, copied to region. */
  View2D v2d DNA_DEPRECATED;

  ListBase tree;

  /* treestore is an ordered list of TreeStoreElem's from outliner tree;
   * Note that treestore may contain duplicate elements if element
   * is used multiple times in outliner tree (e. g. linked objects)
   * Also note that BLI_mempool can not be read/written in DNA directly,
   * therefore readfile.c/writefile.c linearize treestore into TreeStore structure
   */
  struct BLI_mempool *treestore;

  /* search stuff */
  char search_string[64];
  struct TreeStoreElem search_tse;

  short flag, outlinevis, storeflag, search_flags;
  int filter;
  char filter_state;
  char show_restrict_flags;
  short filter_id_type;

  /**
   * Pointers to treestore elements, grouped by (id, type, nr)
   * in hashtable for faster searching */
  void *treehash;
} SpaceOutliner;

/* SpaceOutliner.flag */
typedef enum eSpaceOutliner_Flag {
  SO_TESTBLOCKS = (1 << 0),
  SO_NEWSELECTED = (1 << 1),
  SO_FLAG_UNUSED_1 = (1 << 2), /* cleared */
  SO_HIDE_KEYINGSETINFO = (1 << 3),
  SO_SKIP_SORT_ALPHA = (1 << 4),
} eSpaceOutliner_Flag;

/* SpaceOutliner.filter */
typedef enum eSpaceOutliner_Filter {
  SO_FILTER_SEARCH = (1 << 0),   /* Run-time flag. */
  SO_FILTER_UNUSED_1 = (1 << 1), /* cleared */
  SO_FILTER_NO_OBJECT = (1 << 2),
  SO_FILTER_NO_OB_CONTENT = (1 << 3), /* Not only mesh, but modifiers, constraints, ... */
  SO_FILTER_NO_CHILDREN = (1 << 4),

  SO_FILTER_UNUSED_5 = (1 << 5), /* cleared */
  SO_FILTER_NO_OB_MESH = (1 << 6),
  SO_FILTER_NO_OB_ARMATURE = (1 << 7),
  SO_FILTER_NO_OB_EMPTY = (1 << 8),
  SO_FILTER_NO_OB_LAMP = (1 << 9),
  SO_FILTER_NO_OB_CAMERA = (1 << 10),
  SO_FILTER_NO_OB_OTHERS = (1 << 11),

  SO_FILTER_UNUSED_12 = (1 << 12),         /* cleared */
  SO_FILTER_OB_STATE_VISIBLE = (1 << 13),  /* Not set via DNA. */
  SO_FILTER_OB_STATE_SELECTED = (1 << 14), /* Not set via DNA. */
  SO_FILTER_OB_STATE_ACTIVE = (1 << 15),   /* Not set via DNA. */
  SO_FILTER_NO_COLLECTION = (1 << 16),

  SO_FILTER_ID_TYPE = (1 << 17),
} eSpaceOutliner_Filter;

#define SO_FILTER_OB_TYPE \
  (SO_FILTER_NO_OB_MESH | SO_FILTER_NO_OB_ARMATURE | SO_FILTER_NO_OB_EMPTY | \
   SO_FILTER_NO_OB_LAMP | SO_FILTER_NO_OB_CAMERA | SO_FILTER_NO_OB_OTHERS)

#define SO_FILTER_OB_STATE \
  (SO_FILTER_OB_STATE_VISIBLE | SO_FILTER_OB_STATE_SELECTED | SO_FILTER_OB_STATE_ACTIVE)

#define SO_FILTER_ANY \
  (SO_FILTER_NO_OB_CONTENT | SO_FILTER_NO_CHILDREN | SO_FILTER_OB_TYPE | SO_FILTER_OB_STATE | \
   SO_FILTER_NO_COLLECTION)

/* SpaceOutliner.filter_state */
typedef enum eSpaceOutliner_StateFilter {
  SO_FILTER_OB_ALL = 0,
  SO_FILTER_OB_VISIBLE = 1,
  SO_FILTER_OB_SELECTED = 2,
  SO_FILTER_OB_ACTIVE = 3,
} eSpaceOutliner_StateFilter;

/* SpaceOutliner.show_restrict_flags */
typedef enum eSpaceOutliner_ShowRestrictFlag {
  SO_RESTRICT_ENABLE = (1 << 0),
  SO_RESTRICT_SELECT = (1 << 1),
  SO_RESTRICT_HIDE = (1 << 2),
  SO_RESTRICT_VIEWPORT = (1 << 3),
  SO_RESTRICT_RENDER = (1 << 4),
  SO_RESTRICT_HOLDOUT = (1 << 5),
  SO_RESTRICT_INDIRECT_ONLY = (1 << 6),
} eSpaceOutliner_Restrict;

/* SpaceOutliner.outlinevis */
typedef enum eSpaceOutliner_Mode {
  SO_SCENES = 0,
  /* SO_CUR_SCENE      = 1, */ /* deprecated! */
  /* SO_VISIBLE        = 2, */ /* deprecated! */
  /* SO_SELECTED       = 3, */ /* deprecated! */
  /* SO_ACTIVE         = 4, */ /* deprecated! */
  /* SO_SAME_TYPE      = 5, */ /* deprecated! */
  /* SO_GROUPS         = 6, */ /* deprecated! */
  SO_LIBRARIES = 7,
  /* SO_VERSE_SESSION  = 8, */ /* deprecated! */
  /* SO_VERSE_MS       = 9, */ /* deprecated! */
  SO_SEQUENCE = 10,
  SO_DATA_API = 11,
  /* SO_USERDEF        = 12, */ /* deprecated! */
  /* SO_KEYMAP         = 13, */ /* deprecated! */
  SO_ID_ORPHANS = 14,
  SO_VIEW_LAYER = 15,
} eSpaceOutliner_Mode;

/* SpaceOutliner.storeflag */
typedef enum eSpaceOutliner_StoreFlag {
  /* cleanup tree */
  SO_TREESTORE_CLEANUP = (1 << 0),
  SO_TREESTORE_UNUSED_1 = (1 << 1), /* cleared */
  /* rebuild the tree, similar to cleanup,
   * but defer a call to BKE_outliner_treehash_rebuild_from_treestore instead */
  SO_TREESTORE_REBUILD = (1 << 2),
} eSpaceOutliner_StoreFlag;

/* outliner search flags (SpaceOutliner.search_flags) */
typedef enum eSpaceOutliner_Search_Flags {
  SO_FIND_CASE_SENSITIVE = (1 << 0),
  SO_FIND_COMPLETE = (1 << 1),
  SO_SEARCH_RECURSIVE = (1 << 2),
} eSpaceOutliner_Search_Flags;

/** \} */

/* -------------------------------------------------------------------- */
/** \name Graph Editor
 * \{ */

typedef struct SpaceGraph_Runtime {
  /** #eGraphEdit_Runtime_Flag */
  char flag;
  char _pad[7];
  /** Sampled snapshots of F-Curves used as in-session guides */
  ListBase ghost_curves;
} SpaceGraph_Runtime;

/* 'Graph' Editor (formerly known as the IPO Editor) */
typedef struct SpaceGraph {
  SpaceLink *next, *prev;
  /** Storage of regions for inactive spaces. */
  ListBase regionbase;
  char spacetype;
  char link_flag;
  char _pad0[6];
  /* End 'SpaceLink' header. */

  /** Deprecated, copied to region. */
  View2D v2d DNA_DEPRECATED;

  /** Settings for filtering animation data
   * \note we use a pointer due to code-linking issues. */
  struct bDopeSheet *ads;

  /** Mode for the Graph editor (eGraphEdit_Mode). */
  short mode;
  /**
   * Time-transform autosnapping settings for Graph editor
   * (eAnimEdit_AutoSnap in DNA_action_types.h).
   */
  short autosnap;
  /** Settings for Graph editor (eGraphEdit_Flag). */
  int flag;

  /** Time value for cursor (when in drivers mode; animation uses current frame). */
  float cursorTime;
  /** Cursor value (y-value, x-value is current frame). */
  float cursorVal;
  /** Pivot point for transforms. */
  int around;
  char _pad[4];

  SpaceGraph_Runtime runtime;
} SpaceGraph;

/* SpaceGraph.flag (Graph Editor Settings) */
typedef enum eGraphEdit_Flag {
  /* OLD DEPRECEATED SETTING */
  /* SIPO_LOCK_VIEW            = (1 << 0), */

  /* don't merge keyframes on the same frame after a transform */
  SIPO_NOTRANSKEYCULL = (1 << 1),
  /* don't show any keyframe handles at all */
  SIPO_NOHANDLES = (1 << 2),
  /* don't show current frame number beside indicator line */
  SIPO_NODRAWCFRANUM = (1 << 3),
  /* show timing in seconds instead of frames */
  SIPO_DRAWTIME = (1 << 4),
  /* only show keyframes for selected F-Curves */
  SIPO_SELCUVERTSONLY = (1 << 5),
  /* draw names of F-Curves beside the respective curves */
  /* NOTE: currently not used */
  SIPO_DRAWNAMES = (1 << 6),
  /* show sliders in channels list */
  SIPO_SLIDERS = (1 << 7),
  /* don't show the horizontal component of the cursor */
  SIPO_NODRAWCURSOR = (1 << 8),
  /* only show handles of selected keyframes */
  SIPO_SELVHANDLESONLY = (1 << 9),
  /* don't perform realtime updates */
  SIPO_NOREALTIMEUPDATES = (1 << 11),
  /* don't draw curves with AA ("beauty-draw") for performance */
  SIPO_BEAUTYDRAW_OFF = (1 << 12),
  /* draw grouped channels with colors set in group */
  SIPO_NODRAWGCOLORS = (1 << 13),
  /* normalize curves on display */
  SIPO_NORMALIZE = (1 << 14),
  SIPO_NORMALIZE_FREEZE = (1 << 15),
  /* show vertical line for every marker */
  SIPO_MARKER_LINES = (1 << 16),
} eGraphEdit_Flag;

/* SpaceGraph.mode (Graph Editor Mode) */
typedef enum eGraphEdit_Mode {
  /* all animation curves (from all over Blender) */
  SIPO_MODE_ANIMATION = 0,
  /* drivers only */
  SIPO_MODE_DRIVERS = 1,
} eGraphEdit_Mode;

typedef enum eGraphEdit_Runtime_Flag {
  /** Temporary flag to force channel selections to be synced with main. */
  SIPO_RUNTIME_FLAG_NEED_CHAN_SYNC = (1 << 0),
  /** Temporary flag to force fcurves to recalculate colors. */
  SIPO_RUNTIME_FLAG_NEED_CHAN_SYNC_COLOR = (1 << 1),
} eGraphEdit_Runtime_Flag;

/** \} */

/* -------------------------------------------------------------------- */
/** \name NLA Editor
 * \{ */

/* NLA Editor */
typedef struct SpaceNla {
  struct SpaceLink *next, *prev;
  /** Storage of regions for inactive spaces. */
  ListBase regionbase;
  char spacetype;
  char link_flag;
  char _pad0[6];
  /* End 'SpaceLink' header. */

  /** This uses the same settings as autosnap for Action Editor. */
  short autosnap;
  short flag;
  char _pad[4];

  struct bDopeSheet *ads;
  /** Deprecated, copied to region. */
  View2D v2d DNA_DEPRECATED;
} SpaceNla;

/* SpaceNla.flag */
typedef enum eSpaceNla_Flag {
  SNLA_FLAG_UNUSED_0 = (1 << 0),
  SNLA_FLAG_UNUSED_1 = (1 << 1),
  /* draw timing in seconds instead of frames */
  SNLA_DRAWTIME = (1 << 2),
  SNLA_FLAG_UNUSED_3 = (1 << 3),
  /* don't draw frame number beside frame indicator */
  SNLA_NODRAWCFRANUM = (1 << 4),
  /* don't draw influence curves on strips */
  SNLA_NOSTRIPCURVES = (1 << 5),
  /* don't perform realtime updates */
  SNLA_NOREALTIMEUPDATES = (1 << 6),
  /* don't show local strip marker indications */
  SNLA_NOLOCALMARKERS = (1 << 7),
  /* show vertical line for every marker */
  SNLA_SHOW_MARKER_LINES = (1 << 8),
} eSpaceNla_Flag;

/** \} */

/* -------------------------------------------------------------------- */
/** \name Sequence Editor
 * \{ */

/* Sequencer */
typedef struct SpaceSeq {
  SpaceLink *next, *prev;
  /** Storage of regions for inactive spaces. */
  ListBase regionbase;
  char spacetype;
  char link_flag;
  char _pad0[6];
  /* End 'SpaceLink' header. */

  /** Deprecated, copied to region. */
  View2D v2d DNA_DEPRECATED;

  /** Deprecated: offset for drawing the image preview. */
  float xof DNA_DEPRECATED, yof DNA_DEPRECATED;
  /** Weird name for the sequencer subtype (seq, image, luma... etc). */
  short mainb;
  /** ESpaceSeq_Proxy_RenderSize. */
  short render_size;
  short chanshown;
  short zebra;
  int flag;
  /** Deprecated, handled by View2D now. */
  float zoom DNA_DEPRECATED;
  /** See SEQ_VIEW_* below. */
  int view;
  int overlay_type;
  /** Overlay an image of the editing on below the strips. */
  int draw_flag;
  char _pad[4];

  /** Grease-pencil data. */
  struct bGPdata *gpd;

  /** Different scoped displayed in space. */
  struct SequencerScopes scopes;

  /** Multiview current eye - for internal use. */
  char multiview_eye;
  char _pad2[7];

  struct GPUFX *compositor;
  void *_pad3;
} SpaceSeq;

/* SpaceSeq.mainb */
typedef enum eSpaceSeq_RegionType {
  SEQ_DRAW_SEQUENCE = 0,
  SEQ_DRAW_IMG_IMBUF = 1,
  SEQ_DRAW_IMG_WAVEFORM = 2,
  SEQ_DRAW_IMG_VECTORSCOPE = 3,
  SEQ_DRAW_IMG_HISTOGRAM = 4,
} eSpaceSeq_RegionType;

/* SpaceSeq.draw_flag */
typedef enum eSpaceSeq_DrawFlag {
  SEQ_DRAW_BACKDROP = (1 << 0),
  SEQ_DRAW_OFFSET_EXT = (1 << 1),
} eSpaceSeq_DrawFlag;

/* SpaceSeq.flag */
typedef enum eSpaceSeq_Flag {
  SEQ_DRAWFRAMES = (1 << 0),
  SEQ_MARKER_TRANS = (1 << 1),
  SEQ_DRAW_COLOR_SEPARATED = (1 << 2),
  SEQ_SHOW_SAFE_MARGINS = (1 << 3),
  SEQ_SHOW_GPENCIL = (1 << 4),
  SEQ_NO_DRAW_CFRANUM = (1 << 5),
  SEQ_USE_ALPHA = (1 << 6),     /* use RGBA display mode for preview */
  SEQ_ALL_WAVEFORMS = (1 << 7), /* draw all waveforms */
  SEQ_NO_WAVEFORMS = (1 << 8),  /* draw no waveforms */
  SEQ_SHOW_SAFE_CENTER = (1 << 9),
  SEQ_SHOW_METADATA = (1 << 10),
  SEQ_SHOW_MARKER_LINES = (1 << 11),
} eSpaceSeq_Flag;

/* SpaceSeq.view */
typedef enum eSpaceSeq_Displays {
  SEQ_VIEW_SEQUENCE = 1,
  SEQ_VIEW_PREVIEW = 2,
  SEQ_VIEW_SEQUENCE_PREVIEW = 3,
} eSpaceSeq_Dispays;

/* SpaceSeq.render_size */
typedef enum eSpaceSeq_Proxy_RenderSize {
  SEQ_PROXY_RENDER_SIZE_NONE = -1,
  SEQ_PROXY_RENDER_SIZE_SCENE = 0,
  SEQ_PROXY_RENDER_SIZE_25 = 25,
  SEQ_PROXY_RENDER_SIZE_50 = 50,
  SEQ_PROXY_RENDER_SIZE_75 = 75,
  SEQ_PROXY_RENDER_SIZE_100 = 99,
  SEQ_PROXY_RENDER_SIZE_FULL = 100,
} eSpaceSeq_Proxy_RenderSize;

typedef struct MaskSpaceInfo {
  /* **** mask editing **** */
  struct Mask *mask;
  /* draw options */
  char draw_flag;
  char draw_type;
  char overlay_mode;
  char _pad3[5];
} MaskSpaceInfo;

/* SpaceSeq.mainb */
typedef enum eSpaceSeq_OverlayType {
  SEQ_DRAW_OVERLAY_RECT = 0,
  SEQ_DRAW_OVERLAY_REFERENCE = 1,
  SEQ_DRAW_OVERLAY_CURRENT = 2,
} eSpaceSeq_OverlayType;

/** \} */

/* -------------------------------------------------------------------- */
/** \name File Selector
 * \{ */

/* Config and Input for File Selector */
typedef struct FileSelectParams {
  /** Title, also used for the text of the execute button. */
  char title[96];
  /**
   * Directory, FILE_MAX_LIBEXTRA, 1024 + 66, this is for extreme case when 1023 length path
   * needs to be linked in, where foo.blend/Armature need adding
   */
  char dir[1090];
  char file[256];

  char renamefile[256];
  short rename_flag;

  /** List of filetypes to filter (FILE_MAXFILE). */
  char filter_glob[256];

  /** Text items name must match to be shown. */
  char filter_search[64];
  /** Same as filter, but for ID types (aka library groups). */
  int filter_id;

  /** Active file used for keyboard navigation. */
  int active_file;
  /** File under cursor. */
  int highlight_file;
  int sel_first;
  int sel_last;
  unsigned short thumbnail_size;
  char _pad1[2];

  /* short */
  /** XXXXX for now store type here, should be moved to the operator. */
  short type;
  /** Settings for filter, hiding dots files. */
  short flag;
  /** Sort order. */
  short sort;
  /** Display mode flag. */
  short display;
  short display_previous;
  /** Filter when (flags & FILE_FILTER) is true. */
  char _pad2[2];
  int filter;

  /** Max number of levels in dirtree to show at once, 0 to disable recursion. */
  short recursion_level;

  /* XXX --- still unused -- */
  /** Show font preview. */
  short f_fp;
  /** String to use for font preview. */
  char fp_str[8];

  /* XXX --- end unused -- */
} FileSelectParams;

/* File Browser */
typedef struct SpaceFile {
  SpaceLink *next, *prev;
  /** Storage of regions for inactive spaces. */
  ListBase regionbase;
  char spacetype;
  char link_flag;
  char _pad0[6];
  /* End 'SpaceLink' header. */

  char _pad1[4];
  int scroll_offset;

  /* BKE_ST_MAXNAME */
  char asset_engine[64];

  struct FileSelectParams *params;

  /** Holds the list of files to show. */
  struct FileList *files;

  /** Holds the list of previous directories to show. */
  ListBase *folders_prev;
  /** Holds the list of next directories (pushed from previous) to show. */
  ListBase *folders_next;

  /* operator that is invoking fileselect
   * op->exec() will be called on the 'Load' button.
   * if operator provides op->cancel(), then this will be invoked
   * on the cancel button.
   */
  struct wmOperator *op;

  struct wmTimer *smoothscroll_timer;
  struct wmTimer *previews_timer;

  struct FileLayout *layout;

  short recentnr, bookmarknr;
  short systemnr, system_bookmarknr;
} SpaceFile;

/* FileSelectParams.display */
enum eFileDisplayType {
  FILE_DEFAULTDISPLAY = 0,
  FILE_SHORTDISPLAY = 1,
  FILE_LONGDISPLAY = 2,
  FILE_IMGDISPLAY = 3,
};

/* FileSelectParams.sort */
enum eFileSortType {
  FILE_SORT_NONE = 0,
  FILE_SORT_ALPHA = 1,
  FILE_SORT_EXTENSION = 2,
  FILE_SORT_TIME = 3,
  FILE_SORT_SIZE = 4,
};

/* these values need to be hardcoded in structs, dna does not recognize defines */
/* also defined in BKE */
#define FILE_MAXDIR 768
#define FILE_MAXFILE 256
#define FILE_MAX 1024

#define FILE_MAX_LIBEXTRA (FILE_MAX + MAX_ID_NAME)

/* filesel types */
#define FILE_UNIX 8
#define FILE_BLENDER 8 /* don't display relative paths */
#define FILE_SPECIAL 9

#define FILE_LOADLIB 1
#define FILE_MAIN 2

/* filesel op property -> action */
typedef enum eFileSel_Action {
  FILE_OPENFILE = 0,
  FILE_SAVE = 1,
} eFileSel_Action;

/* sfile->params->flag */
/* Note: short flag, also used as 16 lower bits of flags in link/append code
 *       (WM and BLO code area, see BLO_LibLinkFlags in BLO_readfile.h). */
typedef enum eFileSel_Params_Flag {
  FILE_PARAMS_FLAG_UNUSED_1 = (1 << 0), /* cleared */
  FILE_RELPATH = (1 << 1),
  FILE_LINK = (1 << 2),
  FILE_HIDE_DOT = (1 << 3),
  FILE_AUTOSELECT = (1 << 4),
  FILE_ACTIVE_COLLECTION = (1 << 5),
  FILE_PARAMS_FLAG_UNUSED_6 = (1 << 6), /* cleared */
  FILE_DIRSEL_ONLY = (1 << 7),
  FILE_FILTER = (1 << 8),
  FILE_PARAMS_FLAG_UNUSED_9 = (1 << 9), /* cleared */
  FILE_GROUP_INSTANCE = (1 << 10),
} eFileSel_Params_Flag;

/* sfile->params->rename_flag */
/* Note: short flag. Defined as bitflags, but currently only used as exclusive status markers... */
typedef enum eFileSel_Params_RenameFlag {
  /** Used when we only have the name of the entry we want to rename,
   * but not yet access to its matching file entry. */
  FILE_PARAMS_RENAME_PENDING = 1 << 0,
  /** We are actually renaming an entry. */
  FILE_PARAMS_RENAME_ACTIVE = 1 << 1,
  /** Used to scroll to newly renamed entry. */
  FILE_PARAMS_RENAME_POSTSCROLL_PENDING = 1 << 2,
  FILE_PARAMS_RENAME_POSTSCROLL_ACTIVE = 1 << 3,
} eFileSel_Params_RenameFlag;

/* files in filesel list: file types
 * Note we could use mere values (instead of bitflags) for file types themselves,
 * but since we do not lack of bytes currently...
 */
typedef enum eFileSel_File_Types {
  FILE_TYPE_BLENDER = (1 << 2),
  FILE_TYPE_BLENDER_BACKUP = (1 << 3),
  FILE_TYPE_IMAGE = (1 << 4),
  FILE_TYPE_MOVIE = (1 << 5),
  FILE_TYPE_PYSCRIPT = (1 << 6),
  FILE_TYPE_FTFONT = (1 << 7),
  FILE_TYPE_SOUND = (1 << 8),
  FILE_TYPE_TEXT = (1 << 9),
  /* 1 << 10 was FILE_TYPE_MOVIE_ICON, got rid of this so free slot for future type... */
  /** represents folders for filtering */
  FILE_TYPE_FOLDER = (1 << 11),
  FILE_TYPE_BTX = (1 << 12),
  FILE_TYPE_COLLADA = (1 << 13),
  /** from filter_glob operator property */
  FILE_TYPE_OPERATOR = (1 << 14),
  FILE_TYPE_APPLICATIONBUNDLE = (1 << 15),
  FILE_TYPE_ALEMBIC = (1 << 16),

  /** An FS directory (i.e. S_ISDIR on its path is true). */
  FILE_TYPE_DIR = (1 << 30),
  FILE_TYPE_BLENDERLIB = (1u << 31),
} eFileSel_File_Types;

/* Selection Flags in filesel: struct direntry, unsigned char selflag */
typedef enum eDirEntry_SelectFlag {
  /*  FILE_SEL_ACTIVE         = (1 << 1), */ /* UNUSED */
  FILE_SEL_HIGHLIGHTED = (1 << 2),
  FILE_SEL_SELECTED = (1 << 3),
  FILE_SEL_EDITING = (1 << 4),
} eDirEntry_SelectFlag;

/* ***** Related to file browser, but never saved in DNA, only here to help with RNA. ***** */

<<<<<<< HEAD
/* Container for a view, only relevant in asset context. */
typedef struct FileDirEntryView {
  struct FileDirEntryView *next, *prev;
=======
/**
 * About Unique identifier.
 *
 * Stored in a CustomProps once imported.
 * Each engine is free to use it as it likes - it will be the only thing passed to it by blender to
 * identify asset/variant/version (concatenating the three into a single 48 bytes one).
 * Assumed to be 128bits, handled as four integers due to lack of real bytes proptype in RNA :|.
 */
#define ASSET_UUID_LENGTH 16
>>>>>>> a3bc8690

  int uuid[4];
  char *name;
  char *description;

  uint64_t size;
  int64_t
      time; /* Should be duplicate of revision's time (easier to have everything in sigle struct). */
  /* Temp caching of UI-generated strings... */
  char size_str[16];
  char time_str[8];
  char date_str[16];
} FileDirEntryView;

/* Container for a revision, only relevant in asset context. */
typedef struct FileDirEntryRevision {
  struct FileDirEntryRevision *next, *prev;

  int uuid[4];
  char *comment;
  void *_pad;

  int64_t time;

  ListBase views;
  int nbr_views;
  int act_view;
} FileDirEntryRevision;

/* Container for a variant, only relevant in asset context.
 * In case there are no variants, a single one shall exist, with NULL name/description. */
typedef struct FileDirEntryVariant {
  struct FileDirEntryVariant *next, *prev;

  int uuid[4];
  char *name;
  char *description;

  ListBase revisions;
  int nbr_revisions;
  int act_revision;
} FileDirEntryVariant;

/* Container for mere direntry, with additional asset-related data. */
typedef struct FileDirEntry {
  struct FileDirEntry *next, *prev;

  int uuid_repository[4];
  int uuid[4];
  char *name;
  char *description;

  /* Either point to active variant/revision if available, or own entry
   * (in mere filebrowser case). */
  FileDirEntryView *entry;

  /** #eFileSel_File_Types. */
  int typeflag;
  /** ID type, in case typeflag has FILE_TYPE_BLENDERLIB set. */
  int blentype;

  char *relpath;

  /** TODO: make this a real ID pointer? */
  void *poin;
  struct ImBuf *image;

  /* Tags are for info only, most of filtering is done in asset engine. */
  char **tags;
  int nbr_tags;

  short status;
  short flags;

  ListBase variants;
  int nbr_variants;
  int act_variant;
} FileDirEntry;

/** Array of direntries.
 *
 * This struct is used in various, different contexts.
 *
 * In Filebrowser UI, it stores the total number of available entries, the number of visible
 * (filtered) entries, and a subset of those in 'entries' ListBase, from idx_start (included)
 * to idx_end (excluded).
 *
 * In AssetEngine context (i.e. outside of 'browsing' context), entries contain all needed data,
 * there is no filtering, so nbr_entries_filtered, entry_idx_start and entry_idx_end
 * should all be set to -1.
 */
typedef struct FileDirEntryArr {
  ListBase entries;
  int nbr_entries;
  int nbr_entries_filtered;

  /** FILE_MAX. */
  char root[1024];
} FileDirEntryArr;

/* FileDirEntry.status */
enum {
  ASSET_STATUS_LOCAL = 1 << 0,  /* If active uuid is available locally/immediately. */
  ASSET_STATUS_LATEST = 1 << 1, /* If active uuid is latest available version. */
};

/* FileDirEntry.flags */
enum {
  FILE_ENTRY_INVALID_PREVIEW = 1 << 0, /* The preview for this entry could not be generated. */
};

/** \} */

/* -------------------------------------------------------------------- */
/** \name Image/UV Editor
 * \{ */

/* Image/UV Editor */
typedef struct SpaceImage {
  SpaceLink *next, *prev;
  /** Storage of regions for inactive spaces. */
  ListBase regionbase;
  char spacetype;
  char link_flag;
  char _pad0[6];
  /* End 'SpaceLink' header. */

  struct Image *image;
  struct ImageUser iuser;

  /** Histogram waveform and vectorscope. */
  struct Scopes scopes;
  /** Sample line histogram. */
  struct Histogram sample_line_hist;

  /** Grease pencil data. */
  struct bGPdata *gpd;

  /** UV editor 2d cursor. */
  float cursor[2];
  /** User defined offset, image is centered. */
  float xof, yof;
  /** User defined zoom level. */
  float zoom;
  /** Storage for offset while render drawing. */
  float centx, centy;

  /** View/paint/mask. */
  char mode;
  /* Storage for sub-space types. */
  char mode_prev;

  char pin;
  char _pad1;
  /**
   * The currently active tile of the image when tile is enabled,
   * is kept in sync with the active faces tile.
   */
  short curtile;
  short lock;
  /** UV draw type. */
  char dt_uv;
  /** Sticky selection type. */
  char sticky;
  char dt_uvstretch;
  char around;

  int flag;

  char pixel_snap_mode;
  char _pad2[3];

  MaskSpaceInfo mask_info;
} SpaceImage;

/* SpaceImage.dt_uv */
typedef enum eSpaceImage_UVDT {
  SI_UVDT_OUTLINE = 0,
  SI_UVDT_DASH = 1,
  SI_UVDT_BLACK = 2,
  SI_UVDT_WHITE = 3,
} eSpaceImage_UVDT;

/* SpaceImage.dt_uvstretch */
typedef enum eSpaceImage_UVDT_Stretch {
  SI_UVDT_STRETCH_ANGLE = 0,
  SI_UVDT_STRETCH_AREA = 1,
} eSpaceImage_UVDT_Stretch;

/* SpaceImage.pixel_snap_mode */
typedef enum eSpaceImage_PixelSnapMode {
  SI_PIXEL_SNAP_DISABLED = 0,
  SI_PIXEL_SNAP_CENTER = 1,
  SI_PIXEL_SNAP_CORNER = 2,
} eSpaceImage_Snap_Mode;

/* SpaceImage.mode */
typedef enum eSpaceImage_Mode {
  SI_MODE_VIEW = 0,
  SI_MODE_PAINT = 1,
  SI_MODE_MASK = 2,
  SI_MODE_UV = 3,
} eSpaceImage_Mode;

/* SpaceImage.sticky
 * Note DISABLE should be 0, however would also need to re-arrange icon order,
 * also, sticky loc is the default mode so this means we don't need to 'do_versions' */
typedef enum eSpaceImage_Sticky {
  SI_STICKY_LOC = 0,
  SI_STICKY_DISABLE = 1,
  SI_STICKY_VERTEX = 2,
} eSpaceImage_Sticky;

/* SpaceImage.flag */
typedef enum eSpaceImage_Flag {
  SI_FLAG_UNUSED_0 = (1 << 0), /* cleared */
  SI_FLAG_UNUSED_1 = (1 << 1), /* cleared */
  SI_CLIP_UV = (1 << 2),
  SI_FLAG_UNUSED_3 = (1 << 3), /* cleared */
  SI_NO_DRAWFACES = (1 << 4),
  SI_DRAWSHADOW = (1 << 5),
  SI_FLAG_UNUSED_6 = (1 << 6), /* cleared */
  SI_FLAG_UNUSED_7 = (1 << 7), /* cleared */
  SI_FLAG_UNUSED_8 = (1 << 8), /* cleared */
  SI_COORDFLOATS = (1 << 9),
  SI_FLAG_UNUSED_10 = (1 << 10),
  SI_LIVE_UNWRAP = (1 << 11),
  SI_USE_ALPHA = (1 << 12),
  SI_SHOW_ALPHA = (1 << 13),
  SI_SHOW_ZBUF = (1 << 14),

  /* next two for render window display */
  SI_PREVSPACE = (1 << 15),
  SI_FULLWINDOW = (1 << 16),

  SI_FLAG_UNUSED_17 = (1 << 17), /* cleared */
  SI_FLAG_UNUSED_18 = (1 << 18), /* cleared */

  /* this means that the image is drawn until it reaches the view edge,
   * in the image view, it's unrelated to the 'tile' mode for texface
   */
  SI_DRAW_TILE = (1 << 19),
  SI_SMOOTH_UV = (1 << 20),
  SI_DRAW_STRETCH = (1 << 21),
  SI_SHOW_GPENCIL = (1 << 22),
  SI_FLAG_UNUSED_23 = (1 << 23), /* cleared */

  SI_FLAG_UNUSED_24 = (1 << 24),

  SI_NO_DRAW_TEXPAINT = (1 << 25),
  SI_DRAW_METADATA = (1 << 26),

  SI_SHOW_R = (1 << 27),
  SI_SHOW_G = (1 << 28),
  SI_SHOW_B = (1 << 29),

  SI_NO_DRAWEDGES = (1 << 30),
} eSpaceImage_Flag;

/* SpaceImage.other_uv_filter */
typedef enum eSpaceImage_OtherUVFilter {
  SI_FILTER_SAME_IMAGE = 0,
  SI_FILTER_ALL = 1,
} eSpaceImage_OtherUVFilter;

/** \} */

/* -------------------------------------------------------------------- */
/** \name Text Editor
 * \{ */

/* Text Editor */
typedef struct SpaceText {
  SpaceLink *next, *prev;
  /** Storage of regions for inactive spaces. */
  ListBase regionbase;
  char spacetype;
  char link_flag;
  char _pad0[6];
  /* End 'SpaceLink' header. */

  struct Text *text;

  int top, viewlines;
  short flags, menunr;

  /** User preference, is font_size! */
  short lheight;
  /**
   * Runtime computed, character width
   * and the number of chars to use when showing line numbers.
   */
  char cwidth, linenrs_tot;
  int left;
  int showlinenrs;
  int tabnumber;

  short showsyntax;
  short line_hlight;
  short overwrite;
  /** Run python while editing, evil. */
  short live_edit;
  float pix_per_line;

  struct rcti txtscroll, txtbar;

  int wordwrap, doplugins;

  /** ST_MAX_FIND_STR. */
  char findstr[256];
  /** ST_MAX_FIND_STR. */
  char replacestr[256];

  /** Column number to show right margin at. */
  short margin_column;
  /** Actual lineheight, dpi controlled. */
  short lheight_dpi;
  char _pad[4];

  /** Cache for faster drawing. */
  void *drawcache;

  /** Runtime, for scroll increments smaller than a line. */
  float scroll_accum[2];
} SpaceText;

/* SpaceText flags (moved from DNA_text_types.h) */
typedef enum eSpaceText_Flags {
  /* scrollable */
  ST_SCROLL_SELECT = (1 << 0),
  /* clear namespace after script execution (BPY_main.c) */
  ST_CLEAR_NAMESPACE = (1 << 4),

  ST_FIND_WRAP = (1 << 5),
  ST_FIND_ALL = (1 << 6),
  ST_SHOW_MARGIN = (1 << 7),
  ST_MATCH_CASE = (1 << 8),

  ST_FIND_ACTIVATE = (1 << 9),
} eSpaceText_Flags;

/* SpaceText.findstr/replacestr */
#define ST_MAX_FIND_STR 256

/** \} */

/* -------------------------------------------------------------------- */
/** \name Script View (Obsolete)
 * \{ */

/* Script Runtime Data - Obsolete (pre 2.5) */
typedef struct Script {
  ID id;

  void *py_draw;
  void *py_event;
  void *py_button;
  void *py_browsercallback;
  void *py_globaldict;

  int flags, lastspace;
  /**
   * Store the script file here so we can re-run it on loading blender,
   * if "Enable Scripts" is on
   */
  /** 1024 = FILE_MAX. */
  char scriptname[1024];
  /** 1024 = FILE_MAX. */
  char scriptarg[256];
} Script;
#define SCRIPT_SET_NULL(_script) \
  _script->py_draw = _script->py_event = _script->py_button = _script->py_browsercallback = \
      _script->py_globaldict = NULL; \
  _script->flags = 0

/* Script View - Obsolete (pre 2.5) */
typedef struct SpaceScript {
  SpaceLink *next, *prev;
  /** Storage of regions for inactive spaces. */
  ListBase regionbase;
  char spacetype;
  char link_flag;
  char _pad0[6];
  /* End 'SpaceLink' header. */

  struct Script *script;

  short flags, menunr;
  char _pad1[4];

  void *but_refs;
} SpaceScript;

/** \} */

/* -------------------------------------------------------------------- */
/** \name Nodes Editor
 * \{ */

typedef struct bNodeTreePath {
  struct bNodeTreePath *next, *prev;

  struct bNodeTree *nodetree;
  /** Base key for nodes in this tree instance. */
  bNodeInstanceKey parent_key;
  char _pad[4];
  /** V2d center point, so node trees can have different offsets in editors. */
  float view_center[2];

  /** MAX_NAME. */
  char node_name[64];
} bNodeTreePath;

typedef struct SpaceNode {
  SpaceLink *next, *prev;
  /** Storage of regions for inactive spaces. */
  ListBase regionbase;
  char spacetype;
  char link_flag;
  char _pad0[6];
  /* End 'SpaceLink' header. */

  /** Deprecated, copied to region. */
  View2D v2d DNA_DEPRECATED;

  /** Context, no need to save in file? well... pinning... */
  struct ID *id, *from;
  /** Menunr: browse id block in header. */
  short flag;
  char _pad1[2];
  /** Internal state variables. */
  float aspect;
  char _pad2[4];

  /** Offset for drawing the backdrop. */
  float xof, yof;
  /** Zoom for backdrop. */
  float zoom;
  /** Mouse pos for drawing socketless link and adding nodes. */
  float cursor[2];

  /**
   * XXX nodetree pointer info is all in the path stack now,
   * remove later on and use bNodeTreePath instead.
   * For now these variables are set when pushing/popping
   * from path stack, to avoid having to update all the functions and operators.
   * Can be done when design is accepted and everything is properly tested.
   */
  ListBase treepath;

  struct bNodeTree *nodetree, *edittree;

  /* tree type for the current node tree */
  char tree_idname[64];
  /** Treetype: as same nodetree->type. */
  int treetype DNA_DEPRECATED;
  char _pad3[4];

  /** Texfrom object, world or brush. */
  short texfrom;
  /** Shader from object or world. */
  short shaderfrom;
  /** Currently on 0/1, for auto compo. */
  short recalc;

  /** Direction for offsetting nodes on insertion. */
  char insert_ofs_dir;
  char _pad4;

  /** Temporary data for modal linking operator. */
  ListBase linkdrag;
  /* XXX hack for translate_attach op-macros to pass data from transform op to insert_offset op */
  /** Temporary data for node insert offset (in UI called Auto-offset). */
  struct NodeInsertOfsData *iofsd;

  /** Grease-pencil data. */
  struct bGPdata *gpd;
} SpaceNode;

/* SpaceNode.flag */
typedef enum eSpaceNode_Flag {
  SNODE_BACKDRAW = (1 << 1),
  SNODE_SHOW_GPENCIL = (1 << 2),
  SNODE_USE_ALPHA = (1 << 3),
  SNODE_SHOW_ALPHA = (1 << 4),
  SNODE_SHOW_R = (1 << 7),
  SNODE_SHOW_G = (1 << 8),
  SNODE_SHOW_B = (1 << 9),
  SNODE_AUTO_RENDER = (1 << 5),
  SNODE_FLAG_UNUSED_6 = (1 << 6),   /* cleared */
  SNODE_FLAG_UNUSED_10 = (1 << 10), /* cleared */
  SNODE_FLAG_UNUSED_11 = (1 << 11), /* cleared */
  SNODE_PIN = (1 << 12),
  /** automatically offset following nodes in a chain on insertion */
  SNODE_SKIP_INSOFFSET = (1 << 13),
} eSpaceNode_Flag;

/* SpaceNode.texfrom */
typedef enum eSpaceNode_TexFrom {
  /* SNODE_TEX_OBJECT   = 0, */
  SNODE_TEX_WORLD = 1,
  SNODE_TEX_BRUSH = 2,
  SNODE_TEX_LINESTYLE = 3,
} eSpaceNode_TexFrom;

/* SpaceNode.shaderfrom */
typedef enum eSpaceNode_ShaderFrom {
  SNODE_SHADER_OBJECT = 0,
  SNODE_SHADER_WORLD = 1,
  SNODE_SHADER_LINESTYLE = 2,
} eSpaceNode_ShaderFrom;

/* SpaceNode.insert_ofs_dir */
enum {
  SNODE_INSERTOFS_DIR_RIGHT = 0,
  SNODE_INSERTOFS_DIR_LEFT = 1,
};

/** \} */

/* -------------------------------------------------------------------- */
/** \name Console
 * \{ */

/* Console content */
typedef struct ConsoleLine {
  struct ConsoleLine *next, *prev;

  /* keep these 3 vars so as to share free, realloc funcs */
  /** Allocated length. */
  int len_alloc;
  /** Real len - strlen(). */
  int len;
  char *line;

  int cursor;
  /** Only for use when in the 'scrollback' listbase. */
  int type;
} ConsoleLine;

/* ConsoleLine.type */
typedef enum eConsoleLine_Type {
  CONSOLE_LINE_OUTPUT = 0,
  CONSOLE_LINE_INPUT = 1,
  CONSOLE_LINE_INFO = 2, /* autocomp feedback */
  CONSOLE_LINE_ERROR = 3,
} eConsoleLine_Type;

/* Console View */
typedef struct SpaceConsole {
  SpaceLink *next, *prev;
  /** Storage of regions for inactive spaces. */
  ListBase regionbase;
  char spacetype;
  char link_flag;
  char _pad0[6];
  /* End 'SpaceLink' header. */

  /* space vars */
  int lheight;
  char _pad[4];

  /** ConsoleLine; output. */
  ListBase scrollback;
  /** ConsoleLine; command history, current edited line is the first. */
  ListBase history;
  char prompt[256];
  /** Multiple consoles are possible, not just python. */
  char language[32];

  int sel_start;
  int sel_end;
} SpaceConsole;

/** \} */

/* -------------------------------------------------------------------- */
/** \name User Preferences
 * \{ */

typedef struct SpaceUserPref {
  SpaceLink *next, *prev;
  /** Storage of regions for inactive spaces. */
  ListBase regionbase;
  char spacetype;
  char link_flag;
  char _pad0[6];
  /* End 'SpaceLink' header. */

  char _pad1[7];
  char filter_type;
  /** Search term for filtering in the UI. */
  char filter[64];
} SpaceUserPref;

/** \} */

/* -------------------------------------------------------------------- */
/** \name Motion Tracking
 * \{ */

/* Clip Editor */
typedef struct SpaceClip {
  SpaceLink *next, *prev;
  /** Storage of regions for inactive spaces. */
  ListBase regionbase;
  char spacetype;
  char link_flag;
  char _pad0[6];
  /* End 'SpaceLink' header. */

  char _pad1[4];

  /** User defined offset, image is centered. */
  float xof, yof;
  /** User defined offset from locked position. */
  float xlockof, ylockof;
  /** User defined zoom level. */
  float zoom;

  /** User of clip. */
  struct MovieClipUser user;
  /** Clip data. */
  struct MovieClip *clip;
  /** Different scoped displayed in space panels. */
  struct MovieClipScopes scopes;

  /** Flags. */
  int flag;
  /** Editor mode (editing context being displayed). */
  short mode;
  /** Type of the clip editor view. */
  short view;

  /** Length of displaying path, in frames. */
  int path_length;

  /* current stabilization data */
  /** Pre-composed stabilization data. */
  float loc[2], scale, angle;
  char _pad[4];
  /**
   * Current stabilization matrix and the same matrix in unified space,
   * defined when drawing and used for mouse position calculation.
   */
  float stabmat[4][4], unistabmat[4][4];

  /* movie postprocessing */
  int postproc_flag;

  /* grease pencil */
  short gpencil_src;
  char _pad2[2];

  /** Pivot point for transforms. */
  int around;
  char _pad4[4];

  /** Mask editor 2d cursor. */
  float cursor[2];

  MaskSpaceInfo mask_info;
} SpaceClip;

/* SpaceClip.flag */
typedef enum eSpaceClip_Flag {
  SC_SHOW_MARKER_PATTERN = (1 << 0),
  SC_SHOW_MARKER_SEARCH = (1 << 1),
  SC_LOCK_SELECTION = (1 << 2),
  SC_SHOW_TINY_MARKER = (1 << 3),
  SC_SHOW_TRACK_PATH = (1 << 4),
  SC_SHOW_BUNDLES = (1 << 5),
  SC_MUTE_FOOTAGE = (1 << 6),
  SC_HIDE_DISABLED = (1 << 7),
  SC_SHOW_NAMES = (1 << 8),
  SC_SHOW_GRID = (1 << 9),
  SC_SHOW_STABLE = (1 << 10),
  SC_MANUAL_CALIBRATION = (1 << 11),
  SC_SHOW_ANNOTATION = (1 << 12),
  SC_SHOW_FILTERS = (1 << 13),
  SC_SHOW_GRAPH_FRAMES = (1 << 14),
  SC_SHOW_GRAPH_TRACKS_MOTION = (1 << 15),
  /*  SC_SHOW_PYRAMID_LEVELS      = (1 << 16), */ /* UNUSED */
  SC_LOCK_TIMECURSOR = (1 << 17),
  SC_SHOW_SECONDS = (1 << 18),
  SC_SHOW_GRAPH_SEL_ONLY = (1 << 19),
  SC_SHOW_GRAPH_HIDDEN = (1 << 20),
  SC_SHOW_GRAPH_TRACKS_ERROR = (1 << 21),
  SC_SHOW_METADATA = (1 << 22),
} eSpaceClip_Flag;

/* SpaceClip.mode */
typedef enum eSpaceClip_Mode {
  SC_MODE_TRACKING = 0,
  /*SC_MODE_RECONSTRUCTION = 1,*/ /* DEPRECATED */
  /*SC_MODE_DISTORTION = 2,*/     /* DEPRECATED */
  SC_MODE_MASKEDIT = 3,
} eSpaceClip_Mode;

/* SpaceClip.view */
typedef enum eSpaceClip_View {
  SC_VIEW_CLIP = 0,
  SC_VIEW_GRAPH = 1,
  SC_VIEW_DOPESHEET = 2,
} eSpaceClip_View;

/* SpaceClip.gpencil_src */
typedef enum eSpaceClip_GPencil_Source {
  SC_GPENCIL_SRC_CLIP = 0,
  SC_GPENCIL_SRC_TRACK = 1,
} eSpaceClip_GPencil_Source;

/** \} */

/* -------------------------------------------------------------------- */
/** \name Top Bar
 * \{ */

/* These two lines with # tell makesdna this struct can be excluded.
 * Should be: #ifndef WITH_GLOBAL_AREA_WRITING */
#
#
typedef struct SpaceTopBar {
  SpaceLink *next, *prev;
  /** Storage of regions for inactive spaces. */
  ListBase regionbase;
  char spacetype;
  char link_flag;
  char _pad0[6];
  /* End 'SpaceLink' header. */
} SpaceTopBar;

/** \} */

/* -------------------------------------------------------------------- */
/** \name Status Bar
 * \{ */

/* These two lines with # tell makesdna this struct can be excluded.
 * Should be: #ifndef WITH_GLOBAL_AREA_WRITING */
#
#
typedef struct SpaceStatusBar {
  SpaceLink *next, *prev;
  /** Storage of regions for inactive spaces. */
  ListBase regionbase;
  char spacetype;
  char link_flag;
  char _pad0[6];
  /* End 'SpaceLink' header. */
} SpaceStatusBar;

/** \} */

/* -------------------------------------------------------------------- */
/** \name Space Defines (eSpace_Type)
 * \{ */

/* space types, moved from DNA_screen_types.h */
/* Do NOT change order, append on end. types are hardcoded needed */
typedef enum eSpace_Type {
  SPACE_EMPTY = 0,
  SPACE_VIEW3D = 1,
  SPACE_GRAPH = 2,
  SPACE_OUTLINER = 3,
  SPACE_PROPERTIES = 4,
  SPACE_FILE = 5,
  SPACE_IMAGE = 6,
  SPACE_INFO = 7,
  SPACE_SEQ = 8,
  SPACE_TEXT = 9,
#ifdef DNA_DEPRECATED
  SPACE_IMASEL = 10, /* deprecated */
  SPACE_SOUND = 11,  /* Deprecated */
#endif
  SPACE_ACTION = 12,
  SPACE_NLA = 13,
  /* TODO: fully deprecate */
  SPACE_SCRIPT = 14, /* Deprecated */
  SPACE_TIME = 15,   /* Deprecated */
  SPACE_NODE = 16,
  SPACE_LOGIC = 17, /* deprecated */
  SPACE_CONSOLE = 18,
  SPACE_USERPREF = 19,
  SPACE_CLIP = 20,
  SPACE_TOPBAR = 21,
  SPACE_STATUSBAR = 22,

  SPACE_TYPE_LAST = SPACE_STATUSBAR,
} eSpace_Type;

/* use for function args */
#define SPACE_TYPE_ANY -1

#define IMG_SIZE_FALLBACK 256

/** \} */

#endif /* __DNA_SPACE_TYPES_H__ */<|MERGE_RESOLUTION|>--- conflicted
+++ resolved
@@ -835,29 +835,17 @@
 
 /* ***** Related to file browser, but never saved in DNA, only here to help with RNA. ***** */
 
-<<<<<<< HEAD
 /* Container for a view, only relevant in asset context. */
 typedef struct FileDirEntryView {
   struct FileDirEntryView *next, *prev;
-=======
-/**
- * About Unique identifier.
- *
- * Stored in a CustomProps once imported.
- * Each engine is free to use it as it likes - it will be the only thing passed to it by blender to
- * identify asset/variant/version (concatenating the three into a single 48 bytes one).
- * Assumed to be 128bits, handled as four integers due to lack of real bytes proptype in RNA :|.
- */
-#define ASSET_UUID_LENGTH 16
->>>>>>> a3bc8690
 
   int uuid[4];
   char *name;
   char *description;
 
   uint64_t size;
-  int64_t
-      time; /* Should be duplicate of revision's time (easier to have everything in sigle struct). */
+  /* Should be duplicate of revision's time (easier to have everything in single struct). */
+  int64_t time;
   /* Temp caching of UI-generated strings... */
   char size_str[16];
   char time_str[8];
