--- conflicted
+++ resolved
@@ -7,13 +7,8 @@
 objs += o
 
 incs = '#/intern/guardedalloc #/intern/memutil #/intern/audaspace/intern ../blenkernel ../blenlib ../makesdna intern .'
-<<<<<<< HEAD
-incs += ' ../windowmanager ../editors/include ../gpu ../imbuf ../ikplugin'
+incs += ' ../windowmanager ../editors/include ../gpu ../imbuf ../ikplugin ../blenfont ../blenloader'
 incs += ' ../render/extern/include ../bmesh'
-=======
-incs += ' ../windowmanager ../editors/include ../gpu ../imbuf ../ikplugin ../blenfont ../blenloader'
-incs += ' ../render/extern/include'
->>>>>>> 2198cfdb
 
 defs = []
 
