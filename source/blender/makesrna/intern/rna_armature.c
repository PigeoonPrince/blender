/**
 * $Id$
 *
 * ***** BEGIN GPL LICENSE BLOCK *****
 *
 * This program is free software; you can redistribute it and/or
 * modify it under the terms of the GNU General Public License
 * as published by the Free Software Foundation; either version 2
 * of the License, or (at your option) any later version.
 *
 * This program is distributed in the hope that it will be useful,
 * but WITHOUT ANY WARRANTY; without even the implied warranty of
 * MERCHANTABILITY or FITNESS FOR A PARTICULAR PURPOSE.  See the
 * GNU General Public License for more details.
 *
 * You should have received a copy of the GNU General Public License
 * along with this program; if not, write to the Free Software Foundation,
 * Inc., 59 Temple Place - Suite 330, Boston, MA  02111-1307, USA.
 *
 * Contributor(s): Blender Foundation (2008), Joshua Leung
 *
 * ***** END GPL LICENSE BLOCK *****
 */

#include <stdlib.h>

#include "RNA_define.h"
#include "RNA_types.h"

#include "rna_internal.h"

#include "DNA_armature_types.h"
#include "DNA_object_types.h"
#include "DNA_scene_types.h"

#include "WM_api.h"
#include "WM_types.h"

#ifdef RNA_RUNTIME

#include "BLI_arithb.h"

#include "BKE_context.h"
#include "BKE_depsgraph.h"
#include "BKE_main.h"

#include "ED_armature.h"

static void rna_Armature_update_data(bContext *C, PointerRNA *ptr)
{
	Main *bmain= CTX_data_main(C);
	Scene *scene= CTX_data_scene(C);
	ID *id= ptr->id.data;
	Object *ob;

<<<<<<< HEAD
	DAG_id_flush_update(id, OB_RECALC_DATA);
	WM_event_add_notifier(C, NC_GEOM|ND_DATA, id);
	//WM_event_add_notifier(C, NC_OBJECT|ND_POSE, NULL);
=======
	for(ob=bmain->object.first; ob; ob= ob->id.next) {
		if(ob->data == id) {
			/* XXX this will loop over all objects again (slow) */
			DAG_object_flush_update(scene, ob, OB_RECALC_DATA);
			WM_event_add_notifier(C, NC_OBJECT|ND_GEOM_DATA, ob);
		}
	}
>>>>>>> 816377cc
}

static void rna_Armature_redraw_data(bContext *C, PointerRNA *ptr)
{
	Main *bmain= CTX_data_main(C);
	ID *id= ptr->id.data;
	Object *ob;

	for(ob=bmain->object.first; ob; ob= ob->id.next)
		if(ob->data == id)
			WM_event_add_notifier(C, NC_OBJECT|ND_GEOM_DATA, ob);
}

static char *rna_Bone_path(PointerRNA *ptr)
{
	return BLI_sprintfN("bones[\"%s\"]", ((Bone*)ptr->data)->name);
}

static void rna_bone_layer_set(short *layer, const int *values)
{
	int i, tot= 0;

	/* ensure we always have some layer selected */
	for(i=0; i<16; i++)
		if(values[i])
			tot++;
	
	if(tot==0)
		return;

	for(i=0; i<16; i++) {
		if(values[i]) *layer |= (1<<i);
		else *layer &= ~(1<<i);
	}
}

static void rna_Bone_layer_set(PointerRNA *ptr, const int *values)
{
	Bone *bone= (Bone*)ptr->data;
	rna_bone_layer_set(&bone->layer, values);
}

static void rna_Armature_layer_set(PointerRNA *ptr, const int *values)
{
	bArmature *arm= (bArmature*)ptr->data;
	int i, tot= 0;

	/* ensure we always have some layer selected */
	for(i=0; i<20; i++)
		if(values[i])
			tot++;
	
	if(tot==0)
		return;

	for(i=0; i<20; i++) {
		if(values[i]) arm->layer |= (1<<i);
		else arm->layer &= ~(1<<i);
	}
}

static void rna_Armature_ghost_start_frame_set(PointerRNA *ptr, int value)
{
	bArmature *data= (bArmature*)ptr->data;
	CLAMP(value, 1, data->ghostef);
	data->ghostsf= value;
}

static void rna_Armature_ghost_end_frame_set(PointerRNA *ptr, int value)
{
	bArmature *data= (bArmature*)ptr->data;
	CLAMP(value, data->ghostsf, (int)(MAXFRAMEF/2));
	data->ghostef= value;
}

static void rna_Armature_path_start_frame_set(PointerRNA *ptr, int value)
{
	bArmature *data= (bArmature*)ptr->data;
	CLAMP(value, 1, data->pathef);
	data->pathsf= value;
}

static void rna_Armature_path_end_frame_set(PointerRNA *ptr, int value)
{
	bArmature *data= (bArmature*)ptr->data;
	CLAMP(value, data->pathsf, (int)(MAXFRAMEF/2));
	data->pathef= value;
}

static void rna_EditBone_name_set(PointerRNA *ptr, const char *value)
{
	bArmature *arm= (bArmature*)ptr->id.data;
	EditBone *ebone= (EditBone*)ptr->data;
	char oldname[32], newname[32];
	
	/* need to be on the stack */
	BLI_strncpy(newname, value, 32);
	BLI_strncpy(oldname, ebone->name, 32);
	
	ED_armature_bone_rename(arm, oldname, newname);
}

static void rna_Bone_name_set(PointerRNA *ptr, const char *value)
{
	bArmature *arm= (bArmature*)ptr->id.data;
	Bone *bone= (Bone*)ptr->data;
	char oldname[32], newname[32];
	
	/* need to be on the stack */
	BLI_strncpy(newname, value, 32);
	BLI_strncpy(oldname, bone->name, 32);
	
	ED_armature_bone_rename(arm, oldname, newname);
}

static void rna_EditBone_layer_get(PointerRNA *ptr, int values[16])
{
	EditBone *data= (EditBone*)(ptr->data);
	values[0]= ((data->layer & (1<<0)) != 0);
	values[1]= ((data->layer & (1<<1)) != 0);
	values[2]= ((data->layer & (1<<2)) != 0);
	values[3]= ((data->layer & (1<<3)) != 0);
	values[4]= ((data->layer & (1<<4)) != 0);
	values[5]= ((data->layer & (1<<5)) != 0);
	values[6]= ((data->layer & (1<<6)) != 0);
	values[7]= ((data->layer & (1<<7)) != 0);
	values[8]= ((data->layer & (1<<8)) != 0);
	values[9]= ((data->layer & (1<<9)) != 0);
	values[10]= ((data->layer & (1<<10)) != 0);
	values[11]= ((data->layer & (1<<11)) != 0);
	values[12]= ((data->layer & (1<<12)) != 0);
	values[13]= ((data->layer & (1<<13)) != 0);
	values[14]= ((data->layer & (1<<14)) != 0);
	values[15]= ((data->layer & (1<<15)) != 0);
}

static void rna_EditBone_layer_set(PointerRNA *ptr, const int values[16])
{
	EditBone *data= (EditBone*)(ptr->data);
	rna_bone_layer_set(&data->layer, values);
}

static void rna_EditBone_connected_check(EditBone *ebone)
{
	if(ebone->parent) {
		if(ebone->flag & BONE_CONNECTED) {
			/* Attach this bone to its parent */
			VECCOPY(ebone->head, ebone->parent->tail);

			if(ebone->flag & BONE_ROOTSEL)
				ebone->parent->flag |= BONE_TIPSEL;
		}
		else if(!(ebone->parent->flag & BONE_ROOTSEL)) {
			ebone->parent->flag &= ~BONE_TIPSEL;
		}
	}
}

static void rna_EditBone_connected_set(PointerRNA *ptr, int value)
{
	EditBone *ebone= (EditBone*)(ptr->data);

	if(value) ebone->flag |= BONE_CONNECTED;
	else ebone->flag &= ~BONE_CONNECTED;

	rna_EditBone_connected_check(ebone);
}

static PointerRNA rna_EditBone_parent_get(PointerRNA *ptr)
{
	EditBone *data= (EditBone*)(ptr->data);
	return rna_pointer_inherit_refine(ptr, &RNA_EditBone, data->parent);
}

static void rna_EditBone_parent_set(PointerRNA *ptr, PointerRNA value)
{
	EditBone *ebone= (EditBone*)(ptr->data);
	EditBone *pbone, *parbone= (EditBone*)value.data;

	/* within same armature */
	if(value.id.data != ptr->id.data)
		return;

	if(parbone == NULL) {
		if(ebone->parent && !(ebone->parent->flag & BONE_ROOTSEL))
			ebone->parent->flag &= ~BONE_TIPSEL;

		ebone->parent = NULL;
		ebone->flag &= ~BONE_CONNECTED;
	}
	else {
		/* make sure this is a valid child */
		if(parbone == ebone)
			return;
			
		for(pbone= parbone->parent; pbone; pbone=pbone->parent)
			if(pbone == ebone)
				return;

		ebone->parent = parbone;
		rna_EditBone_connected_check(ebone);
	}
}

static void rna_Armature_editbone_transform_update(bContext *C, PointerRNA *ptr)
{
	bArmature *arm= (bArmature*)ptr->id.data;
	EditBone *ebone= (EditBone*)ptr->data;
	EditBone *child, *eboflip;
	
	/* update our parent */
	if(ebone->parent && ebone->flag & BONE_CONNECTED)
		VECCOPY(ebone->parent->tail, ebone->head)

	/* update our children if necessary */
	for(child = arm->edbo->first; child; child=child->next)
		if(child->parent == ebone && (child->flag & BONE_CONNECTED))
			VECCOPY(child->head, ebone->tail);

	if(arm->flag & ARM_MIRROR_EDIT) {
		eboflip= ED_armature_bone_get_mirrored(arm->edbo, ebone);

		if(eboflip) {
			eboflip->roll= -ebone->roll;

			eboflip->head[0]= -ebone->head[0];
			eboflip->tail[0]= -ebone->tail[0];
			
			/* update our parent */
			if(eboflip->parent && eboflip->flag & BONE_CONNECTED)
				VECCOPY(eboflip->parent->tail, eboflip->head);
			
			/* update our children if necessary */
			for(child = arm->edbo->first; child; child=child->next)
				if(child->parent == eboflip && (child->flag & BONE_CONNECTED))
					VECCOPY (child->head, eboflip->tail);
		}
	}

	rna_Armature_update_data(C, ptr);
}

static void rna_Armature_bones_next(CollectionPropertyIterator *iter)
{
	ListBaseIterator *internal= iter->internal;
	Bone *bone= (Bone*)internal->link;

	if(bone->childbase.first)
		internal->link= (Link*)bone->childbase.first;
	else if(bone->next)
		internal->link= (Link*)bone->next;
	else {
		internal->link= NULL;

		do {
			bone= bone->parent;
			if(bone && bone->next) {
				internal->link= (Link*)bone->next;
				break;
			}
		} while(bone);
	}

	iter->valid= (internal->link != NULL);
}

#else

static void rna_def_bone_common(StructRNA *srna, int editbone)
{
	PropertyRNA *prop;

	/* strings */
	prop= RNA_def_property(srna, "name", PROP_STRING, PROP_NONE);
	RNA_def_property_string_sdna(prop, NULL, "name");
	RNA_def_property_ui_text(prop, "Name", "");
	RNA_def_struct_name_property(srna, prop);
	if(editbone) RNA_def_property_string_funcs(prop, NULL, NULL, "rna_EditBone_name_set");
	else RNA_def_property_string_funcs(prop, NULL, NULL, "rna_Bone_name_set");
	RNA_def_property_update(prop, 0, "rna_Armature_redraw_data");

	/* flags */
	prop= RNA_def_property(srna, "layer", PROP_BOOLEAN, PROP_NONE);
	RNA_def_property_boolean_sdna(prop, NULL, "layer", 1);
	RNA_def_property_array(prop, 16);
	if(editbone) RNA_def_property_boolean_funcs(prop, "rna_EditBone_layer_get", "rna_EditBone_layer_set");
	else RNA_def_property_boolean_funcs(prop, NULL, "rna_Bone_layer_set");
	RNA_def_property_ui_text(prop, "Layers", "Layers bone exists in");
	RNA_def_property_update(prop, 0, "rna_Armature_redraw_data");

	prop= RNA_def_property(srna, "connected", PROP_BOOLEAN, PROP_NONE);
	RNA_def_property_boolean_sdna(prop, NULL, "flag", BONE_CONNECTED);
	if(editbone) RNA_def_property_boolean_funcs(prop, NULL, "rna_EditBone_connected_set");
	else RNA_def_property_clear_flag(prop, PROP_EDITABLE);
	RNA_def_property_ui_text(prop, "Connected", "When bone has a parent, bone's head is struck to the parent's tail.");
	RNA_def_property_update(prop, 0, "rna_Armature_update_data");
	
	prop= RNA_def_property(srna, "active", PROP_BOOLEAN, PROP_NONE);
	RNA_def_property_boolean_sdna(prop, NULL, "flag", BONE_ACTIVE);
	RNA_def_property_ui_text(prop, "Active", "Bone was the last bone clicked on (most operations are applied to only this bone)");
	RNA_def_property_update(prop, 0, "rna_Armature_redraw_data");
	
	prop= RNA_def_property(srna, "hinge", PROP_BOOLEAN, PROP_NONE);
	RNA_def_property_boolean_negative_sdna(prop, NULL, "flag", BONE_HINGE);
	RNA_def_property_ui_text(prop, "Inherit Rotation", "Bone doesn't inherit rotation or scale from parent bone.");
	RNA_def_property_update(prop, 0, "rna_Armature_update_data");
	
	prop= RNA_def_property(srna, "multiply_vertexgroup_with_envelope", PROP_BOOLEAN, PROP_NONE);
	RNA_def_property_boolean_sdna(prop, NULL, "flag", BONE_MULT_VG_ENV);
	RNA_def_property_ui_text(prop, "Multiply Vertex Group with Envelope", "When deforming bone, multiply effects of Vertex Group weights with Envelope influence.");
	RNA_def_property_update(prop, 0, "rna_Armature_update_data");
	
	prop= RNA_def_property(srna, "deform", PROP_BOOLEAN, PROP_NONE);
	RNA_def_property_boolean_negative_sdna(prop, NULL, "flag", BONE_NO_DEFORM);
	RNA_def_property_ui_text(prop, "Deform", "Bone does not deform any geometry.");
	RNA_def_property_update(prop, 0, "rna_Armature_update_data");
	
	prop= RNA_def_property(srna, "inherit_scale", PROP_BOOLEAN, PROP_NONE);
	RNA_def_property_ui_text(prop, "Inherit Scale", "Bone inherits scaling from parent bone.");
	RNA_def_property_boolean_negative_sdna(prop, NULL, "flag", BONE_NO_SCALE);
	RNA_def_property_update(prop, 0, "rna_Armature_update_data");
	
	prop= RNA_def_property(srna, "draw_wire", PROP_BOOLEAN, PROP_NONE);
	RNA_def_property_boolean_sdna(prop, NULL, "flag", BONE_DRAWWIRE);
	RNA_def_property_ui_text(prop, "Draw Wire", "Bone is always drawn as Wireframe regardless of viewport draw mode. Useful for non-obstructive custom bone shapes.");
	RNA_def_property_update(prop, 0, "rna_Armature_redraw_data");
	
	prop= RNA_def_property(srna, "cyclic_offset", PROP_BOOLEAN, PROP_NONE);
	RNA_def_property_boolean_negative_sdna(prop, NULL, "flag", BONE_NO_CYCLICOFFSET);
	RNA_def_property_ui_text(prop, "Cyclic Offset", "When bone doesn't have a parent, it receives cyclic offset effects.");
	RNA_def_property_update(prop, 0, "rna_Armature_update_data");

	/* Number values */
		/* envelope deform settings */
	prop= RNA_def_property(srna, "envelope_distance", PROP_FLOAT, PROP_NONE);
	RNA_def_property_float_sdna(prop, NULL, "dist");
	RNA_def_property_range(prop, 0.0f, 1000.0f);
	RNA_def_property_ui_text(prop, "Envelope Deform Distance", "Bone deformation distance (for Envelope deform only).");
	RNA_def_property_update(prop, 0, "rna_Armature_update_data");
	
	prop= RNA_def_property(srna, "envelope_weight", PROP_FLOAT, PROP_NONE);
	RNA_def_property_float_sdna(prop, NULL, "weight");
	RNA_def_property_range(prop, 0.0f, 1000.0f);
	RNA_def_property_ui_text(prop, "Envelope Deform Weight", "Bone deformation weight (for Envelope deform only).");
	RNA_def_property_update(prop, 0, "rna_Armature_update_data");
	
	prop= RNA_def_property(srna, "head_radius", PROP_FLOAT, PROP_NONE);
	if(editbone) RNA_def_property_update(prop, 0, "rna_Armature_editbone_transform_update");
	RNA_def_property_float_sdna(prop, NULL, "rad_head");
	//RNA_def_property_range(prop, 0, 1000);  // XXX range is 0 to lim, where lim= 10000.0f*MAX2(1.0, view3d->grid);
	RNA_def_property_ui_text(prop, "Envelope Head Radius", "Radius of head of bone (for Envelope deform only).");
	
	prop= RNA_def_property(srna, "tail_radius", PROP_FLOAT, PROP_NONE);
	if(editbone) RNA_def_property_update(prop, 0, "rna_Armature_editbone_transform_update");
	RNA_def_property_float_sdna(prop, NULL, "rad_tail");
	//RNA_def_property_range(prop, 0, 1000);  // XXX range is 0 to lim, where lim= 10000.0f*MAX2(1.0, view3d->grid);
	RNA_def_property_ui_text(prop, "Envelope Tail Radius", "Radius of tail of bone (for Envelope deform only).");
	
		/* b-bones deform settings */
	prop= RNA_def_property(srna, "bbone_segments", PROP_INT, PROP_NONE);
	RNA_def_property_int_sdna(prop, NULL, "segments");
	RNA_def_property_range(prop, 1, 32);
	RNA_def_property_ui_text(prop, "B-Bone Segments", "Number of subdivisions of bone (for B-Bones only).");
	RNA_def_property_update(prop, 0, "rna_Armature_update_data");
	
	prop= RNA_def_property(srna, "bbone_in", PROP_FLOAT, PROP_NONE);
	RNA_def_property_float_sdna(prop, NULL, "ease1");
	RNA_def_property_range(prop, 0.0f, 2.0f);
	RNA_def_property_ui_text(prop, "B-Bone Ease In", "Length of first Bezier Handle (for B-Bones only).");
	RNA_def_property_update(prop, 0, "rna_Armature_update_data");
	
	prop= RNA_def_property(srna, "bbone_out", PROP_FLOAT, PROP_NONE);
	RNA_def_property_float_sdna(prop, NULL, "ease2");
	RNA_def_property_range(prop, 0.0f, 2.0f);
	RNA_def_property_ui_text(prop, "B-Bone Ease Out", "Length of second Bezier Handle (for B-Bones only).");
	RNA_def_property_update(prop, 0, "rna_Armature_update_data");
}

// err... bones should not be directly edited (only editbones should be...)
static void rna_def_bone(BlenderRNA *brna)
{
	StructRNA *srna;
	PropertyRNA *prop;
	
	srna= RNA_def_struct(brna, "Bone", NULL);
	RNA_def_struct_ui_text(srna, "Bone", "Bone in an Armature datablock.");
	RNA_def_struct_ui_icon(srna, ICON_BONE_DATA);
	RNA_def_struct_path_func(srna, "rna_Bone_path");
	
	/* pointers/collections */
		/* parent (pointer) */
	prop= RNA_def_property(srna, "parent", PROP_POINTER, PROP_NONE);
	RNA_def_property_struct_type(prop, "Bone");
	RNA_def_property_pointer_sdna(prop, NULL, "parent");
	RNA_def_property_ui_text(prop, "Parent", "Parent bone (in same Armature).");
	RNA_def_property_update(prop, 0, "rna_Armature_redraw_data");
	
		/* children (collection) */
	prop= RNA_def_property(srna, "children", PROP_COLLECTION, PROP_NONE);
	RNA_def_property_collection_sdna(prop, NULL, "childbase", NULL);
	RNA_def_property_struct_type(prop, "Bone");
	RNA_def_property_ui_text(prop, "Children", "Bones which are children of this bone");

	rna_def_bone_common(srna, 0);

	// XXX should we define this in PoseChannel wrapping code instead? but PoseChannels directly get some of their flags from here...
	prop= RNA_def_property(srna, "hidden", PROP_BOOLEAN, PROP_NONE);
	RNA_def_property_boolean_sdna(prop, NULL, "flag", BONE_HIDDEN_P);
	RNA_def_property_ui_text(prop, "Hidden", "Bone is not visible when it is not in Edit Mode (i.e. in Object or Pose Modes).");
	RNA_def_property_update(prop, 0, "rna_Armature_redraw_data");

	prop= RNA_def_property(srna, "selected", PROP_BOOLEAN, PROP_NONE);
	RNA_def_property_boolean_sdna(prop, NULL, "flag", BONE_SELECTED);
	RNA_def_property_ui_text(prop, "Selected", "");
	RNA_def_property_update(prop, 0, "rna_Armature_redraw_data");

	/* XXX better matrix descriptions possible (Arystan) */
	prop= RNA_def_property(srna, "matrix", PROP_FLOAT, PROP_MATRIX);
	RNA_def_property_float_sdna(prop, NULL, "bone_mat");
	RNA_def_property_array(prop, 9);
	RNA_def_property_ui_text(prop, "Bone Matrix", "3x3 bone matrix.");

	prop= RNA_def_property(srna, "armature_matrix", PROP_FLOAT, PROP_MATRIX);
	RNA_def_property_float_sdna(prop, NULL, "arm_mat");
	RNA_def_property_array(prop, 16);
	RNA_def_property_ui_text(prop, "Bone Armature-Relative Matrix", "4x4 bone matrix relative to armature.");

	prop= RNA_def_property(srna, "tail", PROP_FLOAT, PROP_TRANSLATION);
	RNA_def_property_float_sdna(prop, NULL, "tail");
	RNA_def_property_array(prop, 3);
	RNA_def_property_ui_text(prop, "Tail", "Location of tail end of the bone.");

	prop= RNA_def_property(srna, "armature_tail", PROP_FLOAT, PROP_TRANSLATION);
	RNA_def_property_float_sdna(prop, NULL, "arm_tail");
	RNA_def_property_array(prop, 3);
	RNA_def_property_ui_text(prop, "Armature-Relative Tail", "Location of tail end of the bone relative to armature.");

	prop= RNA_def_property(srna, "head", PROP_FLOAT, PROP_TRANSLATION);
	RNA_def_property_float_sdna(prop, NULL, "head");
	RNA_def_property_array(prop, 3);
	RNA_def_property_ui_text(prop, "Head", "Location of head end of the bone.");

	prop= RNA_def_property(srna, "armature_head", PROP_FLOAT, PROP_TRANSLATION);
	RNA_def_property_float_sdna(prop, NULL, "arm_head");
	RNA_def_property_array(prop, 3);
	RNA_def_property_ui_text(prop, "Armature-Relative Head", "Location of head end of the bone relative to armature.");
}

static void rna_def_edit_bone(BlenderRNA *brna)
{
	StructRNA *srna;
	PropertyRNA *prop;
	
	srna= RNA_def_struct(brna, "EditBone", NULL);
	RNA_def_struct_sdna(srna, "EditBone");
	RNA_def_struct_ui_text(srna, "Edit Bone", "Editmode bone in an Armature datablock.");
	RNA_def_struct_ui_icon(srna, ICON_BONE_DATA);
	
	RNA_define_verify_sdna(0); // not in sdna

	prop= RNA_def_property(srna, "parent", PROP_POINTER, PROP_NONE);
	RNA_def_property_struct_type(prop, "EditBone");
	RNA_def_property_pointer_funcs(prop, "rna_EditBone_parent_get", "rna_EditBone_parent_set", NULL);
	RNA_def_property_flag(prop, PROP_EDITABLE);
	RNA_def_property_ui_text(prop, "Parent", "Parent edit bone (in same Armature).");
	RNA_def_property_update(prop, 0, "rna_Armature_redraw_data");
	
	prop= RNA_def_property(srna, "roll", PROP_FLOAT, PROP_NONE);
	RNA_def_property_float_sdna(prop, NULL, "roll");
	RNA_def_property_ui_text(prop, "Roll", "Bone rotation around head-tail axis.");
	RNA_def_property_update(prop, 0, "rna_Armature_editbone_transform_update");

	prop= RNA_def_property(srna, "head", PROP_FLOAT, PROP_TRANSLATION);
	RNA_def_property_float_sdna(prop, NULL, "head");
	RNA_def_property_array(prop, 3);
	RNA_def_property_ui_text(prop, "Head", "Location of head end of the bone.");
	RNA_def_property_update(prop, 0, "rna_Armature_editbone_transform_update");

	prop= RNA_def_property(srna, "tail", PROP_FLOAT, PROP_TRANSLATION);
	RNA_def_property_float_sdna(prop, NULL, "tail");
	RNA_def_property_array(prop, 3);
	RNA_def_property_ui_text(prop, "Tail", "Location of tail end of the bone.");
	RNA_def_property_update(prop, 0, "rna_Armature_editbone_transform_update");

	rna_def_bone_common(srna, 1);

	prop= RNA_def_property(srna, "hidden", PROP_BOOLEAN, PROP_NONE);
	RNA_def_property_boolean_sdna(prop, NULL, "flag", BONE_HIDDEN_A);
	RNA_def_property_ui_text(prop, "Hidden", "Bone is not visible when in Edit Mode");
	RNA_def_property_update(prop, 0, "rna_Armature_redraw_data");

	prop= RNA_def_property(srna, "locked", PROP_BOOLEAN, PROP_NONE);
	RNA_def_property_boolean_sdna(prop, NULL, "flag", BONE_EDITMODE_LOCKED);
	RNA_def_property_ui_text(prop, "Locked", "Bone is not able to be transformed when in Edit Mode.");
	RNA_def_property_update(prop, 0, "rna_Armature_redraw_data");

	prop= RNA_def_property(srna, "head_selected", PROP_BOOLEAN, PROP_NONE);
	RNA_def_property_boolean_sdna(prop, NULL, "flag", BONE_ROOTSEL);
	RNA_def_property_ui_text(prop, "Head Selected", "");
	RNA_def_property_update(prop, 0, "rna_Armature_redraw_data");
	
	prop= RNA_def_property(srna, "tail_selected", PROP_BOOLEAN, PROP_NONE);
	RNA_def_property_boolean_sdna(prop, NULL, "flag", BONE_TIPSEL);
	RNA_def_property_ui_text(prop, "Tail Selected", "");
	RNA_def_property_update(prop, 0, "rna_Armature_redraw_data");

	RNA_define_verify_sdna(1);
}

static void rna_def_armature(BlenderRNA *brna)
{
	StructRNA *srna;
	PropertyRNA *prop;
	
	static EnumPropertyItem prop_drawtype_items[] = {
		{ARM_OCTA, "OCTAHEDRAL", 0, "Octahedral", "Display bones as octahedral shape (default)."},
		{ARM_LINE, "STICK", 0, "Stick", "Display bones as simple 2D lines with dots."},
		{ARM_B_BONE, "BBONE", 0, "B-Bone", "Display bones as boxes, showing subdivision and B-Splines"},
		{ARM_ENVELOPE, "ENVELOPE", 0, "Envelope", "Display bones as extruded spheres, showing defomation influence volume."},
		{0, NULL, 0, NULL, NULL}};
	static EnumPropertyItem prop_ghost_type_items[] = {
		{ARM_GHOST_CUR, "CURRENT_FRAME", 0, "Around Frame", "Display Ghosts of poses within a fixed number of frames around the current frame."},
		{ARM_GHOST_RANGE, "RANGE", 0, "In Range", "Display Ghosts of poses within specified range."},
		{ARM_GHOST_KEYS, "KEYS", 0, "On Keyframes", "Display Ghosts of poses on Keyframes."},
		{0, NULL, 0, NULL, NULL}};
	static const EnumPropertyItem prop_paths_type_items[]= {
		{ARM_PATH_ACFRA, "CURRENT_FRAME", 0, "Around Frame", "Display Paths of poses within a fixed number of frames around the current frame."},
		{0, "RANGE", 0, "In Range", "Display Paths of poses within specified range."},
		{0, NULL, 0, NULL, NULL}};
	static const EnumPropertyItem prop_paths_location_items[]= {
		{ARM_PATH_HEADS, "HEADS", 0, "Heads", "Calculate bone paths from heads"},
		{0, "TAILS", 0, "Tails", "Calculate bone paths from tails"},
		{0, NULL, 0, NULL, NULL}};
	static const EnumPropertyItem prop_pose_position_items[]= {
		{0, "POSE_POSITION", 0, "Pose Position", "Show armature in posed state."},
		{ARM_RESTPOS, "REST_POSITION", 0, "Rest Position", "Show Armature in binding pose state. No posing possible."},
		{0, NULL, 0, NULL, NULL}};
	
	srna= RNA_def_struct(brna, "Armature", "ID");
	RNA_def_struct_ui_text(srna, "Armature", "Armature datablock containing a hierarchy of bones, usually used for rigging characters.");
	RNA_def_struct_ui_icon(srna, ICON_ARMATURE_DATA);
	RNA_def_struct_sdna(srna, "bArmature");
	
	rna_def_animdata_common(srna);
	
	/* Collections */
	prop= RNA_def_property(srna, "bones", PROP_COLLECTION, PROP_NONE);
	RNA_def_property_collection_sdna(prop, NULL, "bonebase", NULL);
	RNA_def_property_collection_funcs(prop, 0, "rna_Armature_bones_next", 0, 0, 0, 0, 0, 0, 0);
	RNA_def_property_struct_type(prop, "Bone");
	RNA_def_property_ui_text(prop, "Bones", "");

	prop= RNA_def_property(srna, "edit_bones", PROP_COLLECTION, PROP_NONE);
	RNA_def_property_collection_sdna(prop, NULL, "edbo", NULL);
	RNA_def_property_struct_type(prop, "EditBone");
	RNA_def_property_ui_text(prop, "Edit Bones", "");
	
	/* Enum values */
//	prop= RNA_def_property(srna, "rest_position", PROP_BOOLEAN, PROP_NONE);
//	RNA_def_property_boolean_sdna(prop, NULL, "flag", ARM_RESTPOS);
//	RNA_def_property_ui_text(prop, "Rest Position", "Show Armature in Rest Position. No posing possible.");
//	RNA_def_property_update(prop, 0, "rna_Armature_update_data");
	
	prop= RNA_def_property(srna, "pose_position", PROP_ENUM, PROP_NONE);
	RNA_def_property_enum_bitflag_sdna(prop, NULL, "flag");
	RNA_def_property_enum_items(prop, prop_pose_position_items);
	RNA_def_property_ui_text(prop, "Pose Position", "Show armature in binding pose or final posed state.");
	RNA_def_property_update(prop, 0, "rna_Armature_update_data");
	
	prop= RNA_def_property(srna, "drawtype", PROP_ENUM, PROP_NONE);
	RNA_def_property_enum_items(prop, prop_drawtype_items);
	RNA_def_property_ui_text(prop, "Draw Type", "");
	RNA_def_property_update(prop, 0, "rna_Armature_redraw_data");
	
	prop= RNA_def_property(srna, "ghost_type", PROP_ENUM, PROP_NONE);
	RNA_def_property_enum_sdna(prop, NULL, "ghosttype");
	RNA_def_property_enum_items(prop, prop_ghost_type_items);
	RNA_def_property_ui_text(prop, "Ghost Type", "Method of Onion-skinning for active Action");
	RNA_def_property_update(prop, 0, "rna_Armature_redraw_data");
	
	prop= RNA_def_property(srna, "paths_type", PROP_ENUM, PROP_NONE);
	RNA_def_property_enum_bitflag_sdna(prop, NULL, "pathflag");
	RNA_def_property_enum_items(prop, prop_paths_type_items);
	RNA_def_property_ui_text(prop, "Paths Type", "Type of range to show for Bone Paths");
	RNA_def_property_update(prop, 0, "rna_Armature_redraw_data");
	
	prop= RNA_def_property(srna, "paths_location", PROP_ENUM, PROP_NONE);
	RNA_def_property_enum_bitflag_sdna(prop, NULL, "pathflag");
	RNA_def_property_enum_items(prop, prop_paths_location_items);
	RNA_def_property_ui_text(prop, "Paths Location", "When calculating Bone Paths, use Head or Tips");
	RNA_def_property_update(prop, 0, "rna_Armature_redraw_data");
	
	/* Boolean values */
		/* layer */
	prop= RNA_def_property(srna, "layer", PROP_BOOLEAN, PROP_NONE);
	RNA_def_property_boolean_sdna(prop, NULL, "layer", 1);
	RNA_def_property_array(prop, 16);
	RNA_def_property_ui_text(prop, "Visible Layers", "Armature layer visibility.");
	RNA_def_property_boolean_funcs(prop, NULL, "rna_Armature_layer_set");
	RNA_def_property_update(prop, NC_OBJECT|ND_POSE, "rna_Armature_redraw_data");
	RNA_def_property_flag(prop, PROP_LIB_EXCEPTION);
	
		/* layer protection */
	prop= RNA_def_property(srna, "layer_protection", PROP_BOOLEAN, PROP_NONE);
	RNA_def_property_boolean_sdna(prop, NULL, "layer_protected", 1);
	RNA_def_property_array(prop, 16);
	RNA_def_property_ui_text(prop, "Layer Proxy Protection", "Protected layers in Proxy Instances are restored to Proxy settings on file reload and undo.");	
	RNA_def_property_update(prop, 0, "rna_Armature_redraw_data");
		
		/* flag */
	
	
	prop= RNA_def_property(srna, "draw_axes", PROP_BOOLEAN, PROP_NONE);
	RNA_def_property_boolean_sdna(prop, NULL, "flag", ARM_DRAWAXES);
	RNA_def_property_ui_text(prop, "Draw Axes", "Draw bone axes.");
	RNA_def_property_update(prop, 0, "rna_Armature_redraw_data");
	
	prop= RNA_def_property(srna, "draw_names", PROP_BOOLEAN, PROP_NONE);
	RNA_def_property_boolean_sdna(prop, NULL, "flag", ARM_DRAWNAMES);
	RNA_def_property_ui_text(prop, "Draw Names", "Draw bone names.");
	RNA_def_property_update(prop, 0, "rna_Armature_redraw_data");
	
	prop= RNA_def_property(srna, "delay_deform", PROP_BOOLEAN, PROP_NONE);
	RNA_def_property_boolean_sdna(prop, NULL, "flag", ARM_DELAYDEFORM);
	RNA_def_property_ui_text(prop, "Delay Deform", "Don't deform children when manipulating bones in Pose Mode");
	RNA_def_property_update(prop, 0, "rna_Armature_update_data");
	
	prop= RNA_def_property(srna, "x_axis_mirror", PROP_BOOLEAN, PROP_NONE);
	RNA_def_property_boolean_sdna(prop, NULL, "flag", ARM_MIRROR_EDIT);
	RNA_def_property_ui_text(prop, "X-Axis Mirror", "Apply changes to matching bone on opposite side of X-Axis.");
	RNA_def_property_update(prop, 0, "rna_Armature_redraw_data");
	
	prop= RNA_def_property(srna, "auto_ik", PROP_BOOLEAN, PROP_NONE);
	RNA_def_property_boolean_sdna(prop, NULL, "flag", ARM_AUTO_IK);
	RNA_def_property_ui_text(prop, "Auto IK", "Add temporaral IK constraints while grabbing bones in Pose Mode.");
	RNA_def_property_update(prop, 0, "rna_Armature_redraw_data");
	
	prop= RNA_def_property(srna, "draw_custom_bone_shapes", PROP_BOOLEAN, PROP_NONE);
	RNA_def_property_boolean_negative_sdna(prop, NULL, "flag", ARM_NO_CUSTOM);
	RNA_def_property_ui_text(prop, "Draw Custom Bone Shapes", "Draw bones with their custom shapes.");
	RNA_def_property_update(prop, 0, "rna_Armature_redraw_data");
	
	prop= RNA_def_property(srna, "draw_group_colors", PROP_BOOLEAN, PROP_NONE);
	RNA_def_property_boolean_sdna(prop, NULL, "flag", ARM_COL_CUSTOM);
	RNA_def_property_ui_text(prop, "Draw Bone Group Colors", "Draw bone group colors.");
	RNA_def_property_update(prop, 0, "rna_Armature_redraw_data");
	
	prop= RNA_def_property(srna, "ghost_only_selected", PROP_BOOLEAN, PROP_NONE);
	RNA_def_property_boolean_sdna(prop, NULL, "flag", ARM_GHOST_ONLYSEL);
	RNA_def_property_ui_text(prop, "Draw Ghosts on Selected Bones Only", "");
	RNA_def_property_update(prop, 0, "rna_Armature_redraw_data");
	
		/* deformflag */
	prop= RNA_def_property(srna, "deform_vertexgroups", PROP_BOOLEAN, PROP_NONE);
	RNA_def_property_boolean_sdna(prop, NULL, "deformflag", ARM_DEF_VGROUP);
	RNA_def_property_ui_text(prop, "Deform Vertex Groups", "Enable Vertex Groups when defining deform");
	RNA_def_property_update(prop, 0, "rna_Armature_update_data");
	
	prop= RNA_def_property(srna, "deform_envelope", PROP_BOOLEAN, PROP_NONE);
	RNA_def_property_boolean_sdna(prop, NULL, "deformflag", ARM_DEF_ENVELOPE);
	RNA_def_property_ui_text(prop, "Deform Envelopes", "Enable Bone Envelopes when defining deform");
	RNA_def_property_update(prop, 0, "rna_Armature_update_data");
	
	prop= RNA_def_property(srna, "deform_quaternion", PROP_BOOLEAN, PROP_NONE);
	RNA_def_property_boolean_sdna(prop, NULL, "deformflag", ARM_DEF_QUATERNION);
	RNA_def_property_ui_text(prop, "Use Dual Quaternion Deformation", "Enable deform rotation with Quaternions");
	RNA_def_property_update(prop, 0, "rna_Armature_update_data");
	
	prop= RNA_def_property(srna, "deform_bbone_rest", PROP_BOOLEAN, PROP_NONE);
	RNA_def_property_boolean_sdna(prop, NULL, "deformflag", ARM_DEF_B_BONE_REST);
	RNA_def_property_ui_text(prop, "B-Bones Deform in Rest Position", "Make B-Bones deform already in Rest Position");
	RNA_def_property_update(prop, 0, "rna_Armature_update_data");
	
	//prop= RNA_def_property(srna, "deform_invert_vertexgroups", PROP_BOOLEAN, PROP_NONE);
	//RNA_def_property_boolean_negative_sdna(prop, NULL, "deformflag", ARM_DEF_INVERT_VGROUP);
	//RNA_def_property_ui_text(prop, "Invert Vertex Group Influence", "Invert Vertex Group influence (only for Modifiers)");
	//RNA_def_property_update(prop, 0, "rna_Armature_update_data");
	
		/* pathflag */
	prop= RNA_def_property(srna, "paths_show_frame_numbers", PROP_BOOLEAN, PROP_NONE);
	RNA_def_property_boolean_sdna(prop, NULL, "pathflag", ARM_PATH_FNUMS);
	RNA_def_property_ui_text(prop, "Paths Show Frame Numbers", "When drawing Armature in Pose Mode, show frame numbers on Bone Paths");
	RNA_def_property_update(prop, 0, "rna_Armature_redraw_data");
	
	prop= RNA_def_property(srna, "paths_highlight_keyframes", PROP_BOOLEAN, PROP_NONE);
	RNA_def_property_boolean_sdna(prop, NULL, "pathflag", ARM_PATH_KFRAS);
	RNA_def_property_ui_text(prop, "Paths Highlight Keyframes", "When drawing Armature in Pose Mode, emphasize position of keyframes on Bone Paths");
	RNA_def_property_update(prop, 0, "rna_Armature_redraw_data");
	
	prop= RNA_def_property(srna, "paths_show_keyframe_numbers", PROP_BOOLEAN, PROP_NONE);
	RNA_def_property_boolean_sdna(prop, NULL, "pathflag", ARM_PATH_KFNOS);
	RNA_def_property_ui_text(prop, "Paths Show Keyframe Numbers", "When drawing Armature in Pose Mode, show frame numbers of Keyframes on Bone Paths");
	RNA_def_property_update(prop, 0, "rna_Armature_redraw_data");
	
	
	/* Number fields */
		/* ghost/onionskining settings */
	prop= RNA_def_property(srna, "ghost_step", PROP_INT, PROP_NONE);
	RNA_def_property_int_sdna(prop, NULL, "ghostep");
	RNA_def_property_range(prop, 0, 30);
	RNA_def_property_ui_text(prop, "Ghosting Step", "Number of frame steps on either side of current frame to show as ghosts (only for 'Around Current Frame' Onion-skining method).");
	RNA_def_property_update(prop, 0, "rna_Armature_redraw_data");
	
	prop= RNA_def_property(srna, "ghost_size", PROP_INT, PROP_NONE);
	RNA_def_property_int_sdna(prop, NULL, "ghostsize");
	RNA_def_property_range(prop, 1, 20);
	RNA_def_property_ui_text(prop, "Ghosting Frame Step", "Frame step for Ghosts (not for 'On Keyframes' Onion-skining method).");
	RNA_def_property_update(prop, 0, "rna_Armature_redraw_data");
	
	prop= RNA_def_property(srna, "ghost_start_frame", PROP_INT, PROP_TIME);
	RNA_def_property_int_sdna(prop, NULL, "ghostsf");
	RNA_def_property_int_funcs(prop, NULL, "rna_Armature_ghost_start_frame_set", NULL);
	RNA_def_property_ui_text(prop, "Ghosting Start Frame", "Starting frame of range of Ghosts to display (not for 'Around Current Frame' Onion-skinning method).");
	RNA_def_property_update(prop, 0, "rna_Armature_redraw_data");
	
	prop= RNA_def_property(srna, "ghost_end_frame", PROP_INT, PROP_TIME);
	RNA_def_property_int_sdna(prop, NULL, "ghostef");
	RNA_def_property_int_funcs(prop, NULL, "rna_Armature_ghost_end_frame_set", NULL);
	RNA_def_property_ui_text(prop, "Ghosting End Frame", "End frame of range of Ghosts to display (not for 'Around Current Frame' Onion-skinning method).");
	RNA_def_property_update(prop, 0, "rna_Armature_redraw_data");
	
		/* bone path settings */
	prop= RNA_def_property(srna, "path_size", PROP_INT, PROP_NONE);
	RNA_def_property_int_sdna(prop, NULL, "pathsize");
	RNA_def_property_range(prop, 1, 100);
	RNA_def_property_ui_text(prop, "Paths Frame Step", "Number of frames between 'dots' on Bone Paths (when drawing).");
	RNA_def_property_update(prop, 0, "rna_Armature_redraw_data");
	
	prop= RNA_def_property(srna, "path_start_frame", PROP_INT, PROP_TIME);
	RNA_def_property_int_sdna(prop, NULL, "pathsf");
	RNA_def_property_int_funcs(prop, NULL, "rna_Armature_path_start_frame_set", NULL);
	RNA_def_property_ui_text(prop, "Paths Calculation Start Frame", "Starting frame of range of frames to use for Bone Path calculations.");
	RNA_def_property_update(prop, 0, "rna_Armature_update_data");
	
	prop= RNA_def_property(srna, "path_end_frame", PROP_INT, PROP_TIME);
	RNA_def_property_int_sdna(prop, NULL, "pathef");
	RNA_def_property_int_funcs(prop, NULL, "rna_Armature_path_end_frame_set", NULL);
	RNA_def_property_ui_text(prop, "Paths Calculation End Frame", "End frame of range of frames to use for Bone Path calculations.");
	RNA_def_property_update(prop, 0, "rna_Armature_update_data");
	
	prop= RNA_def_property(srna, "path_before_current", PROP_INT, PROP_NONE);
	RNA_def_property_int_sdna(prop, NULL, "pathbc");
	RNA_def_property_range(prop, 1, MAXFRAMEF/2);
	RNA_def_property_ui_text(prop, "Paths Frames Before Current", "Number of frames before current frame to show on Bone Paths (only for 'Around Current' option).");
	RNA_def_property_update(prop, 0, "rna_Armature_update_data");
	
	prop= RNA_def_property(srna, "path_after_current", PROP_INT, PROP_NONE);
	RNA_def_property_int_sdna(prop, NULL, "pathac");
	RNA_def_property_range(prop, 1, MAXFRAMEF/2);
	RNA_def_property_ui_text(prop, "Paths Frames After Current", "Number of frames after current frame to show on Bone Paths (only for 'Around Current' option).");
	RNA_def_property_update(prop, 0, "rna_Armature_update_data");
}

void RNA_def_armature(BlenderRNA *brna)
{
	rna_def_armature(brna);
	rna_def_bone(brna);
	rna_def_edit_bone(brna);
}

#endif<|MERGE_RESOLUTION|>--- conflicted
+++ resolved
@@ -48,35 +48,18 @@
 
 static void rna_Armature_update_data(bContext *C, PointerRNA *ptr)
 {
-	Main *bmain= CTX_data_main(C);
-	Scene *scene= CTX_data_scene(C);
 	ID *id= ptr->id.data;
-	Object *ob;
-
-<<<<<<< HEAD
+
 	DAG_id_flush_update(id, OB_RECALC_DATA);
 	WM_event_add_notifier(C, NC_GEOM|ND_DATA, id);
 	//WM_event_add_notifier(C, NC_OBJECT|ND_POSE, NULL);
-=======
-	for(ob=bmain->object.first; ob; ob= ob->id.next) {
-		if(ob->data == id) {
-			/* XXX this will loop over all objects again (slow) */
-			DAG_object_flush_update(scene, ob, OB_RECALC_DATA);
-			WM_event_add_notifier(C, NC_OBJECT|ND_GEOM_DATA, ob);
-		}
-	}
->>>>>>> 816377cc
 }
 
 static void rna_Armature_redraw_data(bContext *C, PointerRNA *ptr)
 {
-	Main *bmain= CTX_data_main(C);
 	ID *id= ptr->id.data;
-	Object *ob;
-
-	for(ob=bmain->object.first; ob; ob= ob->id.next)
-		if(ob->data == id)
-			WM_event_add_notifier(C, NC_OBJECT|ND_GEOM_DATA, ob);
+
+	WM_event_add_notifier(C, NC_GEOM|ND_DATA, id);
 }
 
 static char *rna_Bone_path(PointerRNA *ptr)
@@ -348,7 +331,7 @@
 	RNA_def_property_update(prop, 0, "rna_Armature_redraw_data");
 
 	/* flags */
-	prop= RNA_def_property(srna, "layer", PROP_BOOLEAN, PROP_NONE);
+	prop= RNA_def_property(srna, "layer", PROP_BOOLEAN, PROP_LAYER_MEMBER);
 	RNA_def_property_boolean_sdna(prop, NULL, "layer", 1);
 	RNA_def_property_array(prop, 16);
 	if(editbone) RNA_def_property_boolean_funcs(prop, "rna_EditBone_layer_get", "rna_EditBone_layer_set");
@@ -471,7 +454,7 @@
 
 	rna_def_bone_common(srna, 0);
 
-	// XXX should we define this in PoseChannel wrapping code instead? but PoseChannels directly get some of their flags from here...
+		// XXX should we define this in PoseChannel wrapping code instead? but PoseChannels directly get some of their flags from here...
 	prop= RNA_def_property(srna, "hidden", PROP_BOOLEAN, PROP_NONE);
 	RNA_def_property_boolean_sdna(prop, NULL, "flag", BONE_HIDDEN_P);
 	RNA_def_property_ui_text(prop, "Hidden", "Bone is not visible when it is not in Edit Mode (i.e. in Object or Pose Modes).");
@@ -660,7 +643,7 @@
 	
 	/* Boolean values */
 		/* layer */
-	prop= RNA_def_property(srna, "layer", PROP_BOOLEAN, PROP_NONE);
+	prop= RNA_def_property(srna, "layer", PROP_BOOLEAN, PROP_LAYER_MEMBER);
 	RNA_def_property_boolean_sdna(prop, NULL, "layer", 1);
 	RNA_def_property_array(prop, 16);
 	RNA_def_property_ui_text(prop, "Visible Layers", "Armature layer visibility.");
@@ -669,7 +652,7 @@
 	RNA_def_property_flag(prop, PROP_LIB_EXCEPTION);
 	
 		/* layer protection */
-	prop= RNA_def_property(srna, "layer_protection", PROP_BOOLEAN, PROP_NONE);
+	prop= RNA_def_property(srna, "layer_protection", PROP_BOOLEAN, PROP_LAYER);
 	RNA_def_property_boolean_sdna(prop, NULL, "layer_protected", 1);
 	RNA_def_property_array(prop, 16);
 	RNA_def_property_ui_text(prop, "Layer Proxy Protection", "Protected layers in Proxy Instances are restored to Proxy settings on file reload and undo.");	
