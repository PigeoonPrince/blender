--- conflicted
+++ resolved
@@ -228,13 +228,10 @@
       return &RNA_OffsetGpencilModifier;
     case eGpencilModifierType_Armature:
       return &RNA_ArmatureGpencilModifier;
-<<<<<<< HEAD
+    case eGpencilModifierType_Multiply:
+      return &RNA_MultiplyGpencilModifier;
     case eGpencilModifierType_Vertexcolor:
       return &RNA_VertexcolorGpencilModifier;
-=======
-    case eGpencilModifierType_Multiply:
-      return &RNA_MultiplyGpencilModifier;
->>>>>>> 91248876
       /* Default */
     case eGpencilModifierType_None:
     case NUM_GREASEPENCIL_MODIFIER_TYPES:
@@ -1895,16 +1892,111 @@
   RNA_def_property_update(prop, 0, "rna_GpencilModifier_dependency_update");
 }
 
-<<<<<<< HEAD
-static void rna_def_modifier_gpencilvertexcolor(BlenderRNA *brna)
-=======
 static void rna_def_modifier_gpencilmultiply(BlenderRNA *brna)
->>>>>>> 91248876
 {
   StructRNA *srna;
   PropertyRNA *prop;
 
-<<<<<<< HEAD
+  srna = RNA_def_struct(brna, "MultiplyGpencilModifier", "GpencilModifier");
+  RNA_def_struct_ui_text(srna, "Multiply Modifier", "Generate multiple strokes from one stroke");
+  RNA_def_struct_sdna(srna, "MultiplyGpencilModifierData");
+  RNA_def_struct_ui_icon(srna, ICON_GP_MULTIFRAME_EDITING);
+
+  prop = RNA_def_property(srna, "layer", PROP_STRING, PROP_NONE);
+  RNA_def_property_string_sdna(prop, NULL, "layername");
+  RNA_def_property_ui_text(prop, "Layer", "Layer name");
+  RNA_def_property_update(prop, 0, "rna_GpencilModifier_update");
+
+  prop = RNA_def_property(srna, "material", PROP_STRING, PROP_NONE);
+  RNA_def_property_string_sdna(prop, NULL, "materialname");
+  RNA_def_property_ui_text(prop, "Material", "Material name");
+  RNA_def_property_update(prop, 0, "rna_GpencilModifier_update");
+
+  prop = RNA_def_property(srna, "pass_index", PROP_INT, PROP_NONE);
+  RNA_def_property_int_sdna(prop, NULL, "pass_index");
+  RNA_def_property_range(prop, 0, 100);
+  RNA_def_property_ui_text(prop, "Pass", "Pass index");
+  RNA_def_property_update(prop, 0, "rna_GpencilModifier_update");
+
+  prop = RNA_def_property(srna, "invert_layers", PROP_BOOLEAN, PROP_NONE);
+  RNA_def_property_boolean_sdna(prop, NULL, "flag", GP_MIRROR_INVERT_LAYER);
+  RNA_def_property_ui_text(prop, "Inverse Layers", "Inverse filter");
+  RNA_def_property_update(prop, 0, "rna_GpencilModifier_update");
+
+  prop = RNA_def_property(srna, "invert_materials", PROP_BOOLEAN, PROP_NONE);
+  RNA_def_property_boolean_sdna(prop, NULL, "flag", GP_MIRROR_INVERT_MATERIAL);
+  RNA_def_property_ui_text(prop, "Inverse Materials", "Inverse filter");
+  RNA_def_property_update(prop, 0, "rna_GpencilModifier_update");
+
+  prop = RNA_def_property(srna, "invert_material_pass", PROP_BOOLEAN, PROP_NONE);
+  RNA_def_property_boolean_sdna(prop, NULL, "flag", GP_MIRROR_INVERT_PASS);
+  RNA_def_property_ui_text(prop, "Inverse Pass", "Inverse filter");
+  RNA_def_property_update(prop, 0, "rna_GpencilModifier_update");
+
+  prop = RNA_def_property(srna, "layer_pass", PROP_INT, PROP_NONE);
+  RNA_def_property_int_sdna(prop, NULL, "layer_pass");
+  RNA_def_property_range(prop, 0, 100);
+  RNA_def_property_ui_text(prop, "Pass", "Layer pass index");
+  RNA_def_property_update(prop, 0, "rna_GpencilModifier_update");
+
+  prop = RNA_def_property(srna, "invert_layer_pass", PROP_BOOLEAN, PROP_NONE);
+  RNA_def_property_boolean_sdna(prop, NULL, "flag", GP_MIRROR_INVERT_LAYERPASS);
+  RNA_def_property_ui_text(prop, "Inverse Pass", "Inverse filter");
+  RNA_def_property_update(prop, 0, "rna_GpencilModifier_update");
+
+  prop = RNA_def_property(srna, "enable_angle_splitting", PROP_BOOLEAN, PROP_NONE);
+  RNA_def_property_boolean_sdna(prop, NULL, "flags", GP_MULTIPLY_ENABLE_ANGLE_SPLITTING);
+  RNA_def_property_ui_text(prop, "Angle Splitting", "Enable angle splitting");
+  RNA_def_property_update(prop, 0, "rna_GpencilModifier_update");
+
+  prop = RNA_def_property(srna, "enable_fading", PROP_BOOLEAN, PROP_NONE);
+  RNA_def_property_boolean_sdna(prop, NULL, "flags", GP_MULTIPLY_ENABLE_FADING);
+  RNA_def_property_ui_text(prop, "Enable Fading", "Enable fading");
+  RNA_def_property_update(prop, 0, "rna_GpencilModifier_update");
+
+  prop = RNA_def_property(srna, "split_angle", PROP_FLOAT, PROP_NONE);
+  RNA_def_property_range(prop, 0, M_PI);
+  RNA_def_property_ui_text(prop, "Angle", "Split angle for segments");
+  RNA_def_property_update(prop, 0, "rna_GpencilModifier_update");
+
+  prop = RNA_def_property(srna, "duplications", PROP_INT, PROP_NONE);
+  RNA_def_property_range(prop, 0, 10);
+  RNA_def_property_ui_text(prop, "Duplications", "How many copies of strokes be displayed");
+  RNA_def_property_update(prop, 0, "rna_GpencilModifier_update");
+
+  prop = RNA_def_property(srna, "distance", PROP_FLOAT, PROP_NONE);
+  RNA_def_property_range(prop, 0, M_PI);
+  RNA_def_property_ui_text(prop, "Distance", "Distance of duplications.");
+  RNA_def_property_update(prop, 0, "rna_GpencilModifier_update");
+
+  prop = RNA_def_property(srna, "offset", PROP_FLOAT, PROP_NONE);
+  RNA_def_property_ui_range(prop, -1, 1, 0.1, 3);
+  RNA_def_property_ui_text(prop, "Offset", "Offset of duplications. -1 to 1: inner to outer");
+  RNA_def_property_update(prop, 0, "rna_GpencilModifier_update");
+
+  prop = RNA_def_property(srna, "fading_thickness", PROP_FLOAT, PROP_NONE);
+  RNA_def_property_range(prop, 0, 1);
+  RNA_def_property_float_default(prop, 0.5);
+  RNA_def_property_ui_text(prop, "Thickness", "Fade influence of stroke's thickness");
+  RNA_def_property_update(prop, 0, "rna_GpencilModifier_update");
+
+  prop = RNA_def_property(srna, "fading_opacity", PROP_FLOAT, PROP_NONE);
+  RNA_def_property_range(prop, 0, 1);
+  RNA_def_property_float_default(prop, 0.5);
+  RNA_def_property_ui_text(prop, "Opacity", "Fade influence of stroke's opacity");
+  RNA_def_property_update(prop, 0, "rna_GpencilModifier_update");
+
+  prop = RNA_def_property(srna, "fading_center", PROP_FLOAT, PROP_NONE);
+  RNA_def_property_range(prop, 0, 1);
+  RNA_def_property_ui_text(prop, "Center", "Fade center");
+  RNA_def_property_update(prop, 0, "rna_GpencilModifier_update");
+}
+
+static void rna_def_modifier_gpencilvertexcolor(BlenderRNA *brna)
+{
+  StructRNA *srna;
+  PropertyRNA *prop;
+
   /* modes */
   static EnumPropertyItem vertexcol_mode_types_items[] = {
       {GPPAINT_MODE_STROKE, "STROKE", 0, "Stroke", "Vertex Color affects to Stroke only"},
@@ -1925,12 +2017,6 @@
   RNA_def_property_pointer_funcs(
       prop, NULL, "rna_VertexcolorGpencilModifier_object_set", NULL, NULL);
   RNA_def_property_update(prop, 0, "rna_GpencilModifier_dependency_update");
-=======
-  srna = RNA_def_struct(brna, "MultiplyGpencilModifier", "GpencilModifier");
-  RNA_def_struct_ui_text(srna, "Multiply Modifier", "Generate multiple strokes from one stroke");
-  RNA_def_struct_sdna(srna, "MultiplyGpencilModifierData");
-  RNA_def_struct_ui_icon(srna, ICON_GP_MULTIFRAME_EDITING);
->>>>>>> 91248876
 
   prop = RNA_def_property(srna, "layer", PROP_STRING, PROP_NONE);
   RNA_def_property_string_sdna(prop, NULL, "layername");
@@ -1942,15 +2028,12 @@
   RNA_def_property_ui_text(prop, "Material", "Material name");
   RNA_def_property_update(prop, 0, "rna_GpencilModifier_update");
 
-<<<<<<< HEAD
   prop = RNA_def_property(srna, "vertex_group", PROP_STRING, PROP_NONE);
   RNA_def_property_string_sdna(prop, NULL, "vgname");
   RNA_def_property_ui_text(prop, "Vertex Group", "Vertex group name for modulating the deform");
   RNA_def_property_string_funcs(prop, NULL, NULL, "rna_HookGpencilModifier_vgname_set");
   RNA_def_property_update(prop, 0, "rna_GpencilModifier_update");
 
-=======
->>>>>>> 91248876
   prop = RNA_def_property(srna, "pass_index", PROP_INT, PROP_NONE);
   RNA_def_property_int_sdna(prop, NULL, "pass_index");
   RNA_def_property_range(prop, 0, 100);
@@ -1958,25 +2041,16 @@
   RNA_def_property_update(prop, 0, "rna_GpencilModifier_update");
 
   prop = RNA_def_property(srna, "invert_layers", PROP_BOOLEAN, PROP_NONE);
-<<<<<<< HEAD
   RNA_def_property_boolean_sdna(prop, NULL, "flag", GP_VERTEXCOL_INVERT_LAYER);
-=======
-  RNA_def_property_boolean_sdna(prop, NULL, "flag", GP_MIRROR_INVERT_LAYER);
->>>>>>> 91248876
   RNA_def_property_ui_text(prop, "Inverse Layers", "Inverse filter");
   RNA_def_property_update(prop, 0, "rna_GpencilModifier_update");
 
   prop = RNA_def_property(srna, "invert_materials", PROP_BOOLEAN, PROP_NONE);
-<<<<<<< HEAD
   RNA_def_property_boolean_sdna(prop, NULL, "flag", GP_VERTEXCOL_INVERT_MATERIAL);
-=======
-  RNA_def_property_boolean_sdna(prop, NULL, "flag", GP_MIRROR_INVERT_MATERIAL);
->>>>>>> 91248876
   RNA_def_property_ui_text(prop, "Inverse Materials", "Inverse filter");
   RNA_def_property_update(prop, 0, "rna_GpencilModifier_update");
 
   prop = RNA_def_property(srna, "invert_material_pass", PROP_BOOLEAN, PROP_NONE);
-<<<<<<< HEAD
   RNA_def_property_boolean_sdna(prop, NULL, "flag", GP_VERTEXCOL_INVERT_PASS);
   RNA_def_property_ui_text(prop, "Inverse Pass", "Inverse filter");
   RNA_def_property_update(prop, 0, "rna_GpencilModifier_update");
@@ -1986,12 +2060,6 @@
   RNA_def_property_ui_text(prop, "Inverse Vertex Group", "Inverse filter");
   RNA_def_property_update(prop, 0, "rna_GpencilModifier_update");
 
-=======
-  RNA_def_property_boolean_sdna(prop, NULL, "flag", GP_MIRROR_INVERT_PASS);
-  RNA_def_property_ui_text(prop, "Inverse Pass", "Inverse filter");
-  RNA_def_property_update(prop, 0, "rna_GpencilModifier_update");
-
->>>>>>> 91248876
   prop = RNA_def_property(srna, "layer_pass", PROP_INT, PROP_NONE);
   RNA_def_property_int_sdna(prop, NULL, "layer_pass");
   RNA_def_property_range(prop, 0, 100);
@@ -1999,7 +2067,6 @@
   RNA_def_property_update(prop, 0, "rna_GpencilModifier_update");
 
   prop = RNA_def_property(srna, "invert_layer_pass", PROP_BOOLEAN, PROP_NONE);
-<<<<<<< HEAD
   RNA_def_property_boolean_sdna(prop, NULL, "flag", GP_VERTEXCOL_INVERT_LAYERPASS);
   RNA_def_property_ui_text(prop, "Inverse Pass", "Inverse filter");
   RNA_def_property_update(prop, 0, "rna_GpencilModifier_update");
@@ -2035,57 +2102,6 @@
   RNA_def_property_pointer_sdna(prop, NULL, "colorband");
   RNA_def_property_struct_type(prop, "ColorRamp");
   RNA_def_property_ui_text(prop, "Colors", "Color ramp used to define tinting colors");
-=======
-  RNA_def_property_boolean_sdna(prop, NULL, "flag", GP_MIRROR_INVERT_LAYERPASS);
-  RNA_def_property_ui_text(prop, "Inverse Pass", "Inverse filter");
-  RNA_def_property_update(prop, 0, "rna_GpencilModifier_update");
-
-  prop = RNA_def_property(srna, "enable_angle_splitting", PROP_BOOLEAN, PROP_NONE);
-  RNA_def_property_boolean_sdna(prop, NULL, "flags", GP_MULTIPLY_ENABLE_ANGLE_SPLITTING);
-  RNA_def_property_ui_text(prop, "Angle Splitting", "Enable angle splitting");
-  RNA_def_property_update(prop, 0, "rna_GpencilModifier_update");
-
-  prop = RNA_def_property(srna, "enable_fading", PROP_BOOLEAN, PROP_NONE);
-  RNA_def_property_boolean_sdna(prop, NULL, "flags", GP_MULTIPLY_ENABLE_FADING);
-  RNA_def_property_ui_text(prop, "Enable Fading", "Enable fading");
-  RNA_def_property_update(prop, 0, "rna_GpencilModifier_update");
-
-  prop = RNA_def_property(srna, "split_angle", PROP_FLOAT, PROP_NONE);
-  RNA_def_property_range(prop, 0, M_PI);
-  RNA_def_property_ui_text(prop, "Angle", "Split angle for segments");
-  RNA_def_property_update(prop, 0, "rna_GpencilModifier_update");
-
-  prop = RNA_def_property(srna, "duplications", PROP_INT, PROP_NONE);
-  RNA_def_property_range(prop, 0, 10);
-  RNA_def_property_ui_text(prop, "Duplications", "How many copies of strokes be displayed");
-  RNA_def_property_update(prop, 0, "rna_GpencilModifier_update");
-
-  prop = RNA_def_property(srna, "distance", PROP_FLOAT, PROP_NONE);
-  RNA_def_property_range(prop, 0, M_PI);
-  RNA_def_property_ui_text(prop, "Distance", "Distance of duplications.");
-  RNA_def_property_update(prop, 0, "rna_GpencilModifier_update");
-
-  prop = RNA_def_property(srna, "offset", PROP_FLOAT, PROP_NONE);
-  RNA_def_property_ui_range(prop, -1, 1, 0.1, 3);
-  RNA_def_property_ui_text(prop, "Offset", "Offset of duplications. -1 to 1: inner to outer");
-  RNA_def_property_update(prop, 0, "rna_GpencilModifier_update");
-
-  prop = RNA_def_property(srna, "fading_thickness", PROP_FLOAT, PROP_NONE);
-  RNA_def_property_range(prop, 0, 1);
-  RNA_def_property_float_default(prop, 0.5);
-  RNA_def_property_ui_text(prop, "Thickness", "Fade influence of stroke's thickness");
-  RNA_def_property_update(prop, 0, "rna_GpencilModifier_update");
-
-  prop = RNA_def_property(srna, "fading_opacity", PROP_FLOAT, PROP_NONE);
-  RNA_def_property_range(prop, 0, 1);
-  RNA_def_property_float_default(prop, 0.5);
-  RNA_def_property_ui_text(prop, "Opacity", "Fade influence of stroke's opacity");
-  RNA_def_property_update(prop, 0, "rna_GpencilModifier_update");
-
-  prop = RNA_def_property(srna, "fading_center", PROP_FLOAT, PROP_NONE);
-  RNA_def_property_range(prop, 0, 1);
-  RNA_def_property_ui_text(prop, "Center", "Fade center");
->>>>>>> 91248876
   RNA_def_property_update(prop, 0, "rna_GpencilModifier_update");
 }
 
@@ -2161,11 +2177,8 @@
   rna_def_modifier_gpencilmirror(brna);
   rna_def_modifier_gpencilhook(brna);
   rna_def_modifier_gpencilarmature(brna);
-<<<<<<< HEAD
+  rna_def_modifier_gpencilmultiply(brna);
   rna_def_modifier_gpencilvertexcolor(brna);
-=======
-  rna_def_modifier_gpencilmultiply(brna);
->>>>>>> 91248876
 }
 
 #endif