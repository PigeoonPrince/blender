--- conflicted
+++ resolved
@@ -343,31 +343,6 @@
 	RNA_def_property_update(prop, 0, "rna_Material_update");
 }
 
-<<<<<<< HEAD
-static void rna_def_material_raymirror(BlenderRNA *brna)
-{
-	StructRNA *srna;
-	PropertyRNA *prop;
-
-	srna = RNA_def_struct(brna, "MaterialRaytraceMirror", NULL);
-	RNA_def_struct_sdna(srna, "Material");
-	RNA_def_struct_nested(brna, srna, "Material");
-	RNA_def_struct_ui_text(srna, "Material Raytrace Mirror", "Raytraced reflection settings for a Material data-block");
-
-	prop = RNA_def_property(srna, "reflect_factor", PROP_FLOAT, PROP_FACTOR);
-	RNA_def_property_float_sdna(prop, NULL, "ray_mirror");
-	RNA_def_property_range(prop, 0.0f, 1.0f);
-	RNA_def_property_ui_text(prop, "Reflectivity", "Amount of mirror reflection for raytrace");
-	RNA_def_property_update(prop, 0, "rna_Material_update");
-	
-	prop = RNA_def_property(srna, "gloss_factor", PROP_FLOAT, PROP_FACTOR);
-	RNA_def_property_float_sdna(prop, NULL, "gloss_mir");
-	RNA_def_property_range(prop, 0.0f, 1.0f);
-	RNA_def_property_ui_text(prop, "Gloss Amount",
-	                         "The shininess of the reflection (values < 1.0 give diffuse, blurry reflections)");
-	RNA_def_property_update(prop, 0, "rna_Material_update");
-}
-
 static void rna_def_material_greasepencil(BlenderRNA *brna)
 {
 	StructRNA *srna;
@@ -610,8 +585,6 @@
 
 }
 
-=======
->>>>>>> 83a41ccd
 void RNA_def_material(BlenderRNA *brna)
 {
 	StructRNA *srna;
@@ -724,19 +697,15 @@
 	rna_def_animdata_common(srna);
 	rna_def_texpaint_slots(brna, srna);
 
-<<<<<<< HEAD
-	rna_def_material_colors(srna);
-	rna_def_material_raymirror(brna);
-	
+	rna_def_material_display(srna);
+
 	/* grease pencil */
 	prop = RNA_def_property(srna, "grease_pencil", PROP_POINTER, PROP_NONE);
 	RNA_def_property_pointer_sdna(prop, NULL, "gp_style");
 	RNA_def_property_ui_text(prop, "Grease Pencil Settings", "Grease pencil color settings for material");
 
 	rna_def_material_greasepencil(brna);
-=======
-	rna_def_material_display(srna);
->>>>>>> 83a41ccd
+
 
 	RNA_api_material(srna);
 }
