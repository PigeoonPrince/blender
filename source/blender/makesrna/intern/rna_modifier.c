/*
 * ***** BEGIN GPL LICENSE BLOCK *****
 *
 * This program is free software; you can redistribute it and/or
 * modify it under the terms of the GNU General Public License
 * as published by the Free Software Foundation; either version 2
 * of the License, or (at your option) any later version.
 *
 * This program is distributed in the hope that it will be useful,
 * but WITHOUT ANY WARRANTY; without even the implied warranty of
 * MERCHANTABILITY or FITNESS FOR A PARTICULAR PURPOSE.  See the
 * GNU General Public License for more details.
 *
 * You should have received a copy of the GNU General Public License
 * along with this program; if not, write to the Free Software Foundation,
 * Inc., 51 Franklin Street, Fifth Floor, Boston, MA 02110-1301, USA.
 *
 * Contributor(s): Blender Foundation (2008), Juho Veps‰l‰inen
 *
 * ***** END GPL LICENSE BLOCK *****
 */

/** \file blender/makesrna/intern/rna_modifier.c
 *  \ingroup RNA
 */


#include <float.h>
#include <limits.h>
#include <stdlib.h>

#include "DNA_armature_types.h"
#include "DNA_mesh_types.h"
#include "DNA_modifier_types.h"
#include "DNA_object_types.h"
#include "DNA_object_force.h"
#include "DNA_scene_types.h"

#include "MEM_guardedalloc.h"

#include "BLI_math.h"

#include "BLF_translation.h"

#include "BKE_animsys.h"
#include "BKE_data_transfer.h"
#include "BKE_DerivedMesh.h"
#include "BKE_dynamicpaint.h"
#include "BKE_mesh_mapping.h"
#include "BKE_mesh_remap.h"
#include "BKE_multires.h"
#include "BKE_smoke.h" /* For smokeModifier_free & smokeModifier_createType */

#include "RNA_access.h"
#include "RNA_define.h"
#include "RNA_enum_types.h"

#include "rna_internal.h"

#include "WM_api.h"
#include "WM_types.h"

EnumPropertyItem modifier_type_items[] = {
	{0, "", 0, N_("Modify"), ""},
    {eModifierType_DataTransfer, "DATA_TRANSFER", ICON_MOD_DATA_TRANSFER, "Data Transfer", ""},
	{eModifierType_MeshCache, "MESH_CACHE", ICON_MOD_MESHDEFORM, "Mesh Cache", ""},
	{eModifierType_PointCache, "POINT_CACHE", ICON_MOD_MESHDEFORM, "Point Cache", ""},
	{eModifierType_UVProject, "UV_PROJECT", ICON_MOD_UVPROJECT, "UV Project", ""},
	{eModifierType_UVWarp, "UV_WARP", ICON_MOD_UVPROJECT, "UV Warp", ""},
	{eModifierType_WeightVGEdit, "VERTEX_WEIGHT_EDIT", ICON_MOD_VERTEX_WEIGHT, "Vertex Weight Edit", ""},
	{eModifierType_WeightVGMix, "VERTEX_WEIGHT_MIX", ICON_MOD_VERTEX_WEIGHT, "Vertex Weight Mix", ""},
	{eModifierType_WeightVGProximity, "VERTEX_WEIGHT_PROXIMITY", ICON_MOD_VERTEX_WEIGHT,
	                                  "Vertex Weight Proximity", ""},
	{0, "", 0, N_("Generate"), ""},
	{eModifierType_Array, "ARRAY", ICON_MOD_ARRAY, "Array", ""},
	{eModifierType_Bevel, "BEVEL", ICON_MOD_BEVEL, "Bevel", ""},
	{eModifierType_Boolean, "BOOLEAN", ICON_MOD_BOOLEAN, "Boolean", ""},
	{eModifierType_Build, "BUILD", ICON_MOD_BUILD, "Build", ""},
	{eModifierType_Decimate, "DECIMATE", ICON_MOD_DECIM, "Decimate", ""},
	{eModifierType_EdgeSplit, "EDGE_SPLIT", ICON_MOD_EDGESPLIT, "Edge Split", ""},
	{eModifierType_Mask, "MASK", ICON_MOD_MASK, "Mask", ""},
	{eModifierType_Mirror, "MIRROR", ICON_MOD_MIRROR, "Mirror", ""},
	{eModifierType_Multires, "MULTIRES", ICON_MOD_MULTIRES, "Multiresolution", ""},
	{eModifierType_Remesh, "REMESH", ICON_MOD_REMESH, "Remesh", ""},
	{eModifierType_Screw, "SCREW", ICON_MOD_SCREW, "Screw", ""},
	{eModifierType_Skin, "SKIN", ICON_MOD_SKIN, "Skin", ""},
	{eModifierType_Solidify, "SOLIDIFY", ICON_MOD_SOLIDIFY, "Solidify", ""},
	{eModifierType_Subsurf, "SUBSURF", ICON_MOD_SUBSURF, "Subdivision Surface", ""},
	{eModifierType_Triangulate, "TRIANGULATE", ICON_MOD_TRIANGULATE, "Triangulate", ""},
	{eModifierType_Wireframe, "WIREFRAME", ICON_MOD_WIREFRAME, "Wireframe", "Generate a wireframe on the edges of a mesh"},
	{0, "", 0, N_("Deform"), ""},
	{eModifierType_Armature, "ARMATURE", ICON_MOD_ARMATURE, "Armature", ""},
	{eModifierType_Cast, "CAST", ICON_MOD_CAST, "Cast", ""},
	{eModifierType_Curve, "CURVE", ICON_MOD_CURVE, "Curve", ""},
	{eModifierType_Displace, "DISPLACE", ICON_MOD_DISPLACE, "Displace", ""},
	{eModifierType_Hook, "HOOK", ICON_HOOK, "Hook", ""},
	{eModifierType_LaplacianSmooth, "LAPLACIANSMOOTH", ICON_MOD_SMOOTH, "Laplacian Smooth", ""},
	{eModifierType_LaplacianDeform, "LAPLACIANDEFORM", ICON_MOD_MESHDEFORM, "Laplacian Deform", ""},
	{eModifierType_Lattice, "LATTICE", ICON_MOD_LATTICE, "Lattice", ""},
	{eModifierType_MeshDeform, "MESH_DEFORM", ICON_MOD_MESHDEFORM, "Mesh Deform", ""},
	{eModifierType_Shrinkwrap, "SHRINKWRAP", ICON_MOD_SHRINKWRAP, "Shrinkwrap", ""},
	{eModifierType_SimpleDeform, "SIMPLE_DEFORM", ICON_MOD_SIMPLEDEFORM, "Simple Deform", ""},
	{eModifierType_Smooth, "SMOOTH", ICON_MOD_SMOOTH, "Smooth", ""},
	{eModifierType_Warp, "WARP", ICON_MOD_WARP, "Warp", ""},
	{eModifierType_Wave, "WAVE", ICON_MOD_WAVE, "Wave", ""},
	{0, "", 0, N_("Simulate"), ""},
	{eModifierType_Cloth, "CLOTH", ICON_MOD_CLOTH, "Cloth", ""},
	{eModifierType_Collision, "COLLISION", ICON_MOD_PHYSICS, "Collision", ""},
	{eModifierType_DynamicPaint, "DYNAMIC_PAINT", ICON_MOD_DYNAMICPAINT, "Dynamic Paint", ""},
	{eModifierType_Explode, "EXPLODE", ICON_MOD_EXPLODE, "Explode", ""},
	{eModifierType_Fluidsim, "FLUID_SIMULATION", ICON_MOD_FLUIDSIM, "Fluid Simulation", ""},
	{eModifierType_Ocean, "OCEAN", ICON_MOD_OCEAN, "Ocean", ""},
	{eModifierType_ParticleInstance, "PARTICLE_INSTANCE", ICON_MOD_PARTICLES, "Particle Instance", ""},
	{eModifierType_ParticleSystem, "PARTICLE_SYSTEM", ICON_MOD_PARTICLES, "Particle System", ""},
	{eModifierType_Smoke, "SMOKE", ICON_MOD_SMOKE, "Smoke", ""},
	{eModifierType_Softbody, "SOFT_BODY", ICON_MOD_SOFT, "Soft Body", ""},
	{eModifierType_Surface, "SURFACE", ICON_MOD_PHYSICS, "Surface", ""},
	{0, NULL, 0, NULL, NULL}
};

EnumPropertyItem modifier_triangulate_quad_method_items[] = {
	{MOD_TRIANGULATE_QUAD_BEAUTY, "BEAUTY", 0, "Beauty ", "Split the quads in nice triangles, slower method"},
	{MOD_TRIANGULATE_QUAD_FIXED, "FIXED", 0, "Fixed", "Split the quads on the first and third vertices"},
	{MOD_TRIANGULATE_QUAD_ALTERNATE, "FIXED_ALTERNATE", 0, "Fixed Alternate",
		                             "Split the quads on the 2nd and 4th vertices"},
	{MOD_TRIANGULATE_QUAD_SHORTEDGE, "SHORTEST_DIAGONAL", 0, "Shortest Diagonal",
		                             "Split the quads based on the distance between the vertices"},
	{0, NULL, 0, NULL, NULL}
};

EnumPropertyItem modifier_triangulate_ngon_method_items[] = {
	{MOD_TRIANGULATE_NGON_BEAUTY, "BEAUTY", 0, "Beauty", "Arrange the new triangles evenly (slow)"},
	{MOD_TRIANGULATE_NGON_EARCLIP, "CLIP", 0, "Clip", "Split the polygons with an ear clipping algorithm"},
	{0, NULL, 0, NULL, NULL}
};

/* ***** Data Transfer ***** */

EnumPropertyItem DT_method_vertex_items[] = {
	{MREMAP_MODE_TOPOLOGY, "TOPOLOGY", 0, "Topology",
	 "Copy from identical topology meshes"},
	{MREMAP_MODE_VERT_NEAREST, "NEAREST", 0, "Nearest vertex",
	 "Copy from closest vertex"},
	{MREMAP_MODE_VERT_EDGE_NEAREST, "EDGE_NEAREST", 0, "Nearest Edge Vertex",
	 "Copy from closest vertex of closest edge"},
	{MREMAP_MODE_VERT_EDGEINTERP_NEAREST, "EDGEINTERP_NEAREST", 0, "Nearest Edge Interpolated",
	 "Copy from interpolated values of vertices from closest point on closest edge"},
	{MREMAP_MODE_VERT_POLY_NEAREST, "POLY_NEAREST", 0, "Nearest Face Vertex",
	 "Copy from closest vertex of closest face"},
	{MREMAP_MODE_VERT_POLYINTERP_NEAREST, "POLYINTERP_NEAREST", 0, "Nearest Face Interpolated",
	 "Copy from interpolated values of vertices from closest point on closest face"},
	{MREMAP_MODE_VERT_POLYINTERP_VNORPROJ, "POLYINTERP_VNORPROJ", 0, "Projected Face Interpolated",
	 "Copy from interpolated values of vertices from point on closest face hit by normal-projection"},
	{0, NULL, 0, NULL, NULL}
};

EnumPropertyItem DT_method_edge_items[] = {
	{MREMAP_MODE_TOPOLOGY, "TOPOLOGY", 0, "Topology",
	 "Copy from identical topology meshes"},
	{MREMAP_MODE_EDGE_VERT_NEAREST, "VERT_NEAREST", 0, "Nearest Vertices",
	 "Copy from most similar edge (edge which vertices are the closest of destination edge’s ones)"},
	{MREMAP_MODE_EDGE_NEAREST, "NEAREST", 0, "Nearest Edge",
	 "Copy from closest edge (using midpoints)"},
	{MREMAP_MODE_EDGE_POLY_NEAREST, "POLY_NEAREST", 0, "Nearest Face Edge",
	 "Copy from closest edge of closest face (using midpoints)"},
	{MREMAP_MODE_EDGE_EDGEINTERP_VNORPROJ, "EDGEINTERP_VNORPROJ", 0, "Projected Edge Interpolated",
	 "Interpolate all source edges hit by the projection of destination one along its own normal (from vertices)"},
	{0, NULL, 0, NULL, NULL}
};

EnumPropertyItem DT_method_loop_items[] = {
	{MREMAP_MODE_TOPOLOGY, "TOPOLOGY", 0, "Topology",
	 "Copy from identical topology meshes"},
	{MREMAP_MODE_LOOP_NEAREST_LOOPNOR, "NEAREST_NORMAL", 0, "Nearest Corner And Best Matching Normal",
	 "Copy from nearest corner which has the best matching normal"},
	{MREMAP_MODE_LOOP_NEAREST_POLYNOR, "NEAREST_POLYNOR", 0, "Nearest Corner And Best Matching Face Normal",
	 "Copy from nearest corner which has the face with the best matching normal to destination corner's face one"},
	{MREMAP_MODE_LOOP_POLY_NEAREST, "NEAREST_POLY", 0, "Nearest Corner Of Nearest Face",
	 "Copy from nearest corner of nearest polygon"},
	{MREMAP_MODE_LOOP_POLYINTERP_NEAREST, "POLYINTERP_NEAREST", 0, "Nearest Face Interpolated",
	 "Copy from interpolated corners of the nearest source polygon"},
	{MREMAP_MODE_LOOP_POLYINTERP_LNORPROJ, "POLYINTERP_LNORPROJ", 0, "Projected Face Interpolated",
	 "Copy from interpolated corners of the source polygon hit by corner normal projection"},
	{0, NULL, 0, NULL, NULL}
};

EnumPropertyItem DT_method_poly_items[] = {
	{MREMAP_MODE_TOPOLOGY, "TOPOLOGY", 0, "Topology",
	 "Copy from identical topology meshes"},
	{MREMAP_MODE_POLY_NEAREST, "NEAREST", 0, "Nearest Face",
	 "Copy from nearest polygon (using center points)"},
	{MREMAP_MODE_POLY_NOR, "NORMAL", 0, "Best Normal-Matching",
	 "Copy from source polygon which normal is the closest to destination one"},
	{MREMAP_MODE_POLY_POLYINTERP_PNORPROJ, "POLYINTERP_PNORPROJ", 0, "Projected Face Interpolated",
	 "Interpolate all source polygons intersected by the projection of destination one along its own normal"},
	{0, NULL, 0, NULL, NULL}
};

EnumPropertyItem DT_mix_mode_items[] = {
	{CDT_MIX_TRANSFER, "REPLACE", 0, "Replace",
	 "Overwrite all elements' data"},
	{CDT_MIX_REPLACE_ABOVE_THRESHOLD, "ABOVE_THRESHOLD", 0, "Above Threshold",
	 "Only replace destination elements where data is above given threshold (exact behavior depends on data type)"},
	{CDT_MIX_REPLACE_BELOW_THRESHOLD, "BELOW_THRESHOLD", 0, "Below Threshold",
	 "Only replace destination elements where data is below given threshold (exact behavior depends on data type)"},
	{CDT_MIX_MIX, "MIX", 0, "Mix",
	 "Mix source value into destination one, using given threshold as factor"},
	{CDT_MIX_ADD, "ADD", 0, "Add",
	 "Add source value to destination one, using given threshold as factor"},
	{CDT_MIX_SUB, "SUB", 0, "Subtract",
	 "Subtract source value to destination one, using given threshold as factor"},
	{CDT_MIX_MUL, "MUL", 0, "Multiply",
	 "Multiply source value to destination one, using given threshold as factor"},
	/* etc. etc. */
	{0, NULL, 0, NULL, NULL}
};

EnumPropertyItem DT_layers_select_src_items[] = {
	{DT_LAYERS_ACTIVE_SRC, "ACTIVE", 0, "Active Layer",
	 "Only transfer active data layer"},
	{DT_LAYERS_ALL_SRC, "ALL", 0, "All Layers",
	 "Transfer all data layers"},
	{DT_LAYERS_VGROUP_SRC_BONE_SELECT, "BONE_SELECT", 0, "Selected Pose Bones",
	 "Transfer all vertex groups used by selected pose bones"},
	{DT_LAYERS_VGROUP_SRC_BONE_DEFORM, "BONE_DEFORM", 0, "Deform Pose Bones",
	 "Transfer all vertex groups used by deform bones"},
	{0, NULL, 0, NULL, NULL}
};

EnumPropertyItem DT_layers_select_dst_items[] = {
	{DT_LAYERS_ACTIVE_DST, "ACTIVE", 0, "Active Layer",
	 "Affect active data layer of all targets"},
	{DT_LAYERS_NAME_DST, "NAME", 0, "By Name",
	 "Match target data layers to affect by name"},
	{DT_LAYERS_INDEX_DST, "INDEX", 0, "By Order",
	 "Match target data layers to affect by order (indices)"},
	{0, NULL, 0, NULL, NULL}
};


#ifdef RNA_RUNTIME

#include "DNA_particle_types.h"
#include "DNA_curve_types.h"
#include "DNA_smoke_types.h"

#include "BKE_context.h"
#include "BKE_depsgraph.h"
#include "BKE_library.h"
#include "BKE_modifier.h"
#include "BKE_object.h"
#include "BKE_particle.h"

static void rna_UVProject_projectors_begin(CollectionPropertyIterator *iter, PointerRNA *ptr)
{
	UVProjectModifierData *uvp = (UVProjectModifierData *)ptr->data;
	rna_iterator_array_begin(iter, (void *)uvp->projectors, sizeof(Object *), uvp->num_projectors, 0, NULL);
}

static StructRNA *rna_Modifier_refine(struct PointerRNA *ptr)
{
	ModifierData *md = (ModifierData *)ptr->data;

	switch ((ModifierType)md->type) {
		case eModifierType_Subsurf:
			return &RNA_SubsurfModifier;
		case eModifierType_Lattice:
			return &RNA_LatticeModifier;
		case eModifierType_Curve:
			return &RNA_CurveModifier;
		case eModifierType_Build:
			return &RNA_BuildModifier;
		case eModifierType_Mirror:
			return &RNA_MirrorModifier;
		case eModifierType_Decimate:
			return &RNA_DecimateModifier;
		case eModifierType_Wave:
			return &RNA_WaveModifier;
		case eModifierType_Armature:
			return &RNA_ArmatureModifier;
		case eModifierType_Hook:
			return &RNA_HookModifier;
		case eModifierType_Softbody:
			return &RNA_SoftBodyModifier;
		case eModifierType_Boolean:
			return &RNA_BooleanModifier;
		case eModifierType_Array:
			return &RNA_ArrayModifier;
		case eModifierType_EdgeSplit:
			return &RNA_EdgeSplitModifier;
		case eModifierType_Displace:
			return &RNA_DisplaceModifier;
		case eModifierType_UVProject:
			return &RNA_UVProjectModifier;
		case eModifierType_Smooth:
			return &RNA_SmoothModifier;
		case eModifierType_Cast:
			return &RNA_CastModifier;
		case eModifierType_MeshDeform:
			return &RNA_MeshDeformModifier;
		case eModifierType_ParticleSystem:
			return &RNA_ParticleSystemModifier;
		case eModifierType_ParticleInstance:
			return &RNA_ParticleInstanceModifier;
		case eModifierType_Explode:
			return &RNA_ExplodeModifier;
		case eModifierType_Cloth:
			return &RNA_ClothModifier;
		case eModifierType_Collision:
			return &RNA_CollisionModifier;
		case eModifierType_Bevel:
			return &RNA_BevelModifier;
		case eModifierType_Shrinkwrap:
			return &RNA_ShrinkwrapModifier;
		case eModifierType_Fluidsim:
			return &RNA_FluidSimulationModifier;
		case eModifierType_Mask:
			return &RNA_MaskModifier;
		case eModifierType_SimpleDeform:
			return &RNA_SimpleDeformModifier;
		case eModifierType_Multires:
			return &RNA_MultiresModifier;
		case eModifierType_Surface:
			return &RNA_SurfaceModifier;
		case eModifierType_Smoke:
			return &RNA_SmokeModifier;
		case eModifierType_Solidify:
			return &RNA_SolidifyModifier;
		case eModifierType_Screw:
			return &RNA_ScrewModifier;
		case eModifierType_Ocean:
			return &RNA_OceanModifier;
		case eModifierType_Warp:
			return &RNA_WarpModifier;
		case eModifierType_WeightVGEdit:
			return &RNA_VertexWeightEditModifier;
		case eModifierType_WeightVGMix:
			return &RNA_VertexWeightMixModifier;
		case eModifierType_WeightVGProximity:
			return &RNA_VertexWeightProximityModifier;
		case eModifierType_DynamicPaint:
			return &RNA_DynamicPaintModifier;
		case eModifierType_Remesh:
			return &RNA_RemeshModifier;
		case eModifierType_Skin:
			return &RNA_SkinModifier;
		case eModifierType_LaplacianSmooth:
			return &RNA_LaplacianSmoothModifier;
		case eModifierType_Triangulate:
			return &RNA_TriangulateModifier;
		case eModifierType_UVWarp:
			return &RNA_UVWarpModifier;
		case eModifierType_MeshCache:
			return &RNA_MeshCacheModifier;
		case eModifierType_LaplacianDeform:
			return &RNA_LaplacianDeformModifier;
		case eModifierType_Wireframe:
			return &RNA_WireframeModifier;
<<<<<<< HEAD
		case eModifierType_PointCache:
			return &RNA_PointCacheModifier;
=======
		case eModifierType_DataTransfer:
			return &RNA_DataTransferModifier;
>>>>>>> 5684ad80
		/* Default */
		case eModifierType_None:
		case eModifierType_ShapeKey:
		case NUM_MODIFIER_TYPES:
			return &RNA_Modifier;
	}

	return &RNA_Modifier;
}

static void rna_Modifier_name_set(PointerRNA *ptr, const char *value)
{
	ModifierData *md = ptr->data;
	char oldname[sizeof(md->name)];
	
	/* make a copy of the old name first */
	BLI_strncpy(oldname, md->name, sizeof(md->name));
	
	/* copy the new name into the name slot */
	BLI_strncpy_utf8(md->name, value, sizeof(md->name));
	
	/* make sure the name is truly unique */
	if (ptr->id.data) {
		Object *ob = ptr->id.data;
		modifier_unique_name(&ob->modifiers, md);
	}
	
	/* fix all the animation data which may link to this */
	BKE_all_animdata_fix_paths_rename(NULL, "modifiers", oldname, md->name);
}

static char *rna_Modifier_path(PointerRNA *ptr)
{
	ModifierData *md = ptr->data;
	char name_esc[sizeof(md->name) * 2];

	BLI_strescape(name_esc, md->name, sizeof(name_esc));
	return BLI_sprintfN("modifiers[\"%s\"]", name_esc);
}

static void rna_Modifier_update(Main *UNUSED(bmain), Scene *UNUSED(scene), PointerRNA *ptr)
{
	DAG_id_tag_update(ptr->id.data, OB_RECALC_DATA);
	WM_main_add_notifier(NC_OBJECT | ND_MODIFIER, ptr->id.data);
}

static void rna_Modifier_dependency_update(Main *bmain, Scene *scene, PointerRNA *ptr)
{
	rna_Modifier_update(bmain, scene, ptr);
	DAG_relations_tag_update(bmain);
}

/* Vertex Groups */

#define RNA_MOD_VGROUP_NAME_SET(_type, _prop)                                               \
static void rna_##_type##Modifier_##_prop##_set(PointerRNA *ptr, const char *value)         \
{                                                                                           \
	_type##ModifierData *tmd = (_type##ModifierData *)ptr->data;                            \
	rna_object_vgroup_name_set(ptr, value, tmd->_prop, sizeof(tmd->_prop));                 \
}

RNA_MOD_VGROUP_NAME_SET(Armature, defgrp_name);
RNA_MOD_VGROUP_NAME_SET(Bevel, defgrp_name);
RNA_MOD_VGROUP_NAME_SET(Cast, defgrp_name);
RNA_MOD_VGROUP_NAME_SET(Curve, name);
RNA_MOD_VGROUP_NAME_SET(DataTransfer, defgrp_name);
RNA_MOD_VGROUP_NAME_SET(Decimate, defgrp_name);
RNA_MOD_VGROUP_NAME_SET(Displace, defgrp_name);
RNA_MOD_VGROUP_NAME_SET(Hook, name);
RNA_MOD_VGROUP_NAME_SET(LaplacianDeform, anchor_grp_name);
RNA_MOD_VGROUP_NAME_SET(LaplacianSmooth, defgrp_name);
RNA_MOD_VGROUP_NAME_SET(Lattice, name);
RNA_MOD_VGROUP_NAME_SET(Mask, vgroup);
RNA_MOD_VGROUP_NAME_SET(MeshDeform, defgrp_name);
RNA_MOD_VGROUP_NAME_SET(Shrinkwrap, vgroup_name);
RNA_MOD_VGROUP_NAME_SET(SimpleDeform, vgroup_name);
RNA_MOD_VGROUP_NAME_SET(Smooth, defgrp_name);
RNA_MOD_VGROUP_NAME_SET(Solidify, defgrp_name);
RNA_MOD_VGROUP_NAME_SET(UVWarp, vgroup_name);
RNA_MOD_VGROUP_NAME_SET(Warp, defgrp_name);
RNA_MOD_VGROUP_NAME_SET(Wave, defgrp_name);
RNA_MOD_VGROUP_NAME_SET(WeightVGEdit, defgrp_name);
RNA_MOD_VGROUP_NAME_SET(WeightVGEdit, mask_defgrp_name);
RNA_MOD_VGROUP_NAME_SET(WeightVGMix, defgrp_name_a);
RNA_MOD_VGROUP_NAME_SET(WeightVGMix, defgrp_name_b);
RNA_MOD_VGROUP_NAME_SET(WeightVGMix, mask_defgrp_name);
RNA_MOD_VGROUP_NAME_SET(WeightVGProximity, defgrp_name);
RNA_MOD_VGROUP_NAME_SET(WeightVGProximity, mask_defgrp_name);
RNA_MOD_VGROUP_NAME_SET(Wireframe, defgrp_name);

static void rna_ExplodeModifier_vgroup_get(PointerRNA *ptr, char *value)
{
	ExplodeModifierData *emd = (ExplodeModifierData *)ptr->data;
	rna_object_vgroup_name_index_get(ptr, value, emd->vgroup);
}

static int rna_ExplodeModifier_vgroup_length(PointerRNA *ptr)
{
	ExplodeModifierData *emd = (ExplodeModifierData *)ptr->data;
	return rna_object_vgroup_name_index_length(ptr, emd->vgroup);
}

static void rna_ExplodeModifier_vgroup_set(PointerRNA *ptr, const char *value)
{
	ExplodeModifierData *emd = (ExplodeModifierData *)ptr->data;
	rna_object_vgroup_name_index_set(ptr, value, &emd->vgroup);
}

#undef RNA_MOD_VGROUP_NAME_SET

/* UV layers */

#define RNA_MOD_UVLAYER_NAME_SET(_type, _prop)                                              \
static void rna_##_type##Modifier_##_prop##_set(PointerRNA *ptr, const char *value)         \
{                                                                                           \
	_type##ModifierData *tmd = (_type##ModifierData *)ptr->data;                            \
	rna_object_uvlayer_name_set(ptr, value, tmd->_prop, sizeof(tmd->_prop));                \
}

RNA_MOD_UVLAYER_NAME_SET(MappingInfo, uvlayer_name);
RNA_MOD_UVLAYER_NAME_SET(UVProject, uvlayer_name);
RNA_MOD_UVLAYER_NAME_SET(UVWarp, uvlayer_name);
RNA_MOD_UVLAYER_NAME_SET(WeightVGEdit, mask_tex_uvlayer_name);
RNA_MOD_UVLAYER_NAME_SET(WeightVGMix, mask_tex_uvlayer_name);
RNA_MOD_UVLAYER_NAME_SET(WeightVGProximity, mask_tex_uvlayer_name);

#undef RNA_MOD_UVLAYER_NAME_SET

/* Objects */

static void modifier_object_set(Object *self, Object **ob_p, int type, PointerRNA value)
{
	Object *ob = value.data;

	if (!self || ob != self) {
		if (!ob || type == OB_EMPTY || ob->type == type) {
			id_lib_extern((ID *)ob);
			*ob_p = ob;
		}
	}
}

#define RNA_MOD_OBJECT_SET(_type, _prop, _obtype)                                           \
static void rna_##_type##Modifier_##_prop##_set(PointerRNA *ptr, PointerRNA value)          \
{                                                                                           \
	_type##ModifierData *tmd = (_type##ModifierData *)ptr->data;                            \
	modifier_object_set(ptr->id.data, &tmd->_prop, _obtype, value);                         \
}

RNA_MOD_OBJECT_SET(Armature, object, OB_ARMATURE);
RNA_MOD_OBJECT_SET(Array, start_cap, OB_MESH);
RNA_MOD_OBJECT_SET(Array, end_cap, OB_MESH);
RNA_MOD_OBJECT_SET(Array, curve_ob, OB_CURVE);
RNA_MOD_OBJECT_SET(Boolean, object, OB_MESH);
RNA_MOD_OBJECT_SET(Cast, object, OB_EMPTY);
RNA_MOD_OBJECT_SET(Curve, object, OB_CURVE);
RNA_MOD_OBJECT_SET(DataTransfer, ob_source, OB_MESH);
RNA_MOD_OBJECT_SET(Lattice, object, OB_LATTICE);
RNA_MOD_OBJECT_SET(Mask, ob_arm, OB_ARMATURE);
RNA_MOD_OBJECT_SET(MeshDeform, object, OB_MESH);
RNA_MOD_OBJECT_SET(Shrinkwrap, target, OB_MESH);
RNA_MOD_OBJECT_SET(Shrinkwrap, auxTarget, OB_MESH);

static void rna_HookModifier_object_set(PointerRNA *ptr, PointerRNA value)
{
	HookModifierData *hmd = ptr->data;

	hmd->object = (Object *)value.data;
	BKE_object_modifier_hook_reset((Object *)ptr->id.data, hmd);
}

static PointerRNA rna_UVProjector_object_get(PointerRNA *ptr)
{
	Object **ob = (Object **)ptr->data;
	return rna_pointer_inherit_refine(ptr, &RNA_Object, *ob);
}

static void rna_UVProjector_object_set(PointerRNA *ptr, PointerRNA value)
{
	Object **ob = (Object **)ptr->data;
	*ob = value.data;
}

#undef RNA_MOD_OBJECT_SET

/* Other rna callbacks */

static void rna_Smoke_set_type(Main *bmain, Scene *scene, PointerRNA *ptr)
{
	SmokeModifierData *smd = (SmokeModifierData *)ptr->data;
	Object *ob = (Object *)ptr->id.data;

	/* nothing changed */
	if ((smd->type & MOD_SMOKE_TYPE_DOMAIN) && smd->domain)
		return;

	smokeModifier_free(smd); /* XXX TODO: completely free all 3 pointers */
	smokeModifier_createType(smd); /* create regarding of selected type */

	switch (smd->type) {
		case MOD_SMOKE_TYPE_DOMAIN:
			ob->dt = OB_WIRE;
			break;
		case MOD_SMOKE_TYPE_FLOW:
		case MOD_SMOKE_TYPE_COLL:
		case 0:
		default:
			break;
	}

	/* update dependency since a domain - other type switch could have happened */
	rna_Modifier_dependency_update(bmain, scene, ptr);
}

static void rna_MultiresModifier_type_set(PointerRNA *ptr, int value)
{
	Object *ob = (Object *)ptr->id.data;
	MultiresModifierData *mmd = (MultiresModifierData *)ptr->data;

	multires_force_update(ob);
	mmd->simple = value;
}

static void rna_MultiresModifier_level_range(PointerRNA *ptr, int *min, int *max,
                                             int *UNUSED(softmin), int *UNUSED(softmax))
{
	MultiresModifierData *mmd = (MultiresModifierData *)ptr->data;

	*min = 0;
	*max = max_ii(0, mmd->totlvl);  /* intentionally _not_ -1 */
}

static int rna_MultiresModifier_external_get(PointerRNA *ptr)
{
	Object *ob = (Object *)ptr->id.data;
	Mesh *me = ob->data;

	return CustomData_external_test(&me->ldata, CD_MDISPS);
}

static void rna_MultiresModifier_filepath_get(PointerRNA *ptr, char *value)
{
	Object *ob = (Object *)ptr->id.data;
	CustomDataExternal *external = ((Mesh *)ob->data)->ldata.external;

	BLI_strncpy(value, (external) ? external->filename : "", sizeof(external->filename));
}

static void rna_MultiresModifier_filepath_set(PointerRNA *ptr, const char *value)
{
	Object *ob = (Object *)ptr->id.data;
	CustomDataExternal *external = ((Mesh *)ob->data)->ldata.external;

	if (external && strcmp(external->filename, value)) {
		BLI_strncpy(external->filename, value, sizeof(external->filename));
		multires_force_external_reload(ob);
	}
}

static int rna_MultiresModifier_filepath_length(PointerRNA *ptr)
{
	Object *ob = (Object *)ptr->id.data;
	CustomDataExternal *external = ((Mesh *)ob->data)->ldata.external;

	return strlen((external) ? external->filename : "");
}

static int rna_ShrinkwrapModifier_face_cull_get(PointerRNA *ptr)
{
	ShrinkwrapModifierData *swm = (ShrinkwrapModifierData *)ptr->data;
	return swm->shrinkOpts & (MOD_SHRINKWRAP_CULL_TARGET_FRONTFACE | MOD_SHRINKWRAP_CULL_TARGET_BACKFACE);
}

static void rna_ShrinkwrapModifier_face_cull_set(struct PointerRNA *ptr, int value)
{
	ShrinkwrapModifierData *swm = (ShrinkwrapModifierData *)ptr->data;
	
	swm->shrinkOpts =
	    (swm->shrinkOpts & ~(MOD_SHRINKWRAP_CULL_TARGET_FRONTFACE | MOD_SHRINKWRAP_CULL_TARGET_BACKFACE)) | value;
}

static int rna_MeshDeformModifier_is_bound_get(PointerRNA *ptr)
{
	return (((MeshDeformModifierData *)ptr->data)->bindcagecos != NULL);
}

static PointerRNA rna_SoftBodyModifier_settings_get(PointerRNA *ptr)
{
	Object *ob = (Object *)ptr->id.data;
	return rna_pointer_inherit_refine(ptr, &RNA_SoftBodySettings, ob->soft);
}

static PointerRNA rna_SoftBodyModifier_point_cache_get(PointerRNA *ptr)
{
	Object *ob = (Object *)ptr->id.data;
	return rna_pointer_inherit_refine(ptr, &RNA_PointCache, ob->soft->pointcache);
}

static PointerRNA rna_CollisionModifier_settings_get(PointerRNA *ptr)
{
	Object *ob = (Object *)ptr->id.data;
	return rna_pointer_inherit_refine(ptr, &RNA_CollisionSettings, ob->pd);
}

static void rna_UVProjectModifier_num_projectors_set(PointerRNA *ptr, int value)
{
	UVProjectModifierData *md = (UVProjectModifierData *)ptr->data;
	int a;

	md->num_projectors = CLAMPIS(value, 1, MOD_UVPROJECT_MAXPROJECTORS);
	for (a = md->num_projectors; a < MOD_UVPROJECT_MAXPROJECTORS; a++)
		md->projectors[a] = NULL;
}

static void rna_OceanModifier_init_update(Main *bmain, Scene *scene, PointerRNA *ptr)
{
	OceanModifierData *omd = (OceanModifierData *)ptr->data;
	
	omd->refresh |= (MOD_OCEAN_REFRESH_RESET | MOD_OCEAN_REFRESH_SIM | MOD_OCEAN_REFRESH_CLEAR_CACHE);
	
	rna_Modifier_update(bmain, scene, ptr);
}

static void rna_OceanModifier_sim_update(Main *bmain, Scene *scene, PointerRNA *ptr)
{
	OceanModifierData *omd = (OceanModifierData *)ptr->data;
	
	omd->refresh |= MOD_OCEAN_REFRESH_SIM;
	
	rna_Modifier_update(bmain, scene, ptr);
}

static void rna_OceanModifier_topology_update(Main *bmain, Scene *scene, PointerRNA *ptr)
{
	OceanModifierData *omd = (OceanModifierData *)ptr->data;
	
	omd->refresh |= MOD_OCEAN_REFRESH_TOPOLOGY;
	
	rna_Modifier_update(bmain, scene, ptr);
}

static void rna_OceanModifier_ocean_chop_set(PointerRNA *ptr, float value)
{
	OceanModifierData *omd = (OceanModifierData *)ptr->data;
	float old_value = omd->chop_amount;
	
	omd->chop_amount = value;
	
	if ((old_value == 0.0f && value > 0.0f) ||
	    (old_value > 0.0f && value == 0.0f))
	{
		omd->refresh |= MOD_OCEAN_REFRESH_RESET;
		omd->refresh |= MOD_OCEAN_REFRESH_CLEAR_CACHE;
	}
}

static int rna_LaplacianDeformModifier_is_bind_get(PointerRNA *ptr)
{
	LaplacianDeformModifierData *lmd = (LaplacianDeformModifierData *)ptr->data;
	return ((lmd->flag & MOD_LAPLACIANDEFORM_BIND) && (lmd->cache_system != NULL));
}

/* NOTE: Curve and array modifiers requires curve path to be evaluated,
 * dependency graph will make sure that curve eval would create such a path,
 * but if curve was already evaluated we might miss path.
 *
 * So what we do here is: if path was not calculated for target curve we
 * tag it for update.
 */

static void rna_CurveModifier_dependency_update(Main *bmain, Scene *scene, PointerRNA *ptr)
{
	CurveModifierData *cmd = (CurveModifierData *)ptr->data;
	rna_Modifier_update(bmain, scene, ptr);
	DAG_relations_tag_update(bmain);
	if (cmd->object != NULL) {
		Curve *curve = cmd->object->data;
		if ((curve->flag & CU_PATH) == 0) {
			DAG_id_tag_update(&curve->id, OB_RECALC_DATA);
		}
	}
}

static void rna_ArrayModifier_dependency_update(Main *bmain, Scene *scene, PointerRNA *ptr)
{
	ArrayModifierData *amd = (ArrayModifierData *)ptr->data;
	rna_Modifier_update(bmain, scene, ptr);
	DAG_relations_tag_update(bmain);
	if (amd->curve_ob != NULL) {
		Curve *curve = amd->curve_ob->data;
		if ((curve->flag & CU_PATH) == 0) {
			DAG_id_tag_update(&curve->id, OB_RECALC_DATA);
		}
	}
}


static void rna_DataTransferModifier_use_data_update(Main *bmain, Scene *scene, PointerRNA *ptr)
{
	DataTransferModifierData *dtmd = (DataTransferModifierData *)ptr->data;

	if (!(dtmd->flags & MOD_DATATRANSFER_USE_VERT)) {
		dtmd->data_types &= ~DT_TYPE_VERT_ALL;
	}
	if (!(dtmd->flags & MOD_DATATRANSFER_USE_EDGE)) {
		dtmd->data_types &= ~DT_TYPE_EDGE_ALL;
	}
	if (!(dtmd->flags & MOD_DATATRANSFER_USE_LOOP)) {
		dtmd->data_types &= ~DT_TYPE_LOOP_ALL;
	}
	if (!(dtmd->flags & MOD_DATATRANSFER_USE_POLY)) {
		dtmd->data_types &= ~DT_TYPE_POLY_ALL;
	}

	rna_Modifier_update(bmain, scene, ptr);
}

static void rna_DataTransferModifier_data_types_update(Main *bmain, Scene *scene, PointerRNA *ptr)
{
	DataTransferModifierData *dtmd = (DataTransferModifierData *)ptr->data;
	const int item_types = BKE_object_data_transfer_get_dttypes_item_types(dtmd->data_types);

	if (item_types & ME_VERT) {
		dtmd->flags |= MOD_DATATRANSFER_USE_VERT;
	}
	if (item_types & ME_EDGE) {
		dtmd->flags |= MOD_DATATRANSFER_USE_EDGE;
	}
	if (item_types & ME_LOOP) {
		dtmd->flags |= MOD_DATATRANSFER_USE_LOOP;
	}
	if (item_types & ME_POLY) {
		dtmd->flags |= MOD_DATATRANSFER_USE_POLY;
	}

	rna_Modifier_update(bmain, scene, ptr);
}

static EnumPropertyItem *rna_DataTransferModifier_layers_select_src_itemf(bContext *C, PointerRNA *ptr, PropertyRNA *prop, bool *r_free)
{
	DataTransferModifierData *dtmd = (DataTransferModifierData *)ptr->data;
	EnumPropertyItem *item = NULL, tmp_item = {0};
	int totitem = 0;

	if (!C) {  /* needed for docs and i18n tools */
		return DT_layers_select_src_items;
	}

	/* No active here! */
	RNA_enum_items_add_value(&item, &totitem, DT_layers_select_src_items, DT_LAYERS_ALL_SRC);

	if (STREQ(RNA_property_identifier(prop), "layers_vgroup_select_src")) {
		Object *ob_src = dtmd->ob_source;

#if 0  /* XXX Don't think we want this in modifier version... */
		if (BKE_object_pose_armature_get(ob_src)) {
			RNA_enum_items_add_value(&item, &totitem, DT_layers_select_src_items, DT_LAYERS_VGROUP_SRC_BONE_SELECT);
			RNA_enum_items_add_value(&item, &totitem, DT_layers_select_src_items, DT_LAYERS_VGROUP_SRC_BONE_DEFORM);
		}
#endif

		if (ob_src) {
			bDeformGroup *dg;
			int i;

			RNA_enum_item_add_separator(&item, &totitem);

			for (i = 0, dg = ob_src->defbase.first; dg; i++, dg = dg->next) {
				tmp_item.value = i;
				tmp_item.identifier = tmp_item.name = dg->name;
				RNA_enum_item_add(&item, &totitem, &tmp_item);
			}
		}
	}
	else if (STREQ(RNA_property_identifier(prop), "layers_shapekey_select_src")) {
		/* TODO */
	}
	else if (STREQ(RNA_property_identifier(prop), "layers_uv_select_src")) {
		Object *ob_src = dtmd->ob_source;

		if (ob_src) {
			DerivedMesh *dm_src;
			CustomData *pdata;
			int num_data, i;

			/* XXX Is this OK? */
			dm_src = mesh_get_derived_final(dtmd->modifier.scene, ob_src, CD_MASK_BAREMESH | CD_MTEXPOLY);
			pdata = dm_src->getPolyDataLayout(dm_src);
			num_data = CustomData_number_of_layers(pdata, CD_MTEXPOLY);

			RNA_enum_item_add_separator(&item, &totitem);

			for (i = 0; i < num_data; i++) {
				tmp_item.value = i;
				tmp_item.identifier = tmp_item.name = CustomData_get_layer_name(pdata, CD_MTEXPOLY, i);
				RNA_enum_item_add(&item, &totitem, &tmp_item);
			}
		}
	}
	else if (STREQ(RNA_property_identifier(prop), "layers_vcol_select_src")) {
		Object *ob_src = dtmd->ob_source;

		if (ob_src) {
			DerivedMesh *dm_src;
			CustomData *ldata;
			int num_data, i;

			/* XXX Is this OK? */
			dm_src = mesh_get_derived_final(dtmd->modifier.scene, ob_src, CD_MASK_BAREMESH | CD_MLOOPCOL);
			ldata = dm_src->getLoopDataLayout(dm_src);
			num_data = CustomData_number_of_layers(ldata, CD_MLOOPCOL);

			RNA_enum_item_add_separator(&item, &totitem);

			for (i = 0; i < num_data; i++) {
				tmp_item.value = i;
				tmp_item.identifier = tmp_item.name = CustomData_get_layer_name(ldata, CD_MLOOPCOL, i);
				RNA_enum_item_add(&item, &totitem, &tmp_item);
			}
		}
	}

	RNA_enum_item_end(&item, &totitem);
	*r_free = true;

	return item;
}

static EnumPropertyItem *rna_DataTransferModifier_layers_select_dst_itemf(bContext *C, PointerRNA *ptr, PropertyRNA *prop, bool *r_free)
{
	DataTransferModifierData *dtmd = (DataTransferModifierData *)ptr->data;
	EnumPropertyItem *item = NULL, tmp_item = {0};
	int totitem = 0;

	if (!C) {  /* needed for docs and i18n tools */
		return DT_layers_select_dst_items;
	}

	/* No active here! */
	RNA_enum_items_add_value(&item, &totitem, DT_layers_select_dst_items, DT_LAYERS_NAME_DST);
	RNA_enum_items_add_value(&item, &totitem, DT_layers_select_dst_items, DT_LAYERS_INDEX_DST);

	if (STREQ(RNA_property_identifier(prop), "layers_vgroup_select_dst")) {
		/* Only list destination layers if we have a single source! */
		if (dtmd->layers_select_src[DT_MULTILAYER_INDEX_MDEFORMVERT] >= 0) {
			Object *ob_dst = CTX_data_active_object(C); /* XXX Is this OK? */

			if (ob_dst) {
				bDeformGroup *dg;
				int i;

				RNA_enum_item_add_separator(&item, &totitem);

				for (i = 0, dg = ob_dst->defbase.first; dg; i++, dg = dg->next) {
					tmp_item.value = i;
					tmp_item.identifier = tmp_item.name = dg->name;
					RNA_enum_item_add(&item, &totitem, &tmp_item);
				}
			}
		}
	}
	else if (STREQ(RNA_property_identifier(prop), "layers_shapekey_select_dst")) {
		/* TODO */
	}
	else if (STREQ(RNA_property_identifier(prop), "layers_uv_select_dst")) {
		/* Only list destination layers if we have a single source! */
		if (dtmd->layers_select_src[DT_MULTILAYER_INDEX_UV] >= 0) {
			Object *ob_dst = CTX_data_active_object(C); /* XXX Is this OK? */

			if (ob_dst && ob_dst->data) {
				Mesh *me_dst;
				CustomData *pdata;
				int num_data, i;

				me_dst = ob_dst->data;
				pdata = &me_dst->pdata;
				num_data = CustomData_number_of_layers(pdata, CD_MTEXPOLY);

				RNA_enum_item_add_separator(&item, &totitem);

				for (i = 0; i < num_data; i++) {
					tmp_item.value = i;
					tmp_item.identifier = tmp_item.name = CustomData_get_layer_name(pdata, CD_MTEXPOLY, i);
					RNA_enum_item_add(&item, &totitem, &tmp_item);
				}
			}
		}
	}
	else if (STREQ(RNA_property_identifier(prop), "layers_vcol_select_dst")) {
		/* Only list destination layers if we have a single source! */
		if (dtmd->layers_select_src[DT_MULTILAYER_INDEX_VCOL] >= 0) {
			Object *ob_dst = CTX_data_active_object(C); /* XXX Is this OK? */

			if (ob_dst && ob_dst->data) {
				Mesh *me_dst;
				CustomData *ldata;
				int num_data, i;

				me_dst = ob_dst->data;
				ldata = &me_dst->ldata;
				num_data = CustomData_number_of_layers(ldata, CD_MLOOPCOL);

				RNA_enum_item_add_separator(&item, &totitem);

				for (i = 0; i < num_data; i++) {
					tmp_item.value = i;
					tmp_item.identifier = tmp_item.name = CustomData_get_layer_name(ldata, CD_MLOOPCOL, i);
					RNA_enum_item_add(&item, &totitem, &tmp_item);
				}
			}
		}
	}


	RNA_enum_item_end(&item, &totitem);
	*r_free = true;

	return item;
}

static EnumPropertyItem *rna_DataTransferModifier_mix_mode_itemf(bContext *C, PointerRNA *ptr, PropertyRNA *UNUSED(prop), bool *r_free)
{
	DataTransferModifierData *dtmd = (DataTransferModifierData *)ptr->data;
	EnumPropertyItem *item = NULL;
	int totitem = 0;

	bool support_advanced_mixing, support_threshold;

	if (!C) {  /* needed for docs and i18n tools */
		return DT_mix_mode_items;
	}

	RNA_enum_items_add_value(&item, &totitem, DT_mix_mode_items, CDT_MIX_TRANSFER);

	BKE_object_data_transfer_get_dttypes_capacity(dtmd->data_types, &support_advanced_mixing, &support_threshold);

	if (support_threshold) {
		RNA_enum_items_add_value(&item, &totitem, DT_mix_mode_items, CDT_MIX_REPLACE_ABOVE_THRESHOLD);
		RNA_enum_items_add_value(&item, &totitem, DT_mix_mode_items, CDT_MIX_REPLACE_BELOW_THRESHOLD);
	}

	if (support_advanced_mixing) {
		RNA_enum_item_add_separator(&item, &totitem);
		RNA_enum_items_add_value(&item, &totitem, DT_mix_mode_items, CDT_MIX_MIX);
		RNA_enum_items_add_value(&item, &totitem, DT_mix_mode_items, CDT_MIX_ADD);
		RNA_enum_items_add_value(&item, &totitem, DT_mix_mode_items, CDT_MIX_SUB);
		RNA_enum_items_add_value(&item, &totitem, DT_mix_mode_items, CDT_MIX_MUL);
	}

	RNA_enum_item_end(&item, &totitem);
	*r_free = true;

	return item;
}

#else

static PropertyRNA *rna_def_property_subdivision_common(StructRNA *srna, const char type[])
{
	static EnumPropertyItem prop_subdivision_type_items[] = {
		{0, "CATMULL_CLARK", 0, "Catmull-Clark", ""},
		{1, "SIMPLE", 0, "Simple", ""},
		{0, NULL, 0, NULL, NULL}
	};

	PropertyRNA *prop = RNA_def_property(srna, "subdivision_type", PROP_ENUM, PROP_NONE);
	RNA_def_property_enum_sdna(prop, NULL, type);
	RNA_def_property_enum_items(prop, prop_subdivision_type_items);
	RNA_def_property_ui_text(prop, "Subdivision Type", "Select type of subdivision algorithm");
	RNA_def_property_update(prop, 0, "rna_Modifier_update");

	return prop;
}

static void rna_def_modifier_subsurf(BlenderRNA *brna)
{
	StructRNA *srna;
	PropertyRNA *prop;

	srna = RNA_def_struct(brna, "SubsurfModifier", "Modifier");
	RNA_def_struct_ui_text(srna, "Subsurf Modifier", "Subdivision surface modifier");
	RNA_def_struct_sdna(srna, "SubsurfModifierData");
	RNA_def_struct_ui_icon(srna, ICON_MOD_SUBSURF);

	rna_def_property_subdivision_common(srna, "subdivType");

	/* see CCGSUBSURF_LEVEL_MAX for max limit */
	prop = RNA_def_property(srna, "levels", PROP_INT, PROP_UNSIGNED);
	RNA_def_property_int_sdna(prop, NULL, "levels");
	RNA_def_property_range(prop, 0, 11);
	RNA_def_property_ui_range(prop, 0, 6, 1, -1);
	RNA_def_property_ui_text(prop, "Levels", "Number of subdivisions to perform");
	RNA_def_property_update(prop, 0, "rna_Modifier_update");

	prop = RNA_def_property(srna, "render_levels", PROP_INT, PROP_UNSIGNED);
	RNA_def_property_int_sdna(prop, NULL, "renderLevels");
	RNA_def_property_range(prop, 0, 11);
	RNA_def_property_ui_range(prop, 0, 6, 1, -1);
	RNA_def_property_ui_text(prop, "Render Levels", "Number of subdivisions to perform when rendering");

	prop = RNA_def_property(srna, "show_only_control_edges", PROP_BOOLEAN, PROP_NONE);
	RNA_def_property_boolean_sdna(prop, NULL, "flags", eSubsurfModifierFlag_ControlEdges);
	RNA_def_property_ui_text(prop, "Optimal Display", "Skip drawing/rendering of interior subdivided edges");
	RNA_def_property_update(prop, 0, "rna_Modifier_update");
	
	prop = RNA_def_property(srna, "use_subsurf_uv", PROP_BOOLEAN, PROP_NONE);
	RNA_def_property_boolean_sdna(prop, NULL, "flags", eSubsurfModifierFlag_SubsurfUv);
	RNA_def_property_ui_text(prop, "Subdivide UVs", "Use subsurf to subdivide UVs");
	RNA_def_property_update(prop, 0, "rna_Modifier_update");
}

static void rna_def_modifier_generic_map_info(StructRNA *srna)
{
	static EnumPropertyItem prop_texture_coordinates_items[] = {
		{MOD_DISP_MAP_LOCAL, "LOCAL", 0, "Local", "Use the local coordinate system for the texture coordinates"},
		{MOD_DISP_MAP_GLOBAL, "GLOBAL", 0, "Global", "Use the global coordinate system for the texture coordinates"},
		{MOD_DISP_MAP_OBJECT, "OBJECT", 0, "Object",
		 "Use the linked object's local coordinate system for the texture coordinates"},
		{MOD_DISP_MAP_UV, "UV", 0, "UV", "Use UV coordinates for the texture coordinates"},
		{0, NULL, 0, NULL, NULL}
	};

	PropertyRNA *prop;

	prop = RNA_def_property(srna, "texture", PROP_POINTER, PROP_NONE);
	RNA_def_property_ui_text(prop, "Texture", "");
	RNA_def_property_flag(prop, PROP_EDITABLE);
	RNA_def_property_update(prop, 0, "rna_Modifier_update");

	prop = RNA_def_property(srna, "texture_coords", PROP_ENUM, PROP_NONE);
	RNA_def_property_enum_sdna(prop, NULL, "texmapping");
	RNA_def_property_enum_items(prop, prop_texture_coordinates_items);
	RNA_def_property_ui_text(prop, "Texture Coordinates", "");
	RNA_def_property_update(prop, 0, "rna_Modifier_dependency_update");

	prop = RNA_def_property(srna, "uv_layer", PROP_STRING, PROP_NONE);
	RNA_def_property_string_sdna(prop, NULL, "uvlayer_name");
	RNA_def_property_ui_text(prop, "UV Map", "UV map name");
	RNA_def_property_string_funcs(prop, NULL, NULL, "rna_MappingInfoModifier_uvlayer_name_set");
	RNA_def_property_update(prop, 0, "rna_Modifier_update");

	prop = RNA_def_property(srna, "texture_coords_object", PROP_POINTER, PROP_NONE);
	RNA_def_property_pointer_sdna(prop, NULL, "map_object");
	RNA_def_property_ui_text(prop, "Texture Coordinate Object", "Object to set the texture coordinates");
	RNA_def_property_flag(prop, PROP_EDITABLE | PROP_ID_SELF_CHECK);
	RNA_def_property_update(prop, 0, "rna_Modifier_dependency_update");
}

static void rna_def_modifier_warp(BlenderRNA *brna)
{
	StructRNA *srna;
	PropertyRNA *prop;

	static EnumPropertyItem prop_falloff_items[] = {
		{eWarp_Falloff_None,    "NONE", 0, "No Falloff", ""},
		{eWarp_Falloff_Curve,   "CURVE", 0, "Curve", ""},
		{eWarp_Falloff_Smooth,  "SMOOTH", ICON_SMOOTHCURVE, "Smooth", ""},
		{eWarp_Falloff_Sphere,  "SPHERE", ICON_SPHERECURVE, "Sphere", ""},
		{eWarp_Falloff_Root,    "ROOT", ICON_ROOTCURVE, "Root", ""},
		{eWarp_Falloff_Sharp,   "SHARP", ICON_SHARPCURVE, "Sharp", ""},
		{eWarp_Falloff_Linear,  "LINEAR", ICON_LINCURVE, "Linear", ""},
		{eWarp_Falloff_Const,   "CONSTANT", ICON_NOCURVE, "Constant", ""},
		{0, NULL, 0, NULL, NULL}
	};

	srna = RNA_def_struct(brna, "WarpModifier", "Modifier");
	RNA_def_struct_ui_text(srna, "Warp Modifier", "Warp modifier");
	RNA_def_struct_sdna(srna, "WarpModifierData");
	RNA_def_struct_ui_icon(srna, ICON_MOD_WARP);

	prop = RNA_def_property(srna, "object_from", PROP_POINTER, PROP_NONE);
	RNA_def_property_ui_text(prop, "From", "Object to transform from");
	RNA_def_property_flag(prop, PROP_EDITABLE | PROP_ID_SELF_CHECK);
	RNA_def_property_update(prop, 0, "rna_Modifier_dependency_update");

	prop = RNA_def_property(srna, "object_to", PROP_POINTER, PROP_NONE);
	RNA_def_property_ui_text(prop, "To", "Object to transform to");
	RNA_def_property_flag(prop, PROP_EDITABLE | PROP_ID_SELF_CHECK);
	RNA_def_property_update(prop, 0, "rna_Modifier_dependency_update");

	prop = RNA_def_property(srna, "strength", PROP_FLOAT, PROP_NONE);
	RNA_def_property_range(prop, -FLT_MAX, FLT_MAX);
	RNA_def_property_ui_range(prop, -100, 100, 10, 2);
	RNA_def_property_ui_text(prop, "Strength", "");
	RNA_def_property_update(prop, 0, "rna_Modifier_update");

	prop = RNA_def_property(srna, "falloff_type", PROP_ENUM, PROP_NONE);
	RNA_def_property_enum_items(prop, prop_falloff_items);
	RNA_def_property_ui_text(prop, "Falloff Type", "");
	RNA_def_property_translation_context(prop, BLF_I18NCONTEXT_ID_CURVE); /* Abusing id_curve :/ */
	RNA_def_property_update(prop, 0, "rna_Modifier_update");

	prop = RNA_def_property(srna, "falloff_radius", PROP_FLOAT, PROP_UNSIGNED | PROP_DISTANCE);
	RNA_def_property_ui_text(prop, "Radius", "Radius to apply");
	RNA_def_property_update(prop, 0, "rna_Modifier_update");

	prop = RNA_def_property(srna, "falloff_curve", PROP_POINTER, PROP_NONE);
	RNA_def_property_pointer_sdna(prop, NULL, "curfalloff");
	RNA_def_property_ui_text(prop, "Falloff Curve", "Custom Lamp Falloff Curve");
	RNA_def_property_update(prop, 0, "rna_Modifier_update");

	prop = RNA_def_property(srna, "use_volume_preserve", PROP_BOOLEAN, PROP_NONE);
	RNA_def_property_boolean_sdna(prop, NULL, "flag", MOD_WARP_VOLUME_PRESERVE);
	RNA_def_property_ui_text(prop, "Preserve Volume", "Preserve volume when rotations are used");
	RNA_def_property_update(prop, 0, "rna_Modifier_update");

	prop = RNA_def_property(srna, "vertex_group", PROP_STRING, PROP_NONE);
	RNA_def_property_string_sdna(prop, NULL, "defgrp_name");
	RNA_def_property_ui_text(prop, "Vertex Group", "Vertex group name for modulating the deform");
	RNA_def_property_string_funcs(prop, NULL, NULL, "rna_WarpModifier_defgrp_name_set");
	RNA_def_property_update(prop, 0, "rna_Modifier_update");

	rna_def_modifier_generic_map_info(srna);
}

static void rna_def_modifier_multires(BlenderRNA *brna)
{
	StructRNA *srna;
	PropertyRNA *prop;

	srna = RNA_def_struct(brna, "MultiresModifier", "Modifier");
	RNA_def_struct_ui_text(srna, "Multires Modifier", "Multiresolution mesh modifier");
	RNA_def_struct_sdna(srna, "MultiresModifierData");
	RNA_def_struct_ui_icon(srna, ICON_MOD_MULTIRES);

	prop = rna_def_property_subdivision_common(srna, "simple");
	RNA_def_property_enum_funcs(prop, NULL, "rna_MultiresModifier_type_set", NULL);

	prop = RNA_def_property(srna, "levels", PROP_INT, PROP_UNSIGNED);
	RNA_def_property_int_sdna(prop, NULL, "lvl");
	RNA_def_property_ui_text(prop, "Levels", "Number of subdivisions to use in the viewport");
	RNA_def_property_int_funcs(prop, NULL, NULL, "rna_MultiresModifier_level_range");
	RNA_def_property_update(prop, 0, "rna_Modifier_update");

	prop = RNA_def_property(srna, "sculpt_levels", PROP_INT, PROP_UNSIGNED);
	RNA_def_property_int_sdna(prop, NULL, "sculptlvl");
	RNA_def_property_ui_text(prop, "Sculpt Levels", "Number of subdivisions to use in sculpt mode");
	RNA_def_property_int_funcs(prop, NULL, NULL, "rna_MultiresModifier_level_range");
	RNA_def_property_update(prop, 0, "rna_Modifier_update");

	prop = RNA_def_property(srna, "render_levels", PROP_INT, PROP_UNSIGNED);
	RNA_def_property_int_sdna(prop, NULL, "renderlvl");
	RNA_def_property_ui_text(prop, "Render Levels", "The subdivision level visible at render time");
	RNA_def_property_int_funcs(prop, NULL, NULL, "rna_MultiresModifier_level_range");

	prop = RNA_def_property(srna, "total_levels", PROP_INT, PROP_UNSIGNED);
	RNA_def_property_int_sdna(prop, NULL, "totlvl");
	RNA_def_property_clear_flag(prop, PROP_EDITABLE);
	RNA_def_property_ui_text(prop, "Total Levels", "Number of subdivisions for which displacements are stored");

	prop = RNA_def_property(srna, "is_external", PROP_BOOLEAN, PROP_NONE);
	RNA_def_property_clear_flag(prop, PROP_EDITABLE);
	RNA_def_property_boolean_funcs(prop, "rna_MultiresModifier_external_get", NULL);
	RNA_def_property_ui_text(prop, "External",
	                         "Store multires displacements outside the .blend file, to save memory");

	prop = RNA_def_property(srna, "filepath", PROP_STRING, PROP_FILEPATH);
	RNA_def_property_string_funcs(prop, "rna_MultiresModifier_filepath_get", "rna_MultiresModifier_filepath_length",
	                              "rna_MultiresModifier_filepath_set");
	RNA_def_property_ui_text(prop, "File Path", "Path to external displacements file");
	RNA_def_property_update(prop, 0, "rna_Modifier_update");

	prop = RNA_def_property(srna, "show_only_control_edges", PROP_BOOLEAN, PROP_NONE);
	RNA_def_property_boolean_sdna(prop, NULL, "flags", eMultiresModifierFlag_ControlEdges);
	RNA_def_property_ui_text(prop, "Optimal Display", "Skip drawing/rendering of interior subdivided edges");
	RNA_def_property_update(prop, 0, "rna_Modifier_update");

	prop = RNA_def_property(srna, "use_subsurf_uv", PROP_BOOLEAN, PROP_NONE);
	RNA_def_property_boolean_negative_sdna(prop, NULL, "flags", eMultiresModifierFlag_PlainUv);
	RNA_def_property_ui_text(prop, "Subdivide UVs", "Use subsurf to subdivide UVs");
	RNA_def_property_update(prop, 0, "rna_Modifier_update");
}

static void rna_def_modifier_lattice(BlenderRNA *brna)
{
	StructRNA *srna;
	PropertyRNA *prop;

	srna = RNA_def_struct(brna, "LatticeModifier", "Modifier");
	RNA_def_struct_ui_text(srna, "Lattice Modifier", "Lattice deformation modifier");
	RNA_def_struct_sdna(srna, "LatticeModifierData");
	RNA_def_struct_ui_icon(srna, ICON_MOD_LATTICE);

	prop = RNA_def_property(srna, "object", PROP_POINTER, PROP_NONE);
	RNA_def_property_ui_text(prop, "Object", "Lattice object to deform with");
	RNA_def_property_pointer_funcs(prop, NULL, "rna_LatticeModifier_object_set", NULL, "rna_Lattice_object_poll");
	RNA_def_property_flag(prop, PROP_EDITABLE | PROP_ID_SELF_CHECK);
	RNA_def_property_update(prop, 0, "rna_Modifier_dependency_update");

	prop = RNA_def_property(srna, "vertex_group", PROP_STRING, PROP_NONE);
	RNA_def_property_string_sdna(prop, NULL, "name");
	RNA_def_property_ui_text(prop, "Vertex Group",
	                         "Name of Vertex Group which determines influence of modifier per point");
	RNA_def_property_string_funcs(prop, NULL, NULL, "rna_LatticeModifier_name_set");
	RNA_def_property_update(prop, 0, "rna_Modifier_update");
	
	prop = RNA_def_property(srna, "strength", PROP_FLOAT, PROP_NONE);
	RNA_def_property_range(prop, -FLT_MAX, FLT_MAX);
	RNA_def_property_ui_range(prop, 0, 1, 10, 2);
	RNA_def_property_ui_text(prop, "Strength", "Strength of modifier effect");
	RNA_def_property_update(prop, 0, "rna_Modifier_update");
}

static void rna_def_modifier_curve(BlenderRNA *brna)
{
	StructRNA *srna;
	PropertyRNA *prop;

	static EnumPropertyItem prop_deform_axis_items[] = {
		{MOD_CURVE_POSX, "POS_X", 0, "X", ""},
		{MOD_CURVE_POSY, "POS_Y", 0, "Y", ""},
		{MOD_CURVE_POSZ, "POS_Z", 0, "Z", ""},
		{MOD_CURVE_NEGX, "NEG_X", 0, "-X", ""},
		{MOD_CURVE_NEGY, "NEG_Y", 0, "-Y", ""},
		{MOD_CURVE_NEGZ, "NEG_Z", 0, "-Z", ""},
		{0, NULL, 0, NULL, NULL}
	};

	srna = RNA_def_struct(brna, "CurveModifier", "Modifier");
	RNA_def_struct_ui_text(srna, "Curve Modifier", "Curve deformation modifier");
	RNA_def_struct_sdna(srna, "CurveModifierData");
	RNA_def_struct_ui_icon(srna, ICON_MOD_CURVE);

	prop = RNA_def_property(srna, "object", PROP_POINTER, PROP_NONE);
	RNA_def_property_ui_text(prop, "Object", "Curve object to deform with");
	RNA_def_property_pointer_funcs(prop, NULL, "rna_CurveModifier_object_set", NULL, "rna_Curve_object_poll");
	RNA_def_property_flag(prop, PROP_EDITABLE | PROP_ID_SELF_CHECK);
	RNA_def_property_update(prop, 0, "rna_CurveModifier_dependency_update");

	prop = RNA_def_property(srna, "vertex_group", PROP_STRING, PROP_NONE);
	RNA_def_property_string_sdna(prop, NULL, "name");
	RNA_def_property_ui_text(prop, "Vertex Group",
	                         "Name of Vertex Group which determines influence of modifier per point");
	RNA_def_property_string_funcs(prop, NULL, NULL, "rna_CurveModifier_name_set");
	RNA_def_property_update(prop, 0, "rna_Modifier_update");

	prop = RNA_def_property(srna, "deform_axis", PROP_ENUM, PROP_NONE);
	RNA_def_property_enum_sdna(prop, NULL, "defaxis");
	RNA_def_property_enum_items(prop, prop_deform_axis_items);
	RNA_def_property_ui_text(prop, "Deform Axis", "The axis that the curve deforms along");
	RNA_def_property_update(prop, 0, "rna_Modifier_update");
}

static void rna_def_modifier_build(BlenderRNA *brna)
{
	StructRNA *srna;
	PropertyRNA *prop;

	srna = RNA_def_struct(brna, "BuildModifier", "Modifier");
	RNA_def_struct_ui_text(srna, "Build Modifier", "Build effect modifier");
	RNA_def_struct_sdna(srna, "BuildModifierData");
	RNA_def_struct_ui_icon(srna, ICON_MOD_BUILD);

	prop = RNA_def_property(srna, "frame_start", PROP_FLOAT, PROP_TIME);
	RNA_def_property_float_sdna(prop, NULL, "start");
	RNA_def_property_range(prop, MINAFRAMEF, MAXFRAMEF);
	RNA_def_property_ui_text(prop, "Start", "Start frame of the effect");
	RNA_def_property_update(prop, 0, "rna_Modifier_update");

	prop = RNA_def_property(srna, "frame_duration", PROP_FLOAT, PROP_TIME);
	RNA_def_property_float_sdna(prop, NULL, "length");
	RNA_def_property_range(prop, 1, MAXFRAMEF);
	RNA_def_property_ui_text(prop, "Length", "Total time the build effect requires");
	RNA_def_property_update(prop, 0, "rna_Modifier_update");

	prop = RNA_def_property(srna, "use_reverse", PROP_BOOLEAN, PROP_NONE);
	RNA_def_property_boolean_sdna(prop, NULL, "flag", MOD_BUILD_FLAG_REVERSE);
	RNA_def_property_ui_text(prop, "Reversed", "Deconstruct the mesh instead of building it");
	RNA_def_property_update(prop, 0, "rna_Modifier_update");
	
	prop = RNA_def_property(srna, "use_random_order", PROP_BOOLEAN, PROP_NONE);
	RNA_def_property_boolean_sdna(prop, NULL, "flag", MOD_BUILD_FLAG_RANDOMIZE);
	RNA_def_property_ui_text(prop, "Randomize", "Randomize the faces or edges during build");
	RNA_def_property_update(prop, 0, "rna_Modifier_update");

	prop = RNA_def_property(srna, "seed", PROP_INT, PROP_NONE);
	RNA_def_property_range(prop, 1, MAXFRAMEF);
	RNA_def_property_ui_text(prop, "Seed", "Seed for random if used");
	RNA_def_property_update(prop, 0, "rna_Modifier_update");
}

static void rna_def_modifier_mirror(BlenderRNA *brna)
{
	StructRNA *srna;
	PropertyRNA *prop;

	srna = RNA_def_struct(brna, "MirrorModifier", "Modifier");
	RNA_def_struct_ui_text(srna, "Mirror Modifier", "Mirroring modifier");
	RNA_def_struct_sdna(srna, "MirrorModifierData");
	RNA_def_struct_ui_icon(srna, ICON_MOD_MIRROR);

	prop = RNA_def_property(srna, "use_x", PROP_BOOLEAN, PROP_NONE);
	RNA_def_property_boolean_sdna(prop, NULL, "flag", MOD_MIR_AXIS_X);
	RNA_def_property_ui_text(prop, "X", "Enable X axis mirror");
	RNA_def_property_update(prop, 0, "rna_Modifier_update");

	prop = RNA_def_property(srna, "use_y", PROP_BOOLEAN, PROP_NONE);
	RNA_def_property_boolean_sdna(prop, NULL, "flag", MOD_MIR_AXIS_Y);
	RNA_def_property_ui_text(prop, "Y", "Enable Y axis mirror");
	RNA_def_property_update(prop, 0, "rna_Modifier_update");

	prop = RNA_def_property(srna, "use_z", PROP_BOOLEAN, PROP_NONE);
	RNA_def_property_boolean_sdna(prop, NULL, "flag", MOD_MIR_AXIS_Z);
	RNA_def_property_ui_text(prop, "Z", "Enable Z axis mirror");
	RNA_def_property_update(prop, 0, "rna_Modifier_update");

	prop = RNA_def_property(srna, "use_clip", PROP_BOOLEAN, PROP_NONE);
	RNA_def_property_boolean_sdna(prop, NULL, "flag", MOD_MIR_CLIPPING);
	RNA_def_property_ui_text(prop, "Clip", "Prevent vertices from going through the mirror during transform");
	RNA_def_property_update(prop, 0, "rna_Modifier_update");

	prop = RNA_def_property(srna, "use_mirror_vertex_groups", PROP_BOOLEAN, PROP_NONE);
	RNA_def_property_boolean_sdna(prop, NULL, "flag", MOD_MIR_VGROUP);
	RNA_def_property_ui_text(prop, "Mirror Vertex Groups", "Mirror vertex groups (e.g. .R->.L)");
	RNA_def_property_update(prop, 0, "rna_Modifier_update");
	
	prop = RNA_def_property(srna, "use_mirror_merge", PROP_BOOLEAN, PROP_NONE);
	RNA_def_property_boolean_negative_sdna(prop, NULL, "flag", MOD_MIR_NO_MERGE);
	RNA_def_property_ui_text(prop, "Merge Vertices", "Merge vertices within the merge threshold");
	RNA_def_property_update(prop, 0, "rna_Modifier_update");

	prop = RNA_def_property(srna, "use_mirror_u", PROP_BOOLEAN, PROP_NONE);
	RNA_def_property_boolean_sdna(prop, NULL, "flag", MOD_MIR_MIRROR_U);
	RNA_def_property_ui_text(prop, "Mirror U", "Mirror the U texture coordinate around the 0.5 point");
	RNA_def_property_update(prop, 0, "rna_Modifier_update");

	prop = RNA_def_property(srna, "use_mirror_v", PROP_BOOLEAN, PROP_NONE);
	RNA_def_property_boolean_sdna(prop, NULL, "flag", MOD_MIR_MIRROR_V);
	RNA_def_property_ui_text(prop, "Mirror V", "Mirror the V texture coordinate around the 0.5 point");
	RNA_def_property_update(prop, 0, "rna_Modifier_update");

	prop = RNA_def_property(srna, "merge_threshold", PROP_FLOAT, PROP_DISTANCE);
	RNA_def_property_float_sdna(prop, NULL, "tolerance");
	RNA_def_property_range(prop, 0, FLT_MAX);
	RNA_def_property_ui_range(prop, 0, 1, 0.01, 6);
	RNA_def_property_ui_text(prop, "Merge Limit", "Distance from axis within which mirrored vertices are merged");
	RNA_def_property_update(prop, 0, "rna_Modifier_update");

	prop = RNA_def_property(srna, "mirror_object", PROP_POINTER, PROP_NONE);
	RNA_def_property_pointer_sdna(prop, NULL, "mirror_ob");
	RNA_def_property_ui_text(prop, "Mirror Object", "Object to use as mirror");
	RNA_def_property_flag(prop, PROP_EDITABLE | PROP_ID_SELF_CHECK);
	RNA_def_property_update(prop, 0, "rna_Modifier_dependency_update");
}

static void rna_def_modifier_decimate(BlenderRNA *brna)
{
	static EnumPropertyItem modifier_decim_mode_items[] = {
		{MOD_DECIM_MODE_COLLAPSE, "COLLAPSE", 0, "Collapse", "Use edge collapsing"},
		{MOD_DECIM_MODE_UNSUBDIV, "UNSUBDIV", 0, "Un-Subdivide", "Use un-subdivide face reduction"},
		{MOD_DECIM_MODE_DISSOLVE, "DISSOLVE", 0, "Planar", "Dissolve geometry to form planar polygons"},
		{0, NULL, 0, NULL, NULL}
	};

	StructRNA *srna;
	PropertyRNA *prop;

	srna = RNA_def_struct(brna, "DecimateModifier", "Modifier");
	RNA_def_struct_ui_text(srna, "Decimate Modifier", "Decimation modifier");
	RNA_def_struct_sdna(srna, "DecimateModifierData");
	RNA_def_struct_ui_icon(srna, ICON_MOD_DECIM);

	prop = RNA_def_property(srna, "decimate_type", PROP_ENUM, PROP_NONE);
	RNA_def_property_enum_sdna(prop, NULL, "mode");
	RNA_def_property_enum_items(prop, modifier_decim_mode_items);
	RNA_def_property_ui_text(prop, "Mode", "");
	RNA_def_property_update(prop, 0, "rna_Modifier_update");

	/* (mode == MOD_DECIM_MODE_COLLAPSE) */
	prop = RNA_def_property(srna, "ratio", PROP_FLOAT, PROP_FACTOR);
	RNA_def_property_float_sdna(prop, NULL, "percent");
	RNA_def_property_range(prop, 0, 1);
	RNA_def_property_ui_range(prop, 0, 1, 1, 4);
	RNA_def_property_ui_text(prop, "Ratio", "Ratio of triangles to reduce to (collapse only)");
	RNA_def_property_update(prop, 0, "rna_Modifier_update");

	/* (mode == MOD_DECIM_MODE_UNSUBDIV) */
	prop = RNA_def_property(srna, "iterations", PROP_INT, PROP_UNSIGNED);
	RNA_def_property_int_sdna(prop, NULL, "iter");
	RNA_def_property_range(prop, 0, SHRT_MAX);
	RNA_def_property_ui_range(prop, 0, 100, 1, -1);
	RNA_def_property_ui_text(prop, "Iterations", "Number of times reduce the geometry (unsubdivide only)");
	RNA_def_property_update(prop, 0, "rna_Modifier_update");

	/* (mode == MOD_DECIM_MODE_DISSOLVE) */
	prop = RNA_def_property(srna, "angle_limit", PROP_FLOAT, PROP_ANGLE);
	RNA_def_property_float_sdna(prop, NULL, "angle");
	RNA_def_property_range(prop, 0, DEG2RAD(180));
	RNA_def_property_ui_range(prop, 0, DEG2RAD(180), 100, 2);
	RNA_def_property_ui_text(prop, "Angle Limit", "Only dissolve angles below this (planar only)");
	RNA_def_property_update(prop, 0, "rna_Modifier_update");

	/* (mode == MOD_DECIM_MODE_COLLAPSE) */
	prop = RNA_def_property(srna, "vertex_group", PROP_STRING, PROP_NONE);
	RNA_def_property_string_sdna(prop, NULL, "defgrp_name");
	RNA_def_property_ui_text(prop, "Vertex Group", "Vertex group name (collapse only)");
	RNA_def_property_string_funcs(prop, NULL, NULL, "rna_DecimateModifier_defgrp_name_set");
	RNA_def_property_update(prop, 0, "rna_Modifier_update");

	prop = RNA_def_property(srna, "invert_vertex_group", PROP_BOOLEAN, PROP_NONE);
	RNA_def_property_boolean_sdna(prop, NULL, "flag", MOD_DECIM_FLAG_INVERT_VGROUP);
	RNA_def_property_ui_text(prop, "Invert", "Invert vertex group influence (collapse only)");
	RNA_def_property_update(prop, 0, "rna_Modifier_update");

	prop = RNA_def_property(srna, "use_collapse_triangulate", PROP_BOOLEAN, PROP_NONE);
	RNA_def_property_boolean_sdna(prop, NULL, "flag", MOD_DECIM_FLAG_TRIANGULATE);
	RNA_def_property_ui_text(prop, "Triangulate", "Keep triangulated faces resulting from decimation (collapse only)");
	RNA_def_property_update(prop, 0, "rna_Modifier_update");
	/* end collapse-only option */

	/* (mode == MOD_DECIM_MODE_DISSOLVE) */
	prop = RNA_def_property(srna, "use_dissolve_boundaries", PROP_BOOLEAN, PROP_NONE);
	RNA_def_property_boolean_sdna(prop, NULL, "flag", MOD_DECIM_FLAG_ALL_BOUNDARY_VERTS);
	RNA_def_property_ui_text(prop, "All Boundaries", "Dissolve all vertices inbetween face boundaries (planar only)");
	RNA_def_property_update(prop, 0, "rna_Modifier_update");

	prop = RNA_def_property(srna, "delimit", PROP_ENUM, PROP_NONE);
	RNA_def_property_flag(prop, PROP_ENUM_FLAG); /* important to run before default set */
	RNA_def_property_enum_items(prop, mesh_delimit_mode_items);
	RNA_def_property_ui_text(prop, "Delimit", "Limit merging geometry");
	RNA_def_property_update(prop, 0, "rna_Modifier_update");

	/* end dissolve-only option */



	/* all modes use this */
	prop = RNA_def_property(srna, "face_count", PROP_INT, PROP_NONE);
	RNA_def_property_clear_flag(prop, PROP_EDITABLE);
	RNA_def_property_ui_text(prop, "Face Count", "The current number of faces in the decimated mesh");
}

static void rna_def_modifier_wave(BlenderRNA *brna)
{
	StructRNA *srna;
	PropertyRNA *prop;

	srna = RNA_def_struct(brna, "WaveModifier", "Modifier");
	RNA_def_struct_ui_text(srna, "Wave Modifier", "Wave effect modifier");
	RNA_def_struct_sdna(srna, "WaveModifierData");
	RNA_def_struct_ui_icon(srna, ICON_MOD_WAVE);

	prop = RNA_def_property(srna, "use_x", PROP_BOOLEAN, PROP_NONE);
	RNA_def_property_boolean_sdna(prop, NULL, "flag", MOD_WAVE_X);
	RNA_def_property_ui_text(prop, "X", "X axis motion");
	RNA_def_property_update(prop, 0, "rna_Modifier_update");

	prop = RNA_def_property(srna, "use_y", PROP_BOOLEAN, PROP_NONE);
	RNA_def_property_boolean_sdna(prop, NULL, "flag", MOD_WAVE_Y);
	RNA_def_property_ui_text(prop, "Y", "Y axis motion");
	RNA_def_property_update(prop, 0, "rna_Modifier_update");

	prop = RNA_def_property(srna, "use_cyclic", PROP_BOOLEAN, PROP_NONE);
	RNA_def_property_boolean_sdna(prop, NULL, "flag", MOD_WAVE_CYCL);
	RNA_def_property_ui_text(prop, "Cyclic", "Cyclic wave effect");
	RNA_def_property_update(prop, 0, "rna_Modifier_update");

	prop = RNA_def_property(srna, "use_normal", PROP_BOOLEAN, PROP_NONE);
	RNA_def_property_boolean_sdna(prop, NULL, "flag", MOD_WAVE_NORM);
	RNA_def_property_ui_text(prop, "Normals", "Displace along normals");
	RNA_def_property_update(prop, 0, "rna_Modifier_update");

	prop = RNA_def_property(srna, "use_normal_x", PROP_BOOLEAN, PROP_NONE);
	RNA_def_property_boolean_sdna(prop, NULL, "flag", MOD_WAVE_NORM_X);
	RNA_def_property_ui_text(prop, "X Normal", "Enable displacement along the X normal");
	RNA_def_property_update(prop, 0, "rna_Modifier_update");

	prop = RNA_def_property(srna, "use_normal_y", PROP_BOOLEAN, PROP_NONE);
	RNA_def_property_boolean_sdna(prop, NULL, "flag", MOD_WAVE_NORM_Y);
	RNA_def_property_ui_text(prop, "Y Normal", "Enable displacement along the Y normal");
	RNA_def_property_update(prop, 0, "rna_Modifier_update");

	prop = RNA_def_property(srna, "use_normal_z", PROP_BOOLEAN, PROP_NONE);
	RNA_def_property_boolean_sdna(prop, NULL, "flag", MOD_WAVE_NORM_Z);
	RNA_def_property_ui_text(prop, "Z Normal", "Enable displacement along the Z normal");
	RNA_def_property_update(prop, 0, "rna_Modifier_update");

	prop = RNA_def_property(srna, "time_offset", PROP_FLOAT, PROP_NONE);
	RNA_def_property_float_sdna(prop, NULL, "timeoffs");
	RNA_def_property_range(prop, MINAFRAMEF, MAXFRAMEF);
	RNA_def_property_ui_text(prop, "Time Offset",
	                         "Either the starting frame (for positive speed) or ending frame (for negative speed.)");
	RNA_def_property_update(prop, 0, "rna_Modifier_update");

	prop = RNA_def_property(srna, "lifetime", PROP_FLOAT, PROP_TIME);
	RNA_def_property_float_sdna(prop, NULL, "lifetime");
	RNA_def_property_range(prop, MINAFRAMEF, MAXFRAMEF);
	RNA_def_property_ui_text(prop, "Lifetime",  "Lifetime of the wave in frames, zero means infinite");
	RNA_def_property_update(prop, 0, "rna_Modifier_update");

	prop = RNA_def_property(srna, "damping_time", PROP_FLOAT, PROP_TIME);
	RNA_def_property_float_sdna(prop, NULL, "damp");
	RNA_def_property_range(prop, MINAFRAMEF, MAXFRAMEF);
	RNA_def_property_ui_text(prop, "Damping Time",  "Number of frames in which the wave damps out after it dies");
	RNA_def_property_update(prop, 0, "rna_Modifier_update");

	prop = RNA_def_property(srna, "falloff_radius", PROP_FLOAT, PROP_DISTANCE);
	RNA_def_property_float_sdna(prop, NULL, "falloff");
	RNA_def_property_range(prop, 0, FLT_MAX);
	RNA_def_property_ui_range(prop, 0, 100, 100, 2);
	RNA_def_property_ui_text(prop, "Falloff Radius",  "Distance after which it fades out");
	RNA_def_property_update(prop, 0, "rna_Modifier_update");

	prop = RNA_def_property(srna, "start_position_x", PROP_FLOAT, PROP_DISTANCE);
	RNA_def_property_float_sdna(prop, NULL, "startx");
	RNA_def_property_range(prop, -FLT_MAX, FLT_MAX);
	RNA_def_property_ui_range(prop, -100, 100, 100, 2);
	RNA_def_property_ui_text(prop, "Start Position X",  "X coordinate of the start position");
	RNA_def_property_update(prop, 0, "rna_Modifier_update");

	prop = RNA_def_property(srna, "start_position_y", PROP_FLOAT, PROP_DISTANCE);
	RNA_def_property_float_sdna(prop, NULL, "starty");
	RNA_def_property_range(prop, -FLT_MAX, FLT_MAX);
	RNA_def_property_ui_range(prop, -100, 100, 100, 2);
	RNA_def_property_ui_text(prop, "Start Position Y",  "Y coordinate of the start position");
	RNA_def_property_update(prop, 0, "rna_Modifier_update");

	prop = RNA_def_property(srna, "start_position_object", PROP_POINTER, PROP_NONE);
	RNA_def_property_pointer_sdna(prop, NULL, "objectcenter");
	RNA_def_property_ui_text(prop, "Start Position Object", "Object which defines the wave center");
	RNA_def_property_flag(prop, PROP_EDITABLE | PROP_ID_SELF_CHECK);
	RNA_def_property_update(prop, 0, "rna_Modifier_dependency_update");

	prop = RNA_def_property(srna, "vertex_group", PROP_STRING, PROP_NONE);
	RNA_def_property_string_sdna(prop, NULL, "defgrp_name");
	RNA_def_property_ui_text(prop, "Vertex Group", "Vertex group name for modulating the wave");
	RNA_def_property_string_funcs(prop, NULL, NULL, "rna_WaveModifier_defgrp_name_set");
	RNA_def_property_update(prop, 0, "rna_Modifier_update");

	prop = RNA_def_property(srna, "speed", PROP_FLOAT, PROP_NONE);
	RNA_def_property_range(prop, -FLT_MAX, FLT_MAX);
	RNA_def_property_ui_range(prop, -1, 1, 10, 2);
	RNA_def_property_ui_text(prop, "Speed", "Speed of the wave, towards the starting point when negative");
	RNA_def_property_update(prop, 0, "rna_Modifier_update");

	prop = RNA_def_property(srna, "height", PROP_FLOAT, PROP_DISTANCE);
	RNA_def_property_range(prop, -FLT_MAX, FLT_MAX);
	RNA_def_property_ui_range(prop, -2, 2, 10, 2);
	RNA_def_property_ui_text(prop, "Height", "Height of the wave");
	RNA_def_property_update(prop, 0, "rna_Modifier_update");

	prop = RNA_def_property(srna, "width", PROP_FLOAT, PROP_DISTANCE);
	RNA_def_property_range(prop, 0, FLT_MAX);
	RNA_def_property_ui_range(prop, 0, 5, 10, 2);
	RNA_def_property_ui_text(prop, "Width", "Distance between the waves");
	RNA_def_property_update(prop, 0, "rna_Modifier_update");

	prop = RNA_def_property(srna, "narrowness", PROP_FLOAT, PROP_DISTANCE);
	RNA_def_property_float_sdna(prop, NULL, "narrow");
	RNA_def_property_range(prop, 0, FLT_MAX);
	RNA_def_property_ui_range(prop, 0, 10, 10, 2);
	RNA_def_property_ui_text(prop, "Narrowness",
	                         "Distance between the top and the base of a wave, the higher the value, "
	                         "the more narrow the wave");
	RNA_def_property_update(prop, 0, "rna_Modifier_update");

	rna_def_modifier_generic_map_info(srna);
}

static void rna_def_modifier_armature(BlenderRNA *brna)
{
	StructRNA *srna;
	PropertyRNA *prop;

	srna = RNA_def_struct(brna, "ArmatureModifier", "Modifier");
	RNA_def_struct_ui_text(srna, "Armature Modifier", "Armature deformation modifier");
	RNA_def_struct_sdna(srna, "ArmatureModifierData");
	RNA_def_struct_ui_icon(srna, ICON_MOD_ARMATURE);

	prop = RNA_def_property(srna, "object", PROP_POINTER, PROP_NONE);
	RNA_def_property_ui_text(prop, "Object", "Armature object to deform with");
	RNA_def_property_pointer_funcs(prop, NULL, "rna_ArmatureModifier_object_set", NULL, "rna_Armature_object_poll");
	RNA_def_property_flag(prop, PROP_EDITABLE | PROP_ID_SELF_CHECK);
	RNA_def_property_update(prop, 0, "rna_Modifier_dependency_update");

	prop = RNA_def_property(srna, "use_bone_envelopes", PROP_BOOLEAN, PROP_NONE);
	RNA_def_property_boolean_sdna(prop, NULL, "deformflag", ARM_DEF_ENVELOPE);
	RNA_def_property_ui_text(prop, "Use Bone Envelopes", "Bind Bone envelopes to armature modifier");
	RNA_def_property_update(prop, 0, "rna_Modifier_update");

	prop = RNA_def_property(srna, "use_vertex_groups", PROP_BOOLEAN, PROP_NONE);
	RNA_def_property_boolean_sdna(prop, NULL, "deformflag", ARM_DEF_VGROUP);
	RNA_def_property_ui_text(prop, "Use Vertex Groups", "Bind vertex groups to armature modifier");
	RNA_def_property_update(prop, 0, "rna_Modifier_update");
	
	prop = RNA_def_property(srna, "use_deform_preserve_volume", PROP_BOOLEAN, PROP_NONE);
	RNA_def_property_boolean_sdna(prop, NULL, "deformflag", ARM_DEF_QUATERNION);
	RNA_def_property_ui_text(prop, "Preserve Volume", "Deform rotation interpolation with quaternions");
	RNA_def_property_update(prop, 0, "rna_Modifier_update");

	prop = RNA_def_property(srna, "use_multi_modifier", PROP_BOOLEAN, PROP_NONE);
	RNA_def_property_boolean_sdna(prop, NULL, "multi", 0);
	RNA_def_property_ui_text(prop, "Multi Modifier",
	                         "Use same input as previous modifier, and mix results using overall vgroup");
	RNA_def_property_update(prop, 0, "rna_Modifier_update");
	
	prop = RNA_def_property(srna, "vertex_group", PROP_STRING, PROP_NONE);
	RNA_def_property_string_sdna(prop, NULL, "defgrp_name");
	RNA_def_property_ui_text(prop, "Vertex Group",
	                         "Name of Vertex Group which determines influence of modifier per point");
	RNA_def_property_string_funcs(prop, NULL, NULL, "rna_ArmatureModifier_defgrp_name_set");
	RNA_def_property_update(prop, 0, "rna_Modifier_update");

	prop = RNA_def_property(srna, "invert_vertex_group", PROP_BOOLEAN, PROP_NONE);
	RNA_def_property_boolean_sdna(prop, NULL, "deformflag", ARM_DEF_INVERT_VGROUP);
	RNA_def_property_ui_text(prop, "Invert", "Invert vertex group influence");
	RNA_def_property_update(prop, 0, "rna_Modifier_update");
}

static void rna_def_modifier_hook(BlenderRNA *brna)
{
	StructRNA *srna;
	PropertyRNA *prop;

	srna = RNA_def_struct(brna, "HookModifier", "Modifier");
	RNA_def_struct_ui_text(srna, "Hook Modifier", "Hook modifier to modify the location of vertices");
	RNA_def_struct_sdna(srna, "HookModifierData");
	RNA_def_struct_ui_icon(srna, ICON_HOOK);

	prop = RNA_def_property(srna, "falloff", PROP_FLOAT, PROP_DISTANCE);
	RNA_def_property_range(prop, 0, FLT_MAX);
	RNA_def_property_ui_range(prop, 0, 100, 100, 2);
	RNA_def_property_ui_text(prop, "Falloff",  "If not zero, the distance from the hook where influence ends");
	RNA_def_property_update(prop, 0, "rna_Modifier_update");

	prop = RNA_def_property(srna, "force", PROP_FLOAT, PROP_NONE);
	RNA_def_property_range(prop, 0, 1);
	RNA_def_property_ui_text(prop, "Force",  "Relative force of the hook");
	RNA_def_property_update(prop, 0, "rna_Modifier_update");

	prop = RNA_def_property(srna, "center", PROP_FLOAT, PROP_NONE);
	RNA_def_property_float_sdna(prop, NULL, "cent");
	RNA_def_property_ui_text(prop, "Hook Center", "");
	RNA_def_property_update(prop, 0, "rna_Modifier_update");

	prop = RNA_def_property(srna, "object", PROP_POINTER, PROP_NONE);
	RNA_def_property_ui_text(prop, "Object", "Parent Object for hook, also recalculates and clears offset");
	RNA_def_property_flag(prop, PROP_EDITABLE | PROP_ID_SELF_CHECK);
	RNA_def_property_pointer_funcs(prop, NULL, "rna_HookModifier_object_set", NULL, NULL);
	RNA_def_property_update(prop, 0, "rna_Modifier_dependency_update");
	
	prop = RNA_def_property(srna, "subtarget", PROP_STRING, PROP_NONE);
	RNA_def_property_string_sdna(prop, NULL, "subtarget");
	RNA_def_property_ui_text(prop, "Sub-Target",
	                         "Name of Parent Bone for hook (if applicable), also recalculates and clears offset");
	RNA_def_property_update(prop, 0, "rna_Modifier_dependency_update");

	prop = RNA_def_property(srna, "vertex_group", PROP_STRING, PROP_NONE);
	RNA_def_property_string_sdna(prop, NULL, "name");
	RNA_def_property_ui_text(prop, "Vertex Group",
	                         "Name of Vertex Group which determines influence of modifier per point");
	RNA_def_property_string_funcs(prop, NULL, NULL, "rna_HookModifier_name_set");
	RNA_def_property_update(prop, 0, "rna_Modifier_update");
}

static void rna_def_modifier_softbody(BlenderRNA *brna)
{
	StructRNA *srna;
	PropertyRNA *prop;

	srna = RNA_def_struct(brna, "SoftBodyModifier", "Modifier");
	RNA_def_struct_ui_text(srna, "Soft Body Modifier", "Soft body simulation modifier");
	RNA_def_struct_sdna(srna, "SoftbodyModifierData");
	RNA_def_struct_ui_icon(srna, ICON_MOD_SOFT);

	prop = RNA_def_property(srna, "settings", PROP_POINTER, PROP_NONE);
	RNA_def_property_flag(prop, PROP_NEVER_NULL);
	RNA_def_property_struct_type(prop, "SoftBodySettings");
	RNA_def_property_pointer_funcs(prop, "rna_SoftBodyModifier_settings_get", NULL, NULL, NULL);
	RNA_def_property_ui_text(prop, "Soft Body Settings", "");

	prop = RNA_def_property(srna, "point_cache", PROP_POINTER, PROP_NONE);
	RNA_def_property_flag(prop, PROP_NEVER_NULL);
	RNA_def_property_struct_type(prop, "PointCache");
	RNA_def_property_pointer_funcs(prop, "rna_SoftBodyModifier_point_cache_get", NULL, NULL, NULL);
	RNA_def_property_ui_text(prop, "Soft Body Point Cache", "");
}

static void rna_def_modifier_boolean(BlenderRNA *brna)
{
	StructRNA *srna;
	PropertyRNA *prop;

	static EnumPropertyItem prop_operation_items[] = {
		{eBooleanModifierOp_Intersect, "INTERSECT", 0, "Intersect",
		                               "Keep the part of the mesh that intersects with the other selected object"},
		{eBooleanModifierOp_Union, "UNION", 0, "Union", "Combine two meshes in an additive way"},
		{eBooleanModifierOp_Difference, "DIFFERENCE", 0, "Difference", "Combine two meshes in a subtractive way"},
		{0, NULL, 0, NULL, NULL}
	};

	srna = RNA_def_struct(brna, "BooleanModifier", "Modifier");
	RNA_def_struct_ui_text(srna, "Boolean Modifier", "Boolean operations modifier");
	RNA_def_struct_sdna(srna, "BooleanModifierData");
	RNA_def_struct_ui_icon(srna, ICON_MOD_BOOLEAN);

	prop = RNA_def_property(srna, "object", PROP_POINTER, PROP_NONE);
	RNA_def_property_ui_text(prop, "Object", "Mesh object to use for Boolean operation");
	RNA_def_property_pointer_funcs(prop, NULL, "rna_BooleanModifier_object_set", NULL, "rna_Mesh_object_poll");
	RNA_def_property_flag(prop, PROP_EDITABLE | PROP_ID_SELF_CHECK);
	RNA_def_property_update(prop, 0, "rna_Modifier_dependency_update");

	prop = RNA_def_property(srna, "operation", PROP_ENUM, PROP_NONE);
	RNA_def_property_enum_items(prop, prop_operation_items);
	RNA_def_property_ui_text(prop, "Operation", "");
	RNA_def_property_update(prop, 0, "rna_Modifier_update");
}

static void rna_def_modifier_array(BlenderRNA *brna)
{
	StructRNA *srna;
	PropertyRNA *prop;

	static EnumPropertyItem prop_fit_type_items[] = {
		{MOD_ARR_FIXEDCOUNT, "FIXED_COUNT", 0, "Fixed Count", "Duplicate the object a certain number of times"},
		{MOD_ARR_FITLENGTH, "FIT_LENGTH", 0, "Fit Length",
		                    "Duplicate the object as many times as fits in a certain length"},
		{MOD_ARR_FITCURVE, "FIT_CURVE", 0, "Fit Curve", "Fit the duplicated objects to a curve"},
		{0, NULL, 0, NULL, NULL}
	};

	srna = RNA_def_struct(brna, "ArrayModifier", "Modifier");
	RNA_def_struct_ui_text(srna, "Array Modifier", "Array duplication modifier");
	RNA_def_struct_sdna(srna, "ArrayModifierData");
	RNA_def_struct_ui_icon(srna, ICON_MOD_ARRAY);

	/* Length parameters */
	prop = RNA_def_property(srna, "fit_type", PROP_ENUM, PROP_NONE);
	RNA_def_property_enum_items(prop, prop_fit_type_items);
	RNA_def_property_ui_text(prop, "Fit Type", "Array length calculation method");
	RNA_def_property_update(prop, 0, "rna_Modifier_update");

	prop = RNA_def_property(srna, "count", PROP_INT, PROP_NONE);
	RNA_def_property_range(prop, 1, INT_MAX);
	RNA_def_property_ui_range(prop, 1, 1000, 1, -1);
	RNA_def_property_ui_text(prop, "Count",  "Number of duplicates to make");
	RNA_def_property_update(prop, 0, "rna_Modifier_update");

	prop = RNA_def_property(srna, "fit_length", PROP_FLOAT, PROP_DISTANCE);
	RNA_def_property_float_sdna(prop, NULL, "length");
	RNA_def_property_range(prop, 0, INT_MAX);
	RNA_def_property_ui_range(prop, 0, 10000, 10, 2);
	RNA_def_property_ui_text(prop, "Length", "Length to fit array within");
	RNA_def_property_update(prop, 0, "rna_Modifier_update");

	prop = RNA_def_property(srna, "curve", PROP_POINTER, PROP_NONE);
	RNA_def_property_pointer_sdna(prop, NULL, "curve_ob");
	RNA_def_property_ui_text(prop, "Curve", "Curve object to fit array length to");
	RNA_def_property_pointer_funcs(prop, NULL, "rna_ArrayModifier_curve_ob_set", NULL, "rna_Curve_object_poll");
	RNA_def_property_flag(prop, PROP_EDITABLE | PROP_ID_SELF_CHECK);
	RNA_def_property_update(prop, 0, "rna_ArrayModifier_dependency_update");

	/* Offset parameters */
	prop = RNA_def_property(srna, "use_constant_offset", PROP_BOOLEAN, PROP_NONE);
	RNA_def_property_boolean_sdna(prop, NULL, "offset_type", MOD_ARR_OFF_CONST);
	RNA_def_property_ui_text(prop, "Constant Offset", "Add a constant offset");
	RNA_def_property_update(prop, 0, "rna_Modifier_update");
	
	prop = RNA_def_property(srna, "constant_offset_displace", PROP_FLOAT, PROP_TRANSLATION);
	RNA_def_property_float_sdna(prop, NULL, "offset");
	RNA_def_property_ui_text(prop, "Constant Offset Displacement", "Value for the distance between arrayed items");
	RNA_def_property_ui_range(prop, -FLT_MAX, FLT_MAX, 1, RNA_TRANSLATION_PREC_DEFAULT);
	RNA_def_property_update(prop, 0, "rna_Modifier_update");

	prop = RNA_def_property(srna, "use_relative_offset", PROP_BOOLEAN, PROP_NONE);
	RNA_def_property_boolean_sdna(prop, NULL, "offset_type", MOD_ARR_OFF_RELATIVE);
	RNA_def_property_ui_text(prop, "Relative Offset", "Add an offset relative to the object's bounding box");
	RNA_def_property_update(prop, 0, "rna_Modifier_update");

	/* PROP_TRANSLATION causes units to be used which we don't want */
	prop = RNA_def_property(srna, "relative_offset_displace", PROP_FLOAT, PROP_NONE);
	RNA_def_property_float_sdna(prop, NULL, "scale");
	RNA_def_property_ui_text(prop, "Relative Offset Displacement",
	                         "The size of the geometry will determine the distance between arrayed items");
	RNA_def_property_update(prop, 0, "rna_Modifier_update");

	/* Vertex merging parameters */
	prop = RNA_def_property(srna, "use_merge_vertices", PROP_BOOLEAN, PROP_NONE);
	RNA_def_property_boolean_sdna(prop, NULL, "flags", MOD_ARR_MERGE);
	RNA_def_property_ui_text(prop, "Merge Vertices", "Merge vertices in adjacent duplicates");
	RNA_def_property_update(prop, 0, "rna_Modifier_update");

	prop = RNA_def_property(srna, "use_merge_vertices_cap", PROP_BOOLEAN, PROP_NONE);
	RNA_def_property_boolean_sdna(prop, NULL, "flags", MOD_ARR_MERGEFINAL);
	RNA_def_property_ui_text(prop, "Merge Vertices", "Merge vertices in first and last duplicates");
	RNA_def_property_update(prop, 0, "rna_Modifier_update");

	prop = RNA_def_property(srna, "merge_threshold", PROP_FLOAT, PROP_DISTANCE);
	RNA_def_property_float_sdna(prop, NULL, "merge_dist");
	RNA_def_property_range(prop, 0, FLT_MAX);
	RNA_def_property_ui_range(prop, 0, 1, 1, 4);
	RNA_def_property_ui_text(prop, "Merge Distance", "Limit below which to merge vertices");
	RNA_def_property_update(prop, 0, "rna_Modifier_update");

	/* Offset object */
	prop = RNA_def_property(srna, "use_object_offset", PROP_BOOLEAN, PROP_NONE);
	RNA_def_property_boolean_sdna(prop, NULL, "offset_type", MOD_ARR_OFF_OBJ);
	RNA_def_property_ui_text(prop, "Object Offset", "Add another object's transformation to the total offset");
	RNA_def_property_update(prop, 0, "rna_Modifier_update");

	prop = RNA_def_property(srna, "offset_object", PROP_POINTER, PROP_NONE);
	RNA_def_property_pointer_sdna(prop, NULL, "offset_ob");
	RNA_def_property_ui_text(prop, "Object Offset",
	                         "Use the location and rotation of another object to determine the distance and "
	                         "rotational change between arrayed items");
	RNA_def_property_flag(prop, PROP_EDITABLE | PROP_ID_SELF_CHECK);
	RNA_def_property_update(prop, 0, "rna_Modifier_dependency_update");
	
	/* Caps */
	prop = RNA_def_property(srna, "start_cap", PROP_POINTER, PROP_NONE);
	RNA_def_property_ui_text(prop, "Start Cap", "Mesh object to use as a start cap");
	RNA_def_property_pointer_funcs(prop, NULL, "rna_ArrayModifier_start_cap_set", NULL, "rna_Mesh_object_poll");
	RNA_def_property_flag(prop, PROP_EDITABLE | PROP_ID_SELF_CHECK);
	RNA_def_property_update(prop, 0, "rna_Modifier_update");

	prop = RNA_def_property(srna, "end_cap", PROP_POINTER, PROP_NONE);
	RNA_def_property_ui_text(prop, "End Cap", "Mesh object to use as an end cap");
	RNA_def_property_pointer_funcs(prop, NULL, "rna_ArrayModifier_end_cap_set", NULL, "rna_Mesh_object_poll");
	RNA_def_property_flag(prop, PROP_EDITABLE | PROP_ID_SELF_CHECK);
	RNA_def_property_update(prop, 0, "rna_Modifier_dependency_update");
}

static void rna_def_modifier_edgesplit(BlenderRNA *brna)
{
	StructRNA *srna;
	PropertyRNA *prop;

	srna = RNA_def_struct(brna, "EdgeSplitModifier", "Modifier");
	RNA_def_struct_ui_text(srna, "EdgeSplit Modifier", "Edge splitting modifier to create sharp edges");
	RNA_def_struct_sdna(srna, "EdgeSplitModifierData");
	RNA_def_struct_ui_icon(srna, ICON_MOD_EDGESPLIT);

	prop = RNA_def_property(srna, "split_angle", PROP_FLOAT, PROP_ANGLE);
	RNA_def_property_range(prop, 0.0f, DEG2RADF(180.0f));
	RNA_def_property_ui_range(prop, 0.0f, DEG2RADF(180.0f), 100, 2);
	RNA_def_property_ui_text(prop, "Split Angle", "Angle above which to split edges");
	RNA_def_property_update(prop, 0, "rna_Modifier_update");

	prop = RNA_def_property(srna, "use_edge_angle", PROP_BOOLEAN, PROP_NONE);
	RNA_def_property_boolean_sdna(prop, NULL, "flags", MOD_EDGESPLIT_FROMANGLE);
	RNA_def_property_ui_text(prop, "Use Edge Angle", "Split edges with high angle between faces");
	RNA_def_property_update(prop, 0, "rna_Modifier_update");

	prop = RNA_def_property(srna, "use_edge_sharp", PROP_BOOLEAN, PROP_NONE);
	RNA_def_property_boolean_sdna(prop, NULL, "flags", MOD_EDGESPLIT_FROMFLAG);
	RNA_def_property_ui_text(prop, "Use Sharp Edges", "Split edges that are marked as sharp");
	RNA_def_property_update(prop, 0, "rna_Modifier_update");
}

static void rna_def_modifier_displace(BlenderRNA *brna)
{
	StructRNA *srna;
	PropertyRNA *prop;

	static EnumPropertyItem prop_direction_items[] = {
		{MOD_DISP_DIR_X, "X", 0, "X", "Use the texture's intensity value to displace in the X direction"},
		{MOD_DISP_DIR_Y, "Y", 0, "Y", "Use the texture's intensity value to displace in the Y direction"},
		{MOD_DISP_DIR_Z, "Z", 0, "Z", "Use the texture's intensity value to displace in the Z direction"},
		{MOD_DISP_DIR_NOR, "NORMAL", 0, "Normal",
		                   "Use the texture's intensity value to displace in the normal direction"},
		{MOD_DISP_DIR_RGB_XYZ, "RGB_TO_XYZ", 0, "RGB to XYZ",
		                       "Use the texture's RGB values to displace the mesh in the XYZ direction"},
		{0, NULL, 0, NULL, NULL}
	};

	srna = RNA_def_struct(brna, "DisplaceModifier", "Modifier");
	RNA_def_struct_ui_text(srna, "Displace Modifier", "Displacement modifier");
	RNA_def_struct_sdna(srna, "DisplaceModifierData");
	RNA_def_struct_ui_icon(srna, ICON_MOD_DISPLACE);

	prop = RNA_def_property(srna, "vertex_group", PROP_STRING, PROP_NONE);
	RNA_def_property_string_sdna(prop, NULL, "defgrp_name");
	RNA_def_property_ui_text(prop, "Vertex Group",
	                         "Name of Vertex Group which determines influence of modifier per point");
	RNA_def_property_string_funcs(prop, NULL, NULL, "rna_DisplaceModifier_defgrp_name_set");
	RNA_def_property_update(prop, 0, "rna_Modifier_update");

	prop = RNA_def_property(srna, "mid_level", PROP_FLOAT, PROP_FACTOR);
	RNA_def_property_float_sdna(prop, NULL, "midlevel");
	RNA_def_property_range(prop, -FLT_MAX, FLT_MAX);
	RNA_def_property_ui_range(prop, 0, 1, 10, 3);
	RNA_def_property_ui_text(prop, "Midlevel", "Material value that gives no displacement");
	RNA_def_property_update(prop, 0, "rna_Modifier_update");

	prop = RNA_def_property(srna, "strength", PROP_FLOAT, PROP_NONE);
	RNA_def_property_range(prop, -FLT_MAX, FLT_MAX);
	RNA_def_property_ui_range(prop, -100, 100, 10, 3);
	RNA_def_property_ui_text(prop, "Strength", "Amount to displace geometry");
	RNA_def_property_update(prop, 0, "rna_Modifier_update");

	prop = RNA_def_property(srna, "direction", PROP_ENUM, PROP_NONE);
	RNA_def_property_enum_items(prop, prop_direction_items);
	RNA_def_property_ui_text(prop, "Direction", "");
	RNA_def_property_update(prop, 0, "rna_Modifier_update");

	rna_def_modifier_generic_map_info(srna);
}

static void rna_def_modifier_uvproject(BlenderRNA *brna)
{
	StructRNA *srna;
	PropertyRNA *prop;

	srna = RNA_def_struct(brna, "UVProjectModifier", "Modifier");
	RNA_def_struct_ui_text(srna, "UV Project Modifier", "UV projection modifier to set UVs from a projector");
	RNA_def_struct_sdna(srna, "UVProjectModifierData");
	RNA_def_struct_ui_icon(srna, ICON_MOD_UVPROJECT);

	prop = RNA_def_property(srna, "uv_layer", PROP_STRING, PROP_NONE);
	RNA_def_property_string_sdna(prop, NULL, "uvlayer_name");
	RNA_def_property_ui_text(prop, "UV Map", "UV map name");
	RNA_def_property_string_funcs(prop, NULL, NULL, "rna_UVProjectModifier_uvlayer_name_set");
	RNA_def_property_update(prop, 0, "rna_Modifier_update");

	prop = RNA_def_property(srna, "projector_count", PROP_INT, PROP_NONE);
	RNA_def_property_int_sdna(prop, NULL, "num_projectors");
	RNA_def_property_ui_text(prop, "Number of Projectors", "Number of projectors to use");
	RNA_def_property_int_funcs(prop, NULL, "rna_UVProjectModifier_num_projectors_set", NULL);
	RNA_def_property_range(prop, 1, MOD_UVPROJECT_MAXPROJECTORS);
	RNA_def_property_update(prop, 0, "rna_Modifier_update");

	prop = RNA_def_property(srna, "projectors", PROP_COLLECTION, PROP_NONE);
	RNA_def_property_struct_type(prop, "UVProjector");
	RNA_def_property_collection_funcs(prop, "rna_UVProject_projectors_begin", "rna_iterator_array_next",
	                                  "rna_iterator_array_end", "rna_iterator_array_get", NULL, NULL, NULL, NULL);
	RNA_def_property_ui_text(prop, "Projectors", "");

	prop = RNA_def_property(srna, "image", PROP_POINTER, PROP_NONE);
	RNA_def_property_ui_text(prop, "Image", "");
	RNA_def_property_flag(prop, PROP_EDITABLE);
	RNA_def_property_update(prop, 0, "rna_Modifier_update");

	prop = RNA_def_property(srna, "aspect_x", PROP_FLOAT, PROP_NONE);
	RNA_def_property_float_sdna(prop, NULL, "aspectx");
	RNA_def_property_flag(prop, PROP_PROPORTIONAL);
	RNA_def_property_range(prop, 1, FLT_MAX);
	RNA_def_property_ui_range(prop, 1, 1000, 1, 3);
	RNA_def_property_ui_text(prop, "Horizontal Aspect Ratio", "");
	RNA_def_property_update(prop, 0, "rna_Modifier_update");

	prop = RNA_def_property(srna, "aspect_y", PROP_FLOAT, PROP_NONE);
	RNA_def_property_float_sdna(prop, NULL, "aspecty");
	RNA_def_property_flag(prop, PROP_PROPORTIONAL);
	RNA_def_property_range(prop, 1, FLT_MAX);
	RNA_def_property_ui_range(prop, 1, 1000, 1, 3);
	RNA_def_property_ui_text(prop, "Vertical Aspect Ratio", "");
	RNA_def_property_update(prop, 0, "rna_Modifier_update");
	
	prop = RNA_def_property(srna, "scale_x", PROP_FLOAT, PROP_NONE);
	RNA_def_property_float_sdna(prop, NULL, "scalex");
	RNA_def_property_flag(prop, PROP_PROPORTIONAL);
	RNA_def_property_range(prop, 0, FLT_MAX);
	RNA_def_property_ui_range(prop, 0, 1000, 1, 3);
	RNA_def_property_ui_text(prop, "Horizontal Scale", "");
	RNA_def_property_update(prop, 0, "rna_Modifier_update");

	prop = RNA_def_property(srna, "scale_y", PROP_FLOAT, PROP_NONE);
	RNA_def_property_float_sdna(prop, NULL, "scaley");
	RNA_def_property_flag(prop, PROP_PROPORTIONAL);
	RNA_def_property_range(prop, 0, FLT_MAX);
	RNA_def_property_ui_range(prop, 0, 1000, 1, 3);
	RNA_def_property_ui_text(prop, "Vertical Scale", "");
	RNA_def_property_update(prop, 0, "rna_Modifier_update");

	prop = RNA_def_property(srna, "use_image_override", PROP_BOOLEAN, PROP_NONE);
	RNA_def_property_boolean_sdna(prop, NULL, "flags", MOD_UVPROJECT_OVERRIDEIMAGE);
	RNA_def_property_ui_text(prop, "Override Image", "Override faces' current images with the given image");
	RNA_def_property_update(prop, 0, "rna_Modifier_update");

	srna = RNA_def_struct(brna, "UVProjector", NULL);
	RNA_def_struct_ui_text(srna, "UVProjector", "UV projector used by the UV project modifier");

	prop = RNA_def_property(srna, "object", PROP_POINTER, PROP_NONE);
	RNA_def_property_struct_type(prop, "Object");
	RNA_def_property_pointer_funcs(prop, "rna_UVProjector_object_get", "rna_UVProjector_object_set", NULL, NULL);
	RNA_def_property_flag(prop, PROP_EDITABLE | PROP_ID_SELF_CHECK);
	RNA_def_property_ui_text(prop, "Object", "Object to use as projector transform");
	RNA_def_property_update(prop, 0, "rna_Modifier_dependency_update");
}

static void rna_def_modifier_smooth(BlenderRNA *brna)
{
	StructRNA *srna;
	PropertyRNA *prop;

	srna = RNA_def_struct(brna, "SmoothModifier", "Modifier");
	RNA_def_struct_ui_text(srna, "Smooth Modifier", "Smoothing effect modifier");
	RNA_def_struct_sdna(srna, "SmoothModifierData");
	RNA_def_struct_ui_icon(srna, ICON_MOD_SMOOTH);

	prop = RNA_def_property(srna, "use_x", PROP_BOOLEAN, PROP_NONE);
	RNA_def_property_boolean_sdna(prop, NULL, "flag", MOD_SMOOTH_X);
	RNA_def_property_ui_text(prop, "X", "Smooth object along X axis");
	RNA_def_property_update(prop, 0, "rna_Modifier_update");

	prop = RNA_def_property(srna, "use_y", PROP_BOOLEAN, PROP_NONE);
	RNA_def_property_boolean_sdna(prop, NULL, "flag", MOD_SMOOTH_Y);
	RNA_def_property_ui_text(prop, "Y", "Smooth object along Y axis");
	RNA_def_property_update(prop, 0, "rna_Modifier_update");

	prop = RNA_def_property(srna, "use_z", PROP_BOOLEAN, PROP_NONE);
	RNA_def_property_boolean_sdna(prop, NULL, "flag", MOD_SMOOTH_Z);
	RNA_def_property_ui_text(prop, "Z", "Smooth object along Z axis");
	RNA_def_property_update(prop, 0, "rna_Modifier_update");

	prop = RNA_def_property(srna, "factor", PROP_FLOAT, PROP_NONE);
	RNA_def_property_float_sdna(prop, NULL, "fac");
	RNA_def_property_range(prop, -FLT_MAX, FLT_MAX);
	RNA_def_property_ui_range(prop, -10, 10, 1, 3);
	RNA_def_property_ui_text(prop, "Factor", "Strength of modifier effect");
	RNA_def_property_update(prop, 0, "rna_Modifier_update");

	prop = RNA_def_property(srna, "iterations", PROP_INT, PROP_NONE);
	RNA_def_property_int_sdna(prop, NULL, "repeat");
	RNA_def_property_ui_range(prop, 0, 30, 1, -1);
	RNA_def_property_ui_text(prop, "Repeat", "");
	RNA_def_property_update(prop, 0, "rna_Modifier_update");
	
	prop = RNA_def_property(srna, "vertex_group", PROP_STRING, PROP_NONE);
	RNA_def_property_string_sdna(prop, NULL, "defgrp_name");
	RNA_def_property_ui_text(prop, "Vertex Group",
	                         "Name of Vertex Group which determines influence of modifier per point");
	RNA_def_property_string_funcs(prop, NULL, NULL, "rna_SmoothModifier_defgrp_name_set");
	RNA_def_property_update(prop, 0, "rna_Modifier_update");
}

static void rna_def_modifier_laplaciansmooth(BlenderRNA *brna)
{
	StructRNA *srna;
	PropertyRNA *prop;

	srna = RNA_def_struct(brna, "LaplacianSmoothModifier", "Modifier");
	RNA_def_struct_ui_text(srna, "Laplacian Smooth Modifier", "Smoothing effect modifier");
	RNA_def_struct_sdna(srna, "LaplacianSmoothModifierData");
	RNA_def_struct_ui_icon(srna, ICON_MOD_SMOOTH);

	prop = RNA_def_property(srna, "use_x", PROP_BOOLEAN, PROP_NONE);
	RNA_def_property_boolean_sdna(prop, NULL, "flag", MOD_LAPLACIANSMOOTH_X);
	RNA_def_property_ui_text(prop, "X", "Smooth object along X axis");
	RNA_def_property_update(prop, 0, "rna_Modifier_update");

	prop = RNA_def_property(srna, "use_y", PROP_BOOLEAN, PROP_NONE);
	RNA_def_property_boolean_sdna(prop, NULL, "flag", MOD_LAPLACIANSMOOTH_Y);
	RNA_def_property_ui_text(prop, "Y", "Smooth object along Y axis");
	RNA_def_property_update(prop, 0, "rna_Modifier_update");

	prop = RNA_def_property(srna, "use_z", PROP_BOOLEAN, PROP_NONE);
	RNA_def_property_boolean_sdna(prop, NULL, "flag", MOD_LAPLACIANSMOOTH_Z);
	RNA_def_property_ui_text(prop, "Z", "Smooth object along Z axis");
	RNA_def_property_update(prop, 0, "rna_Modifier_update");

	prop = RNA_def_property(srna, "use_volume_preserve", PROP_BOOLEAN, PROP_NONE);
	RNA_def_property_boolean_sdna(prop, NULL, "flag", MOD_LAPLACIANSMOOTH_PRESERVE_VOLUME);
	RNA_def_property_ui_text(prop, "Preserve Volume", "Apply volume preservation after smooth");
	RNA_def_property_update(prop, 0, "rna_Modifier_update");
	
	prop = RNA_def_property(srna, "use_normalized", PROP_BOOLEAN, PROP_NONE);
	RNA_def_property_boolean_sdna(prop, NULL, "flag", MOD_LAPLACIANSMOOTH_NORMALIZED);
	RNA_def_property_ui_text(prop, "Normalized", "Improve and stabilize the enhanced shape");
	RNA_def_property_update(prop, 0, "rna_Modifier_update");

	prop = RNA_def_property(srna, "lambda_factor", PROP_FLOAT, PROP_NONE);
	RNA_def_property_float_sdna(prop, NULL, "lambda");
	RNA_def_property_range(prop, -FLT_MAX, FLT_MAX);
	RNA_def_property_ui_range(prop, -1000.0, 1000.0, 5, 3);
	RNA_def_property_ui_text(prop, "Lambda Factor", "Smooth factor effect");
	RNA_def_property_update(prop, 0, "rna_Modifier_update");

	prop = RNA_def_property(srna, "lambda_border", PROP_FLOAT, PROP_NONE);
	RNA_def_property_float_sdna(prop, NULL, "lambda_border");
	RNA_def_property_range(prop, -FLT_MAX, FLT_MAX);
	RNA_def_property_ui_range(prop, -1000.0, 1000.0, 5, 3);
	RNA_def_property_ui_text(prop, "Lambda Border", "Lambda factor in border");
	RNA_def_property_update(prop, 0, "rna_Modifier_update");

	prop = RNA_def_property(srna, "iterations", PROP_INT, PROP_NONE);
	RNA_def_property_int_sdna(prop, NULL, "repeat");
	RNA_def_property_ui_range(prop, 0, 200, 1, -1);
	RNA_def_property_ui_text(prop, "Repeat", "");
	RNA_def_property_update(prop, 0, "rna_Modifier_update");
	
	prop = RNA_def_property(srna, "vertex_group", PROP_STRING, PROP_NONE);
	RNA_def_property_string_sdna(prop, NULL, "defgrp_name");
	RNA_def_property_ui_text(prop, "Vertex Group",
	                         "Name of Vertex Group which determines influence of modifier per point");
	RNA_def_property_string_funcs(prop, NULL, NULL, "rna_LaplacianSmoothModifier_defgrp_name_set");
	RNA_def_property_update(prop, 0, "rna_Modifier_update");
}

static void rna_def_modifier_cast(BlenderRNA *brna)
{
	StructRNA *srna;
	PropertyRNA *prop;

	static EnumPropertyItem prop_cast_type_items[] = {
		{MOD_CAST_TYPE_SPHERE, "SPHERE", 0, "Sphere", ""},
		{MOD_CAST_TYPE_CYLINDER, "CYLINDER", 0, "Cylinder", ""},
		{MOD_CAST_TYPE_CUBOID, "CUBOID", 0, "Cuboid", ""},
		{0, NULL, 0, NULL, NULL}
	};

	srna = RNA_def_struct(brna, "CastModifier", "Modifier");
	RNA_def_struct_ui_text(srna, "Cast Modifier", "Modifier to cast to other shapes");
	RNA_def_struct_sdna(srna, "CastModifierData");
	RNA_def_struct_ui_icon(srna, ICON_MOD_CAST);

	prop = RNA_def_property(srna, "cast_type", PROP_ENUM, PROP_NONE);
	RNA_def_property_enum_sdna(prop, NULL, "type");
	RNA_def_property_enum_items(prop, prop_cast_type_items);
	RNA_def_property_ui_text(prop, "Cast Type", "Target object shape");
	RNA_def_property_update(prop, 0, "rna_Modifier_update");
	
	prop = RNA_def_property(srna, "object", PROP_POINTER, PROP_NONE);
	RNA_def_property_ui_text(prop, "Object",
	                         "Control object: if available, its location determines the center of the effect");
	RNA_def_property_pointer_funcs(prop, NULL, "rna_CastModifier_object_set", NULL, NULL);
	RNA_def_property_flag(prop, PROP_EDITABLE | PROP_ID_SELF_CHECK);
	RNA_def_property_update(prop, 0, "rna_Modifier_dependency_update");

	prop = RNA_def_property(srna, "use_x", PROP_BOOLEAN, PROP_NONE);
	RNA_def_property_boolean_sdna(prop, NULL, "flag", MOD_CAST_X);
	RNA_def_property_ui_text(prop, "X", "");
	RNA_def_property_update(prop, 0, "rna_Modifier_update");

	prop = RNA_def_property(srna, "use_y", PROP_BOOLEAN, PROP_NONE);
	RNA_def_property_boolean_sdna(prop, NULL, "flag", MOD_CAST_Y);
	RNA_def_property_ui_text(prop, "Y", "");
	RNA_def_property_update(prop, 0, "rna_Modifier_update");

	prop = RNA_def_property(srna, "use_z", PROP_BOOLEAN, PROP_NONE);
	RNA_def_property_boolean_sdna(prop, NULL, "flag", MOD_CAST_Z);
	RNA_def_property_ui_text(prop, "Z", "");
	RNA_def_property_update(prop, 0, "rna_Modifier_update");
	
	prop = RNA_def_property(srna, "use_radius_as_size", PROP_BOOLEAN, PROP_NONE);
	RNA_def_property_boolean_sdna(prop, NULL, "flag", MOD_CAST_SIZE_FROM_RADIUS);
	RNA_def_property_ui_text(prop, "From Radius", "Use radius as size of projection shape (0 = auto)");
	RNA_def_property_update(prop, 0, "rna_Modifier_update");
	
	prop = RNA_def_property(srna, "use_transform", PROP_BOOLEAN, PROP_NONE);
	RNA_def_property_boolean_sdna(prop, NULL, "flag", MOD_CAST_USE_OB_TRANSFORM);
	RNA_def_property_ui_text(prop, "Use transform", "Use object transform to control projection shape");
	RNA_def_property_update(prop, 0, "rna_Modifier_update");
	
	prop = RNA_def_property(srna, "factor", PROP_FLOAT, PROP_NONE);
	RNA_def_property_float_sdna(prop, NULL, "fac");
	RNA_def_property_range(prop, -FLT_MAX, FLT_MAX);
	RNA_def_property_ui_range(prop, -10, 10, 5, 2);
	RNA_def_property_ui_text(prop, "Factor", "");
	RNA_def_property_update(prop, 0, "rna_Modifier_update");

	prop = RNA_def_property(srna, "radius", PROP_FLOAT, PROP_DISTANCE);
	RNA_def_property_range(prop, 0, FLT_MAX);
	RNA_def_property_ui_range(prop, 0, 100, 5, 2);
	RNA_def_property_ui_text(prop, "Radius",
	                         "Only deform vertices within this distance from the center of the effect "
	                         "(leave as 0 for infinite.)");
	RNA_def_property_update(prop, 0, "rna_Modifier_update");

	prop = RNA_def_property(srna, "size", PROP_FLOAT, PROP_NONE);
	RNA_def_property_range(prop, 0, FLT_MAX);
	RNA_def_property_ui_range(prop, 0, 100, 5, 2);
	RNA_def_property_ui_text(prop, "Size", "Size of projection shape (leave as 0 for auto)");
	RNA_def_property_update(prop, 0, "rna_Modifier_update");

	prop = RNA_def_property(srna, "vertex_group", PROP_STRING, PROP_NONE);
	RNA_def_property_string_sdna(prop, NULL, "defgrp_name");
	RNA_def_property_ui_text(prop, "Vertex Group", "Vertex group name");
	RNA_def_property_string_funcs(prop, NULL, NULL, "rna_CastModifier_defgrp_name_set");
	RNA_def_property_update(prop, 0, "rna_Modifier_update");
}

static void rna_def_modifier_meshdeform(BlenderRNA *brna)
{
	StructRNA *srna;
	PropertyRNA *prop;
#if 0
	static EnumPropertyItem prop_mode_items[] = {
		{0, "VOLUME", 0, "Volume", "Bind to volume inside cage mesh"},
		{1, "SURFACE", 0, "Surface", "Bind to surface of cage mesh"},
		{0, NULL, 0, NULL, NULL}
	};
#endif

	srna = RNA_def_struct(brna, "MeshDeformModifier", "Modifier");
	RNA_def_struct_ui_text(srna, "MeshDeform Modifier", "Mesh deformation modifier to deform with other meshes");
	RNA_def_struct_sdna(srna, "MeshDeformModifierData");
	RNA_def_struct_ui_icon(srna, ICON_MOD_MESHDEFORM);

	prop = RNA_def_property(srna, "object", PROP_POINTER, PROP_NONE);
	RNA_def_property_ui_text(prop, "Object", "Mesh object to deform with");
	RNA_def_property_pointer_funcs(prop, NULL, "rna_MeshDeformModifier_object_set", NULL, NULL);
	RNA_def_property_flag(prop, PROP_EDITABLE | PROP_ID_SELF_CHECK);
	RNA_def_property_update(prop, 0, "rna_Modifier_dependency_update");
	
	prop = RNA_def_property(srna, "is_bound", PROP_BOOLEAN, PROP_NONE);
	RNA_def_property_boolean_funcs(prop, "rna_MeshDeformModifier_is_bound_get", NULL);
	RNA_def_property_ui_text(prop, "Bound", "Whether geometry has been bound to control cage");
	RNA_def_property_clear_flag(prop, PROP_EDITABLE);
	
	prop = RNA_def_property(srna, "invert_vertex_group", PROP_BOOLEAN, PROP_NONE);
	RNA_def_property_boolean_sdna(prop, NULL, "flag", MOD_MDEF_INVERT_VGROUP);
	RNA_def_property_ui_text(prop, "Invert", "Invert vertex group influence");
	RNA_def_property_update(prop, 0, "rna_Modifier_update");

	prop = RNA_def_property(srna, "vertex_group", PROP_STRING, PROP_NONE);
	RNA_def_property_string_sdna(prop, NULL, "defgrp_name");
	RNA_def_property_ui_text(prop, "Vertex Group", "Vertex group name");
	RNA_def_property_string_funcs(prop, NULL, NULL, "rna_MeshDeformModifier_defgrp_name_set");
	RNA_def_property_update(prop, 0, "rna_Modifier_update");

	prop = RNA_def_property(srna, "precision", PROP_INT, PROP_NONE);
	RNA_def_property_int_sdna(prop, NULL, "gridsize");
	RNA_def_property_range(prop, 2, 10);
	RNA_def_property_ui_text(prop, "Precision", "The grid size for binding");
	RNA_def_property_update(prop, 0, "rna_Modifier_update");

	prop = RNA_def_property(srna, "use_dynamic_bind", PROP_BOOLEAN, PROP_NONE);
	RNA_def_property_boolean_sdna(prop, NULL, "flag", MOD_MDEF_DYNAMIC_BIND);
	RNA_def_property_ui_text(prop, "Dynamic",
	                         "Recompute binding dynamically on top of other deformers "
	                         "(slower and more memory consuming)");
	RNA_def_property_update(prop, 0, "rna_Modifier_update");

#if 0
	prop = RNA_def_property(srna, "mode", PROP_ENUM, PROP_NONE);
	RNA_def_property_enum_items(prop, prop_mode_items);
	RNA_def_property_ui_text(prop, "Mode", "Method of binding vertices are bound to cage mesh");
	RNA_def_property_update(prop, 0, "rna_Modifier_update");
#endif
}

static void rna_def_modifier_particlesystem(BlenderRNA *brna)
{
	StructRNA *srna;
	PropertyRNA *prop;

	srna = RNA_def_struct(brna, "ParticleSystemModifier", "Modifier");
	RNA_def_struct_ui_text(srna, "ParticleSystem Modifier", "Particle system simulation modifier");
	RNA_def_struct_sdna(srna, "ParticleSystemModifierData");
	RNA_def_struct_ui_icon(srna, ICON_MOD_PARTICLES);
	
	prop = RNA_def_property(srna, "particle_system", PROP_POINTER, PROP_NONE);
	RNA_def_property_flag(prop, PROP_NEVER_NULL);
	RNA_def_property_pointer_sdna(prop, NULL, "psys");
	RNA_def_property_ui_text(prop, "Particle System", "Particle System that this modifier controls");
}

static void rna_def_modifier_particleinstance(BlenderRNA *brna)
{
	StructRNA *srna;
	PropertyRNA *prop;

	static EnumPropertyItem particleinstance_axis[] = {
		{0, "X", 0, "X", ""},
		{1, "Y", 0, "Y", ""},
		{2, "Z", 0, "Z", ""},
		{0, NULL, 0, NULL, NULL}
	};

	srna = RNA_def_struct(brna, "ParticleInstanceModifier", "Modifier");
	RNA_def_struct_ui_text(srna, "ParticleInstance Modifier", "Particle system instancing modifier");
	RNA_def_struct_sdna(srna, "ParticleInstanceModifierData");
	RNA_def_struct_ui_icon(srna, ICON_MOD_PARTICLES);

	prop = RNA_def_property(srna, "object", PROP_POINTER, PROP_NONE);
	RNA_def_property_pointer_sdna(prop, NULL, "ob");
	RNA_def_property_ui_text(prop, "Object", "Object that has the particle system");
	RNA_def_property_flag(prop, PROP_EDITABLE | PROP_ID_SELF_CHECK);
	RNA_def_property_update(prop, 0, "rna_Modifier_dependency_update");

	prop = RNA_def_property(srna, "particle_system_index", PROP_INT, PROP_NONE);
	RNA_def_property_int_sdna(prop, NULL, "psys");
	RNA_def_property_range(prop, 1, 10);
	RNA_def_property_ui_text(prop, "Particle System Number", "");
	RNA_def_property_update(prop, 0, "rna_Modifier_update");

	prop = RNA_def_property(srna, "axis", PROP_ENUM, PROP_NONE);
	RNA_def_property_enum_sdna(prop, NULL, "axis");
	RNA_def_property_enum_items(prop, particleinstance_axis);
	RNA_def_property_ui_text(prop, "Axis", "Pole axis for rotation");
	RNA_def_property_update(prop, 0, "rna_Modifier_update");
	
	prop = RNA_def_property(srna, "use_normal", PROP_BOOLEAN, PROP_NONE);
	RNA_def_property_boolean_sdna(prop, NULL, "flag", eParticleInstanceFlag_Parents);
	RNA_def_property_ui_text(prop, "Normal", "Create instances from normal particles");
	RNA_def_property_update(prop, 0, "rna_Modifier_update");

	prop = RNA_def_property(srna, "use_children", PROP_BOOLEAN, PROP_NONE);
	RNA_def_property_boolean_sdna(prop, NULL, "flag", eParticleInstanceFlag_Children);
	RNA_def_property_ui_text(prop, "Children", "Create instances from child particles");
	RNA_def_property_update(prop, 0, "rna_Modifier_update");

	prop = RNA_def_property(srna, "use_path", PROP_BOOLEAN, PROP_NONE);
	RNA_def_property_boolean_sdna(prop, NULL, "flag", eParticleInstanceFlag_Path);
	RNA_def_property_ui_text(prop, "Path", "Create instances along particle paths");
	RNA_def_property_update(prop, 0, "rna_Modifier_update");

	prop = RNA_def_property(srna, "show_unborn", PROP_BOOLEAN, PROP_NONE);
	RNA_def_property_boolean_sdna(prop, NULL, "flag", eParticleInstanceFlag_Unborn);
	RNA_def_property_ui_text(prop, "Unborn", "Show instances when particles are unborn");
	RNA_def_property_update(prop, 0, "rna_Modifier_update");

	prop = RNA_def_property(srna, "show_alive", PROP_BOOLEAN, PROP_NONE);
	RNA_def_property_boolean_sdna(prop, NULL, "flag", eParticleInstanceFlag_Alive);
	RNA_def_property_ui_text(prop, "Alive", "Show instances when particles are alive");
	RNA_def_property_update(prop, 0, "rna_Modifier_update");

	prop = RNA_def_property(srna, "show_dead", PROP_BOOLEAN, PROP_NONE);
	RNA_def_property_boolean_sdna(prop, NULL, "flag", eParticleInstanceFlag_Dead);
	RNA_def_property_ui_text(prop, "Dead", "Show instances when particles are dead");
	RNA_def_property_update(prop, 0, "rna_Modifier_update");

	prop = RNA_def_property(srna, "use_preserve_shape", PROP_BOOLEAN, PROP_NONE);
	RNA_def_property_boolean_sdna(prop, NULL, "flag", eParticleInstanceFlag_KeepShape);
	RNA_def_property_ui_text(prop, "Keep Shape", "Don't stretch the object");
	RNA_def_property_update(prop, 0, "rna_Modifier_update");

	prop = RNA_def_property(srna, "use_size", PROP_BOOLEAN, PROP_NONE);
	RNA_def_property_boolean_sdna(prop, NULL, "flag", eParticleInstanceFlag_UseSize);
	RNA_def_property_ui_text(prop, "Size", "Use particle size to scale the instances");
	RNA_def_property_update(prop, 0, "rna_Modifier_update");

	prop = RNA_def_property(srna, "position", PROP_FLOAT, PROP_NONE);
	RNA_def_property_float_sdna(prop, NULL, "position");
	RNA_def_property_range(prop, 0.0, 1.0);
	RNA_def_property_ui_text(prop, "Position", "Position along path");
	RNA_def_property_update(prop, 0, "rna_Modifier_update");

	prop = RNA_def_property(srna, "random_position", PROP_FLOAT, PROP_NONE);
	RNA_def_property_float_sdna(prop, NULL, "random_position");
	RNA_def_property_range(prop, 0.0, 1.0);
	RNA_def_property_ui_text(prop, "Random Position", "Randomize position along path");
	RNA_def_property_update(prop, 0, "rna_Modifier_update");
}

static void rna_def_modifier_explode(BlenderRNA *brna)
{
	StructRNA *srna;
	PropertyRNA *prop;

	srna = RNA_def_struct(brna, "ExplodeModifier", "Modifier");
	RNA_def_struct_ui_text(srna, "Explode Modifier", "Explosion effect modifier based on a particle system");
	RNA_def_struct_sdna(srna, "ExplodeModifierData");
	RNA_def_struct_ui_icon(srna, ICON_MOD_EXPLODE);

	prop = RNA_def_property(srna, "vertex_group", PROP_STRING, PROP_NONE);
	RNA_def_property_string_funcs(prop, "rna_ExplodeModifier_vgroup_get", "rna_ExplodeModifier_vgroup_length",
	                              "rna_ExplodeModifier_vgroup_set");
	RNA_def_property_ui_text(prop, "Vertex Group", "");

	prop = RNA_def_property(srna, "protect", PROP_FLOAT, PROP_NONE);
	RNA_def_property_range(prop, 0, 1);
	RNA_def_property_ui_text(prop, "Protect", "Clean vertex group edges");
	RNA_def_property_update(prop, 0, "rna_Modifier_update");

	prop = RNA_def_property(srna, "use_edge_cut", PROP_BOOLEAN, PROP_NONE);
	RNA_def_property_boolean_sdna(prop, NULL, "flag", eExplodeFlag_EdgeCut);
	RNA_def_property_ui_text(prop, "Cut Edges", "Cut face edges for nicer shrapnel");
	RNA_def_property_update(prop, 0, "rna_Modifier_update");

	prop = RNA_def_property(srna, "show_unborn", PROP_BOOLEAN, PROP_NONE);
	RNA_def_property_boolean_sdna(prop, NULL, "flag", eExplodeFlag_Unborn);
	RNA_def_property_ui_text(prop, "Unborn", "Show mesh when particles are unborn");
	RNA_def_property_update(prop, 0, "rna_Modifier_update");

	prop = RNA_def_property(srna, "show_alive", PROP_BOOLEAN, PROP_NONE);
	RNA_def_property_boolean_sdna(prop, NULL, "flag", eExplodeFlag_Alive);
	RNA_def_property_ui_text(prop, "Alive", "Show mesh when particles are alive");
	RNA_def_property_update(prop, 0, "rna_Modifier_update");

	prop = RNA_def_property(srna, "show_dead", PROP_BOOLEAN, PROP_NONE);
	RNA_def_property_boolean_sdna(prop, NULL, "flag", eExplodeFlag_Dead);
	RNA_def_property_ui_text(prop, "Dead", "Show mesh when particles are dead");
	RNA_def_property_update(prop, 0, "rna_Modifier_update");

	prop = RNA_def_property(srna, "use_size", PROP_BOOLEAN, PROP_NONE);
	RNA_def_property_boolean_sdna(prop, NULL, "flag", eExplodeFlag_PaSize);
	RNA_def_property_ui_text(prop, "Size", "Use particle size for the shrapnel");
	RNA_def_property_update(prop, 0, "rna_Modifier_update");

	prop = RNA_def_property(srna, "particle_uv", PROP_STRING, PROP_NONE);
	RNA_def_property_string_sdna(prop, NULL, "uvname");
	RNA_def_property_string_maxlength(prop, MAX_CUSTOMDATA_LAYER_NAME);
	RNA_def_property_ui_text(prop, "Particle UV", "UV map to change with particle age");
	RNA_def_property_update(prop, 0, "rna_Modifier_update");
}

static void rna_def_modifier_cloth(BlenderRNA *brna)
{
	StructRNA *srna;
	PropertyRNA *prop;

	srna = RNA_def_struct(brna, "ClothModifier", "Modifier");
	RNA_def_struct_ui_text(srna, "Cloth Modifier", "Cloth simulation modifier");
	RNA_def_struct_sdna(srna, "ClothModifierData");
	RNA_def_struct_ui_icon(srna, ICON_MOD_CLOTH);
	
	prop = RNA_def_property(srna, "settings", PROP_POINTER, PROP_NONE);
	RNA_def_property_flag(prop, PROP_NEVER_NULL);
	RNA_def_property_pointer_sdna(prop, NULL, "sim_parms");
	RNA_def_property_ui_text(prop, "Cloth Settings", "");
	
	prop = RNA_def_property(srna, "collision_settings", PROP_POINTER, PROP_NONE);
	RNA_def_property_flag(prop, PROP_NEVER_NULL);
	RNA_def_property_pointer_sdna(prop, NULL, "coll_parms");
	RNA_def_property_ui_text(prop, "Cloth Collision Settings", "");
	
	prop = RNA_def_property(srna, "point_cache", PROP_POINTER, PROP_NONE);
	RNA_def_property_flag(prop, PROP_NEVER_NULL);
	RNA_def_property_ui_text(prop, "Point Cache", "");
}

static void rna_def_modifier_smoke(BlenderRNA *brna)
{
	StructRNA *srna;
	PropertyRNA *prop;
	
	static EnumPropertyItem prop_smoke_type_items[] = {
		{0, "NONE", 0, "None", ""},
		{MOD_SMOKE_TYPE_DOMAIN, "DOMAIN", 0, "Domain", ""},
		{MOD_SMOKE_TYPE_FLOW, "FLOW", 0, "Flow", "Inflow/Outflow"},
		{MOD_SMOKE_TYPE_COLL, "COLLISION", 0, "Collision", ""},
		{0, NULL, 0, NULL, NULL}
	};
	
	srna = RNA_def_struct(brna, "SmokeModifier", "Modifier");
	RNA_def_struct_ui_text(srna, "Smoke Modifier", "Smoke simulation modifier");
	RNA_def_struct_sdna(srna, "SmokeModifierData");
	RNA_def_struct_ui_icon(srna, ICON_MOD_SMOKE);
	
	prop = RNA_def_property(srna, "domain_settings", PROP_POINTER, PROP_NONE);
	RNA_def_property_pointer_sdna(prop, NULL, "domain");
	RNA_def_property_ui_text(prop, "Domain Settings", "");
	
	prop = RNA_def_property(srna, "flow_settings", PROP_POINTER, PROP_NONE);
	RNA_def_property_pointer_sdna(prop, NULL, "flow");
	RNA_def_property_ui_text(prop, "Flow Settings", "");
	
	prop = RNA_def_property(srna, "coll_settings", PROP_POINTER, PROP_NONE);
	RNA_def_property_pointer_sdna(prop, NULL, "coll");
	RNA_def_property_ui_text(prop, "Collision Settings", "");
	
	prop = RNA_def_property(srna, "smoke_type", PROP_ENUM, PROP_NONE);
	RNA_def_property_enum_sdna(prop, NULL, "type");
	RNA_def_property_enum_items(prop, prop_smoke_type_items);
	RNA_def_property_ui_text(prop, "Type", "");
	RNA_def_property_clear_flag(prop, PROP_ANIMATABLE);
	RNA_def_property_update(prop, 0, "rna_Smoke_set_type");
}

static void rna_def_modifier_dynamic_paint(BlenderRNA *brna)
{
	StructRNA *srna;
	PropertyRNA *prop;
	
	srna = RNA_def_struct(brna, "DynamicPaintModifier", "Modifier");
	RNA_def_struct_ui_text(srna, "Dynamic Paint Modifier", "Dynamic Paint modifier");
	RNA_def_struct_sdna(srna, "DynamicPaintModifierData");
	RNA_def_struct_ui_icon(srna, ICON_MOD_DYNAMICPAINT);
	
	prop = RNA_def_property(srna, "canvas_settings", PROP_POINTER, PROP_NONE);
	RNA_def_property_pointer_sdna(prop, NULL, "canvas");
	RNA_def_property_ui_text(prop, "Canvas Settings", "");
	
	prop = RNA_def_property(srna, "brush_settings", PROP_POINTER, PROP_NONE);
	RNA_def_property_pointer_sdna(prop, NULL, "brush");
	RNA_def_property_ui_text(prop, "Brush Settings", "");

	prop = RNA_def_property(srna, "ui_type", PROP_ENUM, PROP_NONE);
	RNA_def_property_clear_flag(prop, PROP_ANIMATABLE);
	RNA_def_property_enum_sdna(prop, NULL, "type");
	RNA_def_property_enum_items(prop, prop_dynamicpaint_type_items);
	RNA_def_property_ui_text(prop, "Type", "");
}

static void rna_def_modifier_collision(BlenderRNA *brna)
{
	StructRNA *srna;
	PropertyRNA *prop;

	srna = RNA_def_struct(brna, "CollisionModifier", "Modifier");
	RNA_def_struct_ui_text(srna, "Collision Modifier",
	                       "Collision modifier defining modifier stack position used for collision");
	RNA_def_struct_sdna(srna, "CollisionModifierData");
	RNA_def_struct_ui_icon(srna, ICON_MOD_PHYSICS);

	prop = RNA_def_property(srna, "settings", PROP_POINTER, PROP_NONE);
	RNA_def_property_flag(prop, PROP_NEVER_NULL);
	RNA_def_property_struct_type(prop, "CollisionSettings");
	RNA_def_property_pointer_funcs(prop, "rna_CollisionModifier_settings_get", NULL, NULL, NULL);
	RNA_def_property_ui_text(prop, "Settings", "");
}

static void rna_def_modifier_bevel(BlenderRNA *brna)
{
	StructRNA *srna;
	PropertyRNA *prop;

	static EnumPropertyItem prop_limit_method_items[] = {
		{0, "NONE", 0, "None", "Bevel the entire mesh by a constant amount"},
		{MOD_BEVEL_ANGLE, "ANGLE", 0, "Angle", "Only bevel edges with sharp enough angles between faces"},
		{MOD_BEVEL_WEIGHT, "WEIGHT", 0, "Weight",
		                   "Use bevel weights to determine how much bevel is applied in edge mode"},
		{MOD_BEVEL_VGROUP, "VGROUP", 0, "Vertex Group",
		                   "Use vertex group weights to select whether vertex or edge is beveled"},
		{0, NULL, 0, NULL, NULL}
	};

	static EnumPropertyItem prop_val_type_items[] = {
		{MOD_BEVEL_AMT_OFFSET, "OFFSET", 0, "Offset", "Amount is offset of new edges from original"},
		{MOD_BEVEL_AMT_WIDTH, "WIDTH", 0, "Width", "Amount is width of new face"},
		{MOD_BEVEL_AMT_DEPTH, "DEPTH", 0, "Depth", "Amount is perpendicular distance from original edge to bevel face"},
		{MOD_BEVEL_AMT_PERCENT, "PERCENT", 0, "Percent", "Amount is percent of adjacent edge length"},
		{0, NULL, 0, NULL, NULL}
	};

	/* TO BE DEPRECATED */
	static EnumPropertyItem prop_edge_weight_method_items[] = {
		{0, "AVERAGE", 0, "Average", ""},
		{MOD_BEVEL_EMIN, "SHARPEST", 0, "Sharpest", ""},
		{MOD_BEVEL_EMAX, "LARGEST", 0, "Largest", ""},
		{0, NULL, 0, NULL, NULL}
	};

	srna = RNA_def_struct(brna, "BevelModifier", "Modifier");
	RNA_def_struct_ui_text(srna, "Bevel Modifier", "Bevel modifier to make edges and vertices more rounded");
	RNA_def_struct_sdna(srna, "BevelModifierData");
	RNA_def_struct_ui_icon(srna, ICON_MOD_BEVEL);

	prop = RNA_def_property(srna, "width", PROP_FLOAT, PROP_DISTANCE);
	RNA_def_property_float_sdna(prop, NULL, "value");
	RNA_def_property_range(prop, 0, FLT_MAX);
	RNA_def_property_ui_range(prop, 0.0f, 100.0f, 0.1, 4);
	RNA_def_property_ui_text(prop, "Width", "Bevel value/amount");
	RNA_def_property_update(prop, 0, "rna_Modifier_update");

	prop = RNA_def_property(srna, "segments", PROP_INT, PROP_NONE);
	RNA_def_property_int_sdna(prop, NULL, "res");
	RNA_def_property_range(prop, 1, 100);
	RNA_def_property_ui_text(prop, "Segments", "Number of segments for round edges/verts");
	RNA_def_property_update(prop, 0, "rna_Modifier_update");

	prop = RNA_def_property(srna, "use_only_vertices", PROP_BOOLEAN, PROP_NONE);
	RNA_def_property_boolean_sdna(prop, NULL, "flags", MOD_BEVEL_VERT);
	RNA_def_property_ui_text(prop, "Only Vertices", "Bevel verts/corners, not edges");
	RNA_def_property_update(prop, 0, "rna_Modifier_update");

	prop = RNA_def_property(srna, "limit_method", PROP_ENUM, PROP_NONE);
	RNA_def_property_enum_sdna(prop, NULL, "lim_flags");
	RNA_def_property_enum_items(prop, prop_limit_method_items);
	RNA_def_property_ui_text(prop, "Limit Method", "");
	RNA_def_property_update(prop, 0, "rna_Modifier_update");

	/* TO BE DEPRECATED */
	prop = RNA_def_property(srna, "edge_weight_method", PROP_ENUM, PROP_NONE);
	RNA_def_property_enum_sdna(prop, NULL, "e_flags");
	RNA_def_property_enum_items(prop, prop_edge_weight_method_items);
	RNA_def_property_ui_text(prop, "Edge Weight Method", "What edge weight to use for weighting a vertex");
	RNA_def_property_update(prop, 0, "rna_Modifier_update");

	prop = RNA_def_property(srna, "angle_limit", PROP_FLOAT, PROP_ANGLE);
	RNA_def_property_float_sdna(prop, NULL, "bevel_angle");
	RNA_def_property_range(prop, 0.0f, DEG2RADF(180.0f));
	RNA_def_property_ui_range(prop, 0.0f, DEG2RADF(180.0f), 100, 2);
	RNA_def_property_ui_text(prop, "Angle", "Angle above which to bevel edges");
	RNA_def_property_update(prop, 0, "rna_Modifier_update");

	prop = RNA_def_property(srna, "vertex_group", PROP_STRING, PROP_NONE);
	RNA_def_property_string_sdna(prop, NULL, "defgrp_name");
	RNA_def_property_ui_text(prop, "Vertex Group", "Vertex group name");
	RNA_def_property_string_funcs(prop, NULL, NULL, "rna_BevelModifier_defgrp_name_set");
	RNA_def_property_update(prop, 0, "rna_Modifier_update");

	prop = RNA_def_property(srna, "use_clamp_overlap", PROP_BOOLEAN, PROP_NONE);
	RNA_def_property_boolean_negative_sdna(prop, NULL, "flags", MOD_BEVEL_OVERLAP_OK);
	RNA_def_property_ui_text(prop, "Clamp Overlap", "Clamp the width to avoid overlap");
	RNA_def_property_update(prop, 0, "rna_Modifier_update");

	prop = RNA_def_property(srna, "offset_type", PROP_ENUM, PROP_NONE);
	RNA_def_property_enum_sdna(prop, NULL, "val_flags");
	RNA_def_property_enum_items(prop, prop_val_type_items);
	RNA_def_property_ui_text(prop, "Amount Type", "What distance Width measures");
	RNA_def_property_update(prop, 0, "rna_Modifier_update");

	prop = RNA_def_property(srna, "profile", PROP_FLOAT, PROP_FACTOR);
	RNA_def_property_range(prop, 0.0f, 1.0f);
	RNA_def_property_ui_range(prop, 0.15f, 1.0f, 0.05, 2);
	RNA_def_property_ui_text(prop, "Profile", "The profile shape (0.5 = round)");
	RNA_def_property_update(prop, 0, "rna_Modifier_update");

	prop = RNA_def_property(srna, "material", PROP_INT, PROP_NONE);
	RNA_def_property_int_sdna(prop, NULL, "mat");
	RNA_def_property_range(prop, -1, SHRT_MAX);
	RNA_def_property_ui_text(prop, "Material", "Material index of generated faces, -1 for automatic");
	RNA_def_property_update(prop, 0, "rna_Modifier_update");
	
}

static void rna_def_modifier_shrinkwrap(BlenderRNA *brna)
{
	StructRNA *srna;
	PropertyRNA *prop;

	static EnumPropertyItem shrink_type_items[] = {
		{MOD_SHRINKWRAP_NEAREST_SURFACE, "NEAREST_SURFACEPOINT", 0, "Nearest Surface Point",
		                                 "Shrink the mesh to the nearest target surface"},
		{MOD_SHRINKWRAP_PROJECT, "PROJECT", 0, "Project",
		                         "Shrink the mesh to the nearest target surface along a given axis"},
		{MOD_SHRINKWRAP_NEAREST_VERTEX, "NEAREST_VERTEX", 0, "Nearest Vertex",
		                                "Shrink the mesh to the nearest target vertex"},
		{0, NULL, 0, NULL, NULL}
	};
	
	static EnumPropertyItem shrink_face_cull_items[] = {
		{0, "OFF", 0, "Off", "No culling"},
		{MOD_SHRINKWRAP_CULL_TARGET_FRONTFACE, "FRONT", 0, "Front", "No projection when in front of the face"},
		{MOD_SHRINKWRAP_CULL_TARGET_BACKFACE, "BACK", 0, "Back", "No projection when behind the face"},
		{0, NULL, 0, NULL, NULL}
	};

	srna = RNA_def_struct(brna, "ShrinkwrapModifier", "Modifier");
	RNA_def_struct_ui_text(srna, "Shrinkwrap Modifier",
	                       "Shrink wrapping modifier to shrink wrap and object to a target");
	RNA_def_struct_sdna(srna, "ShrinkwrapModifierData");
	RNA_def_struct_ui_icon(srna, ICON_MOD_SHRINKWRAP);

	prop = RNA_def_property(srna, "wrap_method", PROP_ENUM, PROP_NONE);
	RNA_def_property_enum_sdna(prop, NULL, "shrinkType");
	RNA_def_property_enum_items(prop, shrink_type_items);
	RNA_def_property_ui_text(prop, "Mode", "");
	RNA_def_property_update(prop, 0, "rna_Modifier_update");

	prop = RNA_def_property(srna, "cull_face", PROP_ENUM, PROP_NONE);
	RNA_def_property_enum_sdna(prop, NULL, "shrinkOpts");
	RNA_def_property_enum_items(prop, shrink_face_cull_items);
	RNA_def_property_enum_funcs(prop, "rna_ShrinkwrapModifier_face_cull_get",
	                            "rna_ShrinkwrapModifier_face_cull_set", NULL);
	RNA_def_property_ui_text(prop, "Face Cull",
	                         "Stop vertices from projecting to a face on the target when facing towards/away");
	RNA_def_property_update(prop, 0, "rna_Modifier_update");

	prop = RNA_def_property(srna, "target", PROP_POINTER, PROP_NONE);
	RNA_def_property_ui_text(prop, "Target", "Mesh target to shrink to");
	RNA_def_property_pointer_funcs(prop, NULL, "rna_ShrinkwrapModifier_target_set", NULL, "rna_Mesh_object_poll");
	RNA_def_property_flag(prop, PROP_EDITABLE | PROP_ID_SELF_CHECK);
	RNA_def_property_update(prop, 0, "rna_Modifier_dependency_update");

	prop = RNA_def_property(srna, "auxiliary_target", PROP_POINTER, PROP_NONE);
	RNA_def_property_pointer_sdna(prop, NULL, "auxTarget");
	RNA_def_property_ui_text(prop, "Auxiliary Target", "Additional mesh target to shrink to");
	RNA_def_property_pointer_funcs(prop, NULL, "rna_ShrinkwrapModifier_auxTarget_set", NULL, "rna_Mesh_object_poll");
	RNA_def_property_flag(prop, PROP_EDITABLE | PROP_ID_SELF_CHECK);
	RNA_def_property_update(prop, 0, "rna_Modifier_dependency_update");

	prop = RNA_def_property(srna, "vertex_group", PROP_STRING, PROP_NONE);
	RNA_def_property_string_sdna(prop, NULL, "vgroup_name");
	RNA_def_property_ui_text(prop, "Vertex Group", "Vertex group name");
	RNA_def_property_string_funcs(prop, NULL, NULL, "rna_ShrinkwrapModifier_vgroup_name_set");
	RNA_def_property_update(prop, 0, "rna_Modifier_update");

	prop = RNA_def_property(srna, "offset", PROP_FLOAT, PROP_NONE);
	RNA_def_property_float_sdna(prop, NULL, "keepDist");
	RNA_def_property_range(prop, -FLT_MAX, FLT_MAX);
	RNA_def_property_ui_range(prop, -100, 100, 1, 2);
	RNA_def_property_ui_text(prop, "Offset", "Distance to keep from the target");
	RNA_def_property_update(prop, 0, "rna_Modifier_update");

	prop = RNA_def_property(srna, "project_limit", PROP_FLOAT, PROP_NONE);
	RNA_def_property_float_sdna(prop, NULL, "projLimit");
	RNA_def_property_range(prop, 0.0, FLT_MAX);
	RNA_def_property_ui_range(prop, 0, 100, 1, 2);
	RNA_def_property_ui_text(prop, "Project Limit", "Limit the distance used for projection (zero disables)");
	RNA_def_property_update(prop, 0, "rna_Modifier_update");

	prop = RNA_def_property(srna, "use_project_x", PROP_BOOLEAN, PROP_NONE);
	RNA_def_property_boolean_sdna(prop, NULL, "projAxis", MOD_SHRINKWRAP_PROJECT_OVER_X_AXIS);
	RNA_def_property_ui_text(prop, "X", "");
	RNA_def_property_update(prop, 0, "rna_Modifier_update");

	prop = RNA_def_property(srna, "use_project_y", PROP_BOOLEAN, PROP_NONE);
	RNA_def_property_boolean_sdna(prop, NULL, "projAxis", MOD_SHRINKWRAP_PROJECT_OVER_Y_AXIS);
	RNA_def_property_ui_text(prop, "Y", "");
	RNA_def_property_update(prop, 0, "rna_Modifier_update");

	prop = RNA_def_property(srna, "use_project_z", PROP_BOOLEAN, PROP_NONE);
	RNA_def_property_boolean_sdna(prop, NULL, "projAxis", MOD_SHRINKWRAP_PROJECT_OVER_Z_AXIS);
	RNA_def_property_ui_text(prop, "Z", "");
	RNA_def_property_update(prop, 0, "rna_Modifier_update");
	
	prop = RNA_def_property(srna, "subsurf_levels", PROP_INT, PROP_NONE);
	RNA_def_property_int_sdna(prop, NULL, "subsurfLevels");
	RNA_def_property_range(prop, 0, 6);
	RNA_def_property_ui_range(prop, 0, 6, 1, -1);
	RNA_def_property_ui_text(prop, "Subsurf Levels",
	                         "Number of subdivisions that must be performed before extracting vertices' "
	                         "positions and normals");
	RNA_def_property_update(prop, 0, "rna_Modifier_update");

	prop = RNA_def_property(srna, "use_negative_direction", PROP_BOOLEAN, PROP_NONE);
	RNA_def_property_boolean_sdna(prop, NULL, "shrinkOpts", MOD_SHRINKWRAP_PROJECT_ALLOW_NEG_DIR);
	RNA_def_property_ui_text(prop, "Negative", "Allow vertices to move in the negative direction of axis");
	RNA_def_property_update(prop, 0, "rna_Modifier_update");

	prop = RNA_def_property(srna, "use_positive_direction", PROP_BOOLEAN, PROP_NONE);
	RNA_def_property_boolean_sdna(prop, NULL, "shrinkOpts", MOD_SHRINKWRAP_PROJECT_ALLOW_POS_DIR);
	RNA_def_property_ui_text(prop, "Positive", "Allow vertices to move in the positive direction of axis");
	RNA_def_property_update(prop, 0, "rna_Modifier_update");

	prop = RNA_def_property(srna, "use_keep_above_surface", PROP_BOOLEAN, PROP_NONE);
	RNA_def_property_boolean_sdna(prop, NULL, "shrinkOpts", MOD_SHRINKWRAP_KEEP_ABOVE_SURFACE);
	RNA_def_property_ui_text(prop, "Keep Above Surface", "");
	RNA_def_property_update(prop, 0, "rna_Modifier_update");
}

static void rna_def_modifier_fluidsim(BlenderRNA *brna)
{
	StructRNA *srna;
	PropertyRNA *prop;

	srna = RNA_def_struct(brna, "FluidSimulationModifier", "Modifier");
	RNA_def_struct_ui_text(srna, "Fluid Simulation Modifier", "Fluid simulation modifier");
	RNA_def_struct_sdna(srna, "FluidsimModifierData");
	RNA_def_struct_ui_icon(srna, ICON_MOD_FLUIDSIM);

	prop = RNA_def_property(srna, "settings", PROP_POINTER, PROP_NONE);
	RNA_def_property_flag(prop, PROP_NEVER_NULL);
	RNA_def_property_pointer_sdna(prop, NULL, "fss");
	RNA_def_property_ui_text(prop, "Settings", "Settings for how this object is used in the fluid simulation");
}

static void rna_def_modifier_mask(BlenderRNA *brna)
{
	StructRNA *srna;
	PropertyRNA *prop;

	static EnumPropertyItem modifier_mask_mode_items[] = {
		{MOD_MASK_MODE_VGROUP, "VERTEX_GROUP", 0, "Vertex Group", ""},
		{MOD_MASK_MODE_ARM, "ARMATURE", 0, "Armature", ""},
		{0, NULL, 0, NULL, NULL}
	};

	srna = RNA_def_struct(brna, "MaskModifier", "Modifier");
	RNA_def_struct_ui_text(srna, "Mask Modifier", "Mask modifier to hide parts of the mesh");
	RNA_def_struct_sdna(srna, "MaskModifierData");
	RNA_def_struct_ui_icon(srna, ICON_MOD_MASK);

	prop = RNA_def_property(srna, "mode", PROP_ENUM, PROP_NONE);
	RNA_def_property_enum_items(prop, modifier_mask_mode_items);
	RNA_def_property_ui_text(prop, "Mode", "");
	RNA_def_property_update(prop, 0, "rna_Modifier_update");

	prop = RNA_def_property(srna, "armature", PROP_POINTER, PROP_NONE);
	RNA_def_property_pointer_sdna(prop, NULL, "ob_arm");
	RNA_def_property_ui_text(prop, "Armature", "Armature to use as source of bones to mask");
	RNA_def_property_pointer_funcs(prop, NULL, "rna_MaskModifier_ob_arm_set", NULL, "rna_Armature_object_poll");
	RNA_def_property_flag(prop, PROP_EDITABLE | PROP_ID_SELF_CHECK);
	RNA_def_property_update(prop, 0, "rna_Modifier_dependency_update");

	prop = RNA_def_property(srna, "vertex_group", PROP_STRING, PROP_NONE);
	RNA_def_property_string_sdna(prop, NULL, "vgroup");
	RNA_def_property_ui_text(prop, "Vertex Group", "Vertex group name");
	RNA_def_property_string_funcs(prop, NULL, NULL, "rna_MaskModifier_vgroup_set");
	RNA_def_property_update(prop, 0, "rna_Modifier_update");

	prop = RNA_def_property(srna, "invert_vertex_group", PROP_BOOLEAN, PROP_NONE);
	RNA_def_property_boolean_sdna(prop, NULL, "flag", MOD_MASK_INV);
	RNA_def_property_ui_text(prop, "Invert", "Use vertices that are not part of region defined");
	RNA_def_property_update(prop, 0, "rna_Modifier_update");
}

static void rna_def_modifier_simpledeform(BlenderRNA *brna)
{
	StructRNA *srna;
	PropertyRNA *prop;

	static EnumPropertyItem simple_deform_mode_items[] = {
		{MOD_SIMPLEDEFORM_MODE_TWIST, "TWIST", 0, "Twist", "Rotate around the Z axis of the modifier space"},
		{MOD_SIMPLEDEFORM_MODE_BEND, "BEND", 0, "Bend", "Bend the mesh over the Z axis of the modifier space"},
		{MOD_SIMPLEDEFORM_MODE_TAPER, "TAPER", 0, "Taper", "Linearly scale along Z axis of the modifier space"},
		{MOD_SIMPLEDEFORM_MODE_STRETCH, "STRETCH", 0, "Stretch",
		                                "Stretch the object along the Z axis of the modifier space"},
		{0, NULL, 0, NULL, NULL}
	};

	srna = RNA_def_struct(brna, "SimpleDeformModifier", "Modifier");
	RNA_def_struct_ui_text(srna, "SimpleDeform Modifier",
	                       "Simple deformation modifier to apply effects such as twisting and bending");
	RNA_def_struct_sdna(srna, "SimpleDeformModifierData");
	RNA_def_struct_ui_icon(srna, ICON_MOD_SIMPLEDEFORM);

	prop = RNA_def_property(srna, "deform_method", PROP_ENUM, PROP_NONE);
	RNA_def_property_enum_sdna(prop, NULL, "mode");
	RNA_def_property_enum_items(prop, simple_deform_mode_items);
	RNA_def_property_ui_text(prop, "Mode", "");
	RNA_def_property_update(prop, 0, "rna_Modifier_update");

	prop = RNA_def_property(srna, "vertex_group", PROP_STRING, PROP_NONE);
	RNA_def_property_string_sdna(prop, NULL, "vgroup_name");
	RNA_def_property_ui_text(prop, "Vertex Group", "Vertex group name");
	RNA_def_property_string_funcs(prop, NULL, NULL, "rna_SimpleDeformModifier_vgroup_name_set");
	RNA_def_property_update(prop, 0, "rna_Modifier_update");

	prop = RNA_def_property(srna, "origin", PROP_POINTER, PROP_NONE);
	RNA_def_property_ui_text(prop, "Origin", "Offset the origin and orientation of the deformation");
	RNA_def_property_flag(prop, PROP_EDITABLE | PROP_ID_SELF_CHECK);
	RNA_def_property_update(prop, 0, "rna_Modifier_dependency_update");

	prop = RNA_def_property(srna, "factor", PROP_FLOAT, PROP_NONE);
	RNA_def_property_range(prop, -FLT_MAX, FLT_MAX);
	RNA_def_property_ui_range(prop, -10, 10, 1, 3);
	RNA_def_property_ui_text(prop, "Factor", "Amount to deform object");
	RNA_def_property_update(prop, 0, "rna_Modifier_update");

	prop = RNA_def_property(srna, "angle", PROP_FLOAT, PROP_ANGLE);
	RNA_def_property_float_sdna(prop, NULL, "factor");
	RNA_def_property_range(prop, -FLT_MAX, FLT_MAX);
	RNA_def_property_float_default(prop, DEG2RADF(45.0f));
	RNA_def_property_ui_range(prop, -M_PI, M_PI, DEG2RAD(1), 3);
	RNA_def_property_ui_text(prop, "Angle", "Angle of deformation");
	RNA_def_property_update(prop, 0, "rna_Modifier_update");

	prop = RNA_def_property(srna, "limits", PROP_FLOAT, PROP_NONE);
	RNA_def_property_float_sdna(prop, NULL, "limit");
	RNA_def_property_array(prop, 2);
	RNA_def_property_range(prop, 0, 1);
	RNA_def_property_ui_range(prop, 0, 1, 5, 2);
	RNA_def_property_ui_text(prop, "Limits", "Lower/Upper limits for deform");
	RNA_def_property_update(prop, 0, "rna_Modifier_update");

	prop = RNA_def_property(srna, "lock_x", PROP_BOOLEAN, PROP_NONE);
	RNA_def_property_boolean_sdna(prop, NULL, "axis", MOD_SIMPLEDEFORM_LOCK_AXIS_X);
	RNA_def_property_ui_text(prop, "Lock X Axis", "Do not allow deformation along the X axis");
	RNA_def_property_update(prop, 0, "rna_Modifier_update");

	prop = RNA_def_property(srna, "lock_y", PROP_BOOLEAN, PROP_NONE);
	RNA_def_property_boolean_sdna(prop, NULL, "axis", MOD_SIMPLEDEFORM_LOCK_AXIS_Y);
	RNA_def_property_ui_text(prop, "Lock Y Axis", "Do not allow deformation along the Y axis");
	RNA_def_property_update(prop, 0, "rna_Modifier_update");
}

static void rna_def_modifier_surface(BlenderRNA *brna)
{
	StructRNA *srna;

	srna = RNA_def_struct(brna, "SurfaceModifier", "Modifier");
	RNA_def_struct_ui_text(srna, "Surface Modifier",
	                       "Surface modifier defining modifier stack position used for surface fields");
	RNA_def_struct_sdna(srna, "SurfaceModifierData");
	RNA_def_struct_ui_icon(srna, ICON_MOD_PHYSICS);
}

static void rna_def_modifier_solidify(BlenderRNA *brna)
{
	StructRNA *srna;
	PropertyRNA *prop;

	srna = RNA_def_struct(brna, "SolidifyModifier", "Modifier");
	RNA_def_struct_ui_text(srna, "Solidify Modifier",
	                       "Create a solid skin by extruding, compensating for sharp angles");
	RNA_def_struct_sdna(srna, "SolidifyModifierData");
	RNA_def_struct_ui_icon(srna, ICON_MOD_SOLIDIFY);

	prop = RNA_def_property(srna, "thickness", PROP_FLOAT, PROP_DISTANCE);
	RNA_def_property_float_sdna(prop, NULL, "offset");
	RNA_def_property_range(prop, -FLT_MAX, FLT_MAX);
	RNA_def_property_ui_range(prop, -10, 10, 0.1, 4);
	RNA_def_property_ui_text(prop, "Thickness", "Thickness of the shell");
	RNA_def_property_update(prop, 0, "rna_Modifier_update");

	prop = RNA_def_property(srna, "thickness_clamp", PROP_FLOAT, PROP_FACTOR);
	RNA_def_property_float_sdna(prop, NULL, "offset_clamp");
	RNA_def_property_range(prop, 0, 100.0);
	RNA_def_property_ui_range(prop, 0, 2.0, 0.1, 4);
	RNA_def_property_ui_text(prop, "Clamp", "Offset clamp based on geometry scale");
	RNA_def_property_update(prop, 0, "rna_Modifier_update");

	prop = RNA_def_property(srna, "thickness_vertex_group", PROP_FLOAT, PROP_FACTOR);
	RNA_def_property_float_sdna(prop, NULL, "offset_fac_vg");
	RNA_def_property_range(prop, 0.0, 1.0);
	RNA_def_property_ui_range(prop, 0, 1, 0.1, 3);
	RNA_def_property_ui_text(prop, "Vertex Group Factor",
	                         "Thickness factor to use for zero vertex group influence");
	RNA_def_property_update(prop, 0, "rna_Modifier_update");

	prop = RNA_def_property(srna, "offset", PROP_FLOAT, PROP_FACTOR);
	RNA_def_property_float_sdna(prop, NULL, "offset_fac");
	RNA_def_property_range(prop, -FLT_MAX, FLT_MAX);
	RNA_def_property_ui_range(prop, -1, 1, 0.1, 4);
	RNA_def_property_ui_text(prop, "Offset", "Offset the thickness from the center");
	RNA_def_property_update(prop, 0, "rna_Modifier_update");

	prop = RNA_def_property(srna, "edge_crease_inner", PROP_FLOAT, PROP_FACTOR);
	RNA_def_property_float_sdna(prop, NULL, "crease_inner");
	RNA_def_property_range(prop, 0, 1);
	RNA_def_property_ui_range(prop, 0, 1, 0.1, 3);
	RNA_def_property_ui_text(prop, "Inner Crease", "Assign a crease to inner edges");
	RNA_def_property_update(prop, 0, "rna_Modifier_update");

	prop = RNA_def_property(srna, "edge_crease_outer", PROP_FLOAT, PROP_FACTOR);
	RNA_def_property_float_sdna(prop, NULL, "crease_outer");
	RNA_def_property_range(prop, 0, 1);
	RNA_def_property_ui_range(prop, 0, 1, 0.1, 3);
	RNA_def_property_ui_text(prop, "Outer Crease", "Assign a crease to outer edges");
	RNA_def_property_update(prop, 0, "rna_Modifier_update");

	prop = RNA_def_property(srna, "edge_crease_rim", PROP_FLOAT, PROP_FACTOR);
	RNA_def_property_float_sdna(prop, NULL, "crease_rim");
	RNA_def_property_range(prop, 0, 1);
	RNA_def_property_ui_range(prop, 0, 1, 0.1, 3);
	RNA_def_property_ui_text(prop, "Rim Crease", "Assign a crease to the edges making up the rim");
	RNA_def_property_update(prop, 0, "rna_Modifier_update");

	prop = RNA_def_property(srna, "material_offset", PROP_INT, PROP_NONE);
	RNA_def_property_int_sdna(prop, NULL, "mat_ofs");
	RNA_def_property_range(prop, SHRT_MIN, SHRT_MAX);
	RNA_def_property_ui_text(prop, "Material Offset", "Offset material index of generated faces");
	RNA_def_property_update(prop, 0, "rna_Modifier_update");

	prop = RNA_def_property(srna, "material_offset_rim", PROP_INT, PROP_NONE);
	RNA_def_property_int_sdna(prop, NULL, "mat_ofs_rim");
	RNA_def_property_range(prop, SHRT_MIN, SHRT_MAX);
	RNA_def_property_ui_text(prop, "Rim Material Offset", "Offset material index of generated rim faces");
	RNA_def_property_update(prop, 0, "rna_Modifier_update");

	prop = RNA_def_property(srna, "vertex_group", PROP_STRING, PROP_NONE);
	RNA_def_property_string_sdna(prop, NULL, "defgrp_name");
	RNA_def_property_ui_text(prop, "Vertex Group", "Vertex group name");
	RNA_def_property_string_funcs(prop, NULL, NULL, "rna_SolidifyModifier_defgrp_name_set");
	RNA_def_property_update(prop, 0, "rna_Modifier_update");

	prop = RNA_def_property(srna, "use_rim", PROP_BOOLEAN, PROP_NONE);
	RNA_def_property_boolean_sdna(prop, NULL, "flag", MOD_SOLIDIFY_RIM);
	RNA_def_property_ui_text(prop, "Fill Rim",
	                         "Create edge loops between the inner and outer surfaces on face edges "
	                         "(slow, disable when not needed)");
	RNA_def_property_update(prop, 0, "rna_Modifier_update");

	prop = RNA_def_property(srna, "use_even_offset", PROP_BOOLEAN, PROP_NONE);
	RNA_def_property_boolean_sdna(prop, NULL, "flag", MOD_SOLIDIFY_EVEN);
	RNA_def_property_ui_text(prop, "Even Thickness",
	                         "Maintain thickness by adjusting for sharp corners (slow, disable when not needed)");
	RNA_def_property_update(prop, 0, "rna_Modifier_update");

	prop = RNA_def_property(srna, "use_quality_normals", PROP_BOOLEAN, PROP_NONE);
	RNA_def_property_boolean_sdna(prop, NULL, "flag", MOD_SOLIDIFY_NORMAL_CALC);
	RNA_def_property_ui_text(prop, "High Quality Normals",
	                         "Calculate normals which result in more even thickness (slow, disable when not needed)");
	RNA_def_property_update(prop, 0, "rna_Modifier_update");

	prop = RNA_def_property(srna, "invert_vertex_group", PROP_BOOLEAN, PROP_NONE);
	RNA_def_property_boolean_sdna(prop, NULL, "flag", MOD_SOLIDIFY_VGROUP_INV);
	RNA_def_property_ui_text(prop, "Vertex Group Invert", "Invert the vertex group influence");
	RNA_def_property_update(prop, 0, "rna_Modifier_update");

	prop = RNA_def_property(srna, "use_flip_normals", PROP_BOOLEAN, PROP_NONE);
	RNA_def_property_boolean_sdna(prop, NULL, "flag", MOD_SOLIDIFY_FLIP);
	RNA_def_property_ui_text(prop, "Flip Normals", "Invert the face direction");
	RNA_def_property_update(prop, 0, "rna_Modifier_update");

	prop = RNA_def_property(srna, "use_rim_only", PROP_BOOLEAN, PROP_NONE);
	RNA_def_property_boolean_sdna(prop, NULL, "flag", MOD_SOLIDIFY_NOSHELL);
	RNA_def_property_ui_text(prop, "Only Rim", "Only add the rim to the original data");
	RNA_def_property_update(prop, 0, "rna_Modifier_update");
}

static void rna_def_modifier_screw(BlenderRNA *brna)
{
	static EnumPropertyItem axis_items[] = {
		{0, "X", 0, "X Axis", ""},
		{1, "Y", 0, "Y Axis", ""},
		{2, "Z", 0, "Z Axis", ""},
		{0, NULL, 0, NULL, NULL}
	};

	StructRNA *srna;
	PropertyRNA *prop;

	srna = RNA_def_struct(brna, "ScrewModifier", "Modifier");
	RNA_def_struct_ui_text(srna, "Screw Modifier", "Revolve edges");
	RNA_def_struct_sdna(srna, "ScrewModifierData");
	RNA_def_struct_ui_icon(srna, ICON_MOD_SCREW);

	prop = RNA_def_property(srna, "object", PROP_POINTER, PROP_NONE);
	RNA_def_property_pointer_sdna(prop, NULL, "ob_axis");
	RNA_def_property_ui_text(prop, "Object", "Object to define the screw axis");
	RNA_def_property_flag(prop, PROP_EDITABLE | PROP_ID_SELF_CHECK);
	RNA_def_property_update(prop, 0, "rna_Modifier_dependency_update");

	prop = RNA_def_property(srna, "steps", PROP_INT, PROP_UNSIGNED);
	RNA_def_property_range(prop, 2, 10000);
	RNA_def_property_ui_range(prop, 3, 512, 1, -1);
	RNA_def_property_ui_text(prop, "Steps", "Number of steps in the revolution");
	RNA_def_property_update(prop, 0, "rna_Modifier_update");

	prop = RNA_def_property(srna, "render_steps", PROP_INT, PROP_UNSIGNED);
	RNA_def_property_range(prop, 2, 10000);
	RNA_def_property_ui_range(prop, 2, 512, 1, -1);
	RNA_def_property_ui_text(prop, "Render Steps", "Number of steps in the revolution");
	RNA_def_property_update(prop, 0, "rna_Modifier_update");

	prop = RNA_def_property(srna, "iterations", PROP_INT, PROP_UNSIGNED);
	RNA_def_property_int_sdna(prop, NULL, "iter");
	RNA_def_property_range(prop, 1, 10000);
	RNA_def_property_ui_range(prop, 1, 100, 1, -1);
	RNA_def_property_ui_text(prop, "Iterations", "Number of times to apply the screw operation");
	RNA_def_property_update(prop, 0, "rna_Modifier_update");

	prop = RNA_def_property(srna, "axis", PROP_ENUM, PROP_NONE);
	RNA_def_property_enum_items(prop, axis_items);
	RNA_def_property_ui_text(prop, "Axis", "Screw axis");
	RNA_def_property_update(prop, 0, "rna_Modifier_update");

	prop = RNA_def_property(srna, "angle", PROP_FLOAT, PROP_ANGLE);
	RNA_def_property_ui_range(prop, -M_PI * 2, M_PI * 2, 2, -1);
	RNA_def_property_range(prop, -FLT_MAX, FLT_MAX);
	RNA_def_property_ui_text(prop, "Angle", "Angle of revolution");
	RNA_def_property_update(prop, 0, "rna_Modifier_update");

	prop = RNA_def_property(srna, "screw_offset", PROP_FLOAT, PROP_DISTANCE);
	RNA_def_property_float_sdna(prop, NULL, "screw_ofs");
	RNA_def_property_ui_text(prop, "Screw", "Offset the revolution along its axis");
	RNA_def_property_update(prop, 0, "rna_Modifier_update");

	prop = RNA_def_property(srna, "use_normal_flip", PROP_BOOLEAN, PROP_NONE);
	RNA_def_property_boolean_sdna(prop, NULL, "flag", MOD_SCREW_NORMAL_FLIP);
	RNA_def_property_ui_text(prop, "Flip", "Flip normals of lathed faces");
	RNA_def_property_update(prop, 0, "rna_Modifier_update");

	prop = RNA_def_property(srna, "use_normal_calculate", PROP_BOOLEAN, PROP_NONE);
	RNA_def_property_boolean_sdna(prop, NULL, "flag", MOD_SCREW_NORMAL_CALC);
	RNA_def_property_ui_text(prop, "Calc Order", "Calculate the order of edges (needed for meshes, but not curves)");
	RNA_def_property_update(prop, 0, "rna_Modifier_update");

	prop = RNA_def_property(srna, "use_object_screw_offset", PROP_BOOLEAN, PROP_NONE);
	RNA_def_property_boolean_sdna(prop, NULL, "flag", MOD_SCREW_OBJECT_OFFSET);
	RNA_def_property_ui_text(prop, "Object Screw", "Use the distance between the objects to make a screw");
	RNA_def_property_update(prop, 0, "rna_Modifier_update");

	prop = RNA_def_property(srna, "use_smooth_shade", PROP_BOOLEAN, PROP_NONE);
	RNA_def_property_boolean_sdna(prop, NULL, "flag", MOD_SCREW_SMOOTH_SHADING);
	RNA_def_property_ui_text(prop, "Smooth Shading", "Output faces with smooth shading rather than flat shaded");
	RNA_def_property_update(prop, 0, "rna_Modifier_update");

	prop = RNA_def_property(srna, "use_stretch_u", PROP_BOOLEAN, PROP_NONE);
	RNA_def_property_boolean_sdna(prop, NULL, "flag", MOD_SCREW_UV_STRETCH_U);
	RNA_def_property_ui_text(prop, "Stretch U", "Stretch the U coordinates between 0-1 when UV's are present");
	RNA_def_property_update(prop, 0, "rna_Modifier_update");

	prop = RNA_def_property(srna, "use_stretch_v", PROP_BOOLEAN, PROP_NONE);
	RNA_def_property_boolean_sdna(prop, NULL, "flag", MOD_SCREW_UV_STRETCH_V);
	RNA_def_property_ui_text(prop, "Stretch V", "Stretch the V coordinates between 0-1 when UV's are present");
	RNA_def_property_update(prop, 0, "rna_Modifier_update");

#if 0
	prop = RNA_def_property(srna, "use_angle_object", PROP_BOOLEAN, PROP_NONE);
	RNA_def_property_boolean_sdna(prop, NULL, "flag", MOD_SCREW_OBJECT_ANGLE);
	RNA_def_property_ui_text(prop, "Object Angle", "Use the angle between the objects rather than the fixed angle");
	RNA_def_property_update(prop, 0, "rna_Modifier_update");
#endif
}

static void rna_def_modifier_uvwarp(BlenderRNA *brna)
{
	StructRNA *srna;
	PropertyRNA *prop;

	static EnumPropertyItem uvwarp_axis[] = {
		{0, "X", 0, "X", ""},
		{1, "Y", 0, "Y", ""},
		{2, "Z", 0, "Z", ""},
		{0, NULL, 0, NULL, NULL}
	};

	srna = RNA_def_struct(brna, "UVWarpModifier", "Modifier");
	RNA_def_struct_ui_text(srna, "UVWarp Modifier", "Add target position to uv coordinates");
	RNA_def_struct_sdna(srna, "UVWarpModifierData");
	RNA_def_struct_ui_icon(srna, ICON_MOD_UVPROJECT);

	prop = RNA_def_property(srna, "axis_u", PROP_ENUM, PROP_NONE);
	RNA_def_property_enum_sdna(prop, NULL, "axis_u");
	RNA_def_property_enum_items(prop, uvwarp_axis);
	RNA_def_property_ui_text(prop, "U-Axis", "Pole axis for rotation");
	RNA_def_property_update(prop, 0, "rna_Modifier_update");

	prop = RNA_def_property(srna, "axis_v", PROP_ENUM, PROP_NONE);
	RNA_def_property_enum_sdna(prop, NULL, "axis_v");
	RNA_def_property_enum_items(prop, uvwarp_axis);
	RNA_def_property_ui_text(prop, "V-Axis", "Pole axis for rotation");
	RNA_def_property_update(prop, 0, "rna_Modifier_update");

	prop = RNA_def_property(srna, "center", PROP_FLOAT, PROP_NONE);
	RNA_def_property_float_sdna(prop, NULL, "center");
	RNA_def_property_ui_text(prop, "UV Center", "Center point for rotate/scale");
	RNA_def_property_update(prop, 0, "rna_Modifier_update");

	prop = RNA_def_property(srna, "object_from", PROP_POINTER, PROP_NONE);
	RNA_def_property_pointer_sdna(prop, NULL, "object_src");
	RNA_def_property_ui_text(prop, "Target", "Object defining offset");
	RNA_def_property_flag(prop, PROP_EDITABLE);
	RNA_def_property_update(prop, 0, "rna_Modifier_dependency_update");

	prop = RNA_def_property(srna, "bone_from", PROP_STRING, PROP_NONE);
	RNA_def_property_string_sdna(prop, NULL, "bone_src");
	RNA_def_property_ui_text(prop, "Sub-Target", "Bone defining offset");
	RNA_def_property_update(prop, 0, "rna_Modifier_dependency_update");

	prop = RNA_def_property(srna, "object_to", PROP_POINTER, PROP_NONE);
	RNA_def_property_pointer_sdna(prop, NULL, "object_dst");
	RNA_def_property_ui_text(prop, "Target", "Object defining offset");
	RNA_def_property_flag(prop, PROP_EDITABLE);
	RNA_def_property_update(prop, 0, "rna_Modifier_dependency_update");

	prop = RNA_def_property(srna, "bone_to", PROP_STRING, PROP_NONE);
	RNA_def_property_string_sdna(prop, NULL, "bone_dst");
	RNA_def_property_ui_text(prop, "Sub-Target", "Bone defining offset");
	RNA_def_property_update(prop, 0, "rna_Modifier_dependency_update");

	prop = RNA_def_property(srna, "vertex_group", PROP_STRING, PROP_NONE);
	RNA_def_property_string_sdna(prop, NULL, "vgroup_name");
	RNA_def_property_ui_text(prop, "Vertex Group", "Vertex group name");
	RNA_def_property_string_funcs(prop, NULL, NULL, "rna_UVWarpModifier_vgroup_name_set");
	RNA_def_property_update(prop, 0, "rna_Modifier_update");

	prop = RNA_def_property(srna, "uv_layer", PROP_STRING, PROP_NONE);
	RNA_def_property_string_sdna(prop, NULL, "uvlayer_name");
	RNA_def_property_ui_text(prop, "UV Layer", "UV Layer name");
	RNA_def_property_string_funcs(prop, NULL, NULL, "rna_UVWarpModifier_uvlayer_name_set");
	RNA_def_property_update(prop, 0, "rna_Modifier_update");
}

static void rna_def_modifier_weightvg_mask(BlenderRNA *UNUSED(brna), StructRNA *srna,
                                           const char *mask_vgroup_setter, const char *mask_uvlayer_setter)
{
	static EnumPropertyItem weightvg_mask_tex_map_items[] = {
		{MOD_DISP_MAP_LOCAL, "LOCAL", 0, "Local", "Use local generated coordinates"},
		{MOD_DISP_MAP_GLOBAL, "GLOBAL", 0, "Global", "Use global coordinates"},
		{MOD_DISP_MAP_OBJECT, "OBJECT", 0, "Object", "Use local generated coordinates of another object"},
		{MOD_DISP_MAP_UV, "UV", 0, "UV", "Use coordinates from an UV layer"},
		{0, NULL, 0, NULL, NULL}
	};

	static EnumPropertyItem weightvg_mask_tex_used_items[] = {
		{MOD_WVG_MASK_TEX_USE_INT, "INT", 0, "Intensity", ""},
		{MOD_WVG_MASK_TEX_USE_RED, "RED", 0, "Red", ""},
		{MOD_WVG_MASK_TEX_USE_GREEN, "GREEN", 0, "Green", ""},
		{MOD_WVG_MASK_TEX_USE_BLUE, "BLUE", 0, "Blue", ""},
		{MOD_WVG_MASK_TEX_USE_HUE, "HUE", 0, "Hue", ""},
		{MOD_WVG_MASK_TEX_USE_SAT, "SAT", 0, "Saturation", ""},
		{MOD_WVG_MASK_TEX_USE_VAL, "VAL", 0, "Value", ""},
		{MOD_WVG_MASK_TEX_USE_ALPHA, "ALPHA", 0, "Alpha", ""},
		{0, NULL, 0, NULL, NULL}
	};

	PropertyRNA *prop;

	prop = RNA_def_property(srna, "mask_constant", PROP_FLOAT, PROP_FACTOR);
	RNA_def_property_range(prop, -FLT_MAX, FLT_MAX);
	RNA_def_property_ui_range(prop, 0.0, 1.0, 1, -1);
	RNA_def_property_ui_text(prop, "Influence", "Global influence of current modifications on vgroup");
	RNA_def_property_update(prop, 0, "rna_Modifier_update");

	prop = RNA_def_property(srna, "mask_vertex_group", PROP_STRING, PROP_NONE);
	RNA_def_property_string_sdna(prop, NULL, "mask_defgrp_name");
	RNA_def_property_ui_text(prop, "Mask VGroup", "Masking vertex group name");
	RNA_def_property_string_funcs(prop, NULL, NULL, mask_vgroup_setter);
	RNA_def_property_update(prop, 0, "rna_Modifier_update");

	prop = RNA_def_property(srna, "mask_texture", PROP_POINTER, PROP_NONE);
	RNA_def_property_ui_text(prop, "Masking Tex", "Masking texture");
	RNA_def_property_flag(prop, PROP_EDITABLE);
	RNA_def_property_update(prop, 0, "rna_Modifier_update");

	prop = RNA_def_property(srna, "mask_tex_use_channel", PROP_ENUM, PROP_NONE);
	RNA_def_property_enum_items(prop, weightvg_mask_tex_used_items);
	RNA_def_property_ui_text(prop, "Use Channel", "Which texture channel to use for masking");
	RNA_def_property_update(prop, 0, "rna_Modifier_update");

	prop = RNA_def_property(srna, "mask_tex_mapping", PROP_ENUM, PROP_NONE);
	RNA_def_property_enum_items(prop, weightvg_mask_tex_map_items);
	RNA_def_property_ui_text(prop, "Texture Coordinates", "Which texture coordinates "
	                         "to use for mapping");
	RNA_def_property_update(prop, 0, "rna_Modifier_dependency_update");

	prop = RNA_def_property(srna, "mask_tex_uv_layer", PROP_STRING, PROP_NONE);
	RNA_def_property_string_sdna(prop, NULL, "mask_tex_uvlayer_name");
	RNA_def_property_ui_text(prop, "UV Map", "UV map name");
	RNA_def_property_string_funcs(prop, NULL, NULL, mask_uvlayer_setter);
	RNA_def_property_update(prop, 0, "rna_Modifier_update");

	prop = RNA_def_property(srna, "mask_tex_map_object", PROP_POINTER, PROP_NONE);
	RNA_def_property_pointer_sdna(prop, NULL, "mask_tex_map_obj");
	RNA_def_property_ui_text(prop, "Texture Coordinate Object", "Which object to take texture "
	                         "coordinates from");
	RNA_def_property_flag(prop, PROP_EDITABLE | PROP_ID_SELF_CHECK);
	RNA_def_property_update(prop, 0, "rna_Modifier_dependency_update");
}

static void rna_def_modifier_weightvgedit(BlenderRNA *brna)
{
	static EnumPropertyItem weightvg_edit_falloff_type_items[] = {
		{MOD_WVG_MAPPING_NONE, "LINEAR", ICON_LINCURVE, "Linear", "Null action"},
		{MOD_WVG_MAPPING_CURVE, "CURVE", ICON_RNDCURVE, "Custom Curve", ""},
		{MOD_WVG_MAPPING_SHARP, "SHARP", ICON_SHARPCURVE, "Sharp", ""},
		{MOD_WVG_MAPPING_SMOOTH, "SMOOTH", ICON_SMOOTHCURVE, "Smooth", ""},
		{MOD_WVG_MAPPING_ROOT, "ROOT", ICON_ROOTCURVE, "Root", ""},
		{MOD_WVG_MAPPING_SPHERE, "ICON_SPHERECURVE", ICON_SPHERECURVE, "Sphere", ""},
		{MOD_WVG_MAPPING_RANDOM, "RANDOM", ICON_RNDCURVE, "Random", ""},
		{MOD_WVG_MAPPING_STEP, "STEP", ICON_NOCURVE /* Would need a better icon... */, "Median Step",
		                       "Map all values below 0.5 to 0.0, and all others to 1.0"},
		{0, NULL, 0, NULL, NULL}
	};

	StructRNA *srna;
	PropertyRNA *prop;

	srna = RNA_def_struct(brna, "VertexWeightEditModifier", "Modifier");
	RNA_def_struct_ui_text(srna, "WeightVG Edit Modifier",
	                       "Edit the weights of vertices in a group");
	RNA_def_struct_sdna(srna, "WeightVGEditModifierData");
	RNA_def_struct_ui_icon(srna, ICON_MOD_VERTEX_WEIGHT);

	prop = RNA_def_property(srna, "vertex_group", PROP_STRING, PROP_NONE);
	RNA_def_property_string_sdna(prop, NULL, "defgrp_name");
	RNA_def_property_ui_text(prop, "Vertex Group", "Vertex group name");
	RNA_def_property_string_funcs(prop, NULL, NULL, "rna_WeightVGEditModifier_defgrp_name_set");
	RNA_def_property_update(prop, 0, "rna_Modifier_update");

	prop = RNA_def_property(srna, "falloff_type", PROP_ENUM, PROP_NONE);
	RNA_def_property_enum_items(prop, weightvg_edit_falloff_type_items);
	RNA_def_property_ui_text(prop, "Falloff Type", "How weights are mapped to their new values");
	RNA_def_property_translation_context(prop, BLF_I18NCONTEXT_ID_CURVE); /* Abusing id_curve :/ */
	RNA_def_property_update(prop, 0, "rna_Modifier_update");

	prop = RNA_def_property(srna, "use_add", PROP_BOOLEAN, PROP_NONE);
	RNA_def_property_boolean_sdna(prop, NULL, "edit_flags", MOD_WVG_EDIT_ADD2VG);
	RNA_def_property_ui_text(prop, "Group Add", "Add vertices with weight over threshold "
	                         "to vgroup");
	RNA_def_property_update(prop, 0, "rna_Modifier_update");

	prop = RNA_def_property(srna, "use_remove", PROP_BOOLEAN, PROP_NONE);
	RNA_def_property_boolean_sdna(prop, NULL, "edit_flags", MOD_WVG_EDIT_REMFVG);
	RNA_def_property_ui_text(prop, "Group Remove", "Remove vertices with weight below threshold "
	                         "from vgroup");
	RNA_def_property_update(prop, 0, "rna_Modifier_update");

	prop = RNA_def_property(srna, "default_weight", PROP_FLOAT, PROP_FACTOR);
	RNA_def_property_range(prop, 0.0, 1.0f);
	RNA_def_property_ui_range(prop, 0.0, 1.0, 1, -1);
	RNA_def_property_ui_text(prop, "Default Weight", "Default weight a vertex will have if "
	                         "it is not in the vgroup");
	RNA_def_property_update(prop, 0, "rna_Modifier_update");

	prop = RNA_def_property(srna, "map_curve", PROP_POINTER, PROP_NONE);
	RNA_def_property_pointer_sdna(prop, NULL, "cmap_curve");
	RNA_def_property_ui_text(prop, "Mapping Curve", "Custom mapping curve");
	RNA_def_property_update(prop, 0, "rna_Modifier_update");

	prop = RNA_def_property(srna, "add_threshold", PROP_FLOAT, PROP_NONE);
	RNA_def_property_float_sdna(prop, NULL, "add_threshold");
	RNA_def_property_range(prop, 0.0, 1.0);
	RNA_def_property_ui_range(prop, 0.0, 1.0, 1, -1);
	RNA_def_property_ui_text(prop, "Add Threshold", "Lower bound for a vertex's weight "
	                         "to be added to the vgroup");
	RNA_def_property_update(prop, 0, "rna_Modifier_update");

	prop = RNA_def_property(srna, "remove_threshold", PROP_FLOAT, PROP_NONE);
	RNA_def_property_float_sdna(prop, NULL, "rem_threshold");
	RNA_def_property_range(prop, 0.0, 1.0);
	RNA_def_property_ui_range(prop, 0.0, 1.0, 1, -1);
	RNA_def_property_ui_text(prop, "Remove Threshold", "Upper bound for a vertex's weight "
	                         "to be removed from the vgroup");
	RNA_def_property_update(prop, 0, "rna_Modifier_update");

	/* Common masking properties. */
	rna_def_modifier_weightvg_mask(brna, srna, "rna_WeightVGEditModifier_mask_defgrp_name_set",
	                               "rna_WeightVGEditModifier_mask_tex_uvlayer_name_set");
}

static void rna_def_modifier_weightvgmix(BlenderRNA *brna)
{
	static EnumPropertyItem weightvg_mix_modes_items[] = {
		{MOD_WVG_MIX_SET, "SET", 0, "Replace", "Replace VGroup A's weights by VGroup B's ones"},
		{MOD_WVG_MIX_ADD, "ADD", 0, "Add", "Add VGroup B's weights to VGroup A's ones"},
		{MOD_WVG_MIX_SUB, "SUB", 0, "Subtract", "Subtract VGroup B's weights from VGroup A's ones"},
		{MOD_WVG_MIX_MUL, "MUL", 0, "Multiply", "Multiply VGroup A's weights by VGroup B's ones"},
		{MOD_WVG_MIX_DIV, "DIV", 0, "Divide", "Divide VGroup A's weights by VGroup B's ones"},
		{MOD_WVG_MIX_DIF, "DIF", 0, "Difference", "Difference between VGroup A's and VGroup B's weights"},
		{MOD_WVG_MIX_AVG, "AVG", 0, "Average", "Average value of VGroup A's and VGroup B's weights"},
		{0, NULL, 0, NULL, NULL}
	};

	static EnumPropertyItem weightvg_mix_set_items[] = {
		{MOD_WVG_SET_ALL, "ALL", 0, "All", "Affect all vertices (might add some to VGroup A)"},
		{MOD_WVG_SET_A,   "A",   0, "VGroup A", "Affect vertices in VGroup A"},
		{MOD_WVG_SET_B,   "B",   0, "VGroup B", "Affect vertices in VGroup B (might add some to VGroup A)"},
		{MOD_WVG_SET_OR,  "OR",  0, "VGroup A or B",
		                  "Affect vertices in at least one of both VGroups (might add some to VGroup A)"},
		{MOD_WVG_SET_AND, "AND", 0, "VGroup A and B", "Affect vertices in both groups"},
		{0, NULL, 0, NULL, NULL}
	};

	StructRNA *srna;
	PropertyRNA *prop;

	srna = RNA_def_struct(brna, "VertexWeightMixModifier", "Modifier");
	RNA_def_struct_ui_text(srna, "WeightVG Mix Modifier",
	                       "Mix the weights of two vertex groups");
	RNA_def_struct_sdna(srna, "WeightVGMixModifierData");
	RNA_def_struct_ui_icon(srna, ICON_MOD_VERTEX_WEIGHT);

	prop = RNA_def_property(srna, "vertex_group_a", PROP_STRING, PROP_NONE);
	RNA_def_property_string_sdna(prop, NULL, "defgrp_name_a");
	RNA_def_property_ui_text(prop, "Vertex Group A", "First vertex group name");
	RNA_def_property_string_funcs(prop, NULL, NULL, "rna_WeightVGMixModifier_defgrp_name_a_set");
	RNA_def_property_update(prop, 0, "rna_Modifier_update");

	prop = RNA_def_property(srna, "vertex_group_b", PROP_STRING, PROP_NONE);
	RNA_def_property_string_sdna(prop, NULL, "defgrp_name_b");
	RNA_def_property_ui_text(prop, "Vertex Group B", "Second vertex group name");
	RNA_def_property_string_funcs(prop, NULL, NULL, "rna_WeightVGMixModifier_defgrp_name_b_set");
	RNA_def_property_update(prop, 0, "rna_Modifier_update");

	prop = RNA_def_property(srna, "default_weight_a", PROP_FLOAT, PROP_NONE);
	RNA_def_property_range(prop, 0.0, 1.0f);
	RNA_def_property_ui_range(prop, 0.0, 1.0, 1, -1);
	RNA_def_property_ui_text(prop, "Default Weight A", "Default weight a vertex will have if "
	                         "it is not in the first A vgroup");
	RNA_def_property_update(prop, 0, "rna_Modifier_update");

	prop = RNA_def_property(srna, "default_weight_b", PROP_FLOAT, PROP_NONE);
	RNA_def_property_range(prop, 0.0, 1.0f);
	RNA_def_property_ui_range(prop, 0.0, 1.0, 1, -1);
	RNA_def_property_ui_text(prop, "Default Weight B", "Default weight a vertex will have if "
	                         "it is not in the second B vgroup");
	RNA_def_property_update(prop, 0, "rna_Modifier_update");

	prop = RNA_def_property(srna, "mix_mode", PROP_ENUM, PROP_NONE);
	RNA_def_property_enum_items(prop, weightvg_mix_modes_items);
	RNA_def_property_ui_text(prop, "Mix Mode", "How weights from vgroup B affect weights "
	                         "of vgroup A");
	RNA_def_property_update(prop, 0, "rna_Modifier_update");

	prop = RNA_def_property(srna, "mix_set", PROP_ENUM, PROP_NONE);
	RNA_def_property_enum_items(prop, weightvg_mix_set_items);
	RNA_def_property_ui_text(prop, "Vertex Set", "Which vertices should be affected");
	RNA_def_property_update(prop, 0, "rna_Modifier_update");

	/* Common masking properties. */
	rna_def_modifier_weightvg_mask(brna, srna, "rna_WeightVGMixModifier_mask_defgrp_name_set",
	                               "rna_WeightVGMixModifier_mask_tex_uvlayer_name_set");
}

static void rna_def_modifier_weightvgproximity(BlenderRNA *brna)
{
	static EnumPropertyItem weightvg_proximity_modes_items[] = {
		{MOD_WVG_PROXIMITY_OBJECT, "OBJECT", 0, "Object",
		                           "Use distance between affected and target objects"},
		{MOD_WVG_PROXIMITY_GEOMETRY, "GEOMETRY", 0, "Geometry",
		                             "Use distance between affected object's vertices and target "
		                             "object, or target object's geometry"},
		{0, NULL, 0, NULL, NULL}
	};

	static EnumPropertyItem proximity_geometry_items[] = {
		{MOD_WVG_PROXIMITY_GEOM_VERTS, "VERTEX", 0, "Vertex", "Compute distance to nearest vertex"},
		{MOD_WVG_PROXIMITY_GEOM_EDGES, "EDGE", 0, "Edge", "Compute distance to nearest edge"},
		{MOD_WVG_PROXIMITY_GEOM_FACES, "FACE", 0, "Face", "Compute distance to nearest face"},
		{0, NULL, 0, NULL, NULL}
	};

	static EnumPropertyItem weightvg_proximity_falloff_type_items[] = {
		{MOD_WVG_MAPPING_NONE, "LINEAR", ICON_LINCURVE, "Linear", "Null action"},
		/* No curve mapping here! */
		{MOD_WVG_MAPPING_SHARP, "SHARP", ICON_SHARPCURVE, "Sharp", ""},
		{MOD_WVG_MAPPING_SMOOTH, "SMOOTH", ICON_SMOOTHCURVE, "Smooth", ""},
		{MOD_WVG_MAPPING_ROOT, "ROOT", ICON_ROOTCURVE, "Root", ""},
		{MOD_WVG_MAPPING_SPHERE, "ICON_SPHERECURVE", ICON_SPHERECURVE, "Sphere", ""},
		{MOD_WVG_MAPPING_RANDOM, "RANDOM", ICON_RNDCURVE, "Random", ""},
		{MOD_WVG_MAPPING_STEP, "STEP", ICON_NOCURVE /* Would need a better icon... */, "Median Step",
		                       "Map all values below 0.5 to 0.0, and all others to 1.0"},
		{0, NULL, 0, NULL, NULL}
	};

	StructRNA *srna;
	PropertyRNA *prop;

	srna = RNA_def_struct(brna, "VertexWeightProximityModifier", "Modifier");
	RNA_def_struct_ui_text(srna, "WeightVG Proximity Modifier",
	                       "Set the weights of vertices in a group from a target object's "
	                       "distance");
	RNA_def_struct_sdna(srna, "WeightVGProximityModifierData");
	RNA_def_struct_ui_icon(srna, ICON_MOD_VERTEX_WEIGHT);

	prop = RNA_def_property(srna, "vertex_group", PROP_STRING, PROP_NONE);
	RNA_def_property_string_sdna(prop, NULL, "defgrp_name");
	RNA_def_property_ui_text(prop, "Vertex Group", "Vertex group name");
	RNA_def_property_string_funcs(prop, NULL, NULL, "rna_WeightVGProximityModifier_defgrp_name_set");
	RNA_def_property_update(prop, 0, "rna_Modifier_update");

	prop = RNA_def_property(srna, "proximity_mode", PROP_ENUM, PROP_NONE);
	RNA_def_property_enum_items(prop, weightvg_proximity_modes_items);
	RNA_def_property_enum_default(prop, MOD_WVG_PROXIMITY_GEOMETRY);
	RNA_def_property_ui_text(prop, "Proximity Mode", "Which distances to target object to use");
	RNA_def_property_update(prop, 0, "rna_Modifier_update");

	prop = RNA_def_property(srna, "proximity_geometry", PROP_ENUM, PROP_NONE);
	RNA_def_property_enum_sdna(prop, NULL, "proximity_flags");
	RNA_def_property_enum_items(prop, proximity_geometry_items);
	RNA_def_property_flag(prop, PROP_ENUM_FLAG); /* important to run before default set */
	RNA_def_property_enum_default(prop, MOD_WVG_PROXIMITY_GEOM_FACES);
	RNA_def_property_ui_text(prop, "Proximity Geometry",
	                         "Use the shortest computed distance to target object's geometry "
	                         "as weight");
	RNA_def_property_update(prop, 0, "rna_Modifier_update");

	prop = RNA_def_property(srna, "target", PROP_POINTER, PROP_NONE);
	RNA_def_property_pointer_sdna(prop, NULL, "proximity_ob_target");
	RNA_def_property_ui_text(prop, "Target Object", "Object to calculate vertices distances from");
	RNA_def_property_flag(prop, PROP_EDITABLE | PROP_ID_SELF_CHECK);
	RNA_def_property_update(prop, 0, "rna_Modifier_dependency_update");

	prop = RNA_def_property(srna, "min_dist", PROP_FLOAT, PROP_DISTANCE);
	RNA_def_property_range(prop, 0.0, FLT_MAX);
	RNA_def_property_ui_range(prop, 0.0, 1000.0, 10, -1);
	RNA_def_property_ui_text(prop, "Lowest", "Distance mapping to weight 0.0");
	RNA_def_property_update(prop, 0, "rna_Modifier_update");

	prop = RNA_def_property(srna, "max_dist", PROP_FLOAT, PROP_DISTANCE);
	RNA_def_property_range(prop, 0.0, FLT_MAX);
	RNA_def_property_ui_range(prop, 0.0, 1000.0, 10, -1);
	RNA_def_property_ui_text(prop, "Highest", "Distance mapping to weight 1.0");
	RNA_def_property_update(prop, 0, "rna_Modifier_update");

	prop = RNA_def_property(srna, "falloff_type", PROP_ENUM, PROP_NONE);
	RNA_def_property_enum_items(prop, weightvg_proximity_falloff_type_items);
	RNA_def_property_ui_text(prop, "Falloff Type", "How weights are mapped to their new values");
	RNA_def_property_translation_context(prop, BLF_I18NCONTEXT_ID_CURVE); /* Abusing id_curve :/ */
	RNA_def_property_update(prop, 0, "rna_Modifier_update");

	/* Common masking properties. */
	rna_def_modifier_weightvg_mask(brna, srna, "rna_WeightVGProximityModifier_mask_defgrp_name_set",
	                               "rna_WeightVGProximityModifier_mask_tex_uvlayer_name_set");
}

static void rna_def_modifier_remesh(BlenderRNA *brna)
{
	static EnumPropertyItem mode_items[] = {
		{MOD_REMESH_CENTROID, "BLOCKS", 0, "Blocks", "Output a blocky surface with no smoothing"},
		{MOD_REMESH_MASS_POINT, "SMOOTH", 0, "Smooth", "Output a smooth surface with no sharp-features detection"},
		{MOD_REMESH_SHARP_FEATURES, "SHARP", 0, "Sharp",
		                            "Output a surface that reproduces sharp edges and corners from the input mesh"},
		{0, NULL, 0, NULL, NULL}
	};

	StructRNA *srna;
	PropertyRNA *prop;

	srna = RNA_def_struct(brna, "RemeshModifier", "Modifier");
	RNA_def_struct_ui_text(srna, "Remesh Modifier",
	                       "Generate a new surface with regular topology that follows the shape of the input mesh");
	RNA_def_struct_sdna(srna, "RemeshModifierData");
	RNA_def_struct_ui_icon(srna, ICON_MOD_REMESH);

	prop = RNA_def_property(srna, "mode", PROP_ENUM, PROP_NONE);
	RNA_def_property_enum_items(prop, mode_items);
	RNA_def_property_ui_text(prop, "Mode", "");
	RNA_def_property_update(prop, 0, "rna_Modifier_update");

	prop = RNA_def_property(srna, "scale", PROP_FLOAT, PROP_NONE);
	RNA_def_property_ui_range(prop, 0, 0.99, 0.01, 3);
	RNA_def_property_range(prop, 0, 0.99);
	RNA_def_property_ui_text(prop, "Scale",
	                         "The ratio of the largest dimension of the model over the size of the grid");
	RNA_def_property_update(prop, 0, "rna_Modifier_update");

	prop = RNA_def_property(srna, "threshold", PROP_FLOAT, PROP_NONE);
	RNA_def_property_ui_range(prop, 0, 1, 0.1, 3);
	RNA_def_property_range(prop, 0, 1);
	RNA_def_property_ui_text(prop, "Threshold",
	                         "If removing disconnected pieces, minimum size of components to preserve as a ratio "
	                         "of the number of polygons in the largest component");
	RNA_def_property_update(prop, 0, "rna_Modifier_update");

	prop = RNA_def_property(srna, "octree_depth", PROP_INT, PROP_NONE);
	RNA_def_property_int_sdna(prop, NULL, "depth");
	RNA_def_property_range(prop, 1, 12);
	RNA_def_property_ui_text(prop, "Octree Depth", "Resolution of the octree; higher values give finer details");
	RNA_def_property_update(prop, 0, "rna_Modifier_update");

	prop = RNA_def_property(srna, "sharpness", PROP_FLOAT, PROP_NONE);
	RNA_def_property_float_sdna(prop, NULL, "hermite_num");
	RNA_def_property_ui_range(prop, 0, 2, 0.1, 3);
	RNA_def_property_ui_text(prop, "Sharpness",
	                         "Tolerance for outliers; lower values filter noise while higher values will reproduce "
	                         "edges closer to the input");
	RNA_def_property_update(prop, 0, "rna_Modifier_update");

	prop = RNA_def_property(srna, "use_remove_disconnected", PROP_BOOLEAN, PROP_NONE);
	RNA_def_property_boolean_sdna(prop, NULL, "flag", MOD_REMESH_FLOOD_FILL);
	RNA_def_property_ui_text(prop, "Remove Disconnected Pieces", "");
	RNA_def_property_update(prop, 0, "rna_Modifier_update");

	prop = RNA_def_property(srna, "use_smooth_shade", PROP_BOOLEAN, PROP_NONE);
	RNA_def_property_boolean_sdna(prop, NULL, "flag", MOD_REMESH_SMOOTH_SHADING);
	RNA_def_property_ui_text(prop, "Smooth Shading", "Output faces with smooth shading rather than flat shaded");
	RNA_def_property_update(prop, 0, "rna_Modifier_update");
}

static void rna_def_modifier_ocean(BlenderRNA *brna)
{
	StructRNA *srna;
	PropertyRNA *prop;
	
	static EnumPropertyItem geometry_items[] = {
		{MOD_OCEAN_GEOM_GENERATE, "GENERATE", 0, "Generate",
		                          "Generate ocean surface geometry at the specified resolution"},
		{MOD_OCEAN_GEOM_DISPLACE, "DISPLACE", 0, "Displace", "Displace existing geometry according to simulation"},
#if 0
		{MOD_OCEAN_GEOM_SIM_ONLY, "SIM_ONLY", 0, "Sim Only",
		                          "Leaves geometry unchanged, but still runs simulation (to be used from texture)"},
#endif
		{0, NULL, 0, NULL, NULL}
	};
	
	srna = RNA_def_struct(brna, "OceanModifier", "Modifier");
	RNA_def_struct_ui_text(srna, "Ocean Modifier", "Simulate an ocean surface");
	RNA_def_struct_sdna(srna, "OceanModifierData");
	RNA_def_struct_ui_icon(srna, ICON_MOD_OCEAN);
	
	prop = RNA_def_property(srna, "geometry_mode", PROP_ENUM, PROP_NONE);
	RNA_def_property_enum_sdna(prop, NULL, "geometry_mode");
	RNA_def_property_enum_items(prop, geometry_items);
	RNA_def_property_ui_text(prop, "Geometry", "Method of modifying geometry");
	RNA_def_property_update(prop, 0, "rna_Modifier_update");
	
	prop = RNA_def_property(srna, "size", PROP_FLOAT, PROP_UNSIGNED);
	RNA_def_property_float_sdna(prop, NULL, "size");
	RNA_def_property_ui_text(prop, "Size", "Surface scale factor (does not affect the height of the waves)");
	RNA_def_property_ui_range(prop, -FLT_MAX, FLT_MAX, 1, -1);
	RNA_def_property_update(prop, 0, "rna_OceanModifier_topology_update");
	
	prop = RNA_def_property(srna, "repeat_x", PROP_INT, PROP_UNSIGNED);
	RNA_def_property_int_sdna(prop, NULL, "repeat_x");
	RNA_def_property_clear_flag(prop, PROP_ANIMATABLE);
	RNA_def_property_range(prop, 1, 1024);
	RNA_def_property_ui_range(prop, 1, 100, 1, -1);
	RNA_def_property_ui_text(prop, "Repeat X", "Repetitions of the generated surface in X");
	RNA_def_property_update(prop, 0, "rna_OceanModifier_topology_update");
	
	prop = RNA_def_property(srna, "repeat_y", PROP_INT, PROP_UNSIGNED);
	RNA_def_property_int_sdna(prop, NULL, "repeat_y");
	RNA_def_property_clear_flag(prop, PROP_ANIMATABLE);
	RNA_def_property_range(prop, 1, 1024);
	RNA_def_property_ui_range(prop, 1, 100, 1, -1);
	RNA_def_property_ui_text(prop, "Repeat Y", "Repetitions of the generated surface in Y");
	RNA_def_property_update(prop, 0, "rna_OceanModifier_topology_update");

	prop = RNA_def_property(srna, "use_normals", PROP_BOOLEAN, PROP_NONE);
	RNA_def_property_boolean_sdna(prop, NULL, "flag", MOD_OCEAN_GENERATE_NORMALS);
	RNA_def_property_clear_flag(prop, PROP_ANIMATABLE);
	RNA_def_property_ui_text(prop, "Generate Normals",
	                         "Output normals for bump mapping - disabling can speed up performance if its not needed");
	RNA_def_property_update(prop, 0, "rna_OceanModifier_init_update");
	
	prop = RNA_def_property(srna, "use_foam", PROP_BOOLEAN, PROP_NONE);
	RNA_def_property_boolean_sdna(prop, NULL, "flag", MOD_OCEAN_GENERATE_FOAM);
	RNA_def_property_clear_flag(prop, PROP_ANIMATABLE);
	RNA_def_property_ui_text(prop, "Generate Foam", "Generate foam mask as a vertex color channel");
	RNA_def_property_update(prop, 0, "rna_OceanModifier_init_update");
	
	prop = RNA_def_property(srna, "resolution", PROP_INT, PROP_UNSIGNED);
	RNA_def_property_int_sdna(prop, NULL, "resolution");
	RNA_def_property_clear_flag(prop, PROP_ANIMATABLE);
	RNA_def_property_range(prop, 1, 1024);
	RNA_def_property_ui_range(prop, 1, 32, 1, -1);
	RNA_def_property_ui_text(prop, "Resolution", "Resolution of the generated surface");
	RNA_def_property_update(prop, 0, "rna_OceanModifier_init_update");
	
	prop = RNA_def_property(srna, "spatial_size", PROP_INT, PROP_NONE);
	RNA_def_property_int_sdna(prop, NULL, "spatial_size");
	RNA_def_property_ui_range(prop, 1, 512, 2, -1);
	RNA_def_property_clear_flag(prop, PROP_ANIMATABLE);
	RNA_def_property_ui_text(prop, "Spatial Size",
	                         "Size of the simulation domain (in meters), and of the generated geometry (in BU)");
	RNA_def_property_update(prop, 0, "rna_OceanModifier_init_update");
	
	prop = RNA_def_property(srna, "wind_velocity", PROP_FLOAT, PROP_VELOCITY);
	RNA_def_property_float_sdna(prop, NULL, "wind_velocity");
	RNA_def_property_ui_text(prop, "Wind Velocity", "Wind speed");
	RNA_def_property_update(prop, 0, "rna_OceanModifier_init_update");
	
	prop = RNA_def_property(srna, "damping", PROP_FLOAT, PROP_FACTOR);
	RNA_def_property_float_sdna(prop, NULL, "damp");
	RNA_def_property_clear_flag(prop, PROP_ANIMATABLE);
	RNA_def_property_ui_text(prop, "Damping", "Damp reflected waves going in opposite direction to the wind");
	RNA_def_property_update(prop, 0, "rna_OceanModifier_init_update");
	
	prop = RNA_def_property(srna, "wave_scale_min", PROP_FLOAT, PROP_DISTANCE);
	RNA_def_property_float_sdna(prop, NULL, "smallest_wave");
	RNA_def_property_clear_flag(prop, PROP_ANIMATABLE);
	RNA_def_property_range(prop, 0.0, FLT_MAX);
	RNA_def_property_ui_text(prop, "Smallest Wave", "Shortest allowed wavelength");
	RNA_def_property_update(prop, 0, "rna_OceanModifier_init_update");
	
	prop = RNA_def_property(srna, "wave_alignment", PROP_FLOAT, PROP_UNSIGNED);
	RNA_def_property_float_sdna(prop, NULL, "wave_alignment");
	RNA_def_property_range(prop, 0.0, 10.0);
	RNA_def_property_ui_text(prop, "Wave Alignment", "How much the waves are aligned to each other");
	RNA_def_property_update(prop, 0, "rna_OceanModifier_init_update");
	
	prop = RNA_def_property(srna, "wave_direction", PROP_FLOAT, PROP_ANGLE);
	RNA_def_property_float_sdna(prop, NULL, "wave_direction");
	RNA_def_property_clear_flag(prop, PROP_ANIMATABLE);
	RNA_def_property_ui_text(prop, "Wave Direction", "Main direction of the waves when they are (partially) aligned");
	RNA_def_property_update(prop, 0, "rna_OceanModifier_init_update");
	
	prop = RNA_def_property(srna, "wave_scale", PROP_FLOAT, PROP_UNSIGNED);
	RNA_def_property_float_sdna(prop, NULL, "wave_scale");
	RNA_def_property_ui_text(prop, "Wave Scale", "Scale of the displacement effect");
	RNA_def_property_update(prop, 0, "rna_OceanModifier_sim_update");
	
	prop = RNA_def_property(srna, "depth", PROP_FLOAT, PROP_DISTANCE);
	RNA_def_property_float_sdna(prop, NULL, "depth");
	RNA_def_property_clear_flag(prop, PROP_ANIMATABLE);
	RNA_def_property_ui_text(prop, "Depth", "Depth of the solid ground below the water surface");
	RNA_def_property_ui_range(prop, 0, 250, 1, -1);
	RNA_def_property_update(prop, 0, "rna_OceanModifier_init_update");
	
	prop = RNA_def_property(srna, "foam_coverage", PROP_FLOAT, PROP_NONE);
	RNA_def_property_float_sdna(prop, NULL, "foam_coverage");
	RNA_def_property_ui_text(prop, "Foam Coverage", "Amount of generated foam");
	RNA_def_property_update(prop, 0, "rna_Modifier_update");
	
	prop = RNA_def_property(srna, "bake_foam_fade", PROP_FLOAT, PROP_UNSIGNED);
	RNA_def_property_float_sdna(prop, NULL, "foam_fade");
	RNA_def_property_clear_flag(prop, PROP_ANIMATABLE);
	RNA_def_property_ui_text(prop, "Foam Fade", "How much foam accumulates over time (baked ocean only)");
	RNA_def_property_ui_range(prop, 0.0, 10.0, 1, -1);
	RNA_def_property_update(prop, 0, NULL);
	
	prop = RNA_def_property(srna, "foam_layer_name", PROP_STRING, PROP_NONE);
	RNA_def_property_string_sdna(prop, NULL, "foamlayername");
	RNA_def_property_ui_text(prop, "Foam Layer Name", "Name of the vertex color layer used for foam");
	RNA_def_property_update(prop, 0, "rna_Modifier_update");
	
	prop = RNA_def_property(srna, "choppiness", PROP_FLOAT, PROP_UNSIGNED);
	RNA_def_property_float_sdna(prop, NULL, "chop_amount");
	RNA_def_property_ui_text(prop, "Choppiness",
	                         "Choppiness of the wave's crest (adds some horizontal component to the displacement)");
	RNA_def_property_ui_range(prop, 0.0, 4.0, 3, -1);
	RNA_def_property_float_funcs(prop, NULL, "rna_OceanModifier_ocean_chop_set", NULL);
	RNA_def_property_update(prop, 0, "rna_OceanModifier_sim_update");
	
	prop = RNA_def_property(srna, "time", PROP_FLOAT, PROP_UNSIGNED);
	RNA_def_property_float_sdna(prop, NULL, "time");
	RNA_def_property_ui_text(prop, "Time", "Current time of the simulation");
	RNA_def_property_ui_range(prop, -FLT_MAX, FLT_MAX, 1, -1);
	RNA_def_property_update(prop, 0, "rna_OceanModifier_sim_update");
	
	prop = RNA_def_property(srna, "random_seed", PROP_INT, PROP_UNSIGNED);
	RNA_def_property_int_sdna(prop, NULL, "seed");
	RNA_def_property_clear_flag(prop, PROP_ANIMATABLE);
	RNA_def_property_ui_text(prop, "Random Seed", "Seed of the random generator");
	RNA_def_property_update(prop, 0, "rna_OceanModifier_init_update");
	
	prop = RNA_def_property(srna, "frame_start", PROP_INT, PROP_UNSIGNED);
	RNA_def_property_int_sdna(prop, NULL, "bakestart");
	RNA_def_property_clear_flag(prop, PROP_ANIMATABLE);
	RNA_def_property_ui_text(prop, "Bake Start", "Start frame of the ocean baking");
	RNA_def_property_update(prop, 0, "rna_OceanModifier_init_update");
	
	prop = RNA_def_property(srna, "frame_end", PROP_INT, PROP_UNSIGNED);
	RNA_def_property_int_sdna(prop, NULL, "bakeend");
	RNA_def_property_clear_flag(prop, PROP_ANIMATABLE);
	RNA_def_property_ui_text(prop, "Bake End", "End frame of the ocean baking");
	RNA_def_property_update(prop, 0, "rna_OceanModifier_init_update");
	
	prop = RNA_def_property(srna, "is_cached", PROP_BOOLEAN, PROP_NONE);
	RNA_def_property_boolean_sdna(prop, NULL, "cached", 1);
	RNA_def_property_clear_flag(prop, PROP_EDITABLE);
	RNA_def_property_ui_text(prop, "Ocean is Cached", "Whether the ocean is using cached data or simulating");

	prop = RNA_def_property(srna, "filepath", PROP_STRING, PROP_DIRPATH);
	RNA_def_property_string_sdna(prop, NULL, "cachepath");
	RNA_def_property_ui_text(prop, "Cache Path", "Path to a folder to store external baked images");
	/*RNA_def_property_update(prop, 0, "rna_Modifier_update"); */
	/* XXX how to update? */
}

static void rna_def_modifier_skin(BlenderRNA *brna)
{
	StructRNA *srna;
	PropertyRNA *prop;

	srna = RNA_def_struct(brna, "SkinModifier", "Modifier");
	RNA_def_struct_ui_text(srna, "Skin Modifier", "Generate Skin");
	RNA_def_struct_sdna(srna, "SkinModifierData");
	RNA_def_struct_ui_icon(srna, ICON_MOD_SKIN);

	prop = RNA_def_property(srna, "branch_smoothing", PROP_FLOAT, PROP_FACTOR);
	RNA_def_property_ui_text(prop, "Branch Smoothing", "Smooth complex geometry around branches");
	RNA_def_property_ui_range(prop, 0, 1, 1, -1);
	RNA_def_property_update(prop, 0, "rna_Modifier_update");

	prop = RNA_def_property(srna, "use_smooth_shade", PROP_BOOLEAN, PROP_NONE);
	RNA_def_property_boolean_sdna(prop, NULL, "flag", MOD_SKIN_SMOOTH_SHADING);
	RNA_def_property_ui_text(prop, "Smooth Shading", "Output faces with smooth shading rather than flat shaded");
	RNA_def_property_update(prop, 0, "rna_Modifier_update");

	prop = RNA_def_property(srna, "use_x_symmetry", PROP_BOOLEAN, PROP_NONE);
	RNA_def_property_boolean_sdna(prop, NULL, "symmetry_axes", MOD_SKIN_SYMM_X);
	RNA_def_property_ui_text(prop, "X", "Avoid making unsymmetrical quads across the X axis");
	RNA_def_property_update(prop, 0, "rna_Modifier_update");

	prop = RNA_def_property(srna, "use_y_symmetry", PROP_BOOLEAN, PROP_NONE);
	RNA_def_property_boolean_sdna(prop, NULL, "symmetry_axes", MOD_SKIN_SYMM_Y);
	RNA_def_property_ui_text(prop, "Y", "Avoid making unsymmetrical quads across the Y axis");
	RNA_def_property_update(prop, 0, "rna_Modifier_update");

	prop = RNA_def_property(srna, "use_z_symmetry", PROP_BOOLEAN, PROP_NONE);
	RNA_def_property_boolean_sdna(prop, NULL, "symmetry_axes", MOD_SKIN_SYMM_Z);
	RNA_def_property_ui_text(prop, "Z", "Avoid making unsymmetrical quads across the Z axis");
	RNA_def_property_update(prop, 0, "rna_Modifier_update");
}

static void rna_def_modifier_triangulate(BlenderRNA *brna)
{
	StructRNA *srna;
	PropertyRNA *prop;

	srna = RNA_def_struct(brna, "TriangulateModifier", "Modifier");
	RNA_def_struct_ui_text(srna, "Triangulate Modifier", "Triangulate Mesh");
	RNA_def_struct_sdna(srna, "TriangulateModifierData");
	RNA_def_struct_ui_icon(srna, ICON_MOD_TRIANGULATE);

	prop = RNA_def_property(srna, "quad_method", PROP_ENUM, PROP_NONE);
	RNA_def_property_enum_sdna(prop, NULL, "quad_method");
	RNA_def_property_enum_items(prop, modifier_triangulate_quad_method_items);
	RNA_def_property_ui_text(prop, "Quad Method", "Method for splitting the quads into triangles");
	RNA_def_property_update(prop, 0, "rna_Modifier_update");

	prop = RNA_def_property(srna, "ngon_method", PROP_ENUM, PROP_NONE);
	RNA_def_property_enum_sdna(prop, NULL, "ngon_method");
	RNA_def_property_enum_items(prop, modifier_triangulate_ngon_method_items);
	RNA_def_property_ui_text(prop, "Polygon Method", "Method for splitting the polygons into triangles");
	RNA_def_property_update(prop, 0, "rna_Modifier_update");
}

static void rna_def_modifier_meshcache(BlenderRNA *brna)
{
	static EnumPropertyItem prop_format_type_items[] = {
		{MOD_MESHCACHE_TYPE_MDD, "MDD", 0, "MDD ", ""},
		{MOD_MESHCACHE_TYPE_PC2, "PC2", 0, "PC2", ""},
		{0, NULL, 0, NULL, NULL}
	};

	static EnumPropertyItem prop_deform_mode_items[] = {
		{MOD_MESHCACHE_DEFORM_OVERWRITE, "OVERWRITE", 0, "Overwrite",
		 "Replace vertex coords with cached values"},
		{MOD_MESHCACHE_DEFORM_INTEGRATE, "INTEGRATE", 0, "Integrate",
		 "Integrate deformation from this modifiers input with the mesh-cache coords (useful for shape keys)"},
		{0, NULL, 0, NULL, NULL}
	};

	static EnumPropertyItem prop_interpolation_type_items[] = {
		{MOD_MESHCACHE_INTERP_NONE, "NONE", 0, "None ", ""},
		{MOD_MESHCACHE_INTERP_LINEAR, "LINEAR", 0, "Linear", ""},
		/* for cardinal we'd need to read 4x cache's */
		// {MOD_MESHCACHE_INTERP_CARDINAL, "CARDINAL", 0, "Cardinal", ""},
		{0, NULL, 0, NULL, NULL}
	};

	static EnumPropertyItem prop_time_type_items[] = {
		/* use 'eval_frame' */
		{MOD_MESHCACHE_TIME_FRAME,   "FRAME",   0, "Frame",  "Control playback using a frame-number "
		                                                   "(ignoring time FPS and start frame from the file)"},
		/* use 'eval_time' */
		{MOD_MESHCACHE_TIME_SECONDS, "TIME",    0, "Time",   "Control playback using time in seconds"},
		/* use 'eval_factor' */
		{MOD_MESHCACHE_TIME_FACTOR,  "FACTOR",  0, "Factor", "Control playback using a value between [0, 1]"},
		{0, NULL, 0, NULL, NULL}
	};

	static EnumPropertyItem prop_time_play_items[] = {
		{MOD_MESHCACHE_PLAY_CFEA, "SCENE", 0, "Scene", "Use the time from the scene"},
		{MOD_MESHCACHE_PLAY_EVAL, "CUSTOM", 0, "Custom", "Use the modifier's own time evaluation"},
		{0, NULL, 0, NULL, NULL}
	};

	static EnumPropertyItem prop_flip_axis_flag_items[] = {
		{(1 << 0), "X", 0, "X", ""},
		{(1 << 1), "Y", 0, "Y", ""},
		{(1 << 2), "Z", 0, "Z", ""},
		{0, NULL, 0, NULL, NULL}
	};

	StructRNA *srna;
	PropertyRNA *prop;

	srna = RNA_def_struct(brna, "MeshCacheModifier", "Modifier");
	RNA_def_struct_ui_text(srna, "Cache Modifier", "Cache Mesh");
	RNA_def_struct_sdna(srna, "MeshCacheModifierData");
	RNA_def_struct_ui_icon(srna, ICON_MOD_MESHDEFORM);  /* XXX, needs own icon */

	prop = RNA_def_property(srna, "cache_format", PROP_ENUM, PROP_NONE);
	RNA_def_property_enum_sdna(prop, NULL, "type");
	RNA_def_property_enum_items(prop, prop_format_type_items);
	RNA_def_property_ui_text(prop, "Format", "");
	RNA_def_property_update(prop, 0, "rna_Modifier_update");

	prop = RNA_def_property(srna, "interpolation", PROP_ENUM, PROP_NONE);
	RNA_def_property_enum_sdna(prop, NULL, "interp");
	RNA_def_property_enum_items(prop, prop_interpolation_type_items);
	RNA_def_property_ui_text(prop, "Interpolation", "");
	RNA_def_property_update(prop, 0, "rna_Modifier_update");

	prop = RNA_def_property(srna, "time_mode", PROP_ENUM, PROP_NONE);
	RNA_def_property_enum_sdna(prop, NULL, "time_mode");
	RNA_def_property_enum_items(prop, prop_time_type_items);
	RNA_def_property_ui_text(prop, "Time Mode", "Method to control playback time");
	RNA_def_property_update(prop, 0, "rna_Modifier_update");

	prop = RNA_def_property(srna, "play_mode", PROP_ENUM, PROP_NONE);
	RNA_def_property_enum_sdna(prop, NULL, "play_mode");
	RNA_def_property_enum_items(prop, prop_time_play_items);
	RNA_def_property_ui_text(prop, "Time Mode", "");
	RNA_def_property_update(prop, 0, "rna_Modifier_update");

	prop = RNA_def_property(srna, "deform_mode", PROP_ENUM, PROP_NONE);
	RNA_def_property_enum_sdna(prop, NULL, "deform_mode");
	RNA_def_property_enum_items(prop, prop_deform_mode_items);
	RNA_def_property_ui_text(prop, "Deform Mode", "");
	RNA_def_property_update(prop, 0, "rna_Modifier_update");

	prop = RNA_def_property(srna, "filepath", PROP_STRING, PROP_FILEPATH);
	RNA_def_property_ui_text(prop, "File Path", "Path to external displacements file");
	RNA_def_property_update(prop, 0, "rna_Modifier_update");

	prop = RNA_def_property(srna, "factor", PROP_FLOAT, PROP_NONE);
	RNA_def_property_float_sdna(prop, NULL, "factor");
	RNA_def_property_range(prop, 0.0f, 1.0f);
	RNA_def_property_ui_text(prop, "Influence", "Influence of the deformation");
	RNA_def_property_update(prop, 0, "rna_Modifier_update");

	/* -------------------------------------------------------------------- */
	/* Axis Conversion */
	prop = RNA_def_property(srna, "forward_axis", PROP_ENUM, PROP_NONE);
	RNA_def_property_enum_sdna(prop, NULL, "forward_axis");
	RNA_def_property_enum_items(prop, object_axis_items);
	RNA_def_property_ui_text(prop, "Forward", "");
	RNA_def_property_update(prop, 0, "rna_Modifier_update");

	prop = RNA_def_property(srna, "up_axis", PROP_ENUM, PROP_NONE);
	RNA_def_property_enum_sdna(prop, NULL, "up_axis");
	RNA_def_property_enum_items(prop, object_axis_items);
	RNA_def_property_ui_text(prop, "Up", "");
	RNA_def_property_update(prop, 0, "rna_Modifier_update");

	prop = RNA_def_property(srna, "flip_axis", PROP_ENUM, PROP_NONE);
	RNA_def_property_enum_sdna(prop, NULL, "flip_axis");
	RNA_def_property_enum_items(prop, prop_flip_axis_flag_items);
	RNA_def_property_flag(prop, PROP_ENUM_FLAG);
	RNA_def_property_ui_text(prop, "Flip Axis",  "");
	RNA_def_property_update(prop, 0, "rna_Modifier_update");

	/* -------------------------------------------------------------------- */
	/* For Scene time */
	prop = RNA_def_property(srna, "frame_start", PROP_FLOAT, PROP_NONE);
	RNA_def_property_float_sdna(prop, NULL, "frame_start");
	RNA_def_property_range(prop, -MAXFRAME, MAXFRAME);
	RNA_def_property_ui_text(prop, "Frame Start", "Add this to the start frame");
	RNA_def_property_update(prop, 0, "rna_Modifier_update");

	prop = RNA_def_property(srna, "frame_scale", PROP_FLOAT, PROP_NONE);
	RNA_def_property_float_sdna(prop, NULL, "frame_scale");
	RNA_def_property_range(prop, 0.0f, 100.0f);
	RNA_def_property_ui_text(prop, "Frame Scale", "Evaluation time in seconds");
	RNA_def_property_update(prop, 0, "rna_Modifier_update");

	/* -------------------------------------------------------------------- */
	/* eval values depend on 'time_mode' */
	prop = RNA_def_property(srna, "eval_frame", PROP_FLOAT, PROP_NONE);
	RNA_def_property_float_sdna(prop, NULL, "eval_frame");
	RNA_def_property_range(prop, MINFRAME, MAXFRAME);
	RNA_def_property_ui_text(prop, "Evaluation Frame", "The frame to evaluate (starting at 0)");
	RNA_def_property_update(prop, 0, "rna_Modifier_update");

	prop = RNA_def_property(srna, "eval_time", PROP_FLOAT, PROP_NONE);
	RNA_def_property_float_sdna(prop, NULL, "eval_time");
	RNA_def_property_range(prop, 0.0f, FLT_MAX);
	RNA_def_property_ui_text(prop, "Evaluation Time", "Evaluation time in seconds");
	RNA_def_property_update(prop, 0, "rna_Modifier_update");

	prop = RNA_def_property(srna, "eval_factor", PROP_FLOAT, PROP_NONE);
	RNA_def_property_float_sdna(prop, NULL, "eval_factor");
	RNA_def_property_range(prop, 0.0f, 1.0f);
	RNA_def_property_ui_text(prop, "Evaluation Factor", "Evaluation time in seconds");
	RNA_def_property_update(prop, 0, "rna_Modifier_update");
}

static void rna_def_modifier_laplaciandeform(BlenderRNA *brna)
{
	StructRNA *srna;
	PropertyRNA *prop;

	srna = RNA_def_struct(brna, "LaplacianDeformModifier", "Modifier");
	RNA_def_struct_ui_text(srna, "Laplacian Deform Modifier", "Mesh deform modifier");
	RNA_def_struct_sdna(srna, "LaplacianDeformModifierData");
	RNA_def_struct_ui_icon(srna, ICON_MOD_MESHDEFORM);

	prop = RNA_def_property(srna, "vertex_group", PROP_STRING, PROP_NONE);
	RNA_def_property_string_sdna(prop, NULL, "anchor_grp_name");
	RNA_def_property_ui_text(prop, "Vertex Group for Anchors",
	                         "Name of Vertex Group which determines Anchors");
	RNA_def_property_string_funcs(prop, NULL, NULL, "rna_LaplacianDeformModifier_anchor_grp_name_set");

	prop = RNA_def_property(srna, "iterations", PROP_INT, PROP_NONE);
	RNA_def_property_int_sdna(prop, NULL, "repeat");
	RNA_def_property_ui_range(prop, 1, 50, 1, -1);
	RNA_def_property_ui_text(prop, "Repeat", "");
	RNA_def_property_update(prop, 0, "rna_Modifier_update");

	prop = RNA_def_property(srna, "is_bind", PROP_BOOLEAN, PROP_NONE);
	RNA_def_property_boolean_funcs(prop, "rna_LaplacianDeformModifier_is_bind_get", NULL);
	RNA_def_property_ui_text(prop, "Bound", "Whether geometry has been bound to anchors");
	RNA_def_property_clear_flag(prop, PROP_EDITABLE);

	RNA_def_property_update(prop, 0, "rna_Modifier_update");
}

static void rna_def_modifier_wireframe(BlenderRNA *brna)
{
	StructRNA *srna;
	PropertyRNA *prop;

	srna = RNA_def_struct(brna, "WireframeModifier", "Modifier");
	RNA_def_struct_ui_text(srna, "Wireframe Modifier", "Wireframe effect modifier");
	RNA_def_struct_sdna(srna, "WireframeModifierData");
	RNA_def_struct_ui_icon(srna, ICON_MOD_WIREFRAME);


	prop = RNA_def_property(srna, "thickness", PROP_FLOAT, PROP_NONE);
	RNA_def_property_float_sdna(prop, NULL, "offset");
	RNA_def_property_range(prop, -FLT_MAX, FLT_MAX);
	RNA_def_property_ui_range(prop, 0.0f, 1.0f, 0.01, 4);
	RNA_def_property_ui_text(prop, "Thickness", "Thickness factor");
	RNA_def_property_update(prop, 0, "rna_Modifier_update");

	prop = RNA_def_property(srna, "thickness_vertex_group", PROP_FLOAT, PROP_FACTOR);
	RNA_def_property_float_sdna(prop, NULL, "offset_fac_vg");
	RNA_def_property_range(prop, 0.0, 1.0);
	RNA_def_property_ui_range(prop, 0, 1, 0.1, 3);
	RNA_def_property_ui_text(prop, "Vertex Group Factor",
	                         "Thickness factor to use for zero vertex group influence");
	RNA_def_property_update(prop, 0, "rna_Modifier_update");

	prop = RNA_def_property(srna, "offset", PROP_FLOAT, PROP_FACTOR);
	RNA_def_property_float_sdna(prop, NULL, "offset_fac");
	RNA_def_property_range(prop, -FLT_MAX, FLT_MAX);
	RNA_def_property_ui_range(prop, -1, 1, 0.1, 4);
	RNA_def_property_ui_text(prop, "Offset", "Offset the thickness from the center");
	RNA_def_property_update(prop, 0, "rna_Modifier_update");

	prop = RNA_def_property(srna, "use_replace", PROP_BOOLEAN, PROP_NONE);
	RNA_def_property_boolean_sdna(prop, NULL, "flag", MOD_WIREFRAME_REPLACE);
	RNA_def_property_ui_text(prop, "Replace", "Remove original geometry");
	RNA_def_property_update(prop, 0, "rna_Modifier_update");

	prop = RNA_def_property(srna, "use_boundary", PROP_BOOLEAN, PROP_NONE);
	RNA_def_property_boolean_sdna(prop, NULL, "flag", MOD_WIREFRAME_BOUNDARY);
	RNA_def_property_ui_text(prop, "Boundary", "Support face boundaries");
	RNA_def_property_update(prop, 0, "rna_Modifier_update");

	prop = RNA_def_property(srna, "use_even_offset", PROP_BOOLEAN, PROP_NONE);
	RNA_def_property_boolean_sdna(prop, NULL, "flag", MOD_WIREFRAME_OFS_EVEN);
	RNA_def_property_ui_text(prop, "Offset Even", "Scale the offset to give more even thickness");
	RNA_def_property_update(prop, 0, "rna_Modifier_update");

	prop = RNA_def_property(srna, "use_relative_offset", PROP_BOOLEAN, PROP_NONE);
	RNA_def_property_boolean_sdna(prop, NULL, "flag", MOD_WIREFRAME_OFS_RELATIVE);
	RNA_def_property_ui_text(prop, "Offset Relative", "Scale the offset by surrounding geometry");
	RNA_def_property_update(prop, 0, "rna_Modifier_update");

	prop = RNA_def_property(srna, "use_crease", PROP_BOOLEAN, PROP_NONE);
	RNA_def_property_boolean_sdna(prop, NULL, "flag", MOD_WIREFRAME_CREASE);
	RNA_def_property_ui_text(prop, "Offset Relative", "Crease hub edges for improved subsurf");
	RNA_def_property_update(prop, 0, "rna_Modifier_update");

	prop = RNA_def_property(srna, "crease_weight", PROP_FLOAT, PROP_NONE);
	RNA_def_property_float_sdna(prop, NULL, "crease_weight");
	RNA_def_property_range(prop, -FLT_MAX, FLT_MAX);
	RNA_def_property_ui_range(prop, 0.0f, 1.0f, 0.1, 1);
	RNA_def_property_ui_text(prop, "Weight", "Crease weight (if active)");
	RNA_def_property_update(prop, 0, "rna_Modifier_update");

	prop = RNA_def_property(srna, "material_offset", PROP_INT, PROP_NONE);
	RNA_def_property_int_sdna(prop, NULL, "mat_ofs");
	RNA_def_property_range(prop, SHRT_MIN, SHRT_MAX);
	RNA_def_property_ui_text(prop, "Material Offset", "Offset material index of generated faces");
	RNA_def_property_update(prop, 0, "rna_Modifier_update");


	prop = RNA_def_property(srna, "vertex_group", PROP_STRING, PROP_NONE);
	RNA_def_property_string_sdna(prop, NULL, "defgrp_name");
	RNA_def_property_ui_text(prop, "Vertex Group", "Vertex group name for selecting the affected areas");
	RNA_def_property_string_funcs(prop, NULL, NULL, "rna_WireframeModifier_defgrp_name_set");
	RNA_def_property_update(prop, 0, "rna_Modifier_update");

	prop = RNA_def_property(srna, "invert_vertex_group", PROP_BOOLEAN, PROP_NONE);
	RNA_def_property_boolean_sdna(prop, NULL, "flag", MOD_WIREFRAME_INVERT_VGROUP);
	RNA_def_property_ui_text(prop, "Invert", "Invert vertex group influence");
	RNA_def_property_update(prop, 0, "rna_Modifier_update");
}

<<<<<<< HEAD
static void rna_def_modifier_pointcache(BlenderRNA *brna)
=======
static void rna_def_modifier_datatransfer(BlenderRNA *brna)
>>>>>>> 5684ad80
{
	StructRNA *srna;
	PropertyRNA *prop;

<<<<<<< HEAD
	srna = RNA_def_struct(brna, "PointCacheModifier", "Modifier");
	RNA_def_struct_ui_text(srna, "Point Cache Modifier", "Write and Read mesh results to/from point cache");
	RNA_def_struct_sdna(srna, "PointCacheModifierData");
	RNA_def_struct_ui_icon(srna, ICON_MOD_MESHDEFORM);  /* XXX, needs own icon */

	prop = RNA_def_property(srna, "point_cache", PROP_POINTER, PROP_NONE);
	RNA_def_property_flag(prop, PROP_NEVER_NULL);
	RNA_def_property_pointer_sdna(prop, NULL, "point_cache");
	RNA_def_property_struct_type(prop, "PointCache");
	RNA_def_property_ui_text(prop, "Point Cache", "");
=======
	static EnumPropertyItem DT_layer_vert_items[] = {
#if 0  /* XXX When SkinModifier is enabled, it seems to erase its own CD_MVERT_SKIN layer from final DM :( */
		{DT_TYPE_SKIN, "SKIN", 0, "Skin Weight", "Transfer skin weights"},
#endif
		{DT_TYPE_BWEIGHT_VERT, "BEVEL_WEIGHT_VERT", 0, "Bevel Weight", "Transfer bevel weights"},
		{0, NULL, 0, NULL, NULL}
	};
	static EnumPropertyItem DT_layer_vert_vgroup_items[] = {
		{DT_TYPE_MDEFORMVERT, "VGROUP_WEIGHTS", 0, "Vertex Group(s)", "Transfer active or all vertex groups"},
		{0, NULL, 0, NULL, NULL}
	};
#if 0  /* XXX For now, would like to finish/merge work from 2014 gsoc first. */
	static EnumPropertyItem DT_layer_vert_shapekey_items[] = {
		{DT_TYPE_SHAPEKEY, "SHAPEKEYS", 0, "Shapekey(s)", "Transfer active or all shape keys"},
		{0, NULL, 0, NULL, NULL}
	};
#endif

	static EnumPropertyItem DT_layer_edge_items[] = {
		{DT_TYPE_SHARP_EDGE, "SHARP_EDGE", 0, "Sharp", "Transfer sharp mark"},
		{DT_TYPE_SEAM, "SEAM", 0, "UV Seam", "Transfer UV seam mark"},
		{DT_TYPE_CREASE, "CREASE", 0, "Subsurf Crease", "Transfer crease values"},
		{DT_TYPE_BWEIGHT_EDGE, "BEVEL_WEIGHT_EDGE", 0, "Bevel Weight", "Transfer bevel weights"},
		{DT_TYPE_FREESTYLE_EDGE, "FREESTYLE_EDGE", 0, "Freestyle Mark", "Transfer Freestyle edge mark"},
		{0, NULL, 0, NULL, NULL}
	};

	static EnumPropertyItem DT_layer_loop_items[] = {
		{0, NULL, 0, NULL, NULL}
	};
	static EnumPropertyItem DT_layer_loop_vcol_items[] = {
		{DT_TYPE_VCOL, "VCOL", 0, "VCol", "Vertex (face corners) colors"},
		{0, NULL, 0, NULL, NULL}
	};
	static EnumPropertyItem DT_layer_loop_uv_items[] = {
		{DT_TYPE_UV, "UV", 0, "UVs", "Transfer UV layers"},
		{0, NULL, 0, NULL, NULL}
	};

	static EnumPropertyItem DT_layer_poly_items[] = {
		{DT_TYPE_SHARP_FACE, "SMOOTH", 0, "Smooth", "Transfer flat/smooth mark"},
		{DT_TYPE_FREESTYLE_FACE, "FREESTYLE_FACE", 0, "Freestyle Mark", "Transfer Freestyle face mark"},
		{0, NULL, 0, NULL, NULL}
	};

	srna = RNA_def_struct(brna, "DataTransferModifier", "Modifier");
	RNA_def_struct_ui_text(srna, "Data Transfer Modifier", "Modifier transferring some data from a source mesh");
	RNA_def_struct_sdna(srna, "DataTransferModifierData");
	RNA_def_struct_ui_icon(srna, ICON_MOD_DATA_TRANSFER);

	prop = RNA_def_property(srna, "object", PROP_POINTER, PROP_NONE);
	RNA_def_property_pointer_sdna(prop, NULL, "ob_source");
	RNA_def_property_ui_text(prop, "Source Object", "Object to transfer data from");
	RNA_def_property_flag(prop, PROP_EDITABLE | PROP_ID_SELF_CHECK);
	RNA_def_property_pointer_funcs(prop, NULL, "rna_DataTransferModifier_ob_source_set", NULL, "rna_Mesh_object_poll");
	RNA_def_property_update(prop, 0, "rna_Modifier_dependency_update");

	prop = RNA_def_boolean(srna, "use_object_transform", true, "Object Transform",
	                       "Evaluate source and destination meshes in their respective object spaces");
	RNA_def_property_boolean_sdna(prop, NULL, "flags", MOD_DATATRANSFER_OBSRC_TRANSFORM);
	RNA_def_property_update(prop, 0, "rna_Modifier_update");

	/* Generic, UI-only data types toggles. */
	prop = RNA_def_boolean(srna, "use_vert_data", false, "Vertex Data", "Enable vertex data transfer");
	RNA_def_property_boolean_sdna(prop, NULL, "flags", MOD_DATATRANSFER_USE_VERT);
	RNA_def_property_update(prop, 0, "rna_DataTransferModifier_use_data_update");

	prop = RNA_def_boolean(srna, "use_edge_data", false, "Edge Data", "Enable edge data transfer");
	RNA_def_property_boolean_sdna(prop, NULL, "flags", MOD_DATATRANSFER_USE_EDGE);
	RNA_def_property_update(prop, 0, "rna_DataTransferModifier_use_data_update");

	prop = RNA_def_boolean(srna, "use_loop_data", false, "Face Corner Data", "Enable face corner data transfer");
	RNA_def_property_boolean_sdna(prop, NULL, "flags", MOD_DATATRANSFER_USE_LOOP);
	RNA_def_property_update(prop, 0, "rna_DataTransferModifier_use_data_update");

	prop = RNA_def_boolean(srna, "use_poly_data", false, "Face Data", "Enable face data transfer");
	RNA_def_property_boolean_sdna(prop, NULL, "flags", MOD_DATATRANSFER_USE_POLY);
	RNA_def_property_update(prop, 0, "rna_DataTransferModifier_use_data_update");

	/* Actual data types selection. */
	prop = RNA_def_enum(srna, "data_types_verts", DT_layer_vert_items, 0, "Vertex Data Types",
	                    "Which vertex data layers to transfer");
	RNA_def_property_flag(prop, PROP_ENUM_FLAG);
	RNA_def_property_enum_sdna(prop, NULL, "data_types");
	RNA_def_property_update(prop, 0, "rna_DataTransferModifier_data_types_update");
	prop = RNA_def_enum(srna, "data_types_verts_vgroup", DT_layer_vert_vgroup_items, 0, "Vertex Data Types",
	                    "Which vertex data layers to transfer");
	RNA_def_property_flag(prop, PROP_ENUM_FLAG);
	RNA_def_property_enum_sdna(prop, NULL, "data_types");
	RNA_def_property_update(prop, 0, "rna_DataTransferModifier_data_types_update");

	prop = RNA_def_enum(srna, "data_types_edges", DT_layer_edge_items, 0, "Edge Data Types",
	                    "Which edge data layers to transfer");
	RNA_def_property_flag(prop, PROP_ENUM_FLAG);
	RNA_def_property_enum_sdna(prop, NULL, "data_types");
	RNA_def_property_update(prop, 0, "rna_DataTransferModifier_data_types_update");

	prop = RNA_def_enum(srna, "data_types_loops", DT_layer_loop_items, 0, "Face Corner Data Types",
	                    "Which face corner data layers to transfer");
	RNA_def_property_flag(prop, PROP_ENUM_FLAG);
	RNA_def_property_enum_sdna(prop, NULL, "data_types");
	RNA_def_property_update(prop, 0, "rna_DataTransferModifier_data_types_update");
	prop = RNA_def_enum(srna, "data_types_loops_vcol", DT_layer_loop_vcol_items, 0, "Face Corner Data Types",
	                    "Which face corner data layers to transfer");
	RNA_def_property_flag(prop, PROP_ENUM_FLAG);
	RNA_def_property_enum_sdna(prop, NULL, "data_types");
	RNA_def_property_update(prop, 0, "rna_DataTransferModifier_data_types_update");
	prop = RNA_def_enum(srna, "data_types_loops_uv", DT_layer_loop_uv_items, 0, "Face Corner Data Types",
	                    "Which face corner data layers to transfer");
	RNA_def_property_flag(prop, PROP_ENUM_FLAG);
	RNA_def_property_enum_sdna(prop, NULL, "data_types");
	RNA_def_property_update(prop, 0, "rna_DataTransferModifier_data_types_update");

	prop = RNA_def_enum(srna, "data_types_polys", DT_layer_poly_items, 0, "Poly Data Types",
	                    "Which poly data layers to transfer");
	RNA_def_property_flag(prop, PROP_ENUM_FLAG);
	RNA_def_property_enum_sdna(prop, NULL, "data_types");
	RNA_def_property_update(prop, 0, "rna_DataTransferModifier_data_types_update");

	/* Mapping methods. */
	prop = RNA_def_enum(srna, "vert_mapping", DT_method_vertex_items, MREMAP_MODE_VERT_NEAREST, "Vertex Mapping",
	                    "Method used to map source vertices to destination ones");
	RNA_def_property_enum_sdna(prop, NULL, "vmap_mode");
	RNA_def_property_update(prop, 0, "rna_Modifier_update");

	prop = RNA_def_enum(srna, "edge_mapping", DT_method_edge_items, MREMAP_MODE_EDGE_NEAREST, "Edge Mapping",
	                    "Method used to map source edges to destination ones");
	RNA_def_property_enum_sdna(prop, NULL, "emap_mode");
	RNA_def_property_update(prop, 0, "rna_Modifier_update");

	prop = RNA_def_enum(srna, "loop_mapping", DT_method_loop_items, MREMAP_MODE_LOOP_NEAREST_POLYNOR,
	                    "Face Corner Mapping", "Method used to map source faces' corners to destination ones");
	RNA_def_property_enum_sdna(prop, NULL, "lmap_mode");
	RNA_def_property_update(prop, 0, "rna_Modifier_update");

	prop = RNA_def_enum(srna, "poly_mapping", DT_method_poly_items, MREMAP_MODE_POLY_NEAREST, "Face Mapping",
	                    "Method used to map source faces to destination ones");
	RNA_def_property_enum_sdna(prop, NULL, "pmap_mode");
	RNA_def_property_update(prop, 0, "rna_Modifier_update");

	/* Mapping options and filtering. */
	prop = RNA_def_boolean(srna, "use_max_distance", false, "Only Neighbor Geometry",
	                       "Source elements must be closer than given distance from destination one");
	RNA_def_property_boolean_sdna(prop, NULL, "flags", MOD_DATATRANSFER_MAP_MAXDIST);
	RNA_def_property_update(prop, 0, "rna_Modifier_update");

	prop = RNA_def_float(srna, "max_distance", 1.0f, 0.0f, FLT_MAX, "Max Distance",
	                     "Maximum allowed distance between source and destination element, for non-topology mappings",
	                     0.0f, 100.0f);
	RNA_def_property_float_sdna(prop, NULL, "map_max_distance");
	RNA_def_property_subtype(prop, PROP_DISTANCE);
	RNA_def_property_update(prop, 0, "rna_Modifier_update");

	prop = RNA_def_float(srna, "ray_radius", 0.0f, 0.0f, FLT_MAX, "Ray Radius",
	                     "'Width' of rays (especially useful when raycasting against vertices or edges)", 0.0f, 10.0f);
	RNA_def_property_float_sdna(prop, NULL, "map_ray_radius");
	RNA_def_property_subtype(prop, PROP_DISTANCE);
	RNA_def_property_update(prop, 0, "rna_Modifier_update");

	prop = RNA_def_float(srna, "islands_precision", 0.0f, 0.0f, 1.0f, "Islands Handling Refinement",
	                     "Factor controlling precision of islands handling "
	                     "(typically, 0.1 should be enough, higher values can make things really slow)", 0.0f, 1.0f);
	RNA_def_property_subtype(prop, PROP_DISTANCE);
	RNA_def_property_update(prop, 0, "rna_Modifier_update");

	/* How to handle multi-layers types of data. */
	prop = RNA_def_enum(srna, "layers_vgroup_select_src", DT_layers_select_src_items, DT_LAYERS_ALL_SRC,
	                    "Source Layers Selection", "Which layers to transfer, in case of multi-layers types");
	RNA_def_property_enum_sdna(prop, NULL, "layers_select_src[DT_MULTILAYER_INDEX_MDEFORMVERT]");
	RNA_def_property_enum_funcs(prop, NULL, NULL, "rna_DataTransferModifier_layers_select_src_itemf");
	RNA_def_property_update(prop, 0, "rna_Modifier_update");

#if 0
	prop = RNA_def_enum(srna, "layers_shapekey_select_src", DT_layers_select_src_items, DT_LAYERS_ALL_SRC,
	                    "Source Layers Selection", "Which layers to transfer, in case of multi-layers types");
	RNA_def_property_enum_sdna(prop, NULL, "layers_select_src[DT_MULTILAYER_INDEX_SHAPEKEY]");
	RNA_def_property_enum_funcs(prop, NULL, NULL, "rna_DataTransferModifier_layers_select_src_itemf");
	RNA_def_property_update(prop, 0, "rna_Modifier_update");
#endif

	prop = RNA_def_enum(srna, "layers_vcol_select_src", DT_layers_select_src_items, DT_LAYERS_ALL_SRC,
	                    "Source Layers Selection", "Which layers to transfer, in case of multi-layers types");
	RNA_def_property_enum_sdna(prop, NULL, "layers_select_src[DT_MULTILAYER_INDEX_VCOL]");
	RNA_def_property_enum_funcs(prop, NULL, NULL, "rna_DataTransferModifier_layers_select_src_itemf");
	RNA_def_property_update(prop, 0, "rna_Modifier_update");

	prop = RNA_def_enum(srna, "layers_uv_select_src", DT_layers_select_src_items, DT_LAYERS_ALL_SRC,
	                    "Source Layers Selection", "Which layers to transfer, in case of multi-layers types");
	RNA_def_property_enum_sdna(prop, NULL, "layers_select_src[DT_MULTILAYER_INDEX_UV]");
	RNA_def_property_enum_funcs(prop, NULL, NULL, "rna_DataTransferModifier_layers_select_src_itemf");
	RNA_def_property_update(prop, 0, "rna_Modifier_update");

	prop = RNA_def_enum(srna, "layers_vgroup_select_dst", DT_layers_select_dst_items, DT_LAYERS_NAME_DST,
	                    "Destination Layers Matching", "How to match source and destination layers");
	RNA_def_property_enum_sdna(prop, NULL, "layers_select_dst[DT_MULTILAYER_INDEX_MDEFORMVERT]");
	RNA_def_property_enum_funcs(prop, NULL, NULL, "rna_DataTransferModifier_layers_select_dst_itemf");
	RNA_def_property_update(prop, 0, "rna_Modifier_update");

#if 0
	prop = RNA_def_enum(srna, "layers_shapekey_select_dst", DT_layers_select_dst_items, DT_LAYERS_NAME_DST,
	                    "Destination Layers Matching", "How to match source and destination layers");
	RNA_def_property_enum_sdna(prop, NULL, "layers_select_dst[DT_MULTILAYER_INDEX_SHAPEKEY]");
	RNA_def_property_enum_funcs(prop, NULL, NULL, "rna_DataTransferModifier_layers_select_dst_itemf");
	RNA_def_property_update(prop, 0, "rna_Modifier_update");
#endif

	prop = RNA_def_enum(srna, "layers_vcol_select_dst", DT_layers_select_dst_items, DT_LAYERS_NAME_DST,
	                    "Destination Layers Matching", "How to match source and destination layers");
	RNA_def_property_enum_sdna(prop, NULL, "layers_select_dst[DT_MULTILAYER_INDEX_VCOL]");
	RNA_def_property_enum_funcs(prop, NULL, NULL, "rna_DataTransferModifier_layers_select_dst_itemf");
	RNA_def_property_update(prop, 0, "rna_Modifier_update");

	prop = RNA_def_enum(srna, "layers_uv_select_dst", DT_layers_select_dst_items, DT_LAYERS_NAME_DST,
	                    "Destination Layers Matching", "How to match source and destination layers");
	RNA_def_property_enum_sdna(prop, NULL, "layers_select_dst[DT_MULTILAYER_INDEX_UV]");
	RNA_def_property_enum_funcs(prop, NULL, NULL, "rna_DataTransferModifier_layers_select_dst_itemf");
	RNA_def_property_update(prop, 0, "rna_Modifier_update");

	/* Mix stuff */
	prop = RNA_def_enum(srna, "mix_mode", DT_mix_mode_items, CDT_MIX_TRANSFER, "Mix Mode",
	                   "How to affect destination elements with source values");
	RNA_def_property_enum_funcs(prop, NULL, NULL, "rna_DataTransferModifier_mix_mode_itemf");
	RNA_def_property_update(prop, 0, "rna_Modifier_update");

	prop = RNA_def_float(srna, "mix_factor", 1.0f, 0.0f, 1.0f, "Mix Factor",
	                     "Factor to use when applying data to destination (exact behavior depends on mix mode)",
	                     0.0f, 1.0f);
	RNA_def_property_update(prop, 0, "rna_Modifier_update");

	prop = RNA_def_string(srna, "vertex_group", NULL, MAX_VGROUP_NAME, "Vertex Group",
	                      "Vertex group name for selecting the affected areas");
	RNA_def_property_string_sdna(prop, NULL, "defgrp_name");
	RNA_def_property_string_funcs(prop, NULL, NULL, "rna_DataTransferModifier_defgrp_name_set");
	RNA_def_property_update(prop, 0, "rna_Modifier_update");

	prop = RNA_def_boolean(srna, "invert_vertex_group", false, "Invert", "Invert vertex group influence");
	RNA_def_property_boolean_sdna(prop, NULL, "flags", MOD_DATATRANSFER_INVERT_VGROUP);
	RNA_def_property_update(prop, 0, "rna_Modifier_update");
>>>>>>> 5684ad80
}

void RNA_def_modifier(BlenderRNA *brna)
{
	StructRNA *srna;
	PropertyRNA *prop;
	
	/* data */
	srna = RNA_def_struct(brna, "Modifier", NULL);
	RNA_def_struct_ui_text(srna, "Modifier", "Modifier affecting the geometry data of an object");
	RNA_def_struct_refine_func(srna, "rna_Modifier_refine");
	RNA_def_struct_path_func(srna, "rna_Modifier_path");
	RNA_def_struct_sdna(srna, "ModifierData");
	
	/* strings */
	prop = RNA_def_property(srna, "name", PROP_STRING, PROP_NONE);
	RNA_def_property_string_funcs(prop, NULL, NULL, "rna_Modifier_name_set");
	RNA_def_property_ui_text(prop, "Name", "Modifier name");
	RNA_def_property_update(prop, NC_OBJECT | ND_MODIFIER | NA_RENAME, NULL);
	RNA_def_struct_name_property(srna, prop);
	
	/* enums */
	prop = RNA_def_property(srna, "type", PROP_ENUM, PROP_NONE);
	RNA_def_property_clear_flag(prop, PROP_EDITABLE);
	RNA_def_property_enum_sdna(prop, NULL, "type");
	RNA_def_property_enum_items(prop, modifier_type_items);
	RNA_def_property_ui_text(prop, "Type", "");
	
	/* flags */
	prop = RNA_def_property(srna, "show_viewport", PROP_BOOLEAN, PROP_NONE);
	RNA_def_property_boolean_sdna(prop, NULL, "mode", eModifierMode_Realtime);
	RNA_def_property_ui_text(prop, "Realtime", "Display modifier in viewport");
	RNA_def_property_flag(prop, PROP_LIB_EXCEPTION);
	RNA_def_property_update(prop, 0, "rna_Modifier_update");
	RNA_def_property_ui_icon(prop, ICON_RESTRICT_VIEW_OFF, 0);
	
	prop = RNA_def_property(srna, "show_render", PROP_BOOLEAN, PROP_NONE);
	RNA_def_property_boolean_sdna(prop, NULL, "mode", eModifierMode_Render);
	RNA_def_property_ui_text(prop, "Render", "Use modifier during render");
	RNA_def_property_ui_icon(prop, ICON_SCENE, 0);
	RNA_def_property_update(prop, NC_OBJECT | ND_MODIFIER, NULL);
	
	prop = RNA_def_property(srna, "show_in_editmode", PROP_BOOLEAN, PROP_NONE);
	RNA_def_property_boolean_sdna(prop, NULL, "mode", eModifierMode_Editmode);
	RNA_def_property_ui_text(prop, "Edit Mode", "Display modifier in Edit mode");
	RNA_def_property_update(prop, 0, "rna_Modifier_update");
	RNA_def_property_ui_icon(prop, ICON_EDITMODE_HLT, 0);
	
	prop = RNA_def_property(srna, "show_on_cage", PROP_BOOLEAN, PROP_NONE);
	RNA_def_property_boolean_sdna(prop, NULL, "mode", eModifierMode_OnCage);
	RNA_def_property_ui_text(prop, "On Cage", "Adjust edit cage to modifier result");
	RNA_def_property_ui_icon(prop, ICON_MESH_DATA, 0);
	RNA_def_property_update(prop, 0, "rna_Modifier_update");
	
	prop = RNA_def_property(srna, "show_expanded", PROP_BOOLEAN, PROP_NONE);
	RNA_def_property_boolean_sdna(prop, NULL, "mode", eModifierMode_Expanded);
	RNA_def_property_ui_text(prop, "Expanded", "Set modifier expanded in the user interface");
	RNA_def_property_ui_icon(prop, ICON_TRIA_RIGHT, 1);

	prop = RNA_def_property(srna, "use_apply_on_spline", PROP_BOOLEAN, PROP_NONE);
	RNA_def_property_boolean_sdna(prop, NULL, "mode", eModifierMode_ApplyOnSpline);
	RNA_def_property_ui_text(prop, "Apply on spline",
	                         "Apply this and all preceding deformation modifiers on splines' points rather than "
	                         "on filled curve/surface");
	RNA_def_property_ui_icon(prop, ICON_SURFACE_DATA, 0);
	RNA_def_property_update(prop, 0, "rna_Modifier_update");

	/* types */
	rna_def_modifier_subsurf(brna);
	rna_def_modifier_lattice(brna);
	rna_def_modifier_curve(brna);
	rna_def_modifier_build(brna);
	rna_def_modifier_mirror(brna);
	rna_def_modifier_decimate(brna);
	rna_def_modifier_wave(brna);
	rna_def_modifier_armature(brna);
	rna_def_modifier_hook(brna);
	rna_def_modifier_softbody(brna);
	rna_def_modifier_boolean(brna);
	rna_def_modifier_array(brna);
	rna_def_modifier_edgesplit(brna);
	rna_def_modifier_displace(brna);
	rna_def_modifier_uvproject(brna);
	rna_def_modifier_smooth(brna);
	rna_def_modifier_cast(brna);
	rna_def_modifier_meshdeform(brna);
	rna_def_modifier_particlesystem(brna);
	rna_def_modifier_particleinstance(brna);
	rna_def_modifier_explode(brna);
	rna_def_modifier_cloth(brna);
	rna_def_modifier_collision(brna);
	rna_def_modifier_bevel(brna);
	rna_def_modifier_shrinkwrap(brna);
	rna_def_modifier_fluidsim(brna);
	rna_def_modifier_mask(brna);
	rna_def_modifier_simpledeform(brna);
	rna_def_modifier_warp(brna);
	rna_def_modifier_multires(brna);
	rna_def_modifier_surface(brna);
	rna_def_modifier_smoke(brna);
	rna_def_modifier_solidify(brna);
	rna_def_modifier_screw(brna);
	rna_def_modifier_uvwarp(brna);
	rna_def_modifier_weightvgedit(brna);
	rna_def_modifier_weightvgmix(brna);
	rna_def_modifier_weightvgproximity(brna);
	rna_def_modifier_dynamic_paint(brna);
	rna_def_modifier_ocean(brna);
	rna_def_modifier_remesh(brna);
	rna_def_modifier_skin(brna);
	rna_def_modifier_laplaciansmooth(brna);
	rna_def_modifier_triangulate(brna);
	rna_def_modifier_meshcache(brna);
	rna_def_modifier_laplaciandeform(brna);
	rna_def_modifier_wireframe(brna);
<<<<<<< HEAD
	rna_def_modifier_pointcache(brna);
=======
	rna_def_modifier_datatransfer(brna);
>>>>>>> 5684ad80
}

#endif<|MERGE_RESOLUTION|>--- conflicted
+++ resolved
@@ -356,13 +356,10 @@
 			return &RNA_LaplacianDeformModifier;
 		case eModifierType_Wireframe:
 			return &RNA_WireframeModifier;
-<<<<<<< HEAD
+		case eModifierType_DataTransfer:
+			return &RNA_DataTransferModifier;
 		case eModifierType_PointCache:
 			return &RNA_PointCacheModifier;
-=======
-		case eModifierType_DataTransfer:
-			return &RNA_DataTransferModifier;
->>>>>>> 5684ad80
 		/* Default */
 		case eModifierType_None:
 		case eModifierType_ShapeKey:
@@ -4078,27 +4075,11 @@
 	RNA_def_property_update(prop, 0, "rna_Modifier_update");
 }
 
-<<<<<<< HEAD
-static void rna_def_modifier_pointcache(BlenderRNA *brna)
-=======
 static void rna_def_modifier_datatransfer(BlenderRNA *brna)
->>>>>>> 5684ad80
-{
-	StructRNA *srna;
-	PropertyRNA *prop;
-
-<<<<<<< HEAD
-	srna = RNA_def_struct(brna, "PointCacheModifier", "Modifier");
-	RNA_def_struct_ui_text(srna, "Point Cache Modifier", "Write and Read mesh results to/from point cache");
-	RNA_def_struct_sdna(srna, "PointCacheModifierData");
-	RNA_def_struct_ui_icon(srna, ICON_MOD_MESHDEFORM);  /* XXX, needs own icon */
-
-	prop = RNA_def_property(srna, "point_cache", PROP_POINTER, PROP_NONE);
-	RNA_def_property_flag(prop, PROP_NEVER_NULL);
-	RNA_def_property_pointer_sdna(prop, NULL, "point_cache");
-	RNA_def_property_struct_type(prop, "PointCache");
-	RNA_def_property_ui_text(prop, "Point Cache", "");
-=======
+{
+	StructRNA *srna;
+	PropertyRNA *prop;
+
 	static EnumPropertyItem DT_layer_vert_items[] = {
 #if 0  /* XXX When SkinModifier is enabled, it seems to erase its own CD_MVERT_SKIN layer from final DM :( */
 		{DT_TYPE_SKIN, "SKIN", 0, "Skin Weight", "Transfer skin weights"},
@@ -4337,7 +4318,23 @@
 	prop = RNA_def_boolean(srna, "invert_vertex_group", false, "Invert", "Invert vertex group influence");
 	RNA_def_property_boolean_sdna(prop, NULL, "flags", MOD_DATATRANSFER_INVERT_VGROUP);
 	RNA_def_property_update(prop, 0, "rna_Modifier_update");
->>>>>>> 5684ad80
+}
+
+static void rna_def_modifier_pointcache(BlenderRNA *brna)
+{
+	StructRNA *srna;
+	PropertyRNA *prop;
+
+	srna = RNA_def_struct(brna, "PointCacheModifier", "Modifier");
+	RNA_def_struct_ui_text(srna, "Point Cache Modifier", "Write and Read mesh results to/from point cache");
+	RNA_def_struct_sdna(srna, "PointCacheModifierData");
+	RNA_def_struct_ui_icon(srna, ICON_MOD_MESHDEFORM);  /* XXX, needs own icon */
+
+	prop = RNA_def_property(srna, "point_cache", PROP_POINTER, PROP_NONE);
+	RNA_def_property_flag(prop, PROP_NEVER_NULL);
+	RNA_def_property_pointer_sdna(prop, NULL, "point_cache");
+	RNA_def_property_struct_type(prop, "PointCache");
+	RNA_def_property_ui_text(prop, "Point Cache", "");
 }
 
 void RNA_def_modifier(BlenderRNA *brna)
@@ -4453,11 +4450,8 @@
 	rna_def_modifier_meshcache(brna);
 	rna_def_modifier_laplaciandeform(brna);
 	rna_def_modifier_wireframe(brna);
-<<<<<<< HEAD
+	rna_def_modifier_datatransfer(brna);
 	rna_def_modifier_pointcache(brna);
-=======
-	rna_def_modifier_datatransfer(brna);
->>>>>>> 5684ad80
 }
 
 #endif