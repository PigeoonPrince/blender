/*
 * This program is free software; you can redistribute it and/or
 * modify it under the terms of the GNU General Public License
 * as published by the Free Software Foundation; either version 2
 * of the License, or (at your option) any later version.
 *
 * This program is distributed in the hope that it will be useful,
 * but WITHOUT ANY WARRANTY; without even the implied warranty of
 * MERCHANTABILITY or FITNESS FOR A PARTICULAR PURPOSE.  See the
 * GNU General Public License for more details.
 *
 * You should have received a copy of the GNU General Public License
 * along with this program; if not, write to the Free Software Foundation,
 * Inc., 51 Franklin Street, Fifth Floor, Boston, MA 02110-1301, USA.
 */

/** \file
 * \ingroup RNA
 */

#include <limits.h>
#include <stdlib.h>
#include <string.h>

#include "BLI_math.h"
#include "BLI_utildefines.h"

#include "BLT_translation.h"

#include "DNA_material_types.h"
#include "DNA_mesh_types.h"
#include "DNA_node_types.h"
#include "DNA_object_types.h"
#include "DNA_particle_types.h"
#include "DNA_text_types.h"
#include "DNA_texture_types.h"

#include "BKE_animsys.h"
#include "BKE_attribute.h"
#include "BKE_image.h"
#include "BKE_node.h"
#include "BKE_texture.h"

#include "RNA_access.h"
#include "RNA_define.h"
#include "RNA_enum_types.h"

#include "rna_internal.h"
#include "rna_internal_types.h"

#include "IMB_imbuf.h"
#include "IMB_imbuf_types.h"

#include "WM_types.h"

#include "MEM_guardedalloc.h"

#include "RE_texture.h"

#include "DEG_depsgraph.h"
#include "DEG_depsgraph_query.h"

const EnumPropertyItem rna_enum_node_socket_in_out_items[] = {
    {SOCK_IN, "IN", 0, "Input", ""}, {SOCK_OUT, "OUT", 0, "Output", ""}, {0, NULL, 0, NULL, NULL}};

#ifndef RNA_RUNTIME
static const EnumPropertyItem rna_enum_node_socket_display_shape_items[] = {
    {SOCK_DISPLAY_SHAPE_CIRCLE, "CIRCLE", 0, "Circle", ""},
    {SOCK_DISPLAY_SHAPE_SQUARE, "SQUARE", 0, "Square", ""},
    {SOCK_DISPLAY_SHAPE_DIAMOND, "DIAMOND", 0, "Diamond", ""},
    {SOCK_DISPLAY_SHAPE_CIRCLE_DOT, "CIRCLE_DOT", 0, "Circle with inner dot", ""},
    {SOCK_DISPLAY_SHAPE_SQUARE_DOT, "SQUARE_DOT", 0, "Square with inner dot", ""},
    {SOCK_DISPLAY_SHAPE_DIAMOND_DOT, "DIAMOND_DOT", 0, "Diamond with inner dot", ""},
    {0, NULL, 0, NULL, NULL}};

static const EnumPropertyItem node_socket_type_items[] = {
    {SOCK_CUSTOM, "CUSTOM", 0, "Custom", ""},
    {SOCK_FLOAT, "VALUE", 0, "Value", ""},
    {SOCK_INT, "INT", 0, "Int", ""},
    {SOCK_BOOLEAN, "BOOLEAN", 0, "Boolean", ""},
    {SOCK_VECTOR, "VECTOR", 0, "Vector", ""},
    {SOCK_STRING, "STRING", 0, "String", ""},
    {SOCK_RGBA, "RGBA", 0, "RGBA", ""},
    {SOCK_SHADER, "SHADER", 0, "Shader", ""},
    {SOCK_OBJECT, "OBJECT", 0, "Object", ""},
    {SOCK_IMAGE, "IMAGE", 0, "Image", ""},
    {SOCK_GEOMETRY, "GEOMETRY", 0, "Geometry", ""},
    {SOCK_COLLECTION, "COLLECTION", 0, "Collection", ""},
    {0, NULL, 0, NULL, NULL},
};

static const EnumPropertyItem node_socket_data_type_items[] = {
    {SOCK_FLOAT, "FLOAT", 0, "Float", ""},
    {SOCK_INT, "INT", 0, "Int", ""},
    {SOCK_BOOLEAN, "BOOLEAN", 0, "Boolean", ""},
    {SOCK_VECTOR, "VECTOR", 0, "Vector", ""},
    {SOCK_STRING, "STRING", 0, "String", ""},
    {SOCK_RGBA, "RGBA", 0, "Color", ""},
    {SOCK_OBJECT, "OBJECT", 0, "Object", ""},
    {SOCK_IMAGE, "IMAGE", 0, "Image", ""},
    {SOCK_GEOMETRY, "GEOMETRY", 0, "Geometry", ""},
    {SOCK_COLLECTION, "COLLECTION", 0, "Collection", ""},
    {0, NULL, 0, NULL, NULL},
};

static const EnumPropertyItem node_quality_items[] = {
    {NTREE_QUALITY_HIGH, "HIGH", 0, "High", "High quality"},
    {NTREE_QUALITY_MEDIUM, "MEDIUM", 0, "Medium", "Medium quality"},
    {NTREE_QUALITY_LOW, "LOW", 0, "Low", "Low quality"},
    {0, NULL, 0, NULL, NULL},
};

static const EnumPropertyItem node_chunksize_items[] = {
    {NTREE_CHUNKSIZE_32, "32", 0, "32x32", "Chunksize of 32x32"},
    {NTREE_CHUNKSIZE_64, "64", 0, "64x64", "Chunksize of 64x64"},
    {NTREE_CHUNKSIZE_128, "128", 0, "128x128", "Chunksize of 128x128"},
    {NTREE_CHUNKSIZE_256, "256", 0, "256x256", "Chunksize of 256x256"},
    {NTREE_CHUNKSIZE_512, "512", 0, "512x512", "Chunksize of 512x512"},
    {NTREE_CHUNKSIZE_1024, "1024", 0, "1024x1024", "Chunksize of 1024x1024"},
    {0, NULL, 0, NULL, NULL},
};
#endif

const EnumPropertyItem rna_enum_mapping_type_items[] = {
    {NODE_MAPPING_TYPE_POINT, "POINT", 0, "Point", "Transform a point"},
    {NODE_MAPPING_TYPE_TEXTURE,
     "TEXTURE",
     0,
     "Texture",
     "Transform a texture by inverse mapping the texture coordinate"},
    {NODE_MAPPING_TYPE_VECTOR,
     "VECTOR",
     0,
     "Vector",
     "Transform a direction vector. Location is ignored"},
    {NODE_MAPPING_TYPE_NORMAL,
     "NORMAL",
     0,
     "Normal",
     "Transform a unit normal vector. Location is ignored"},
    {0, NULL, 0, NULL, NULL},
};

static const EnumPropertyItem rna_enum_vector_rotate_type_items[] = {
    {NODE_VECTOR_ROTATE_TYPE_AXIS,
     "AXIS_ANGLE",
     0,
     "Axis Angle",
     "Rotate a point using axis angle"},
    {NODE_VECTOR_ROTATE_TYPE_AXIS_X, "X_AXIS", 0, "X Axis", "Rotate a point using X axis"},
    {NODE_VECTOR_ROTATE_TYPE_AXIS_Y, "Y_AXIS", 0, "Y Axis", "Rotate a point using Y axis"},
    {NODE_VECTOR_ROTATE_TYPE_AXIS_Z, "Z_AXIS", 0, "Z Axis", "Rotate a point using Z axis"},
    {NODE_VECTOR_ROTATE_TYPE_EULER_XYZ, "EULER_XYZ", 0, "Euler", "Rotate a point using XYZ order"},
    {0, NULL, 0, NULL, NULL},
};

const EnumPropertyItem rna_enum_node_math_items[] = {
    {0, "", 0, N_("Functions"), ""},
    {NODE_MATH_ADD, "ADD", 0, "Add", "A + B"},
    {NODE_MATH_SUBTRACT, "SUBTRACT", 0, "Subtract", "A - B"},
    {NODE_MATH_MULTIPLY, "MULTIPLY", 0, "Multiply", "A * B"},
    {NODE_MATH_DIVIDE, "DIVIDE", 0, "Divide", "A / B"},
    {NODE_MATH_MULTIPLY_ADD, "MULTIPLY_ADD", 0, "Multiply Add", "A * B + C"},
    {0, "", ICON_NONE, NULL, NULL},
    {NODE_MATH_POWER, "POWER", 0, "Power", "A power B"},
    {NODE_MATH_LOGARITHM, "LOGARITHM", 0, "Logarithm", "Logarithm A base B"},
    {NODE_MATH_SQRT, "SQRT", 0, "Square Root", "Square root of A"},
    {NODE_MATH_INV_SQRT, "INVERSE_SQRT", 0, "Inverse Square Root", "1 / Square root of A"},
    {NODE_MATH_ABSOLUTE, "ABSOLUTE", 0, "Absolute", "Magnitude of A"},
    {NODE_MATH_EXPONENT, "EXPONENT", 0, "Exponent", "exp(A)"},
    {0, "", 0, N_("Comparison"), ""},
    {NODE_MATH_MINIMUM, "MINIMUM", 0, "Minimum", "The minimum from A and B"},
    {NODE_MATH_MAXIMUM, "MAXIMUM", 0, "Maximum", "The maximum from A and B"},
    {NODE_MATH_LESS_THAN, "LESS_THAN", 0, "Less Than", "1 if A < B else 0"},
    {NODE_MATH_GREATER_THAN, "GREATER_THAN", 0, "Greater Than", "1 if A > B else 0"},
    {NODE_MATH_SIGN, "SIGN", 0, "Sign", "Returns the sign of A"},
    {NODE_MATH_COMPARE, "COMPARE", 0, "Compare", "1 if (A == B) within tolerance C else 0"},
    {NODE_MATH_SMOOTH_MIN,
     "SMOOTH_MIN",
     0,
     "Smooth Minimum",
     "The minimum from A and B with smoothing C"},
    {NODE_MATH_SMOOTH_MAX,
     "SMOOTH_MAX",
     0,
     "Smooth Maximum",
     "The maximum from A and B with smoothing C"},
    {0, "", 0, N_("Rounding"), ""},
    {NODE_MATH_ROUND,
     "ROUND",
     0,
     "Round",
     "Round A to the nearest integer. Round upward if the fraction part is 0.5"},
    {NODE_MATH_FLOOR, "FLOOR", 0, "Floor", "The largest integer smaller than or equal A"},
    {NODE_MATH_CEIL, "CEIL", 0, "Ceil", "The smallest integer greater than or equal A"},
    {NODE_MATH_TRUNC, "TRUNC", 0, "Truncate", "The integer part of A, removing fractional digits"},
    {0, "", ICON_NONE, NULL, NULL},
    {NODE_MATH_FRACTION, "FRACT", 0, "Fraction", "The fraction part of A"},
    {NODE_MATH_MODULO, "MODULO", 0, "Modulo", "Modulo using fmod(A,B)"},
    {NODE_MATH_WRAP, "WRAP", 0, "Wrap", "Wrap value to range, wrap(A,B)"},
    {NODE_MATH_SNAP, "SNAP", 0, "Snap", "Snap to increment, snap(A,B)"},
    {NODE_MATH_PINGPONG,
     "PINGPONG",
     0,
     "Ping-pong",
     "Wraps a value and reverses every other cycle (A,B)"},
    {0, "", 0, N_("Trigonometric"), ""},
    {NODE_MATH_SINE, "SINE", 0, "Sine", "sin(A)"},
    {NODE_MATH_COSINE, "COSINE", 0, "Cosine", "cos(A)"},
    {NODE_MATH_TANGENT, "TANGENT", 0, "Tangent", "tan(A)"},
    {0, "", ICON_NONE, NULL, NULL},
    {NODE_MATH_ARCSINE, "ARCSINE", 0, "Arcsine", "arcsin(A)"},
    {NODE_MATH_ARCCOSINE, "ARCCOSINE", 0, "Arccosine", "arccos(A)"},
    {NODE_MATH_ARCTANGENT, "ARCTANGENT", 0, "Arctangent", "arctan(A)"},
    {NODE_MATH_ARCTAN2, "ARCTAN2", 0, "Arctan2", "The signed angle arctan(A / B)"},
    {0, "", ICON_NONE, NULL, NULL},
    {NODE_MATH_SINH, "SINH", 0, "Hyperbolic Sine", "sinh(A)"},
    {NODE_MATH_COSH, "COSH", 0, "Hyperbolic Cosine", "cosh(A)"},
    {NODE_MATH_TANH, "TANH", 0, "Hyperbolic Tangent", "tanh(A)"},
    {0, "", 0, N_("Conversion"), ""},
    {NODE_MATH_RADIANS, "RADIANS", 0, "To Radians", "Convert from degrees to radians"},
    {NODE_MATH_DEGREES, "DEGREES", 0, "To Degrees", "Convert from radians to degrees"},
    {0, NULL, 0, NULL, NULL},
};

const EnumPropertyItem rna_enum_node_vec_math_items[] = {
    {NODE_VECTOR_MATH_ADD, "ADD", 0, "Add", "A + B"},
    {NODE_VECTOR_MATH_SUBTRACT, "SUBTRACT", 0, "Subtract", "A - B"},
    {NODE_VECTOR_MATH_MULTIPLY, "MULTIPLY", 0, "Multiply", "Entry-wise multiply"},
    {NODE_VECTOR_MATH_DIVIDE, "DIVIDE", 0, "Divide", "Entry-wise divide"},
    {0, "", ICON_NONE, NULL, NULL},
    {NODE_VECTOR_MATH_CROSS_PRODUCT, "CROSS_PRODUCT", 0, "Cross Product", "A cross B"},
    {NODE_VECTOR_MATH_PROJECT, "PROJECT", 0, "Project", "Project A onto B"},
    {NODE_VECTOR_MATH_REFLECT,
     "REFLECT",
     0,
     "Reflect",
     "Reflect A around the normal B. B doesn't need to be normalized"},
    {NODE_VECTOR_MATH_DOT_PRODUCT, "DOT_PRODUCT", 0, "Dot Product", "A dot B"},
    {0, "", ICON_NONE, NULL, NULL},
    {NODE_VECTOR_MATH_DISTANCE, "DISTANCE", 0, "Distance", "Distance between A and B"},
    {NODE_VECTOR_MATH_LENGTH, "LENGTH", 0, "Length", "Length of A"},
    {NODE_VECTOR_MATH_SCALE, "SCALE", 0, "Scale", "A multiplied by Scale"},
    {NODE_VECTOR_MATH_NORMALIZE, "NORMALIZE", 0, "Normalize", "Normalize A"},
    {0, "", ICON_NONE, NULL, NULL},
    {NODE_VECTOR_MATH_ABSOLUTE, "ABSOLUTE", 0, "Absolute", "Entry-wise absolute"},
    {NODE_VECTOR_MATH_MINIMUM, "MINIMUM", 0, "Minimum", "Entry-wise minimum"},
    {NODE_VECTOR_MATH_MAXIMUM, "MAXIMUM", 0, "Maximum", "Entry-wise maximum"},
    {NODE_VECTOR_MATH_FLOOR, "FLOOR", 0, "Floor", "Entry-wise floor"},
    {NODE_VECTOR_MATH_CEIL, "CEIL", 0, "Ceil", "Entry-wise ceil"},
    {NODE_VECTOR_MATH_FRACTION, "FRACTION", 0, "Fraction", "The fraction part of A entry-wise"},
    {NODE_VECTOR_MATH_MODULO, "MODULO", 0, "Modulo", "Entry-wise modulo using fmod(A,B)"},
    {NODE_VECTOR_MATH_WRAP, "WRAP", 0, "Wrap", "Entry-wise wrap(A,B)"},
    {NODE_VECTOR_MATH_SNAP,
     "SNAP",
     0,
     "Snap",
     "Round A to the largest integer multiple of B less than or equal A"},
    {0, "", ICON_NONE, NULL, NULL},
    {NODE_VECTOR_MATH_SINE, "SINE", 0, "Sine", "Entry-wise sin(A)"},
    {NODE_VECTOR_MATH_COSINE, "COSINE", 0, "Cosine", "Entry-wise cos(A)"},
    {NODE_VECTOR_MATH_TANGENT, "TANGENT", 0, "Tangent", "Entry-wise tan(A)"},
    {0, NULL, 0, NULL, NULL},
};

const EnumPropertyItem rna_enum_node_boolean_math_items[] = {
    {NODE_BOOLEAN_MATH_AND, "AND", 0, "And", "Outputs true only when both inputs are true"},
    {NODE_BOOLEAN_MATH_OR, "OR", 0, "Or", "Outputs or when at least one of the inputs is true"},
    {NODE_BOOLEAN_MATH_NOT, "NOT", 0, "Not", "Outputs the opposite of the input"},
    {0, NULL, 0, NULL, NULL},
};

const EnumPropertyItem rna_enum_node_float_compare_items[] = {
    {NODE_FLOAT_COMPARE_LESS_THAN,
     "LESS_THAN",
     0,
     "Less Than",
     "True when the first input is smaller than second input"},
    {NODE_FLOAT_COMPARE_LESS_EQUAL,
     "LESS_EQUAL",
     0,
     "Less Than or Equal",
     "True when the first input is smaller than the second input or equal"},
    {NODE_FLOAT_COMPARE_GREATER_THAN,
     "GREATER_THAN",
     0,
     "Greater Than",
     "True when the first input is greater than the second input"},
    {NODE_FLOAT_COMPARE_GREATER_EQUAL,
     "GREATER_EQUAL",
     0,
     "Greater Than or Equal",
     "True when the first input is greater than the second input or equal"},
    {NODE_FLOAT_COMPARE_EQUAL,
     "EQUAL",
     0,
     "Equal",
     "True when both inputs are approximately equal"},
    {NODE_FLOAT_COMPARE_NOT_EQUAL,
     "NOT_EQUAL",
     0,
     "Not Equal",
     "True when both inputs are not approximately equal"},
    {0, NULL, 0, NULL, NULL},
};

const EnumPropertyItem rna_enum_node_map_range_items[] = {
    {NODE_MAP_RANGE_LINEAR,
     "LINEAR",
     0,
     "Linear",
     "Linear interpolation between From Min and From Max values"},
    {NODE_MAP_RANGE_STEPPED,
     "STEPPED",
     0,
     "Stepped Linear",
     "Stepped linear interpolation between From Min and From Max values"},
    {NODE_MAP_RANGE_SMOOTHSTEP,
     "SMOOTHSTEP",
     0,
     "Smooth Step",
     "Smooth Hermite edge interpolation between From Min and From Max values"},
    {NODE_MAP_RANGE_SMOOTHERSTEP,
     "SMOOTHERSTEP",
     0,
     "Smoother Step",
     "Smoother Hermite edge interpolation between From Min and From Max values"},
    {0, NULL, 0, NULL, NULL},
};

const EnumPropertyItem rna_enum_node_clamp_items[] = {
    {NODE_CLAMP_MINMAX, "MINMAX", 0, "Min Max", "Clamp values using Min and Max values"},
    {NODE_CLAMP_RANGE, "RANGE", 0, "Range", "Clamp values between Min and Max range"},
    {0, NULL, 0, NULL, NULL},
};

static const EnumPropertyItem rna_enum_node_tex_dimensions_items[] = {
    {1, "1D", 0, "1D", "Use the scalar value W as input"},
    {2, "2D", 0, "2D", "Use the 2D vector (x, y) as input. The z component is ignored"},
    {3, "3D", 0, "3D", "Use the 3D vector Vector as input"},
    {4, "4D", 0, "4D", "Use the 4D vector (x, y, z, w) as input"},
    {0, NULL, 0, NULL, NULL},
};

const EnumPropertyItem rna_enum_node_filter_items[] = {
    {0, "SOFTEN", 0, "Soften", ""},
    {1, "SHARPEN", 0, "Sharpen", ""},
    {2, "LAPLACE", 0, "Laplace", ""},
    {3, "SOBEL", 0, "Sobel", ""},
    {4, "PREWITT", 0, "Prewitt", ""},
    {5, "KIRSCH", 0, "Kirsch", ""},
    {6, "SHADOW", 0, "Shadow", ""},
    {0, NULL, 0, NULL, NULL},
};

#ifndef RNA_RUNTIME
static const EnumPropertyItem node_sampler_type_items[] = {
    {0, "NEAREST", 0, "Nearest", ""},
    {1, "BILINEAR", 0, "Bilinear", ""},
    {2, "BICUBIC", 0, "Bicubic", ""},
    {0, NULL, 0, NULL, NULL},
};

static const EnumPropertyItem prop_shader_output_target_items[] = {
    {SHD_OUTPUT_ALL,
     "ALL",
     0,
     "All",
     "Use shaders for all renderers and viewports, unless there exists a more specific output"},
    {SHD_OUTPUT_EEVEE, "EEVEE", 0, "Eevee", "Use shaders for Eevee renderer"},
    {SHD_OUTPUT_CYCLES, "CYCLES", 0, "Cycles", "Use shaders for Cycles renderer"},
    {0, NULL, 0, NULL, NULL},
};

static const EnumPropertyItem rna_node_geometry_boolean_method_items[] = {
    {GEO_NODE_BOOLEAN_INTERSECT,
     "INTERSECT",
     0,
     "Intersect",
     "Keep the part of the mesh that is common between all operands"},
    {GEO_NODE_BOOLEAN_UNION, "UNION", 0, "Union", "Combine meshes in an additive way"},
    {GEO_NODE_BOOLEAN_DIFFERENCE,
     "DIFFERENCE",
     0,
     "Difference",
     "Combine meshes in a subtractive way"},
    {0, NULL, 0, NULL, NULL},
};

static const EnumPropertyItem rna_node_geometry_triangulate_quad_method_items[] = {
    {GEO_NODE_TRIANGULATE_QUAD_BEAUTY,
     "BEAUTY",
     0,
     "Beauty",
     "Split the quads in nice triangles, slower method"},
    {GEO_NODE_TRIANGULATE_QUAD_FIXED,
     "FIXED",
     0,
     "Fixed",
     "Split the quads on the first and third vertices"},
    {GEO_NODE_TRIANGULATE_QUAD_ALTERNATE,
     "FIXED_ALTERNATE",
     0,
     "Fixed Alternate",
     "Split the quads on the 2nd and 4th vertices"},
    {GEO_NODE_TRIANGULATE_QUAD_SHORTEDGE,
     "SHORTEST_DIAGONAL",
     0,
     "Shortest Diagonal",
     "Split the quads based on the distance between the vertices"},
    {0, NULL, 0, NULL, NULL},
};

static const EnumPropertyItem rna_node_geometry_triangulate_ngon_method_items[] = {
    {GEO_NODE_TRIANGULATE_NGON_BEAUTY,
     "BEAUTY",
     0,
     "Beauty",
     "Arrange the new triangles evenly (slow)"},
    {GEO_NODE_TRIANGULATE_NGON_EARCLIP,
     "CLIP",
     0,
     "Clip",
     "Split the polygons with an ear clipping algorithm"},
    {0, NULL, 0, NULL, NULL},
};

static const EnumPropertyItem rna_node_geometry_attribute_input_a_items[] = {
    {0, "FLOAT", 0, "Float", ""},
    {GEO_NODE_USE_ATTRIBUTE_A, "ATTRIBUTE", 0, "Attribute", ""},
    {0, NULL, 0, NULL, NULL},
};

static const EnumPropertyItem rna_node_geometry_attribute_input_b_items[] = {
    {0, "FLOAT", 0, "Float", ""},
    {GEO_NODE_USE_ATTRIBUTE_B, "ATTRIBUTE", 0, "Attribute", ""},
    {0, NULL, 0, NULL, NULL},
};

<<<<<<< HEAD
static const EnumPropertyItem rna_node_geometry_point_distribute_method_items[] = {
    {GEO_NODE_POINT_DISTRIBUTE_RANDOM,
     "RANDOM",
     0,
     "Random",
     "Distribute points randomly inside the domain"},
    {GEO_NODE_POINT_DISTRIBUTE_POISSON,
     "POISSON",
     0,
     "Poisson Disk",
     "Distribute points inside the domain evenly with a Poisson disk distribution"},
    {0, NULL, 0, NULL, NULL},
};
=======
static const EnumPropertyItem rna_node_geometry_attribute_factor_input_type_items[] = {
    {GEO_NODE_ATTRIBUTE_INPUT_ATTRIBUTE, "ATTRIBUTE", 0, "Attribute", ""},
    {GEO_NODE_ATTRIBUTE_INPUT_FLOAT, "FLOAT", 0, "Float", ""},
    {0, NULL, 0, NULL, NULL},
};

static const EnumPropertyItem rna_node_geometry_attribute_input_type_items[] = {
    {GEO_NODE_ATTRIBUTE_INPUT_ATTRIBUTE, "ATTRIBUTE", 0, "Attribute", ""},
    {GEO_NODE_ATTRIBUTE_INPUT_FLOAT, "FLOAT", 0, "Float", ""},
    {GEO_NODE_ATTRIBUTE_INPUT_VECTOR, "VECTOR", 0, "Vector", ""},
    {GEO_NODE_ATTRIBUTE_INPUT_COLOR, "COLOR", 0, "Color", ""},
    {0, NULL, 0, NULL, NULL},
};

>>>>>>> 0dbbcaf1
#endif

#ifdef RNA_RUNTIME

#  include "BLI_linklist.h"
#  include "BLI_string.h"

#  include "BKE_context.h"
#  include "BKE_idprop.h"

#  include "BKE_global.h"

#  include "ED_node.h"
#  include "ED_render.h"

#  include "GPU_material.h"

#  include "NOD_common.h"
#  include "NOD_composite.h"
#  include "NOD_shader.h"
#  include "NOD_socket.h"

#  include "RE_engine.h"
#  include "RE_pipeline.h"

#  include "DNA_scene_types.h"
#  include "WM_api.h"

int rna_node_tree_type_to_enum(bNodeTreeType *typeinfo)
{
  int i = 0, result = -1;
  NODE_TREE_TYPES_BEGIN (nt) {
    if (nt == typeinfo) {
      result = i;
      break;
    }
    i++;
  }
  NODE_TREE_TYPES_END;
  return result;
}

int rna_node_tree_idname_to_enum(const char *idname)
{
  int i = 0, result = -1;
  NODE_TREE_TYPES_BEGIN (nt) {
    if (STREQ(nt->idname, idname)) {
      result = i;
      break;
    }
    i++;
  }
  NODE_TREE_TYPES_END;
  return result;
}

bNodeTreeType *rna_node_tree_type_from_enum(int value)
{
  int i = 0;
  bNodeTreeType *result = NULL;
  NODE_TREE_TYPES_BEGIN (nt) {
    if (i == value) {
      result = nt;
      break;
    }
    i++;
  }
  NODE_TREE_TYPES_END;
  return result;
}

const EnumPropertyItem *rna_node_tree_type_itemf(void *data,
                                                 bool (*poll)(void *data, bNodeTreeType *),
                                                 bool *r_free)
{
  EnumPropertyItem tmp = {0};
  EnumPropertyItem *item = NULL;
  int totitem = 0, i = 0;

  NODE_TREE_TYPES_BEGIN (nt) {
    if (poll && !poll(data, nt)) {
      i++;
      continue;
    }

    tmp.value = i;
    tmp.identifier = nt->idname;
    tmp.icon = nt->ui_icon;
    tmp.name = nt->ui_name;
    tmp.description = nt->ui_description;

    RNA_enum_item_add(&item, &totitem, &tmp);

    i++;
  }
  NODE_TREE_TYPES_END;

  if (totitem == 0) {
    *r_free = false;
    return DummyRNA_NULL_items;
  }

  RNA_enum_item_end(&item, &totitem);
  *r_free = true;

  return item;
}

int rna_node_type_to_enum(bNodeType *typeinfo)
{
  int i = 0, result = -1;
  NODE_TYPES_BEGIN (ntype) {
    if (ntype == typeinfo) {
      result = i;
      break;
    }
    i++;
  }
  NODE_TYPES_END;
  return result;
}

int rna_node_idname_to_enum(const char *idname)
{
  int i = 0, result = -1;
  NODE_TYPES_BEGIN (ntype) {
    if (STREQ(ntype->idname, idname)) {
      result = i;
      break;
    }
    i++;
  }
  NODE_TYPES_END;
  return result;
}

bNodeType *rna_node_type_from_enum(int value)
{
  int i = 0;
  bNodeType *result = NULL;
  NODE_TYPES_BEGIN (ntype) {
    if (i == value) {
      result = ntype;
      break;
    }
    i++;
  }
  NODE_TYPES_END;
  return result;
}

const EnumPropertyItem *rna_node_type_itemf(void *data,
                                            bool (*poll)(void *data, bNodeType *),
                                            bool *r_free)
{
  EnumPropertyItem *item = NULL;
  EnumPropertyItem tmp = {0};
  int totitem = 0, i = 0;

  NODE_TYPES_BEGIN (ntype) {
    if (poll && !poll(data, ntype)) {
      i++;
      continue;
    }

    tmp.value = i;
    tmp.identifier = ntype->idname;
    tmp.icon = ntype->ui_icon;
    tmp.name = ntype->ui_name;
    tmp.description = ntype->ui_description;

    RNA_enum_item_add(&item, &totitem, &tmp);

    i++;
  }
  NODE_TYPES_END;

  if (totitem == 0) {
    *r_free = false;
    return DummyRNA_NULL_items;
  }

  RNA_enum_item_end(&item, &totitem);
  *r_free = true;

  return item;
}

int rna_node_socket_type_to_enum(bNodeSocketType *typeinfo)
{
  int i = 0, result = -1;
  NODE_SOCKET_TYPES_BEGIN (stype) {
    if (stype == typeinfo) {
      result = i;
      break;
    }
    i++;
  }
  NODE_SOCKET_TYPES_END;
  return result;
}

int rna_node_socket_idname_to_enum(const char *idname)
{
  int i = 0, result = -1;
  NODE_SOCKET_TYPES_BEGIN (stype) {
    if (STREQ(stype->idname, idname)) {
      result = i;
      break;
    }
    i++;
  }
  NODE_SOCKET_TYPES_END;
  return result;
}

bNodeSocketType *rna_node_socket_type_from_enum(int value)
{
  int i = 0;
  bNodeSocketType *result = NULL;
  NODE_SOCKET_TYPES_BEGIN (stype) {
    if (i == value) {
      result = stype;
      break;
    }
    i++;
  }
  NODE_SOCKET_TYPES_END;
  return result;
}

const EnumPropertyItem *rna_node_socket_type_itemf(void *data,
                                                   bool (*poll)(void *data, bNodeSocketType *),
                                                   bool *r_free)
{
  EnumPropertyItem *item = NULL;
  EnumPropertyItem tmp = {0};
  int totitem = 0, i = 0;
  StructRNA *srna;

  NODE_SOCKET_TYPES_BEGIN (stype) {
    if (poll && !poll(data, stype)) {
      i++;
      continue;
    }

    srna = stype->ext_socket.srna;
    tmp.value = i;
    tmp.identifier = stype->idname;
    tmp.icon = RNA_struct_ui_icon(srna);
    tmp.name = RNA_struct_ui_name(srna);
    tmp.description = RNA_struct_ui_description(srna);

    RNA_enum_item_add(&item, &totitem, &tmp);

    i++;
  }
  NODE_SOCKET_TYPES_END;

  if (totitem == 0) {
    *r_free = false;
    return DummyRNA_NULL_items;
  }

  RNA_enum_item_end(&item, &totitem);
  *r_free = true;

  return item;
}

static const EnumPropertyItem *rna_node_static_type_itemf(bContext *UNUSED(C),
                                                          PointerRNA *ptr,
                                                          PropertyRNA *UNUSED(prop),
                                                          bool *r_free)
{
  EnumPropertyItem *item = NULL;
  EnumPropertyItem tmp;
  int totitem = 0;

  /* hack, don't want to add include path to RNA just for this, since in the future RNA types
   * for nodes should be defined locally at runtime anyway ...
   */

  tmp.value = NODE_CUSTOM;
  tmp.identifier = "CUSTOM";
  tmp.name = "Custom";
  tmp.description = "Custom Node";
  tmp.icon = ICON_NONE;
  RNA_enum_item_add(&item, &totitem, &tmp);

  tmp.value = NODE_CUSTOM_GROUP;
  tmp.identifier = "CUSTOM GROUP";
  tmp.name = "CustomGroup";
  tmp.description = "Custom Group Node";
  tmp.icon = ICON_NONE;
  RNA_enum_item_add(&item, &totitem, &tmp);

  tmp.value = NODE_UNDEFINED;
  tmp.identifier = "UNDEFINED";
  tmp.name = "UNDEFINED";
  tmp.description = "";
  tmp.icon = ICON_NONE;
  RNA_enum_item_add(&item, &totitem, &tmp);

#  define DefNode(Category, ID, DefFunc, EnumName, StructName, UIName, UIDesc) \
    if (STREQ(#Category, "Node")) { \
      tmp.value = ID; \
      tmp.identifier = EnumName; \
      tmp.name = UIName; \
      tmp.description = UIDesc; \
      tmp.icon = ICON_NONE; \
      RNA_enum_item_add(&item, &totitem, &tmp); \
    }
#  include "../../nodes/NOD_static_types.h"
#  undef DefNode

  if (RNA_struct_is_a(ptr->type, &RNA_ShaderNode)) {
#  define DefNode(Category, ID, DefFunc, EnumName, StructName, UIName, UIDesc) \
    if (STREQ(#Category, "ShaderNode")) { \
      tmp.value = ID; \
      tmp.identifier = EnumName; \
      tmp.name = UIName; \
      tmp.description = UIDesc; \
      tmp.icon = ICON_NONE; \
      RNA_enum_item_add(&item, &totitem, &tmp); \
    }
#  include "../../nodes/NOD_static_types.h"
#  undef DefNode
  }

  if (RNA_struct_is_a(ptr->type, &RNA_CompositorNode)) {
#  define DefNode(Category, ID, DefFunc, EnumName, StructName, UIName, UIDesc) \
    if (STREQ(#Category, "CompositorNode")) { \
      tmp.value = ID; \
      tmp.identifier = EnumName; \
      tmp.name = UIName; \
      tmp.description = UIDesc; \
      tmp.icon = ICON_NONE; \
      RNA_enum_item_add(&item, &totitem, &tmp); \
    }
#  include "../../nodes/NOD_static_types.h"
#  undef DefNode
  }

  if (RNA_struct_is_a(ptr->type, &RNA_TextureNode)) {
#  define DefNode(Category, ID, DefFunc, EnumName, StructName, UIName, UIDesc) \
    if (STREQ(#Category, "TextureNode")) { \
      tmp.value = ID; \
      tmp.identifier = EnumName; \
      tmp.name = UIName; \
      tmp.description = UIDesc; \
      tmp.icon = ICON_NONE; \
      RNA_enum_item_add(&item, &totitem, &tmp); \
    }
#  include "../../nodes/NOD_static_types.h"
#  undef DefNode
  }

  if (RNA_struct_is_a(ptr->type, &RNA_GeometryNode)) {
#  define DefNode(Category, ID, DefFunc, EnumName, StructName, UIName, UIDesc) \
    if (STREQ(#Category, "GeometryNode")) { \
      tmp.value = ID; \
      tmp.identifier = EnumName; \
      tmp.name = UIName; \
      tmp.description = UIDesc; \
      tmp.icon = ICON_NONE; \
      RNA_enum_item_add(&item, &totitem, &tmp); \
    }
#  include "../../nodes/NOD_static_types.h"
#  undef DefNode
  }

  if (RNA_struct_is_a(ptr->type, &RNA_FunctionNode)) {
#  define DefNode(Category, ID, DefFunc, EnumName, StructName, UIName, UIDesc) \
    if (STREQ(#Category, "FunctionNode")) { \
      tmp.value = ID; \
      tmp.identifier = EnumName; \
      tmp.name = UIName; \
      tmp.description = UIDesc; \
      tmp.icon = ICON_NONE; \
      RNA_enum_item_add(&item, &totitem, &tmp); \
    }
#  include "../../nodes/NOD_static_types.h"
#  undef DefNode
  }

  RNA_enum_item_end(&item, &totitem);
  *r_free = true;

  return item;
}

/* ******** Node Tree ******** */

static StructRNA *rna_NodeTree_refine(struct PointerRNA *ptr)
{
  bNodeTree *ntree = (bNodeTree *)ptr->data;

  if (ntree->typeinfo->rna_ext.srna) {
    return ntree->typeinfo->rna_ext.srna;
  }
  else {
    return &RNA_NodeTree;
  }
}

static bool rna_NodeTree_poll(const bContext *C, bNodeTreeType *ntreetype)
{
  extern FunctionRNA rna_NodeTree_poll_func;

  PointerRNA ptr;
  ParameterList list;
  FunctionRNA *func;
  void *ret;
  bool visible;

  RNA_pointer_create(NULL, ntreetype->rna_ext.srna, NULL, &ptr); /* dummy */
  func = &rna_NodeTree_poll_func; /* RNA_struct_find_function(&ptr, "poll"); */

  RNA_parameter_list_create(&list, &ptr, func);
  RNA_parameter_set_lookup(&list, "context", &C);
  ntreetype->rna_ext.call((bContext *)C, &ptr, func, &list);

  RNA_parameter_get_lookup(&list, "visible", &ret);
  visible = *(bool *)ret;

  RNA_parameter_list_free(&list);

  return visible;
}

static void rna_NodeTree_update_reg(bNodeTree *ntree)
{
  extern FunctionRNA rna_NodeTree_update_func;

  PointerRNA ptr;
  ParameterList list;
  FunctionRNA *func;

  RNA_id_pointer_create(&ntree->id, &ptr);
  func = &rna_NodeTree_update_func; /* RNA_struct_find_function(&ptr, "update"); */

  RNA_parameter_list_create(&list, &ptr, func);
  ntree->typeinfo->rna_ext.call(NULL, &ptr, func, &list);

  RNA_parameter_list_free(&list);
}

static void rna_NodeTree_get_from_context(
    const bContext *C, bNodeTreeType *ntreetype, bNodeTree **r_ntree, ID **r_id, ID **r_from)
{
  extern FunctionRNA rna_NodeTree_get_from_context_func;

  PointerRNA ptr;
  ParameterList list;
  FunctionRNA *func;
  void *ret1, *ret2, *ret3;

  RNA_pointer_create(NULL, ntreetype->rna_ext.srna, NULL, &ptr); /* dummy */
  /* RNA_struct_find_function(&ptr, "get_from_context"); */
  func = &rna_NodeTree_get_from_context_func;

  RNA_parameter_list_create(&list, &ptr, func);
  RNA_parameter_set_lookup(&list, "context", &C);
  ntreetype->rna_ext.call((bContext *)C, &ptr, func, &list);

  RNA_parameter_get_lookup(&list, "result_1", &ret1);
  RNA_parameter_get_lookup(&list, "result_2", &ret2);
  RNA_parameter_get_lookup(&list, "result_3", &ret3);
  *r_ntree = *(bNodeTree **)ret1;
  *r_id = *(ID **)ret2;
  *r_from = *(ID **)ret3;

  RNA_parameter_list_free(&list);
}

static void rna_NodeTree_unregister(Main *UNUSED(bmain), StructRNA *type)
{
  bNodeTreeType *nt = RNA_struct_blender_type_get(type);

  if (!nt) {
    return;
  }

  RNA_struct_free_extension(type, &nt->rna_ext);
  RNA_struct_free(&BLENDER_RNA, type);

  ntreeTypeFreeLink(nt);

  /* update while blender is running */
  WM_main_add_notifier(NC_NODE | NA_EDITED, NULL);
}

static StructRNA *rna_NodeTree_register(Main *bmain,
                                        ReportList *reports,
                                        void *data,
                                        const char *identifier,
                                        StructValidateFunc validate,
                                        StructCallbackFunc call,
                                        StructFreeFunc free)
{
  bNodeTreeType *nt, dummynt;
  bNodeTree dummyntree;
  PointerRNA dummyptr;
  int have_function[3];

  /* setup dummy tree & tree type to store static properties in */
  memset(&dummynt, 0, sizeof(bNodeTreeType));
  memset(&dummyntree, 0, sizeof(bNodeTree));
  dummyntree.typeinfo = &dummynt;
  RNA_pointer_create(NULL, &RNA_NodeTree, &dummyntree, &dummyptr);

  /* validate the python class */
  if (validate(&dummyptr, data, have_function) != 0) {
    return NULL;
  }

  if (strlen(identifier) >= sizeof(dummynt.idname)) {
    BKE_reportf(reports,
                RPT_ERROR,
                "Registering node tree class: '%s' is too long, maximum length is %d",
                identifier,
                (int)sizeof(dummynt.idname));
    return NULL;
  }

  /* check if we have registered this tree type before, and remove it */
  nt = ntreeTypeFind(dummynt.idname);
  if (nt) {
    rna_NodeTree_unregister(bmain, nt->rna_ext.srna);
  }

  /* create a new node tree type */
  nt = MEM_mallocN(sizeof(bNodeTreeType), "node tree type");
  memcpy(nt, &dummynt, sizeof(dummynt));

  nt->type = NTREE_CUSTOM;

  nt->rna_ext.srna = RNA_def_struct_ptr(&BLENDER_RNA, nt->idname, &RNA_NodeTree);
  nt->rna_ext.data = data;
  nt->rna_ext.call = call;
  nt->rna_ext.free = free;
  RNA_struct_blender_type_set(nt->rna_ext.srna, nt);

  RNA_def_struct_ui_text(nt->rna_ext.srna, nt->ui_name, nt->ui_description);
  RNA_def_struct_ui_icon(nt->rna_ext.srna, nt->ui_icon);

  nt->poll = (have_function[0]) ? rna_NodeTree_poll : NULL;
  nt->update = (have_function[1]) ? rna_NodeTree_update_reg : NULL;
  nt->get_from_context = (have_function[2]) ? rna_NodeTree_get_from_context : NULL;

  ntreeTypeAdd(nt);

  /* update while blender is running */
  WM_main_add_notifier(NC_NODE | NA_EDITED, NULL);

  return nt->rna_ext.srna;
}

static bool rna_NodeTree_check(bNodeTree *ntree, ReportList *reports)
{
  if (!ntreeIsRegistered(ntree)) {
    if (reports) {
      BKE_reportf(reports,
                  RPT_ERROR,
                  "Node tree '%s' has undefined type %s",
                  ntree->id.name + 2,
                  ntree->idname);
    }
    return false;
  }
  else {
    return true;
  }
}

static void rna_NodeTree_update(Main *bmain, Scene *UNUSED(scene), PointerRNA *ptr)
{
  bNodeTree *ntree = (bNodeTree *)ptr->owner_id;

  WM_main_add_notifier(NC_NODE | NA_EDITED, NULL);
  WM_main_add_notifier(NC_SCENE | ND_NODES, &ntree->id);

  ED_node_tag_update_nodetree(bmain, ntree, NULL);
}

static bNode *rna_NodeTree_node_new(bNodeTree *ntree,
                                    bContext *C,
                                    ReportList *reports,
                                    const char *type)
{
  bNodeType *ntype;
  bNode *node;

  if (!rna_NodeTree_check(ntree, reports)) {
    return NULL;
  }

  ntype = nodeTypeFind(type);
  if (!ntype) {
    BKE_reportf(reports, RPT_ERROR, "Node type %s undefined", type);
    return NULL;
  }

  if (ntype->poll && !ntype->poll(ntype, ntree)) {
    BKE_reportf(reports,
                RPT_ERROR,
                "Cannot add node of type %s to node tree '%s'",
                type,
                ntree->id.name + 2);
    return NULL;
  }

  node = nodeAddNode(C, ntree, type);
  BLI_assert(node && node->typeinfo);

  if (ntree->type == NTREE_TEXTURE) {
    ntreeTexCheckCyclics(ntree);
  }

  ntreeUpdateTree(CTX_data_main(C), ntree);
  nodeUpdate(ntree, node);
  WM_main_add_notifier(NC_NODE | NA_EDITED, ntree);

  return node;
}

static void rna_NodeTree_node_remove(bNodeTree *ntree,
                                     Main *bmain,
                                     ReportList *reports,
                                     PointerRNA *node_ptr)
{
  bNode *node = node_ptr->data;

  if (!rna_NodeTree_check(ntree, reports)) {
    return;
  }

  if (BLI_findindex(&ntree->nodes, node) == -1) {
    BKE_reportf(reports, RPT_ERROR, "Unable to locate node '%s' in node tree", node->name);
    return;
  }

  nodeRemoveNode(bmain, ntree, node, true);

  RNA_POINTER_INVALIDATE(node_ptr);

  ntreeUpdateTree(bmain, ntree); /* update group node socket links */
  WM_main_add_notifier(NC_NODE | NA_EDITED, ntree);
}

static void rna_NodeTree_node_clear(bNodeTree *ntree, Main *bmain, ReportList *reports)
{
  bNode *node = ntree->nodes.first;

  if (!rna_NodeTree_check(ntree, reports)) {
    return;
  }

  while (node) {
    bNode *next_node = node->next;

    nodeRemoveNode(bmain, ntree, node, true);

    node = next_node;
  }

  ntreeUpdateTree(bmain, ntree);

  WM_main_add_notifier(NC_NODE | NA_EDITED, ntree);
}

static PointerRNA rna_NodeTree_active_node_get(PointerRNA *ptr)
{
  bNodeTree *ntree = (bNodeTree *)ptr->data;
  bNode *node = nodeGetActive(ntree);
  return rna_pointer_inherit_refine(ptr, &RNA_Node, node);
}

static void rna_NodeTree_active_node_set(PointerRNA *ptr,
                                         const PointerRNA value,
                                         struct ReportList *UNUSED(reports))
{
  bNodeTree *ntree = (bNodeTree *)ptr->data;
  bNode *node = (bNode *)value.data;

  if (node && BLI_findindex(&ntree->nodes, node) != -1) {
    nodeSetActive(ntree, node);
  }
  else {
    nodeClearActive(ntree);
  }
}

static bNodeLink *rna_NodeTree_link_new(bNodeTree *ntree,
                                        Main *bmain,
                                        ReportList *reports,
                                        bNodeSocket *fromsock,
                                        bNodeSocket *tosock,
                                        bool verify_limits)
{
  bNodeLink *ret;
  bNode *fromnode = NULL, *tonode = NULL;

  if (!rna_NodeTree_check(ntree, reports)) {
    return NULL;
  }

  nodeFindNode(ntree, fromsock, &fromnode, NULL);
  nodeFindNode(ntree, tosock, &tonode, NULL);
  /* check validity of the sockets:
   * if sockets from different trees are passed in this will fail!
   */
  if (!fromnode || !tonode) {
    return NULL;
  }

  if (&fromsock->in_out == &tosock->in_out) {
    BKE_report(reports, RPT_ERROR, "Same input/output direction of sockets");
    return NULL;
  }

  if (verify_limits) {
    /* remove other socket links if limit is exceeded */
    if (nodeCountSocketLinks(ntree, fromsock) + 1 > nodeSocketLinkLimit(fromsock)) {
      nodeRemSocketLinks(ntree, fromsock);
    }
    if (nodeCountSocketLinks(ntree, tosock) + 1 > nodeSocketLinkLimit(tosock)) {
      nodeRemSocketLinks(ntree, tosock);
    }
  }

  ret = nodeAddLink(ntree, fromnode, fromsock, tonode, tosock);

  if (ret) {

    /* not an issue from the UI, clear hidden from API to keep valid state. */
    fromsock->flag &= ~SOCK_HIDDEN;
    tosock->flag &= ~SOCK_HIDDEN;

    if (tonode) {
      nodeUpdate(ntree, tonode);
    }

    ntreeUpdateTree(bmain, ntree);

    ED_node_tag_update_nodetree(bmain, ntree, ret->tonode);
    WM_main_add_notifier(NC_NODE | NA_EDITED, ntree);
  }
  return ret;
}

static void rna_NodeTree_link_remove(bNodeTree *ntree,
                                     Main *bmain,
                                     ReportList *reports,
                                     PointerRNA *link_ptr)
{
  bNodeLink *link = link_ptr->data;

  if (!rna_NodeTree_check(ntree, reports)) {
    return;
  }

  if (BLI_findindex(&ntree->links, link) == -1) {
    BKE_report(reports, RPT_ERROR, "Unable to locate link in node tree");
    return;
  }

  nodeRemLink(ntree, link);
  RNA_POINTER_INVALIDATE(link_ptr);

  ntreeUpdateTree(bmain, ntree);
  WM_main_add_notifier(NC_NODE | NA_EDITED, ntree);
}

static void rna_NodeTree_link_clear(bNodeTree *ntree, Main *bmain, ReportList *reports)
{
  bNodeLink *link = ntree->links.first;

  if (!rna_NodeTree_check(ntree, reports)) {
    return;
  }

  while (link) {
    bNodeLink *next_link = link->next;

    nodeRemLink(ntree, link);

    link = next_link;
  }
  ntreeUpdateTree(bmain, ntree);

  WM_main_add_notifier(NC_NODE | NA_EDITED, ntree);
}

static int rna_NodeTree_active_input_get(PointerRNA *ptr)
{
  bNodeTree *ntree = (bNodeTree *)ptr->data;
  int index = 0;
  LISTBASE_FOREACH_INDEX (bNodeSocket *, socket, &ntree->inputs, index) {
    if (socket->flag & SELECT) {
      return index;
    }
  }
  return -1;
}

static void rna_NodeTree_active_input_set(PointerRNA *ptr, int value)
{
  bNodeTree *ntree = (bNodeTree *)ptr->data;

  int index = 0;
  LISTBASE_FOREACH_INDEX (bNodeSocket *, socket, &ntree->inputs, index) {
    SET_FLAG_FROM_TEST(socket->flag, index == value, SELECT);
  }
  LISTBASE_FOREACH (bNodeSocket *, socket, &ntree->outputs) {
    socket->flag &= ~SELECT;
  }
}

static int rna_NodeTree_active_output_get(PointerRNA *ptr)
{
  bNodeTree *ntree = (bNodeTree *)ptr->data;
  int index = 0;
  LISTBASE_FOREACH_INDEX (bNodeSocket *, socket, &ntree->outputs, index) {
    if (socket->flag & SELECT) {
      return index;
    }
  }
  return -1;
}

static void rna_NodeTree_active_output_set(PointerRNA *ptr, int value)
{
  bNodeTree *ntree = (bNodeTree *)ptr->data;

  LISTBASE_FOREACH (bNodeSocket *, socket, &ntree->inputs) {
    socket->flag &= ~SELECT;
  }
  int index = 0;
  LISTBASE_FOREACH_INDEX (bNodeSocket *, socket, &ntree->outputs, index) {
    SET_FLAG_FROM_TEST(socket->flag, index == value, SELECT);
  }
}

static bNodeSocket *rna_NodeTree_inputs_new(
    bNodeTree *ntree, Main *bmain, ReportList *reports, const char *type, const char *name)
{
  if (!rna_NodeTree_check(ntree, reports)) {
    return NULL;
  }

  bNodeSocket *sock = ntreeAddSocketInterface(ntree, SOCK_IN, type, name);

  ntreeUpdateTree(bmain, ntree);
  WM_main_add_notifier(NC_NODE | NA_EDITED, ntree);

  return sock;
}

static bNodeSocket *rna_NodeTree_outputs_new(
    bNodeTree *ntree, Main *bmain, ReportList *reports, const char *type, const char *name)
{
  if (!rna_NodeTree_check(ntree, reports)) {
    return NULL;
  }

  bNodeSocket *sock = ntreeAddSocketInterface(ntree, SOCK_OUT, type, name);

  ntreeUpdateTree(bmain, ntree);
  WM_main_add_notifier(NC_NODE | NA_EDITED, ntree);

  return sock;
}

static void rna_NodeTree_socket_remove(bNodeTree *ntree,
                                       Main *bmain,
                                       ReportList *reports,
                                       bNodeSocket *sock)
{
  if (!rna_NodeTree_check(ntree, reports)) {
    return;
  }

  if (BLI_findindex(&ntree->inputs, sock) == -1 && BLI_findindex(&ntree->outputs, sock) == -1) {
    BKE_reportf(reports, RPT_ERROR, "Unable to locate socket '%s' in node", sock->identifier);
  }
  else {
    ntreeRemoveSocketInterface(ntree, sock);

    ntreeUpdateTree(bmain, ntree);
    WM_main_add_notifier(NC_NODE | NA_EDITED, ntree);
  }
}

static void rna_NodeTree_inputs_clear(bNodeTree *ntree, Main *bmain, ReportList *reports)
{
  if (!rna_NodeTree_check(ntree, reports)) {
    return;
  }

  LISTBASE_FOREACH_MUTABLE (bNodeSocket *, socket, &ntree->inputs) {
    ntreeRemoveSocketInterface(ntree, socket);
  }

  ntreeUpdateTree(bmain, ntree);
  WM_main_add_notifier(NC_NODE | NA_EDITED, ntree);
}

static void rna_NodeTree_outputs_clear(bNodeTree *ntree, Main *bmain, ReportList *reports)
{
  if (!rna_NodeTree_check(ntree, reports)) {
    return;
  }

  LISTBASE_FOREACH_MUTABLE (bNodeSocket *, socket, &ntree->outputs) {
    ntreeRemoveSocketInterface(ntree, socket);
  }

  ntreeUpdateTree(bmain, ntree);
  WM_main_add_notifier(NC_NODE | NA_EDITED, ntree);
}

static void rna_NodeTree_inputs_move(bNodeTree *ntree, Main *bmain, int from_index, int to_index)
{
  if (from_index == to_index) {
    return;
  }
  if (from_index < 0 || to_index < 0) {
    return;
  }

  bNodeSocket *sock = BLI_findlink(&ntree->inputs, from_index);
  if (to_index < from_index) {
    bNodeSocket *nextsock = BLI_findlink(&ntree->inputs, to_index);
    if (nextsock) {
      BLI_remlink(&ntree->inputs, sock);
      BLI_insertlinkbefore(&ntree->inputs, nextsock, sock);
    }
  }
  else {
    bNodeSocket *prevsock = BLI_findlink(&ntree->inputs, to_index);
    if (prevsock) {
      BLI_remlink(&ntree->inputs, sock);
      BLI_insertlinkafter(&ntree->inputs, prevsock, sock);
    }
  }

  ntree->update |= NTREE_UPDATE_GROUP_IN;

  ntreeUpdateTree(bmain, ntree);
  WM_main_add_notifier(NC_NODE | NA_EDITED, ntree);
}

static void rna_NodeTree_outputs_move(bNodeTree *ntree, Main *bmain, int from_index, int to_index)
{
  if (from_index == to_index) {
    return;
  }
  if (from_index < 0 || to_index < 0) {
    return;
  }

  bNodeSocket *sock = BLI_findlink(&ntree->outputs, from_index);
  if (to_index < from_index) {
    bNodeSocket *nextsock = BLI_findlink(&ntree->outputs, to_index);
    if (nextsock) {
      BLI_remlink(&ntree->outputs, sock);
      BLI_insertlinkbefore(&ntree->outputs, nextsock, sock);
    }
  }
  else {
    bNodeSocket *prevsock = BLI_findlink(&ntree->outputs, to_index);
    if (prevsock) {
      BLI_remlink(&ntree->outputs, sock);
      BLI_insertlinkafter(&ntree->outputs, prevsock, sock);
    }
  }

  ntree->update |= NTREE_UPDATE_GROUP_OUT;

  ntreeUpdateTree(bmain, ntree);
  WM_main_add_notifier(NC_NODE | NA_EDITED, ntree);
}

static void rna_NodeTree_interface_update(bNodeTree *ntree, bContext *C)
{
  Main *bmain = CTX_data_main(C);

  ntree->update |= NTREE_UPDATE_GROUP;
  ntreeUpdateTree(bmain, ntree);

  ED_node_tag_update_nodetree(bmain, ntree, NULL);
}

/* ******** NodeLink ******** */

static bool rna_NodeLink_is_hidden_get(PointerRNA *ptr)
{
  bNodeLink *link = ptr->data;
  return nodeLinkIsHidden(link);
}

/* ******** Node ******** */

static StructRNA *rna_Node_refine(struct PointerRNA *ptr)
{
  bNode *node = (bNode *)ptr->data;

  if (node->typeinfo->rna_ext.srna) {
    return node->typeinfo->rna_ext.srna;
  }
  else {
    return ptr->type;
  }
}

static char *rna_Node_path(PointerRNA *ptr)
{
  bNode *node = (bNode *)ptr->data;
  char name_esc[sizeof(node->name) * 2];

  BLI_str_escape(name_esc, node->name, sizeof(name_esc));
  return BLI_sprintfN("nodes[\"%s\"]", name_esc);
}

char *rna_Node_ImageUser_path(PointerRNA *ptr)
{
  bNodeTree *ntree = (bNodeTree *)ptr->owner_id;
  bNode *node;
  char name_esc[sizeof(node->name) * 2];

  for (node = ntree->nodes.first; node; node = node->next) {
    if (node->type == SH_NODE_TEX_ENVIRONMENT) {
      NodeTexEnvironment *data = node->storage;
      if (&data->iuser != ptr->data) {
        continue;
      }
    }
    else if (node->type == SH_NODE_TEX_IMAGE) {
      NodeTexImage *data = node->storage;
      if (&data->iuser != ptr->data) {
        continue;
      }
    }
    else {
      continue;
    }

    BLI_str_escape(name_esc, node->name, sizeof(name_esc));
    return BLI_sprintfN("nodes[\"%s\"].image_user", name_esc);
  }

  return NULL;
}

static bool rna_Node_poll(bNodeType *ntype, bNodeTree *ntree)
{
  extern FunctionRNA rna_Node_poll_func;

  PointerRNA ptr;
  ParameterList list;
  FunctionRNA *func;
  void *ret;
  bool visible;

  RNA_pointer_create(NULL, ntype->rna_ext.srna, NULL, &ptr); /* dummy */
  func = &rna_Node_poll_func; /* RNA_struct_find_function(&ptr, "poll"); */

  RNA_parameter_list_create(&list, &ptr, func);
  RNA_parameter_set_lookup(&list, "node_tree", &ntree);
  ntype->rna_ext.call(NULL, &ptr, func, &list);

  RNA_parameter_get_lookup(&list, "visible", &ret);
  visible = *(bool *)ret;

  RNA_parameter_list_free(&list);

  return visible;
}

static bool rna_Node_poll_instance(bNode *node, bNodeTree *ntree)
{
  extern FunctionRNA rna_Node_poll_instance_func;

  PointerRNA ptr;
  ParameterList list;
  FunctionRNA *func;
  void *ret;
  bool visible;

  RNA_pointer_create(NULL, node->typeinfo->rna_ext.srna, node, &ptr); /* dummy */
  func = &rna_Node_poll_instance_func; /* RNA_struct_find_function(&ptr, "poll_instance"); */

  RNA_parameter_list_create(&list, &ptr, func);
  RNA_parameter_set_lookup(&list, "node_tree", &ntree);
  node->typeinfo->rna_ext.call(NULL, &ptr, func, &list);

  RNA_parameter_get_lookup(&list, "visible", &ret);
  visible = *(bool *)ret;

  RNA_parameter_list_free(&list);

  return visible;
}

static bool rna_Node_poll_instance_default(bNode *node, bNodeTree *ntree)
{
  /* use the basic poll function */
  return rna_Node_poll(node->typeinfo, ntree);
}

static void rna_Node_update_reg(bNodeTree *ntree, bNode *node)
{
  extern FunctionRNA rna_Node_update_func;

  PointerRNA ptr;
  ParameterList list;
  FunctionRNA *func;

  RNA_pointer_create((ID *)ntree, node->typeinfo->rna_ext.srna, node, &ptr);
  func = &rna_Node_update_func; /* RNA_struct_find_function(&ptr, "update"); */

  RNA_parameter_list_create(&list, &ptr, func);
  node->typeinfo->rna_ext.call(NULL, &ptr, func, &list);

  RNA_parameter_list_free(&list);
}

static void rna_Node_insert_link(bNodeTree *ntree, bNode *node, bNodeLink *link)
{
  extern FunctionRNA rna_Node_insert_link_func;

  PointerRNA ptr;
  ParameterList list;
  FunctionRNA *func;

  RNA_pointer_create((ID *)ntree, node->typeinfo->rna_ext.srna, node, &ptr);
  func = &rna_Node_insert_link_func;

  RNA_parameter_list_create(&list, &ptr, func);
  RNA_parameter_set_lookup(&list, "link", &link);
  node->typeinfo->rna_ext.call(NULL, &ptr, func, &list);

  RNA_parameter_list_free(&list);
}

static void rna_Node_init(const bContext *C, PointerRNA *ptr)
{
  extern FunctionRNA rna_Node_init_func;

  bNode *node = (bNode *)ptr->data;
  ParameterList list;
  FunctionRNA *func;

  func = &rna_Node_init_func; /* RNA_struct_find_function(&ptr, "init"); */

  RNA_parameter_list_create(&list, ptr, func);
  node->typeinfo->rna_ext.call((bContext *)C, ptr, func, &list);

  RNA_parameter_list_free(&list);
}

static void rna_Node_copy(PointerRNA *ptr, const struct bNode *copynode)
{
  extern FunctionRNA rna_Node_copy_func;

  bNode *node = (bNode *)ptr->data;
  ParameterList list;
  FunctionRNA *func;

  func = &rna_Node_copy_func; /* RNA_struct_find_function(&ptr, "copy"); */

  RNA_parameter_list_create(&list, ptr, func);
  RNA_parameter_set_lookup(&list, "node", &copynode);
  node->typeinfo->rna_ext.call(NULL, ptr, func, &list);

  RNA_parameter_list_free(&list);
}

static void rna_Node_free(PointerRNA *ptr)
{
  extern FunctionRNA rna_Node_free_func;

  bNode *node = (bNode *)ptr->data;
  ParameterList list;
  FunctionRNA *func;

  func = &rna_Node_free_func; /* RNA_struct_find_function(&ptr, "free"); */

  RNA_parameter_list_create(&list, ptr, func);
  node->typeinfo->rna_ext.call(NULL, ptr, func, &list);

  RNA_parameter_list_free(&list);
}

static void rna_Node_draw_buttons(struct uiLayout *layout, bContext *C, PointerRNA *ptr)
{
  extern FunctionRNA rna_Node_draw_buttons_func;

  bNode *node = (bNode *)ptr->data;
  ParameterList list;
  FunctionRNA *func;

  func = &rna_Node_draw_buttons_func; /* RNA_struct_find_function(&ptr, "draw_buttons"); */

  RNA_parameter_list_create(&list, ptr, func);
  RNA_parameter_set_lookup(&list, "context", &C);
  RNA_parameter_set_lookup(&list, "layout", &layout);
  node->typeinfo->rna_ext.call(C, ptr, func, &list);

  RNA_parameter_list_free(&list);
}

static void rna_Node_draw_buttons_ext(struct uiLayout *layout, bContext *C, PointerRNA *ptr)
{
  extern FunctionRNA rna_Node_draw_buttons_ext_func;

  bNode *node = (bNode *)ptr->data;
  ParameterList list;
  FunctionRNA *func;

  func = &rna_Node_draw_buttons_ext_func; /* RNA_struct_find_function(&ptr, "draw_buttons_ext"); */

  RNA_parameter_list_create(&list, ptr, func);
  RNA_parameter_set_lookup(&list, "context", &C);
  RNA_parameter_set_lookup(&list, "layout", &layout);
  node->typeinfo->rna_ext.call(C, ptr, func, &list);

  RNA_parameter_list_free(&list);
}

static void rna_Node_draw_label(bNodeTree *ntree, bNode *node, char *label, int maxlen)
{
  extern FunctionRNA rna_Node_draw_label_func;

  PointerRNA ptr;
  ParameterList list;
  FunctionRNA *func;
  void *ret;
  char *rlabel;

  func = &rna_Node_draw_label_func; /* RNA_struct_find_function(&ptr, "draw_label"); */

  RNA_pointer_create(&ntree->id, &RNA_Node, node, &ptr);
  RNA_parameter_list_create(&list, &ptr, func);
  node->typeinfo->rna_ext.call(NULL, &ptr, func, &list);

  RNA_parameter_get_lookup(&list, "label", &ret);
  rlabel = (char *)ret;
  BLI_strncpy(label, rlabel != NULL ? rlabel : "", maxlen);

  RNA_parameter_list_free(&list);
}

static bool rna_Node_is_registered_node_type(StructRNA *type)
{
  return (RNA_struct_blender_type_get(type) != NULL);
}

static void rna_Node_is_registered_node_type_runtime(bContext *UNUSED(C),
                                                     ReportList *UNUSED(reports),
                                                     PointerRNA *ptr,
                                                     ParameterList *parms)
{
  int result = (RNA_struct_blender_type_get(ptr->type) != NULL);
  RNA_parameter_set_lookup(parms, "result", &result);
}

static void rna_Node_unregister(Main *UNUSED(bmain), StructRNA *type)
{
  bNodeType *nt = RNA_struct_blender_type_get(type);

  if (!nt) {
    return;
  }

  RNA_struct_free_extension(type, &nt->rna_ext);
  RNA_struct_free(&BLENDER_RNA, type);

  /* this also frees the allocated nt pointer, no MEM_free call needed! */
  nodeUnregisterType(nt);

  /* update while blender is running */
  WM_main_add_notifier(NC_NODE | NA_EDITED, NULL);
}

/* Generic internal registration function.
 * Can be used to implement callbacks for registerable RNA node subtypes.
 */
static bNodeType *rna_Node_register_base(Main *bmain,
                                         ReportList *reports,
                                         StructRNA *basetype,
                                         void *data,
                                         const char *identifier,
                                         StructValidateFunc validate,
                                         StructCallbackFunc call,
                                         StructFreeFunc free)
{
  bNodeType *nt, dummynt;
  bNode dummynode;
  PointerRNA dummyptr;
  FunctionRNA *func;
  PropertyRNA *parm;
  int have_function[10];

  /* setup dummy node & node type to store static properties in */
  memset(&dummynt, 0, sizeof(bNodeType));
  /* this does some additional initialization of default values */
  node_type_base_custom(&dummynt, identifier, "", 0, 0);

  memset(&dummynode, 0, sizeof(bNode));
  dummynode.typeinfo = &dummynt;
  RNA_pointer_create(NULL, basetype, &dummynode, &dummyptr);

  /* validate the python class */
  if (validate(&dummyptr, data, have_function) != 0) {
    return NULL;
  }

  if (strlen(identifier) >= sizeof(dummynt.idname)) {
    BKE_reportf(reports,
                RPT_ERROR,
                "Registering node class: '%s' is too long, maximum length is %d",
                identifier,
                (int)sizeof(dummynt.idname));
    return NULL;
  }

  /* check if we have registered this node type before, and remove it */
  nt = nodeTypeFind(dummynt.idname);
  if (nt) {
    rna_Node_unregister(bmain, nt->rna_ext.srna);
  }

  /* create a new node type */
  nt = MEM_mallocN(sizeof(bNodeType), "node type");
  memcpy(nt, &dummynt, sizeof(dummynt));
  nt->free_self = (void (*)(bNodeType *))MEM_freeN;

  nt->rna_ext.srna = RNA_def_struct_ptr(&BLENDER_RNA, nt->idname, basetype);
  nt->rna_ext.data = data;
  nt->rna_ext.call = call;
  nt->rna_ext.free = free;
  RNA_struct_blender_type_set(nt->rna_ext.srna, nt);

  RNA_def_struct_ui_text(nt->rna_ext.srna, nt->ui_name, nt->ui_description);
  RNA_def_struct_ui_icon(nt->rna_ext.srna, nt->ui_icon);

  func = RNA_def_function_runtime(
      nt->rna_ext.srna, "is_registered_node_type", rna_Node_is_registered_node_type_runtime);
  RNA_def_function_ui_description(func, "True if a registered node type");
  RNA_def_function_flag(func, FUNC_NO_SELF | FUNC_USE_SELF_TYPE);
  parm = RNA_def_boolean(func, "result", false, "Result", "");
  RNA_def_function_return(func, parm);

  /* XXX bad level call! needed to initialize the basic draw functions ... */
  ED_init_custom_node_type(nt);

  nt->poll = (have_function[0]) ? rna_Node_poll : NULL;
  nt->poll_instance = (have_function[1]) ? rna_Node_poll_instance : rna_Node_poll_instance_default;
  nt->updatefunc = (have_function[2]) ? rna_Node_update_reg : NULL;
  nt->insert_link = (have_function[3]) ? rna_Node_insert_link : NULL;
  nt->initfunc_api = (have_function[4]) ? rna_Node_init : NULL;
  nt->copyfunc_api = (have_function[5]) ? rna_Node_copy : NULL;
  nt->freefunc_api = (have_function[6]) ? rna_Node_free : NULL;
  nt->draw_buttons = (have_function[7]) ? rna_Node_draw_buttons : NULL;
  nt->draw_buttons_ex = (have_function[8]) ? rna_Node_draw_buttons_ext : NULL;
  nt->labelfunc = (have_function[9]) ? rna_Node_draw_label : NULL;

  /* sanitize size values in case not all have been registered */
  if (nt->maxwidth < nt->minwidth) {
    nt->maxwidth = nt->minwidth;
  }
  if (nt->maxheight < nt->minheight) {
    nt->maxheight = nt->minheight;
  }
  CLAMP(nt->width, nt->minwidth, nt->maxwidth);
  CLAMP(nt->height, nt->minheight, nt->maxheight);

  return nt;
}

static StructRNA *rna_Node_register(Main *bmain,
                                    ReportList *reports,
                                    void *data,
                                    const char *identifier,
                                    StructValidateFunc validate,
                                    StructCallbackFunc call,
                                    StructFreeFunc free)
{
  bNodeType *nt = rna_Node_register_base(
      bmain, reports, &RNA_Node, data, identifier, validate, call, free);
  if (!nt) {
    return NULL;
  }

  nodeRegisterType(nt);

  /* update while blender is running */
  WM_main_add_notifier(NC_NODE | NA_EDITED, NULL);

  return nt->rna_ext.srna;
}

static const EnumPropertyItem *itemf_function_check(
    const EnumPropertyItem *original_item_array,
    bool (*value_supported)(const EnumPropertyItem *item))
{
  EnumPropertyItem *item_array = NULL;
  int items_len = 0;

  for (const EnumPropertyItem *item = original_item_array; item->identifier != NULL; item++) {
    if (value_supported(item)) {
      RNA_enum_item_add(&item_array, &items_len, item);
    }
  }

  RNA_enum_item_end(&item_array, &items_len);
  return item_array;
}

static bool attribute_random_type_supported(const EnumPropertyItem *item)
{
  return ELEM(item->value, CD_PROP_FLOAT, CD_PROP_FLOAT3);
}
static const EnumPropertyItem *rna_GeometryNodeAttributeRandom_type_itemf(
    bContext *UNUSED(C), PointerRNA *UNUSED(ptr), PropertyRNA *UNUSED(prop), bool *r_free)
{
  *r_free = true;
  return itemf_function_check(rna_enum_attribute_type_items, attribute_random_type_supported);
}

static bool attribute_random_domain_supported(const EnumPropertyItem *item)
{
  return item->value == ATTR_DOMAIN_POINT;
}
static const EnumPropertyItem *rna_GeometryNodeAttributeRandom_domain_itemf(
    bContext *UNUSED(C), PointerRNA *UNUSED(ptr), PropertyRNA *UNUSED(prop), bool *r_free)
{
  *r_free = true;
  return itemf_function_check(rna_enum_attribute_domain_items, attribute_random_domain_supported);
}

static bool attribute_fill_type_supported(const EnumPropertyItem *item)
{
  return ELEM(item->value, CD_PROP_FLOAT, CD_PROP_FLOAT3, CD_PROP_COLOR);
}
static const EnumPropertyItem *rna_GeometryNodeAttributeFill_type_itemf(bContext *UNUSED(C),
                                                                        PointerRNA *UNUSED(ptr),
                                                                        PropertyRNA *UNUSED(prop),
                                                                        bool *r_free)
{
  *r_free = true;
  return itemf_function_check(rna_enum_attribute_type_items, attribute_fill_type_supported);
}

static bool attribute_fill_domain_supported(const EnumPropertyItem *item)
{
  return item->value == ATTR_DOMAIN_POINT;
}
static const EnumPropertyItem *rna_GeometryNodeAttributeFill_domain_itemf(
    bContext *UNUSED(C), PointerRNA *UNUSED(ptr), PropertyRNA *UNUSED(prop), bool *r_free)
{
  *r_free = true;
  return itemf_function_check(rna_enum_attribute_domain_items, attribute_fill_domain_supported);
}

static bool attribute_math_operation_supported(const EnumPropertyItem *item)
{
  return ELEM(item->value,
              NODE_MATH_ADD,
              NODE_MATH_SUBTRACT,
              NODE_MATH_MULTIPLY,
              NODE_MATH_DIVIDE) &&
         (item->identifier[0] != '\0');
}
static const EnumPropertyItem *rna_GeometryNodeAttributeMath_operation_itemf(
    bContext *UNUSED(C), PointerRNA *UNUSED(ptr), PropertyRNA *UNUSED(prop), bool *r_free)
{
  *r_free = true;
  return itemf_function_check(rna_enum_node_math_items, attribute_math_operation_supported);
}

static StructRNA *rna_ShaderNode_register(Main *bmain,
                                          ReportList *reports,
                                          void *data,
                                          const char *identifier,
                                          StructValidateFunc validate,
                                          StructCallbackFunc call,
                                          StructFreeFunc free)
{
  bNodeType *nt = rna_Node_register_base(
      bmain, reports, &RNA_ShaderNode, data, identifier, validate, call, free);
  if (!nt) {
    return NULL;
  }

  nodeRegisterType(nt);

  /* update while blender is running */
  WM_main_add_notifier(NC_NODE | NA_EDITED, NULL);

  return nt->rna_ext.srna;
}

static StructRNA *rna_CompositorNode_register(Main *bmain,
                                              ReportList *reports,
                                              void *data,
                                              const char *identifier,
                                              StructValidateFunc validate,
                                              StructCallbackFunc call,
                                              StructFreeFunc free)
{
  bNodeType *nt = rna_Node_register_base(
      bmain, reports, &RNA_CompositorNode, data, identifier, validate, call, free);
  if (!nt) {
    return NULL;
  }

  nodeRegisterType(nt);

  /* update while blender is running */
  WM_main_add_notifier(NC_NODE | NA_EDITED, NULL);

  return nt->rna_ext.srna;
}

static StructRNA *rna_TextureNode_register(Main *bmain,
                                           ReportList *reports,
                                           void *data,
                                           const char *identifier,
                                           StructValidateFunc validate,
                                           StructCallbackFunc call,
                                           StructFreeFunc free)
{
  bNodeType *nt = rna_Node_register_base(
      bmain, reports, &RNA_TextureNode, data, identifier, validate, call, free);
  if (!nt) {
    return NULL;
  }

  nodeRegisterType(nt);

  /* update while blender is running */
  WM_main_add_notifier(NC_NODE | NA_EDITED, NULL);

  return nt->rna_ext.srna;
}

static StructRNA *rna_GeometryNode_register(Main *bmain,
                                            ReportList *reports,
                                            void *data,
                                            const char *identifier,
                                            StructValidateFunc validate,
                                            StructCallbackFunc call,
                                            StructFreeFunc free)
{
  bNodeType *nt = rna_Node_register_base(
      bmain, reports, &RNA_GeometryNode, data, identifier, validate, call, free);
  if (!nt) {
    return NULL;
  }

  nodeRegisterType(nt);

  /* update while blender is running */
  WM_main_add_notifier(NC_NODE | NA_EDITED, NULL);

  return nt->rna_ext.srna;
}

static StructRNA *rna_FunctionNode_register(Main *bmain,
                                            ReportList *reports,
                                            void *data,
                                            const char *identifier,
                                            StructValidateFunc validate,
                                            StructCallbackFunc call,
                                            StructFreeFunc free)
{
  bNodeType *nt = rna_Node_register_base(
      bmain, reports, &RNA_FunctionNode, data, identifier, validate, call, free);
  if (!nt) {
    return NULL;
  }

  nodeRegisterType(nt);

  /* update while blender is running */
  WM_main_add_notifier(NC_NODE | NA_EDITED, NULL);

  return nt->rna_ext.srna;
}

static IDProperty *rna_Node_idprops(PointerRNA *ptr, bool create)
{
  bNode *node = ptr->data;

  if (create && !node->prop) {
    IDPropertyTemplate val = {0};
    node->prop = IDP_New(IDP_GROUP, &val, "RNA_Node ID properties");
  }

  return node->prop;
}

static void rna_Node_parent_set(PointerRNA *ptr,
                                PointerRNA value,
                                struct ReportList *UNUSED(reports))
{
  bNode *node = ptr->data;
  bNode *parent = value.data;

  if (parent) {
    /* XXX only Frame node allowed for now,
     * in the future should have a poll function or so to test possible attachment.
     */
    if (parent->type != NODE_FRAME) {
      return;
    }

    /* make sure parent is not attached to the node */
    if (nodeAttachNodeCheck(parent, node)) {
      return;
    }
  }

  nodeDetachNode(node);
  if (parent) {
    nodeAttachNode(node, parent);
  }
}

static bool rna_Node_parent_poll(PointerRNA *ptr, PointerRNA value)
{
  bNode *node = ptr->data;
  bNode *parent = value.data;

  /* XXX only Frame node allowed for now,
   * in the future should have a poll function or so to test possible attachment.
   */
  if (parent->type != NODE_FRAME) {
    return false;
  }

  /* make sure parent is not attached to the node */
  if (nodeAttachNodeCheck(parent, node)) {
    return false;
  }

  return true;
}

static void rna_Node_update(Main *bmain, Scene *UNUSED(scene), PointerRNA *ptr)
{
  bNodeTree *ntree = (bNodeTree *)ptr->owner_id;
  bNode *node = (bNode *)ptr->data;
  ED_node_tag_update_nodetree(bmain, ntree, node);
}

static void rna_Node_update_relations(Main *bmain, Scene *scene, PointerRNA *ptr)
{
  rna_Node_update(bmain, scene, ptr);
  DEG_relations_tag_update(bmain);
}

static void rna_Node_socket_value_update(ID *id, bNode *node, bContext *C)
{
  ED_node_tag_update_nodetree(CTX_data_main(C), (bNodeTree *)id, node);
}

static void rna_Node_select_set(PointerRNA *ptr, bool value)
{
  bNode *node = (bNode *)ptr->data;
  nodeSetSelected(node, value);
}

static void rna_Node_name_set(PointerRNA *ptr, const char *value)
{
  bNodeTree *ntree = (bNodeTree *)ptr->owner_id;
  bNode *node = (bNode *)ptr->data;
  char oldname[sizeof(node->name)];

  /* make a copy of the old name first */
  BLI_strncpy(oldname, node->name, sizeof(node->name));
  /* set new name */
  BLI_strncpy_utf8(node->name, value, sizeof(node->name));

  nodeUniqueName(ntree, node);

  /* fix all the animation data which may link to this */
  BKE_animdata_fix_paths_rename_all(NULL, "nodes", oldname, node->name);
}

static bNodeSocket *rna_Node_inputs_new(ID *id,
                                        bNode *node,
                                        Main *bmain,
                                        ReportList *reports,
                                        const char *type,
                                        const char *name,
                                        const char *identifier)
{

  if (ELEM(node->type, NODE_GROUP_INPUT, NODE_FRAME)) {
    BKE_report(reports, RPT_ERROR, "Unable to create socket");
    return NULL;
  }
  /* Adding an input to a group node is not working,
   * simpler to add it to its underlying nodetree. */
  if (ELEM(node->type, NODE_GROUP, NODE_CUSTOM_GROUP) && node->id != NULL) {
    return rna_NodeTree_inputs_new((bNodeTree *)node->id, bmain, reports, type, name);
  }

  bNodeTree *ntree = (bNodeTree *)id;
  bNodeSocket *sock;

  sock = nodeAddSocket(ntree, node, SOCK_IN, type, identifier, name);

  if (sock == NULL) {
    BKE_report(reports, RPT_ERROR, "Unable to create socket");
  }
  else {
    ntreeUpdateTree(bmain, ntree);
    WM_main_add_notifier(NC_NODE | NA_EDITED, ntree);
  }

  return sock;
}

static bNodeSocket *rna_Node_outputs_new(ID *id,
                                         bNode *node,
                                         Main *bmain,
                                         ReportList *reports,
                                         const char *type,
                                         const char *name,
                                         const char *identifier)
{
  if (ELEM(node->type, NODE_GROUP_OUTPUT, NODE_FRAME)) {
    BKE_report(reports, RPT_ERROR, "Unable to create socket");
    return NULL;
  }
  /* Adding an output to a group node is not working,
   * simpler to add it to its underlying nodetree. */
  if (ELEM(node->type, NODE_GROUP, NODE_CUSTOM_GROUP) && node->id != NULL) {
    return rna_NodeTree_outputs_new((bNodeTree *)node->id, bmain, reports, type, name);
  }

  bNodeTree *ntree = (bNodeTree *)id;
  bNodeSocket *sock;

  sock = nodeAddSocket(ntree, node, SOCK_OUT, type, identifier, name);

  if (sock == NULL) {
    BKE_report(reports, RPT_ERROR, "Unable to create socket");
  }
  else {
    ntreeUpdateTree(bmain, ntree);
    WM_main_add_notifier(NC_NODE | NA_EDITED, ntree);
  }

  return sock;
}

static void rna_Node_socket_remove(
    ID *id, bNode *node, Main *bmain, ReportList *reports, bNodeSocket *sock)
{
  bNodeTree *ntree = (bNodeTree *)id;

  if (BLI_findindex(&node->inputs, sock) == -1 && BLI_findindex(&node->outputs, sock) == -1) {
    BKE_reportf(reports, RPT_ERROR, "Unable to locate socket '%s' in node", sock->identifier);
  }
  else {
    nodeRemoveSocket(ntree, node, sock);

    ntreeUpdateTree(bmain, ntree);
    WM_main_add_notifier(NC_NODE | NA_EDITED, ntree);
  }
}

static void rna_Node_inputs_clear(ID *id, bNode *node, Main *bmain)
{
  bNodeTree *ntree = (bNodeTree *)id;
  bNodeSocket *sock, *nextsock;

  for (sock = node->inputs.first; sock; sock = nextsock) {
    nextsock = sock->next;
    nodeRemoveSocket(ntree, node, sock);
  }

  ntreeUpdateTree(bmain, ntree);
  WM_main_add_notifier(NC_NODE | NA_EDITED, ntree);
}

static void rna_Node_outputs_clear(ID *id, bNode *node, Main *bmain)
{
  bNodeTree *ntree = (bNodeTree *)id;
  bNodeSocket *sock, *nextsock;

  for (sock = node->outputs.first; sock; sock = nextsock) {
    nextsock = sock->next;
    nodeRemoveSocket(ntree, node, sock);
  }

  ntreeUpdateTree(bmain, ntree);
  WM_main_add_notifier(NC_NODE | NA_EDITED, ntree);
}

static void rna_Node_inputs_move(ID *id, bNode *node, Main *bmain, int from_index, int to_index)
{
  bNodeTree *ntree = (bNodeTree *)id;
  bNodeSocket *sock;

  if (from_index == to_index) {
    return;
  }
  if (from_index < 0 || to_index < 0) {
    return;
  }

  sock = BLI_findlink(&node->inputs, from_index);
  if (to_index < from_index) {
    bNodeSocket *nextsock = BLI_findlink(&node->inputs, to_index);
    if (nextsock) {
      BLI_remlink(&node->inputs, sock);
      BLI_insertlinkbefore(&node->inputs, nextsock, sock);
    }
  }
  else {
    bNodeSocket *prevsock = BLI_findlink(&node->inputs, to_index);
    if (prevsock) {
      BLI_remlink(&node->inputs, sock);
      BLI_insertlinkafter(&node->inputs, prevsock, sock);
    }
  }

  ntreeUpdateTree(bmain, ntree);
  WM_main_add_notifier(NC_NODE | NA_EDITED, ntree);
}

static void rna_Node_outputs_move(ID *id, bNode *node, Main *bmain, int from_index, int to_index)
{
  bNodeTree *ntree = (bNodeTree *)id;
  bNodeSocket *sock;

  if (from_index == to_index) {
    return;
  }
  if (from_index < 0 || to_index < 0) {
    return;
  }

  sock = BLI_findlink(&node->outputs, from_index);
  if (to_index < from_index) {
    bNodeSocket *nextsock = BLI_findlink(&node->outputs, to_index);
    if (nextsock) {
      BLI_remlink(&node->outputs, sock);
      BLI_insertlinkbefore(&node->outputs, nextsock, sock);
    }
  }
  else {
    bNodeSocket *prevsock = BLI_findlink(&node->outputs, to_index);
    if (prevsock) {
      BLI_remlink(&node->outputs, sock);
      BLI_insertlinkafter(&node->outputs, prevsock, sock);
    }
  }

  ntreeUpdateTree(bmain, ntree);
  WM_main_add_notifier(NC_NODE | NA_EDITED, ntree);
}

static void rna_Node_width_range(
    PointerRNA *ptr, float *min, float *max, float *softmin, float *softmax)
{
  bNode *node = ptr->data;
  *min = *softmin = node->typeinfo->minwidth;
  *max = *softmax = node->typeinfo->maxwidth;
}

static void rna_Node_height_range(
    PointerRNA *ptr, float *min, float *max, float *softmin, float *softmax)
{
  bNode *node = ptr->data;
  *min = *softmin = node->typeinfo->minheight;
  *max = *softmax = node->typeinfo->maxheight;
}

static void rna_Node_dimensions_get(PointerRNA *ptr, float *value)
{
  bNode *node = ptr->data;
  value[0] = node->totr.xmax - node->totr.xmin;
  value[1] = node->totr.ymax - node->totr.ymin;
}

/* ******** Node Socket ******** */

static void rna_NodeSocket_draw(
    bContext *C, struct uiLayout *layout, PointerRNA *ptr, PointerRNA *node_ptr, const char *text)
{
  extern FunctionRNA rna_NodeSocket_draw_func;

  bNodeSocket *sock = (bNodeSocket *)ptr->data;
  ParameterList list;
  FunctionRNA *func;

  func = &rna_NodeSocket_draw_func; /* RNA_struct_find_function(&ptr, "draw"); */

  RNA_parameter_list_create(&list, ptr, func);
  RNA_parameter_set_lookup(&list, "context", &C);
  RNA_parameter_set_lookup(&list, "layout", &layout);
  RNA_parameter_set_lookup(&list, "node", node_ptr);
  RNA_parameter_set_lookup(&list, "text", &text);
  sock->typeinfo->ext_socket.call(C, ptr, func, &list);

  RNA_parameter_list_free(&list);
}

static void rna_NodeSocket_draw_color(bContext *C,
                                      PointerRNA *ptr,
                                      PointerRNA *node_ptr,
                                      float *r_color)
{
  extern FunctionRNA rna_NodeSocket_draw_color_func;

  bNodeSocket *sock = (bNodeSocket *)ptr->data;
  ParameterList list;
  FunctionRNA *func;
  void *ret;

  func = &rna_NodeSocket_draw_color_func; /* RNA_struct_find_function(&ptr, "draw_color"); */

  RNA_parameter_list_create(&list, ptr, func);
  RNA_parameter_set_lookup(&list, "context", &C);
  RNA_parameter_set_lookup(&list, "node", node_ptr);
  sock->typeinfo->ext_socket.call(C, ptr, func, &list);

  RNA_parameter_get_lookup(&list, "color", &ret);
  copy_v4_v4(r_color, (float *)ret);

  RNA_parameter_list_free(&list);
}

static void rna_NodeSocket_unregister(Main *UNUSED(bmain), StructRNA *type)
{
  bNodeSocketType *st = RNA_struct_blender_type_get(type);
  if (!st) {
    return;
  }

  RNA_struct_free_extension(type, &st->ext_socket);
  RNA_struct_free(&BLENDER_RNA, type);

  nodeUnregisterSocketType(st);

  /* update while blender is running */
  WM_main_add_notifier(NC_NODE | NA_EDITED, NULL);
}

static StructRNA *rna_NodeSocket_register(Main *UNUSED(bmain),
                                          ReportList *reports,
                                          void *data,
                                          const char *identifier,
                                          StructValidateFunc validate,
                                          StructCallbackFunc call,
                                          StructFreeFunc free)
{
  bNodeSocketType *st, dummyst;
  bNodeSocket dummysock;
  PointerRNA dummyptr;
  int have_function[2];

  /* setup dummy socket & socket type to store static properties in */
  memset(&dummyst, 0, sizeof(bNodeSocketType));

  memset(&dummysock, 0, sizeof(bNodeSocket));
  dummysock.typeinfo = &dummyst;
  RNA_pointer_create(NULL, &RNA_NodeSocket, &dummysock, &dummyptr);

  /* validate the python class */
  if (validate(&dummyptr, data, have_function) != 0) {
    return NULL;
  }

  if (strlen(identifier) >= sizeof(dummyst.idname)) {
    BKE_reportf(reports,
                RPT_ERROR,
                "Registering node socket class: '%s' is too long, maximum length is %d",
                identifier,
                (int)sizeof(dummyst.idname));
    return NULL;
  }

  /* check if we have registered this socket type before */
  st = nodeSocketTypeFind(dummyst.idname);
  if (!st) {
    /* create a new node socket type */
    st = MEM_mallocN(sizeof(bNodeSocketType), "node socket type");
    memcpy(st, &dummyst, sizeof(dummyst));

    nodeRegisterSocketType(st);
  }

  st->free_self = (void (*)(bNodeSocketType * stype)) MEM_freeN;

  /* if RNA type is already registered, unregister first */
  if (st->ext_socket.srna) {
    StructRNA *srna = st->ext_socket.srna;
    RNA_struct_free_extension(srna, &st->ext_socket);
    RNA_struct_free(&BLENDER_RNA, srna);
  }
  st->ext_socket.srna = RNA_def_struct_ptr(&BLENDER_RNA, st->idname, &RNA_NodeSocket);
  st->ext_socket.data = data;
  st->ext_socket.call = call;
  st->ext_socket.free = free;
  RNA_struct_blender_type_set(st->ext_socket.srna, st);

  /* XXX bad level call! needed to initialize the basic draw functions ... */
  ED_init_custom_node_socket_type(st);

  st->draw = (have_function[0]) ? rna_NodeSocket_draw : NULL;
  st->draw_color = (have_function[1]) ? rna_NodeSocket_draw_color : NULL;

  /* update while blender is running */
  WM_main_add_notifier(NC_NODE | NA_EDITED, NULL);

  return st->ext_socket.srna;
}

static StructRNA *rna_NodeSocket_refine(PointerRNA *ptr)
{
  bNodeSocket *sock = (bNodeSocket *)ptr->data;

  if (sock->typeinfo->ext_socket.srna) {
    return sock->typeinfo->ext_socket.srna;
  }
  else {
    return &RNA_NodeSocket;
  }
}

static char *rna_NodeSocket_path(PointerRNA *ptr)
{
  bNodeTree *ntree = (bNodeTree *)ptr->owner_id;
  bNodeSocket *sock = (bNodeSocket *)ptr->data;
  bNode *node;
  int socketindex;
  char name_esc[sizeof(node->name) * 2];

  if (!nodeFindNode(ntree, sock, &node, &socketindex)) {
    return NULL;
  }

  BLI_str_escape(name_esc, node->name, sizeof(name_esc));

  if (sock->in_out == SOCK_IN) {
    return BLI_sprintfN("nodes[\"%s\"].inputs[%d]", name_esc, socketindex);
  }
  else {
    return BLI_sprintfN("nodes[\"%s\"].outputs[%d]", name_esc, socketindex);
  }
}

static IDProperty *rna_NodeSocket_idprops(PointerRNA *ptr, bool create)
{
  bNodeSocket *sock = ptr->data;

  if (create && !sock->prop) {
    IDPropertyTemplate val = {0};
    sock->prop = IDP_New(IDP_GROUP, &val, "RNA_NodeSocket ID properties");
  }

  return sock->prop;
}

static PointerRNA rna_NodeSocket_node_get(PointerRNA *ptr)
{
  bNodeTree *ntree = (bNodeTree *)ptr->owner_id;
  bNodeSocket *sock = (bNodeSocket *)ptr->data;
  bNode *node;
  PointerRNA r_ptr;

  nodeFindNode(ntree, sock, &node, NULL);

  RNA_pointer_create((ID *)ntree, &RNA_Node, node, &r_ptr);
  return r_ptr;
}

static void rna_NodeSocket_type_set(PointerRNA *ptr, int value)
{
  bNodeTree *ntree = (bNodeTree *)ptr->owner_id;
  bNodeSocket *sock = (bNodeSocket *)ptr->data;
  bNode *node;
  nodeFindNode(ntree, sock, &node, NULL);
  nodeModifySocketType(ntree, node, sock, value, 0);
}

static void rna_NodeSocket_update(Main *bmain, Scene *UNUSED(scene), PointerRNA *ptr)
{
  bNodeTree *ntree = (bNodeTree *)ptr->owner_id;
  bNodeSocket *sock = (bNodeSocket *)ptr->data;
  bNode *node;
  if (nodeFindNode(ntree, sock, &node, NULL)) {
    ED_node_tag_update_nodetree(bmain, ntree, node);
  }
}

static bool rna_NodeSocket_is_output_get(PointerRNA *ptr)
{
  bNodeSocket *sock = ptr->data;
  return sock->in_out == SOCK_OUT;
}

static void rna_NodeSocket_link_limit_set(PointerRNA *ptr, int value)
{
  /* Does not have any effect if the link limit is defined in the socket type. */
  bNodeSocket *sock = ptr->data;
  sock->limit = (value == 0 ? 0xFFF : value);
}

static void rna_NodeSocket_hide_set(PointerRNA *ptr, bool value)
{
  bNodeSocket *sock = (bNodeSocket *)ptr->data;

  /* don't hide linked sockets */
  if (sock->flag & SOCK_IN_USE) {
    return;
  }

  if (value) {
    sock->flag |= SOCK_HIDDEN;
  }
  else {
    sock->flag &= ~SOCK_HIDDEN;
  }
}

static void rna_NodeSocketInterface_draw(bContext *C, struct uiLayout *layout, PointerRNA *ptr)
{
  extern FunctionRNA rna_NodeSocketInterface_draw_func;

  bNodeSocket *stemp = (bNodeSocket *)ptr->data;
  ParameterList list;
  FunctionRNA *func;

  if (!stemp->typeinfo) {
    return;
  }

  func = &rna_NodeSocketInterface_draw_func; /* RNA_struct_find_function(&ptr, "draw"); */

  RNA_parameter_list_create(&list, ptr, func);
  RNA_parameter_set_lookup(&list, "context", &C);
  RNA_parameter_set_lookup(&list, "layout", &layout);
  stemp->typeinfo->ext_interface.call(C, ptr, func, &list);

  RNA_parameter_list_free(&list);
}

static void rna_NodeSocketInterface_draw_color(bContext *C, PointerRNA *ptr, float *r_color)
{
  extern FunctionRNA rna_NodeSocketInterface_draw_color_func;

  bNodeSocket *sock = (bNodeSocket *)ptr->data;
  ParameterList list;
  FunctionRNA *func;
  void *ret;

  if (!sock->typeinfo) {
    return;
  }

  func =
      &rna_NodeSocketInterface_draw_color_func; /* RNA_struct_find_function(&ptr, "draw_color"); */

  RNA_parameter_list_create(&list, ptr, func);
  RNA_parameter_set_lookup(&list, "context", &C);
  sock->typeinfo->ext_interface.call(C, ptr, func, &list);

  RNA_parameter_get_lookup(&list, "color", &ret);
  copy_v4_v4(r_color, (float *)ret);

  RNA_parameter_list_free(&list);
}

static void rna_NodeSocketInterface_register_properties(bNodeTree *ntree,
                                                        bNodeSocket *stemp,
                                                        StructRNA *data_srna)
{
  extern FunctionRNA rna_NodeSocketInterface_register_properties_func;

  PointerRNA ptr;
  ParameterList list;
  FunctionRNA *func;

  if (!stemp->typeinfo) {
    return;
  }

  RNA_pointer_create((ID *)ntree, &RNA_NodeSocketInterface, stemp, &ptr);
  /* RNA_struct_find_function(&ptr, "register_properties"); */
  func = &rna_NodeSocketInterface_register_properties_func;

  RNA_parameter_list_create(&list, &ptr, func);
  RNA_parameter_set_lookup(&list, "data_rna_type", &data_srna);
  stemp->typeinfo->ext_interface.call(NULL, &ptr, func, &list);

  RNA_parameter_list_free(&list);
}

static void rna_NodeSocketInterface_init_socket(
    bNodeTree *ntree, bNodeSocket *stemp, bNode *node, bNodeSocket *sock, const char *data_path)
{
  extern FunctionRNA rna_NodeSocketInterface_init_socket_func;

  PointerRNA ptr, node_ptr, sock_ptr;
  ParameterList list;
  FunctionRNA *func;

  if (!stemp->typeinfo) {
    return;
  }

  RNA_pointer_create((ID *)ntree, &RNA_NodeSocketInterface, stemp, &ptr);
  RNA_pointer_create((ID *)ntree, &RNA_Node, node, &node_ptr);
  RNA_pointer_create((ID *)ntree, &RNA_NodeSocket, sock, &sock_ptr);
  /* RNA_struct_find_function(&ptr, "init_socket"); */
  func = &rna_NodeSocketInterface_init_socket_func;

  RNA_parameter_list_create(&list, &ptr, func);
  RNA_parameter_set_lookup(&list, "node", &node_ptr);
  RNA_parameter_set_lookup(&list, "socket", &sock_ptr);
  RNA_parameter_set_lookup(&list, "data_path", &data_path);
  stemp->typeinfo->ext_interface.call(NULL, &ptr, func, &list);

  RNA_parameter_list_free(&list);
}

static void rna_NodeSocketInterface_from_socket(bNodeTree *ntree,
                                                bNodeSocket *stemp,
                                                bNode *node,
                                                bNodeSocket *sock)
{
  extern FunctionRNA rna_NodeSocketInterface_from_socket_func;

  PointerRNA ptr, node_ptr, sock_ptr;
  ParameterList list;
  FunctionRNA *func;

  if (!stemp->typeinfo) {
    return;
  }

  RNA_pointer_create((ID *)ntree, &RNA_NodeSocketInterface, stemp, &ptr);
  RNA_pointer_create((ID *)ntree, &RNA_Node, node, &node_ptr);
  RNA_pointer_create((ID *)ntree, &RNA_NodeSocket, sock, &sock_ptr);
  /* RNA_struct_find_function(&ptr, "from_socket"); */
  func = &rna_NodeSocketInterface_from_socket_func;

  RNA_parameter_list_create(&list, &ptr, func);
  RNA_parameter_set_lookup(&list, "node", &node_ptr);
  RNA_parameter_set_lookup(&list, "socket", &sock_ptr);
  stemp->typeinfo->ext_interface.call(NULL, &ptr, func, &list);

  RNA_parameter_list_free(&list);
}

static void rna_NodeSocketInterface_unregister(Main *UNUSED(bmain), StructRNA *type)
{
  bNodeSocketType *st = RNA_struct_blender_type_get(type);
  if (!st) {
    return;
  }

  RNA_struct_free_extension(type, &st->ext_interface);

  RNA_struct_free(&BLENDER_RNA, type);

  /* update while blender is running */
  WM_main_add_notifier(NC_NODE | NA_EDITED, NULL);
}

static StructRNA *rna_NodeSocketInterface_register(Main *UNUSED(bmain),
                                                   ReportList *UNUSED(reports),
                                                   void *data,
                                                   const char *identifier,
                                                   StructValidateFunc validate,
                                                   StructCallbackFunc call,
                                                   StructFreeFunc free)
{
  bNodeSocketType *st, dummyst;
  bNodeSocket dummysock;
  PointerRNA dummyptr;
  int have_function[5];

  /* setup dummy socket & socket type to store static properties in */
  memset(&dummyst, 0, sizeof(bNodeSocketType));

  memset(&dummysock, 0, sizeof(bNodeSocket));
  dummysock.typeinfo = &dummyst;
  RNA_pointer_create(NULL, &RNA_NodeSocketInterface, &dummysock, &dummyptr);

  /* validate the python class */
  if (validate(&dummyptr, data, have_function) != 0) {
    return NULL;
  }

  /* check if we have registered this socket type before */
  st = nodeSocketTypeFind(dummyst.idname);
  if (st) {
    /* basic socket type registered by a socket class before. */
  }
  else {
    /* create a new node socket type */
    st = MEM_mallocN(sizeof(bNodeSocketType), "node socket type");
    memcpy(st, &dummyst, sizeof(dummyst));

    nodeRegisterSocketType(st);
  }

  st->free_self = (void (*)(bNodeSocketType * stype)) MEM_freeN;

  /* if RNA type is already registered, unregister first */
  if (st->ext_interface.srna) {
    StructRNA *srna = st->ext_interface.srna;
    RNA_struct_free_extension(srna, &st->ext_interface);
    RNA_struct_free(&BLENDER_RNA, srna);
  }
  st->ext_interface.srna = RNA_def_struct_ptr(&BLENDER_RNA, identifier, &RNA_NodeSocketInterface);
  st->ext_interface.data = data;
  st->ext_interface.call = call;
  st->ext_interface.free = free;
  RNA_struct_blender_type_set(st->ext_interface.srna, st);

  st->interface_draw = (have_function[0]) ? rna_NodeSocketInterface_draw : NULL;
  st->interface_draw_color = (have_function[1]) ? rna_NodeSocketInterface_draw_color : NULL;
  st->interface_register_properties = (have_function[2]) ?
                                          rna_NodeSocketInterface_register_properties :
                                          NULL;
  st->interface_init_socket = (have_function[3]) ? rna_NodeSocketInterface_init_socket : NULL;
  st->interface_from_socket = (have_function[4]) ? rna_NodeSocketInterface_from_socket : NULL;

  /* update while blender is running */
  WM_main_add_notifier(NC_NODE | NA_EDITED, NULL);

  return st->ext_interface.srna;
}

static StructRNA *rna_NodeSocketInterface_refine(PointerRNA *ptr)
{
  bNodeSocket *sock = (bNodeSocket *)ptr->data;

  if (sock->typeinfo && sock->typeinfo->ext_interface.srna) {
    return sock->typeinfo->ext_interface.srna;
  }
  else {
    return &RNA_NodeSocketInterface;
  }
}

static char *rna_NodeSocketInterface_path(PointerRNA *ptr)
{
  bNodeTree *ntree = (bNodeTree *)ptr->owner_id;
  bNodeSocket *sock = (bNodeSocket *)ptr->data;
  int socketindex;

  socketindex = BLI_findindex(&ntree->inputs, sock);
  if (socketindex != -1) {
    return BLI_sprintfN("inputs[%d]", socketindex);
  }

  socketindex = BLI_findindex(&ntree->outputs, sock);
  if (socketindex != -1) {
    return BLI_sprintfN("outputs[%d]", socketindex);
  }

  return NULL;
}

static IDProperty *rna_NodeSocketInterface_idprops(PointerRNA *ptr, bool create)
{
  bNodeSocket *sock = ptr->data;

  if (create && !sock->prop) {
    IDPropertyTemplate val = {0};
    sock->prop = IDP_New(IDP_GROUP, &val, "RNA_NodeSocketInterface ID properties");
  }

  return sock->prop;
}

static void rna_NodeSocketInterface_update(Main *bmain, Scene *UNUSED(scene), PointerRNA *ptr)
{
  bNodeTree *ntree = (bNodeTree *)ptr->owner_id;
  bNodeSocket *stemp = ptr->data;

  if (!stemp->typeinfo) {
    return;
  }

  ntree->update |= NTREE_UPDATE_GROUP;
  ntreeUpdateTree(bmain, ntree);

  ED_node_tag_update_nodetree(bmain, ntree, NULL);
}

/* ******** Standard Node Socket Base Types ******** */

static void rna_NodeSocketStandard_draw(ID *id,
                                        bNodeSocket *sock,
                                        struct bContext *C,
                                        struct uiLayout *layout,
                                        PointerRNA *nodeptr,
                                        const char *text)
{
  PointerRNA ptr;
  RNA_pointer_create(id, &RNA_NodeSocket, sock, &ptr);
  sock->typeinfo->draw(C, layout, &ptr, nodeptr, text);
}

static void rna_NodeSocketStandard_draw_color(
    ID *id, bNodeSocket *sock, struct bContext *C, PointerRNA *nodeptr, float *r_color)
{
  PointerRNA ptr;
  RNA_pointer_create(id, &RNA_NodeSocket, sock, &ptr);
  sock->typeinfo->draw_color(C, &ptr, nodeptr, r_color);
}

static void rna_NodeSocketInterfaceStandard_draw(ID *id,
                                                 bNodeSocket *sock,
                                                 struct bContext *C,
                                                 struct uiLayout *layout)
{
  PointerRNA ptr;
  RNA_pointer_create(id, &RNA_NodeSocket, sock, &ptr);
  sock->typeinfo->interface_draw(C, layout, &ptr);
}

static void rna_NodeSocketInterfaceStandard_draw_color(ID *id,
                                                       bNodeSocket *sock,
                                                       struct bContext *C,
                                                       float *r_color)
{
  PointerRNA ptr;
  RNA_pointer_create(id, &RNA_NodeSocket, sock, &ptr);
  sock->typeinfo->interface_draw_color(C, &ptr, r_color);
}

static void rna_NodeSocketStandard_float_range(
    PointerRNA *ptr, float *min, float *max, float *softmin, float *softmax)
{
  bNodeSocket *sock = ptr->data;
  bNodeSocketValueFloat *dval = sock->default_value;
  int subtype = sock->typeinfo->subtype;

  if (dval->max < dval->min) {
    dval->max = dval->min;
  }

  *min = (subtype == PROP_UNSIGNED ? 0.0f : -FLT_MAX);
  *max = FLT_MAX;
  *softmin = dval->min;
  *softmax = dval->max;
}

static void rna_NodeSocketStandard_int_range(
    PointerRNA *ptr, int *min, int *max, int *softmin, int *softmax)
{
  bNodeSocket *sock = ptr->data;
  bNodeSocketValueInt *dval = sock->default_value;
  int subtype = sock->typeinfo->subtype;

  if (dval->max < dval->min) {
    dval->max = dval->min;
  }

  *min = (subtype == PROP_UNSIGNED ? 0 : INT_MIN);
  *max = INT_MAX;
  *softmin = dval->min;
  *softmax = dval->max;
}

static void rna_NodeSocketStandard_vector_range(
    PointerRNA *ptr, float *min, float *max, float *softmin, float *softmax)
{
  bNodeSocket *sock = ptr->data;
  bNodeSocketValueVector *dval = sock->default_value;

  if (dval->max < dval->min) {
    dval->max = dval->min;
  }

  *min = -FLT_MAX;
  *max = FLT_MAX;
  *softmin = dval->min;
  *softmax = dval->max;
}

/* using a context update function here, to avoid searching the node if possible */
static void rna_NodeSocketStandard_value_update(struct bContext *C, PointerRNA *ptr)
{
  bNode *node;

  /* default update */
  rna_NodeSocket_update(CTX_data_main(C), CTX_data_scene(C), ptr);

  /* try to use node from context, faster */
  node = CTX_data_pointer_get(C, "node").data;
  if (!node) {
    bNodeTree *ntree = (bNodeTree *)ptr->owner_id;
    bNodeSocket *sock = ptr->data;

    /* fall back to searching node in the tree */
    nodeFindNode(ntree, sock, &node, NULL);
  }
}

static void rna_NodeSocketStandard_value_and_relation_update(struct bContext *C, PointerRNA *ptr)
{
  rna_NodeSocketStandard_value_update(C, ptr);
  bNodeTree *ntree = (bNodeTree *)ptr->owner_id;
  Main *bmain = CTX_data_main(C);
  ntreeUpdateTree(bmain, ntree);
  DEG_relations_tag_update(bmain);
}

/* ******** Node Types ******** */

static void rna_NodeInternalSocketTemplate_name_get(PointerRNA *ptr, char *value)
{
  bNodeSocketTemplate *stemp = ptr->data;
  strcpy(value, stemp->name);
}

static int rna_NodeInternalSocketTemplate_name_length(PointerRNA *ptr)
{
  bNodeSocketTemplate *stemp = ptr->data;
  return strlen(stemp->name);
}

static void rna_NodeInternalSocketTemplate_identifier_get(PointerRNA *ptr, char *value)
{
  bNodeSocketTemplate *stemp = ptr->data;
  strcpy(value, stemp->identifier);
}

static int rna_NodeInternalSocketTemplate_identifier_length(PointerRNA *ptr)
{
  bNodeSocketTemplate *stemp = ptr->data;
  return strlen(stemp->identifier);
}

static int rna_NodeInternalSocketTemplate_type_get(PointerRNA *ptr)
{
  bNodeSocketTemplate *stemp = ptr->data;
  return stemp->type;
}

static PointerRNA rna_NodeInternal_input_template(StructRNA *srna, int index)
{
  bNodeType *ntype = RNA_struct_blender_type_get(srna);
  if (ntype && ntype->inputs) {
    bNodeSocketTemplate *stemp = ntype->inputs;
    int i = 0;
    while (i < index && stemp->type >= 0) {
      i++;
      stemp++;
    }
    if (i == index && stemp->type >= 0) {
      PointerRNA ptr;
      RNA_pointer_create(NULL, &RNA_NodeInternalSocketTemplate, stemp, &ptr);
      return ptr;
    }
  }
  return PointerRNA_NULL;
}

static PointerRNA rna_NodeInternal_output_template(StructRNA *srna, int index)
{
  bNodeType *ntype = RNA_struct_blender_type_get(srna);
  if (ntype && ntype->outputs) {
    bNodeSocketTemplate *stemp = ntype->outputs;
    int i = 0;
    while (i < index && stemp->type >= 0) {
      i++;
      stemp++;
    }
    if (i == index && stemp->type >= 0) {
      PointerRNA ptr;
      RNA_pointer_create(NULL, &RNA_NodeInternalSocketTemplate, stemp, &ptr);
      return ptr;
    }
  }
  return PointerRNA_NULL;
}

static bool rna_NodeInternal_poll(StructRNA *srna, bNodeTree *ntree)
{
  bNodeType *ntype = RNA_struct_blender_type_get(srna);
  return ntype && (!ntype->poll || ntype->poll(ntype, ntree));
}

static bool rna_NodeInternal_poll_instance(bNode *node, bNodeTree *ntree)
{
  bNodeType *ntype = node->typeinfo;
  if (ntype->poll_instance) {
    return ntype->poll_instance(node, ntree);
  }
  else {
    /* fall back to basic poll function */
    return !ntype->poll || ntype->poll(ntype, ntree);
  }
}

static void rna_NodeInternal_update(ID *id, bNode *node)
{
  bNodeTree *ntree = (bNodeTree *)id;
  if (node->typeinfo->updatefunc) {
    node->typeinfo->updatefunc(ntree, node);
  }
}

static void rna_NodeInternal_draw_buttons(ID *id,
                                          bNode *node,
                                          struct bContext *C,
                                          struct uiLayout *layout)
{
  if (node->typeinfo->draw_buttons) {
    PointerRNA ptr;
    RNA_pointer_create(id, &RNA_Node, node, &ptr);
    node->typeinfo->draw_buttons(layout, C, &ptr);
  }
}

static void rna_NodeInternal_draw_buttons_ext(ID *id,
                                              bNode *node,
                                              struct bContext *C,
                                              struct uiLayout *layout)
{
  if (node->typeinfo->draw_buttons_ex) {
    PointerRNA ptr;
    RNA_pointer_create(id, &RNA_Node, node, &ptr);
    node->typeinfo->draw_buttons_ex(layout, C, &ptr);
  }
  else if (node->typeinfo->draw_buttons) {
    PointerRNA ptr;
    RNA_pointer_create(id, &RNA_Node, node, &ptr);
    node->typeinfo->draw_buttons(layout, C, &ptr);
  }
}

static StructRNA *rna_NodeCustomGroup_register(Main *bmain,
                                               ReportList *reports,
                                               void *data,
                                               const char *identifier,
                                               StructValidateFunc validate,
                                               StructCallbackFunc call,
                                               StructFreeFunc free)
{
  bNodeType *nt = rna_Node_register_base(
      bmain, reports, &RNA_NodeCustomGroup, data, identifier, validate, call, free);
  if (!nt) {
    return NULL;
  }

  /* this updates the group node instance from the tree's interface */
  nt->group_update_func = node_group_update;

  nodeRegisterType(nt);

  /* update while blender is running */
  WM_main_add_notifier(NC_NODE | NA_EDITED, NULL);

  return nt->rna_ext.srna;
}

static StructRNA *rna_ShaderNodeCustomGroup_register(Main *bmain,
                                                     ReportList *reports,
                                                     void *data,
                                                     const char *identifier,
                                                     StructValidateFunc validate,
                                                     StructCallbackFunc call,
                                                     StructFreeFunc free)
{
  bNodeType *nt = rna_Node_register_base(
      bmain, reports, &RNA_ShaderNodeCustomGroup, data, identifier, validate, call, free);

  if (!nt) {
    return NULL;
  }

  nt->group_update_func = node_group_update;
  nt->type = NODE_CUSTOM_GROUP;

  register_node_type_sh_custom_group(nt);

  nodeRegisterType(nt);

  WM_main_add_notifier(NC_NODE | NA_EDITED, NULL);

  return nt->rna_ext.srna;
}

static StructRNA *rna_CompositorNodeCustomGroup_register(Main *bmain,
                                                         ReportList *reports,
                                                         void *data,
                                                         const char *identifier,
                                                         StructValidateFunc validate,
                                                         StructCallbackFunc call,
                                                         StructFreeFunc free)
{
  bNodeType *nt = rna_Node_register_base(
      bmain, reports, &RNA_CompositorNodeCustomGroup, data, identifier, validate, call, free);
  if (!nt) {
    return NULL;
  }

  nt->group_update_func = node_group_update;
  nt->type = NODE_CUSTOM_GROUP;

  register_node_type_cmp_custom_group(nt);

  nodeRegisterType(nt);

  WM_main_add_notifier(NC_NODE | NA_EDITED, NULL);

  return nt->rna_ext.srna;
}

static void rna_CompositorNode_tag_need_exec(bNode *node)
{
  node->need_exec = true;
}

static void rna_Node_tex_image_update(Main *bmain, Scene *UNUSED(scene), PointerRNA *ptr)
{
  bNodeTree *ntree = (bNodeTree *)ptr->owner_id;
  bNode *node = (bNode *)ptr->data;

  ED_node_tag_update_nodetree(bmain, ntree, node);
  WM_main_add_notifier(NC_IMAGE, NULL);
}

static void rna_NodeGroup_update(Main *bmain, Scene *UNUSED(scene), PointerRNA *ptr)
{
  bNodeTree *ntree = (bNodeTree *)ptr->owner_id;
  bNode *node = (bNode *)ptr->data;

  if (node->id) {
    ntreeUpdateTree(bmain, (bNodeTree *)node->id);
  }

  ED_node_tag_update_nodetree(bmain, ntree, node);
}

static void rna_NodeGroup_node_tree_set(PointerRNA *ptr,
                                        const PointerRNA value,
                                        struct ReportList *UNUSED(reports))
{
  bNodeTree *ntree = (bNodeTree *)ptr->owner_id;
  bNode *node = ptr->data;
  bNodeTree *ngroup = value.data;

  if (nodeGroupPoll(ntree, ngroup)) {
    if (node->id) {
      id_us_min(node->id);
    }
    if (ngroup) {
      id_us_plus(&ngroup->id);
    }

    node->id = &ngroup->id;
  }
}

static bool rna_NodeGroup_node_tree_poll(PointerRNA *ptr, const PointerRNA value)
{
  bNodeTree *ntree = (bNodeTree *)ptr->owner_id;
  bNodeTree *ngroup = value.data;

  /* only allow node trees of the same type as the group node's tree */
  if (ngroup->type != ntree->type) {
    return false;
  }

  return nodeGroupPoll(ntree, ngroup);
}

static StructRNA *rna_NodeGroup_interface_typef(PointerRNA *ptr)
{
  bNode *node = ptr->data;
  bNodeTree *ngroup = (bNodeTree *)node->id;

  if (ngroup) {
    StructRNA *srna = ntreeInterfaceTypeGet(ngroup, true);
    if (srna) {
      return srna;
    }
  }
  return &RNA_PropertyGroup;
}

static StructRNA *rna_NodeGroupInputOutput_interface_typef(PointerRNA *ptr)
{
  bNodeTree *ntree = (bNodeTree *)ptr->owner_id;

  if (ntree) {
    StructRNA *srna = ntreeInterfaceTypeGet(ntree, true);
    if (srna) {
      return srna;
    }
  }
  return &RNA_PropertyGroup;
}

static void rna_distance_matte_t1_set(PointerRNA *ptr, float value)
{
  bNode *node = (bNode *)ptr->data;
  NodeChroma *chroma = node->storage;

  chroma->t1 = value;
}

static void rna_distance_matte_t2_set(PointerRNA *ptr, float value)
{
  bNode *node = (bNode *)ptr->data;
  NodeChroma *chroma = node->storage;

  chroma->t2 = value;
}

static void rna_difference_matte_t1_set(PointerRNA *ptr, float value)
{
  bNode *node = (bNode *)ptr->data;
  NodeChroma *chroma = node->storage;

  chroma->t1 = value;
}

static void rna_difference_matte_t2_set(PointerRNA *ptr, float value)
{
  bNode *node = (bNode *)ptr->data;
  NodeChroma *chroma = node->storage;

  chroma->t2 = value;
}

/* Button Set Funcs for Matte Nodes */
static void rna_Matte_t1_set(PointerRNA *ptr, float value)
{
  bNode *node = (bNode *)ptr->data;
  NodeChroma *chroma = node->storage;

  chroma->t1 = value;

  if (value < chroma->t2) {
    chroma->t2 = value;
  }
}

static void rna_Matte_t2_set(PointerRNA *ptr, float value)
{
  bNode *node = (bNode *)ptr->data;
  NodeChroma *chroma = node->storage;

  if (value > chroma->t1) {
    value = chroma->t1;
  }

  chroma->t2 = value;
}

static void rna_Node_scene_set(PointerRNA *ptr,
                               PointerRNA value,
                               struct ReportList *UNUSED(reports))
{
  bNode *node = (bNode *)ptr->data;

  if (node->id) {
    id_us_min(node->id);
    node->id = NULL;
  }

  node->id = value.data;

  id_us_plus(node->id);
}

static void rna_Node_image_layer_update(Main *bmain, Scene *scene, PointerRNA *ptr)
{
  bNode *node = (bNode *)ptr->data;
  Image *ima = (Image *)node->id;
  ImageUser *iuser = node->storage;

  BKE_image_multilayer_index(ima->rr, iuser);
  BKE_image_signal(bmain, ima, iuser, IMA_SIGNAL_SRC_CHANGE);

  rna_Node_update(bmain, scene, ptr);

  if (scene->nodetree != NULL) {
    ntreeCompositUpdateRLayers(scene->nodetree);
  }
}

static const EnumPropertyItem *renderresult_layers_add_enum(RenderLayer *rl)
{
  EnumPropertyItem *item = NULL;
  EnumPropertyItem tmp = {0};
  int i = 0, totitem = 0;

  while (rl) {
    tmp.identifier = rl->name;
    /* Little trick: using space char instead empty string
     * makes the item selectable in the drop-down. */
    if (rl->name[0] == '\0') {
      tmp.name = " ";
    }
    else {
      tmp.name = rl->name;
    }
    tmp.value = i++;
    RNA_enum_item_add(&item, &totitem, &tmp);
    rl = rl->next;
  }

  RNA_enum_item_end(&item, &totitem);

  return item;
}

static const EnumPropertyItem *rna_Node_image_layer_itemf(bContext *UNUSED(C),
                                                          PointerRNA *ptr,
                                                          PropertyRNA *UNUSED(prop),
                                                          bool *r_free)
{
  bNode *node = (bNode *)ptr->data;
  Image *ima = (Image *)node->id;
  const EnumPropertyItem *item = NULL;
  RenderLayer *rl;

  if (ima == NULL || ima->rr == NULL) {
    *r_free = false;
    return DummyRNA_NULL_items;
  }

  rl = ima->rr->layers.first;
  item = renderresult_layers_add_enum(rl);

  *r_free = true;

  return item;
}

static bool rna_Node_image_has_layers_get(PointerRNA *ptr)
{
  bNode *node = (bNode *)ptr->data;
  Image *ima = (Image *)node->id;

  if (!ima || !(ima->rr)) {
    return 0;
  }

  return RE_layers_have_name(ima->rr);
}

static bool rna_Node_image_has_views_get(PointerRNA *ptr)
{
  bNode *node = (bNode *)ptr->data;
  Image *ima = (Image *)node->id;

  if (!ima || !(ima->rr)) {
    return 0;
  }

  return BLI_listbase_count_at_most(&ima->rr->views, 2) > 1;
}

static const EnumPropertyItem *renderresult_views_add_enum(RenderView *rv)
{
  EnumPropertyItem *item = NULL;
  EnumPropertyItem tmp = {0, "ALL", 0, "All", ""};
  int i = 1, totitem = 0;

  /* option to use all views */
  RNA_enum_item_add(&item, &totitem, &tmp);

  while (rv) {
    tmp.identifier = rv->name;
    /* Little trick: using space char instead empty string
     * makes the item selectable in the drop-down. */
    if (rv->name[0] == '\0') {
      tmp.name = " ";
    }
    else {
      tmp.name = rv->name;
    }
    tmp.value = i++;
    RNA_enum_item_add(&item, &totitem, &tmp);
    rv = rv->next;
  }

  RNA_enum_item_end(&item, &totitem);

  return item;
}

static const EnumPropertyItem *rna_Node_image_view_itemf(bContext *UNUSED(C),
                                                         PointerRNA *ptr,
                                                         PropertyRNA *UNUSED(prop),
                                                         bool *r_free)
{
  bNode *node = (bNode *)ptr->data;
  Image *ima = (Image *)node->id;
  const EnumPropertyItem *item = NULL;
  RenderView *rv;

  if (ima == NULL || ima->rr == NULL) {
    *r_free = false;
    return DummyRNA_NULL_items;
  }

  rv = ima->rr->views.first;
  item = renderresult_views_add_enum(rv);

  *r_free = true;

  return item;
}

static const EnumPropertyItem *rna_Node_view_layer_itemf(bContext *UNUSED(C),
                                                         PointerRNA *ptr,
                                                         PropertyRNA *UNUSED(prop),
                                                         bool *r_free)
{
  bNode *node = (bNode *)ptr->data;
  Scene *sce = (Scene *)node->id;
  const EnumPropertyItem *item = NULL;
  RenderLayer *rl;

  if (sce == NULL) {
    *r_free = false;
    return DummyRNA_NULL_items;
  }

  rl = sce->view_layers.first;
  item = renderresult_layers_add_enum(rl);

  *r_free = true;

  return item;
}

static void rna_Node_view_layer_update(Main *bmain, Scene *scene, PointerRNA *ptr)
{
  rna_Node_update(bmain, scene, ptr);
  if (scene->nodetree != NULL) {
    ntreeCompositUpdateRLayers(scene->nodetree);
  }
}

static const EnumPropertyItem *rna_Node_channel_itemf(bContext *UNUSED(C),
                                                      PointerRNA *ptr,
                                                      PropertyRNA *UNUSED(prop),
                                                      bool *r_free)
{
  bNode *node = (bNode *)ptr->data;
  EnumPropertyItem *item = NULL;
  EnumPropertyItem tmp = {0};
  int totitem = 0;

  switch (node->custom1) {
    case CMP_NODE_CHANNEL_MATTE_CS_RGB:
      tmp.identifier = "R";
      tmp.name = "R";
      tmp.value = 1;
      RNA_enum_item_add(&item, &totitem, &tmp);
      tmp.identifier = "G";
      tmp.name = "G";
      tmp.value = 2;
      RNA_enum_item_add(&item, &totitem, &tmp);
      tmp.identifier = "B";
      tmp.name = "B";
      tmp.value = 3;
      RNA_enum_item_add(&item, &totitem, &tmp);
      break;
    case CMP_NODE_CHANNEL_MATTE_CS_HSV:
      tmp.identifier = "H";
      tmp.name = "H";
      tmp.value = 1;
      RNA_enum_item_add(&item, &totitem, &tmp);
      tmp.identifier = "S";
      tmp.name = "S";
      tmp.value = 2;
      RNA_enum_item_add(&item, &totitem, &tmp);
      tmp.identifier = "V";
      tmp.name = "V";
      tmp.value = 3;
      RNA_enum_item_add(&item, &totitem, &tmp);
      break;
    case CMP_NODE_CHANNEL_MATTE_CS_YUV:
      tmp.identifier = "Y";
      tmp.name = "Y";
      tmp.value = 1;
      RNA_enum_item_add(&item, &totitem, &tmp);
      tmp.identifier = "G";
      tmp.name = "U";
      tmp.value = 2;
      RNA_enum_item_add(&item, &totitem, &tmp);
      tmp.identifier = "V";
      tmp.name = "V";
      tmp.value = 3;
      RNA_enum_item_add(&item, &totitem, &tmp);
      break;
    case CMP_NODE_CHANNEL_MATTE_CS_YCC:
      tmp.identifier = "Y";
      tmp.name = "Y";
      tmp.value = 1;
      RNA_enum_item_add(&item, &totitem, &tmp);
      tmp.identifier = "CB";
      tmp.name = "Cr";
      tmp.value = 2;
      RNA_enum_item_add(&item, &totitem, &tmp);
      tmp.identifier = "CR";
      tmp.name = "Cb";
      tmp.value = 3;
      RNA_enum_item_add(&item, &totitem, &tmp);
      break;
    default:
      return DummyRNA_NULL_items;
  }

  RNA_enum_item_end(&item, &totitem);
  *r_free = true;

  return item;
}

static void rna_Image_Node_update_id(Main *UNUSED(bmain), Scene *UNUSED(scene), PointerRNA *ptr)
{
  bNodeTree *ntree = (bNodeTree *)ptr->owner_id;
  bNode *node = (bNode *)ptr->data;

  node->update |= NODE_UPDATE_ID;
  nodeUpdate(ntree, node); /* to update image node sockets */
}

static void rna_NodeOutputFile_slots_begin(CollectionPropertyIterator *iter, PointerRNA *ptr)
{
  bNode *node = ptr->data;
  rna_iterator_listbase_begin(iter, &node->inputs, NULL);
}

static PointerRNA rna_NodeOutputFile_slot_file_get(CollectionPropertyIterator *iter)
{
  PointerRNA ptr;
  bNodeSocket *sock = rna_iterator_listbase_get(iter);
  RNA_pointer_create(iter->parent.owner_id, &RNA_NodeOutputFileSlotFile, sock->storage, &ptr);
  return ptr;
}

static void rna_NodeColorBalance_update_lgg(Main *bmain, Scene *scene, PointerRNA *ptr)
{
  ntreeCompositColorBalanceSyncFromLGG((bNodeTree *)ptr->owner_id, ptr->data);
  rna_Node_update(bmain, scene, ptr);
}

static void rna_NodeColorBalance_update_cdl(Main *bmain, Scene *scene, PointerRNA *ptr)
{
  ntreeCompositColorBalanceSyncFromCDL((bNodeTree *)ptr->owner_id, ptr->data);
  rna_Node_update(bmain, scene, ptr);
}

static void rna_NodeCryptomatte_matte_get(PointerRNA *ptr, char *value)
{
  bNode *node = (bNode *)ptr->data;
  NodeCryptomatte *nc = node->storage;

  strcpy(value, (nc->matte_id) ? nc->matte_id : "");
}

static int rna_NodeCryptomatte_matte_length(PointerRNA *ptr)
{
  bNode *node = (bNode *)ptr->data;
  NodeCryptomatte *nc = node->storage;

  return (nc->matte_id) ? strlen(nc->matte_id) : 0;
}

static void rna_NodeCryptomatte_matte_set(PointerRNA *ptr, const char *value)
{
  bNode *node = (bNode *)ptr->data;
  NodeCryptomatte *nc = node->storage;

  if (nc->matte_id) {
    MEM_freeN(nc->matte_id);
  }

  if (value && value[0]) {
    nc->matte_id = BLI_strdup(value);
  }
  else {
    nc->matte_id = NULL;
  }
}

static void rna_NodeCryptomatte_update_add(Main *bmain, Scene *scene, PointerRNA *ptr)
{
  ntreeCompositCryptomatteSyncFromAdd((bNodeTree *)ptr->owner_id, ptr->data);
  rna_Node_update(bmain, scene, ptr);
}

static void rna_NodeCryptomatte_update_remove(Main *bmain, Scene *scene, PointerRNA *ptr)
{
  ntreeCompositCryptomatteSyncFromRemove((bNodeTree *)ptr->owner_id, ptr->data);
  rna_Node_update(bmain, scene, ptr);
}

/* ******** Node Socket Types ******** */

static PointerRNA rna_NodeOutputFile_slot_layer_get(CollectionPropertyIterator *iter)
{
  PointerRNA ptr;
  bNodeSocket *sock = rna_iterator_listbase_get(iter);
  RNA_pointer_create(iter->parent.owner_id, &RNA_NodeOutputFileSlotLayer, sock->storage, &ptr);
  return ptr;
}

static int rna_NodeOutputFileSocket_find_node(bNodeTree *ntree,
                                              NodeImageMultiFileSocket *data,
                                              bNode **nodep,
                                              bNodeSocket **sockp)
{
  bNode *node;
  bNodeSocket *sock;

  for (node = ntree->nodes.first; node; node = node->next) {
    for (sock = node->inputs.first; sock; sock = sock->next) {
      NodeImageMultiFileSocket *sockdata = sock->storage;
      if (sockdata == data) {
        *nodep = node;
        *sockp = sock;
        return 1;
      }
    }
  }

  *nodep = NULL;
  *sockp = NULL;
  return 0;
}

static void rna_NodeOutputFileSlotFile_path_set(PointerRNA *ptr, const char *value)
{
  bNodeTree *ntree = (bNodeTree *)ptr->owner_id;
  NodeImageMultiFileSocket *sockdata = ptr->data;
  bNode *node;
  bNodeSocket *sock;

  if (rna_NodeOutputFileSocket_find_node(ntree, sockdata, &node, &sock)) {
    ntreeCompositOutputFileSetPath(node, sock, value);
  }
}

static void rna_NodeOutputFileSlotLayer_name_set(PointerRNA *ptr, const char *value)
{
  bNodeTree *ntree = (bNodeTree *)ptr->owner_id;
  NodeImageMultiFileSocket *sockdata = ptr->data;
  bNode *node;
  bNodeSocket *sock;

  if (rna_NodeOutputFileSocket_find_node(ntree, sockdata, &node, &sock)) {
    ntreeCompositOutputFileSetLayer(node, sock, value);
  }
}

static bNodeSocket *rna_NodeOutputFile_slots_new(
    ID *id, bNode *node, bContext *C, ReportList *UNUSED(reports), const char *name)
{
  bNodeTree *ntree = (bNodeTree *)id;
  Scene *scene = CTX_data_scene(C);
  ImageFormatData *im_format = NULL;
  bNodeSocket *sock;
  if (scene) {
    im_format = &scene->r.im_format;
  }

  sock = ntreeCompositOutputFileAddSocket(ntree, node, name, im_format);

  ntreeUpdateTree(CTX_data_main(C), ntree);
  WM_main_add_notifier(NC_NODE | NA_EDITED, ntree);

  return sock;
}

static void rna_ShaderNodeTexIES_mode_set(PointerRNA *ptr, int value)
{
  bNode *node = (bNode *)ptr->data;
  NodeShaderTexIES *nss = node->storage;

  if (nss->mode != value) {
    nss->mode = value;
    nss->filepath[0] = '\0';

    /* replace text datablock by filepath */
    if (node->id) {
      Text *text = (Text *)node->id;

      if (value == NODE_IES_EXTERNAL && text->filepath) {
        BLI_strncpy(nss->filepath, text->filepath, sizeof(nss->filepath));
        BLI_path_rel(nss->filepath, BKE_main_blendfile_path_from_global());
      }

      id_us_min(node->id);
      node->id = NULL;
    }
  }
}

static void rna_ShaderNodeScript_mode_set(PointerRNA *ptr, int value)
{
  bNode *node = (bNode *)ptr->data;
  NodeShaderScript *nss = node->storage;

  if (nss->mode != value) {
    nss->mode = value;
    nss->filepath[0] = '\0';
    nss->flag &= ~NODE_SCRIPT_AUTO_UPDATE;

    /* replace text data-block by filepath */
    if (node->id) {
      Text *text = (Text *)node->id;

      if (value == NODE_SCRIPT_EXTERNAL && text->filepath) {
        BLI_strncpy(nss->filepath, text->filepath, sizeof(nss->filepath));
        BLI_path_rel(nss->filepath, BKE_main_blendfile_path_from_global());
      }

      id_us_min(node->id);
      node->id = NULL;
    }

    /* remove any bytecode */
    if (nss->bytecode) {
      MEM_freeN(nss->bytecode);
      nss->bytecode = NULL;
    }

    nss->bytecode_hash[0] = '\0';
  }
}

static void rna_ShaderNodeScript_bytecode_get(PointerRNA *ptr, char *value)
{
  bNode *node = (bNode *)ptr->data;
  NodeShaderScript *nss = node->storage;

  strcpy(value, (nss->bytecode) ? nss->bytecode : "");
}

static int rna_ShaderNodeScript_bytecode_length(PointerRNA *ptr)
{
  bNode *node = (bNode *)ptr->data;
  NodeShaderScript *nss = node->storage;

  return (nss->bytecode) ? strlen(nss->bytecode) : 0;
}

static void rna_ShaderNodeScript_bytecode_set(PointerRNA *ptr, const char *value)
{
  bNode *node = (bNode *)ptr->data;
  NodeShaderScript *nss = node->storage;

  if (nss->bytecode) {
    MEM_freeN(nss->bytecode);
  }

  if (value && value[0]) {
    nss->bytecode = BLI_strdup(value);
  }
  else {
    nss->bytecode = NULL;
  }
}

static void rna_ShaderNodeScript_update(Main *bmain, Scene *scene, PointerRNA *ptr)
{
  bNodeTree *ntree = (bNodeTree *)ptr->owner_id;
  bNode *node = (bNode *)ptr->data;
  RenderEngineType *engine_type = RE_engines_find(scene->r.engine);

  if (engine_type && engine_type->update_script_node) {
    /* auto update node */
    RenderEngine *engine = RE_engine_create(engine_type);
    engine_type->update_script_node(engine, ntree, node);
    RE_engine_free(engine);
  }

  ED_node_tag_update_nodetree(bmain, ntree, node);
}

static void rna_ShaderNode_socket_update(Main *bmain, Scene *scene, PointerRNA *ptr)
{
  bNodeTree *ntree = (bNodeTree *)ptr->owner_id;
  bNode *node = (bNode *)ptr->data;

  nodeUpdate(ntree, node);
  rna_Node_update(bmain, scene, ptr);
}

static void rna_Node_socket_update(Main *bmain, Scene *scene, PointerRNA *ptr)
{
  bNodeTree *ntree = (bNodeTree *)ptr->owner_id;
  bNode *node = (bNode *)ptr->data;

  nodeUpdate(ntree, node);
  rna_Node_update(bmain, scene, ptr);
}

static void rna_GeometryNode_socket_update(Main *bmain, Scene *scene, PointerRNA *ptr)
{
  bNodeTree *ntree = (bNodeTree *)ptr->owner_id;
  bNode *node = (bNode *)ptr->data;

  nodeUpdate(ntree, node);
  rna_Node_update(bmain, scene, ptr);
}

static void rna_CompositorNodeScale_update(Main *bmain, Scene *scene, PointerRNA *ptr)
{
  bNodeTree *ntree = (bNodeTree *)ptr->owner_id;
  bNode *node = (bNode *)ptr->data;

  nodeUpdate(ntree, node);
  rna_Node_update(bmain, scene, ptr);
}

static PointerRNA rna_ShaderNodePointDensity_psys_get(PointerRNA *ptr)
{
  bNode *node = ptr->data;
  NodeShaderTexPointDensity *shader_point_density = node->storage;
  Object *ob = (Object *)node->id;
  ParticleSystem *psys = NULL;
  PointerRNA value;

  if (ob && shader_point_density->particle_system) {
    psys = BLI_findlink(&ob->particlesystem, shader_point_density->particle_system - 1);
  }

  RNA_pointer_create(&ob->id, &RNA_ParticleSystem, psys, &value);
  return value;
}

static void rna_ShaderNodePointDensity_psys_set(PointerRNA *ptr,
                                                PointerRNA value,
                                                struct ReportList *UNUSED(reports))
{
  bNode *node = ptr->data;
  NodeShaderTexPointDensity *shader_point_density = node->storage;
  Object *ob = (Object *)node->id;

  if (ob && value.owner_id == &ob->id) {
    shader_point_density->particle_system = BLI_findindex(&ob->particlesystem, value.data) + 1;
  }
  else {
    shader_point_density->particle_system = 0;
  }
}

static int point_density_particle_color_source_from_shader(
    NodeShaderTexPointDensity *shader_point_density)
{
  switch (shader_point_density->color_source) {
    case SHD_POINTDENSITY_COLOR_PARTAGE:
      return TEX_PD_COLOR_PARTAGE;
    case SHD_POINTDENSITY_COLOR_PARTSPEED:
      return TEX_PD_COLOR_PARTSPEED;
    case SHD_POINTDENSITY_COLOR_PARTVEL:
      return TEX_PD_COLOR_PARTVEL;
    default:
      BLI_assert(!"Unknown color source");
      return TEX_PD_COLOR_CONSTANT;
  }
}

static int point_density_vertex_color_source_from_shader(
    NodeShaderTexPointDensity *shader_point_density)
{
  switch (shader_point_density->ob_color_source) {
    case SHD_POINTDENSITY_COLOR_VERTCOL:
      return TEX_PD_COLOR_VERTCOL;
    case SHD_POINTDENSITY_COLOR_VERTWEIGHT:
      return TEX_PD_COLOR_VERTWEIGHT;
    case SHD_POINTDENSITY_COLOR_VERTNOR:
      return TEX_PD_COLOR_VERTNOR;
    default:
      BLI_assert(!"Unknown color source");
      return TEX_PD_COLOR_CONSTANT;
  }
}

void rna_ShaderNodePointDensity_density_cache(bNode *self, Depsgraph *depsgraph)
{
  NodeShaderTexPointDensity *shader_point_density = self->storage;
  PointDensity *pd = &shader_point_density->pd;

  if (depsgraph == NULL) {
    return;
  }

  /* Make sure there's no cached data. */
  BKE_texture_pointdensity_free_data(pd);
  RE_point_density_free(pd);

  /* Create PointDensity structure from node for sampling. */
  BKE_texture_pointdensity_init_data(pd);
  pd->object = (Object *)self->id;
  pd->radius = shader_point_density->radius;
  if (shader_point_density->point_source == SHD_POINTDENSITY_SOURCE_PSYS) {
    pd->source = TEX_PD_PSYS;
    pd->psys = shader_point_density->particle_system;
    pd->psys_cache_space = TEX_PD_OBJECTSPACE;
    pd->color_source = point_density_particle_color_source_from_shader(shader_point_density);
  }
  else {
    BLI_assert(shader_point_density->point_source == SHD_POINTDENSITY_SOURCE_OBJECT);
    pd->source = TEX_PD_OBJECT;
    pd->ob_cache_space = TEX_PD_OBJECTSPACE;
    pd->ob_color_source = point_density_vertex_color_source_from_shader(shader_point_density);
    BLI_strncpy(pd->vertex_attribute_name,
                shader_point_density->vertex_attribute_name,
                sizeof(pd->vertex_attribute_name));
  }

  /* Store resolution, so it can be changed in the UI. */
  shader_point_density->cached_resolution = shader_point_density->resolution;

  /* Single-threaded sampling of the voxel domain. */
  RE_point_density_cache(depsgraph, pd);
}

void rna_ShaderNodePointDensity_density_calc(bNode *self,
                                             Depsgraph *depsgraph,
                                             int *length,
                                             float **values)
{
  NodeShaderTexPointDensity *shader_point_density = self->storage;
  PointDensity *pd = &shader_point_density->pd;
  const int resolution = shader_point_density->cached_resolution;

  if (depsgraph == NULL) {
    *length = 0;
    return;
  }

  /* TODO(sergey): Will likely overflow, but how to pass size_t via RNA? */
  *length = 4 * resolution * resolution * resolution;

  if (*values == NULL) {
    *values = MEM_mallocN(sizeof(float) * (*length), "point density dynamic array");
  }

  /* Single-threaded sampling of the voxel domain. */
  RE_point_density_sample(depsgraph, pd, resolution, *values);

  /* We're done, time to clean up. */
  BKE_texture_pointdensity_free_data(pd);
  memset(pd, 0, sizeof(*pd));
  shader_point_density->cached_resolution = 0.0f;
}

void rna_ShaderNodePointDensity_density_minmax(bNode *self,
                                               Depsgraph *depsgraph,
                                               float r_min[3],
                                               float r_max[3])
{
  NodeShaderTexPointDensity *shader_point_density = self->storage;
  PointDensity *pd = &shader_point_density->pd;

  if (depsgraph == NULL) {
    zero_v3(r_min);
    zero_v3(r_max);
    return;
  }

  RE_point_density_minmax(depsgraph, pd, r_min, r_max);
}

#else

static const EnumPropertyItem prop_image_layer_items[] = {
    {0, "PLACEHOLDER", 0, "Placeholder", ""},
    {0, NULL, 0, NULL, NULL},
};

static const EnumPropertyItem prop_image_view_items[] = {
    {0, "ALL", 0, "All", ""},
    {0, NULL, 0, NULL, NULL},
};

static const EnumPropertyItem prop_view_layer_items[] = {
    {0, "PLACEHOLDER", 0, "Placeholder", ""},
    {0, NULL, 0, NULL, NULL},
};

static const EnumPropertyItem prop_tri_channel_items[] = {
    {1, "R", 0, "R", ""},
    {2, "G", 0, "G", ""},
    {3, "B", 0, "B", ""},
    {0, NULL, 0, NULL, NULL},
};

static const EnumPropertyItem node_flip_items[] = {
    {0, "X", 0, "Flip X", ""},
    {1, "Y", 0, "Flip Y", ""},
    {2, "XY", 0, "Flip X & Y", ""},
    {0, NULL, 0, NULL, NULL},
};

static const EnumPropertyItem node_ycc_items[] = {
    {0, "ITUBT601", 0, "ITU 601", ""},
    {1, "ITUBT709", 0, "ITU 709", ""},
    {2, "JFIF", 0, "Jpeg", ""},
    {0, NULL, 0, NULL, NULL},
};

static const EnumPropertyItem node_glossy_items[] = {
    {SHD_GLOSSY_SHARP, "SHARP", 0, "Sharp", ""},
    {SHD_GLOSSY_BECKMANN, "BECKMANN", 0, "Beckmann", ""},
    {SHD_GLOSSY_GGX, "GGX", 0, "GGX", ""},
    {SHD_GLOSSY_ASHIKHMIN_SHIRLEY, "ASHIKHMIN_SHIRLEY", 0, "Ashikhmin-Shirley", ""},
    {SHD_GLOSSY_MULTI_GGX, "MULTI_GGX", 0, "Multiscatter GGX", ""},
    {0, NULL, 0, NULL, NULL},
};

static const EnumPropertyItem node_anisotropic_items[] = {
    {SHD_GLOSSY_BECKMANN, "BECKMANN", 0, "Beckmann", ""},
    {SHD_GLOSSY_GGX, "GGX", 0, "GGX", ""},
    {SHD_GLOSSY_MULTI_GGX, "MULTI_GGX", 0, "Multiscatter GGX", ""},
    {SHD_GLOSSY_ASHIKHMIN_SHIRLEY, "ASHIKHMIN_SHIRLEY", 0, "Ashikhmin-Shirley", ""},
    {0, NULL, 0, NULL, NULL},
};

static const EnumPropertyItem node_glass_items[] = {
    {SHD_GLOSSY_SHARP, "SHARP", 0, "Sharp", ""},
    {SHD_GLOSSY_BECKMANN, "BECKMANN", 0, "Beckmann", ""},
    {SHD_GLOSSY_GGX, "GGX", 0, "GGX", ""},
    {SHD_GLOSSY_MULTI_GGX, "MULTI_GGX", 0, "Multiscatter GGX", ""},
    {0, NULL, 0, NULL, NULL},
};

static const EnumPropertyItem node_refraction_items[] = {
    {SHD_GLOSSY_SHARP, "SHARP", 0, "Sharp", ""},
    {SHD_GLOSSY_BECKMANN, "BECKMANN", 0, "Beckmann", ""},
    {SHD_GLOSSY_GGX, "GGX", 0, "GGX", ""},
    {0, NULL, 0, NULL, NULL},
};

static const EnumPropertyItem node_toon_items[] = {
    {SHD_TOON_DIFFUSE, "DIFFUSE", 0, "Diffuse", ""},
    {SHD_TOON_GLOSSY, "GLOSSY", 0, "Glossy", ""},
    {0, NULL, 0, NULL, NULL},
};

static const EnumPropertyItem node_hair_items[] = {
    {SHD_HAIR_REFLECTION, "Reflection", 0, "Reflection", ""},
    {SHD_HAIR_TRANSMISSION, "Transmission", 0, "Transmission", ""},
    {0, NULL, 0, NULL, NULL},
};

static const EnumPropertyItem node_principled_hair_items[] = {
    {SHD_PRINCIPLED_HAIR_DIRECT_ABSORPTION,
     "ABSORPTION",
     0,
     "Absorption coefficient",
     "Directly set the absorption coefficient sigma_a (this is not the most intuitive way to "
     "color hair)"},
    {SHD_PRINCIPLED_HAIR_PIGMENT_CONCENTRATION,
     "MELANIN",
     0,
     "Melanin concentration",
     "Define the melanin concentrations below to get the most realistic-looking hair"
     "(you can get the concentrations for different types of hair online)"},
    {SHD_PRINCIPLED_HAIR_REFLECTANCE,
     "COLOR",
     0,
     "Direct coloring",
     "Choose the color of your preference, and the shader will approximate the absorption "
     "coefficient to render lookalike hair"},
    {0, NULL, 0, NULL, NULL},
};

static const EnumPropertyItem node_script_mode_items[] = {
    {NODE_SCRIPT_INTERNAL, "INTERNAL", 0, "Internal", "Use internal text data-block"},
    {NODE_SCRIPT_EXTERNAL, "EXTERNAL", 0, "External", "Use external .osl or .oso file"},
    {0, NULL, 0, NULL, NULL},
};

static EnumPropertyItem node_ies_mode_items[] = {
    {NODE_IES_INTERNAL, "INTERNAL", 0, "Internal", "Use internal text datablock"},
    {NODE_IES_EXTERNAL, "EXTERNAL", 0, "External", "Use external .ies file"},
    {0, NULL, 0, NULL, NULL},
};

static const EnumPropertyItem node_principled_distribution_items[] = {
    {SHD_GLOSSY_GGX, "GGX", 0, "GGX", ""},
    {SHD_GLOSSY_MULTI_GGX, "MULTI_GGX", 0, "Multiscatter GGX", ""},
    {0, NULL, 0, NULL, NULL},
};

static const EnumPropertyItem node_subsurface_method_items[] = {
    {SHD_SUBSURFACE_BURLEY,
     "BURLEY",
     0,
     "Christensen-Burley",
     "Approximation to physically based volume scattering"},
    {SHD_SUBSURFACE_RANDOM_WALK,
     "RANDOM_WALK",
     0,
     "Random Walk",
     "Volumetric approximation to physically based volume scattering"},
    {0, NULL, 0, NULL, NULL}};

/* -- Common nodes ---------------------------------------------------------- */

static void def_group_input(StructRNA *srna)
{
  PropertyRNA *prop;

  prop = RNA_def_property(srna, "interface", PROP_POINTER, PROP_NONE);
  RNA_def_property_pointer_funcs(
      prop, NULL, NULL, "rna_NodeGroupInputOutput_interface_typef", NULL);
  RNA_def_property_struct_type(prop, "PropertyGroup");
  RNA_def_property_flag(prop, PROP_IDPROPERTY);
  RNA_def_property_ui_text(prop, "Interface", "Interface socket data");
}

static void def_group_output(StructRNA *srna)
{
  PropertyRNA *prop;

  prop = RNA_def_property(srna, "interface", PROP_POINTER, PROP_NONE);
  RNA_def_property_pointer_funcs(
      prop, NULL, NULL, "rna_NodeGroupInputOutput_interface_typef", NULL);
  RNA_def_property_struct_type(prop, "PropertyGroup");
  RNA_def_property_flag(prop, PROP_IDPROPERTY);
  RNA_def_property_ui_text(prop, "Interface", "Interface socket data");

  prop = RNA_def_property(srna, "is_active_output", PROP_BOOLEAN, PROP_NONE);
  RNA_def_property_boolean_sdna(prop, NULL, "flag", NODE_DO_OUTPUT);
  RNA_def_property_ui_text(
      prop, "Active Output", "True if this node is used as the active group output");
  RNA_def_property_update(prop, NC_NODE | NA_EDITED, "rna_Node_update");
}

static void def_group(StructRNA *srna)
{
  PropertyRNA *prop;

  prop = RNA_def_property(srna, "node_tree", PROP_POINTER, PROP_NONE);
  RNA_def_property_pointer_sdna(prop, NULL, "id");
  RNA_def_property_struct_type(prop, "NodeTree");
  RNA_def_property_pointer_funcs(
      prop, NULL, "rna_NodeGroup_node_tree_set", NULL, "rna_NodeGroup_node_tree_poll");
  RNA_def_property_flag(prop, PROP_EDITABLE);
  RNA_def_property_override_flag(prop, PROPOVERRIDE_OVERRIDABLE_LIBRARY);
  RNA_def_property_ui_text(prop, "Node Tree", "");
  RNA_def_property_update(prop, NC_NODE | NA_EDITED, "rna_NodeGroup_update");

  prop = RNA_def_property(srna, "interface", PROP_POINTER, PROP_NONE);
  RNA_def_property_pointer_funcs(prop, NULL, NULL, "rna_NodeGroup_interface_typef", NULL);
  RNA_def_property_struct_type(prop, "PropertyGroup");
  RNA_def_property_flag(prop, PROP_IDPROPERTY);
  RNA_def_property_ui_text(prop, "Interface", "Interface socket data");
}

static void def_custom_group(BlenderRNA *brna,
                             const char *struct_name,
                             const char *base_name,
                             const char *ui_name,
                             const char *ui_desc,
                             const char *reg_func)
{
  StructRNA *srna;

  srna = RNA_def_struct(brna, struct_name, base_name);
  RNA_def_struct_ui_text(srna, ui_name, ui_desc);
  RNA_def_struct_sdna(srna, "bNode");

  RNA_def_struct_register_funcs(srna, reg_func, "rna_Node_unregister", NULL);

  def_group(srna);
}

static void def_frame(StructRNA *srna)
{
  PropertyRNA *prop;

  prop = RNA_def_property(srna, "text", PROP_POINTER, PROP_NONE);
  RNA_def_property_pointer_sdna(prop, NULL, "id");
  RNA_def_property_struct_type(prop, "Text");
  RNA_def_property_flag(prop, PROP_EDITABLE | PROP_ID_REFCOUNT);
  RNA_def_property_ui_text(prop, "Text", "");
  RNA_def_property_update(prop, NC_NODE | NA_EDITED, "rna_Node_update");

  RNA_def_struct_sdna_from(srna, "NodeFrame", "storage");
  RNA_def_struct_translation_context(srna, BLT_I18NCONTEXT_ID_NODETREE);

  prop = RNA_def_property(srna, "shrink", PROP_BOOLEAN, PROP_NONE);
  RNA_def_property_boolean_sdna(prop, NULL, "flag", NODE_FRAME_SHRINK);
  RNA_def_property_ui_text(prop, "Shrink", "Shrink the frame to minimal bounding box");
  RNA_def_property_update(prop, NC_NODE | ND_DISPLAY, NULL);

  prop = RNA_def_property(srna, "label_size", PROP_INT, PROP_NONE);
  RNA_def_property_int_sdna(prop, NULL, "label_size");
  RNA_def_property_range(prop, 8, 64);
  RNA_def_property_ui_text(prop, "Label Font Size", "Font size to use for displaying the label");
  RNA_def_property_update(prop, NC_NODE | ND_DISPLAY, NULL);
}

static void def_clamp(StructRNA *srna)
{
  PropertyRNA *prop;

  prop = RNA_def_property(srna, "clamp_type", PROP_ENUM, PROP_NONE);
  RNA_def_property_enum_sdna(prop, NULL, "custom1");
  RNA_def_property_enum_items(prop, rna_enum_node_clamp_items);
  RNA_def_property_ui_text(prop, "Clamp Type", "");
  RNA_def_property_update(prop, NC_NODE | NA_EDITED, "rna_ShaderNode_socket_update");
}

static void def_map_range(StructRNA *srna)
{
  PropertyRNA *prop;

  prop = RNA_def_property(srna, "clamp", PROP_BOOLEAN, PROP_NONE);
  RNA_def_property_boolean_sdna(prop, NULL, "custom1", 1);
  RNA_def_property_ui_text(prop, "Clamp", "Clamp the result to the target range [To Min, To Max]");
  RNA_def_property_update(prop, NC_NODE | NA_EDITED, "rna_Node_update");

  prop = RNA_def_property(srna, "interpolation_type", PROP_ENUM, PROP_NONE);
  RNA_def_property_enum_sdna(prop, NULL, "custom2");
  RNA_def_property_enum_items(prop, rna_enum_node_map_range_items);
  RNA_def_property_ui_text(prop, "Interpolation Type", "");
  RNA_def_property_update(prop, NC_NODE | NA_EDITED, "rna_ShaderNode_socket_update");
}

static void def_math(StructRNA *srna)
{
  PropertyRNA *prop;

  prop = RNA_def_property(srna, "operation", PROP_ENUM, PROP_NONE);
  RNA_def_property_enum_sdna(prop, NULL, "custom1");
  RNA_def_property_enum_items(prop, rna_enum_node_math_items);
  RNA_def_property_ui_text(prop, "Operation", "");
  RNA_def_property_update(prop, NC_NODE | NA_EDITED, "rna_ShaderNode_socket_update");

  prop = RNA_def_property(srna, "use_clamp", PROP_BOOLEAN, PROP_NONE);
  RNA_def_property_boolean_sdna(prop, NULL, "custom2", SHD_MATH_CLAMP);
  RNA_def_property_ui_text(prop, "Clamp", "Clamp result of the node to 0.0 to 1.0 range");
  RNA_def_property_update(prop, NC_NODE | NA_EDITED, "rna_Node_update");
}

static void def_boolean_math(StructRNA *srna)
{
  PropertyRNA *prop;

  prop = RNA_def_property(srna, "operation", PROP_ENUM, PROP_NONE);
  RNA_def_property_enum_sdna(prop, NULL, "custom1");
  RNA_def_property_enum_items(prop, rna_enum_node_boolean_math_items);
  RNA_def_property_ui_text(prop, "Operation", "");
  RNA_def_property_update(prop, NC_NODE | NA_EDITED, "rna_Node_socket_update");
}

static void def_float_compare(StructRNA *srna)
{
  PropertyRNA *prop;

  prop = RNA_def_property(srna, "operation", PROP_ENUM, PROP_NONE);
  RNA_def_property_enum_sdna(prop, NULL, "custom1");
  RNA_def_property_enum_items(prop, rna_enum_node_float_compare_items);
  RNA_def_property_ui_text(prop, "Operation", "");
  RNA_def_property_update(prop, NC_NODE | NA_EDITED, "rna_Node_socket_update");
}

static void def_fn_switch(StructRNA *srna)
{
  PropertyRNA *prop;

  prop = RNA_def_property(srna, "data_type", PROP_ENUM, PROP_NONE);
  RNA_def_property_enum_sdna(prop, NULL, "custom1");
  RNA_def_property_enum_items(prop, node_socket_data_type_items);
  RNA_def_property_ui_text(prop, "Data Type", "Data type for inputs and outputs");
  RNA_def_property_update(prop, NC_NODE | NA_EDITED, "rna_Node_socket_update");
}

static void def_vector_math(StructRNA *srna)
{
  PropertyRNA *prop;

  prop = RNA_def_property(srna, "operation", PROP_ENUM, PROP_NONE);
  RNA_def_property_enum_sdna(prop, NULL, "custom1");
  RNA_def_property_enum_items(prop, rna_enum_node_vec_math_items);
  RNA_def_property_ui_text(prop, "Operation", "");
  RNA_def_property_update(prop, NC_NODE | NA_EDITED, "rna_ShaderNode_socket_update");
}

static void def_rgb_curve(StructRNA *srna)
{
  PropertyRNA *prop;

  prop = RNA_def_property(srna, "mapping", PROP_POINTER, PROP_NONE);
  RNA_def_property_pointer_sdna(prop, NULL, "storage");
  RNA_def_property_struct_type(prop, "CurveMapping");
  RNA_def_property_ui_text(prop, "Mapping", "");
  RNA_def_property_update(prop, NC_NODE | NA_EDITED, "rna_Node_update");
}

static void def_vector_curve(StructRNA *srna)
{
  PropertyRNA *prop;

  prop = RNA_def_property(srna, "mapping", PROP_POINTER, PROP_NONE);
  RNA_def_property_pointer_sdna(prop, NULL, "storage");
  RNA_def_property_struct_type(prop, "CurveMapping");
  RNA_def_property_ui_text(prop, "Mapping", "");
  RNA_def_property_update(prop, NC_NODE | NA_EDITED, "rna_Node_update");
}

static void def_time(StructRNA *srna)
{
  PropertyRNA *prop;

  prop = RNA_def_property(srna, "curve", PROP_POINTER, PROP_NONE);
  RNA_def_property_pointer_sdna(prop, NULL, "storage");
  RNA_def_property_struct_type(prop, "CurveMapping");
  RNA_def_property_ui_text(prop, "Curve", "");
  RNA_def_property_update(prop, NC_NODE | NA_EDITED, "rna_Node_update");

  prop = RNA_def_property(srna, "frame_start", PROP_INT, PROP_NONE);
  RNA_def_property_int_sdna(prop, NULL, "custom1");
  RNA_def_property_ui_text(prop, "Start Frame", "");
  RNA_def_property_update(prop, NC_NODE | NA_EDITED, "rna_Node_update");

  prop = RNA_def_property(srna, "frame_end", PROP_INT, PROP_NONE);
  RNA_def_property_int_sdna(prop, NULL, "custom2");
  RNA_def_property_ui_text(prop, "End Frame", "");
  RNA_def_property_update(prop, NC_NODE | NA_EDITED, "rna_Node_update");
}

static void def_colorramp(StructRNA *srna)
{
  PropertyRNA *prop;

  prop = RNA_def_property(srna, "color_ramp", PROP_POINTER, PROP_NONE);
  RNA_def_property_pointer_sdna(prop, NULL, "storage");
  RNA_def_property_struct_type(prop, "ColorRamp");
  RNA_def_property_ui_text(prop, "Color Ramp", "");
  RNA_def_property_update(prop, NC_NODE | NA_EDITED, "rna_Node_update");
}

static void def_mix_rgb(StructRNA *srna)
{
  PropertyRNA *prop;

  prop = RNA_def_property(srna, "blend_type", PROP_ENUM, PROP_NONE);
  RNA_def_property_enum_sdna(prop, NULL, "custom1");
  RNA_def_property_enum_items(prop, rna_enum_ramp_blend_items);
  RNA_def_property_ui_text(prop, "Blending Mode", "");
  RNA_def_property_update(prop, NC_NODE | NA_EDITED, "rna_Node_update");

  prop = RNA_def_property(srna, "use_alpha", PROP_BOOLEAN, PROP_NONE);
  RNA_def_property_boolean_sdna(prop, NULL, "custom2", SHD_MIXRGB_USE_ALPHA);
  RNA_def_property_ui_text(prop, "Alpha", "Include alpha of second input in this operation");
  RNA_def_property_update(prop, NC_NODE | NA_EDITED, "rna_Node_update");

  prop = RNA_def_property(srna, "use_clamp", PROP_BOOLEAN, PROP_NONE);
  RNA_def_property_boolean_sdna(prop, NULL, "custom2", SHD_MIXRGB_CLAMP);
  RNA_def_property_ui_text(prop, "Clamp", "Clamp result of the node to 0.0 to 1.0 range");
  RNA_def_property_update(prop, NC_NODE | NA_EDITED, "rna_Node_update");
}

static void def_texture(StructRNA *srna)
{
  PropertyRNA *prop;

  prop = RNA_def_property(srna, "texture", PROP_POINTER, PROP_NONE);
  RNA_def_property_pointer_sdna(prop, NULL, "id");
  RNA_def_property_struct_type(prop, "Texture");
  RNA_def_property_flag(prop, PROP_EDITABLE);
  RNA_def_property_override_flag(prop, PROPOVERRIDE_OVERRIDABLE_LIBRARY);
  RNA_def_property_ui_text(prop, "Texture", "");
  RNA_def_property_update(prop, NC_NODE | NA_EDITED, "rna_Node_update");

  prop = RNA_def_property(srna, "node_output", PROP_INT, PROP_NONE);
  RNA_def_property_int_sdna(prop, NULL, "custom1");
  RNA_def_property_ui_text(
      prop, "Node Output", "For node-based textures, which output node to use");
  RNA_def_property_update(prop, NC_NODE | NA_EDITED, "rna_Node_update");
}

/* -- Shader Nodes ---------------------------------------------------------- */

static void def_sh_output(StructRNA *srna)
{
  PropertyRNA *prop;

  prop = RNA_def_property(srna, "is_active_output", PROP_BOOLEAN, PROP_NONE);
  RNA_def_property_boolean_sdna(prop, NULL, "flag", NODE_DO_OUTPUT);
  RNA_def_property_ui_text(
      prop, "Active Output", "True if this node is used as the active output");
  RNA_def_property_update(prop, NC_NODE | NA_EDITED, "rna_Node_update");

  prop = RNA_def_property(srna, "target", PROP_ENUM, PROP_NONE);
  RNA_def_property_enum_sdna(prop, NULL, "custom1");
  RNA_def_property_enum_items(prop, prop_shader_output_target_items);
  RNA_def_property_ui_text(
      prop, "Target", "Which renderer and viewport shading types to use the shaders for");
  RNA_def_property_update(prop, NC_NODE | NA_EDITED, "rna_Node_update");
}

static void def_sh_output_linestyle(StructRNA *srna)
{
  def_sh_output(srna);
  def_mix_rgb(srna);
}

static void def_sh_mapping(StructRNA *srna)
{
  PropertyRNA *prop;

  prop = RNA_def_property(srna, "vector_type", PROP_ENUM, PROP_NONE);
  RNA_def_property_enum_sdna(prop, NULL, "custom1");
  RNA_def_property_enum_items(prop, rna_enum_mapping_type_items);
  RNA_def_property_ui_text(prop, "Type", "Type of vector that the mapping transforms");
  RNA_def_property_update(prop, NC_NODE | NA_EDITED, "rna_ShaderNode_socket_update");
}

static void def_sh_vector_rotate(StructRNA *srna)
{
  PropertyRNA *prop;

  prop = RNA_def_property(srna, "rotation_type", PROP_ENUM, PROP_NONE);
  RNA_def_property_enum_sdna(prop, NULL, "custom1");
  RNA_def_property_enum_items(prop, rna_enum_vector_rotate_type_items);
  RNA_def_property_ui_text(prop, "Type", "Type of rotation");
  RNA_def_property_update(prop, NC_NODE | NA_EDITED, "rna_ShaderNode_socket_update");

  prop = RNA_def_property(srna, "invert", PROP_BOOLEAN, PROP_NONE);
  RNA_def_property_boolean_sdna(prop, NULL, "custom2", 0);
  RNA_def_property_ui_text(prop, "Invert", "Invert angle");
  RNA_def_property_update(prop, NC_NODE | NA_EDITED, "rna_Node_update");
}

static void def_sh_attribute(StructRNA *srna)
{
  static const EnumPropertyItem prop_attribute_type[] = {
      {SHD_ATTRIBUTE_GEOMETRY,
       "GEOMETRY",
       0,
       "Geometry",
       "The attribute is associated with the object geometry, and its value "
       "varies from vertex to vertex, or within the object volume"},
      {SHD_ATTRIBUTE_OBJECT,
       "OBJECT",
       0,
       "Object",
       "The attribute is associated with the object or mesh datablock itself, "
       "and its value is uniform"},
      {SHD_ATTRIBUTE_INSTANCER,
       "INSTANCER",
       0,
       "Instancer",
       "The attribute is associated with the instancer particle system or object, "
       "falling back to the Object mode if the attribute isn't found, or the object "
       "is not instanced"},
      {0, NULL, 0, NULL, NULL},
  };
  PropertyRNA *prop;

  RNA_def_struct_sdna_from(srna, "NodeShaderAttribute", "storage");

  prop = RNA_def_property(srna, "attribute_type", PROP_ENUM, PROP_NONE);
  RNA_def_property_enum_sdna(prop, NULL, "type");
  RNA_def_property_enum_items(prop, prop_attribute_type);
  RNA_def_property_ui_text(prop, "Attribute Type", "General type of the attribute");
  RNA_def_property_update(prop, NC_NODE | NA_EDITED, "rna_Node_update");

  prop = RNA_def_property(srna, "attribute_name", PROP_STRING, PROP_NONE);
  RNA_def_property_string_sdna(prop, NULL, "name");
  RNA_def_property_ui_text(prop, "Attribute Name", "");
  RNA_def_property_update(prop, NC_NODE | NA_EDITED, "rna_Node_update");
}

static void def_sh_tex(StructRNA *srna)
{
  PropertyRNA *prop;

  prop = RNA_def_property(srna, "texture_mapping", PROP_POINTER, PROP_NONE);
  RNA_def_property_pointer_sdna(prop, NULL, "base.tex_mapping");
  RNA_def_property_flag(prop, PROP_NEVER_NULL);
  RNA_def_property_ui_text(prop, "Texture Mapping", "Texture coordinate mapping settings");

  prop = RNA_def_property(srna, "color_mapping", PROP_POINTER, PROP_NONE);
  RNA_def_property_pointer_sdna(prop, NULL, "base.color_mapping");
  RNA_def_property_flag(prop, PROP_NEVER_NULL);
  RNA_def_property_ui_text(prop, "Color Mapping", "Color mapping settings");
}

static void def_sh_tex_sky(StructRNA *srna)
{
  static const EnumPropertyItem prop_sky_type[] = {
      {SHD_SKY_PREETHAM, "PREETHAM", 0, "Preetham", "Preetham 1999"},
      {SHD_SKY_HOSEK, "HOSEK_WILKIE", 0, "Hosek / Wilkie", "Hosek / Wilkie 2012"},
      {SHD_SKY_NISHITA, "NISHITA", 0, "Nishita", "Nishita 1993 improved"},
      {0, NULL, 0, NULL, NULL},
  };
  static float default_dir[3] = {0.0f, 0.0f, 1.0f};

  PropertyRNA *prop;

  RNA_def_struct_sdna_from(srna, "NodeTexSky", "storage");
  def_sh_tex(srna);

  prop = RNA_def_property(srna, "sky_type", PROP_ENUM, PROP_NONE);
  RNA_def_property_enum_sdna(prop, NULL, "sky_model");
  RNA_def_property_enum_items(prop, prop_sky_type);
  RNA_def_property_ui_text(prop, "Sky Type", "Which sky model should be used");
  RNA_def_property_update(prop, 0, "rna_ShaderNode_socket_update");

  prop = RNA_def_property(srna, "sun_direction", PROP_FLOAT, PROP_DIRECTION);
  RNA_def_property_ui_text(prop, "Sun Direction", "Direction from where the sun is shining");
  RNA_def_property_array(prop, 3);
  RNA_def_property_float_array_default(prop, default_dir);
  RNA_def_property_update(prop, NC_NODE | NA_EDITED, "rna_Node_update");

  prop = RNA_def_property(srna, "turbidity", PROP_FLOAT, PROP_NONE);
  RNA_def_property_range(prop, 1.0f, 10.0f);
  RNA_def_property_ui_range(prop, 1.0f, 10.0f, 10, 3);
  RNA_def_property_ui_text(prop, "Turbidity", "Atmospheric turbidity");
  RNA_def_property_update(prop, NC_NODE | NA_EDITED, "rna_Node_update");

  prop = RNA_def_property(srna, "ground_albedo", PROP_FLOAT, PROP_FACTOR);
  RNA_def_property_range(prop, 0.0f, 1.0f);
  RNA_def_property_ui_text(
      prop, "Ground Albedo", "Ground color that is subtly reflected in the sky");
  RNA_def_property_update(prop, NC_NODE | NA_EDITED, "rna_Node_update");

  prop = RNA_def_property(srna, "sun_disc", PROP_BOOLEAN, PROP_NONE);
  RNA_def_property_ui_text(prop, "Sun Disc", "Include the sun itself in the output");
  RNA_def_property_boolean_sdna(prop, NULL, "sun_disc", 1);
  RNA_def_property_boolean_default(prop, true);
  RNA_def_property_update(prop, 0, "rna_ShaderNode_socket_update");

  prop = RNA_def_property(srna, "sun_size", PROP_FLOAT, PROP_ANGLE);
  RNA_def_property_ui_text(prop, "Sun Size", "Size of sun disc");
  RNA_def_property_range(prop, 0.0f, M_PI_2);
  RNA_def_property_float_default(prop, DEG2RADF(0.545));
  RNA_def_property_update(prop, NC_NODE | NA_EDITED, "rna_Node_update");

  prop = RNA_def_property(srna, "sun_intensity", PROP_FLOAT, PROP_NONE);
  RNA_def_property_ui_text(prop, "Sun Intensity", "Strength of sun");
  RNA_def_property_range(prop, 0.0f, 1000.0f);
  RNA_def_property_float_default(prop, 1.0f);
  RNA_def_property_update(prop, NC_NODE | NA_EDITED, "rna_Node_update");

  prop = RNA_def_property(srna, "sun_elevation", PROP_FLOAT, PROP_ANGLE);
  RNA_def_property_ui_text(prop, "Sun Elevation", "Sun angle from horizon");
  RNA_def_property_range(prop, -M_PI_2, M_PI_2);
  RNA_def_property_float_default(prop, M_PI_2);
  RNA_def_property_update(prop, NC_NODE | NA_EDITED, "rna_Node_update");

  prop = RNA_def_property(srna, "sun_rotation", PROP_FLOAT, PROP_ANGLE);
  RNA_def_property_ui_text(prop, "Sun Rotation", "Rotation of sun around zenith");
  RNA_def_property_float_default(prop, 0.0f);
  RNA_def_property_update(prop, NC_NODE | NA_EDITED, "rna_Node_update");

  prop = RNA_def_property(srna, "altitude", PROP_FLOAT, PROP_NONE);
  RNA_def_property_ui_text(prop, "Altitude", "Height from sea level");
  RNA_def_property_range(prop, 0.0f, 60.0f);
  RNA_def_property_float_default(prop, 0.0f);
  RNA_def_property_update(prop, NC_NODE | NA_EDITED, "rna_Node_update");

  prop = RNA_def_property(srna, "air_density", PROP_FLOAT, PROP_FACTOR);
  RNA_def_property_ui_text(prop, "Air", "Density of air molecules");
  RNA_def_property_range(prop, 0.0f, 10.0f);
  RNA_def_property_float_default(prop, 1.0f);
  RNA_def_property_update(prop, NC_NODE | NA_EDITED, "rna_Node_update");

  prop = RNA_def_property(srna, "dust_density", PROP_FLOAT, PROP_FACTOR);
  RNA_def_property_ui_text(prop, "Dust", "Density of dust molecules and water droplets");
  RNA_def_property_range(prop, 0.0f, 10.0f);
  RNA_def_property_float_default(prop, 1.0f);
  RNA_def_property_update(prop, NC_NODE | NA_EDITED, "rna_Node_update");

  prop = RNA_def_property(srna, "ozone_density", PROP_FLOAT, PROP_FACTOR);
  RNA_def_property_ui_text(prop, "Ozone", "Density of Ozone layer");
  RNA_def_property_range(prop, 0.0f, 10.0f);
  RNA_def_property_float_default(prop, 1.0f);
  RNA_def_property_update(prop, NC_NODE | NA_EDITED, "rna_Node_update");
}

static const EnumPropertyItem sh_tex_prop_interpolation_items[] = {
    {SHD_INTERP_LINEAR, "Linear", 0, "Linear", "Linear interpolation"},
    {SHD_INTERP_CLOSEST, "Closest", 0, "Closest", "No interpolation (sample closest texel)"},
    {SHD_INTERP_CUBIC, "Cubic", 0, "Cubic", "Cubic interpolation"},
    {SHD_INTERP_SMART, "Smart", 0, "Smart", "Bicubic when magnifying, else bilinear (OSL only)"},
    {0, NULL, 0, NULL, NULL},
};

static void def_sh_tex_environment(StructRNA *srna)
{
  static const EnumPropertyItem prop_projection_items[] = {
      {SHD_PROJ_EQUIRECTANGULAR,
       "EQUIRECTANGULAR",
       0,
       "Equirectangular",
       "Equirectangular or latitude-longitude projection"},
      {SHD_PROJ_MIRROR_BALL,
       "MIRROR_BALL",
       0,
       "Mirror Ball",
       "Projection from an orthographic photo of a mirror ball"},
      {0, NULL, 0, NULL, NULL},
  };

  PropertyRNA *prop;

  prop = RNA_def_property(srna, "image", PROP_POINTER, PROP_NONE);
  RNA_def_property_pointer_sdna(prop, NULL, "id");
  RNA_def_property_struct_type(prop, "Image");
  RNA_def_property_flag(prop, PROP_EDITABLE);
  RNA_def_property_override_flag(prop, PROPOVERRIDE_OVERRIDABLE_LIBRARY);
  RNA_def_property_ui_text(prop, "Image", "");
  RNA_def_property_update(prop, NC_NODE | NA_EDITED, "rna_Node_tex_image_update");

  RNA_def_struct_sdna_from(srna, "NodeTexEnvironment", "storage");
  def_sh_tex(srna);

  prop = RNA_def_property(srna, "projection", PROP_ENUM, PROP_NONE);
  RNA_def_property_enum_items(prop, prop_projection_items);
  RNA_def_property_ui_text(prop, "Projection", "Projection of the input image");
  RNA_def_property_update(prop, 0, "rna_Node_update");

  prop = RNA_def_property(srna, "interpolation", PROP_ENUM, PROP_NONE);
  RNA_def_property_enum_items(prop, sh_tex_prop_interpolation_items);
  RNA_def_property_ui_text(prop, "Interpolation", "Texture interpolation");
  RNA_def_property_update(prop, 0, "rna_Node_update");

  prop = RNA_def_property(srna, "image_user", PROP_POINTER, PROP_NONE);
  RNA_def_property_flag(prop, PROP_NEVER_NULL);
  RNA_def_property_pointer_sdna(prop, NULL, "iuser");
  RNA_def_property_ui_text(
      prop,
      "Image User",
      "Parameters defining which layer, pass and frame of the image is displayed");
  RNA_def_property_update(prop, 0, "rna_Node_update");
}

static void def_sh_tex_image(StructRNA *srna)
{
  static const EnumPropertyItem prop_projection_items[] = {
      {SHD_PROJ_FLAT,
       "FLAT",
       0,
       "Flat",
       "Image is projected flat using the X and Y coordinates of the texture vector"},
      {SHD_PROJ_BOX,
       "BOX",
       0,
       "Box",
       "Image is projected using different components for each side of the object space bounding "
       "box"},
      {SHD_PROJ_SPHERE,
       "SPHERE",
       0,
       "Sphere",
       "Image is projected spherically using the Z axis as central"},
      {SHD_PROJ_TUBE,
       "TUBE",
       0,
       "Tube",
       "Image is projected from the tube using the Z axis as central"},
      {0, NULL, 0, NULL, NULL},
  };

  static const EnumPropertyItem prop_image_extension[] = {
      {SHD_IMAGE_EXTENSION_REPEAT,
       "REPEAT",
       0,
       "Repeat",
       "Cause the image to repeat horizontally and vertically"},
      {SHD_IMAGE_EXTENSION_EXTEND,
       "EXTEND",
       0,
       "Extend",
       "Extend by repeating edge pixels of the image"},
      {SHD_IMAGE_EXTENSION_CLIP,
       "CLIP",
       0,
       "Clip",
       "Clip to image size and set exterior pixels as transparent"},
      {0, NULL, 0, NULL, NULL},
  };

  PropertyRNA *prop;

  prop = RNA_def_property(srna, "image", PROP_POINTER, PROP_NONE);
  RNA_def_property_pointer_sdna(prop, NULL, "id");
  RNA_def_property_struct_type(prop, "Image");
  RNA_def_property_flag(prop, PROP_EDITABLE);
  RNA_def_property_override_flag(prop, PROPOVERRIDE_OVERRIDABLE_LIBRARY);
  RNA_def_property_ui_text(prop, "Image", "");
  RNA_def_property_update(prop, NC_NODE | NA_EDITED, "rna_Node_tex_image_update");

  RNA_def_struct_sdna_from(srna, "NodeTexImage", "storage");
  def_sh_tex(srna);

  prop = RNA_def_property(srna, "projection", PROP_ENUM, PROP_NONE);
  RNA_def_property_enum_items(prop, prop_projection_items);
  RNA_def_property_ui_text(
      prop, "Projection", "Method to project 2D image on object with a 3D texture vector");
  RNA_def_property_update(prop, 0, "rna_Node_update");

  prop = RNA_def_property(srna, "interpolation", PROP_ENUM, PROP_NONE);
  RNA_def_property_enum_items(prop, sh_tex_prop_interpolation_items);
  RNA_def_property_ui_text(prop, "Interpolation", "Texture interpolation");
  RNA_def_property_update(prop, 0, "rna_Node_update");

  prop = RNA_def_property(srna, "projection_blend", PROP_FLOAT, PROP_FACTOR);
  RNA_def_property_ui_text(
      prop, "Projection Blend", "For box projection, amount of blend to use between sides");
  RNA_def_property_update(prop, 0, "rna_Node_update");

  prop = RNA_def_property(srna, "extension", PROP_ENUM, PROP_NONE);
  RNA_def_property_enum_items(prop, prop_image_extension);
  RNA_def_property_ui_text(
      prop, "Extension", "How the image is extrapolated past its original bounds");
  RNA_def_property_update(prop, 0, "rna_Node_update");

  prop = RNA_def_property(srna, "image_user", PROP_POINTER, PROP_NONE);
  RNA_def_property_flag(prop, PROP_NEVER_NULL);
  RNA_def_property_pointer_sdna(prop, NULL, "iuser");
  RNA_def_property_ui_text(
      prop,
      "Image User",
      "Parameters defining which layer, pass and frame of the image is displayed");
  RNA_def_property_update(prop, 0, "rna_Node_update");
}

static void def_sh_tex_gradient(StructRNA *srna)
{
  static const EnumPropertyItem prop_gradient_type[] = {
      {SHD_BLEND_LINEAR, "LINEAR", 0, "Linear", "Create a linear progression"},
      {SHD_BLEND_QUADRATIC, "QUADRATIC", 0, "Quadratic", "Create a quadratic progression"},
      {SHD_BLEND_EASING,
       "EASING",
       0,
       "Easing",
       "Create a progression easing from one step to the next"},
      {SHD_BLEND_DIAGONAL, "DIAGONAL", 0, "Diagonal", "Create a diagonal progression"},
      {SHD_BLEND_SPHERICAL, "SPHERICAL", 0, "Spherical", "Create a spherical progression"},
      {SHD_BLEND_QUADRATIC_SPHERE,
       "QUADRATIC_SPHERE",
       0,
       "Quadratic sphere",
       "Create a quadratic progression in the shape of a sphere"},
      {SHD_BLEND_RADIAL, "RADIAL", 0, "Radial", "Create a radial progression"},
      {0, NULL, 0, NULL, NULL},
  };

  PropertyRNA *prop;

  RNA_def_struct_sdna_from(srna, "NodeTexGradient", "storage");
  def_sh_tex(srna);

  prop = RNA_def_property(srna, "gradient_type", PROP_ENUM, PROP_NONE);
  RNA_def_property_enum_items(prop, prop_gradient_type);
  RNA_def_property_ui_text(prop, "Gradient Type", "Style of the color blending");
  RNA_def_property_update(prop, 0, "rna_Node_update");
}

static void def_sh_tex_noise(StructRNA *srna)
{
  PropertyRNA *prop;

  RNA_def_struct_sdna_from(srna, "NodeTexNoise", "storage");
  def_sh_tex(srna);

  prop = RNA_def_property(srna, "noise_dimensions", PROP_ENUM, PROP_NONE);
  RNA_def_property_enum_sdna(prop, NULL, "dimensions");
  RNA_def_property_enum_items(prop, rna_enum_node_tex_dimensions_items);
  RNA_def_property_ui_text(
      prop, "Dimensions", "The dimensions of the space to evaluate the noise in");
  RNA_def_property_update(prop, 0, "rna_ShaderNode_socket_update");
}

static void def_sh_tex_checker(StructRNA *srna)
{
  RNA_def_struct_sdna_from(srna, "NodeTexChecker", "storage");
  def_sh_tex(srna);
}

static void def_sh_tex_brick(StructRNA *srna)
{
  PropertyRNA *prop;

  RNA_def_struct_sdna_from(srna, "NodeTexBrick", "storage");
  def_sh_tex(srna);

  prop = RNA_def_property(srna, "offset_frequency", PROP_INT, PROP_NONE);
  RNA_def_property_int_sdna(prop, NULL, "offset_freq");
  RNA_def_property_int_default(prop, 2);
  RNA_def_property_range(prop, 1, 99);
  RNA_def_property_ui_text(prop, "Offset Frequency", "");
  RNA_def_property_update(prop, 0, "rna_Node_update");

  prop = RNA_def_property(srna, "squash_frequency", PROP_INT, PROP_NONE);
  RNA_def_property_int_sdna(prop, NULL, "squash_freq");
  RNA_def_property_int_default(prop, 2);
  RNA_def_property_range(prop, 1, 99);
  RNA_def_property_ui_text(prop, "Squash Frequency", "");
  RNA_def_property_update(prop, 0, "rna_Node_update");

  prop = RNA_def_property(srna, "offset", PROP_FLOAT, PROP_NONE);
  RNA_def_property_float_sdna(prop, NULL, "offset");
  RNA_def_property_float_default(prop, 0.5f);
  RNA_def_property_range(prop, 0.0f, 1.0f);
  RNA_def_property_ui_text(prop, "Offset Amount", "");
  RNA_def_property_update(prop, 0, "rna_Node_update");

  prop = RNA_def_property(srna, "squash", PROP_FLOAT, PROP_NONE);
  RNA_def_property_float_sdna(prop, NULL, "squash");
  RNA_def_property_float_default(prop, 1.0f);
  RNA_def_property_range(prop, 0.0f, 99.0f);
  RNA_def_property_ui_text(prop, "Squash Amount", "");
  RNA_def_property_update(prop, 0, "rna_Node_update");
}

static void def_sh_tex_magic(StructRNA *srna)
{
  PropertyRNA *prop;

  RNA_def_struct_sdna_from(srna, "NodeTexMagic", "storage");
  def_sh_tex(srna);

  prop = RNA_def_property(srna, "turbulence_depth", PROP_INT, PROP_NONE);
  RNA_def_property_int_sdna(prop, NULL, "depth");
  RNA_def_property_range(prop, 0, 10);
  RNA_def_property_ui_text(prop, "Depth", "Level of detail in the added turbulent noise");
  RNA_def_property_update(prop, 0, "rna_Node_update");
}

static void def_sh_tex_musgrave(StructRNA *srna)
{
  static const EnumPropertyItem prop_musgrave_type[] = {
      {SHD_MUSGRAVE_MULTIFRACTAL, "MULTIFRACTAL", 0, "Multifractal", ""},
      {SHD_MUSGRAVE_RIDGED_MULTIFRACTAL, "RIDGED_MULTIFRACTAL", 0, "Ridged Multifractal", ""},
      {SHD_MUSGRAVE_HYBRID_MULTIFRACTAL, "HYBRID_MULTIFRACTAL", 0, "Hybrid Multifractal", ""},
      {SHD_MUSGRAVE_FBM, "FBM", 0, "fBM", ""},
      {SHD_MUSGRAVE_HETERO_TERRAIN, "HETERO_TERRAIN", 0, "Hetero Terrain", ""},
      {0, NULL, 0, NULL, NULL},
  };

  PropertyRNA *prop;

  RNA_def_struct_sdna_from(srna, "NodeTexMusgrave", "storage");
  def_sh_tex(srna);

  prop = RNA_def_property(srna, "musgrave_dimensions", PROP_ENUM, PROP_NONE);
  RNA_def_property_enum_sdna(prop, NULL, "dimensions");
  RNA_def_property_enum_items(prop, rna_enum_node_tex_dimensions_items);
  RNA_def_property_ui_text(prop, "Dimensions", "");
  RNA_def_property_update(prop, 0, "rna_ShaderNode_socket_update");

  prop = RNA_def_property(srna, "musgrave_type", PROP_ENUM, PROP_NONE);
  RNA_def_property_enum_sdna(prop, NULL, "musgrave_type");
  RNA_def_property_enum_items(prop, prop_musgrave_type);
  RNA_def_property_ui_text(prop, "Type", "");
  RNA_def_property_update(prop, 0, "rna_ShaderNode_socket_update");
}

static void def_sh_tex_voronoi(StructRNA *srna)
{
  static EnumPropertyItem prop_distance_items[] = {
      {SHD_VORONOI_EUCLIDEAN, "EUCLIDEAN", 0, "Euclidean", "Euclidean distance"},
      {SHD_VORONOI_MANHATTAN, "MANHATTAN", 0, "Manhattan", "Manhattan distance"},
      {SHD_VORONOI_CHEBYCHEV, "CHEBYCHEV", 0, "Chebychev", "Chebychev distance"},
      {SHD_VORONOI_MINKOWSKI, "MINKOWSKI", 0, "Minkowski", "Minkowski distance"},
      {0, NULL, 0, NULL, NULL}};

  static EnumPropertyItem prop_feature_items[] = {
      {SHD_VORONOI_F1,
       "F1",
       0,
       "F1",
       "Computes the distance to the closest point as well as its position and color"},
      {SHD_VORONOI_F2,
       "F2",
       0,
       "F2",
       "Computes the distance to the second closest point as well as its position and color"},
      {SHD_VORONOI_SMOOTH_F1,
       "SMOOTH_F1",
       0,
       "Smooth F1",
       "Smoothed version of F1. Weighted sum of neighbor voronoi cells"},
      {SHD_VORONOI_DISTANCE_TO_EDGE,
       "DISTANCE_TO_EDGE",
       0,
       "Distance to Edge",
       "Computes the distance to the edge of the voronoi cell"},
      {SHD_VORONOI_N_SPHERE_RADIUS,
       "N_SPHERE_RADIUS",
       0,
       "N-Sphere Radius",
       "Computes the radius of the n-sphere inscribed in the voronoi cell"},
      {0, NULL, 0, NULL, NULL}};

  PropertyRNA *prop;

  RNA_def_struct_sdna_from(srna, "NodeTexVoronoi", "storage");
  def_sh_tex(srna);

  prop = RNA_def_property(srna, "voronoi_dimensions", PROP_ENUM, PROP_NONE);
  RNA_def_property_enum_sdna(prop, NULL, "dimensions");
  RNA_def_property_enum_items(prop, rna_enum_node_tex_dimensions_items);
  RNA_def_property_ui_text(prop, "Dimensions", "");
  RNA_def_property_update(prop, 0, "rna_ShaderNode_socket_update");

  prop = RNA_def_property(srna, "distance", PROP_ENUM, PROP_NONE);
  RNA_def_property_enum_sdna(prop, NULL, "distance");
  RNA_def_property_enum_items(prop, prop_distance_items);
  RNA_def_property_ui_text(prop, "Distance metric", "");
  RNA_def_property_update(prop, 0, "rna_ShaderNode_socket_update");

  prop = RNA_def_property(srna, "feature", PROP_ENUM, PROP_NONE);
  RNA_def_property_enum_sdna(prop, NULL, "feature");
  RNA_def_property_enum_items(prop, prop_feature_items);
  RNA_def_property_ui_text(prop, "Feature Output", "");
  RNA_def_property_update(prop, 0, "rna_ShaderNode_socket_update");
}

static void def_sh_tex_wave(StructRNA *srna)
{
  static const EnumPropertyItem prop_wave_type_items[] = {
      {SHD_WAVE_BANDS, "BANDS", 0, "Bands", "Use standard wave texture in bands"},
      {SHD_WAVE_RINGS, "RINGS", 0, "Rings", "Use wave texture in rings"},
      {0, NULL, 0, NULL, NULL},
  };

  static EnumPropertyItem prop_wave_bands_direction_items[] = {
      {SHD_WAVE_BANDS_DIRECTION_X, "X", 0, "X", "Bands across X axis"},
      {SHD_WAVE_BANDS_DIRECTION_Y, "Y", 0, "Y", "Bands across Y axis"},
      {SHD_WAVE_BANDS_DIRECTION_Z, "Z", 0, "Z", "Bands across Z axis"},
      {SHD_WAVE_BANDS_DIRECTION_DIAGONAL, "DIAGONAL", 0, "Diagonal", "Bands across diagonal axis"},
      {0, NULL, 0, NULL, NULL},
  };

  static EnumPropertyItem prop_wave_rings_direction_items[] = {
      {SHD_WAVE_RINGS_DIRECTION_X, "X", 0, "X", "Rings along X axis"},
      {SHD_WAVE_RINGS_DIRECTION_Y, "Y", 0, "Y", "Rings along Y axis"},
      {SHD_WAVE_RINGS_DIRECTION_Z, "Z", 0, "Z", "Rings along Z axis"},
      {SHD_WAVE_RINGS_DIRECTION_SPHERICAL,
       "SPHERICAL",
       0,
       "Spherical",
       "Rings along spherical distance"},
      {0, NULL, 0, NULL, NULL},
  };

  static const EnumPropertyItem prop_wave_profile_items[] = {
      {SHD_WAVE_PROFILE_SIN, "SIN", 0, "Sine", "Use a standard sine profile"},
      {SHD_WAVE_PROFILE_SAW, "SAW", 0, "Saw", "Use a sawtooth profile"},
      {SHD_WAVE_PROFILE_TRI, "TRI", 0, "Triangle", "Use a triangle profile"},
      {0, NULL, 0, NULL, NULL},
  };

  PropertyRNA *prop;

  RNA_def_struct_sdna_from(srna, "NodeTexWave", "storage");
  def_sh_tex(srna);

  prop = RNA_def_property(srna, "wave_type", PROP_ENUM, PROP_NONE);
  RNA_def_property_enum_sdna(prop, NULL, "wave_type");
  RNA_def_property_enum_items(prop, prop_wave_type_items);
  RNA_def_property_ui_text(prop, "Wave Type", "");
  RNA_def_property_update(prop, 0, "rna_Node_update");

  prop = RNA_def_property(srna, "bands_direction", PROP_ENUM, PROP_NONE);
  RNA_def_property_enum_sdna(prop, NULL, "bands_direction");
  RNA_def_property_enum_items(prop, prop_wave_bands_direction_items);
  RNA_def_property_ui_text(prop, "Bands Direction", "");
  RNA_def_property_update(prop, 0, "rna_Node_update");

  prop = RNA_def_property(srna, "rings_direction", PROP_ENUM, PROP_NONE);
  RNA_def_property_enum_sdna(prop, NULL, "rings_direction");
  RNA_def_property_enum_items(prop, prop_wave_rings_direction_items);
  RNA_def_property_ui_text(prop, "Rings Direction", "");
  RNA_def_property_update(prop, 0, "rna_Node_update");

  prop = RNA_def_property(srna, "wave_profile", PROP_ENUM, PROP_NONE);
  RNA_def_property_enum_sdna(prop, NULL, "wave_profile");
  RNA_def_property_enum_items(prop, prop_wave_profile_items);
  RNA_def_property_ui_text(prop, "Wave Profile", "");
  RNA_def_property_update(prop, 0, "rna_Node_update");
}

static void def_sh_tex_white_noise(StructRNA *srna)
{
  PropertyRNA *prop;

  prop = RNA_def_property(srna, "noise_dimensions", PROP_ENUM, PROP_NONE);
  RNA_def_property_enum_sdna(prop, NULL, "custom1");
  RNA_def_property_enum_items(prop, rna_enum_node_tex_dimensions_items);
  RNA_def_property_ui_text(
      prop, "Dimensions", "The dimensions of the space to evaluate the noise in");
  RNA_def_property_update(prop, NC_NODE | NA_EDITED, "rna_ShaderNode_socket_update");
}

static void def_sh_tex_coord(StructRNA *srna)
{
  PropertyRNA *prop;

  prop = RNA_def_property(srna, "object", PROP_POINTER, PROP_NONE);
  RNA_def_property_pointer_sdna(prop, NULL, "id");
  RNA_def_property_struct_type(prop, "Object");
  RNA_def_property_flag(prop, PROP_EDITABLE | PROP_ID_REFCOUNT);
  RNA_def_property_override_flag(prop, PROPOVERRIDE_OVERRIDABLE_LIBRARY);
  RNA_def_property_ui_text(
      prop, "Object", "Use coordinates from this object (for object texture coordinates output)");
  RNA_def_property_update(prop, NC_NODE | NA_EDITED, "rna_Node_update_relations");

  prop = RNA_def_property(srna, "from_instancer", PROP_BOOLEAN, PROP_NONE);
  RNA_def_property_boolean_sdna(prop, NULL, "custom1", 1);
  RNA_def_property_ui_text(
      prop, "From Instancer", "Use the parent of the dupli object if possible");
  RNA_def_property_update(prop, NC_NODE | NA_EDITED, "rna_Node_update");
}

static void def_sh_vect_transform(StructRNA *srna)
{
  static const EnumPropertyItem prop_vect_type_items[] = {
      {SHD_VECT_TRANSFORM_TYPE_POINT, "POINT", 0, "Point", "Transform a point"},
      {SHD_VECT_TRANSFORM_TYPE_VECTOR, "VECTOR", 0, "Vector", "Transform a direction vector"},
      {SHD_VECT_TRANSFORM_TYPE_NORMAL,
       "NORMAL",
       0,
       "Normal",
       "Transform a normal vector with unit length"},
      {0, NULL, 0, NULL, NULL},
  };

  static const EnumPropertyItem prop_vect_space_items[] = {
      {SHD_VECT_TRANSFORM_SPACE_WORLD, "WORLD", 0, "World", ""},
      {SHD_VECT_TRANSFORM_SPACE_OBJECT, "OBJECT", 0, "Object", ""},
      {SHD_VECT_TRANSFORM_SPACE_CAMERA, "CAMERA", 0, "Camera", ""},
      {0, NULL, 0, NULL, NULL},
  };

  PropertyRNA *prop;

  RNA_def_struct_sdna_from(srna, "NodeShaderVectTransform", "storage");

  prop = RNA_def_property(srna, "vector_type", PROP_ENUM, PROP_NONE);
  RNA_def_property_enum_sdna(prop, NULL, "type");
  RNA_def_property_enum_items(prop, prop_vect_type_items);
  RNA_def_property_ui_text(prop, "Type", "");
  RNA_def_property_update(prop, 0, "rna_Node_update");

  prop = RNA_def_property(srna, "convert_from", PROP_ENUM, PROP_NONE);
  RNA_def_property_enum_items(prop, prop_vect_space_items);
  RNA_def_property_ui_text(prop, "Convert From", "Space to convert from");
  RNA_def_property_update(prop, 0, "rna_Node_update");

  prop = RNA_def_property(srna, "convert_to", PROP_ENUM, PROP_NONE);
  RNA_def_property_enum_items(prop, prop_vect_space_items);
  RNA_def_property_ui_text(prop, "Convert To", "Space to convert to");
  RNA_def_property_update(prop, 0, "rna_Node_update");
}

static void def_sh_tex_wireframe(StructRNA *srna)
{
  PropertyRNA *prop;

  prop = RNA_def_property(srna, "use_pixel_size", PROP_BOOLEAN, PROP_NONE);
  RNA_def_property_boolean_sdna(prop, NULL, "custom1", 1);
  RNA_def_property_ui_text(prop, "Pixel Size", "Use screen pixel size instead of world units");
  RNA_def_property_update(prop, NC_NODE | NA_EDITED, "rna_Node_update");
}

static void def_sh_tex_pointdensity(StructRNA *srna)
{
  PropertyRNA *prop;

  FunctionRNA *func;
  PropertyRNA *parm;

  static const EnumPropertyItem point_source_items[] = {
      {SHD_POINTDENSITY_SOURCE_PSYS,
       "PARTICLE_SYSTEM",
       0,
       "Particle System",
       "Generate point density from a particle system"},
      {SHD_POINTDENSITY_SOURCE_OBJECT,
       "OBJECT",
       0,
       "Object Vertices",
       "Generate point density from an object's vertices"},
      {0, NULL, 0, NULL, NULL},
  };

  static const EnumPropertyItem prop_interpolation_items[] = {
      {SHD_INTERP_CLOSEST, "Closest", 0, "Closest", "No interpolation (sample closest texel)"},
      {SHD_INTERP_LINEAR, "Linear", 0, "Linear", "Linear interpolation"},
      {SHD_INTERP_CUBIC, "Cubic", 0, "Cubic", "Cubic interpolation"},
      {0, NULL, 0, NULL, NULL},
  };

  static const EnumPropertyItem space_items[] = {
      {SHD_POINTDENSITY_SPACE_OBJECT, "OBJECT", 0, "Object Space", ""},
      {SHD_POINTDENSITY_SPACE_WORLD, "WORLD", 0, "World Space", ""},
      {0, NULL, 0, NULL, NULL},
  };

  static const EnumPropertyItem particle_color_source_items[] = {
      {SHD_POINTDENSITY_COLOR_PARTAGE,
       "PARTICLE_AGE",
       0,
       "Particle Age",
       "Lifetime mapped as 0.0 to 1.0 intensity"},
      {SHD_POINTDENSITY_COLOR_PARTSPEED,
       "PARTICLE_SPEED",
       0,
       "Particle Speed",
       "Particle speed (absolute magnitude of velocity) mapped as 0.0 to 1.0 intensity"},
      {SHD_POINTDENSITY_COLOR_PARTVEL,
       "PARTICLE_VELOCITY",
       0,
       "Particle Velocity",
       "XYZ velocity mapped to RGB colors"},
      {0, NULL, 0, NULL, NULL},
  };

  static const EnumPropertyItem vertex_color_source_items[] = {
      {SHD_POINTDENSITY_COLOR_VERTCOL, "VERTEX_COLOR", 0, "Vertex Color", "Vertex color layer"},
      {SHD_POINTDENSITY_COLOR_VERTWEIGHT,
       "VERTEX_WEIGHT",
       0,
       "Vertex Weight",
       "Vertex group weight"},
      {SHD_POINTDENSITY_COLOR_VERTNOR,
       "VERTEX_NORMAL",
       0,
       "Vertex Normal",
       "XYZ normal vector mapped to RGB colors"},
      {0, NULL, 0, NULL, NULL},
  };

  prop = RNA_def_property(srna, "object", PROP_POINTER, PROP_NONE);
  RNA_def_property_pointer_sdna(prop, NULL, "id");
  RNA_def_property_struct_type(prop, "Object");
  RNA_def_property_flag(prop, PROP_EDITABLE | PROP_ID_REFCOUNT);
  RNA_def_property_override_flag(prop, PROPOVERRIDE_OVERRIDABLE_LIBRARY);
  RNA_def_property_ui_text(prop, "Object", "Object to take point data from");
  RNA_def_property_update(prop, NC_NODE | NA_EDITED, "rna_Node_update");

  RNA_def_struct_sdna_from(srna, "NodeShaderTexPointDensity", "storage");

  prop = RNA_def_property(srna, "point_source", PROP_ENUM, PROP_NONE);
  RNA_def_property_enum_items(prop, point_source_items);
  RNA_def_property_ui_text(prop, "Point Source", "Point data to use as renderable point density");
  RNA_def_property_update(prop, NC_NODE | NA_EDITED, "rna_Node_update");

  prop = RNA_def_property(srna, "particle_system", PROP_POINTER, PROP_NONE);
  RNA_def_property_ui_text(prop, "Particle System", "Particle System to render as points");
  RNA_def_property_struct_type(prop, "ParticleSystem");
  RNA_def_property_pointer_funcs(prop,
                                 "rna_ShaderNodePointDensity_psys_get",
                                 "rna_ShaderNodePointDensity_psys_set",
                                 NULL,
                                 NULL);
  RNA_def_property_flag(prop, PROP_EDITABLE);
  RNA_def_property_update(prop, NC_NODE | NA_EDITED, "rna_Node_update");

  prop = RNA_def_property(srna, "resolution", PROP_INT, PROP_NONE);
  RNA_def_property_range(prop, 1, 32768);
  RNA_def_property_ui_text(
      prop, "Resolution", "Resolution used by the texture holding the point density");
  RNA_def_property_update(prop, NC_NODE | NA_EDITED, "rna_Node_update");

  prop = RNA_def_property(srna, "radius", PROP_FLOAT, PROP_NONE);
  RNA_def_property_float_sdna(prop, NULL, "radius");
  RNA_def_property_range(prop, 0.001, FLT_MAX);
  RNA_def_property_ui_text(
      prop, "Radius", "Radius from the shaded sample to look for points within");
  RNA_def_property_update(prop, NC_NODE | NA_EDITED, "rna_Node_update");

  prop = RNA_def_property(srna, "space", PROP_ENUM, PROP_NONE);
  RNA_def_property_enum_items(prop, space_items);
  RNA_def_property_ui_text(prop, "Space", "Coordinate system to calculate voxels in");
  RNA_def_property_update(prop, 0, "rna_Node_update");

  prop = RNA_def_property(srna, "interpolation", PROP_ENUM, PROP_NONE);
  RNA_def_property_enum_items(prop, prop_interpolation_items);
  RNA_def_property_ui_text(prop, "Interpolation", "Texture interpolation");
  RNA_def_property_update(prop, 0, "rna_Node_update");

  prop = RNA_def_property(srna, "particle_color_source", PROP_ENUM, PROP_NONE);
  RNA_def_property_enum_sdna(prop, NULL, "color_source");
  RNA_def_property_enum_items(prop, particle_color_source_items);
  RNA_def_property_ui_text(prop, "Color Source", "Data to derive color results from");
  RNA_def_property_update(prop, 0, "rna_Node_update");

  prop = RNA_def_property(srna, "vertex_color_source", PROP_ENUM, PROP_NONE);
  RNA_def_property_enum_sdna(prop, NULL, "ob_color_source");
  RNA_def_property_enum_items(prop, vertex_color_source_items);
  RNA_def_property_ui_text(prop, "Color Source", "Data to derive color results from");
  RNA_def_property_update(prop, 0, "rna_Node_update");

  prop = RNA_def_property(srna, "vertex_attribute_name", PROP_STRING, PROP_NONE);
  RNA_def_property_ui_text(prop, "Vertex Attribute Name", "Vertex attribute to use for color");
  RNA_def_property_update(prop, NC_NODE | NA_EDITED, "rna_Node_update");

  func = RNA_def_function(srna, "cache_point_density", "rna_ShaderNodePointDensity_density_cache");
  RNA_def_function_ui_description(func, "Cache point density data for later calculation");
  RNA_def_pointer(func, "depsgraph", "Depsgraph", "", "");

  func = RNA_def_function(srna, "calc_point_density", "rna_ShaderNodePointDensity_density_calc");
  RNA_def_function_ui_description(func, "Calculate point density");
  RNA_def_pointer(func, "depsgraph", "Depsgraph", "", "");
  /* TODO, See how array size of 0 works, this shouldnt be used. */
  parm = RNA_def_float_array(func, "rgba_values", 1, NULL, 0, 0, "", "RGBA Values", 0, 0);
  RNA_def_parameter_flags(parm, PROP_DYNAMIC, 0);
  RNA_def_function_output(func, parm);

  func = RNA_def_function(
      srna, "calc_point_density_minmax", "rna_ShaderNodePointDensity_density_minmax");
  RNA_def_function_ui_description(func, "Calculate point density");
  RNA_def_pointer(func, "depsgraph", "Depsgraph", "", "");
  parm = RNA_def_property(func, "min", PROP_FLOAT, PROP_COORDS);
  RNA_def_property_array(parm, 3);
  RNA_def_parameter_flags(parm, PROP_THICK_WRAP, 0);
  RNA_def_function_output(func, parm);
  parm = RNA_def_property(func, "max", PROP_FLOAT, PROP_COORDS);
  RNA_def_property_array(parm, 3);
  RNA_def_parameter_flags(parm, PROP_THICK_WRAP, 0);
  RNA_def_function_output(func, parm);
}

static void def_glossy(StructRNA *srna)
{
  PropertyRNA *prop;

  prop = RNA_def_property(srna, "distribution", PROP_ENUM, PROP_NONE);
  RNA_def_property_enum_sdna(prop, NULL, "custom1");
  RNA_def_property_enum_items(prop, node_glossy_items);
  RNA_def_property_ui_text(prop, "Distribution", "");
  RNA_def_property_update(prop, NC_NODE | NA_EDITED, "rna_Node_update");
}

static void def_glass(StructRNA *srna)
{
  PropertyRNA *prop;

  prop = RNA_def_property(srna, "distribution", PROP_ENUM, PROP_NONE);
  RNA_def_property_enum_sdna(prop, NULL, "custom1");
  RNA_def_property_enum_items(prop, node_glass_items);
  RNA_def_property_ui_text(prop, "Distribution", "");
  RNA_def_property_update(prop, NC_NODE | NA_EDITED, "rna_Node_update");
}

static void def_principled(StructRNA *srna)
{
  PropertyRNA *prop;

  prop = RNA_def_property(srna, "distribution", PROP_ENUM, PROP_NONE);
  RNA_def_property_enum_sdna(prop, NULL, "custom1");
  RNA_def_property_enum_items(prop, node_principled_distribution_items);
  RNA_def_property_ui_text(prop, "Distribution", "");
  RNA_def_property_update(prop, NC_NODE | NA_EDITED, "rna_ShaderNode_socket_update");

  prop = RNA_def_property(srna, "subsurface_method", PROP_ENUM, PROP_NONE);
  RNA_def_property_enum_sdna(prop, NULL, "custom2");
  RNA_def_property_enum_items(prop, node_subsurface_method_items);
  RNA_def_property_ui_text(
      prop, "Subsurface Method", "Method for rendering subsurface scattering");
  RNA_def_property_update(prop, NC_NODE | NA_EDITED, "rna_ShaderNode_socket_update");
}

static void def_refraction(StructRNA *srna)
{
  PropertyRNA *prop;

  prop = RNA_def_property(srna, "distribution", PROP_ENUM, PROP_NONE);
  RNA_def_property_enum_sdna(prop, NULL, "custom1");
  RNA_def_property_enum_items(prop, node_refraction_items);
  RNA_def_property_ui_text(prop, "Distribution", "");
  RNA_def_property_update(prop, NC_NODE | NA_EDITED, "rna_Node_update");
}

static void def_anisotropic(StructRNA *srna)
{
  PropertyRNA *prop;

  prop = RNA_def_property(srna, "distribution", PROP_ENUM, PROP_NONE);
  RNA_def_property_enum_sdna(prop, NULL, "custom1");
  RNA_def_property_enum_items(prop, node_anisotropic_items);
  RNA_def_property_ui_text(prop, "Distribution", "");
  RNA_def_property_update(prop, NC_NODE | NA_EDITED, "rna_Node_update");
}

static void def_toon(StructRNA *srna)
{
  PropertyRNA *prop;

  prop = RNA_def_property(srna, "component", PROP_ENUM, PROP_NONE);
  RNA_def_property_enum_sdna(prop, NULL, "custom1");
  RNA_def_property_enum_items(prop, node_toon_items);
  RNA_def_property_ui_text(prop, "Component", "");
  RNA_def_property_update(prop, NC_NODE | NA_EDITED, "rna_Node_update");
}

static void def_sh_bump(StructRNA *srna)
{
  PropertyRNA *prop;

  prop = RNA_def_property(srna, "invert", PROP_BOOLEAN, PROP_NONE);
  RNA_def_property_boolean_sdna(prop, NULL, "custom1", 1);
  RNA_def_property_ui_text(
      prop, "Invert", "Invert the bump mapping direction to push into the surface instead of out");
  RNA_def_property_update(prop, NC_NODE | NA_EDITED, "rna_Node_update");
}

static void def_hair(StructRNA *srna)
{
  PropertyRNA *prop;

  prop = RNA_def_property(srna, "component", PROP_ENUM, PROP_NONE);
  RNA_def_property_enum_sdna(prop, NULL, "custom1");
  RNA_def_property_enum_items(prop, node_hair_items);
  RNA_def_property_ui_text(prop, "Component", "");
  RNA_def_property_update(prop, NC_NODE | NA_EDITED, "rna_Node_update");
}

/* RNA initialization for the custom property. */
static void def_hair_principled(StructRNA *srna)
{
  PropertyRNA *prop;

  prop = RNA_def_property(srna, "parametrization", PROP_ENUM, PROP_NONE);
  RNA_def_property_enum_sdna(prop, NULL, "custom1");
  RNA_def_property_ui_text(
      prop, "Color parametrization", "Select the shader's color parametrization");
  RNA_def_property_enum_items(prop, node_principled_hair_items);
  RNA_def_property_enum_default(prop, SHD_PRINCIPLED_HAIR_REFLECTANCE);
  /* Upon editing, update both the node data AND the UI representation */
  /* (This effectively shows/hides the relevant sockets) */
  RNA_def_property_update(prop, NC_NODE | NA_EDITED, "rna_ShaderNode_socket_update");
}

static void def_sh_uvmap(StructRNA *srna)
{
  PropertyRNA *prop;

  prop = RNA_def_property(srna, "from_instancer", PROP_BOOLEAN, PROP_NONE);
  RNA_def_property_boolean_sdna(prop, NULL, "custom1", 1);
  RNA_def_property_ui_text(
      prop, "From Instancer", "Use the parent of the dupli object if possible");
  RNA_def_property_update(prop, NC_NODE | NA_EDITED, "rna_Node_update");

  RNA_def_struct_sdna_from(srna, "NodeShaderUVMap", "storage");

  prop = RNA_def_property(srna, "uv_map", PROP_STRING, PROP_NONE);
  RNA_def_property_ui_text(prop, "UV Map", "UV coordinates to be used for mapping");
  RNA_def_property_update(prop, NC_NODE | NA_EDITED, "rna_Node_update");

  RNA_def_struct_sdna_from(srna, "bNode", NULL);
}

static void def_sh_vertex_color(StructRNA *srna)
{
  PropertyRNA *prop;

  RNA_def_struct_sdna_from(srna, "NodeShaderVertexColor", "storage");

  prop = RNA_def_property(srna, "layer_name", PROP_STRING, PROP_NONE);
  RNA_def_property_ui_text(prop, "Vertex Color", "Vertex Color");
  RNA_def_property_update(prop, NC_NODE | NA_EDITED, "rna_Node_update");

  RNA_def_struct_sdna_from(srna, "bNode", NULL);
}

static void def_sh_uvalongstroke(StructRNA *srna)
{
  PropertyRNA *prop;

  prop = RNA_def_property(srna, "use_tips", PROP_BOOLEAN, PROP_NONE);
  RNA_def_property_boolean_sdna(prop, NULL, "custom1", 1);
  RNA_def_property_ui_text(
      prop, "Use Tips", "Lower half of the texture is for tips of the stroke");
  RNA_def_property_update(prop, NC_NODE | NA_EDITED, "rna_Node_update");
}

static void def_sh_normal_map(StructRNA *srna)
{
  static const EnumPropertyItem prop_space_items[] = {
      {SHD_SPACE_TANGENT, "TANGENT", 0, "Tangent Space", "Tangent space normal mapping"},
      {SHD_SPACE_OBJECT, "OBJECT", 0, "Object Space", "Object space normal mapping"},
      {SHD_SPACE_WORLD, "WORLD", 0, "World Space", "World space normal mapping"},
      {SHD_SPACE_BLENDER_OBJECT,
       "BLENDER_OBJECT",
       0,
       "Blender Object Space",
       "Object space normal mapping, compatible with Blender render baking"},
      {SHD_SPACE_BLENDER_WORLD,
       "BLENDER_WORLD",
       0,
       "Blender World Space",
       "World space normal mapping, compatible with Blender render baking"},
      {0, NULL, 0, NULL, NULL},
  };

  PropertyRNA *prop;

  RNA_def_struct_sdna_from(srna, "NodeShaderNormalMap", "storage");

  prop = RNA_def_property(srna, "space", PROP_ENUM, PROP_NONE);
  RNA_def_property_enum_items(prop, prop_space_items);
  RNA_def_property_ui_text(prop, "Space", "Space of the input normal");
  RNA_def_property_update(prop, 0, "rna_Node_update");

  prop = RNA_def_property(srna, "uv_map", PROP_STRING, PROP_NONE);
  RNA_def_property_ui_text(prop, "UV Map", "UV Map for tangent space maps");
  RNA_def_property_update(prop, NC_NODE | NA_EDITED, "rna_Node_update");

  RNA_def_struct_sdna_from(srna, "bNode", NULL);
}

static void def_sh_displacement(StructRNA *srna)
{
  static const EnumPropertyItem prop_space_items[] = {
      {SHD_SPACE_OBJECT,
       "OBJECT",
       0,
       "Object Space",
       "Displacement is in object space, affected by object scale"},
      {SHD_SPACE_WORLD,
       "WORLD",
       0,
       "World Space",
       "Displacement is in world space, not affected by object scale"},
      {0, NULL, 0, NULL, NULL},
  };

  PropertyRNA *prop;

  prop = RNA_def_property(srna, "space", PROP_ENUM, PROP_NONE);
  RNA_def_property_enum_sdna(prop, NULL, "custom1");
  RNA_def_property_enum_items(prop, prop_space_items);
  RNA_def_property_ui_text(prop, "Space", "Space of the input height");
  RNA_def_property_update(prop, 0, "rna_Node_update");

  RNA_def_struct_sdna_from(srna, "bNode", NULL);
}

static void def_sh_vector_displacement(StructRNA *srna)
{
  static const EnumPropertyItem prop_space_items[] = {
      {SHD_SPACE_TANGENT,
       "TANGENT",
       0,
       "Tangent Space",
       "Tangent space vector displacement mapping"},
      {SHD_SPACE_OBJECT, "OBJECT", 0, "Object Space", "Object space vector displacement mapping"},
      {SHD_SPACE_WORLD, "WORLD", 0, "World Space", "World space vector displacement mapping"},
      {0, NULL, 0, NULL, NULL},
  };

  PropertyRNA *prop;

  prop = RNA_def_property(srna, "space", PROP_ENUM, PROP_NONE);
  RNA_def_property_enum_sdna(prop, NULL, "custom1");
  RNA_def_property_enum_items(prop, prop_space_items);
  RNA_def_property_ui_text(prop, "Space", "Space of the input height");
  RNA_def_property_update(prop, 0, "rna_Node_update");

  RNA_def_struct_sdna_from(srna, "bNode", NULL);
}

static void def_sh_tangent(StructRNA *srna)
{
  static const EnumPropertyItem prop_direction_type_items[] = {
      {SHD_TANGENT_RADIAL, "RADIAL", 0, "Radial", "Radial tangent around the X, Y or Z axis"},
      {SHD_TANGENT_UVMAP, "UV_MAP", 0, "UV Map", "Tangent from UV map"},
      {0, NULL, 0, NULL, NULL},
  };

  static const EnumPropertyItem prop_axis_items[] = {
      {SHD_TANGENT_AXIS_X, "X", 0, "X", "X axis"},
      {SHD_TANGENT_AXIS_Y, "Y", 0, "Y", "Y axis"},
      {SHD_TANGENT_AXIS_Z, "Z", 0, "Z", "Z axis"},
      {0, NULL, 0, NULL, NULL},
  };

  PropertyRNA *prop;

  RNA_def_struct_sdna_from(srna, "NodeShaderTangent", "storage");

  prop = RNA_def_property(srna, "direction_type", PROP_ENUM, PROP_NONE);
  RNA_def_property_enum_items(prop, prop_direction_type_items);
  RNA_def_property_ui_text(prop, "Direction", "Method to use for the tangent");
  RNA_def_property_update(prop, 0, "rna_Node_update");

  prop = RNA_def_property(srna, "axis", PROP_ENUM, PROP_NONE);
  RNA_def_property_enum_items(prop, prop_axis_items);
  RNA_def_property_ui_text(prop, "Axis", "Axis for radial tangents");
  RNA_def_property_update(prop, 0, "rna_Node_update");

  prop = RNA_def_property(srna, "uv_map", PROP_STRING, PROP_NONE);
  RNA_def_property_ui_text(prop, "UV Map", "UV Map for tangent generated from UV");
  RNA_def_property_update(prop, NC_NODE | NA_EDITED, "rna_Node_update");

  RNA_def_struct_sdna_from(srna, "bNode", NULL);
}

static void def_sh_bevel(StructRNA *srna)
{
  PropertyRNA *prop;

  prop = RNA_def_property(srna, "samples", PROP_INT, PROP_UNSIGNED);
  RNA_def_property_int_sdna(prop, NULL, "custom1");
  RNA_def_property_range(prop, 2, 128);
  RNA_def_property_ui_range(prop, 2, 16, 1, 1);
  RNA_def_property_ui_text(prop, "Samples", "Number of rays to trace per shader evaluation");
  RNA_def_property_update(prop, 0, "rna_Node_update");
}

static void def_sh_ambient_occlusion(StructRNA *srna)
{
  PropertyRNA *prop;

  prop = RNA_def_property(srna, "samples", PROP_INT, PROP_UNSIGNED);
  RNA_def_property_int_sdna(prop, NULL, "custom1");
  RNA_def_property_range(prop, 1, 128);
  RNA_def_property_ui_text(prop, "Samples", "Number of rays to trace per shader evaluation");
  RNA_def_property_update(prop, 0, "rna_Node_update");

  prop = RNA_def_property(srna, "inside", PROP_BOOLEAN, PROP_NONE);
  RNA_def_property_boolean_sdna(prop, NULL, "custom2", SHD_AO_INSIDE);
  RNA_def_property_ui_text(prop, "Inside", "Trace rays towards the inside of the object");
  RNA_def_property_update(prop, NC_NODE | NA_EDITED, "rna_Node_update");

  prop = RNA_def_property(srna, "only_local", PROP_BOOLEAN, PROP_NONE);
  RNA_def_property_boolean_sdna(prop, NULL, "custom2", SHD_AO_LOCAL);
  RNA_def_property_ui_text(
      prop, "Only Local", "Only consider the object itself when computing AO");
  RNA_def_property_update(prop, NC_NODE | NA_EDITED, "rna_Node_update");
}

static void def_sh_subsurface(StructRNA *srna)
{
  static const EnumPropertyItem prop_subsurface_falloff_items[] = {
      {SHD_SUBSURFACE_CUBIC, "CUBIC", 0, "Cubic", "Simple cubic falloff function"},
      {SHD_SUBSURFACE_GAUSSIAN,
       "GAUSSIAN",
       0,
       "Gaussian",
       "Normal distribution, multiple can be combined to fit more complex profiles"},
      {SHD_SUBSURFACE_BURLEY,
       "BURLEY",
       0,
       "Christensen-Burley",
       "Approximation to physically based volume scattering"},
      {SHD_SUBSURFACE_RANDOM_WALK,
       "RANDOM_WALK",
       0,
       "Random Walk",
       "Volumetric approximation to physically based volume scattering"},
      {0, NULL, 0, NULL, NULL},
  };

  PropertyRNA *prop;

  prop = RNA_def_property(srna, "falloff", PROP_ENUM, PROP_NONE);
  RNA_def_property_enum_sdna(prop, NULL, "custom1");
  RNA_def_property_enum_items(prop, prop_subsurface_falloff_items);
  RNA_def_property_ui_text(prop,
                           "Falloff",
                           "Function to determine how much light nearby points contribute based "
                           "on their distance to the shading point");
  RNA_def_property_update(prop, NC_NODE | NA_EDITED, "rna_ShaderNode_socket_update");
}

static void def_sh_tex_ies(StructRNA *srna)
{
  PropertyRNA *prop;

  prop = RNA_def_property(srna, "ies", PROP_POINTER, PROP_NONE);
  RNA_def_property_pointer_sdna(prop, NULL, "id");
  RNA_def_property_struct_type(prop, "Text");
  RNA_def_property_flag(prop, PROP_EDITABLE | PROP_ID_REFCOUNT);
  RNA_def_property_ui_text(prop, "IES Text", "Internal IES file");
  RNA_def_property_update(prop, NC_NODE | NA_EDITED, "rna_Node_update");

  RNA_def_struct_sdna_from(srna, "NodeShaderTexIES", "storage");

  prop = RNA_def_property(srna, "filepath", PROP_STRING, PROP_FILEPATH);
  RNA_def_property_ui_text(prop, "File Path", "IES light path");
  RNA_def_property_update(prop, NC_NODE | NA_EDITED, "rna_Node_update");

  prop = RNA_def_property(srna, "mode", PROP_ENUM, PROP_NONE);
  RNA_def_property_enum_funcs(prop, NULL, "rna_ShaderNodeTexIES_mode_set", NULL);
  RNA_def_property_enum_items(prop, node_ies_mode_items);
  RNA_def_property_ui_text(
      prop, "Source", "Whether the IES file is loaded from disk or from a Text datablock");
  RNA_def_property_update(prop, NC_NODE | NA_EDITED, "rna_Node_update");

  RNA_def_struct_sdna_from(srna, "bNode", NULL);
}

static void def_sh_output_aov(StructRNA *srna)
{
  PropertyRNA *prop;

  RNA_def_struct_sdna_from(srna, "NodeShaderOutputAOV", "storage");

  prop = RNA_def_property(srna, "name", PROP_STRING, PROP_NONE);
  RNA_def_property_ui_text(prop, "Name", "Name of the AOV that this output writes to");
  RNA_def_property_update(prop, NC_NODE | NA_EDITED, "rna_Node_update");

  RNA_def_struct_sdna_from(srna, "bNode", NULL);
}

static void def_sh_script(StructRNA *srna)
{
  PropertyRNA *prop;

  prop = RNA_def_property(srna, "script", PROP_POINTER, PROP_NONE);
  RNA_def_property_pointer_sdna(prop, NULL, "id");
  RNA_def_property_struct_type(prop, "Text");
  RNA_def_property_flag(prop, PROP_EDITABLE | PROP_ID_REFCOUNT);
  RNA_def_property_ui_text(prop, "Script", "Internal shader script to define the shader");
  RNA_def_property_update(prop, NC_NODE | NA_EDITED, "rna_ShaderNodeScript_update");

  RNA_def_struct_sdna_from(srna, "NodeShaderScript", "storage");

  prop = RNA_def_property(srna, "filepath", PROP_STRING, PROP_FILEPATH);
  RNA_def_property_ui_text(prop, "File Path", "Shader script path");
  RNA_def_property_update(prop, NC_NODE | NA_EDITED, "rna_ShaderNodeScript_update");

  prop = RNA_def_property(srna, "mode", PROP_ENUM, PROP_NONE);
  RNA_def_property_enum_funcs(prop, NULL, "rna_ShaderNodeScript_mode_set", NULL);
  RNA_def_property_enum_items(prop, node_script_mode_items);
  RNA_def_property_ui_text(prop, "Script Source", "");
  RNA_def_property_update(prop, NC_NODE | NA_EDITED, "rna_Node_update");

  prop = RNA_def_property(srna, "use_auto_update", PROP_BOOLEAN, PROP_NONE);
  RNA_def_property_boolean_sdna(prop, NULL, "flag", NODE_SCRIPT_AUTO_UPDATE);
  RNA_def_property_ui_text(
      prop,
      "Auto Update",
      "Automatically update the shader when the .osl file changes (external scripts only)");

  prop = RNA_def_property(srna, "bytecode", PROP_STRING, PROP_NONE);
  RNA_def_property_string_funcs(prop,
                                "rna_ShaderNodeScript_bytecode_get",
                                "rna_ShaderNodeScript_bytecode_length",
                                "rna_ShaderNodeScript_bytecode_set");
  RNA_def_property_ui_text(prop, "Bytecode", "Compile bytecode for shader script node");
  RNA_def_property_update(prop, NC_NODE | NA_EDITED, "rna_Node_update");

  prop = RNA_def_property(srna, "bytecode_hash", PROP_STRING, PROP_NONE);
  RNA_def_property_ui_text(
      prop, "Bytecode Hash", "Hash of compile bytecode, for quick equality checking");
  RNA_def_property_update(prop, NC_NODE | NA_EDITED, "rna_Node_update");

  /* needs to be reset to avoid bad pointer type in API functions below */
  RNA_def_struct_sdna_from(srna, "bNode", NULL);

  /* API functions */

#  if 0 /* XXX TODO use general node api for this */
  func = RNA_def_function(srna, "find_socket", "rna_ShaderNodeScript_find_socket");
  RNA_def_function_ui_description(func, "Find a socket by name");
  parm = RNA_def_string(func, "name", NULL, 0, "Socket name", "");
  RNA_def_parameter_flags(parm, 0, PARM_REQUIRED);
  /*parm =*/RNA_def_boolean(func, "is_output", false, "Output", "Whether the socket is an output");
  parm = RNA_def_pointer(func, "result", "NodeSocket", "", "");
  RNA_def_function_return(func, parm);

  func = RNA_def_function(srna, "add_socket", "rna_ShaderNodeScript_add_socket");
  RNA_def_function_ui_description(func, "Add a socket socket");
  RNA_def_function_flag(func, FUNC_USE_SELF_ID);
  parm = RNA_def_string(func, "name", NULL, 0, "Name", "");
  RNA_def_parameter_flags(parm, 0, PARM_REQUIRED);
  parm = RNA_def_enum(func, "type", node_socket_type_items, SOCK_FLOAT, "Type", "");
  RNA_def_parameter_flags(parm, 0, PARM_REQUIRED);
  /*parm =*/RNA_def_boolean(func, "is_output", false, "Output", "Whether the socket is an output");
  parm = RNA_def_pointer(func, "result", "NodeSocket", "", "");
  RNA_def_function_return(func, parm);

  func = RNA_def_function(srna, "remove_socket", "rna_ShaderNodeScript_remove_socket");
  RNA_def_function_ui_description(func, "Remove a socket socket");
  RNA_def_function_flag(func, FUNC_USE_SELF_ID);
  parm = RNA_def_pointer(func, "sock", "NodeSocket", "Socket", "");
  RNA_def_parameter_flags(parm, PROP_NEVER_NULL, PARM_REQUIRED);
#  endif
}

/* -- Compositor Nodes ------------------------------------------------------ */

static void def_cmp_alpha_over(StructRNA *srna)
{
  PropertyRNA *prop;

  /* XXX: Tooltip */
  prop = RNA_def_property(srna, "use_premultiply", PROP_BOOLEAN, PROP_NONE);
  RNA_def_property_boolean_sdna(prop, NULL, "custom1", 1);
  RNA_def_property_ui_text(prop, "Convert Premul", "");
  RNA_def_property_update(prop, NC_NODE | NA_EDITED, "rna_Node_update");

  RNA_def_struct_sdna_from(srna, "NodeTwoFloats", "storage");

  prop = RNA_def_property(srna, "premul", PROP_FLOAT, PROP_FACTOR);
  RNA_def_property_float_sdna(prop, NULL, "x");
  RNA_def_property_range(prop, 0.0f, 1.0f);
  RNA_def_property_ui_text(prop, "Premul", "Mix Factor");
  RNA_def_property_update(prop, NC_NODE | NA_EDITED, "rna_Node_update");
}

static void def_cmp_blur(StructRNA *srna)
{
  PropertyRNA *prop;

  static const EnumPropertyItem filter_type_items[] = {
      {R_FILTER_BOX, "FLAT", 0, "Flat", ""},
      {R_FILTER_TENT, "TENT", 0, "Tent", ""},
      {R_FILTER_QUAD, "QUAD", 0, "Quadratic", ""},
      {R_FILTER_CUBIC, "CUBIC", 0, "Cubic", ""},
      {R_FILTER_GAUSS, "GAUSS", 0, "Gaussian", ""},
      {R_FILTER_FAST_GAUSS, "FAST_GAUSS", 0, "Fast Gaussian", ""},
      {R_FILTER_CATROM, "CATROM", 0, "Catrom", ""},
      {R_FILTER_MITCH, "MITCH", 0, "Mitch", ""},
      {0, NULL, 0, NULL, NULL},
  };

  static const EnumPropertyItem aspect_correction_type_items[] = {
      {CMP_NODE_BLUR_ASPECT_NONE, "NONE", 0, "None", ""},
      {CMP_NODE_BLUR_ASPECT_Y, "Y", 0, "Y", ""},
      {CMP_NODE_BLUR_ASPECT_X, "X", 0, "X", ""},
      {0, NULL, 0, NULL, NULL},
  };

  /* duplicated in def_cmp_bokehblur */
  prop = RNA_def_property(srna, "use_variable_size", PROP_BOOLEAN, PROP_NONE);
  RNA_def_property_boolean_sdna(prop, NULL, "custom1", CMP_NODEFLAG_BLUR_VARIABLE_SIZE);
  RNA_def_property_ui_text(
      prop, "Variable Size", "Support variable blur per-pixel when using an image for size input");
  RNA_def_property_update(prop, NC_NODE | NA_EDITED, "rna_Node_update");

  prop = RNA_def_property(srna, "use_extended_bounds", PROP_BOOLEAN, PROP_NONE);
  RNA_def_property_boolean_sdna(prop, NULL, "custom1", CMP_NODEFLAG_BLUR_EXTEND_BOUNDS);
  RNA_def_property_ui_text(
      prop, "Extend Bounds", "Extend bounds of the input image to fully fit blurred image");
  RNA_def_property_update(prop, NC_NODE | NA_EDITED, "rna_Node_update");

  RNA_def_struct_sdna_from(srna, "NodeBlurData", "storage");

  prop = RNA_def_property(srna, "size_x", PROP_INT, PROP_NONE);
  RNA_def_property_int_sdna(prop, NULL, "sizex");
  RNA_def_property_range(prop, 0, 2048);
  RNA_def_property_ui_text(prop, "Size X", "");
  RNA_def_property_update(prop, NC_NODE | NA_EDITED, "rna_Node_update");

  prop = RNA_def_property(srna, "size_y", PROP_INT, PROP_NONE);
  RNA_def_property_int_sdna(prop, NULL, "sizey");
  RNA_def_property_range(prop, 0, 2048);
  RNA_def_property_ui_text(prop, "Size Y", "");
  RNA_def_property_update(prop, NC_NODE | NA_EDITED, "rna_Node_update");

  prop = RNA_def_property(srna, "use_relative", PROP_BOOLEAN, PROP_NONE);
  RNA_def_property_boolean_sdna(prop, NULL, "relative", 1);
  RNA_def_property_ui_text(
      prop, "Relative", "Use relative (percent) values to define blur radius");
  RNA_def_property_update(prop, NC_NODE | NA_EDITED, "rna_Node_update");

  prop = RNA_def_property(srna, "aspect_correction", PROP_ENUM, PROP_NONE);
  RNA_def_property_enum_sdna(prop, NULL, "aspect");
  RNA_def_property_enum_items(prop, aspect_correction_type_items);
  RNA_def_property_ui_text(prop, "Aspect Correction", "Type of aspect correction to use");
  RNA_def_property_update(prop, NC_NODE | NA_EDITED, "rna_Node_update");

  prop = RNA_def_property(srna, "factor", PROP_FLOAT, PROP_NONE);
  RNA_def_property_float_sdna(prop, NULL, "fac");
  RNA_def_property_range(prop, 0.0f, 2.0f);
  RNA_def_property_ui_text(prop, "Factor", "");
  RNA_def_property_update(prop, NC_NODE | NA_EDITED, "rna_Node_update");

  prop = RNA_def_property(srna, "factor_x", PROP_FLOAT, PROP_PERCENTAGE);
  RNA_def_property_float_sdna(prop, NULL, "percentx");
  RNA_def_property_range(prop, 0.0f, 100.0f);
  RNA_def_property_ui_text(prop, "Relative Size X", "");
  RNA_def_property_update(prop, NC_NODE | NA_EDITED, "rna_Node_update");

  prop = RNA_def_property(srna, "factor_y", PROP_FLOAT, PROP_PERCENTAGE);
  RNA_def_property_float_sdna(prop, NULL, "percenty");
  RNA_def_property_range(prop, 0.0f, 100.0f);
  RNA_def_property_ui_text(prop, "Relative Size Y", "");
  RNA_def_property_update(prop, NC_NODE | NA_EDITED, "rna_Node_update");

  prop = RNA_def_property(srna, "filter_type", PROP_ENUM, PROP_NONE);
  RNA_def_property_enum_sdna(prop, NULL, "filtertype");
  RNA_def_property_enum_items(prop, filter_type_items);
  RNA_def_property_ui_text(prop, "Filter Type", "");
  RNA_def_property_update(prop, NC_NODE | NA_EDITED, "rna_Node_update");

  prop = RNA_def_property(srna, "use_bokeh", PROP_BOOLEAN, PROP_NONE);
  RNA_def_property_boolean_sdna(prop, NULL, "bokeh", 1);
  RNA_def_property_ui_text(prop, "Bokeh", "Use circular filter (slower)");
  RNA_def_property_update(prop, NC_NODE | NA_EDITED, "rna_Node_update");

  prop = RNA_def_property(srna, "use_gamma_correction", PROP_BOOLEAN, PROP_NONE);
  RNA_def_property_boolean_sdna(prop, NULL, "gamma", 1);
  RNA_def_property_ui_text(prop, "Gamma", "Apply filter on gamma corrected values");
  RNA_def_property_update(prop, NC_NODE | NA_EDITED, "rna_Node_update");
}

static void def_cmp_filter(StructRNA *srna)
{
  PropertyRNA *prop;

  prop = RNA_def_property(srna, "filter_type", PROP_ENUM, PROP_NONE);
  RNA_def_property_enum_sdna(prop, NULL, "custom1");
  RNA_def_property_enum_items(prop, rna_enum_node_filter_items);
  RNA_def_property_ui_text(prop, "Filter Type", "");
  RNA_def_property_update(prop, NC_NODE | NA_EDITED, "rna_Node_update");
}

static void def_cmp_map_value(StructRNA *srna)
{
  PropertyRNA *prop;

  RNA_def_struct_sdna_from(srna, "TexMapping", "storage");

  prop = RNA_def_property(srna, "offset", PROP_FLOAT, PROP_NONE);
  RNA_def_property_float_sdna(prop, NULL, "loc");
  RNA_def_property_array(prop, 1);
  RNA_def_property_range(prop, -1000.0f, 1000.0f);
  RNA_def_property_ui_text(prop, "Offset", "");
  RNA_def_property_update(prop, NC_NODE | NA_EDITED, "rna_Node_update");

  prop = RNA_def_property(srna, "size", PROP_FLOAT, PROP_NONE);
  RNA_def_property_float_sdna(prop, NULL, "size");
  RNA_def_property_array(prop, 1);
  RNA_def_property_range(prop, -1000.0f, 1000.0f);
  RNA_def_property_ui_text(prop, "Size", "");
  RNA_def_property_update(prop, NC_NODE | NA_EDITED, "rna_Node_update");

  prop = RNA_def_property(srna, "use_min", PROP_BOOLEAN, PROP_NONE);
  RNA_def_property_boolean_sdna(prop, NULL, "flag", TEXMAP_CLIP_MIN);
  RNA_def_property_ui_text(prop, "Use Minimum", "");
  RNA_def_property_update(prop, NC_NODE | NA_EDITED, "rna_Node_update");

  prop = RNA_def_property(srna, "use_max", PROP_BOOLEAN, PROP_NONE);
  RNA_def_property_boolean_sdna(prop, NULL, "flag", TEXMAP_CLIP_MAX);
  RNA_def_property_ui_text(prop, "Use Maximum", "");
  RNA_def_property_update(prop, NC_NODE | NA_EDITED, "rna_Node_update");

  prop = RNA_def_property(srna, "min", PROP_FLOAT, PROP_NONE);
  RNA_def_property_float_sdna(prop, NULL, "min");
  RNA_def_property_array(prop, 1);
  RNA_def_property_range(prop, -1000.0f, 1000.0f);
  RNA_def_property_ui_text(prop, "Minimum", "");
  RNA_def_property_update(prop, NC_NODE | NA_EDITED, "rna_Node_update");

  prop = RNA_def_property(srna, "max", PROP_FLOAT, PROP_NONE);
  RNA_def_property_float_sdna(prop, NULL, "max");
  RNA_def_property_array(prop, 1);
  RNA_def_property_range(prop, -1000.0f, 1000.0f);
  RNA_def_property_ui_text(prop, "Maximum", "");
  RNA_def_property_update(prop, NC_NODE | NA_EDITED, "rna_Node_update");
}

static void def_cmp_map_range(StructRNA *srna)
{
  PropertyRNA *prop;

  prop = RNA_def_property(srna, "use_clamp", PROP_BOOLEAN, PROP_NONE);
  RNA_def_property_boolean_sdna(prop, NULL, "custom1", 1);
  RNA_def_property_ui_text(prop, "Clamp", "Clamp result of the node to 0.0 to 1.0 range");
  RNA_def_property_update(prop, NC_NODE | NA_EDITED, "rna_Node_update");
}

static void def_cmp_vector_blur(StructRNA *srna)
{
  PropertyRNA *prop;

  RNA_def_struct_sdna_from(srna, "NodeBlurData", "storage");

  prop = RNA_def_property(srna, "samples", PROP_INT, PROP_NONE);
  RNA_def_property_int_sdna(prop, NULL, "samples");
  RNA_def_property_range(prop, 1, 256);
  RNA_def_property_ui_text(prop, "Samples", "");
  RNA_def_property_update(prop, NC_NODE | NA_EDITED, "rna_Node_update");

  prop = RNA_def_property(srna, "speed_min", PROP_INT, PROP_NONE);
  RNA_def_property_int_sdna(prop, NULL, "minspeed");
  RNA_def_property_range(prop, 0, 1024);
  RNA_def_property_ui_text(
      prop,
      "Min Speed",
      "Minimum speed for a pixel to be blurred (used to separate background from foreground)");
  RNA_def_property_update(prop, NC_NODE | NA_EDITED, "rna_Node_update");

  prop = RNA_def_property(srna, "speed_max", PROP_INT, PROP_NONE);
  RNA_def_property_int_sdna(prop, NULL, "maxspeed");
  RNA_def_property_range(prop, 0, 1024);
  RNA_def_property_ui_text(prop, "Max Speed", "Maximum speed, or zero for none");
  RNA_def_property_update(prop, NC_NODE | NA_EDITED, "rna_Node_update");

  prop = RNA_def_property(srna, "factor", PROP_FLOAT, PROP_NONE);
  RNA_def_property_float_sdna(prop, NULL, "fac");
  RNA_def_property_range(prop, 0.0, 20.0);
  RNA_def_property_ui_range(prop, 0.0, 2.0, 1.0, 2);
  RNA_def_property_ui_text(
      prop,
      "Blur Factor",
      "Scaling factor for motion vectors (actually, 'shutter speed', in frames)");
  RNA_def_property_update(prop, NC_NODE | NA_EDITED, "rna_Node_update");

  prop = RNA_def_property(srna, "use_curved", PROP_BOOLEAN, PROP_NONE);
  RNA_def_property_boolean_sdna(prop, NULL, "curved", 1);
  RNA_def_property_ui_text(
      prop, "Curved", "Interpolate between frames in a Bezier curve, rather than linearly");
  RNA_def_property_update(prop, NC_NODE | NA_EDITED, "rna_Node_update");
}

static void def_cmp_levels(StructRNA *srna)
{
  PropertyRNA *prop;

  static const EnumPropertyItem channel_items[] = {
      {1, "COMBINED_RGB", 0, "C", "Combined RGB"},
      {2, "RED", 0, "R", "Red Channel"},
      {3, "GREEN", 0, "G", "Green Channel"},
      {4, "BLUE", 0, "B", "Blue Channel"},
      {5, "LUMINANCE", 0, "L", "Luminance Channel"},
      {0, NULL, 0, NULL, NULL},
  };

  prop = RNA_def_property(srna, "channel", PROP_ENUM, PROP_NONE);
  RNA_def_property_enum_sdna(prop, NULL, "custom1");
  RNA_def_property_enum_items(prop, channel_items);
  RNA_def_property_ui_text(prop, "Channel", "");
  RNA_def_property_update(prop, NC_NODE | NA_EDITED, "rna_Node_update");
}

static void def_node_image_user(StructRNA *srna)
{
  PropertyRNA *prop;

  prop = RNA_def_property(srna, "frame_duration", PROP_INT, PROP_NONE);
  RNA_def_property_int_sdna(prop, NULL, "frames");
  RNA_def_property_range(prop, 0, MAXFRAMEF);
  RNA_def_property_ui_text(
      prop, "Frames", "Number of images of a movie to use"); /* copied from the rna_image.c */
  RNA_def_property_update(prop, NC_NODE | NA_EDITED, "rna_Node_update");

  prop = RNA_def_property(srna, "frame_start", PROP_INT, PROP_NONE);
  RNA_def_property_int_sdna(prop, NULL, "sfra");
  RNA_def_property_range(prop, MINAFRAMEF, MAXFRAMEF);
  /* copied from the rna_image.c */
  RNA_def_property_ui_text(
      prop,
      "Start Frame",
      "Global starting frame of the movie/sequence, assuming first picture has a #1");
  RNA_def_property_update(prop, NC_NODE | NA_EDITED, "rna_Node_update");

  prop = RNA_def_property(srna, "frame_offset", PROP_INT, PROP_NONE);
  RNA_def_property_int_sdna(prop, NULL, "offset");
  RNA_def_property_range(prop, MINAFRAMEF, MAXFRAMEF);
  /* copied from the rna_image.c */
  RNA_def_property_ui_text(
      prop, "Offset", "Offset the number of the frame to use in the animation");
  RNA_def_property_update(prop, NC_NODE | NA_EDITED, "rna_Node_update");

  prop = RNA_def_property(srna, "use_cyclic", PROP_BOOLEAN, PROP_NONE);
  RNA_def_property_boolean_sdna(prop, NULL, "cycl", 1);
  RNA_def_property_ui_text(
      prop, "Cyclic", "Cycle the images in the movie"); /* copied from the rna_image.c */
  RNA_def_property_update(prop, NC_NODE | NA_EDITED, "rna_Node_update");

  prop = RNA_def_property(srna, "use_auto_refresh", PROP_BOOLEAN, PROP_NONE);
  RNA_def_property_boolean_sdna(prop, NULL, "flag", IMA_ANIM_ALWAYS);
  /* copied from the rna_image.c */
  RNA_def_property_ui_text(prop, "Auto-Refresh", "Always refresh image on frame changes");
  RNA_def_property_update(prop, NC_NODE | NA_EDITED, "rna_Node_update");

  prop = RNA_def_property(srna, "layer", PROP_ENUM, PROP_NONE);
  RNA_def_property_enum_sdna(prop, NULL, "layer");
  RNA_def_property_enum_items(prop, prop_image_layer_items);
  RNA_def_property_enum_funcs(prop, NULL, NULL, "rna_Node_image_layer_itemf");
  RNA_def_property_flag(prop, PROP_ENUM_NO_TRANSLATE);
  RNA_def_property_ui_text(prop, "Layer", "");
  RNA_def_property_update(prop, NC_NODE | NA_EDITED, "rna_Node_image_layer_update");

  prop = RNA_def_property(srna, "has_layers", PROP_BOOLEAN, PROP_NONE);
  RNA_def_property_boolean_funcs(prop, "rna_Node_image_has_layers_get", NULL);
  RNA_def_property_clear_flag(prop, PROP_EDITABLE);
  RNA_def_property_ui_text(prop, "Has Layers", "True if this image has any named layer");

  prop = RNA_def_property(srna, "view", PROP_ENUM, PROP_NONE);
  RNA_def_property_enum_sdna(prop, NULL, "view");
  RNA_def_property_enum_items(prop, prop_image_view_items);
  RNA_def_property_enum_funcs(prop, NULL, NULL, "rna_Node_image_view_itemf");
  RNA_def_property_flag(prop, PROP_ENUM_NO_TRANSLATE);
  RNA_def_property_ui_text(prop, "View", "");
  RNA_def_property_update(prop, NC_NODE | NA_EDITED, "rna_Node_update");

  prop = RNA_def_property(srna, "has_views", PROP_BOOLEAN, PROP_NONE);
  RNA_def_property_boolean_funcs(prop, "rna_Node_image_has_views_get", NULL);
  RNA_def_property_clear_flag(prop, PROP_EDITABLE);
  RNA_def_property_ui_text(prop, "Has View", "True if this image has multiple views");
}

static void def_cmp_image(StructRNA *srna)
{
  PropertyRNA *prop;

#  if 0
  static const EnumPropertyItem type_items[] = {
      {IMA_SRC_FILE, "IMAGE", 0, "Image", ""},
      {IMA_SRC_MOVIE, "MOVIE", "Movie", ""},
      {IMA_SRC_SEQUENCE, "SEQUENCE", "Sequence", ""},
      {IMA_SRC_GENERATED, "GENERATED", "Generated", ""},
      {0, NULL, 0, NULL, NULL},
  };
#  endif

  prop = RNA_def_property(srna, "image", PROP_POINTER, PROP_NONE);
  RNA_def_property_pointer_sdna(prop, NULL, "id");
  RNA_def_property_struct_type(prop, "Image");
  RNA_def_property_flag(prop, PROP_EDITABLE);
  RNA_def_property_override_flag(prop, PROPOVERRIDE_OVERRIDABLE_LIBRARY);
  RNA_def_property_ui_text(prop, "Image", "");
  RNA_def_property_update(prop, NC_NODE | NA_EDITED, "rna_Image_Node_update_id");

  prop = RNA_def_property(srna, "use_straight_alpha_output", PROP_BOOLEAN, PROP_NONE);
  RNA_def_property_boolean_sdna(prop, NULL, "custom1", CMP_NODE_IMAGE_USE_STRAIGHT_OUTPUT);
  RNA_def_property_ui_text(prop,
                           "Straight Alpha Output",
                           "Put Node output buffer to straight alpha instead of premultiplied");
  RNA_def_property_update(prop, NC_NODE | NA_EDITED, "rna_Node_update");

  /* NB: image user properties used in the UI are redefined in def_node_image_user,
   * to trigger correct updates of the node editor. RNA design problem that prevents
   * updates from nested structs ...
   */
  RNA_def_struct_sdna_from(srna, "ImageUser", "storage");
  def_node_image_user(srna);
}

static void def_cmp_render_layers(StructRNA *srna)
{
  PropertyRNA *prop;

  prop = RNA_def_property(srna, "scene", PROP_POINTER, PROP_NONE);
  RNA_def_property_pointer_sdna(prop, NULL, "id");
  RNA_def_property_pointer_funcs(prop, NULL, "rna_Node_scene_set", NULL, NULL);
  RNA_def_property_struct_type(prop, "Scene");
  RNA_def_property_flag(prop, PROP_EDITABLE | PROP_ID_REFCOUNT);
  RNA_def_property_override_flag(prop, PROPOVERRIDE_OVERRIDABLE_LIBRARY);
  RNA_def_property_ui_text(prop, "Scene", "");
  RNA_def_property_update(prop, NC_NODE | NA_EDITED, "rna_Node_view_layer_update");

  prop = RNA_def_property(srna, "layer", PROP_ENUM, PROP_NONE);
  RNA_def_property_enum_sdna(prop, NULL, "custom1");
  RNA_def_property_enum_items(prop, prop_view_layer_items);
  RNA_def_property_enum_funcs(prop, NULL, NULL, "rna_Node_view_layer_itemf");
  RNA_def_property_flag(prop, PROP_ENUM_NO_TRANSLATE);
  RNA_def_property_ui_text(prop, "Layer", "");
  RNA_def_property_update(prop, NC_NODE | NA_EDITED, "rna_Node_view_layer_update");
}

static void rna_def_cmp_output_file_slot_file(BlenderRNA *brna)
{
  StructRNA *srna;
  PropertyRNA *prop;

  srna = RNA_def_struct(brna, "NodeOutputFileSlotFile", NULL);
  RNA_def_struct_sdna(srna, "NodeImageMultiFileSocket");
  RNA_def_struct_ui_text(
      srna, "Output File Slot", "Single layer file slot of the file output node");

  prop = RNA_def_property(srna, "use_node_format", PROP_BOOLEAN, PROP_NONE);
  RNA_def_property_boolean_sdna(prop, NULL, "use_node_format", 1);
  RNA_def_property_ui_text(prop, "Use Node Format", "");
  RNA_def_property_update(prop, NC_NODE | NA_EDITED, NULL);

  prop = RNA_def_property(srna, "format", PROP_POINTER, PROP_NONE);
  RNA_def_property_struct_type(prop, "ImageFormatSettings");

  prop = RNA_def_property(srna, "path", PROP_STRING, PROP_NONE);
  RNA_def_property_string_sdna(prop, NULL, "path");
  RNA_def_property_string_funcs(prop, NULL, NULL, "rna_NodeOutputFileSlotFile_path_set");
  RNA_def_struct_name_property(srna, prop);
  RNA_def_property_ui_text(prop, "Path", "Subpath used for this slot");
  RNA_def_property_update(prop, NC_NODE | NA_EDITED, NULL);
}
static void rna_def_cmp_output_file_slot_layer(BlenderRNA *brna)
{
  StructRNA *srna;
  PropertyRNA *prop;

  srna = RNA_def_struct(brna, "NodeOutputFileSlotLayer", NULL);
  RNA_def_struct_sdna(srna, "NodeImageMultiFileSocket");
  RNA_def_struct_ui_text(
      srna, "Output File Layer Slot", "Multilayer slot of the file output node");

  prop = RNA_def_property(srna, "name", PROP_STRING, PROP_NONE);
  RNA_def_property_string_sdna(prop, NULL, "layer");
  RNA_def_property_string_funcs(prop, NULL, NULL, "rna_NodeOutputFileSlotLayer_name_set");
  RNA_def_struct_name_property(srna, prop);
  RNA_def_property_ui_text(prop, "Name", "OpenEXR layer name used for this slot");
  RNA_def_property_update(prop, NC_NODE | NA_EDITED, NULL);
}
static void rna_def_cmp_output_file_slots_api(BlenderRNA *brna,
                                              PropertyRNA *cprop,
                                              const char *struct_name)
{
  StructRNA *srna;
  PropertyRNA *parm;
  FunctionRNA *func;

  RNA_def_property_srna(cprop, struct_name);
  srna = RNA_def_struct(brna, struct_name, NULL);
  RNA_def_struct_sdna(srna, "bNode");
  RNA_def_struct_ui_text(srna, "File Output Slots", "Collection of File Output node slots");

  func = RNA_def_function(srna, "new", "rna_NodeOutputFile_slots_new");
  RNA_def_function_ui_description(func, "Add a file slot to this node");
  RNA_def_function_flag(func, FUNC_USE_SELF_ID | FUNC_USE_REPORTS | FUNC_USE_CONTEXT);
  parm = RNA_def_string(func, "name", NULL, MAX_NAME, "Name", "");
  RNA_def_parameter_flags(parm, 0, PARM_REQUIRED);
  /* return value */
  parm = RNA_def_pointer(func, "socket", "NodeSocket", "", "New socket");
  RNA_def_function_return(func, parm);

  /* NB: methods below can use the standard node socket API functions,
   * included here for completeness.
   */

  func = RNA_def_function(srna, "remove", "rna_Node_socket_remove");
  RNA_def_function_ui_description(func, "Remove a file slot from this node");
  RNA_def_function_flag(func, FUNC_USE_SELF_ID | FUNC_USE_MAIN | FUNC_USE_REPORTS);
  parm = RNA_def_pointer(func, "socket", "NodeSocket", "", "The socket to remove");
  RNA_def_parameter_flags(parm, 0, PARM_REQUIRED);

  func = RNA_def_function(srna, "clear", "rna_Node_inputs_clear");
  RNA_def_function_ui_description(func, "Remove all file slots from this node");
  RNA_def_function_flag(func, FUNC_USE_SELF_ID | FUNC_USE_MAIN);

  func = RNA_def_function(srna, "move", "rna_Node_inputs_move");
  RNA_def_function_ui_description(func, "Move a file slot to another position");
  RNA_def_function_flag(func, FUNC_USE_SELF_ID | FUNC_USE_MAIN);
  parm = RNA_def_int(
      func, "from_index", -1, 0, INT_MAX, "From Index", "Index of the socket to move", 0, 10000);
  RNA_def_parameter_flags(parm, 0, PARM_REQUIRED);
  parm = RNA_def_int(
      func, "to_index", -1, 0, INT_MAX, "To Index", "Target index for the socket", 0, 10000);
  RNA_def_parameter_flags(parm, 0, PARM_REQUIRED);
}
static void def_cmp_output_file(BlenderRNA *brna, StructRNA *srna)
{
  PropertyRNA *prop;

  RNA_def_struct_sdna_from(srna, "NodeImageMultiFile", "storage");

  prop = RNA_def_property(srna, "base_path", PROP_STRING, PROP_FILEPATH);
  RNA_def_property_string_sdna(prop, NULL, "base_path");
  RNA_def_property_ui_text(prop, "Base Path", "Base output path for the image");
  RNA_def_property_update(prop, NC_NODE | NA_EDITED, "rna_Node_update");

  prop = RNA_def_property(srna, "active_input_index", PROP_INT, PROP_NONE);
  RNA_def_property_int_sdna(prop, NULL, "active_input");
  RNA_def_property_ui_text(prop, "Active Input Index", "Active input index in details view list");
  RNA_def_property_update(prop, NC_NODE | NA_EDITED, "rna_Node_update");

  prop = RNA_def_property(srna, "format", PROP_POINTER, PROP_NONE);
  RNA_def_property_struct_type(prop, "ImageFormatSettings");

  /* XXX using two different collections here for the same basic DNA list!
   * Details of the output slots depend on whether the node is in Multilayer EXR mode.
   */

  prop = RNA_def_property(srna, "file_slots", PROP_COLLECTION, PROP_NONE);
  RNA_def_property_collection_funcs(prop,
                                    "rna_NodeOutputFile_slots_begin",
                                    "rna_iterator_listbase_next",
                                    "rna_iterator_listbase_end",
                                    "rna_NodeOutputFile_slot_file_get",
                                    NULL,
                                    NULL,
                                    NULL,
                                    NULL);
  RNA_def_property_struct_type(prop, "NodeOutputFileSlotFile");
  RNA_def_property_ui_text(prop, "File Slots", "");
  rna_def_cmp_output_file_slots_api(brna, prop, "CompositorNodeOutputFileFileSlots");

  prop = RNA_def_property(srna, "layer_slots", PROP_COLLECTION, PROP_NONE);
  RNA_def_property_collection_funcs(prop,
                                    "rna_NodeOutputFile_slots_begin",
                                    "rna_iterator_listbase_next",
                                    "rna_iterator_listbase_end",
                                    "rna_NodeOutputFile_slot_layer_get",
                                    NULL,
                                    NULL,
                                    NULL,
                                    NULL);
  RNA_def_property_struct_type(prop, "NodeOutputFileSlotLayer");
  RNA_def_property_ui_text(prop, "EXR Layer Slots", "");
  rna_def_cmp_output_file_slots_api(brna, prop, "CompositorNodeOutputFileLayerSlots");
}

static void def_cmp_dilate_erode(StructRNA *srna)
{
  PropertyRNA *prop;

  static const EnumPropertyItem mode_items[] = {
      {CMP_NODE_DILATEERODE_STEP, "STEP", 0, "Step", ""},
      {CMP_NODE_DILATEERODE_DISTANCE_THRESH, "THRESHOLD", 0, "Threshold", ""},
      {CMP_NODE_DILATEERODE_DISTANCE, "DISTANCE", 0, "Distance", ""},
      {CMP_NODE_DILATEERODE_DISTANCE_FEATHER, "FEATHER", 0, "Feather", ""},
      {0, NULL, 0, NULL, NULL},
  };

  prop = RNA_def_property(srna, "mode", PROP_ENUM, PROP_NONE);
  RNA_def_property_enum_sdna(prop, NULL, "custom1");
  RNA_def_property_enum_items(prop, mode_items);
  RNA_def_property_ui_text(prop, "Mode", "Growing/shrinking mode");
  RNA_def_property_update(prop, NC_NODE | NA_EDITED, "rna_Node_update");

  prop = RNA_def_property(srna, "distance", PROP_INT, PROP_NONE);
  RNA_def_property_int_sdna(prop, NULL, "custom2");
  RNA_def_property_range(prop, -5000, 5000);
  RNA_def_property_ui_range(prop, -100, 100, 1, -1);
  RNA_def_property_ui_text(prop, "Distance", "Distance to grow/shrink (number of iterations)");
  RNA_def_property_update(prop, NC_NODE | NA_EDITED, "rna_Node_update");

  /* CMP_NODE_DILATEERODE_DISTANCE_THRESH only */
  prop = RNA_def_property(srna, "edge", PROP_FLOAT, PROP_NONE);
  RNA_def_property_float_sdna(prop, NULL, "custom3");
  RNA_def_property_range(prop, -100, 100);
  RNA_def_property_ui_text(prop, "Edge", "Edge to inset");
  RNA_def_property_update(prop, NC_NODE | NA_EDITED, "rna_Node_update");

  RNA_def_struct_sdna_from(srna, "NodeDilateErode", "storage");

  /* CMP_NODE_DILATEERODE_DISTANCE_FEATHER only */
  prop = RNA_def_property(srna, "falloff", PROP_ENUM, PROP_NONE);
  RNA_def_property_enum_sdna(prop, NULL, "falloff");
  RNA_def_property_enum_items(prop, rna_enum_proportional_falloff_curve_only_items);
  RNA_def_property_ui_text(prop, "Falloff", "Falloff type the feather");
  RNA_def_property_translation_context(prop, BLT_I18NCONTEXT_ID_CURVE); /* Abusing id_curve :/ */
  RNA_def_property_update(prop, NC_NODE | NA_EDITED, "rna_Node_update");
}

static void def_cmp_inpaint(StructRNA *srna)
{
  PropertyRNA *prop;

#  if 0
  prop = RNA_def_property(srna, "type", PROP_ENUM, PROP_NONE);

  RNA_def_property_enum_sdna(prop, NULL, "custom1");
  RNA_def_property_enum_items(prop, type_items);
  RNA_def_property_ui_text(prop, "Type", "Type of inpaint algorithm");
  RNA_def_property_update(prop, NC_NODE | NA_EDITED, "rna_Node_update");
#  endif

  prop = RNA_def_property(srna, "distance", PROP_INT, PROP_NONE);
  RNA_def_property_int_sdna(prop, NULL, "custom2");
  RNA_def_property_range(prop, 0, 10000);
  RNA_def_property_ui_text(prop, "Distance", "Distance to inpaint (number of iterations)");
  RNA_def_property_update(prop, NC_NODE | NA_EDITED, "rna_Node_update");
}

static void def_cmp_despeckle(StructRNA *srna)
{
  PropertyRNA *prop;

  prop = RNA_def_property(srna, "threshold", PROP_FLOAT, PROP_NONE);
  RNA_def_property_float_sdna(prop, NULL, "custom3");
  RNA_def_property_range(prop, 0.0, 1.0f);
  RNA_def_property_ui_text(prop, "Threshold", "Threshold for detecting pixels to despeckle");
  RNA_def_property_update(prop, NC_NODE | NA_EDITED, "rna_Node_update");

  prop = RNA_def_property(srna, "threshold_neighbor", PROP_FLOAT, PROP_NONE);
  RNA_def_property_float_sdna(prop, NULL, "custom4");
  RNA_def_property_range(prop, 0.0, 1.0f);
  RNA_def_property_ui_text(
      prop, "Neighbor", "Threshold for the number of neighbor pixels that must match");
  RNA_def_property_update(prop, NC_NODE | NA_EDITED, "rna_Node_update");
}

static void def_cmp_scale(StructRNA *srna)
{
  PropertyRNA *prop;

  static const EnumPropertyItem space_items[] = {
      {CMP_SCALE_RELATIVE, "RELATIVE", 0, "Relative", ""},
      {CMP_SCALE_ABSOLUTE, "ABSOLUTE", 0, "Absolute", ""},
      {CMP_SCALE_SCENEPERCENT, "SCENE_SIZE", 0, "Scene Size", ""},
      {CMP_SCALE_RENDERPERCENT, "RENDER_SIZE", 0, "Render Size", ""},
      {0, NULL, 0, NULL, NULL},
  };

  /* matching bgpic_camera_frame_items[] */
  static const EnumPropertyItem space_frame_items[] = {
      {0, "STRETCH", 0, "Stretch", ""},
      {CMP_SCALE_RENDERSIZE_FRAME_ASPECT, "FIT", 0, "Fit", ""},
      {CMP_SCALE_RENDERSIZE_FRAME_ASPECT | CMP_SCALE_RENDERSIZE_FRAME_CROP, "CROP", 0, "Crop", ""},
      {0, NULL, 0, NULL, NULL},
  };

  prop = RNA_def_property(srna, "space", PROP_ENUM, PROP_NONE);
  RNA_def_property_enum_sdna(prop, NULL, "custom1");
  RNA_def_property_enum_items(prop, space_items);
  RNA_def_property_ui_text(prop, "Space", "Coordinate space to scale relative to");
  RNA_def_property_update(prop, NC_NODE | NA_EDITED, "rna_CompositorNodeScale_update");

  /* expose 2 flags as a enum of 3 items */
  prop = RNA_def_property(srna, "frame_method", PROP_ENUM, PROP_NONE);
  RNA_def_property_enum_bitflag_sdna(prop, NULL, "custom2");
  RNA_def_property_enum_items(prop, space_frame_items);
  RNA_def_property_ui_text(prop, "Frame Method", "How the image fits in the camera frame");
  RNA_def_property_update(prop, NC_NODE | NA_EDITED, "rna_Node_update");

  prop = RNA_def_property(srna, "offset_x", PROP_FLOAT, PROP_NONE);
  RNA_def_property_float_sdna(prop, NULL, "custom3");
  RNA_def_property_ui_text(prop, "X Offset", "Offset image horizontally (factor of image size)");
  RNA_def_property_update(prop, NC_NODE | NA_EDITED, "rna_Node_update");

  prop = RNA_def_property(srna, "offset_y", PROP_FLOAT, PROP_NONE);
  RNA_def_property_float_sdna(prop, NULL, "custom4");
  RNA_def_property_ui_text(prop, "Y Offset", "Offset image vertically (factor of image size)");
  RNA_def_property_update(prop, NC_NODE | NA_EDITED, "rna_Node_update");
}

static void def_cmp_rotate(StructRNA *srna)
{
  PropertyRNA *prop;

  prop = RNA_def_property(srna, "filter_type", PROP_ENUM, PROP_NONE);
  RNA_def_property_enum_sdna(prop, NULL, "custom1");
  RNA_def_property_enum_items(prop, node_sampler_type_items);
  RNA_def_property_ui_text(prop, "Filter", "Method to use to filter rotation");
  RNA_def_property_update(prop, NC_NODE | NA_EDITED, "rna_Node_update");
}

static void def_cmp_diff_matte(StructRNA *srna)
{
  PropertyRNA *prop;

  RNA_def_struct_sdna_from(srna, "NodeChroma", "storage");

  prop = RNA_def_property(srna, "tolerance", PROP_FLOAT, PROP_NONE);
  RNA_def_property_float_sdna(prop, NULL, "t1");
  RNA_def_property_float_funcs(prop, NULL, "rna_difference_matte_t1_set", NULL);
  RNA_def_property_range(prop, 0.0f, 1.0f);
  RNA_def_property_ui_text(prop, "Tolerance", "Color distances below this threshold are keyed");
  RNA_def_property_update(prop, NC_NODE | NA_EDITED, "rna_Node_update");

  prop = RNA_def_property(srna, "falloff", PROP_FLOAT, PROP_NONE);
  RNA_def_property_float_sdna(prop, NULL, "t2");
  RNA_def_property_float_funcs(prop, NULL, "rna_difference_matte_t2_set", NULL);
  RNA_def_property_range(prop, 0.0f, 1.0f);
  RNA_def_property_ui_text(
      prop, "Falloff", "Color distances below this additional threshold are partially keyed");
  RNA_def_property_update(prop, NC_NODE | NA_EDITED, "rna_Node_update");
}

static void def_cmp_color_matte(StructRNA *srna)
{
  PropertyRNA *prop;

  RNA_def_struct_sdna_from(srna, "NodeChroma", "storage");

  prop = RNA_def_property(srna, "color_hue", PROP_FLOAT, PROP_NONE);
  RNA_def_property_float_sdna(prop, NULL, "t1");
  RNA_def_property_range(prop, 0.0f, 1.0f);
  RNA_def_property_ui_text(prop, "H", "Hue tolerance for colors to be considered a keying color");
  RNA_def_property_update(prop, NC_NODE | NA_EDITED, "rna_Node_update");

  prop = RNA_def_property(srna, "color_saturation", PROP_FLOAT, PROP_NONE);
  RNA_def_property_float_sdna(prop, NULL, "t2");
  RNA_def_property_range(prop, 0.0f, 1.0f);
  RNA_def_property_ui_text(prop, "S", "Saturation Tolerance for the color");
  RNA_def_property_update(prop, NC_NODE | NA_EDITED, "rna_Node_update");

  prop = RNA_def_property(srna, "color_value", PROP_FLOAT, PROP_NONE);
  RNA_def_property_float_sdna(prop, NULL, "t3");
  RNA_def_property_range(prop, 0.0f, 1.0f);
  RNA_def_property_ui_text(prop, "V", "Value Tolerance for the color");
  RNA_def_property_update(prop, NC_NODE | NA_EDITED, "rna_Node_update");
}

static void def_cmp_distance_matte(StructRNA *srna)
{
  PropertyRNA *prop;

  static const EnumPropertyItem color_space_items[] = {
      {1, "RGB", 0, "RGB", "RGB color space"},
      {2, "YCC", 0, "YCC", "YCbCr Suppression"},
      {0, NULL, 0, NULL, NULL},
  };

  RNA_def_struct_sdna_from(srna, "NodeChroma", "storage");

  prop = RNA_def_property(srna, "channel", PROP_ENUM, PROP_NONE);
  RNA_def_property_enum_sdna(prop, NULL, "channel");
  RNA_def_property_enum_items(prop, color_space_items);
  RNA_def_property_ui_text(prop, "Channel", "");
  RNA_def_property_update(prop, NC_NODE | NA_EDITED, "rna_Node_update");

  prop = RNA_def_property(srna, "tolerance", PROP_FLOAT, PROP_NONE);
  RNA_def_property_float_sdna(prop, NULL, "t1");
  RNA_def_property_float_funcs(prop, NULL, "rna_distance_matte_t1_set", NULL);
  RNA_def_property_range(prop, 0.0f, 1.0f);
  RNA_def_property_ui_text(prop, "Tolerance", "Color distances below this threshold are keyed");
  RNA_def_property_update(prop, NC_NODE | NA_EDITED, "rna_Node_update");

  prop = RNA_def_property(srna, "falloff", PROP_FLOAT, PROP_NONE);
  RNA_def_property_float_sdna(prop, NULL, "t2");
  RNA_def_property_float_funcs(prop, NULL, "rna_distance_matte_t2_set", NULL);
  RNA_def_property_range(prop, 0.0f, 1.0f);
  RNA_def_property_ui_text(
      prop, "Falloff", "Color distances below this additional threshold are partially keyed");
  RNA_def_property_update(prop, NC_NODE | NA_EDITED, "rna_Node_update");
}

static void def_cmp_color_spill(StructRNA *srna)
{
  PropertyRNA *prop;

  static const EnumPropertyItem channel_items[] = {
      {1, "R", 0, "R", "Red Spill Suppression"},
      {2, "G", 0, "G", "Green Spill Suppression"},
      {3, "B", 0, "B", "Blue Spill Suppression"},
      {0, NULL, 0, NULL, NULL},
  };

  static const EnumPropertyItem limit_channel_items[] = {
      {0, "R", 0, "R", "Limit by Red"},
      {1, "G", 0, "G", "Limit by Green"},
      {2, "B", 0, "B", "Limit by Blue"},
      {0, NULL, 0, NULL, NULL},
  };

  static const EnumPropertyItem algorithm_items[] = {
      {0, "SIMPLE", 0, "Simple", "Simple Limit Algorithm"},
      {1, "AVERAGE", 0, "Average", "Average Limit Algorithm"},
      {0, NULL, 0, NULL, NULL},
  };

  prop = RNA_def_property(srna, "channel", PROP_ENUM, PROP_NONE);
  RNA_def_property_enum_sdna(prop, NULL, "custom1");
  RNA_def_property_enum_items(prop, channel_items);
  RNA_def_property_ui_text(prop, "Channel", "");
  RNA_def_property_update(prop, NC_NODE | NA_EDITED, "rna_Node_update");

  prop = RNA_def_property(srna, "limit_method", PROP_ENUM, PROP_NONE);
  RNA_def_property_enum_sdna(prop, NULL, "custom2");
  RNA_def_property_enum_items(prop, algorithm_items);
  RNA_def_property_ui_text(prop, "Algorithm", "");
  RNA_def_property_update(prop, NC_NODE | NA_EDITED, "rna_Node_update");

  RNA_def_struct_sdna_from(srna, "NodeColorspill", "storage");

  prop = RNA_def_property(srna, "limit_channel", PROP_ENUM, PROP_NONE);
  RNA_def_property_enum_sdna(prop, NULL, "limchan");
  RNA_def_property_enum_items(prop, limit_channel_items);
  RNA_def_property_ui_text(prop, "Limit Channel", "");
  RNA_def_property_update(prop, NC_NODE | NA_EDITED, "rna_Node_update");

  prop = RNA_def_property(srna, "ratio", PROP_FLOAT, PROP_NONE);
  RNA_def_property_float_sdna(prop, NULL, "limscale");
  RNA_def_property_range(prop, 0.5f, 1.5f);
  RNA_def_property_ui_text(prop, "Ratio", "Scale limit by value");
  RNA_def_property_update(prop, NC_NODE | NA_EDITED, "rna_Node_update");

  prop = RNA_def_property(srna, "use_unspill", PROP_BOOLEAN, PROP_NONE);
  RNA_def_property_boolean_sdna(prop, NULL, "unspill", 0);
  RNA_def_property_ui_text(prop, "Unspill", "Compensate all channels (differently) by hand");
  RNA_def_property_update(prop, NC_NODE | NA_EDITED, "rna_Node_update");

  prop = RNA_def_property(srna, "unspill_red", PROP_FLOAT, PROP_NONE);
  RNA_def_property_float_sdna(prop, NULL, "uspillr");
  RNA_def_property_range(prop, 0.0f, 1.5f);
  RNA_def_property_ui_text(prop, "R", "Red spillmap scale");
  RNA_def_property_update(prop, NC_NODE | NA_EDITED, "rna_Node_update");

  prop = RNA_def_property(srna, "unspill_green", PROP_FLOAT, PROP_NONE);
  RNA_def_property_float_sdna(prop, NULL, "uspillg");
  RNA_def_property_range(prop, 0.0f, 1.5f);
  RNA_def_property_ui_text(prop, "G", "Green spillmap scale");
  RNA_def_property_update(prop, NC_NODE | NA_EDITED, "rna_Node_update");

  prop = RNA_def_property(srna, "unspill_blue", PROP_FLOAT, PROP_NONE);
  RNA_def_property_float_sdna(prop, NULL, "uspillb");
  RNA_def_property_range(prop, 0.0f, 1.5f);
  RNA_def_property_ui_text(prop, "B", "Blue spillmap scale");
  RNA_def_property_update(prop, NC_NODE | NA_EDITED, "rna_Node_update");
}

static void def_cmp_luma_matte(StructRNA *srna)
{
  PropertyRNA *prop;

  RNA_def_struct_sdna_from(srna, "NodeChroma", "storage");

  prop = RNA_def_property(srna, "limit_max", PROP_FLOAT, PROP_NONE);
  RNA_def_property_float_sdna(prop, NULL, "t1");
  RNA_def_property_float_funcs(prop, NULL, "rna_Matte_t1_set", NULL);
  RNA_def_property_ui_range(prop, 0, 1, 0.1f, 3);
  RNA_def_property_ui_text(prop, "High", "Values higher than this setting are 100% opaque");
  RNA_def_property_update(prop, NC_NODE | NA_EDITED, "rna_Node_update");

  prop = RNA_def_property(srna, "limit_min", PROP_FLOAT, PROP_NONE);
  RNA_def_property_float_sdna(prop, NULL, "t2");
  RNA_def_property_float_funcs(prop, NULL, "rna_Matte_t2_set", NULL);
  RNA_def_property_ui_range(prop, 0, 1, 0.1f, 3);
  RNA_def_property_ui_text(prop, "Low", "Values lower than this setting are 100% keyed");
  RNA_def_property_update(prop, NC_NODE | NA_EDITED, "rna_Node_update");
}

static void def_cmp_brightcontrast(StructRNA *srna)
{
  PropertyRNA *prop;

  prop = RNA_def_property(srna, "use_premultiply", PROP_BOOLEAN, PROP_NONE);
  RNA_def_property_boolean_sdna(prop, NULL, "custom1", 1);
  RNA_def_property_ui_text(prop, "Convert Premul", "Keep output image premultiplied alpha");
  RNA_def_property_update(prop, NC_NODE | NA_EDITED, "rna_Node_update");
}

static void def_cmp_chroma_matte(StructRNA *srna)
{
  PropertyRNA *prop;

  RNA_def_struct_sdna_from(srna, "NodeChroma", "storage");

  prop = RNA_def_property(srna, "tolerance", PROP_FLOAT, PROP_ANGLE);
  RNA_def_property_float_sdna(prop, NULL, "t1");
  RNA_def_property_float_funcs(prop, NULL, "rna_Matte_t1_set", NULL);
  RNA_def_property_range(prop, DEG2RADF(1.0f), DEG2RADF(80.0f));
  RNA_def_property_ui_text(
      prop, "Acceptance", "Tolerance for a color to be considered a keying color");
  RNA_def_property_update(prop, NC_NODE | NA_EDITED, "rna_Node_update");

  prop = RNA_def_property(srna, "threshold", PROP_FLOAT, PROP_ANGLE);
  RNA_def_property_float_sdna(prop, NULL, "t2");
  RNA_def_property_float_funcs(prop, NULL, "rna_Matte_t2_set", NULL);
  RNA_def_property_range(prop, 0.0f, DEG2RADF(30.0f));
  RNA_def_property_ui_text(
      prop, "Cutoff", "Tolerance below which colors will be considered as exact matches");
  RNA_def_property_update(prop, NC_NODE | NA_EDITED, "rna_Node_update");

  prop = RNA_def_property(srna, "lift", PROP_FLOAT, PROP_NONE);
  RNA_def_property_float_sdna(prop, NULL, "fsize");
  RNA_def_property_range(prop, 0.0f, 1.0f);
  RNA_def_property_ui_text(prop, "Lift", "Alpha lift");
  RNA_def_property_update(prop, NC_NODE | NA_EDITED, "rna_Node_update");

  prop = RNA_def_property(srna, "gain", PROP_FLOAT, PROP_NONE);
  RNA_def_property_float_sdna(prop, NULL, "fstrength");
  RNA_def_property_range(prop, 0.0f, 1.0f);
  RNA_def_property_ui_text(prop, "Falloff", "Alpha falloff");
  RNA_def_property_update(prop, NC_NODE | NA_EDITED, "rna_Node_update");

  prop = RNA_def_property(srna, "shadow_adjust", PROP_FLOAT, PROP_NONE);
  RNA_def_property_float_sdna(prop, NULL, "t3");
  RNA_def_property_range(prop, 0.0f, 1.0f);
  RNA_def_property_ui_text(
      prop, "Shadow Adjust", "Adjusts the brightness of any shadows captured");
  RNA_def_property_update(prop, NC_NODE | NA_EDITED, "rna_Node_update");
}

static void def_cmp_channel_matte(StructRNA *srna)
{
  PropertyRNA *prop;

  static const EnumPropertyItem color_space_items[] = {
      {CMP_NODE_CHANNEL_MATTE_CS_RGB, "RGB", 0, "RGB", "RGB Color Space"},
      {CMP_NODE_CHANNEL_MATTE_CS_HSV, "HSV", 0, "HSV", "HSV Color Space"},
      {CMP_NODE_CHANNEL_MATTE_CS_YUV, "YUV", 0, "YUV", "YUV Color Space"},
      {CMP_NODE_CHANNEL_MATTE_CS_YCC, "YCC", 0, "YCbCr", "YCbCr Color Space"},
      {0, NULL, 0, NULL, NULL},
  };

  static const EnumPropertyItem algorithm_items[] = {
      {0, "SINGLE", 0, "Single", "Limit by single channel"},
      {1, "MAX", 0, "Max", "Limit by max of other channels"},
      {0, NULL, 0, NULL, NULL},
  };

  prop = RNA_def_property(srna, "color_space", PROP_ENUM, PROP_NONE);
  RNA_def_property_enum_sdna(prop, NULL, "custom1");
  RNA_def_property_enum_items(prop, color_space_items);
  RNA_def_property_ui_text(prop, "Color Space", "");
  RNA_def_property_update(prop, NC_NODE | NA_EDITED, "rna_Node_update");

  prop = RNA_def_property(srna, "matte_channel", PROP_ENUM, PROP_NONE);
  RNA_def_property_enum_sdna(prop, NULL, "custom2");
  RNA_def_property_enum_items(prop, prop_tri_channel_items);
  RNA_def_property_enum_funcs(prop, NULL, NULL, "rna_Node_channel_itemf");
  RNA_def_property_ui_text(prop, "Channel", "Channel used to determine matte");
  RNA_def_property_update(prop, NC_NODE | NA_EDITED, "rna_Node_update");

  RNA_def_struct_sdna_from(srna, "NodeChroma", "storage");

  prop = RNA_def_property(srna, "limit_method", PROP_ENUM, PROP_NONE);
  RNA_def_property_enum_sdna(prop, NULL, "algorithm");
  RNA_def_property_enum_items(prop, algorithm_items);
  RNA_def_property_ui_text(prop, "Algorithm", "Algorithm to use to limit channel");
  RNA_def_property_update(prop, NC_NODE | NA_EDITED, "rna_Node_update");

  prop = RNA_def_property(srna, "limit_channel", PROP_ENUM, PROP_NONE);
  RNA_def_property_enum_sdna(prop, NULL, "channel");
  RNA_def_property_enum_items(prop, prop_tri_channel_items);
  RNA_def_property_enum_funcs(prop, NULL, NULL, "rna_Node_channel_itemf");
  RNA_def_property_ui_text(prop, "Limit Channel", "Limit by this channel's value");
  RNA_def_property_update(prop, NC_NODE | NA_EDITED, "rna_Node_update");

  prop = RNA_def_property(srna, "limit_max", PROP_FLOAT, PROP_NONE);
  RNA_def_property_float_sdna(prop, NULL, "t1");
  RNA_def_property_float_funcs(prop, NULL, "rna_Matte_t1_set", NULL);
  RNA_def_property_ui_range(prop, 0, 1, 0.1f, 3);
  RNA_def_property_ui_text(prop, "High", "Values higher than this setting are 100% opaque");
  RNA_def_property_update(prop, NC_NODE | NA_EDITED, "rna_Node_update");

  prop = RNA_def_property(srna, "limit_min", PROP_FLOAT, PROP_NONE);
  RNA_def_property_float_sdna(prop, NULL, "t2");
  RNA_def_property_float_funcs(prop, NULL, "rna_Matte_t2_set", NULL);
  RNA_def_property_ui_range(prop, 0, 1, 0.1f, 3);
  RNA_def_property_ui_text(prop, "Low", "Values lower than this setting are 100% keyed");
  RNA_def_property_update(prop, NC_NODE | NA_EDITED, "rna_Node_update");
}

static void def_cmp_flip(StructRNA *srna)
{
  PropertyRNA *prop;

  prop = RNA_def_property(srna, "axis", PROP_ENUM, PROP_NONE);
  RNA_def_property_enum_sdna(prop, NULL, "custom1");
  RNA_def_property_enum_items(prop, node_flip_items);
  RNA_def_property_ui_text(prop, "Axis", "");
  RNA_def_property_update(prop, NC_NODE | NA_EDITED, "rna_Node_update");
}

static void def_cmp_splitviewer(StructRNA *srna)
{
  PropertyRNA *prop;

  prop = RNA_def_property(srna, "axis", PROP_ENUM, PROP_NONE);
  RNA_def_property_enum_sdna(prop, NULL, "custom2");
  RNA_def_property_enum_items(prop, rna_enum_axis_xy_items);
  RNA_def_property_ui_text(prop, "Axis", "");
  RNA_def_property_update(prop, NC_NODE | NA_EDITED, "rna_Node_update");

  prop = RNA_def_property(srna, "factor", PROP_INT, PROP_FACTOR);
  RNA_def_property_int_sdna(prop, NULL, "custom1");
  RNA_def_property_range(prop, 0, 100);
  RNA_def_property_ui_text(prop, "Factor", "");
  RNA_def_property_update(prop, NC_NODE | NA_EDITED, "rna_Node_update");
}

static void def_cmp_id_mask(StructRNA *srna)
{
  PropertyRNA *prop;

  prop = RNA_def_property(srna, "index", PROP_INT, PROP_NONE);
  RNA_def_property_int_sdna(prop, NULL, "custom1");
  RNA_def_property_range(prop, 0, 32767);
  RNA_def_property_ui_text(prop, "Index", "Pass index number to convert to alpha");
  RNA_def_property_update(prop, NC_NODE | NA_EDITED, "rna_Node_update");

  prop = RNA_def_property(srna, "use_antialiasing", PROP_BOOLEAN, PROP_NONE);
  RNA_def_property_boolean_sdna(prop, NULL, "custom2", 0);
  RNA_def_property_ui_text(prop, "Anti-Aliasing", "Apply an anti-aliasing filter to the mask");
  RNA_def_property_update(prop, NC_NODE | NA_EDITED, "rna_Node_update");
}

static void def_cmp_double_edge_mask(StructRNA *srna)
{
  PropertyRNA *prop;

  static const EnumPropertyItem BufEdgeMode_items[] = {
      {0, "BLEED_OUT", 0, "Bleed Out", "Allow mask pixels to bleed along edges"},
      {1, "KEEP_IN", 0, "Keep In", "Restrict mask pixels from touching edges"},
      {0, NULL, 0, NULL, NULL},
  };

  static const EnumPropertyItem InnerEdgeMode_items[] = {
      {0, "ALL", 0, "All", "All pixels on inner mask edge are considered during mask calculation"},
      {1,
       "ADJACENT_ONLY",
       0,
       "Adjacent Only",
       "Only inner mask pixels adjacent to outer mask pixels are considered during mask "
       "calculation"},
      {0, NULL, 0, NULL, NULL},
  };

  prop = RNA_def_property(srna, "inner_mode", PROP_ENUM, PROP_NONE);
  RNA_def_property_enum_sdna(prop, NULL, "custom1");
  RNA_def_property_enum_items(prop, InnerEdgeMode_items);
  RNA_def_property_ui_text(prop, "Inner Edge Mode", "");
  RNA_def_property_update(prop, NC_NODE | NA_EDITED, "rna_Node_update");

  prop = RNA_def_property(srna, "edge_mode", PROP_ENUM, PROP_NONE);
  RNA_def_property_enum_sdna(prop, NULL, "custom2");
  RNA_def_property_enum_items(prop, BufEdgeMode_items);
  RNA_def_property_ui_text(prop, "Buffer Edge Mode", "");
  RNA_def_property_update(prop, NC_NODE | NA_EDITED, "rna_Node_update");
}

static void def_cmp_map_uv(StructRNA *srna)
{
  PropertyRNA *prop;

  prop = RNA_def_property(srna, "alpha", PROP_INT, PROP_FACTOR);
  RNA_def_property_int_sdna(prop, NULL, "custom1");
  RNA_def_property_range(prop, 0, 100);
  RNA_def_property_ui_text(prop, "Alpha", "");
  RNA_def_property_update(prop, NC_NODE | NA_EDITED, "rna_Node_update");
}

static void def_cmp_defocus(StructRNA *srna)
{
  PropertyRNA *prop;

  static const EnumPropertyItem bokeh_items[] = {
      {8, "OCTAGON", 0, "Octagonal", "8 sides"},
      {7, "HEPTAGON", 0, "Heptagonal", "7 sides"},
      {6, "HEXAGON", 0, "Hexagonal", "6 sides"},
      {5, "PENTAGON", 0, "Pentagonal", "5 sides"},
      {4, "SQUARE", 0, "Square", "4 sides"},
      {3, "TRIANGLE", 0, "Triangular", "3 sides"},
      {0, "CIRCLE", 0, "Circular", ""},
      {0, NULL, 0, NULL, NULL},
  };

  prop = RNA_def_property(srna, "scene", PROP_POINTER, PROP_NONE);
  RNA_def_property_pointer_sdna(prop, NULL, "id");
  RNA_def_property_pointer_funcs(prop, NULL, "rna_Node_scene_set", NULL, NULL);
  RNA_def_property_struct_type(prop, "Scene");
  RNA_def_property_flag(prop, PROP_EDITABLE | PROP_ID_REFCOUNT);
  RNA_def_property_override_flag(prop, PROPOVERRIDE_OVERRIDABLE_LIBRARY);
  RNA_def_property_ui_text(
      prop, "Scene", "Scene from which to select the active camera (render scene if undefined)");
  RNA_def_property_update(prop, NC_NODE | NA_EDITED, "rna_Node_update");

  RNA_def_struct_sdna_from(srna, "NodeDefocus", "storage");

  prop = RNA_def_property(srna, "bokeh", PROP_ENUM, PROP_NONE);
  RNA_def_property_enum_sdna(prop, NULL, "bktype");
  RNA_def_property_enum_items(prop, bokeh_items);
  RNA_def_property_ui_text(prop, "Bokeh Type", "");
  RNA_def_property_update(prop, NC_NODE | NA_EDITED, "rna_Node_update");

  prop = RNA_def_property(srna, "angle", PROP_FLOAT, PROP_ANGLE);
  RNA_def_property_float_sdna(prop, NULL, "rotation");
  RNA_def_property_range(prop, 0.0f, DEG2RADF(90.0f));
  RNA_def_property_ui_text(prop, "Angle", "Bokeh shape rotation offset");
  RNA_def_property_update(prop, NC_NODE | NA_EDITED, "rna_Node_update");

  prop = RNA_def_property(srna, "use_gamma_correction", PROP_BOOLEAN, PROP_NONE);
  RNA_def_property_boolean_sdna(prop, NULL, "gamco", 1);
  RNA_def_property_ui_text(
      prop, "Gamma Correction", "Enable gamma correction before and after main process");
  RNA_def_property_update(prop, NC_NODE | NA_EDITED, "rna_Node_update");

  /* TODO */
  prop = RNA_def_property(srna, "f_stop", PROP_FLOAT, PROP_NONE);
  RNA_def_property_float_sdna(prop, NULL, "fstop");
  RNA_def_property_range(prop, 0.0f, 128.0f);
  RNA_def_property_ui_text(
      prop,
      "F-stop",
      "Amount of focal blur, 128=infinity=perfect focus, half the value doubles "
      "the blur radius");
  RNA_def_property_update(prop, NC_NODE | NA_EDITED, "rna_Node_update");

  prop = RNA_def_property(srna, "blur_max", PROP_FLOAT, PROP_NONE);
  RNA_def_property_float_sdna(prop, NULL, "maxblur");
  RNA_def_property_range(prop, 0.0f, 10000.0f);
  RNA_def_property_ui_text(prop, "Max Blur", "Blur limit, maximum CoC radius");
  RNA_def_property_update(prop, NC_NODE | NA_EDITED, "rna_Node_update");

  prop = RNA_def_property(srna, "threshold", PROP_FLOAT, PROP_NONE);
  RNA_def_property_float_sdna(prop, NULL, "bthresh");
  RNA_def_property_range(prop, 0.0f, 100.0f);
  RNA_def_property_ui_text(
      prop,
      "Threshold",
      "CoC radius threshold, prevents background bleed on in-focus midground, 0=off");
  RNA_def_property_update(prop, NC_NODE | NA_EDITED, "rna_Node_update");

  prop = RNA_def_property(srna, "use_preview", PROP_BOOLEAN, PROP_NONE);
  RNA_def_property_boolean_sdna(prop, NULL, "preview", 1);
  RNA_def_property_ui_text(prop, "Preview", "Enable low quality mode, useful for preview");
  RNA_def_property_update(prop, NC_NODE | NA_EDITED, "rna_Node_update");

  prop = RNA_def_property(srna, "use_zbuffer", PROP_BOOLEAN, PROP_NONE);
  RNA_def_property_boolean_negative_sdna(prop, NULL, "no_zbuf", 1);
  RNA_def_property_ui_text(prop,
                           "Use Z-Buffer",
                           "Disable when using an image as input instead of actual z-buffer "
                           "(auto enabled if node not image based, eg. time node)");
  RNA_def_property_update(prop, NC_NODE | NA_EDITED, "rna_Node_update");

  prop = RNA_def_property(srna, "z_scale", PROP_FLOAT, PROP_NONE);
  RNA_def_property_float_sdna(prop, NULL, "scale");
  RNA_def_property_range(prop, 0.0f, 1000.0f);
  RNA_def_property_ui_text(
      prop,
      "Z-Scale",
      "Scale the Z input when not using a z-buffer, controls maximum blur designated "
      "by the color white or input value 1");
  RNA_def_property_update(prop, NC_NODE | NA_EDITED, "rna_Node_update");
}

static void def_cmp_invert(StructRNA *srna)
{
  PropertyRNA *prop;

  prop = RNA_def_property(srna, "invert_rgb", PROP_BOOLEAN, PROP_NONE);
  RNA_def_property_boolean_sdna(prop, NULL, "custom1", CMP_CHAN_RGB);
  RNA_def_property_ui_text(prop, "RGB", "");
  RNA_def_property_update(prop, NC_NODE | NA_EDITED, "rna_Node_update");

  prop = RNA_def_property(srna, "invert_alpha", PROP_BOOLEAN, PROP_NONE);
  RNA_def_property_boolean_sdna(prop, NULL, "custom1", CMP_CHAN_A);
  RNA_def_property_ui_text(prop, "Alpha", "");
  RNA_def_property_update(prop, NC_NODE | NA_EDITED, "rna_Node_update");
}

static void def_cmp_crop(StructRNA *srna)
{
  PropertyRNA *prop;

  prop = RNA_def_property(srna, "use_crop_size", PROP_BOOLEAN, PROP_NONE);
  RNA_def_property_boolean_sdna(prop, NULL, "custom1", 1);
  RNA_def_property_ui_text(prop, "Crop Image Size", "Whether to crop the size of the input image");
  RNA_def_property_update(prop, NC_NODE | NA_EDITED, "rna_Node_update");

  prop = RNA_def_property(srna, "relative", PROP_BOOLEAN, PROP_NONE);
  RNA_def_property_boolean_sdna(prop, NULL, "custom2", 1);
  RNA_def_property_ui_text(prop, "Relative", "Use relative values to crop image");
  RNA_def_property_update(prop, NC_NODE | NA_EDITED, "rna_Node_update");

  RNA_def_struct_sdna_from(srna, "NodeTwoXYs", "storage");

  prop = RNA_def_property(srna, "min_x", PROP_INT, PROP_NONE);
  RNA_def_property_int_sdna(prop, NULL, "x1");
  RNA_def_property_range(prop, 0, 10000);
  RNA_def_property_ui_text(prop, "X1", "");
  RNA_def_property_update(prop, NC_NODE | NA_EDITED, "rna_Node_update");

  prop = RNA_def_property(srna, "max_x", PROP_INT, PROP_NONE);
  RNA_def_property_int_sdna(prop, NULL, "x2");
  RNA_def_property_range(prop, 0, 10000);
  RNA_def_property_ui_text(prop, "X2", "");
  RNA_def_property_update(prop, NC_NODE | NA_EDITED, "rna_Node_update");

  prop = RNA_def_property(srna, "min_y", PROP_INT, PROP_NONE);
  RNA_def_property_int_sdna(prop, NULL, "y1");
  RNA_def_property_range(prop, 0, 10000);
  RNA_def_property_ui_text(prop, "Y1", "");
  RNA_def_property_update(prop, NC_NODE | NA_EDITED, "rna_Node_update");

  prop = RNA_def_property(srna, "max_y", PROP_INT, PROP_NONE);
  RNA_def_property_int_sdna(prop, NULL, "y2");
  RNA_def_property_range(prop, 0, 10000);
  RNA_def_property_ui_text(prop, "Y2", "");
  RNA_def_property_update(prop, NC_NODE | NA_EDITED, "rna_Node_update");

  prop = RNA_def_property(srna, "rel_min_x", PROP_FLOAT, PROP_NONE);
  RNA_def_property_float_sdna(prop, NULL, "fac_x1");
  RNA_def_property_range(prop, 0.0, 1.0);
  RNA_def_property_ui_text(prop, "X1", "");
  RNA_def_property_update(prop, NC_NODE | NA_EDITED, "rna_Node_update");

  prop = RNA_def_property(srna, "rel_max_x", PROP_FLOAT, PROP_NONE);
  RNA_def_property_float_sdna(prop, NULL, "fac_x2");
  RNA_def_property_range(prop, 0.0, 1.0);
  RNA_def_property_ui_text(prop, "X2", "");
  RNA_def_property_update(prop, NC_NODE | NA_EDITED, "rna_Node_update");

  prop = RNA_def_property(srna, "rel_min_y", PROP_FLOAT, PROP_NONE);
  RNA_def_property_float_sdna(prop, NULL, "fac_y1");
  RNA_def_property_range(prop, 0.0, 1.0);
  RNA_def_property_ui_text(prop, "Y1", "");
  RNA_def_property_update(prop, NC_NODE | NA_EDITED, "rna_Node_update");

  prop = RNA_def_property(srna, "rel_max_y", PROP_FLOAT, PROP_NONE);
  RNA_def_property_float_sdna(prop, NULL, "fac_y2");
  RNA_def_property_range(prop, 0.0, 1.0);
  RNA_def_property_ui_text(prop, "Y2", "");
  RNA_def_property_update(prop, NC_NODE | NA_EDITED, "rna_Node_update");
}

static void def_cmp_dblur(StructRNA *srna)
{
  PropertyRNA *prop;

  RNA_def_struct_sdna_from(srna, "NodeDBlurData", "storage");

  prop = RNA_def_property(srna, "iterations", PROP_INT, PROP_NONE);
  RNA_def_property_int_sdna(prop, NULL, "iter");
  RNA_def_property_range(prop, 1, 32);
  RNA_def_property_ui_text(prop, "Iterations", "");
  RNA_def_property_update(prop, NC_NODE | NA_EDITED, "rna_Node_update");

  prop = RNA_def_property(srna, "use_wrap", PROP_BOOLEAN, PROP_NONE);
  RNA_def_property_boolean_sdna(prop, NULL, "wrap", 1);
  RNA_def_property_ui_text(prop, "Wrap", "");
  RNA_def_property_update(prop, NC_NODE | NA_EDITED, "rna_Node_update");

  prop = RNA_def_property(srna, "center_x", PROP_FLOAT, PROP_NONE);
  RNA_def_property_float_sdna(prop, NULL, "center_x");
  RNA_def_property_range(prop, 0.0f, 1.0f);
  RNA_def_property_ui_text(prop, "Center X", "");
  RNA_def_property_update(prop, NC_NODE | NA_EDITED, "rna_Node_update");

  prop = RNA_def_property(srna, "center_y", PROP_FLOAT, PROP_NONE);
  RNA_def_property_float_sdna(prop, NULL, "center_y");
  RNA_def_property_range(prop, 0.0f, 1.0f);
  RNA_def_property_ui_text(prop, "Center Y", "");
  RNA_def_property_update(prop, NC_NODE | NA_EDITED, "rna_Node_update");

  prop = RNA_def_property(srna, "distance", PROP_FLOAT, PROP_NONE);
  RNA_def_property_float_sdna(prop, NULL, "distance");
  RNA_def_property_range(prop, -1.0f, 1.0f);
  RNA_def_property_ui_text(prop, "Distance", "");
  RNA_def_property_update(prop, NC_NODE | NA_EDITED, "rna_Node_update");

  prop = RNA_def_property(srna, "angle", PROP_FLOAT, PROP_ANGLE);
  RNA_def_property_float_sdna(prop, NULL, "angle");
  RNA_def_property_range(prop, 0.0f, DEG2RADF(360.0f));
  RNA_def_property_ui_text(prop, "Angle", "");
  RNA_def_property_update(prop, NC_NODE | NA_EDITED, "rna_Node_update");

  prop = RNA_def_property(srna, "spin", PROP_FLOAT, PROP_ANGLE);
  RNA_def_property_float_sdna(prop, NULL, "spin");
  RNA_def_property_range(prop, DEG2RADF(-360.0f), DEG2RADF(360.0f));
  RNA_def_property_ui_text(prop, "Spin", "");
  RNA_def_property_update(prop, NC_NODE | NA_EDITED, "rna_Node_update");

  prop = RNA_def_property(srna, "zoom", PROP_FLOAT, PROP_NONE);
  RNA_def_property_float_sdna(prop, NULL, "zoom");
  RNA_def_property_range(prop, 0.0f, 100.0f);
  RNA_def_property_ui_text(prop, "Zoom", "");
  RNA_def_property_update(prop, NC_NODE | NA_EDITED, "rna_Node_update");
}

static void def_cmp_bilateral_blur(StructRNA *srna)
{
  PropertyRNA *prop;

  RNA_def_struct_sdna_from(srna, "NodeBilateralBlurData", "storage");

  prop = RNA_def_property(srna, "iterations", PROP_INT, PROP_NONE);
  RNA_def_property_int_sdna(prop, NULL, "iter");
  RNA_def_property_range(prop, 1, 128);
  RNA_def_property_ui_text(prop, "Iterations", "");
  RNA_def_property_update(prop, NC_NODE | NA_EDITED, "rna_Node_update");

  prop = RNA_def_property(srna, "sigma_color", PROP_FLOAT, PROP_NONE);
  RNA_def_property_float_sdna(prop, NULL, "sigma_color");
  RNA_def_property_range(prop, 0.01f, 3.0f);
  RNA_def_property_ui_text(prop, "Color Sigma", "");
  RNA_def_property_update(prop, NC_NODE | NA_EDITED, "rna_Node_update");

  prop = RNA_def_property(srna, "sigma_space", PROP_FLOAT, PROP_NONE);
  RNA_def_property_float_sdna(prop, NULL, "sigma_space");
  RNA_def_property_range(prop, 0.01f, 30.0f);
  RNA_def_property_ui_text(prop, "Space Sigma", "");
  RNA_def_property_update(prop, NC_NODE | NA_EDITED, "rna_Node_update");
}

static void def_cmp_premul_key(StructRNA *srna)
{
  PropertyRNA *prop;

  static const EnumPropertyItem type_items[] = {
      {0, "STRAIGHT_TO_PREMUL", 0, "Straight to Premul", ""},
      {1, "PREMUL_TO_STRAIGHT", 0, "Premul to Straight", ""},
      {0, NULL, 0, NULL, NULL},
  };

  prop = RNA_def_property(srna, "mapping", PROP_ENUM, PROP_NONE);
  RNA_def_property_enum_sdna(prop, NULL, "custom1");
  RNA_def_property_enum_items(prop, type_items);
  RNA_def_property_ui_text(
      prop, "Mapping", "Conversion between premultiplied alpha and key alpha");
  RNA_def_property_update(prop, NC_NODE | NA_EDITED, "rna_Node_update");
}

static void def_cmp_glare(StructRNA *srna)
{
  PropertyRNA *prop;

  static const EnumPropertyItem type_items[] = {
      {3, "GHOSTS", 0, "Ghosts", ""},
      {2, "STREAKS", 0, "Streaks", ""},
      {1, "FOG_GLOW", 0, "Fog Glow", ""},
      {0, "SIMPLE_STAR", 0, "Simple Star", ""},
      {0, NULL, 0, NULL, NULL},
  };

  static const EnumPropertyItem quality_items[] = {
      {0, "HIGH", 0, "High", ""},
      {1, "MEDIUM", 0, "Medium", ""},
      {2, "LOW", 0, "Low", ""},
      {0, NULL, 0, NULL, NULL},
  };

  RNA_def_struct_sdna_from(srna, "NodeGlare", "storage");

  prop = RNA_def_property(srna, "glare_type", PROP_ENUM, PROP_NONE);
  RNA_def_property_enum_sdna(prop, NULL, "type");
  RNA_def_property_enum_items(prop, type_items);
  RNA_def_property_ui_text(prop, "Glare Type", "");
  RNA_def_property_update(prop, NC_NODE | NA_EDITED, "rna_Node_update");

  prop = RNA_def_property(srna, "quality", PROP_ENUM, PROP_NONE);
  RNA_def_property_enum_sdna(prop, NULL, "quality");
  RNA_def_property_enum_items(prop, quality_items);
  RNA_def_property_ui_text(
      prop,
      "Quality",
      "If not set to high quality, the effect will be applied to a low-res copy "
      "of the source image");
  RNA_def_property_update(prop, NC_NODE | NA_EDITED, "rna_Node_update");

  prop = RNA_def_property(srna, "iterations", PROP_INT, PROP_NONE);
  RNA_def_property_int_sdna(prop, NULL, "iter");
  RNA_def_property_range(prop, 2, 5);
  RNA_def_property_ui_text(prop, "Iterations", "");
  RNA_def_property_update(prop, NC_NODE | NA_EDITED, "rna_Node_update");

  prop = RNA_def_property(srna, "color_modulation", PROP_FLOAT, PROP_NONE);
  RNA_def_property_float_sdna(prop, NULL, "colmod");
  RNA_def_property_range(prop, 0.0f, 1.0f);
  RNA_def_property_ui_text(
      prop,
      "Color Modulation",
      "Amount of Color Modulation, modulates colors of streaks and ghosts for "
      "a spectral dispersion effect");
  RNA_def_property_update(prop, NC_NODE | NA_EDITED, "rna_Node_update");

  prop = RNA_def_property(srna, "mix", PROP_FLOAT, PROP_NONE);
  RNA_def_property_float_sdna(prop, NULL, "mix");
  RNA_def_property_range(prop, -1.0f, 1.0f);
  RNA_def_property_ui_text(
      prop, "Mix", "-1 is original image only, 0 is exact 50/50 mix, 1 is processed image only");
  RNA_def_property_update(prop, NC_NODE | NA_EDITED, "rna_Node_update");

  prop = RNA_def_property(srna, "threshold", PROP_FLOAT, PROP_NONE);
  RNA_def_property_float_sdna(prop, NULL, "threshold");
  RNA_def_property_range(prop, 0.0f, 1000.0f);
  RNA_def_property_ui_text(
      prop,
      "Threshold",
      "The glare filter will only be applied to pixels brighter than this value");
  RNA_def_property_update(prop, NC_NODE | NA_EDITED, "rna_Node_update");

  prop = RNA_def_property(srna, "streaks", PROP_INT, PROP_NONE);
  RNA_def_property_int_sdna(prop, NULL, "streaks");
  RNA_def_property_range(prop, 1, 16);
  RNA_def_property_ui_text(prop, "Streaks", "Total number of streaks");
  RNA_def_property_update(prop, NC_NODE | NA_EDITED, "rna_Node_update");

  prop = RNA_def_property(srna, "angle_offset", PROP_FLOAT, PROP_ANGLE);
  RNA_def_property_float_sdna(prop, NULL, "angle_ofs");
  RNA_def_property_range(prop, 0.0f, DEG2RADF(180.0f));
  RNA_def_property_ui_text(prop, "Angle Offset", "Streak angle offset");
  RNA_def_property_update(prop, NC_NODE | NA_EDITED, "rna_Node_update");

  prop = RNA_def_property(srna, "fade", PROP_FLOAT, PROP_NONE);
  RNA_def_property_float_sdna(prop, NULL, "fade");
  RNA_def_property_range(prop, 0.75f, 1.0f);
  RNA_def_property_ui_text(prop, "Fade", "Streak fade-out factor");
  RNA_def_property_update(prop, NC_NODE | NA_EDITED, "rna_Node_update");

  prop = RNA_def_property(srna, "use_rotate_45", PROP_BOOLEAN, PROP_NONE);
  RNA_def_property_boolean_sdna(prop, NULL, "star_45", 0);
  RNA_def_property_ui_text(prop, "Rotate 45", "Simple star filter: add 45 degree rotation offset");
  RNA_def_property_update(prop, NC_NODE | NA_EDITED, "rna_Node_update");

  prop = RNA_def_property(srna, "size", PROP_INT, PROP_NONE);
  RNA_def_property_int_sdna(prop, NULL, "size");
  RNA_def_property_range(prop, 6, 9);
  RNA_def_property_ui_text(
      prop,
      "Size",
      "Glow/glare size (not actual size; relative to initial size of bright area of pixels)");
  RNA_def_property_update(prop, NC_NODE | NA_EDITED, "rna_Node_update");

  /* TODO */
}

static void def_cmp_tonemap(StructRNA *srna)
{
  PropertyRNA *prop;

  static const EnumPropertyItem type_items[] = {
      {1, "RD_PHOTORECEPTOR", 0, "R/D Photoreceptor", ""},
      {0, "RH_SIMPLE", 0, "Rh Simple", ""},
      {0, NULL, 0, NULL, NULL},
  };

  RNA_def_struct_sdna_from(srna, "NodeTonemap", "storage");

  prop = RNA_def_property(srna, "tonemap_type", PROP_ENUM, PROP_NONE);
  RNA_def_property_enum_sdna(prop, NULL, "type");
  RNA_def_property_enum_items(prop, type_items);
  RNA_def_property_ui_text(prop, "Tonemap Type", "");
  RNA_def_property_update(prop, NC_NODE | NA_EDITED, "rna_Node_update");

  prop = RNA_def_property(srna, "key", PROP_FLOAT, PROP_NONE);
  RNA_def_property_float_sdna(prop, NULL, "key");
  RNA_def_property_range(prop, 0.0f, 1.0f);
  RNA_def_property_ui_text(prop, "Key", "The value the average luminance is mapped to");
  RNA_def_property_update(prop, NC_NODE | NA_EDITED, "rna_Node_update");

  prop = RNA_def_property(srna, "offset", PROP_FLOAT, PROP_NONE);
  RNA_def_property_float_sdna(prop, NULL, "offset");
  RNA_def_property_range(prop, 0.001f, 10.0f);
  RNA_def_property_ui_text(
      prop,
      "Offset",
      "Normally always 1, but can be used as an extra control to alter the brightness curve");
  RNA_def_property_update(prop, NC_NODE | NA_EDITED, "rna_Node_update");

  prop = RNA_def_property(srna, "gamma", PROP_FLOAT, PROP_NONE);
  RNA_def_property_float_sdna(prop, NULL, "gamma");
  RNA_def_property_range(prop, 0.001f, 3.0f);
  RNA_def_property_ui_text(prop, "Gamma", "If not used, set to 1");
  RNA_def_property_update(prop, NC_NODE | NA_EDITED, "rna_Node_update");

  prop = RNA_def_property(srna, "intensity", PROP_FLOAT, PROP_NONE);
  RNA_def_property_float_sdna(prop, NULL, "f");
  RNA_def_property_range(prop, -8.0f, 8.0f);
  RNA_def_property_ui_text(
      prop, "Intensity", "If less than zero, darkens image; otherwise, makes it brighter");
  RNA_def_property_update(prop, NC_NODE | NA_EDITED, "rna_Node_update");

  prop = RNA_def_property(srna, "contrast", PROP_FLOAT, PROP_NONE);
  RNA_def_property_float_sdna(prop, NULL, "m");
  RNA_def_property_range(prop, 0.0f, 1.0f);
  RNA_def_property_ui_text(prop, "Contrast", "Set to 0 to use estimate from input image");
  RNA_def_property_update(prop, NC_NODE | NA_EDITED, "rna_Node_update");

  prop = RNA_def_property(srna, "adaptation", PROP_FLOAT, PROP_NONE);
  RNA_def_property_float_sdna(prop, NULL, "a");
  RNA_def_property_range(prop, 0.0f, 1.0f);
  RNA_def_property_ui_text(prop, "Adaptation", "If 0, global; if 1, based on pixel intensity");
  RNA_def_property_update(prop, NC_NODE | NA_EDITED, "rna_Node_update");

  prop = RNA_def_property(srna, "correction", PROP_FLOAT, PROP_NONE);
  RNA_def_property_float_sdna(prop, NULL, "c");
  RNA_def_property_range(prop, 0.0f, 1.0f);
  RNA_def_property_ui_text(
      prop, "Color Correction", "If 0, same for all channels; if 1, each independent");
  RNA_def_property_update(prop, NC_NODE | NA_EDITED, "rna_Node_update");
}

static void def_cmp_lensdist(StructRNA *srna)
{
  PropertyRNA *prop;

  RNA_def_struct_sdna_from(srna, "NodeLensDist", "storage");

  prop = RNA_def_property(srna, "use_projector", PROP_BOOLEAN, PROP_NONE);
  RNA_def_property_boolean_sdna(prop, NULL, "proj", 1);
  RNA_def_property_ui_text(
      prop,
      "Projector",
      "Enable/disable projector mode (the effect is applied in horizontal direction only)");
  RNA_def_property_update(prop, NC_NODE | NA_EDITED, "rna_Node_update");

  prop = RNA_def_property(srna, "use_jitter", PROP_BOOLEAN, PROP_NONE);
  RNA_def_property_boolean_sdna(prop, NULL, "jit", 1);
  RNA_def_property_ui_text(prop, "Jitter", "Enable/disable jittering (faster, but also noisier)");
  RNA_def_property_update(prop, NC_NODE | NA_EDITED, "rna_Node_update");

  prop = RNA_def_property(srna, "use_fit", PROP_BOOLEAN, PROP_NONE);
  RNA_def_property_boolean_sdna(prop, NULL, "fit", 1);
  RNA_def_property_ui_text(
      prop,
      "Fit",
      "For positive distortion factor only: scale image such that black areas are not visible");
  RNA_def_property_update(prop, NC_NODE | NA_EDITED, "rna_Node_update");
}

static void def_cmp_colorbalance(StructRNA *srna)
{
  PropertyRNA *prop;
  static float default_1[3] = {1.0f, 1.0f, 1.0f};

  static const EnumPropertyItem type_items[] = {
      {0, "LIFT_GAMMA_GAIN", 0, "Lift/Gamma/Gain", ""},
      {1,
       "OFFSET_POWER_SLOPE",
       0,
       "Offset/Power/Slope (ASC-CDL)",
       "ASC-CDL standard color correction"},
      {0, NULL, 0, NULL, NULL},
  };

  prop = RNA_def_property(srna, "correction_method", PROP_ENUM, PROP_NONE);
  RNA_def_property_enum_sdna(prop, NULL, "custom1");
  RNA_def_property_enum_items(prop, type_items);
  RNA_def_property_ui_text(prop, "Correction Formula", "");
  RNA_def_property_update(prop, NC_NODE | NA_EDITED, "rna_Node_update");

  RNA_def_struct_sdna_from(srna, "NodeColorBalance", "storage");

  prop = RNA_def_property(srna, "lift", PROP_FLOAT, PROP_COLOR_GAMMA);
  RNA_def_property_float_sdna(prop, NULL, "lift");
  RNA_def_property_array(prop, 3);
  RNA_def_property_float_array_default(prop, default_1);
  RNA_def_property_ui_range(prop, 0, 2, 0.1, 3);
  RNA_def_property_ui_text(prop, "Lift", "Correction for Shadows");
  RNA_def_property_update(prop, NC_NODE | NA_EDITED, "rna_NodeColorBalance_update_lgg");

  prop = RNA_def_property(srna, "gamma", PROP_FLOAT, PROP_COLOR_GAMMA);
  RNA_def_property_float_sdna(prop, NULL, "gamma");
  RNA_def_property_array(prop, 3);
  RNA_def_property_float_array_default(prop, default_1);
  RNA_def_property_ui_range(prop, 0, 2, 0.1, 3);
  RNA_def_property_ui_text(prop, "Gamma", "Correction for Midtones");
  RNA_def_property_update(prop, NC_NODE | NA_EDITED, "rna_NodeColorBalance_update_lgg");

  prop = RNA_def_property(srna, "gain", PROP_FLOAT, PROP_COLOR_GAMMA);
  RNA_def_property_float_sdna(prop, NULL, "gain");
  RNA_def_property_array(prop, 3);
  RNA_def_property_float_array_default(prop, default_1);
  RNA_def_property_ui_range(prop, 0, 2, 0.1, 3);
  RNA_def_property_ui_text(prop, "Gain", "Correction for Highlights");
  RNA_def_property_update(prop, NC_NODE | NA_EDITED, "rna_NodeColorBalance_update_lgg");

  prop = RNA_def_property(srna, "offset", PROP_FLOAT, PROP_COLOR_GAMMA);
  RNA_def_property_float_sdna(prop, NULL, "offset");
  RNA_def_property_array(prop, 3);
  RNA_def_property_ui_range(prop, 0, 1, 0.1, 3);
  RNA_def_property_ui_text(prop, "Offset", "Correction for entire tonal range");
  RNA_def_property_update(prop, NC_NODE | NA_EDITED, "rna_NodeColorBalance_update_cdl");

  prop = RNA_def_property(srna, "power", PROP_FLOAT, PROP_COLOR_GAMMA);
  RNA_def_property_float_sdna(prop, NULL, "power");
  RNA_def_property_array(prop, 3);
  RNA_def_property_float_array_default(prop, default_1);
  RNA_def_property_range(prop, 0.0f, FLT_MAX);
  RNA_def_property_ui_range(prop, 0, 2, 0.1, 3);
  RNA_def_property_ui_text(prop, "Power", "Correction for Midtones");
  RNA_def_property_update(prop, NC_NODE | NA_EDITED, "rna_NodeColorBalance_update_cdl");

  prop = RNA_def_property(srna, "slope", PROP_FLOAT, PROP_COLOR_GAMMA);
  RNA_def_property_float_sdna(prop, NULL, "slope");
  RNA_def_property_array(prop, 3);
  RNA_def_property_float_array_default(prop, default_1);
  RNA_def_property_range(prop, 0.0f, FLT_MAX);
  RNA_def_property_ui_range(prop, 0, 2, 0.1, 3);
  RNA_def_property_ui_text(prop, "Slope", "Correction for Highlights");
  RNA_def_property_update(prop, NC_NODE | NA_EDITED, "rna_NodeColorBalance_update_cdl");

  prop = RNA_def_property(srna, "offset_basis", PROP_FLOAT, PROP_NONE);
  RNA_def_property_range(prop, -FLT_MAX, FLT_MAX);
  RNA_def_property_ui_range(prop, -1.0, 1.0, 1.0, 2);
  RNA_def_property_ui_text(prop, "Basis", "Support negative color by using this as the RGB basis");
  RNA_def_property_update(prop, NC_NODE | NA_EDITED, "rna_NodeColorBalance_update_cdl");
}

static void def_cmp_huecorrect(StructRNA *srna)
{
  PropertyRNA *prop;

  prop = RNA_def_property(srna, "mapping", PROP_POINTER, PROP_NONE);
  RNA_def_property_pointer_sdna(prop, NULL, "storage");
  RNA_def_property_struct_type(prop, "CurveMapping");
  RNA_def_property_ui_text(prop, "Mapping", "");
  RNA_def_property_update(prop, NC_NODE | NA_EDITED, "rna_Node_update");
}

static void def_cmp_zcombine(StructRNA *srna)
{
  PropertyRNA *prop;

  prop = RNA_def_property(srna, "use_alpha", PROP_BOOLEAN, PROP_NONE);
  RNA_def_property_boolean_sdna(prop, NULL, "custom1", 0);
  RNA_def_property_ui_text(
      prop, "Use Alpha", "Take Alpha channel into account when doing the Z operation");
  RNA_def_property_update(prop, NC_NODE | NA_EDITED, "rna_Node_update");

  prop = RNA_def_property(srna, "use_antialias_z", PROP_BOOLEAN, PROP_NONE);
  RNA_def_property_boolean_negative_sdna(prop, NULL, "custom2", 0);
  RNA_def_property_ui_text(
      prop,
      "Anti-Alias Z",
      "Anti-alias the z-buffer to try to avoid artifacts, mostly useful for Blender renders");
  RNA_def_property_update(prop, NC_NODE | NA_EDITED, "rna_Node_update");
}

static void def_cmp_ycc(StructRNA *srna)
{
  PropertyRNA *prop;

  prop = RNA_def_property(srna, "mode", PROP_ENUM, PROP_NONE);
  RNA_def_property_enum_sdna(prop, NULL, "custom1");
  RNA_def_property_enum_items(prop, node_ycc_items);
  RNA_def_property_ui_text(prop, "Mode", "");
  RNA_def_property_update(prop, NC_NODE | NA_EDITED, "rna_Node_update");
}

static void def_cmp_movieclip(StructRNA *srna)
{
  PropertyRNA *prop;

  prop = RNA_def_property(srna, "clip", PROP_POINTER, PROP_NONE);
  RNA_def_property_pointer_sdna(prop, NULL, "id");
  RNA_def_property_struct_type(prop, "MovieClip");
  RNA_def_property_flag(prop, PROP_EDITABLE);
  RNA_def_property_ui_text(prop, "Movie Clip", "");
  RNA_def_property_update(prop, NC_NODE | NA_EDITED, "rna_Node_update");

  RNA_def_struct_sdna_from(srna, "MovieClipUser", "storage");
}

static void def_cmp_stabilize2d(StructRNA *srna)
{
  PropertyRNA *prop;

  prop = RNA_def_property(srna, "clip", PROP_POINTER, PROP_NONE);
  RNA_def_property_pointer_sdna(prop, NULL, "id");
  RNA_def_property_struct_type(prop, "MovieClip");
  RNA_def_property_flag(prop, PROP_EDITABLE);
  RNA_def_property_ui_text(prop, "Movie Clip", "");
  RNA_def_property_update(prop, NC_NODE | NA_EDITED, "rna_Node_update");

  prop = RNA_def_property(srna, "filter_type", PROP_ENUM, PROP_NONE);
  RNA_def_property_enum_sdna(prop, NULL, "custom1");
  RNA_def_property_enum_items(prop, node_sampler_type_items);
  RNA_def_property_ui_text(prop, "Filter", "Method to use to filter stabilization");
  RNA_def_property_update(prop, NC_NODE | NA_EDITED, "rna_Node_update");

  prop = RNA_def_property(srna, "invert", PROP_BOOLEAN, PROP_NONE);
  RNA_def_property_boolean_sdna(prop, NULL, "custom2", CMP_NODEFLAG_STABILIZE_INVERSE);
  RNA_def_property_ui_text(
      prop, "Invert", "Invert stabilization to re-introduce motion to the frame");
  RNA_def_property_update(prop, NC_NODE | NA_EDITED, "rna_Node_update");
}

static void def_cmp_moviedistortion(StructRNA *srna)
{
  PropertyRNA *prop;

  static const EnumPropertyItem distortion_type_items[] = {
      {0, "UNDISTORT", 0, "Undistort", ""},
      {1, "DISTORT", 0, "Distort", ""},
      {0, NULL, 0, NULL, NULL},
  };

  prop = RNA_def_property(srna, "clip", PROP_POINTER, PROP_NONE);
  RNA_def_property_pointer_sdna(prop, NULL, "id");
  RNA_def_property_struct_type(prop, "MovieClip");
  RNA_def_property_flag(prop, PROP_EDITABLE);
  RNA_def_property_ui_text(prop, "Movie Clip", "");
  RNA_def_property_update(prop, NC_NODE | NA_EDITED, "rna_Node_update");

  prop = RNA_def_property(srna, "distortion_type", PROP_ENUM, PROP_NONE);
  RNA_def_property_enum_sdna(prop, NULL, "custom1");
  RNA_def_property_enum_items(prop, distortion_type_items);
  RNA_def_property_ui_text(prop, "Distortion", "Distortion to use to filter image");
  RNA_def_property_update(prop, NC_NODE | NA_EDITED, "rna_Node_update");
}

static void def_cmp_mask(StructRNA *srna)
{
  PropertyRNA *prop;

  static const EnumPropertyItem aspect_type_items[] = {
      {0, "SCENE", 0, "Scene Size", ""},
      {CMP_NODEFLAG_MASK_FIXED, "FIXED", 0, "Fixed", "Use pixel size for the buffer"},
      {CMP_NODEFLAG_MASK_FIXED_SCENE,
       "FIXED_SCENE",
       0,
       "Fixed/Scene",
       "Pixel size scaled by scene percentage"},
      {0, NULL, 0, NULL, NULL},
  };

  prop = RNA_def_property(srna, "mask", PROP_POINTER, PROP_NONE);
  RNA_def_property_pointer_sdna(prop, NULL, "id");
  RNA_def_property_struct_type(prop, "Mask");
  RNA_def_property_flag(prop, PROP_EDITABLE);
  RNA_def_property_ui_text(prop, "Mask", "");

  prop = RNA_def_property(srna, "use_feather", PROP_BOOLEAN, PROP_NONE);
  RNA_def_property_boolean_negative_sdna(prop, NULL, "custom1", CMP_NODEFLAG_MASK_NO_FEATHER);
  RNA_def_property_ui_text(prop, "Feather", "Use feather information from the mask");
  RNA_def_property_update(prop, NC_NODE | NA_EDITED, "rna_Node_update");

  prop = RNA_def_property(srna, "use_motion_blur", PROP_BOOLEAN, PROP_NONE);
  RNA_def_property_boolean_sdna(prop, NULL, "custom1", CMP_NODEFLAG_MASK_MOTION_BLUR);
  RNA_def_property_ui_text(prop, "Motion Blur", "Use multi-sampled motion blur of the mask");
  RNA_def_property_update(prop, NC_NODE | NA_EDITED, "rna_Node_update");

  prop = RNA_def_property(srna, "motion_blur_samples", PROP_INT, PROP_NONE);
  RNA_def_property_int_sdna(prop, NULL, "custom2");
  RNA_def_property_range(prop, 1, CMP_NODE_MASK_MBLUR_SAMPLES_MAX);
  RNA_def_property_ui_text(prop, "Samples", "Number of motion blur samples");
  RNA_def_property_update(prop, NC_NODE | NA_EDITED, "rna_Node_update");

  prop = RNA_def_property(srna, "motion_blur_shutter", PROP_FLOAT, PROP_NONE);
  RNA_def_property_float_sdna(prop, NULL, "custom3");
  RNA_def_property_range(prop, 0.0, 1.0f);
  RNA_def_property_ui_text(prop, "Shutter", "Exposure for motion blur as a factor of FPS");
  RNA_def_property_update(prop, NC_NODE | NA_EDITED, "rna_Node_update");

  prop = RNA_def_property(srna, "size_source", PROP_ENUM, PROP_NONE);
  RNA_def_property_enum_bitflag_sdna(prop, NULL, "custom1");
  RNA_def_property_enum_items(prop, aspect_type_items);
  RNA_def_property_ui_text(
      prop, "Size Source", "Where to get the mask size from for aspect/size information");
  RNA_def_property_update(prop, NC_NODE | NA_EDITED, "rna_Node_update");

  RNA_def_struct_sdna_from(srna, "NodeMask", "storage");

  prop = RNA_def_property(srna, "size_x", PROP_INT, PROP_NONE);
  RNA_def_property_range(prop, 1.0f, 10000.0f);
  RNA_def_property_ui_text(prop, "X", "");
  RNA_def_property_update(prop, NC_NODE | NA_EDITED, "rna_Node_update");

  prop = RNA_def_property(srna, "size_y", PROP_INT, PROP_NONE);
  RNA_def_property_range(prop, 1.0f, 10000.0f);
  RNA_def_property_ui_text(prop, "Y", "");
  RNA_def_property_update(prop, NC_NODE | NA_EDITED, "rna_Node_update");
}

static void dev_cmd_transform(StructRNA *srna)
{
  PropertyRNA *prop;

  prop = RNA_def_property(srna, "filter_type", PROP_ENUM, PROP_NONE);
  RNA_def_property_enum_sdna(prop, NULL, "custom1");
  RNA_def_property_enum_items(prop, node_sampler_type_items);
  RNA_def_property_ui_text(prop, "Filter", "Method to use to filter transform");
  RNA_def_property_update(prop, NC_NODE | NA_EDITED, "rna_Node_update");
}

/* -- Compositor Nodes ------------------------------------------------------ */

static const EnumPropertyItem node_masktype_items[] = {
    {0, "ADD", 0, "Add", ""},
    {1, "SUBTRACT", 0, "Subtract", ""},
    {2, "MULTIPLY", 0, "Multiply", ""},
    {3, "NOT", 0, "Not", ""},
    {0, NULL, 0, NULL, NULL},
};

static void def_cmp_boxmask(StructRNA *srna)
{
  PropertyRNA *prop;

  prop = RNA_def_property(srna, "mask_type", PROP_ENUM, PROP_NONE);
  RNA_def_property_enum_sdna(prop, NULL, "custom1");
  RNA_def_property_enum_items(prop, node_masktype_items);
  RNA_def_property_ui_text(prop, "Mask Type", "");
  RNA_def_property_update(prop, NC_NODE | NA_EDITED, "rna_Node_update");

  RNA_def_struct_sdna_from(srna, "NodeBoxMask", "storage");

  prop = RNA_def_property(srna, "x", PROP_FLOAT, PROP_NONE);
  RNA_def_property_float_sdna(prop, NULL, "x");
  RNA_def_property_float_default(prop, 0.5f);
  RNA_def_property_range(prop, -1.0f, 2.0f);
  RNA_def_property_ui_text(prop, "X", "X position of the middle of the box");
  RNA_def_property_update(prop, NC_NODE | NA_EDITED, "rna_Node_update");

  prop = RNA_def_property(srna, "y", PROP_FLOAT, PROP_NONE);
  RNA_def_property_float_sdna(prop, NULL, "y");
  RNA_def_property_float_default(prop, 0.5f);
  RNA_def_property_range(prop, -1.0f, 2.0f);
  RNA_def_property_ui_text(prop, "Y", "Y position of the middle of the box");
  RNA_def_property_update(prop, NC_NODE | NA_EDITED, "rna_Node_update");

  prop = RNA_def_property(srna, "width", PROP_FLOAT, PROP_NONE);
  RNA_def_property_float_sdna(prop, NULL, "width");
  RNA_def_property_float_default(prop, 0.3f);
  RNA_def_property_range(prop, 0.0f, 2.0f);
  RNA_def_property_ui_text(prop, "Width", "Width of the box");
  RNA_def_property_update(prop, NC_NODE | NA_EDITED, "rna_Node_update");

  prop = RNA_def_property(srna, "height", PROP_FLOAT, PROP_NONE);
  RNA_def_property_float_sdna(prop, NULL, "height");
  RNA_def_property_float_default(prop, 0.2f);
  RNA_def_property_range(prop, 0.0f, 2.0f);
  RNA_def_property_ui_text(prop, "Height", "Height of the box");
  RNA_def_property_update(prop, NC_NODE | NA_EDITED, "rna_Node_update");

  prop = RNA_def_property(srna, "rotation", PROP_FLOAT, PROP_ANGLE);
  RNA_def_property_float_sdna(prop, NULL, "rotation");
  RNA_def_property_float_default(prop, 0.0f);
  RNA_def_property_range(prop, DEG2RADF(-1800.0f), DEG2RADF(1800.0f));
  RNA_def_property_ui_text(prop, "Rotation", "Rotation angle of the box");
  RNA_def_property_update(prop, NC_NODE | NA_EDITED, "rna_Node_update");
}

static void def_cmp_ellipsemask(StructRNA *srna)
{
  PropertyRNA *prop;
  prop = RNA_def_property(srna, "mask_type", PROP_ENUM, PROP_NONE);
  RNA_def_property_enum_sdna(prop, NULL, "custom1");
  RNA_def_property_enum_items(prop, node_masktype_items);
  RNA_def_property_ui_text(prop, "Mask Type", "");
  RNA_def_property_update(prop, NC_NODE | NA_EDITED, "rna_Node_update");

  RNA_def_struct_sdna_from(srna, "NodeEllipseMask", "storage");

  prop = RNA_def_property(srna, "x", PROP_FLOAT, PROP_NONE);
  RNA_def_property_float_sdna(prop, NULL, "x");
  RNA_def_property_float_default(prop, 0.5f);
  RNA_def_property_range(prop, -1.0f, 2.0f);
  RNA_def_property_ui_text(prop, "X", "X position of the middle of the ellipse");
  RNA_def_property_update(prop, NC_NODE | NA_EDITED, "rna_Node_update");

  prop = RNA_def_property(srna, "y", PROP_FLOAT, PROP_NONE);
  RNA_def_property_float_sdna(prop, NULL, "y");
  RNA_def_property_float_default(prop, 0.5f);
  RNA_def_property_range(prop, -1.0f, 2.0f);
  RNA_def_property_ui_text(prop, "Y", "Y position of the middle of the ellipse");
  RNA_def_property_update(prop, NC_NODE | NA_EDITED, "rna_Node_update");

  prop = RNA_def_property(srna, "width", PROP_FLOAT, PROP_NONE);
  RNA_def_property_float_sdna(prop, NULL, "width");
  RNA_def_property_float_default(prop, 0.3f);
  RNA_def_property_range(prop, 0.0f, 2.0f);
  RNA_def_property_ui_text(prop, "Width", "Width of the ellipse");
  RNA_def_property_update(prop, NC_NODE | NA_EDITED, "rna_Node_update");

  prop = RNA_def_property(srna, "height", PROP_FLOAT, PROP_NONE);
  RNA_def_property_float_sdna(prop, NULL, "height");
  RNA_def_property_float_default(prop, 0.2f);
  RNA_def_property_range(prop, 0.0f, 2.0f);
  RNA_def_property_ui_text(prop, "Height", "Height of the ellipse");
  RNA_def_property_update(prop, NC_NODE | NA_EDITED, "rna_Node_update");

  prop = RNA_def_property(srna, "rotation", PROP_FLOAT, PROP_ANGLE);
  RNA_def_property_float_sdna(prop, NULL, "rotation");
  RNA_def_property_float_default(prop, 0.0f);
  RNA_def_property_range(prop, DEG2RADF(-1800.0f), DEG2RADF(1800.0f));
  RNA_def_property_ui_text(prop, "Rotation", "Rotation angle of the ellipse");
  RNA_def_property_update(prop, NC_NODE | NA_EDITED, "rna_Node_update");
}

static void def_cmp_bokehblur(StructRNA *srna)
{
  PropertyRNA *prop;

  /* duplicated in def_cmp_blur */
  prop = RNA_def_property(srna, "use_variable_size", PROP_BOOLEAN, PROP_NONE);
  RNA_def_property_boolean_sdna(prop, NULL, "custom1", CMP_NODEFLAG_BLUR_VARIABLE_SIZE);
  RNA_def_property_ui_text(
      prop, "Variable Size", "Support variable blur per-pixel when using an image for size input");
  RNA_def_property_update(prop, NC_NODE | NA_EDITED, "rna_Node_update");

  prop = RNA_def_property(srna, "use_extended_bounds", PROP_BOOLEAN, PROP_NONE);
  RNA_def_property_boolean_sdna(prop, NULL, "custom1", CMP_NODEFLAG_BLUR_EXTEND_BOUNDS);
  RNA_def_property_ui_text(
      prop, "Extend Bounds", "Extend bounds of the input image to fully fit blurred image");
  RNA_def_property_update(prop, NC_NODE | NA_EDITED, "rna_Node_update");

#  if 0
  prop = RNA_def_property(srna, "f_stop", PROP_FLOAT, PROP_NONE);
  RNA_def_property_float_sdna(prop, NULL, "custom3");
  RNA_def_property_range(prop, 0.0f, 128.0f);
  RNA_def_property_ui_text(
      prop,
      "F-stop",
      "Amount of focal blur, 128=infinity=perfect focus, half the value doubles "
      "the blur radius");
  RNA_def_property_update(prop, NC_NODE | NA_EDITED, "rna_Node_update");
#  endif

  prop = RNA_def_property(srna, "blur_max", PROP_FLOAT, PROP_NONE);
  RNA_def_property_float_sdna(prop, NULL, "custom4");
  RNA_def_property_range(prop, 0.0f, 10000.0f);
  RNA_def_property_ui_text(prop, "Max Blur", "Blur limit, maximum CoC radius");
  RNA_def_property_update(prop, NC_NODE | NA_EDITED, "rna_Node_update");
}

static void def_cmp_bokehimage(StructRNA *srna)
{
  PropertyRNA *prop;

  RNA_def_struct_sdna_from(srna, "NodeBokehImage", "storage");

  prop = RNA_def_property(srna, "angle", PROP_FLOAT, PROP_ANGLE);
  RNA_def_property_float_sdna(prop, NULL, "angle");
  RNA_def_property_float_default(prop, 0.0f);
  RNA_def_property_range(prop, DEG2RADF(-720.0f), DEG2RADF(720.0f));
  RNA_def_property_ui_text(prop, "Angle", "Angle of the bokeh");
  RNA_def_property_update(prop, NC_NODE | NA_EDITED, "rna_Node_update");

  prop = RNA_def_property(srna, "flaps", PROP_INT, PROP_NONE);
  RNA_def_property_int_sdna(prop, NULL, "flaps");
  RNA_def_property_int_default(prop, 5);
  RNA_def_property_range(prop, 3, 24);
  RNA_def_property_ui_text(prop, "Flaps", "Number of flaps");
  RNA_def_property_update(prop, NC_NODE | NA_EDITED, "rna_Node_update");

  prop = RNA_def_property(srna, "rounding", PROP_FLOAT, PROP_NONE);
  RNA_def_property_float_sdna(prop, NULL, "rounding");
  RNA_def_property_float_default(prop, 0.0f);
  RNA_def_property_range(prop, -0.0f, 1.0f);
  RNA_def_property_ui_text(prop, "Rounding", "Level of rounding of the bokeh");
  RNA_def_property_update(prop, NC_NODE | NA_EDITED, "rna_Node_update");

  prop = RNA_def_property(srna, "catadioptric", PROP_FLOAT, PROP_NONE);
  RNA_def_property_float_sdna(prop, NULL, "catadioptric");
  RNA_def_property_float_default(prop, 0.0f);
  RNA_def_property_range(prop, -0.0f, 1.0f);
  RNA_def_property_ui_text(prop, "Catadioptric", "Level of catadioptric of the bokeh");
  RNA_def_property_update(prop, NC_NODE | NA_EDITED, "rna_Node_update");

  prop = RNA_def_property(srna, "shift", PROP_FLOAT, PROP_NONE);
  RNA_def_property_float_sdna(prop, NULL, "lensshift");
  RNA_def_property_float_default(prop, 0.0f);
  RNA_def_property_range(prop, -1.0f, 1.0f);
  RNA_def_property_ui_text(prop, "Lens Shift", "Shift of the lens components");
  RNA_def_property_update(prop, NC_NODE | NA_EDITED, "rna_Node_update");
}

static void def_cmp_switch(StructRNA *srna)
{
  PropertyRNA *prop;

  prop = RNA_def_property(srna, "check", PROP_BOOLEAN, PROP_NONE);
  RNA_def_property_boolean_sdna(prop, NULL, "custom1", 0);
  RNA_def_property_ui_text(prop, "Switch", "Off: first socket, On: second socket");
  RNA_def_property_update(prop, NC_NODE | NA_EDITED, "rna_Node_update");
}

static void def_cmp_switch_view(StructRNA *UNUSED(srna))
{
}

static void def_cmp_colorcorrection(StructRNA *srna)
{
  PropertyRNA *prop;
  prop = RNA_def_property(srna, "red", PROP_BOOLEAN, PROP_NONE);
  RNA_def_property_boolean_sdna(prop, NULL, "custom1", 1);
  RNA_def_property_boolean_default(prop, true);
  RNA_def_property_ui_text(prop, "Red", "Red channel active");
  RNA_def_property_update(prop, NC_NODE | NA_EDITED, "rna_Node_update");

  prop = RNA_def_property(srna, "green", PROP_BOOLEAN, PROP_NONE);
  RNA_def_property_boolean_sdna(prop, NULL, "custom1", 2);
  RNA_def_property_boolean_default(prop, true);
  RNA_def_property_ui_text(prop, "Green", "Green channel active");
  RNA_def_property_update(prop, NC_NODE | NA_EDITED, "rna_Node_update");

  prop = RNA_def_property(srna, "blue", PROP_BOOLEAN, PROP_NONE);
  RNA_def_property_boolean_sdna(prop, NULL, "custom1", 4);
  RNA_def_property_boolean_default(prop, true);
  RNA_def_property_ui_text(prop, "Blue", "Blue channel active");
  RNA_def_property_update(prop, NC_NODE | NA_EDITED, "rna_Node_update");

  RNA_def_struct_sdna_from(srna, "NodeColorCorrection", "storage");

  prop = RNA_def_property(srna, "midtones_start", PROP_FLOAT, PROP_NONE);
  RNA_def_property_float_sdna(prop, NULL, "startmidtones");
  RNA_def_property_float_default(prop, 0.2f);
  RNA_def_property_range(prop, 0, 1);
  RNA_def_property_ui_text(prop, "Midtones Start", "Start of midtones");
  RNA_def_property_update(prop, NC_NODE | NA_EDITED, "rna_Node_update");

  prop = RNA_def_property(srna, "midtones_end", PROP_FLOAT, PROP_NONE);
  RNA_def_property_float_sdna(prop, NULL, "endmidtones");
  RNA_def_property_float_default(prop, 0.7f);
  RNA_def_property_range(prop, 0, 1);
  RNA_def_property_ui_text(prop, "Midtones End", "End of midtones");
  RNA_def_property_update(prop, NC_NODE | NA_EDITED, "rna_Node_update");

  prop = RNA_def_property(srna, "master_saturation", PROP_FLOAT, PROP_NONE);
  RNA_def_property_float_sdna(prop, NULL, "master.saturation");
  RNA_def_property_float_default(prop, 1.0f);
  RNA_def_property_range(prop, 0, 4);
  RNA_def_property_ui_text(prop, "Master Saturation", "Master saturation");
  RNA_def_property_update(prop, NC_NODE | NA_EDITED, "rna_Node_update");

  prop = RNA_def_property(srna, "master_contrast", PROP_FLOAT, PROP_NONE);
  RNA_def_property_float_sdna(prop, NULL, "master.contrast");
  RNA_def_property_float_default(prop, 1.0f);
  RNA_def_property_range(prop, 0, 4);
  RNA_def_property_ui_text(prop, "Master Contrast", "Master contrast");
  RNA_def_property_update(prop, NC_NODE | NA_EDITED, "rna_Node_update");

  prop = RNA_def_property(srna, "master_gamma", PROP_FLOAT, PROP_NONE);
  RNA_def_property_float_sdna(prop, NULL, "master.gamma");
  RNA_def_property_float_default(prop, 1.0f);
  RNA_def_property_range(prop, 0, 4);
  RNA_def_property_ui_text(prop, "Master Gamma", "Master gamma");
  RNA_def_property_update(prop, NC_NODE | NA_EDITED, "rna_Node_update");

  prop = RNA_def_property(srna, "master_gain", PROP_FLOAT, PROP_NONE);
  RNA_def_property_float_sdna(prop, NULL, "master.gain");
  RNA_def_property_float_default(prop, 1.0f);
  RNA_def_property_range(prop, 0, 4);
  RNA_def_property_ui_text(prop, "Master Gain", "Master gain");
  RNA_def_property_update(prop, NC_NODE | NA_EDITED, "rna_Node_update");

  prop = RNA_def_property(srna, "master_lift", PROP_FLOAT, PROP_NONE);
  RNA_def_property_float_sdna(prop, NULL, "master.lift");
  RNA_def_property_float_default(prop, 0.0f);
  RNA_def_property_range(prop, -1, 1);
  RNA_def_property_ui_text(prop, "Master Lift", "Master lift");
  RNA_def_property_update(prop, NC_NODE | NA_EDITED, "rna_Node_update");

  //
  prop = RNA_def_property(srna, "shadows_saturation", PROP_FLOAT, PROP_NONE);
  RNA_def_property_float_sdna(prop, NULL, "shadows.saturation");
  RNA_def_property_float_default(prop, 1.0f);
  RNA_def_property_range(prop, 0, 4);
  RNA_def_property_ui_text(prop, "Shadows Saturation", "Shadows saturation");
  RNA_def_property_update(prop, NC_NODE | NA_EDITED, "rna_Node_update");

  prop = RNA_def_property(srna, "shadows_contrast", PROP_FLOAT, PROP_NONE);
  RNA_def_property_float_sdna(prop, NULL, "shadows.contrast");
  RNA_def_property_float_default(prop, 1.0f);
  RNA_def_property_range(prop, 0, 4);
  RNA_def_property_ui_text(prop, "Shadows Contrast", "Shadows contrast");
  RNA_def_property_update(prop, NC_NODE | NA_EDITED, "rna_Node_update");

  prop = RNA_def_property(srna, "shadows_gamma", PROP_FLOAT, PROP_NONE);
  RNA_def_property_float_sdna(prop, NULL, "shadows.gamma");
  RNA_def_property_float_default(prop, 1.0f);
  RNA_def_property_range(prop, 0, 4);
  RNA_def_property_ui_text(prop, "Shadows Gamma", "Shadows gamma");
  RNA_def_property_update(prop, NC_NODE | NA_EDITED, "rna_Node_update");

  prop = RNA_def_property(srna, "shadows_gain", PROP_FLOAT, PROP_NONE);
  RNA_def_property_float_sdna(prop, NULL, "shadows.gain");
  RNA_def_property_float_default(prop, 1.0f);
  RNA_def_property_range(prop, 0, 4);
  RNA_def_property_ui_text(prop, "Shadows Gain", "Shadows gain");
  RNA_def_property_update(prop, NC_NODE | NA_EDITED, "rna_Node_update");

  prop = RNA_def_property(srna, "shadows_lift", PROP_FLOAT, PROP_NONE);
  RNA_def_property_float_sdna(prop, NULL, "shadows.lift");
  RNA_def_property_float_default(prop, 0.0f);
  RNA_def_property_range(prop, -1, 1);
  RNA_def_property_ui_text(prop, "Shadows Lift", "Shadows lift");
  RNA_def_property_update(prop, NC_NODE | NA_EDITED, "rna_Node_update");
  //
  prop = RNA_def_property(srna, "midtones_saturation", PROP_FLOAT, PROP_NONE);
  RNA_def_property_float_sdna(prop, NULL, "midtones.saturation");
  RNA_def_property_float_default(prop, 1.0f);
  RNA_def_property_range(prop, 0, 4);
  RNA_def_property_ui_text(prop, "Midtones Saturation", "Midtones saturation");
  RNA_def_property_update(prop, NC_NODE | NA_EDITED, "rna_Node_update");

  prop = RNA_def_property(srna, "midtones_contrast", PROP_FLOAT, PROP_NONE);
  RNA_def_property_float_sdna(prop, NULL, "midtones.contrast");
  RNA_def_property_float_default(prop, 1.0f);
  RNA_def_property_range(prop, 0, 4);
  RNA_def_property_ui_text(prop, "Midtones Contrast", "Midtones contrast");
  RNA_def_property_update(prop, NC_NODE | NA_EDITED, "rna_Node_update");

  prop = RNA_def_property(srna, "midtones_gamma", PROP_FLOAT, PROP_NONE);
  RNA_def_property_float_sdna(prop, NULL, "midtones.gamma");
  RNA_def_property_float_default(prop, 1.0f);
  RNA_def_property_range(prop, 0, 4);
  RNA_def_property_ui_text(prop, "Midtones Gamma", "Midtones gamma");
  RNA_def_property_update(prop, NC_NODE | NA_EDITED, "rna_Node_update");

  prop = RNA_def_property(srna, "midtones_gain", PROP_FLOAT, PROP_NONE);
  RNA_def_property_float_sdna(prop, NULL, "midtones.gain");
  RNA_def_property_float_default(prop, 1.0f);
  RNA_def_property_range(prop, 0, 4);
  RNA_def_property_ui_text(prop, "Midtones Gain", "Midtones gain");
  RNA_def_property_update(prop, NC_NODE | NA_EDITED, "rna_Node_update");

  prop = RNA_def_property(srna, "midtones_lift", PROP_FLOAT, PROP_NONE);
  RNA_def_property_float_sdna(prop, NULL, "midtones.lift");
  RNA_def_property_float_default(prop, 0.0f);
  RNA_def_property_range(prop, -1, 1);
  RNA_def_property_ui_text(prop, "Midtones Lift", "Midtones lift");
  RNA_def_property_update(prop, NC_NODE | NA_EDITED, "rna_Node_update");
  //
  prop = RNA_def_property(srna, "highlights_saturation", PROP_FLOAT, PROP_NONE);
  RNA_def_property_float_sdna(prop, NULL, "highlights.saturation");
  RNA_def_property_float_default(prop, 1.0f);
  RNA_def_property_range(prop, 0, 4);
  RNA_def_property_ui_text(prop, "Highlights Saturation", "Highlights saturation");
  RNA_def_property_update(prop, NC_NODE | NA_EDITED, "rna_Node_update");

  prop = RNA_def_property(srna, "highlights_contrast", PROP_FLOAT, PROP_NONE);
  RNA_def_property_float_sdna(prop, NULL, "highlights.contrast");
  RNA_def_property_float_default(prop, 1.0f);
  RNA_def_property_range(prop, 0, 4);
  RNA_def_property_ui_text(prop, "Highlights Contrast", "Highlights contrast");
  RNA_def_property_update(prop, NC_NODE | NA_EDITED, "rna_Node_update");

  prop = RNA_def_property(srna, "highlights_gamma", PROP_FLOAT, PROP_NONE);
  RNA_def_property_float_sdna(prop, NULL, "highlights.gamma");
  RNA_def_property_float_default(prop, 1.0f);
  RNA_def_property_range(prop, 0, 4);
  RNA_def_property_ui_text(prop, "Highlights Gamma", "Highlights gamma");
  RNA_def_property_update(prop, NC_NODE | NA_EDITED, "rna_Node_update");

  prop = RNA_def_property(srna, "highlights_gain", PROP_FLOAT, PROP_NONE);
  RNA_def_property_float_sdna(prop, NULL, "highlights.gain");
  RNA_def_property_float_default(prop, 1.0f);
  RNA_def_property_range(prop, 0, 4);
  RNA_def_property_ui_text(prop, "Highlights Gain", "Highlights gain");
  RNA_def_property_update(prop, NC_NODE | NA_EDITED, "rna_Node_update");

  prop = RNA_def_property(srna, "highlights_lift", PROP_FLOAT, PROP_NONE);
  RNA_def_property_float_sdna(prop, NULL, "highlights.lift");
  RNA_def_property_float_default(prop, 0.0f);
  RNA_def_property_range(prop, -1, 1);
  RNA_def_property_ui_text(prop, "Highlights Lift", "Highlights lift");
  RNA_def_property_update(prop, NC_NODE | NA_EDITED, "rna_Node_update");
}

static void def_cmp_viewer(StructRNA *srna)
{
  PropertyRNA *prop;
  static const EnumPropertyItem tileorder_items[] = {
      {0, "CENTEROUT", 0, "Center", "Expand from center"},
      {1, "RANDOM", 0, "Random", "Random tiles"},
      {2, "BOTTOMUP", 0, "Bottom Up", "Expand from bottom"},
      {3, "RULE_OF_THIRDS", 0, "Rule of Thirds", "Expand from 9 places"},
      {0, NULL, 0, NULL, NULL},
  };

  prop = RNA_def_property(srna, "tile_order", PROP_ENUM, PROP_NONE);
  RNA_def_property_enum_sdna(prop, NULL, "custom1");
  RNA_def_property_enum_items(prop, tileorder_items);
  RNA_def_property_ui_text(prop, "Tile Order", "Tile order");
  RNA_def_property_update(prop, NC_NODE | NA_EDITED, "rna_Node_update");

  prop = RNA_def_property(srna, "center_x", PROP_FLOAT, PROP_NONE);
  RNA_def_property_float_sdna(prop, NULL, "custom3");
  RNA_def_property_float_default(prop, 0.5f);
  RNA_def_property_range(prop, 0.0f, 1.0f);
  RNA_def_property_ui_text(prop, "X", "");
  RNA_def_property_update(prop, NC_NODE | NA_EDITED, "rna_Node_update");

  prop = RNA_def_property(srna, "center_y", PROP_FLOAT, PROP_NONE);
  RNA_def_property_float_sdna(prop, NULL, "custom4");
  RNA_def_property_float_default(prop, 0.5f);
  RNA_def_property_range(prop, 0.0f, 1.0f);
  RNA_def_property_ui_text(prop, "Y", "");
  RNA_def_property_update(prop, NC_NODE | NA_EDITED, "rna_Node_update");

  prop = RNA_def_property(srna, "use_alpha", PROP_BOOLEAN, PROP_NONE);
  RNA_def_property_boolean_negative_sdna(prop, NULL, "custom2", CMP_NODE_OUTPUT_IGNORE_ALPHA);
  RNA_def_property_ui_text(
      prop,
      "Use Alpha",
      "Colors are treated alpha premultiplied, or colors output straight (alpha gets set to 1)");
  RNA_def_property_update(prop, NC_NODE | NA_EDITED, "rna_Node_update");
}

static void def_cmp_composite(StructRNA *srna)
{
  PropertyRNA *prop;

  prop = RNA_def_property(srna, "use_alpha", PROP_BOOLEAN, PROP_NONE);
  RNA_def_property_boolean_negative_sdna(prop, NULL, "custom2", CMP_NODE_OUTPUT_IGNORE_ALPHA);
  RNA_def_property_ui_text(
      prop,
      "Use Alpha",
      "Colors are treated alpha premultiplied, or colors output straight (alpha gets set to 1)");
  RNA_def_property_update(prop, NC_NODE | NA_EDITED, "rna_Node_update");
}

static void def_cmp_keyingscreen(StructRNA *srna)
{
  PropertyRNA *prop;

  prop = RNA_def_property(srna, "clip", PROP_POINTER, PROP_NONE);
  RNA_def_property_pointer_sdna(prop, NULL, "id");
  RNA_def_property_struct_type(prop, "MovieClip");
  RNA_def_property_flag(prop, PROP_EDITABLE);
  RNA_def_property_ui_text(prop, "Movie Clip", "");
  RNA_def_property_update(prop, NC_NODE | NA_EDITED, "rna_Node_update");

  RNA_def_struct_sdna_from(srna, "NodeKeyingScreenData", "storage");

  prop = RNA_def_property(srna, "tracking_object", PROP_STRING, PROP_NONE);
  RNA_def_property_string_sdna(prop, NULL, "tracking_object");
  RNA_def_property_ui_text(prop, "Tracking Object", "");
  RNA_def_property_update(prop, NC_NODE | NA_EDITED, "rna_Node_update");
}

static void def_cmp_keying(StructRNA *srna)
{
  PropertyRNA *prop;

  RNA_def_struct_sdna_from(srna, "NodeKeyingData", "storage");

  prop = RNA_def_property(srna, "screen_balance", PROP_FLOAT, PROP_FACTOR);
  RNA_def_property_float_sdna(prop, NULL, "screen_balance");
  RNA_def_property_range(prop, 0.0f, 1.0f);
  RNA_def_property_ui_text(
      prop,
      "Screen Balance",
      "Balance between two non-primary channels primary channel is comparing against");
  RNA_def_property_update(prop, NC_NODE | NA_EDITED, "rna_Node_update");

  prop = RNA_def_property(srna, "despill_factor", PROP_FLOAT, PROP_FACTOR);
  RNA_def_property_float_sdna(prop, NULL, "despill_factor");
  RNA_def_property_range(prop, 0.0f, 1.0f);
  RNA_def_property_ui_text(prop, "Despill Factor", "Factor of despilling screen color from image");
  RNA_def_property_update(prop, NC_NODE | NA_EDITED, "rna_Node_update");

  prop = RNA_def_property(srna, "despill_balance", PROP_FLOAT, PROP_FACTOR);
  RNA_def_property_float_sdna(prop, NULL, "despill_balance");
  RNA_def_property_range(prop, 0.0f, 1.0f);
  RNA_def_property_ui_text(
      prop,
      "Despill Balance",
      "Balance between non-key colors used to detect amount of key color to be removed");
  RNA_def_property_update(prop, NC_NODE | NA_EDITED, "rna_Node_update");

  prop = RNA_def_property(srna, "clip_black", PROP_FLOAT, PROP_FACTOR);
  RNA_def_property_float_sdna(prop, NULL, "clip_black");
  RNA_def_property_range(prop, 0.0f, 1.0f);
  RNA_def_property_ui_text(
      prop,
      "Clip Black",
      "Value of non-scaled matte pixel which considers as fully background pixel");
  RNA_def_property_update(prop, NC_NODE | NA_EDITED, "rna_Node_update");

  prop = RNA_def_property(srna, "clip_white", PROP_FLOAT, PROP_FACTOR);
  RNA_def_property_float_sdna(prop, NULL, "clip_white");
  RNA_def_property_range(prop, 0.0f, 1.0f);
  RNA_def_property_ui_text(
      prop,
      "Clip White",
      "Value of non-scaled matte pixel which considers as fully foreground pixel");
  RNA_def_property_update(prop, NC_NODE | NA_EDITED, "rna_Node_update");

  prop = RNA_def_property(srna, "blur_pre", PROP_INT, PROP_NONE);
  RNA_def_property_int_sdna(prop, NULL, "blur_pre");
  RNA_def_property_range(prop, 0, 2048);
  RNA_def_property_ui_text(
      prop, "Pre Blur", "Chroma pre-blur size which applies before running keyer");
  RNA_def_property_update(prop, NC_NODE | NA_EDITED, "rna_Node_update");

  prop = RNA_def_property(srna, "blur_post", PROP_INT, PROP_NONE);
  RNA_def_property_int_sdna(prop, NULL, "blur_post");
  RNA_def_property_range(prop, 0, 2048);
  RNA_def_property_ui_text(
      prop, "Post Blur", "Matte blur size which applies after clipping and dilate/eroding");
  RNA_def_property_update(prop, NC_NODE | NA_EDITED, "rna_Node_update");

  prop = RNA_def_property(srna, "dilate_distance", PROP_INT, PROP_NONE);
  RNA_def_property_int_sdna(prop, NULL, "dilate_distance");
  RNA_def_property_range(prop, -100, 100);
  RNA_def_property_ui_text(prop, "Dilate/Erode", "Matte dilate/erode side");
  RNA_def_property_update(prop, NC_NODE | NA_EDITED, "rna_Node_update");

  prop = RNA_def_property(srna, "edge_kernel_radius", PROP_INT, PROP_NONE);
  RNA_def_property_int_sdna(prop, NULL, "edge_kernel_radius");
  RNA_def_property_range(prop, 0, 100);
  RNA_def_property_ui_text(
      prop, "Edge Kernel Radius", "Radius of kernel used to detect whether pixel belongs to edge");
  RNA_def_property_update(prop, NC_NODE | NA_EDITED, "rna_Node_update");

  prop = RNA_def_property(srna, "edge_kernel_tolerance", PROP_FLOAT, PROP_FACTOR);
  RNA_def_property_float_sdna(prop, NULL, "edge_kernel_tolerance");
  RNA_def_property_range(prop, 0.0f, 1.0f);
  RNA_def_property_ui_text(
      prop,
      "Edge Kernel Tolerance",
      "Tolerance to pixels inside kernel which are treating as belonging to the same plane");
  RNA_def_property_update(prop, NC_NODE | NA_EDITED, "rna_Node_update");

  prop = RNA_def_property(srna, "feather_falloff", PROP_ENUM, PROP_NONE);
  RNA_def_property_enum_sdna(prop, NULL, "feather_falloff");
  RNA_def_property_enum_items(prop, rna_enum_proportional_falloff_curve_only_items);
  RNA_def_property_ui_text(prop, "Feather Falloff", "Falloff type the feather");
  RNA_def_property_translation_context(prop, BLT_I18NCONTEXT_ID_CURVE); /* Abusing id_curve :/ */
  RNA_def_property_update(prop, NC_NODE | NA_EDITED, "rna_Node_update");

  prop = RNA_def_property(srna, "feather_distance", PROP_INT, PROP_NONE);
  RNA_def_property_int_sdna(prop, NULL, "feather_distance");
  RNA_def_property_range(prop, -100, 100);
  RNA_def_property_ui_text(prop, "Feather Distance", "Distance to grow/shrink the feather");
  RNA_def_property_update(prop, NC_NODE | NA_EDITED, "rna_Node_update");
}

static void def_cmp_trackpos(StructRNA *srna)
{
  PropertyRNA *prop;

  static const EnumPropertyItem position_items[] = {
      {CMP_TRACKPOS_ABSOLUTE, "ABSOLUTE", 0, "Absolute", "Output absolute position of a marker"},
      {CMP_TRACKPOS_RELATIVE_START,
       "RELATIVE_START",
       0,
       "Relative Start",
       "Output position of a marker relative to first marker of a track"},
      {CMP_TRACKPOS_RELATIVE_FRAME,
       "RELATIVE_FRAME",
       0,
       "Relative Frame",
       "Output position of a marker relative to marker at given frame number"},
      {CMP_TRACKPOS_ABSOLUTE_FRAME,
       "ABSOLUTE_FRAME",
       0,
       "Absolute Frame",
       "Output absolute position of a marker at given frame number"},
      {0, NULL, 0, NULL, NULL},
  };

  prop = RNA_def_property(srna, "clip", PROP_POINTER, PROP_NONE);
  RNA_def_property_pointer_sdna(prop, NULL, "id");
  RNA_def_property_struct_type(prop, "MovieClip");
  RNA_def_property_flag(prop, PROP_EDITABLE);
  RNA_def_property_ui_text(prop, "Movie Clip", "");
  RNA_def_property_update(prop, NC_NODE | NA_EDITED, "rna_Node_update");

  prop = RNA_def_property(srna, "position", PROP_ENUM, PROP_NONE);
  RNA_def_property_enum_sdna(prop, NULL, "custom1");
  RNA_def_property_enum_items(prop, position_items);
  RNA_def_property_ui_text(prop, "Position", "Which marker position to use for output");
  RNA_def_property_update(prop, NC_NODE | NA_EDITED, "rna_Node_update");

  prop = RNA_def_property(srna, "frame_relative", PROP_INT, PROP_NONE);
  RNA_def_property_int_sdna(prop, NULL, "custom2");
  RNA_def_property_ui_text(prop, "Frame", "Frame to be used for relative position");
  RNA_def_property_update(prop, NC_NODE | NA_EDITED, "rna_Node_update");

  RNA_def_struct_sdna_from(srna, "NodeTrackPosData", "storage");

  prop = RNA_def_property(srna, "tracking_object", PROP_STRING, PROP_NONE);
  RNA_def_property_string_sdna(prop, NULL, "tracking_object");
  RNA_def_property_ui_text(prop, "Tracking Object", "");
  RNA_def_property_update(prop, NC_NODE | NA_EDITED, "rna_Node_update");

  prop = RNA_def_property(srna, "track_name", PROP_STRING, PROP_NONE);
  RNA_def_property_string_sdna(prop, NULL, "track_name");
  RNA_def_property_ui_text(prop, "Track", "");
  RNA_def_property_update(prop, NC_NODE | NA_EDITED, "rna_Node_update");
}

static void def_cmp_translate(StructRNA *srna)
{
  static const EnumPropertyItem translate_items[] = {
      {CMP_NODE_WRAP_NONE, "NONE", 0, "None", "No wrapping on X and Y"},
      {CMP_NODE_WRAP_X, "XAXIS", 0, "X Axis", "Wrap all pixels on the X axis"},
      {CMP_NODE_WRAP_Y, "YAXIS", 0, "Y Axis", "Wrap all pixels on the Y axis"},
      {CMP_NODE_WRAP_XY, "BOTH", 0, "Both Axes", "Wrap all pixels on both axes"},
      {0, NULL, 0, NULL, NULL},
  };

  PropertyRNA *prop;

  RNA_def_struct_sdna_from(srna, "NodeTranslateData", "storage");

  prop = RNA_def_property(srna, "use_relative", PROP_BOOLEAN, PROP_NONE);
  RNA_def_property_boolean_sdna(prop, NULL, "relative", 1);
  RNA_def_property_ui_text(
      prop,
      "Relative",
      "Use relative (fraction of input image size) values to define translation");
  RNA_def_property_update(prop, NC_NODE | NA_EDITED, "rna_Node_update");

  prop = RNA_def_property(srna, "wrap_axis", PROP_ENUM, PROP_NONE);
  RNA_def_property_enum_sdna(prop, NULL, "wrap_axis");
  RNA_def_property_enum_items(prop, translate_items);
  RNA_def_property_ui_text(prop, "Wrapping", "Wrap image on a specific axis");
  RNA_def_property_update(prop, NC_NODE | NA_EDITED, "rna_Node_update");
}

static void def_cmp_planetrackdeform(StructRNA *srna)
{
  PropertyRNA *prop;

  prop = RNA_def_property(srna, "clip", PROP_POINTER, PROP_NONE);
  RNA_def_property_pointer_sdna(prop, NULL, "id");
  RNA_def_property_struct_type(prop, "MovieClip");
  RNA_def_property_flag(prop, PROP_EDITABLE);
  RNA_def_property_ui_text(prop, "Movie Clip", "");
  RNA_def_property_update(prop, NC_NODE | NA_EDITED, "rna_Node_update");

  RNA_def_struct_sdna_from(srna, "NodePlaneTrackDeformData", "storage");

  prop = RNA_def_property(srna, "tracking_object", PROP_STRING, PROP_NONE);
  RNA_def_property_string_sdna(prop, NULL, "tracking_object");
  RNA_def_property_ui_text(prop, "Tracking Object", "");
  RNA_def_property_update(prop, NC_NODE | NA_EDITED, "rna_Node_update");

  prop = RNA_def_property(srna, "plane_track_name", PROP_STRING, PROP_NONE);
  RNA_def_property_string_sdna(prop, NULL, "plane_track_name");
  RNA_def_property_ui_text(prop, "Plane Track", "");
  RNA_def_property_update(prop, NC_NODE | NA_EDITED, "rna_Node_update");

  prop = RNA_def_property(srna, "use_motion_blur", PROP_BOOLEAN, PROP_NONE);
  RNA_def_property_boolean_sdna(prop, NULL, "flag", CMP_NODEFLAG_PLANETRACKDEFORM_MOTION_BLUR);
  RNA_def_property_ui_text(prop, "Motion Blur", "Use multi-sampled motion blur of the mask");
  RNA_def_property_update(prop, NC_NODE | NA_EDITED, "rna_Node_update");

  prop = RNA_def_property(srna, "motion_blur_samples", PROP_INT, PROP_NONE);
  RNA_def_property_range(prop, 1, CMP_NODE_PLANETRACKDEFORM_MBLUR_SAMPLES_MAX);
  RNA_def_property_ui_text(prop, "Samples", "Number of motion blur samples");
  RNA_def_property_update(prop, NC_NODE | NA_EDITED, "rna_Node_update");

  prop = RNA_def_property(srna, "motion_blur_shutter", PROP_FLOAT, PROP_NONE);
  RNA_def_property_range(prop, 0.0, 1.0f);
  RNA_def_property_ui_text(prop, "Shutter", "Exposure for motion blur as a factor of FPS");
  RNA_def_property_update(prop, NC_NODE | NA_EDITED, "rna_Node_update");
}

static void def_cmp_sunbeams(StructRNA *srna)
{
  PropertyRNA *prop;

  RNA_def_struct_sdna_from(srna, "NodeSunBeams", "storage");

  prop = RNA_def_property(srna, "source", PROP_FLOAT, PROP_NONE);
  RNA_def_property_float_sdna(prop, NULL, "source");
  RNA_def_property_range(prop, -100.0f, 100.0f);
  RNA_def_property_ui_range(prop, -10.0f, 10.0f, 10, 3);
  RNA_def_property_ui_text(
      prop, "Source", "Source point of rays as a factor of the image width and height");
  RNA_def_property_update(prop, NC_NODE | NA_EDITED, "rna_Node_update");

  prop = RNA_def_property(srna, "ray_length", PROP_FLOAT, PROP_UNSIGNED);
  RNA_def_property_float_sdna(prop, NULL, "ray_length");
  RNA_def_property_range(prop, 0.0f, 100.0f);
  RNA_def_property_ui_range(prop, 0.0f, 1.0f, 10, 3);
  RNA_def_property_ui_text(prop, "Ray Length", "Length of rays as a factor of the image size");
  RNA_def_property_update(prop, NC_NODE | NA_EDITED, "rna_Node_update");
}

static void def_cmp_cryptomatte(StructRNA *srna)
{
  PropertyRNA *prop;
  static float default_1[3] = {1.0f, 1.0f, 1.0f};

  RNA_def_struct_sdna_from(srna, "NodeCryptomatte", "storage");
  prop = RNA_def_property(srna, "matte_id", PROP_STRING, PROP_NONE);
  RNA_def_property_string_funcs(prop,
                                "rna_NodeCryptomatte_matte_get",
                                "rna_NodeCryptomatte_matte_length",
                                "rna_NodeCryptomatte_matte_set");
  RNA_def_property_ui_text(
      prop, "Matte Objects", "List of object and material crypto IDs to include in matte");
  RNA_def_property_update(prop, NC_NODE | NA_EDITED, "rna_Node_update");

  prop = RNA_def_property(srna, "add", PROP_FLOAT, PROP_COLOR);
  RNA_def_property_float_array_default(prop, default_1);
  RNA_def_property_range(prop, -FLT_MAX, FLT_MAX);
  RNA_def_property_ui_text(
      prop, "Add", "Add object or material to matte, by picking a color from the Pick output");
  RNA_def_property_update(prop, NC_NODE | NA_EDITED, "rna_NodeCryptomatte_update_add");

  prop = RNA_def_property(srna, "remove", PROP_FLOAT, PROP_COLOR);
  RNA_def_property_float_array_default(prop, default_1);
  RNA_def_property_range(prop, -FLT_MAX, FLT_MAX);
  RNA_def_property_ui_text(
      prop,
      "Remove",
      "Remove object or material from matte, by picking a color from the Pick output");
  RNA_def_property_update(prop, NC_NODE | NA_EDITED, "rna_NodeCryptomatte_update_remove");
}

static void def_cmp_denoise(StructRNA *srna)
{
  PropertyRNA *prop;

  RNA_def_struct_sdna_from(srna, "NodeDenoise", "storage");

  prop = RNA_def_property(srna, "use_hdr", PROP_BOOLEAN, PROP_NONE);
  RNA_def_property_boolean_sdna(prop, NULL, "hdr", 0);
  RNA_def_property_ui_text(prop, "HDR", "Process HDR images");
  RNA_def_property_update(prop, NC_NODE | NA_EDITED, "rna_Node_update");
}

/* -- Texture Nodes --------------------------------------------------------- */

static void def_tex_output(StructRNA *srna)
{
  PropertyRNA *prop;

  RNA_def_struct_sdna_from(srna, "TexNodeOutput", "storage");

  prop = RNA_def_property(srna, "filepath", PROP_STRING, PROP_NONE);
  RNA_def_property_string_sdna(prop, NULL, "name");
  RNA_def_property_ui_text(prop, "Output Name", "");
  RNA_def_property_update(prop, NC_NODE | NA_EDITED, "rna_Node_update");
}

static void def_tex_image(StructRNA *srna)
{
  PropertyRNA *prop;

  prop = RNA_def_property(srna, "image", PROP_POINTER, PROP_NONE);
  RNA_def_property_pointer_sdna(prop, NULL, "id");
  RNA_def_property_struct_type(prop, "Image");
  RNA_def_property_flag(prop, PROP_EDITABLE);
  RNA_def_property_ui_text(prop, "Image", "");
  RNA_def_property_update(prop, NC_NODE | NA_EDITED, "rna_Node_update");

  prop = RNA_def_property(srna, "image_user", PROP_POINTER, PROP_NONE);
  RNA_def_property_pointer_sdna(prop, NULL, "storage");
  RNA_def_property_struct_type(prop, "ImageUser");
  RNA_def_property_ui_text(
      prop, "Image User", "Parameters defining the image duration, offset and related settings");
  RNA_def_property_update(prop, NC_NODE | NA_EDITED, "rna_Node_update");
}

static void def_tex_bricks(StructRNA *srna)
{
  PropertyRNA *prop;

  prop = RNA_def_property(srna, "offset", PROP_FLOAT, PROP_NONE);
  RNA_def_property_float_sdna(prop, NULL, "custom3");
  RNA_def_property_range(prop, 0.0f, 1.0f);
  RNA_def_property_ui_text(prop, "Offset Amount", "");
  RNA_def_property_update(prop, NC_NODE | NA_EDITED, "rna_Node_update");

  prop = RNA_def_property(srna, "offset_frequency", PROP_INT, PROP_NONE);
  RNA_def_property_int_sdna(prop, NULL, "custom1");
  RNA_def_property_range(prop, 2, 99);
  RNA_def_property_ui_text(prop, "Offset Frequency", "Offset every N rows");
  RNA_def_property_update(prop, NC_NODE | NA_EDITED, "rna_Node_update");

  prop = RNA_def_property(srna, "squash", PROP_FLOAT, PROP_NONE);
  RNA_def_property_float_sdna(prop, NULL, "custom4");
  RNA_def_property_range(prop, 0.0f, 99.0f);
  RNA_def_property_ui_text(prop, "Squash Amount", "");
  RNA_def_property_update(prop, NC_NODE | NA_EDITED, "rna_Node_update");

  prop = RNA_def_property(srna, "squash_frequency", PROP_INT, PROP_NONE);
  RNA_def_property_int_sdna(prop, NULL, "custom2");
  RNA_def_property_range(prop, 2, 99);
  RNA_def_property_ui_text(prop, "Squash Frequency", "Squash every N rows");
  RNA_def_property_update(prop, NC_NODE | NA_EDITED, "rna_Node_update");
}

/* -- Geometry Nodes --------------------------------------------------------- */

static void def_geo_boolean(StructRNA *srna)
{
  PropertyRNA *prop;

  prop = RNA_def_property(srna, "operation", PROP_ENUM, PROP_NONE);
  RNA_def_property_enum_sdna(prop, NULL, "custom1");
  RNA_def_property_enum_items(prop, rna_node_geometry_boolean_method_items);
  RNA_def_property_enum_default(prop, GEO_NODE_BOOLEAN_INTERSECT);
  RNA_def_property_ui_text(prop, "Operation", "");
  RNA_def_property_update(prop, NC_NODE | NA_EDITED, "rna_Node_update");
}

static void def_geo_triangulate(StructRNA *srna)
{
  PropertyRNA *prop;

  prop = RNA_def_property(srna, "quad_method", PROP_ENUM, PROP_NONE);
  RNA_def_property_enum_sdna(prop, NULL, "custom1");
  RNA_def_property_enum_items(prop, rna_node_geometry_triangulate_quad_method_items);
  RNA_def_property_enum_default(prop, GEO_NODE_TRIANGULATE_QUAD_SHORTEDGE);
  RNA_def_property_ui_text(prop, "Quad Method", "Method for splitting the quads into triangles");
  RNA_def_property_update(prop, NC_NODE | NA_EDITED, "rna_Node_update");

  prop = RNA_def_property(srna, "ngon_method", PROP_ENUM, PROP_NONE);
  RNA_def_property_enum_sdna(prop, NULL, "custom2");
  RNA_def_property_enum_items(prop, rna_node_geometry_triangulate_ngon_method_items);
  RNA_def_property_enum_default(prop, GEO_NODE_TRIANGULATE_NGON_BEAUTY);
  RNA_def_property_ui_text(
      prop, "Polygon Method", "Method for splitting the polygons into triangles");
  RNA_def_property_update(prop, NC_NODE | NA_EDITED, "rna_Node_update");
}

/**
 * \note Passing the item functions as arguments here allows reusing the same
 * original list of items from Attribute RNA.
 */
static void def_geo_attribute_create_common(StructRNA *srna,
                                            const char *type_items_func,
                                            const char *domain_items_func)
{
  PropertyRNA *prop;

  prop = RNA_def_property(srna, "data_type", PROP_ENUM, PROP_NONE);
  RNA_def_property_enum_sdna(prop, NULL, "custom1");
  RNA_def_property_enum_items(prop, rna_enum_attribute_type_items);
  if (type_items_func != NULL) {
    RNA_def_property_enum_funcs(prop, NULL, NULL, type_items_func);
  }
  RNA_def_property_enum_default(prop, CD_PROP_FLOAT);
  RNA_def_property_ui_text(prop, "Data Type", "Type of data stored in attribute");
  RNA_def_property_update(prop, NC_NODE | NA_EDITED, "rna_GeometryNode_socket_update");

  prop = RNA_def_property(srna, "domain", PROP_ENUM, PROP_NONE);
  RNA_def_property_enum_sdna(prop, NULL, "custom2");
  RNA_def_property_enum_items(prop, rna_enum_attribute_domain_items);
  if (domain_items_func != NULL) {
    RNA_def_property_enum_funcs(prop, NULL, NULL, domain_items_func);
  }
  RNA_def_property_enum_default(prop, ATTR_DOMAIN_POINT);
  RNA_def_property_ui_text(prop, "Domain", "");
  RNA_def_property_update(prop, NC_NODE | NA_EDITED, "rna_Node_update");
}

static void def_geo_random_attribute(StructRNA *srna)
{
  def_geo_attribute_create_common(srna,
                                  "rna_GeometryNodeAttributeRandom_type_itemf",
                                  "rna_GeometryNodeAttributeRandom_domain_itemf");
}

static void def_geo_attribute_fill(StructRNA *srna)
{
  def_geo_attribute_create_common(srna,
                                  "rna_GeometryNodeAttributeFill_type_itemf",
                                  "rna_GeometryNodeAttributeFill_domain_itemf");
}

static void def_geo_attribute_math(StructRNA *srna)
{
  PropertyRNA *prop;

  prop = RNA_def_property(srna, "operation", PROP_ENUM, PROP_NONE);
  RNA_def_property_enum_sdna(prop, NULL, "custom1");
  RNA_def_property_enum_items(prop, rna_enum_node_math_items);
  RNA_def_property_enum_funcs(prop, NULL, NULL, "rna_GeometryNodeAttributeMath_operation_itemf");
  RNA_def_property_enum_default(prop, NODE_MATH_ADD);
  RNA_def_property_ui_text(prop, "Operation", "");
  RNA_def_property_update(prop, NC_NODE | NA_EDITED, "rna_Node_update");

  prop = RNA_def_property(srna, "input_type_a", PROP_ENUM, PROP_NONE);
  RNA_def_property_enum_bitflag_sdna(prop, NULL, "custom2");
  RNA_def_property_enum_items(prop, rna_node_geometry_attribute_input_a_items);
  RNA_def_property_ui_text(prop, "Input Type A", "");
  RNA_def_property_update(prop, NC_NODE | NA_EDITED, "rna_Node_socket_update");

  prop = RNA_def_property(srna, "input_type_b", PROP_ENUM, PROP_NONE);
  RNA_def_property_enum_bitflag_sdna(prop, NULL, "custom2");
  RNA_def_property_enum_items(prop, rna_node_geometry_attribute_input_b_items);
  RNA_def_property_ui_text(prop, "Input Type B", "");
  RNA_def_property_update(prop, NC_NODE | NA_EDITED, "rna_Node_socket_update");
}

<<<<<<< HEAD
static void def_geo_point_distribute(StructRNA *srna)
{
  PropertyRNA *prop;

  prop = RNA_def_property(srna, "distribute_method", PROP_ENUM, PROP_NONE);
  RNA_def_property_enum_sdna(prop, NULL, "custom1");
  RNA_def_property_enum_items(prop, rna_node_geometry_point_distribute_method_items);
  RNA_def_property_enum_default(prop, GEO_NODE_POINT_DISTRIBUTE_RANDOM);
  RNA_def_property_ui_text(prop, "Distribution Method", "Method to use for scattering points");
=======
static void def_geo_point_instance(StructRNA *srna)
{
  static const EnumPropertyItem instance_type_items[] = {
      {GEO_NODE_POINT_INSTANCE_TYPE_OBJECT,
       "OBJECT",
       ICON_NONE,
       "Object",
       "Instance an individual object on all points"},
      {GEO_NODE_POINT_INSTANCE_TYPE_COLLECTION,
       "COLLECTION",
       ICON_NONE,
       "Collection",
       "Instance an entire collection on all points"},
      {0, NULL, 0, NULL, NULL},
  };

  PropertyRNA *prop;

  prop = RNA_def_property(srna, "instance_type", PROP_ENUM, PROP_NONE);
  RNA_def_property_enum_sdna(prop, NULL, "custom1");
  RNA_def_property_enum_items(prop, instance_type_items);
  RNA_def_property_enum_default(prop, GEO_NODE_POINT_INSTANCE_TYPE_OBJECT);
  RNA_def_property_ui_text(prop, "Instance Type", "");
  RNA_def_property_update(prop, NC_NODE | NA_EDITED, "rna_Node_socket_update");
}

static void def_geo_attribute_mix(StructRNA *srna)
{
  PropertyRNA *prop;

  RNA_def_struct_sdna_from(srna, "NodeAttributeMix", "storage");

  prop = RNA_def_property(srna, "blend_type", PROP_ENUM, PROP_NONE);
  RNA_def_property_enum_items(prop, rna_enum_ramp_blend_items);
  RNA_def_property_enum_default(prop, MA_RAMP_BLEND);
  RNA_def_property_ui_text(prop, "Blending Mode", "");
  RNA_def_property_update(prop, NC_NODE | NA_EDITED, "rna_Node_update");

  prop = RNA_def_property(srna, "input_type_factor", PROP_ENUM, PROP_NONE);
  RNA_def_property_enum_items(prop, rna_node_geometry_attribute_factor_input_type_items);
  RNA_def_property_ui_text(prop, "Input Type Factor", "");
  RNA_def_property_update(prop, NC_NODE | NA_EDITED, "rna_Node_socket_update");

  prop = RNA_def_property(srna, "input_type_a", PROP_ENUM, PROP_NONE);
  RNA_def_property_enum_items(prop, rna_node_geometry_attribute_input_type_items);
  RNA_def_property_ui_text(prop, "Input Type A", "");
  RNA_def_property_update(prop, NC_NODE | NA_EDITED, "rna_Node_socket_update");

  prop = RNA_def_property(srna, "input_type_b", PROP_ENUM, PROP_NONE);
  RNA_def_property_enum_items(prop, rna_node_geometry_attribute_input_type_items);
  RNA_def_property_ui_text(prop, "Input Type B", "");
>>>>>>> 0dbbcaf1
  RNA_def_property_update(prop, NC_NODE | NA_EDITED, "rna_Node_socket_update");
}

/* -------------------------------------------------------------------------- */

static void rna_def_shader_node(BlenderRNA *brna)
{
  StructRNA *srna;

  srna = RNA_def_struct(brna, "ShaderNode", "NodeInternal");
  RNA_def_struct_ui_text(srna, "Shader Node", "Material shader node");
  RNA_def_struct_sdna(srna, "bNode");
  RNA_def_struct_register_funcs(srna, "rna_ShaderNode_register", "rna_Node_unregister", NULL);
}

static void rna_def_compositor_node(BlenderRNA *brna)
{
  StructRNA *srna;
  FunctionRNA *func;

  srna = RNA_def_struct(brna, "CompositorNode", "NodeInternal");
  RNA_def_struct_ui_text(srna, "Compositor Node", "");
  RNA_def_struct_sdna(srna, "bNode");
  RNA_def_struct_register_funcs(srna, "rna_CompositorNode_register", "rna_Node_unregister", NULL);

  /* compositor node need_exec flag */
  func = RNA_def_function(srna, "tag_need_exec", "rna_CompositorNode_tag_need_exec");
  RNA_def_function_ui_description(func, "Tag the node for compositor update");
}

static void rna_def_texture_node(BlenderRNA *brna)
{
  StructRNA *srna;

  srna = RNA_def_struct(brna, "TextureNode", "NodeInternal");
  RNA_def_struct_ui_text(srna, "Texture Node", "");
  RNA_def_struct_sdna(srna, "bNode");
  RNA_def_struct_register_funcs(srna, "rna_TextureNode_register", "rna_Node_unregister", NULL);
}

static void rna_def_geometry_node(BlenderRNA *brna)
{
  StructRNA *srna;

  srna = RNA_def_struct(brna, "GeometryNode", "NodeInternal");
  RNA_def_struct_ui_text(srna, "Geometry Node", "");
  RNA_def_struct_sdna(srna, "bNode");
  RNA_def_struct_register_funcs(srna, "rna_GeometryNode_register", "rna_Node_unregister", NULL);
}

static void rna_def_function_node(BlenderRNA *brna)
{
  StructRNA *srna;

  srna = RNA_def_struct(brna, "FunctionNode", "NodeInternal");
  RNA_def_struct_ui_text(srna, "Function Node", "");
  RNA_def_struct_sdna(srna, "bNode");
  RNA_def_struct_register_funcs(srna, "rna_FunctionNode_register", "rna_Node_unregister", NULL);
}

/* -------------------------------------------------------------------------- */

static void rna_def_node_socket(BlenderRNA *brna)
{
  StructRNA *srna;
  PropertyRNA *prop;
  PropertyRNA *parm;
  FunctionRNA *func;

  static float default_draw_color[] = {0.0f, 0.0f, 0.0f, 1.0f};

  srna = RNA_def_struct(brna, "NodeSocket", NULL);
  RNA_def_struct_ui_text(srna, "Node Socket", "Input or output socket of a node");
  RNA_def_struct_sdna(srna, "bNodeSocket");
  RNA_def_struct_refine_func(srna, "rna_NodeSocket_refine");
  RNA_def_struct_ui_icon(srna, ICON_PLUGIN);
  RNA_def_struct_path_func(srna, "rna_NodeSocket_path");
  RNA_def_struct_register_funcs(
      srna, "rna_NodeSocket_register", "rna_NodeSocket_unregister", NULL);
  RNA_def_struct_idprops_func(srna, "rna_NodeSocket_idprops");

  prop = RNA_def_property(srna, "name", PROP_STRING, PROP_NONE);
  RNA_def_property_ui_text(prop, "Name", "Socket name");
  RNA_def_struct_name_property(srna, prop);
  RNA_def_property_update(prop, NC_NODE | NA_EDITED, "rna_NodeSocket_update");

  prop = RNA_def_property(srna, "label", PROP_STRING, PROP_NONE);
  RNA_def_property_string_sdna(prop, NULL, "label");
  RNA_def_property_clear_flag(prop, PROP_EDITABLE);
  RNA_def_property_ui_text(prop, "Label", "Custom dynamic defined socket label");

  prop = RNA_def_property(srna, "identifier", PROP_STRING, PROP_NONE);
  RNA_def_property_string_sdna(prop, NULL, "identifier");
  RNA_def_property_clear_flag(prop, PROP_EDITABLE);
  RNA_def_property_ui_text(prop, "Identifier", "Unique identifier for mapping sockets");

  prop = RNA_def_property(srna, "is_output", PROP_BOOLEAN, PROP_NONE);
  RNA_def_property_boolean_funcs(prop, "rna_NodeSocket_is_output_get", NULL);
  RNA_def_property_clear_flag(prop, PROP_EDITABLE);
  RNA_def_property_ui_text(prop, "Is Output", "True if the socket is an output, otherwise input");

  prop = RNA_def_property(srna, "hide", PROP_BOOLEAN, PROP_NONE);
  RNA_def_property_boolean_sdna(prop, NULL, "flag", SOCK_HIDDEN);
  RNA_def_property_boolean_funcs(prop, NULL, "rna_NodeSocket_hide_set");
  RNA_def_property_ui_text(prop, "Hide", "Hide the socket");
  RNA_def_property_update(prop, NC_NODE | ND_DISPLAY, NULL);

  prop = RNA_def_property(srna, "enabled", PROP_BOOLEAN, PROP_NONE);
  RNA_def_property_boolean_negative_sdna(prop, NULL, "flag", SOCK_UNAVAIL);
  RNA_def_property_ui_text(prop, "Enabled", "Enable the socket");
  RNA_def_property_update(prop, NC_NODE | ND_DISPLAY, NULL);

  prop = RNA_def_property(srna, "link_limit", PROP_INT, PROP_NONE);
  RNA_def_property_int_sdna(prop, NULL, "limit");
  RNA_def_property_int_funcs(prop, NULL, "rna_NodeSocket_link_limit_set", NULL);
  RNA_def_property_range(prop, 1, 0xFFF);
  RNA_def_property_ui_text(prop, "Link Limit", "Max number of links allowed for this socket");
  RNA_def_property_update(prop, NC_NODE | NA_EDITED, NULL);

  prop = RNA_def_property(srna, "is_linked", PROP_BOOLEAN, PROP_NONE);
  RNA_def_property_boolean_sdna(prop, NULL, "flag", SOCK_IN_USE);
  RNA_def_property_clear_flag(prop, PROP_EDITABLE);
  RNA_def_property_ui_text(prop, "Linked", "True if the socket is connected");

  prop = RNA_def_property(srna, "show_expanded", PROP_BOOLEAN, PROP_NONE);
  RNA_def_property_flag(prop, PROP_NO_DEG_UPDATE);
  RNA_def_property_boolean_negative_sdna(prop, NULL, "flag", SOCK_COLLAPSED);
  RNA_def_property_ui_text(prop, "Expanded", "Socket links are expanded in the user interface");
  RNA_def_property_update(prop, NC_NODE | NA_EDITED, NULL);

  prop = RNA_def_property(srna, "hide_value", PROP_BOOLEAN, PROP_NONE);
  RNA_def_property_boolean_sdna(prop, NULL, "flag", SOCK_HIDE_VALUE);
  RNA_def_property_ui_text(prop, "Hide Value", "Hide the socket input value");
  RNA_def_property_update(prop, NC_NODE | ND_DISPLAY, NULL);

  prop = RNA_def_property(srna, "node", PROP_POINTER, PROP_NONE);
  RNA_def_property_pointer_funcs(prop, "rna_NodeSocket_node_get", NULL, NULL, NULL);
  RNA_def_property_struct_type(prop, "Node");
  RNA_def_property_clear_flag(prop, PROP_EDITABLE);
  RNA_def_property_flag(prop, PROP_PTR_NO_OWNERSHIP);
  RNA_def_property_override_flag(prop, PROPOVERRIDE_NO_COMPARISON);
  RNA_def_property_ui_text(prop, "Node", "Node owning this socket");

  /* NB: the type property is used by standard sockets.
   * Ideally should be defined only for the registered subclass,
   * but to use the existing DNA is added in the base type here.
   * Future socket types can ignore or override this if needed.
   */
  prop = RNA_def_property(srna, "type", PROP_ENUM, PROP_NONE);
  RNA_def_property_enum_sdna(prop, NULL, "type");
  RNA_def_property_enum_items(prop, node_socket_type_items);
  RNA_def_property_enum_default(prop, SOCK_FLOAT);
  RNA_def_property_enum_funcs(prop, NULL, "rna_NodeSocket_type_set", NULL);
  RNA_def_property_ui_text(prop, "Type", "Data type");
  RNA_def_property_update(prop, NC_NODE | NA_EDITED, "rna_NodeSocket_update");

  prop = RNA_def_property(srna, "display_shape", PROP_ENUM, PROP_NONE);
  RNA_def_property_enum_sdna(prop, NULL, "display_shape");
  RNA_def_property_enum_items(prop, rna_enum_node_socket_display_shape_items);
  RNA_def_property_enum_default(prop, SOCK_DISPLAY_SHAPE_CIRCLE);
  RNA_def_property_ui_text(prop, "Shape", "Socket shape");
  RNA_def_property_update(prop, NC_NODE | NA_EDITED, "rna_NodeSocket_update");

  /* registration */
  prop = RNA_def_property(srna, "bl_idname", PROP_STRING, PROP_NONE);
  RNA_def_property_string_sdna(prop, NULL, "typeinfo->idname");
  RNA_def_property_flag(prop, PROP_REGISTER);
  RNA_def_property_ui_text(prop, "ID Name", "");

  /* draw socket */
  func = RNA_def_function(srna, "draw", NULL);
  RNA_def_function_ui_description(func, "Draw socket");
  RNA_def_function_flag(func, FUNC_REGISTER);
  parm = RNA_def_pointer(func, "context", "Context", "", "");
  RNA_def_parameter_flags(parm, PROP_NEVER_NULL, PARM_REQUIRED);
  parm = RNA_def_property(func, "layout", PROP_POINTER, PROP_NONE);
  RNA_def_property_struct_type(parm, "UILayout");
  RNA_def_property_ui_text(parm, "Layout", "Layout in the UI");
  RNA_def_parameter_flags(parm, PROP_NEVER_NULL, PARM_REQUIRED);
  parm = RNA_def_property(func, "node", PROP_POINTER, PROP_NONE);
  RNA_def_property_struct_type(parm, "Node");
  RNA_def_property_ui_text(parm, "Node", "Node the socket belongs to");
  RNA_def_parameter_flags(parm, PROP_NEVER_NULL, PARM_REQUIRED | PARM_RNAPTR);
  parm = RNA_def_property(func, "text", PROP_STRING, PROP_NONE);
  RNA_def_property_ui_text(parm, "Text", "Text label to draw alongside properties");
  // RNA_def_property_string_default(parm, "");
  RNA_def_parameter_flags(parm, 0, PARM_REQUIRED);

  func = RNA_def_function(srna, "draw_color", NULL);
  RNA_def_function_ui_description(func, "Color of the socket icon");
  RNA_def_function_flag(func, FUNC_REGISTER);
  parm = RNA_def_pointer(func, "context", "Context", "", "");
  RNA_def_parameter_flags(parm, PROP_NEVER_NULL, PARM_REQUIRED);
  parm = RNA_def_property(func, "node", PROP_POINTER, PROP_NONE);
  RNA_def_property_struct_type(parm, "Node");
  RNA_def_property_ui_text(parm, "Node", "Node the socket belongs to");
  RNA_def_parameter_flags(parm, PROP_NEVER_NULL, PARM_REQUIRED | PARM_RNAPTR);
  parm = RNA_def_float_array(
      func, "color", 4, default_draw_color, 0.0f, 1.0f, "Color", "", 0.0f, 1.0f);
  RNA_def_function_output(func, parm);
}

static void rna_def_node_socket_interface(BlenderRNA *brna)
{
  StructRNA *srna;
  PropertyRNA *prop;
  PropertyRNA *parm;
  FunctionRNA *func;

  static float default_draw_color[] = {0.0f, 0.0f, 0.0f, 1.0f};

  srna = RNA_def_struct(brna, "NodeSocketInterface", NULL);
  RNA_def_struct_ui_text(srna, "Node Socket Template", "Parameters to define node sockets");
  /* XXX Using bNodeSocket DNA for templates is a compatibility hack.
   * This allows to keep the inputs/outputs lists in bNodeTree working for earlier versions
   * and at the same time use them for socket templates in groups.
   */
  RNA_def_struct_sdna(srna, "bNodeSocket");
  RNA_def_struct_refine_func(srna, "rna_NodeSocketInterface_refine");
  RNA_def_struct_path_func(srna, "rna_NodeSocketInterface_path");
  RNA_def_struct_idprops_func(srna, "rna_NodeSocketInterface_idprops");
  RNA_def_struct_register_funcs(
      srna, "rna_NodeSocketInterface_register", "rna_NodeSocketInterface_unregister", NULL);

  prop = RNA_def_property(srna, "name", PROP_STRING, PROP_NONE);
  RNA_def_property_ui_text(prop, "Name", "Socket name");
  RNA_def_struct_name_property(srna, prop);
  RNA_def_property_update(prop, NC_NODE | NA_EDITED, "rna_NodeSocketInterface_update");

  prop = RNA_def_property(srna, "identifier", PROP_STRING, PROP_NONE);
  RNA_def_property_string_sdna(prop, NULL, "identifier");
  RNA_def_property_clear_flag(prop, PROP_EDITABLE);
  RNA_def_property_ui_text(prop, "Identifier", "Unique identifier for mapping sockets");

  prop = RNA_def_property(srna, "is_output", PROP_BOOLEAN, PROP_NONE);
  RNA_def_property_boolean_funcs(prop, "rna_NodeSocket_is_output_get", NULL);
  RNA_def_property_clear_flag(prop, PROP_EDITABLE);
  RNA_def_property_ui_text(prop, "Is Output", "True if the socket is an output, otherwise input");

  prop = RNA_def_property(srna, "hide_value", PROP_BOOLEAN, PROP_NONE);
  RNA_def_property_boolean_sdna(prop, NULL, "flag", SOCK_HIDE_VALUE);
  RNA_def_property_ui_text(
      prop, "Hide Value", "Hide the socket input value even when the socket is not connected");
  RNA_def_property_update(prop, NC_NODE | NA_EDITED, "rna_NodeSocketInterface_update");

  /* registration */
  prop = RNA_def_property(srna, "bl_socket_idname", PROP_STRING, PROP_NONE);
  RNA_def_property_string_sdna(prop, NULL, "typeinfo->idname");
  RNA_def_property_flag(prop, PROP_REGISTER);
  RNA_def_property_ui_text(prop, "ID Name", "");

  func = RNA_def_function(srna, "draw", NULL);
  RNA_def_function_ui_description(func, "Draw template settings");
  RNA_def_function_flag(func, FUNC_REGISTER_OPTIONAL);
  parm = RNA_def_pointer(func, "context", "Context", "", "");
  RNA_def_parameter_flags(parm, PROP_NEVER_NULL, PARM_REQUIRED);
  parm = RNA_def_property(func, "layout", PROP_POINTER, PROP_NONE);
  RNA_def_property_struct_type(parm, "UILayout");
  RNA_def_property_ui_text(parm, "Layout", "Layout in the UI");
  RNA_def_parameter_flags(parm, PROP_NEVER_NULL, PARM_REQUIRED);

  func = RNA_def_function(srna, "draw_color", NULL);
  RNA_def_function_ui_description(func, "Color of the socket icon");
  RNA_def_function_flag(func, FUNC_REGISTER);
  parm = RNA_def_pointer(func, "context", "Context", "", "");
  RNA_def_parameter_flags(parm, PROP_NEVER_NULL, PARM_REQUIRED);
  parm = RNA_def_float_array(
      func, "color", 4, default_draw_color, 0.0f, 1.0f, "Color", "", 0.0f, 1.0f);
  RNA_def_function_output(func, parm);

  func = RNA_def_function(srna, "register_properties", NULL);
  RNA_def_function_ui_description(func, "Define RNA properties of a socket");
  RNA_def_function_flag(func, FUNC_REGISTER_OPTIONAL | FUNC_ALLOW_WRITE);
  parm = RNA_def_pointer(
      func, "data_rna_type", "Struct", "Data RNA Type", "RNA type for special socket properties");
  RNA_def_parameter_flags(parm, 0, PARM_REQUIRED);

  func = RNA_def_function(srna, "init_socket", NULL);
  RNA_def_function_ui_description(func, "Initialize a node socket instance");
  RNA_def_function_flag(func, FUNC_REGISTER_OPTIONAL | FUNC_ALLOW_WRITE);
  parm = RNA_def_pointer(func, "node", "Node", "Node", "Node of the socket to initialize");
  RNA_def_parameter_flags(parm, PROP_NEVER_NULL, PARM_REQUIRED | PARM_RNAPTR);
  parm = RNA_def_pointer(func, "socket", "NodeSocket", "Socket", "Socket to initialize");
  RNA_def_parameter_flags(parm, PROP_NEVER_NULL, PARM_REQUIRED | PARM_RNAPTR);
  parm = RNA_def_string(
      func, "data_path", NULL, 0, "Data Path", "Path to specialized socket data");
  RNA_def_parameter_flags(parm, 0, PARM_REQUIRED);

  func = RNA_def_function(srna, "from_socket", NULL);
  RNA_def_function_ui_description(func, "Setup template parameters from an existing socket");
  RNA_def_function_flag(func, FUNC_REGISTER_OPTIONAL | FUNC_ALLOW_WRITE);
  parm = RNA_def_pointer(func, "node", "Node", "Node", "Node of the original socket");
  RNA_def_parameter_flags(parm, PROP_NEVER_NULL, PARM_REQUIRED | PARM_RNAPTR);
  parm = RNA_def_pointer(func, "socket", "NodeSocket", "Socket", "Original socket");
  RNA_def_parameter_flags(parm, PROP_NEVER_NULL, PARM_REQUIRED | PARM_RNAPTR);
}

static void rna_def_node_socket_float(BlenderRNA *brna,
                                      const char *idname,
                                      const char *interface_idname,
                                      PropertySubType subtype)
{
  StructRNA *srna;
  PropertyRNA *prop;
  float value_default;

  /* choose sensible common default based on subtype */
  switch (subtype) {
    case PROP_FACTOR:
      value_default = 1.0f;
      break;
    case PROP_PERCENTAGE:
      value_default = 100.0f;
      break;
    default:
      value_default = 0.0f;
      break;
  }

  srna = RNA_def_struct(brna, idname, "NodeSocketStandard");
  RNA_def_struct_ui_text(srna, "Float Node Socket", "Floating point number socket of a node");
  RNA_def_struct_sdna(srna, "bNodeSocket");

  RNA_def_struct_sdna_from(srna, "bNodeSocketValueFloat", "default_value");

  prop = RNA_def_property(srna, "default_value", PROP_FLOAT, subtype);
  RNA_def_property_float_sdna(prop, NULL, "value");
  RNA_def_property_float_funcs(prop, NULL, NULL, "rna_NodeSocketStandard_float_range");
  RNA_def_property_ui_text(prop, "Default Value", "Input value used for unconnected socket");
  RNA_def_property_update(prop, NC_NODE | NA_EDITED, "rna_NodeSocketStandard_value_update");
  RNA_def_property_flag(prop, PROP_CONTEXT_UPDATE);

  RNA_def_struct_sdna_from(srna, "bNodeSocket", NULL);

  /* socket interface */
  srna = RNA_def_struct(brna, interface_idname, "NodeSocketInterfaceStandard");
  RNA_def_struct_ui_text(
      srna, "Float Node Socket Interface", "Floating point number socket of a node");
  RNA_def_struct_sdna(srna, "bNodeSocket");

  RNA_def_struct_sdna_from(srna, "bNodeSocketValueFloat", "default_value");

  prop = RNA_def_property(srna, "default_value", PROP_FLOAT, subtype);
  RNA_def_property_float_sdna(prop, NULL, "value");
  RNA_def_property_float_default(prop, value_default);
  RNA_def_property_float_funcs(prop, NULL, NULL, "rna_NodeSocketStandard_float_range");
  RNA_def_property_ui_text(prop, "Default Value", "Input value used for unconnected socket");
  RNA_def_property_update(prop, NC_NODE | NA_EDITED, "rna_NodeSocketInterface_update");

  prop = RNA_def_property(srna, "min_value", PROP_FLOAT, PROP_NONE);
  RNA_def_property_float_sdna(prop, NULL, "min");
  RNA_def_property_ui_text(prop, "Minimum Value", "Minimum value");
  RNA_def_property_update(prop, NC_NODE | NA_EDITED, "rna_NodeSocketInterface_update");

  prop = RNA_def_property(srna, "max_value", PROP_FLOAT, PROP_NONE);
  RNA_def_property_float_sdna(prop, NULL, "max");
  RNA_def_property_ui_text(prop, "Maximum Value", "Maximum value");
  RNA_def_property_update(prop, NC_NODE | NA_EDITED, "rna_NodeSocketInterface_update");

  RNA_def_struct_sdna_from(srna, "bNodeSocket", NULL);
}

static void rna_def_node_socket_int(BlenderRNA *brna,
                                    const char *identifier,
                                    const char *interface_idname,
                                    PropertySubType subtype)
{
  StructRNA *srna;
  PropertyRNA *prop;
  int value_default;

  /* choose sensible common default based on subtype */
  switch (subtype) {
    case PROP_FACTOR:
      value_default = 1;
      break;
    case PROP_PERCENTAGE:
      value_default = 100;
      break;
    default:
      value_default = 0;
      break;
  }

  srna = RNA_def_struct(brna, identifier, "NodeSocketStandard");
  RNA_def_struct_ui_text(srna, "Integer Node Socket", "Integer number socket of a node");
  RNA_def_struct_sdna(srna, "bNodeSocket");

  RNA_def_struct_sdna_from(srna, "bNodeSocketValueInt", "default_value");

  prop = RNA_def_property(srna, "default_value", PROP_INT, subtype);
  RNA_def_property_int_sdna(prop, NULL, "value");
  RNA_def_property_int_default(prop, value_default);
  RNA_def_property_int_funcs(prop, NULL, NULL, "rna_NodeSocketStandard_int_range");
  RNA_def_property_ui_text(prop, "Default Value", "Input value used for unconnected socket");
  RNA_def_property_update(prop, NC_NODE | NA_EDITED, "rna_NodeSocketStandard_value_update");
  RNA_def_property_flag(prop, PROP_CONTEXT_UPDATE);

  RNA_def_struct_sdna_from(srna, "bNodeSocket", NULL);

  /* socket interface */
  srna = RNA_def_struct(brna, interface_idname, "NodeSocketInterfaceStandard");
  RNA_def_struct_ui_text(srna, "Integer Node Socket Interface", "Integer number socket of a node");
  RNA_def_struct_sdna(srna, "bNodeSocket");

  RNA_def_struct_sdna_from(srna, "bNodeSocketValueInt", "default_value");

  prop = RNA_def_property(srna, "default_value", PROP_INT, subtype);
  RNA_def_property_int_sdna(prop, NULL, "value");
  RNA_def_property_int_funcs(prop, NULL, NULL, "rna_NodeSocketStandard_int_range");
  RNA_def_property_ui_text(prop, "Default Value", "Input value used for unconnected socket");
  RNA_def_property_update(prop, NC_NODE | NA_EDITED, "rna_NodeSocketInterface_update");

  prop = RNA_def_property(srna, "min_value", PROP_INT, PROP_NONE);
  RNA_def_property_int_sdna(prop, NULL, "min");
  RNA_def_property_ui_text(prop, "Minimum Value", "Minimum value");
  RNA_def_property_update(prop, NC_NODE | NA_EDITED, "rna_NodeSocketInterface_update");

  prop = RNA_def_property(srna, "max_value", PROP_INT, PROP_NONE);
  RNA_def_property_int_sdna(prop, NULL, "max");
  RNA_def_property_ui_text(prop, "Maximum Value", "Maximum value");
  RNA_def_property_update(prop, NC_NODE | NA_EDITED, "rna_NodeSocketInterface_update");

  RNA_def_struct_sdna_from(srna, "bNodeSocket", NULL);
}

static void rna_def_node_socket_bool(BlenderRNA *brna,
                                     const char *identifier,
                                     const char *interface_idname)
{
  StructRNA *srna;
  PropertyRNA *prop;

  srna = RNA_def_struct(brna, identifier, "NodeSocketStandard");
  RNA_def_struct_ui_text(srna, "Boolean Node Socket", "Boolean value socket of a node");
  RNA_def_struct_sdna(srna, "bNodeSocket");

  RNA_def_struct_sdna_from(srna, "bNodeSocketValueBoolean", "default_value");

  prop = RNA_def_property(srna, "default_value", PROP_BOOLEAN, PROP_NONE);
  RNA_def_property_boolean_sdna(prop, NULL, "value", 1);
  RNA_def_property_ui_text(prop, "Default Value", "Input value used for unconnected socket");
  RNA_def_property_update(prop, NC_NODE | NA_EDITED, "rna_NodeSocketStandard_value_update");
  RNA_def_property_flag(prop, PROP_CONTEXT_UPDATE);

  RNA_def_struct_sdna_from(srna, "bNodeSocket", NULL);

  /* socket interface */
  srna = RNA_def_struct(brna, interface_idname, "NodeSocketInterfaceStandard");
  RNA_def_struct_ui_text(srna, "Boolean Node Socket Interface", "Boolean value socket of a node");
  RNA_def_struct_sdna(srna, "bNodeSocket");

  RNA_def_struct_sdna_from(srna, "bNodeSocketValueBoolean", "default_value");

  prop = RNA_def_property(srna, "default_value", PROP_BOOLEAN, PROP_NONE);
  RNA_def_property_boolean_sdna(prop, NULL, "value", 1);
  RNA_def_property_ui_text(prop, "Default Value", "Input value used for unconnected socket");
  RNA_def_property_update(prop, NC_NODE | NA_EDITED, "rna_NodeSocketInterface_update");

  RNA_def_struct_sdna_from(srna, "bNodeSocket", NULL);
}

static void rna_def_node_socket_vector(BlenderRNA *brna,
                                       const char *identifier,
                                       const char *interface_idname,
                                       PropertySubType subtype)
{
  StructRNA *srna;
  PropertyRNA *prop;
  const float *value_default;

  /* choose sensible common default based on subtype */
  switch (subtype) {
    case PROP_DIRECTION: {
      static const float default_direction[3] = {0.0f, 0.0f, 1.0f};
      value_default = default_direction;
      break;
    }
    default: {
      static const float default_vector[3] = {0.0f, 0.0f, 0.0f};
      value_default = default_vector;
      break;
    }
  }

  srna = RNA_def_struct(brna, identifier, "NodeSocketStandard");
  RNA_def_struct_ui_text(srna, "Vector Node Socket", "3D vector socket of a node");
  RNA_def_struct_sdna(srna, "bNodeSocket");

  RNA_def_struct_sdna_from(srna, "bNodeSocketValueVector", "default_value");

  prop = RNA_def_property(srna, "default_value", PROP_FLOAT, subtype);
  RNA_def_property_float_sdna(prop, NULL, "value");
  RNA_def_property_float_array_default(prop, value_default);
  RNA_def_property_float_funcs(prop, NULL, NULL, "rna_NodeSocketStandard_vector_range");
  RNA_def_property_ui_text(prop, "Default Value", "Input value used for unconnected socket");
  RNA_def_property_update(prop, NC_NODE | NA_EDITED, "rna_NodeSocketStandard_value_update");
  RNA_def_property_flag(prop, PROP_CONTEXT_UPDATE);

  RNA_def_struct_sdna_from(srna, "bNodeSocket", NULL);

  /* socket interface */
  srna = RNA_def_struct(brna, interface_idname, "NodeSocketInterfaceStandard");
  RNA_def_struct_ui_text(srna, "Vector Node Socket Interface", "3D vector socket of a node");
  RNA_def_struct_sdna(srna, "bNodeSocket");

  RNA_def_struct_sdna_from(srna, "bNodeSocketValueVector", "default_value");

  prop = RNA_def_property(srna, "default_value", PROP_FLOAT, subtype);
  RNA_def_property_float_sdna(prop, NULL, "value");
  RNA_def_property_float_funcs(prop, NULL, NULL, "rna_NodeSocketStandard_vector_range");
  RNA_def_property_ui_text(prop, "Default Value", "Input value used for unconnected socket");
  RNA_def_property_update(prop, NC_NODE | NA_EDITED, "rna_NodeSocketInterface_update");

  prop = RNA_def_property(srna, "min_value", PROP_FLOAT, PROP_NONE);
  RNA_def_property_float_sdna(prop, NULL, "min");
  RNA_def_property_ui_text(prop, "Minimum Value", "Minimum value");
  RNA_def_property_update(prop, NC_NODE | NA_EDITED, "rna_NodeSocketInterface_update");

  prop = RNA_def_property(srna, "max_value", PROP_FLOAT, PROP_NONE);
  RNA_def_property_float_sdna(prop, NULL, "max");
  RNA_def_property_ui_text(prop, "Maximum Value", "Maximum value");
  RNA_def_property_update(prop, NC_NODE | NA_EDITED, "rna_NodeSocketInterface_update");

  RNA_def_struct_sdna_from(srna, "bNodeSocket", NULL);
}

static void rna_def_node_socket_color(BlenderRNA *brna,
                                      const char *identifier,
                                      const char *interface_idname)
{
  StructRNA *srna;
  PropertyRNA *prop;

  srna = RNA_def_struct(brna, identifier, "NodeSocketStandard");
  RNA_def_struct_ui_text(srna, "Color Node Socket", "RGBA color socket of a node");
  RNA_def_struct_sdna(srna, "bNodeSocket");

  RNA_def_struct_sdna_from(srna, "bNodeSocketValueRGBA", "default_value");

  prop = RNA_def_property(srna, "default_value", PROP_FLOAT, PROP_COLOR);
  RNA_def_property_float_sdna(prop, NULL, "value");
  RNA_def_property_ui_text(prop, "Default Value", "Input value used for unconnected socket");
  RNA_def_property_update(prop, NC_NODE | NA_EDITED, "rna_NodeSocketStandard_value_update");
  RNA_def_property_flag(prop, PROP_CONTEXT_UPDATE);

  RNA_def_struct_sdna_from(srna, "bNodeSocket", NULL);

  /* socket interface */
  srna = RNA_def_struct(brna, interface_idname, "NodeSocketInterfaceStandard");
  RNA_def_struct_ui_text(srna, "Color Node Socket Interface", "RGBA color socket of a node");
  RNA_def_struct_sdna(srna, "bNodeSocket");

  RNA_def_struct_sdna_from(srna, "bNodeSocketValueRGBA", "default_value");

  prop = RNA_def_property(srna, "default_value", PROP_FLOAT, PROP_COLOR);
  RNA_def_property_float_sdna(prop, NULL, "value");
  RNA_def_property_ui_text(prop, "Default Value", "Input value used for unconnected socket");
  RNA_def_property_update(prop, NC_NODE | NA_EDITED, "rna_NodeSocketInterface_update");

  RNA_def_struct_sdna_from(srna, "bNodeSocket", NULL);
}

static void rna_def_node_socket_string(BlenderRNA *brna,
                                       const char *identifier,
                                       const char *interface_idname)
{
  StructRNA *srna;
  PropertyRNA *prop;

  srna = RNA_def_struct(brna, identifier, "NodeSocketStandard");
  RNA_def_struct_ui_text(srna, "String Node Socket", "String socket of a node");
  RNA_def_struct_sdna(srna, "bNodeSocket");

  RNA_def_struct_sdna_from(srna, "bNodeSocketValueString", "default_value");

  prop = RNA_def_property(srna, "default_value", PROP_STRING, PROP_NONE);
  RNA_def_property_string_sdna(prop, NULL, "value");
  RNA_def_property_ui_text(prop, "Default Value", "Input value used for unconnected socket");
  RNA_def_property_update(prop, NC_NODE | NA_EDITED, "rna_NodeSocketStandard_value_update");
  RNA_def_property_flag(prop, PROP_CONTEXT_UPDATE);

  RNA_def_struct_sdna_from(srna, "bNodeSocket", NULL);

  /* socket interface */
  srna = RNA_def_struct(brna, interface_idname, "NodeSocketInterfaceStandard");
  RNA_def_struct_ui_text(srna, "String Node Socket Interface", "String socket of a node");
  RNA_def_struct_sdna(srna, "bNodeSocket");

  RNA_def_struct_sdna_from(srna, "bNodeSocketValueString", "default_value");

  prop = RNA_def_property(srna, "default_value", PROP_STRING, PROP_NONE);
  RNA_def_property_string_sdna(prop, NULL, "value");
  RNA_def_property_ui_text(prop, "Default Value", "Input value used for unconnected socket");
  RNA_def_property_update(prop, NC_NODE | NA_EDITED, "rna_NodeSocketInterface_update");

  RNA_def_struct_sdna_from(srna, "bNodeSocket", NULL);
}

static void rna_def_node_socket_shader(BlenderRNA *brna,
                                       const char *identifier,
                                       const char *interface_idname)
{
  StructRNA *srna;

  srna = RNA_def_struct(brna, identifier, "NodeSocketStandard");
  RNA_def_struct_ui_text(srna, "Shader Node Socket", "Shader socket of a node");
  RNA_def_struct_sdna(srna, "bNodeSocket");

  /* socket interface */
  srna = RNA_def_struct(brna, interface_idname, "NodeSocketInterfaceStandard");
  RNA_def_struct_ui_text(srna, "Shader Node Socket Interface", "Shader socket of a node");
  RNA_def_struct_sdna(srna, "bNodeSocket");
}

static void rna_def_node_socket_virtual(BlenderRNA *brna, const char *identifier)
{
  StructRNA *srna;

  srna = RNA_def_struct(brna, identifier, "NodeSocketStandard");
  RNA_def_struct_ui_text(srna, "Virtual Node Socket", "Virtual socket of a node");
  RNA_def_struct_sdna(srna, "bNodeSocket");
}

static void rna_def_node_socket_object(BlenderRNA *brna,
                                       const char *identifier,
                                       const char *interface_idname)
{
  StructRNA *srna;
  PropertyRNA *prop;

  srna = RNA_def_struct(brna, identifier, "NodeSocketStandard");
  RNA_def_struct_ui_text(srna, "Object Node Socket", "Object socket of a node");
  RNA_def_struct_sdna(srna, "bNodeSocket");

  RNA_def_struct_sdna_from(srna, "bNodeSocketValueObject", "default_value");

  prop = RNA_def_property(srna, "default_value", PROP_POINTER, PROP_NONE);
  RNA_def_property_pointer_sdna(prop, NULL, "value");
  RNA_def_property_struct_type(prop, "Object");
  RNA_def_property_ui_text(prop, "Default Value", "Input value used for unconnected socket");
  RNA_def_property_update(
      prop, NC_NODE | NA_EDITED, "rna_NodeSocketStandard_value_and_relation_update");
  RNA_def_property_flag(prop, PROP_EDITABLE | PROP_ID_REFCOUNT | PROP_CONTEXT_UPDATE);

  /* socket interface */
  srna = RNA_def_struct(brna, interface_idname, "NodeSocketInterfaceStandard");
  RNA_def_struct_ui_text(srna, "Object Node Socket Interface", "Object socket of a node");
  RNA_def_struct_sdna(srna, "bNodeSocket");

  RNA_def_struct_sdna_from(srna, "bNodeSocketValueObject", "default_value");

  prop = RNA_def_property(srna, "default_value", PROP_POINTER, PROP_NONE);
  RNA_def_property_pointer_sdna(prop, NULL, "value");
  RNA_def_property_struct_type(prop, "Object");
  RNA_def_property_ui_text(prop, "Default Value", "Input value used for unconnected socket");
  RNA_def_property_update(prop, NC_NODE | NA_EDITED, "rna_NodeSocketInterface_update");
}

static void rna_def_node_socket_image(BlenderRNA *brna,
                                      const char *identifier,
                                      const char *interface_idname)
{
  StructRNA *srna;
  PropertyRNA *prop;

  srna = RNA_def_struct(brna, identifier, "NodeSocketStandard");
  RNA_def_struct_ui_text(srna, "Image Node Socket", "Image socket of a node");
  RNA_def_struct_sdna(srna, "bNodeSocket");

  RNA_def_struct_sdna_from(srna, "bNodeSocketValueImage", "default_value");

  prop = RNA_def_property(srna, "default_value", PROP_POINTER, PROP_NONE);
  RNA_def_property_pointer_sdna(prop, NULL, "value");
  RNA_def_property_struct_type(prop, "Image");
  RNA_def_property_ui_text(prop, "Default Value", "Input value used for unconnected socket");
  RNA_def_property_update(
      prop, NC_NODE | NA_EDITED, "rna_NodeSocketStandard_value_and_relation_update");
  RNA_def_property_flag(prop, PROP_EDITABLE | PROP_ID_REFCOUNT | PROP_CONTEXT_UPDATE);

  /* socket interface */
  srna = RNA_def_struct(brna, interface_idname, "NodeSocketInterfaceStandard");
  RNA_def_struct_ui_text(srna, "Image Node Socket Interface", "Image socket of a node");
  RNA_def_struct_sdna(srna, "bNodeSocket");

  RNA_def_struct_sdna_from(srna, "bNodeSocketValueImage", "default_value");

  prop = RNA_def_property(srna, "default_value", PROP_POINTER, PROP_NONE);
  RNA_def_property_pointer_sdna(prop, NULL, "value");
  RNA_def_property_struct_type(prop, "Image");
  RNA_def_property_ui_text(prop, "Default Value", "Input value used for unconnected socket");
  RNA_def_property_update(prop, NC_NODE | NA_EDITED, "rna_NodeSocketInterface_update");
}

static void rna_def_node_socket_geometry(BlenderRNA *brna,
                                         const char *identifier,
                                         const char *interface_idname)
{
  StructRNA *srna;

  srna = RNA_def_struct(brna, identifier, "NodeSocketStandard");
  RNA_def_struct_ui_text(srna, "Geometry Node Socket", "Geometry socket of a node");
  RNA_def_struct_sdna(srna, "bNodeSocket");

  srna = RNA_def_struct(brna, interface_idname, "NodeSocketInterfaceStandard");
  RNA_def_struct_ui_text(srna, "Geometry Node Socket Interface", "Geometry socket of a node");
  RNA_def_struct_sdna(srna, "bNodeSocket");
}

static void rna_def_node_socket_collection(BlenderRNA *brna,
                                           const char *identifier,
                                           const char *interface_idname)
{
  StructRNA *srna;
  PropertyRNA *prop;

  srna = RNA_def_struct(brna, identifier, "NodeSocketStandard");
  RNA_def_struct_ui_text(srna, "Collection Node Socket", "Collection socket of a node");
  RNA_def_struct_sdna(srna, "bNodeSocket");

  RNA_def_struct_sdna_from(srna, "bNodeSocketValueCollection", "default_value");

  prop = RNA_def_property(srna, "default_value", PROP_POINTER, PROP_NONE);
  RNA_def_property_pointer_sdna(prop, NULL, "value");
  RNA_def_property_struct_type(prop, "Collection");
  RNA_def_property_ui_text(prop, "Default Value", "Input value used for unconnected socket");
  RNA_def_property_update(
      prop, NC_NODE | NA_EDITED, "rna_NodeSocketStandard_value_and_relation_update");
  RNA_def_property_flag(prop, PROP_EDITABLE | PROP_ID_REFCOUNT | PROP_CONTEXT_UPDATE);

  /* socket interface */
  srna = RNA_def_struct(brna, interface_idname, "NodeSocketInterfaceStandard");
  RNA_def_struct_ui_text(srna, "Collection Node Socket Interface", "Collection socket of a node");
  RNA_def_struct_sdna(srna, "bNodeSocket");

  RNA_def_struct_sdna_from(srna, "bNodeSocketValueCollection", "default_value");

  prop = RNA_def_property(srna, "default_value", PROP_POINTER, PROP_NONE);
  RNA_def_property_pointer_sdna(prop, NULL, "value");
  RNA_def_property_struct_type(prop, "Collection");
  RNA_def_property_ui_text(prop, "Default Value", "Input value used for unconnected socket");
  RNA_def_property_update(prop, NC_NODE | NA_EDITED, "rna_NodeSocketInterface_update");
}

static void rna_def_node_socket_standard_types(BlenderRNA *brna)
{
  /* XXX Workaround: Registered functions are not exposed in python by bpy,
   * it expects them to be registered from python and use the native implementation.
   * However, the standard socket types below are not registering these functions from python,
   * so in order to call them in py scripts we need to overload and
   * replace them with plain C callbacks.
   * These types provide a usable basis for socket types defined in C.
   */

  StructRNA *srna;
  PropertyRNA *parm, *prop;
  FunctionRNA *func;

  static float default_draw_color[] = {0.0f, 0.0f, 0.0f, 1.0f};

  srna = RNA_def_struct(brna, "NodeSocketStandard", "NodeSocket");
  RNA_def_struct_sdna(srna, "bNodeSocket");

  /* draw socket */
  func = RNA_def_function(srna, "draw", "rna_NodeSocketStandard_draw");
  RNA_def_function_flag(func, FUNC_USE_SELF_ID);
  RNA_def_function_ui_description(func, "Draw socket");
  parm = RNA_def_pointer(func, "context", "Context", "", "");
  RNA_def_parameter_flags(parm, PROP_NEVER_NULL, PARM_REQUIRED);
  parm = RNA_def_property(func, "layout", PROP_POINTER, PROP_NONE);
  RNA_def_property_struct_type(parm, "UILayout");
  RNA_def_property_ui_text(parm, "Layout", "Layout in the UI");
  RNA_def_parameter_flags(parm, PROP_NEVER_NULL, PARM_REQUIRED);
  parm = RNA_def_property(func, "node", PROP_POINTER, PROP_NONE);
  RNA_def_property_struct_type(parm, "Node");
  RNA_def_property_ui_text(parm, "Node", "Node the socket belongs to");
  RNA_def_parameter_flags(parm, PROP_NEVER_NULL, PARM_REQUIRED | PARM_RNAPTR);
  parm = RNA_def_property(func, "text", PROP_STRING, PROP_NONE);
  RNA_def_property_ui_text(parm, "Text", "Text label to draw alongside properties");
  // RNA_def_property_string_default(parm, "");
  RNA_def_parameter_flags(parm, 0, PARM_REQUIRED);

  func = RNA_def_function(srna, "draw_color", "rna_NodeSocketStandard_draw_color");
  RNA_def_function_flag(func, FUNC_USE_SELF_ID);
  RNA_def_function_ui_description(func, "Color of the socket icon");
  parm = RNA_def_pointer(func, "context", "Context", "", "");
  RNA_def_parameter_flags(parm, PROP_NEVER_NULL, PARM_REQUIRED);
  parm = RNA_def_property(func, "node", PROP_POINTER, PROP_NONE);
  RNA_def_property_struct_type(parm, "Node");
  RNA_def_property_ui_text(parm, "Node", "Node the socket belongs to");
  RNA_def_parameter_flags(parm, PROP_NEVER_NULL, PARM_REQUIRED | PARM_RNAPTR);
  parm = RNA_def_float_array(
      func, "color", 4, default_draw_color, 0.0f, 1.0f, "Color", "", 0.0f, 1.0f);
  RNA_def_function_output(func, parm);

  srna = RNA_def_struct(brna, "NodeSocketInterfaceStandard", "NodeSocketInterface");
  RNA_def_struct_sdna(srna, "bNodeSocket");

  /* for easier type comparison in python */
  prop = RNA_def_property(srna, "type", PROP_ENUM, PROP_NONE);
  RNA_def_property_enum_sdna(prop, NULL, "typeinfo->type");
  RNA_def_property_enum_items(prop, node_socket_type_items);
  RNA_def_property_enum_default(prop, SOCK_FLOAT);
  RNA_def_property_clear_flag(prop, PROP_EDITABLE);
  RNA_def_property_ui_text(prop, "Type", "Data type");

  func = RNA_def_function(srna, "draw", "rna_NodeSocketInterfaceStandard_draw");
  RNA_def_function_flag(func, FUNC_USE_SELF_ID);
  RNA_def_function_ui_description(func, "Draw template settings");
  parm = RNA_def_pointer(func, "context", "Context", "", "");
  RNA_def_parameter_flags(parm, PROP_NEVER_NULL, PARM_REQUIRED);
  parm = RNA_def_property(func, "layout", PROP_POINTER, PROP_NONE);
  RNA_def_property_struct_type(parm, "UILayout");
  RNA_def_property_ui_text(parm, "Layout", "Layout in the UI");
  RNA_def_parameter_flags(parm, PROP_NEVER_NULL, PARM_REQUIRED);

  func = RNA_def_function(srna, "draw_color", "rna_NodeSocketInterfaceStandard_draw_color");
  RNA_def_function_flag(func, FUNC_USE_SELF_ID);
  RNA_def_function_ui_description(func, "Color of the socket icon");
  parm = RNA_def_pointer(func, "context", "Context", "", "");
  RNA_def_parameter_flags(parm, PROP_NEVER_NULL, PARM_REQUIRED);
  parm = RNA_def_float_array(
      func, "color", 4, default_draw_color, 0.0f, 1.0f, "Color", "", 0.0f, 1.0f);
  RNA_def_function_output(func, parm);

  /* XXX These types should eventually be registered at runtime.
   * Then use the nodeStaticSocketType and nodeStaticSocketInterfaceType functions
   * to get the idname strings from int type and subtype
   * (see node_socket.cc, register_standard_node_socket_types).
   */

  rna_def_node_socket_float(brna, "NodeSocketFloat", "NodeSocketInterfaceFloat", PROP_NONE);
  rna_def_node_socket_float(
      brna, "NodeSocketFloatUnsigned", "NodeSocketInterfaceFloatUnsigned", PROP_UNSIGNED);
  rna_def_node_socket_float(
      brna, "NodeSocketFloatPercentage", "NodeSocketInterfaceFloatPercentage", PROP_PERCENTAGE);
  rna_def_node_socket_float(
      brna, "NodeSocketFloatFactor", "NodeSocketInterfaceFloatFactor", PROP_FACTOR);
  rna_def_node_socket_float(
      brna, "NodeSocketFloatAngle", "NodeSocketInterfaceFloatAngle", PROP_ANGLE);
  rna_def_node_socket_float(
      brna, "NodeSocketFloatTime", "NodeSocketInterfaceFloatTime", PROP_TIME);

  rna_def_node_socket_int(brna, "NodeSocketInt", "NodeSocketInterfaceInt", PROP_NONE);
  rna_def_node_socket_int(
      brna, "NodeSocketIntUnsigned", "NodeSocketInterfaceIntUnsigned", PROP_UNSIGNED);
  rna_def_node_socket_int(
      brna, "NodeSocketIntPercentage", "NodeSocketInterfaceIntPercentage", PROP_PERCENTAGE);
  rna_def_node_socket_int(
      brna, "NodeSocketIntFactor", "NodeSocketInterfaceIntFactor", PROP_FACTOR);

  rna_def_node_socket_bool(brna, "NodeSocketBool", "NodeSocketInterfaceBool");

  rna_def_node_socket_vector(brna, "NodeSocketVector", "NodeSocketInterfaceVector", PROP_NONE);
  rna_def_node_socket_vector(brna,
                             "NodeSocketVectorTranslation",
                             "NodeSocketInterfaceVectorTranslation",
                             PROP_TRANSLATION);
  rna_def_node_socket_vector(
      brna, "NodeSocketVectorDirection", "NodeSocketInterfaceVectorDirection", PROP_DIRECTION);
  rna_def_node_socket_vector(
      brna, "NodeSocketVectorVelocity", "NodeSocketInterfaceVectorVelocity", PROP_VELOCITY);
  rna_def_node_socket_vector(brna,
                             "NodeSocketVectorAcceleration",
                             "NodeSocketInterfaceVectorAcceleration",
                             PROP_ACCELERATION);
  rna_def_node_socket_vector(
      brna, "NodeSocketVectorEuler", "NodeSocketInterfaceVectorEuler", PROP_EULER);
  rna_def_node_socket_vector(
      brna, "NodeSocketVectorXYZ", "NodeSocketInterfaceVectorXYZ", PROP_XYZ);

  rna_def_node_socket_color(brna, "NodeSocketColor", "NodeSocketInterfaceColor");

  rna_def_node_socket_string(brna, "NodeSocketString", "NodeSocketInterfaceString");

  rna_def_node_socket_shader(brna, "NodeSocketShader", "NodeSocketInterfaceShader");

  rna_def_node_socket_virtual(brna, "NodeSocketVirtual");

  rna_def_node_socket_object(brna, "NodeSocketObject", "NodeSocketInterfaceObject");

  rna_def_node_socket_image(brna, "NodeSocketImage", "NodeSocketInterfaceImage");

  rna_def_node_socket_geometry(brna, "NodeSocketGeometry", "NodeSocketInterfaceGeometry");

  rna_def_node_socket_collection(brna, "NodeSocketCollection", "NodeSocketInterfaceCollection");
}

static void rna_def_internal_node(BlenderRNA *brna)
{
  StructRNA *srna;
  PropertyRNA *prop, *parm;
  FunctionRNA *func;

  srna = RNA_def_struct(brna, "NodeInternalSocketTemplate", NULL);
  RNA_def_struct_ui_text(srna, "Socket Template", "Type and default value of a node socket");

  prop = RNA_def_property(srna, "name", PROP_STRING, PROP_NONE);
  RNA_def_property_string_funcs(prop,
                                "rna_NodeInternalSocketTemplate_name_get",
                                "rna_NodeInternalSocketTemplate_name_length",
                                NULL);
  RNA_def_property_ui_text(prop, "Name", "Name of the socket");
  RNA_def_property_clear_flag(prop, PROP_EDITABLE);

  prop = RNA_def_property(srna, "identifier", PROP_STRING, PROP_NONE);
  RNA_def_property_string_funcs(prop,
                                "rna_NodeInternalSocketTemplate_identifier_get",
                                "rna_NodeInternalSocketTemplate_identifier_length",
                                NULL);
  RNA_def_property_ui_text(prop, "Identifier", "Identifier of the socket");
  RNA_def_property_clear_flag(prop, PROP_EDITABLE);

  prop = RNA_def_property(srna, "type", PROP_ENUM, PROP_NONE);
  RNA_def_property_enum_funcs(prop, "rna_NodeInternalSocketTemplate_type_get", NULL, NULL);
  RNA_def_property_enum_items(prop, node_socket_type_items);
  RNA_def_property_ui_text(prop, "Type", "Data type of the socket");
  RNA_def_property_clear_flag(prop, PROP_EDITABLE);

  /* XXX Workaround: Registered functions are not exposed in python by bpy,
   * it expects them to be registered from python and use the native implementation.
   *
   * However, the standard node types are not registering these functions from python,
   * so in order to call them in py scripts we need to overload and
   * replace them with plain C callbacks.
   * This type provides a usable basis for node types defined in C.
   */

  srna = RNA_def_struct(brna, "NodeInternal", "Node");
  RNA_def_struct_sdna(srna, "bNode");

  /* poll */
  func = RNA_def_function(srna, "poll", "rna_NodeInternal_poll");
  RNA_def_function_ui_description(
      func, "If non-null output is returned, the node type can be added to the tree");
  RNA_def_function_flag(func, FUNC_NO_SELF | FUNC_USE_SELF_TYPE);
  RNA_def_function_return(func, RNA_def_boolean(func, "visible", false, "", ""));
  parm = RNA_def_pointer(func, "node_tree", "NodeTree", "Node Tree", "");
  RNA_def_parameter_flags(parm, 0, PARM_REQUIRED);

  func = RNA_def_function(srna, "poll_instance", "rna_NodeInternal_poll_instance");
  RNA_def_function_ui_description(
      func, "If non-null output is returned, the node can be added to the tree");
  RNA_def_function_return(func, RNA_def_boolean(func, "visible", false, "", ""));
  parm = RNA_def_pointer(func, "node_tree", "NodeTree", "Node Tree", "");
  RNA_def_parameter_flags(parm, 0, PARM_REQUIRED);

  /* update */
  func = RNA_def_function(srna, "update", "rna_NodeInternal_update");
  RNA_def_function_ui_description(
      func, "Update on node graph topology changes (adding or removing nodes and links)");
  RNA_def_function_flag(func, FUNC_USE_SELF_ID | FUNC_ALLOW_WRITE);

  /* draw buttons */
  func = RNA_def_function(srna, "draw_buttons", "rna_NodeInternal_draw_buttons");
  RNA_def_function_ui_description(func, "Draw node buttons");
  RNA_def_function_flag(func, FUNC_USE_SELF_ID);
  parm = RNA_def_pointer(func, "context", "Context", "", "");
  RNA_def_parameter_flags(parm, PROP_NEVER_NULL, PARM_REQUIRED);
  parm = RNA_def_property(func, "layout", PROP_POINTER, PROP_NONE);
  RNA_def_property_struct_type(parm, "UILayout");
  RNA_def_property_ui_text(parm, "Layout", "Layout in the UI");
  RNA_def_parameter_flags(parm, PROP_NEVER_NULL, PARM_REQUIRED);

  /* draw buttons extended */
  func = RNA_def_function(srna, "draw_buttons_ext", "rna_NodeInternal_draw_buttons_ext");
  RNA_def_function_ui_description(func, "Draw node buttons in the sidebar");
  RNA_def_function_flag(func, FUNC_USE_SELF_ID);
  parm = RNA_def_pointer(func, "context", "Context", "", "");
  RNA_def_parameter_flags(parm, PROP_NEVER_NULL, PARM_REQUIRED);
  parm = RNA_def_property(func, "layout", PROP_POINTER, PROP_NONE);
  RNA_def_property_struct_type(parm, "UILayout");
  RNA_def_property_ui_text(parm, "Layout", "Layout in the UI");
  RNA_def_parameter_flags(parm, PROP_NEVER_NULL, PARM_REQUIRED);
}

static void rna_def_node_sockets_api(BlenderRNA *brna, PropertyRNA *cprop, int in_out)
{
  StructRNA *srna;
  PropertyRNA *parm;
  FunctionRNA *func;
  const char *structtype = (in_out == SOCK_IN ? "NodeInputs" : "NodeOutputs");
  const char *uiname = (in_out == SOCK_IN ? "Node Inputs" : "Node Outputs");
  const char *newfunc = (in_out == SOCK_IN ? "rna_Node_inputs_new" : "rna_Node_outputs_new");
  const char *clearfunc = (in_out == SOCK_IN ? "rna_Node_inputs_clear" : "rna_Node_outputs_clear");
  const char *movefunc = (in_out == SOCK_IN ? "rna_Node_inputs_move" : "rna_Node_outputs_move");

  RNA_def_property_srna(cprop, structtype);
  srna = RNA_def_struct(brna, structtype, NULL);
  RNA_def_struct_sdna(srna, "bNode");
  RNA_def_struct_ui_text(srna, uiname, "Collection of Node Sockets");

  func = RNA_def_function(srna, "new", newfunc);
  RNA_def_function_ui_description(func, "Add a socket to this node");
  RNA_def_function_flag(func, FUNC_USE_SELF_ID | FUNC_USE_MAIN | FUNC_USE_REPORTS);
  parm = RNA_def_string(func, "type", NULL, MAX_NAME, "Type", "Data type");
  RNA_def_parameter_flags(parm, 0, PARM_REQUIRED);
  parm = RNA_def_string(func, "name", NULL, MAX_NAME, "Name", "");
  RNA_def_parameter_flags(parm, 0, PARM_REQUIRED);
  RNA_def_string(func, "identifier", NULL, MAX_NAME, "Identifier", "Unique socket identifier");
  /* return value */
  parm = RNA_def_pointer(func, "socket", "NodeSocket", "", "New socket");
  RNA_def_function_return(func, parm);

  func = RNA_def_function(srna, "remove", "rna_Node_socket_remove");
  RNA_def_function_ui_description(func, "Remove a socket from this node");
  RNA_def_function_flag(func, FUNC_USE_SELF_ID | FUNC_USE_MAIN | FUNC_USE_REPORTS);
  parm = RNA_def_pointer(func, "socket", "NodeSocket", "", "The socket to remove");
  RNA_def_parameter_flags(parm, 0, PARM_REQUIRED);

  func = RNA_def_function(srna, "clear", clearfunc);
  RNA_def_function_ui_description(func, "Remove all sockets from this node");
  RNA_def_function_flag(func, FUNC_USE_SELF_ID | FUNC_USE_MAIN);

  func = RNA_def_function(srna, "move", movefunc);
  RNA_def_function_ui_description(func, "Move a socket to another position");
  RNA_def_function_flag(func, FUNC_USE_SELF_ID | FUNC_USE_MAIN);
  parm = RNA_def_int(
      func, "from_index", -1, 0, INT_MAX, "From Index", "Index of the socket to move", 0, 10000);
  RNA_def_parameter_flags(parm, 0, PARM_REQUIRED);
  parm = RNA_def_int(
      func, "to_index", -1, 0, INT_MAX, "To Index", "Target index for the socket", 0, 10000);
  RNA_def_parameter_flags(parm, 0, PARM_REQUIRED);
}

static void rna_def_node(BlenderRNA *brna)
{
  StructRNA *srna;
  PropertyRNA *prop;
  FunctionRNA *func;
  PropertyRNA *parm;

  static const EnumPropertyItem dummy_static_type_items[] = {
      {NODE_CUSTOM, "CUSTOM", 0, "Custom", "Custom Node"},
      {0, NULL, 0, NULL, NULL},
  };

  srna = RNA_def_struct(brna, "Node", NULL);
  RNA_def_struct_ui_text(srna, "Node", "Node in a node tree");
  RNA_def_struct_sdna(srna, "bNode");
  RNA_def_struct_ui_icon(srna, ICON_NODE);
  RNA_def_struct_refine_func(srna, "rna_Node_refine");
  RNA_def_struct_path_func(srna, "rna_Node_path");
  RNA_def_struct_register_funcs(srna, "rna_Node_register", "rna_Node_unregister", NULL);
  RNA_def_struct_idprops_func(srna, "rna_Node_idprops");

  prop = RNA_def_property(srna, "type", PROP_ENUM, PROP_NONE);
  RNA_def_property_enum_sdna(prop, NULL, "type");
  RNA_def_property_enum_items(prop, dummy_static_type_items);
  RNA_def_property_enum_funcs(prop, NULL, NULL, "rna_node_static_type_itemf");
  RNA_def_property_enum_default(prop, NODE_CUSTOM);
  RNA_def_property_clear_flag(prop, PROP_EDITABLE);
  RNA_def_property_ui_text(
      prop,
      "Type",
      "Node type (deprecated, use bl_static_type or bl_idname for the actual identifier string)");

  prop = RNA_def_property(srna, "location", PROP_FLOAT, PROP_XYZ);
  RNA_def_property_float_sdna(prop, NULL, "locx");
  RNA_def_property_array(prop, 2);
  RNA_def_property_range(prop, -100000.0f, 100000.0f);
  RNA_def_property_ui_text(prop, "Location", "");
  RNA_def_property_update(prop, NC_NODE, "rna_Node_update");

  prop = RNA_def_property(srna, "width", PROP_FLOAT, PROP_XYZ);
  RNA_def_property_float_sdna(prop, NULL, "width");
  RNA_def_property_float_funcs(prop, NULL, NULL, "rna_Node_width_range");
  RNA_def_property_ui_text(prop, "Width", "Width of the node");
  RNA_def_property_update(prop, NC_NODE | ND_DISPLAY, NULL);

  prop = RNA_def_property(srna, "width_hidden", PROP_FLOAT, PROP_XYZ);
  RNA_def_property_float_sdna(prop, NULL, "miniwidth");
  RNA_def_property_float_funcs(prop, NULL, NULL, "rna_Node_width_range");
  RNA_def_property_ui_text(prop, "Width Hidden", "Width of the node in hidden state");
  RNA_def_property_update(prop, NC_NODE | ND_DISPLAY, NULL);

  prop = RNA_def_property(srna, "height", PROP_FLOAT, PROP_XYZ);
  RNA_def_property_float_sdna(prop, NULL, "height");
  RNA_def_property_float_funcs(prop, NULL, NULL, "rna_Node_height_range");
  RNA_def_property_ui_text(prop, "Height", "Height of the node");
  RNA_def_property_update(prop, NC_NODE | ND_DISPLAY, NULL);

  prop = RNA_def_property(srna, "dimensions", PROP_FLOAT, PROP_XYZ_LENGTH);
  RNA_def_property_array(prop, 2);
  RNA_def_property_float_funcs(prop, "rna_Node_dimensions_get", NULL, NULL);
  RNA_def_property_ui_text(prop, "Dimensions", "Absolute bounding box dimensions of the node");
  RNA_def_property_clear_flag(prop, PROP_EDITABLE);

  prop = RNA_def_property(srna, "name", PROP_STRING, PROP_NONE);
  RNA_def_property_ui_text(prop, "Name", "Unique node identifier");
  RNA_def_struct_name_property(srna, prop);
  RNA_def_property_string_funcs(prop, NULL, NULL, "rna_Node_name_set");
  RNA_def_property_update(prop, NC_NODE | NA_EDITED, "rna_Node_update");

  prop = RNA_def_property(srna, "label", PROP_STRING, PROP_NONE);
  RNA_def_property_string_sdna(prop, NULL, "label");
  RNA_def_property_ui_text(prop, "Label", "Optional custom node label");
  RNA_def_property_update(prop, NC_NODE | ND_DISPLAY, NULL);

  prop = RNA_def_property(srna, "inputs", PROP_COLLECTION, PROP_NONE);
  RNA_def_property_collection_sdna(prop, NULL, "inputs", NULL);
  RNA_def_property_struct_type(prop, "NodeSocket");
  RNA_def_property_ui_text(prop, "Inputs", "");
  rna_def_node_sockets_api(brna, prop, SOCK_IN);

  prop = RNA_def_property(srna, "outputs", PROP_COLLECTION, PROP_NONE);
  RNA_def_property_collection_sdna(prop, NULL, "outputs", NULL);
  RNA_def_property_struct_type(prop, "NodeSocket");
  RNA_def_property_ui_text(prop, "Outputs", "");
  rna_def_node_sockets_api(brna, prop, SOCK_OUT);

  prop = RNA_def_property(srna, "internal_links", PROP_COLLECTION, PROP_NONE);
  RNA_def_property_collection_sdna(prop, NULL, "internal_links", NULL);
  RNA_def_property_struct_type(prop, "NodeLink");
  RNA_def_property_ui_text(
      prop, "Internal Links", "Internal input-to-output connections for muting");

  prop = RNA_def_property(srna, "parent", PROP_POINTER, PROP_NONE);
  RNA_def_property_pointer_sdna(prop, NULL, "parent");
  RNA_def_property_pointer_funcs(prop, NULL, "rna_Node_parent_set", NULL, "rna_Node_parent_poll");
  RNA_def_property_flag(prop, PROP_EDITABLE);
  RNA_def_property_flag(prop, PROP_PTR_NO_OWNERSHIP);
  RNA_def_property_override_flag(prop, PROPOVERRIDE_NO_COMPARISON);
  RNA_def_property_struct_type(prop, "Node");
  RNA_def_property_ui_text(prop, "Parent", "Parent this node is attached to");

  prop = RNA_def_property(srna, "use_custom_color", PROP_BOOLEAN, PROP_NONE);
  RNA_def_property_boolean_sdna(prop, NULL, "flag", NODE_CUSTOM_COLOR);
  RNA_def_property_clear_flag(prop, PROP_ANIMATABLE);
  RNA_def_property_ui_text(prop, "Custom Color", "Use custom color for the node");
  RNA_def_property_update(prop, NC_NODE | ND_DISPLAY, NULL);

  prop = RNA_def_property(srna, "color", PROP_FLOAT, PROP_COLOR);
  RNA_def_property_array(prop, 3);
  RNA_def_property_range(prop, 0.0f, 1.0f);
  RNA_def_property_ui_text(prop, "Color", "Custom color of the node body");
  RNA_def_property_update(prop, NC_NODE | ND_DISPLAY, NULL);

  prop = RNA_def_property(srna, "select", PROP_BOOLEAN, PROP_NONE);
  RNA_def_property_boolean_sdna(prop, NULL, "flag", SELECT);
  RNA_def_property_boolean_funcs(prop, NULL, "rna_Node_select_set");
  RNA_def_property_ui_text(prop, "Select", "Node selection state");
  RNA_def_property_update(prop, NC_NODE | NA_SELECTED, NULL);

  prop = RNA_def_property(srna, "show_options", PROP_BOOLEAN, PROP_NONE);
  RNA_def_property_boolean_sdna(prop, NULL, "flag", NODE_OPTIONS);
  RNA_def_property_ui_text(prop, "Show Options", "");
  RNA_def_property_update(prop, NC_NODE | ND_DISPLAY, NULL);

  prop = RNA_def_property(srna, "show_preview", PROP_BOOLEAN, PROP_NONE);
  RNA_def_property_boolean_sdna(prop, NULL, "flag", NODE_PREVIEW);
  RNA_def_property_ui_text(prop, "Show Preview", "");
  RNA_def_property_update(prop, NC_NODE | ND_DISPLAY, NULL);

  prop = RNA_def_property(srna, "hide", PROP_BOOLEAN, PROP_NONE);
  RNA_def_property_boolean_sdna(prop, NULL, "flag", NODE_HIDDEN);
  RNA_def_property_ui_text(prop, "Hide", "");
  RNA_def_property_update(prop, NC_NODE | ND_DISPLAY, NULL);

  prop = RNA_def_property(srna, "mute", PROP_BOOLEAN, PROP_NONE);
  RNA_def_property_boolean_sdna(prop, NULL, "flag", NODE_MUTED);
  RNA_def_property_ui_text(prop, "Mute", "");
  RNA_def_property_update(prop, 0, "rna_Node_update");

  prop = RNA_def_property(srna, "show_texture", PROP_BOOLEAN, PROP_NONE);
  RNA_def_property_boolean_sdna(prop, NULL, "flag", NODE_ACTIVE_TEXTURE);
  RNA_def_property_ui_text(prop, "Show Texture", "Draw node in viewport textured draw mode");
  RNA_def_property_update(prop, 0, "rna_Node_update");

  /* generic property update function */
  func = RNA_def_function(srna, "socket_value_update", "rna_Node_socket_value_update");
  RNA_def_function_ui_description(func, "Update after property changes");
  RNA_def_function_flag(func, FUNC_USE_SELF_ID);
  parm = RNA_def_pointer(func, "context", "Context", "", "");
  RNA_def_parameter_flags(parm, PROP_NEVER_NULL, PARM_REQUIRED);

  func = RNA_def_function(srna, "is_registered_node_type", "rna_Node_is_registered_node_type");
  RNA_def_function_ui_description(func, "True if a registered node type");
  RNA_def_function_flag(func, FUNC_NO_SELF | FUNC_USE_SELF_TYPE);
  parm = RNA_def_boolean(func, "result", false, "Result", "");
  RNA_def_function_return(func, parm);

  /* registration */
  prop = RNA_def_property(srna, "bl_idname", PROP_STRING, PROP_NONE);
  RNA_def_property_string_sdna(prop, NULL, "typeinfo->idname");
  RNA_def_property_flag(prop, PROP_REGISTER);
  RNA_def_property_ui_text(prop, "ID Name", "");

  prop = RNA_def_property(srna, "bl_label", PROP_STRING, PROP_NONE);
  RNA_def_property_string_sdna(prop, NULL, "typeinfo->ui_name");
  RNA_def_property_flag(prop, PROP_REGISTER);
  RNA_def_property_ui_text(prop, "Label", "The node label");

  prop = RNA_def_property(srna, "bl_description", PROP_STRING, PROP_TRANSLATION);
  RNA_def_property_string_sdna(prop, NULL, "typeinfo->ui_description");
  RNA_def_property_flag(prop, PROP_REGISTER_OPTIONAL);

  prop = RNA_def_property(srna, "bl_icon", PROP_ENUM, PROP_NONE);
  RNA_def_property_enum_sdna(prop, NULL, "typeinfo->ui_icon");
  RNA_def_property_enum_items(prop, rna_enum_icon_items);
  RNA_def_property_enum_default(prop, ICON_NODE);
  RNA_def_property_flag(prop, PROP_REGISTER_OPTIONAL);
  RNA_def_property_ui_text(prop, "Icon", "The node icon");

  prop = RNA_def_property(srna, "bl_static_type", PROP_ENUM, PROP_NONE);
  RNA_def_property_enum_sdna(prop, NULL, "typeinfo->type");
  RNA_def_property_enum_items(prop, dummy_static_type_items);
  RNA_def_property_enum_funcs(prop, NULL, NULL, "rna_node_static_type_itemf");
  RNA_def_property_enum_default(prop, NODE_CUSTOM);
  RNA_def_property_flag(prop, PROP_REGISTER_OPTIONAL);
  RNA_def_property_ui_text(prop, "Static Type", "Node type (deprecated, use with care)");

  /* type-based size properties */
  prop = RNA_def_property(srna, "bl_width_default", PROP_FLOAT, PROP_UNSIGNED);
  RNA_def_property_float_sdna(prop, NULL, "typeinfo->width");
  RNA_def_property_flag(prop, PROP_REGISTER_OPTIONAL);

  prop = RNA_def_property(srna, "bl_width_min", PROP_FLOAT, PROP_UNSIGNED);
  RNA_def_property_float_sdna(prop, NULL, "typeinfo->minwidth");
  RNA_def_property_flag(prop, PROP_REGISTER_OPTIONAL);

  prop = RNA_def_property(srna, "bl_width_max", PROP_FLOAT, PROP_UNSIGNED);
  RNA_def_property_float_sdna(prop, NULL, "typeinfo->maxwidth");
  RNA_def_property_flag(prop, PROP_REGISTER_OPTIONAL);

  prop = RNA_def_property(srna, "bl_height_default", PROP_FLOAT, PROP_UNSIGNED);
  RNA_def_property_float_sdna(prop, NULL, "typeinfo->height");
  RNA_def_property_flag(prop, PROP_REGISTER_OPTIONAL);

  prop = RNA_def_property(srna, "bl_height_min", PROP_FLOAT, PROP_UNSIGNED);
  RNA_def_property_float_sdna(prop, NULL, "typeinfo->minheight");
  RNA_def_property_flag(prop, PROP_REGISTER_OPTIONAL);

  prop = RNA_def_property(srna, "bl_height_max", PROP_FLOAT, PROP_UNSIGNED);
  RNA_def_property_float_sdna(prop, NULL, "typeinfo->minheight");
  RNA_def_property_flag(prop, PROP_REGISTER_OPTIONAL);

  /* poll */
  func = RNA_def_function(srna, "poll", NULL);
  RNA_def_function_ui_description(
      func, "If non-null output is returned, the node type can be added to the tree");
  RNA_def_function_flag(func, FUNC_NO_SELF | FUNC_REGISTER);
  RNA_def_function_return(func, RNA_def_boolean(func, "visible", false, "", ""));
  parm = RNA_def_pointer(func, "node_tree", "NodeTree", "Node Tree", "");
  RNA_def_parameter_flags(parm, 0, PARM_REQUIRED);

  func = RNA_def_function(srna, "poll_instance", NULL);
  RNA_def_function_ui_description(
      func, "If non-null output is returned, the node can be added to the tree");
  RNA_def_function_flag(func, FUNC_REGISTER_OPTIONAL);
  RNA_def_function_return(func, RNA_def_boolean(func, "visible", false, "", ""));
  parm = RNA_def_pointer(func, "node_tree", "NodeTree", "Node Tree", "");
  RNA_def_parameter_flags(parm, 0, PARM_REQUIRED);

  /* update */
  func = RNA_def_function(srna, "update", NULL);
  RNA_def_function_ui_description(
      func, "Update on node graph topology changes (adding or removing nodes and links)");
  RNA_def_function_flag(func, FUNC_USE_SELF_ID | FUNC_REGISTER_OPTIONAL | FUNC_ALLOW_WRITE);

  /* insert_link */
  func = RNA_def_function(srna, "insert_link", NULL);
  RNA_def_function_ui_description(func, "Handle creation of a link to or from the node");
  RNA_def_function_flag(func, FUNC_USE_SELF_ID | FUNC_REGISTER_OPTIONAL | FUNC_ALLOW_WRITE);
  parm = RNA_def_pointer(func, "link", "NodeLink", "Link", "Node link that will be inserted");
  RNA_def_parameter_flags(parm, PROP_NEVER_NULL, PARM_REQUIRED);

  /* init */
  func = RNA_def_function(srna, "init", NULL);
  RNA_def_function_ui_description(func, "Initialize a new instance of this node");
  RNA_def_function_flag(func, FUNC_REGISTER_OPTIONAL | FUNC_ALLOW_WRITE);
  parm = RNA_def_pointer(func, "context", "Context", "", "");
  RNA_def_parameter_flags(parm, PROP_NEVER_NULL, PARM_REQUIRED);

  /* copy */
  func = RNA_def_function(srna, "copy", NULL);
  RNA_def_function_ui_description(func,
                                  "Initialize a new instance of this node from an existing node");
  RNA_def_function_flag(func, FUNC_REGISTER_OPTIONAL | FUNC_ALLOW_WRITE);
  parm = RNA_def_pointer(func, "node", "Node", "Node", "Existing node to copy");
  RNA_def_parameter_flags(parm, PROP_NEVER_NULL, PARM_REQUIRED);

  /* free */
  func = RNA_def_function(srna, "free", NULL);
  RNA_def_function_ui_description(func, "Clean up node on removal");
  RNA_def_function_flag(func, FUNC_REGISTER_OPTIONAL | FUNC_ALLOW_WRITE);

  /* draw buttons */
  func = RNA_def_function(srna, "draw_buttons", NULL);
  RNA_def_function_ui_description(func, "Draw node buttons");
  RNA_def_function_flag(func, FUNC_REGISTER_OPTIONAL);
  parm = RNA_def_pointer(func, "context", "Context", "", "");
  RNA_def_parameter_flags(parm, PROP_NEVER_NULL, PARM_REQUIRED);
  parm = RNA_def_property(func, "layout", PROP_POINTER, PROP_NONE);
  RNA_def_property_struct_type(parm, "UILayout");
  RNA_def_property_ui_text(parm, "Layout", "Layout in the UI");
  RNA_def_parameter_flags(parm, PROP_NEVER_NULL, PARM_REQUIRED);

  /* draw buttons extended */
  func = RNA_def_function(srna, "draw_buttons_ext", NULL);
  RNA_def_function_ui_description(func, "Draw node buttons in the sidebar");
  RNA_def_function_flag(func, FUNC_REGISTER_OPTIONAL);
  parm = RNA_def_pointer(func, "context", "Context", "", "");
  RNA_def_parameter_flags(parm, PROP_NEVER_NULL, PARM_REQUIRED);
  parm = RNA_def_property(func, "layout", PROP_POINTER, PROP_NONE);
  RNA_def_property_struct_type(parm, "UILayout");
  RNA_def_property_ui_text(parm, "Layout", "Layout in the UI");
  RNA_def_parameter_flags(parm, PROP_NEVER_NULL, PARM_REQUIRED);

  /* dynamic label */
  func = RNA_def_function(srna, "draw_label", NULL);
  RNA_def_function_ui_description(func, "Returns a dynamic label string");
  RNA_def_function_flag(func, FUNC_REGISTER_OPTIONAL);
  parm = RNA_def_string(func, "label", NULL, MAX_NAME, "Label", "");
  RNA_def_parameter_flags(parm, PROP_THICK_WRAP, 0); /* needed for string return value */
  RNA_def_function_output(func, parm);
}

static void rna_def_node_link(BlenderRNA *brna)
{
  StructRNA *srna;
  PropertyRNA *prop;

  srna = RNA_def_struct(brna, "NodeLink", NULL);
  RNA_def_struct_ui_text(srna, "NodeLink", "Link between nodes in a node tree");
  RNA_def_struct_sdna(srna, "bNodeLink");
  RNA_def_struct_ui_icon(srna, ICON_NODE);

  prop = RNA_def_property(srna, "is_valid", PROP_BOOLEAN, PROP_NONE);
  RNA_def_property_boolean_sdna(prop, NULL, "flag", NODE_LINK_VALID);
  RNA_def_struct_ui_text(srna, "Valid", "Link is valid");
  RNA_def_property_update(prop, NC_NODE | NA_EDITED, NULL);

  prop = RNA_def_property(srna, "from_node", PROP_POINTER, PROP_NONE);
  RNA_def_property_pointer_sdna(prop, NULL, "fromnode");
  RNA_def_property_struct_type(prop, "Node");
  RNA_def_property_clear_flag(prop, PROP_EDITABLE);
  RNA_def_property_flag(prop, PROP_PTR_NO_OWNERSHIP);
  RNA_def_property_override_flag(prop, PROPOVERRIDE_NO_COMPARISON);
  RNA_def_property_ui_text(prop, "From node", "");

  prop = RNA_def_property(srna, "to_node", PROP_POINTER, PROP_NONE);
  RNA_def_property_pointer_sdna(prop, NULL, "tonode");
  RNA_def_property_struct_type(prop, "Node");
  RNA_def_property_clear_flag(prop, PROP_EDITABLE);
  RNA_def_property_flag(prop, PROP_PTR_NO_OWNERSHIP);
  RNA_def_property_override_flag(prop, PROPOVERRIDE_NO_COMPARISON);
  RNA_def_property_ui_text(prop, "To node", "");

  prop = RNA_def_property(srna, "from_socket", PROP_POINTER, PROP_NONE);
  RNA_def_property_pointer_sdna(prop, NULL, "fromsock");
  RNA_def_property_struct_type(prop, "NodeSocket");
  RNA_def_property_clear_flag(prop, PROP_EDITABLE);
  RNA_def_property_flag(prop, PROP_PTR_NO_OWNERSHIP);
  RNA_def_property_override_flag(prop, PROPOVERRIDE_NO_COMPARISON);
  RNA_def_property_ui_text(prop, "From socket", "");

  prop = RNA_def_property(srna, "to_socket", PROP_POINTER, PROP_NONE);
  RNA_def_property_pointer_sdna(prop, NULL, "tosock");
  RNA_def_property_struct_type(prop, "NodeSocket");
  RNA_def_property_clear_flag(prop, PROP_EDITABLE);
  RNA_def_property_flag(prop, PROP_PTR_NO_OWNERSHIP);
  RNA_def_property_override_flag(prop, PROPOVERRIDE_NO_COMPARISON);
  RNA_def_property_ui_text(prop, "To socket", "");

  prop = RNA_def_property(srna, "is_hidden", PROP_BOOLEAN, PROP_NONE);
  RNA_def_property_boolean_funcs(prop, "rna_NodeLink_is_hidden_get", NULL);
  RNA_def_property_clear_flag(prop, PROP_EDITABLE);
  RNA_def_property_flag(prop, PROP_PTR_NO_OWNERSHIP);
  RNA_def_property_override_flag(prop, PROPOVERRIDE_NO_COMPARISON);
  RNA_def_property_ui_text(prop, "Is Hidden", "Link is hidden due to invisible sockets");
}

static void rna_def_nodetree_nodes_api(BlenderRNA *brna, PropertyRNA *cprop)
{
  StructRNA *srna;
  PropertyRNA *parm, *prop;
  FunctionRNA *func;

  RNA_def_property_srna(cprop, "Nodes");
  srna = RNA_def_struct(brna, "Nodes", NULL);
  RNA_def_struct_sdna(srna, "bNodeTree");
  RNA_def_struct_ui_text(srna, "Nodes", "Collection of Nodes");

  func = RNA_def_function(srna, "new", "rna_NodeTree_node_new");
  RNA_def_function_ui_description(func, "Add a node to this node tree");
  RNA_def_function_flag(func, FUNC_USE_CONTEXT | FUNC_USE_REPORTS);
  /* XXX warning note should eventually be removed,
   * added this here to avoid frequent confusion with API changes from "type" to "bl_idname"
   */
  parm = RNA_def_string(
      func,
      "type",
      NULL,
      MAX_NAME,
      "Type",
      "Type of node to add (Warning: should be same as node.bl_idname, not node.type!)");
  RNA_def_parameter_flags(parm, 0, PARM_REQUIRED);
  /* return value */
  parm = RNA_def_pointer(func, "node", "Node", "", "New node");
  RNA_def_function_return(func, parm);

  func = RNA_def_function(srna, "remove", "rna_NodeTree_node_remove");
  RNA_def_function_ui_description(func, "Remove a node from this node tree");
  RNA_def_function_flag(func, FUNC_USE_MAIN | FUNC_USE_REPORTS);
  parm = RNA_def_pointer(func, "node", "Node", "", "The node to remove");
  RNA_def_parameter_flags(parm, PROP_NEVER_NULL, PARM_REQUIRED | PARM_RNAPTR);
  RNA_def_parameter_clear_flags(parm, PROP_THICK_WRAP, 0);

  func = RNA_def_function(srna, "clear", "rna_NodeTree_node_clear");
  RNA_def_function_ui_description(func, "Remove all nodes from this node tree");
  RNA_def_function_flag(func, FUNC_USE_MAIN | FUNC_USE_REPORTS);

  prop = RNA_def_property(srna, "active", PROP_POINTER, PROP_NONE);
  RNA_def_property_struct_type(prop, "Node");
  RNA_def_property_pointer_funcs(
      prop, "rna_NodeTree_active_node_get", "rna_NodeTree_active_node_set", NULL, NULL);
  RNA_def_property_flag(prop, PROP_EDITABLE | PROP_NEVER_UNLINK);
  RNA_def_property_ui_text(prop, "Active Node", "Active node in this tree");
  RNA_def_property_update(prop, NC_SCENE | ND_OB_ACTIVE, NULL);
}

static void rna_def_nodetree_link_api(BlenderRNA *brna, PropertyRNA *cprop)
{
  StructRNA *srna;
  PropertyRNA *parm;
  FunctionRNA *func;

  RNA_def_property_srna(cprop, "NodeLinks");
  srna = RNA_def_struct(brna, "NodeLinks", NULL);
  RNA_def_struct_sdna(srna, "bNodeTree");
  RNA_def_struct_ui_text(srna, "Node Links", "Collection of Node Links");

  func = RNA_def_function(srna, "new", "rna_NodeTree_link_new");
  RNA_def_function_ui_description(func, "Add a node link to this node tree");
  RNA_def_function_flag(func, FUNC_USE_MAIN | FUNC_USE_REPORTS);
  parm = RNA_def_pointer(func, "input", "NodeSocket", "", "The input socket");
  RNA_def_parameter_flags(parm, PROP_NEVER_NULL, PARM_REQUIRED);
  parm = RNA_def_pointer(func, "output", "NodeSocket", "", "The output socket");
  RNA_def_parameter_flags(parm, PROP_NEVER_NULL, PARM_REQUIRED);
  RNA_def_boolean(func,
                  "verify_limits",
                  true,
                  "Verify Limits",
                  "Remove existing links if connection limit is exceeded");
  /* return */
  parm = RNA_def_pointer(func, "link", "NodeLink", "", "New node link");
  RNA_def_function_return(func, parm);

  func = RNA_def_function(srna, "remove", "rna_NodeTree_link_remove");
  RNA_def_function_ui_description(func, "remove a node link from the node tree");
  RNA_def_function_flag(func, FUNC_USE_MAIN | FUNC_USE_REPORTS);
  parm = RNA_def_pointer(func, "link", "NodeLink", "", "The node link to remove");
  RNA_def_parameter_flags(parm, PROP_NEVER_NULL, PARM_REQUIRED | PARM_RNAPTR);
  RNA_def_parameter_clear_flags(parm, PROP_THICK_WRAP, 0);

  func = RNA_def_function(srna, "clear", "rna_NodeTree_link_clear");
  RNA_def_function_ui_description(func, "remove all node links from the node tree");
  RNA_def_function_flag(func, FUNC_USE_MAIN | FUNC_USE_REPORTS);
}

static void rna_def_node_tree_sockets_api(BlenderRNA *brna, PropertyRNA *cprop, int in_out)
{
  StructRNA *srna;
  PropertyRNA *parm;
  FunctionRNA *func;
  const char *structtype = (in_out == SOCK_IN ? "NodeTreeInputs" : "NodeTreeOutputs");
  const char *uiname = (in_out == SOCK_IN ? "Node Tree Inputs" : "Node Tree Outputs");
  const char *newfunc = (in_out == SOCK_IN ? "rna_NodeTree_inputs_new" :
                                             "rna_NodeTree_outputs_new");
  const char *clearfunc = (in_out == SOCK_IN ? "rna_NodeTree_inputs_clear" :
                                               "rna_NodeTree_outputs_clear");
  const char *movefunc = (in_out == SOCK_IN ? "rna_NodeTree_inputs_move" :
                                              "rna_NodeTree_outputs_move");

  RNA_def_property_srna(cprop, structtype);
  srna = RNA_def_struct(brna, structtype, NULL);
  RNA_def_struct_sdna(srna, "bNodeTree");
  RNA_def_struct_ui_text(srna, uiname, "Collection of Node Tree Sockets");

  func = RNA_def_function(srna, "new", newfunc);
  RNA_def_function_ui_description(func, "Add a socket to this node tree");
  RNA_def_function_flag(func, FUNC_USE_MAIN | FUNC_USE_REPORTS);
  parm = RNA_def_string(func, "type", NULL, MAX_NAME, "Type", "Data type");
  RNA_def_parameter_flags(parm, 0, PARM_REQUIRED);
  parm = RNA_def_string(func, "name", NULL, MAX_NAME, "Name", "");
  RNA_def_parameter_flags(parm, 0, PARM_REQUIRED);
  /* return value */
  parm = RNA_def_pointer(func, "socket", "NodeSocketInterface", "", "New socket");
  RNA_def_function_return(func, parm);

  func = RNA_def_function(srna, "remove", "rna_NodeTree_socket_remove");
  RNA_def_function_ui_description(func, "Remove a socket from this node tree");
  RNA_def_function_flag(func, FUNC_USE_MAIN | FUNC_USE_REPORTS);
  parm = RNA_def_pointer(func, "socket", "NodeSocketInterface", "", "The socket to remove");
  RNA_def_parameter_flags(parm, 0, PARM_REQUIRED);

  func = RNA_def_function(srna, "clear", clearfunc);
  RNA_def_function_ui_description(func, "Remove all sockets from this node tree");
  RNA_def_function_flag(func, FUNC_USE_MAIN | FUNC_USE_REPORTS);

  func = RNA_def_function(srna, "move", movefunc);
  RNA_def_function_ui_description(func, "Move a socket to another position");
  RNA_def_function_flag(func, FUNC_USE_MAIN);
  parm = RNA_def_int(
      func, "from_index", -1, 0, INT_MAX, "From Index", "Index of the socket to move", 0, 10000);
  RNA_def_parameter_flags(parm, 0, PARM_REQUIRED);
  parm = RNA_def_int(
      func, "to_index", -1, 0, INT_MAX, "To Index", "Target index for the socket", 0, 10000);
  RNA_def_parameter_flags(parm, 0, PARM_REQUIRED);
}

static void rna_def_nodetree(BlenderRNA *brna)
{
  StructRNA *srna;
  PropertyRNA *prop;
  FunctionRNA *func;
  PropertyRNA *parm;

  static const EnumPropertyItem static_type_items[] = {
      {NTREE_SHADER, "SHADER", ICON_MATERIAL, "Shader", "Shader nodes"},
      {NTREE_TEXTURE, "TEXTURE", ICON_TEXTURE, "Texture", "Texture nodes"},
      {NTREE_COMPOSIT, "COMPOSITING", ICON_RENDERLAYERS, "Compositing", "Compositing nodes"},
      {NTREE_GEOMETRY, "GEOMETRY", ICON_NODETREE, "Geometry", "Geometry nodes"},
      {0, NULL, 0, NULL, NULL},
  };

  srna = RNA_def_struct(brna, "NodeTree", "ID");
  RNA_def_struct_ui_text(
      srna,
      "Node Tree",
      "Node tree consisting of linked nodes used for shading, textures and compositing");
  RNA_def_struct_sdna(srna, "bNodeTree");
  RNA_def_struct_ui_icon(srna, ICON_NODETREE);
  RNA_def_struct_refine_func(srna, "rna_NodeTree_refine");
  RNA_def_struct_register_funcs(srna, "rna_NodeTree_register", "rna_NodeTree_unregister", NULL);

  prop = RNA_def_property(srna, "view_center", PROP_FLOAT, PROP_XYZ);
  RNA_def_property_array(prop, 2);
  RNA_def_property_float_sdna(prop, NULL, "view_center");
  RNA_def_property_clear_flag(prop, PROP_EDITABLE);

  /* AnimData */
  rna_def_animdata_common(srna);

  /* Nodes Collection */
  prop = RNA_def_property(srna, "nodes", PROP_COLLECTION, PROP_NONE);
  RNA_def_property_collection_sdna(prop, NULL, "nodes", NULL);
  RNA_def_property_struct_type(prop, "Node");
  RNA_def_property_ui_text(prop, "Nodes", "");
  rna_def_nodetree_nodes_api(brna, prop);

  /* NodeLinks Collection */
  prop = RNA_def_property(srna, "links", PROP_COLLECTION, PROP_NONE);
  RNA_def_property_collection_sdna(prop, NULL, "links", NULL);
  RNA_def_property_struct_type(prop, "NodeLink");
  RNA_def_property_ui_text(prop, "Links", "");
  rna_def_nodetree_link_api(brna, prop);

  /* Grease Pencil */
  prop = RNA_def_property(srna, "grease_pencil", PROP_POINTER, PROP_NONE);
  RNA_def_property_pointer_sdna(prop, NULL, "gpd");
  RNA_def_property_struct_type(prop, "GreasePencil");
  RNA_def_property_pointer_funcs(
      prop, NULL, NULL, NULL, "rna_GPencil_datablocks_annotations_poll");
  RNA_def_property_flag(prop, PROP_EDITABLE | PROP_ID_REFCOUNT);
  RNA_def_property_ui_text(prop, "Grease Pencil Data", "Grease Pencil data-block");
  RNA_def_property_update(prop, NC_NODE, NULL);

  prop = RNA_def_property(srna, "type", PROP_ENUM, PROP_NONE);
  RNA_def_property_clear_flag(prop, PROP_EDITABLE);
  RNA_def_property_enum_items(prop, static_type_items);
  RNA_def_property_ui_text(
      prop,
      "Type",
      "Node Tree type (deprecated, bl_idname is the actual node tree type identifier)");

  prop = RNA_def_property(srna, "inputs", PROP_COLLECTION, PROP_NONE);
  RNA_def_property_collection_sdna(prop, NULL, "inputs", NULL);
  RNA_def_property_struct_type(prop, "NodeSocketInterface");
  RNA_def_property_clear_flag(prop, PROP_EDITABLE);
  RNA_def_property_ui_text(prop, "Inputs", "Node tree inputs");
  rna_def_node_tree_sockets_api(brna, prop, SOCK_IN);

  prop = RNA_def_property(srna, "active_input", PROP_INT, PROP_UNSIGNED);
  RNA_def_property_int_funcs(
      prop, "rna_NodeTree_active_input_get", "rna_NodeTree_active_input_set", NULL);
  RNA_def_property_ui_text(prop, "Active Input", "Index of the active input");
  RNA_def_property_update(prop, NC_NODE, NULL);

  prop = RNA_def_property(srna, "outputs", PROP_COLLECTION, PROP_NONE);
  RNA_def_property_collection_sdna(prop, NULL, "outputs", NULL);
  RNA_def_property_struct_type(prop, "NodeSocketInterface");
  RNA_def_property_clear_flag(prop, PROP_EDITABLE);
  RNA_def_property_ui_text(prop, "Outputs", "Node tree outputs");
  rna_def_node_tree_sockets_api(brna, prop, SOCK_OUT);

  prop = RNA_def_property(srna, "active_output", PROP_INT, PROP_UNSIGNED);
  RNA_def_property_int_funcs(
      prop, "rna_NodeTree_active_output_get", "rna_NodeTree_active_output_set", NULL);
  RNA_def_property_ui_text(prop, "Active Output", "Index of the active output");
  RNA_def_property_update(prop, NC_NODE, NULL);

  /* exposed as a function for runtime interface type properties */
  func = RNA_def_function(srna, "interface_update", "rna_NodeTree_interface_update");
  RNA_def_function_ui_description(func, "Updated node group interface");
  parm = RNA_def_pointer(func, "context", "Context", "", "");
  RNA_def_parameter_flags(parm, PROP_NEVER_NULL, PARM_REQUIRED);

  /* registration */
  prop = RNA_def_property(srna, "bl_idname", PROP_STRING, PROP_NONE);
  RNA_def_property_string_sdna(prop, NULL, "typeinfo->idname");
  RNA_def_property_flag(prop, PROP_REGISTER);
  RNA_def_property_ui_text(prop, "ID Name", "");

  prop = RNA_def_property(srna, "bl_label", PROP_STRING, PROP_NONE);
  RNA_def_property_string_sdna(prop, NULL, "typeinfo->ui_name");
  RNA_def_property_flag(prop, PROP_REGISTER);
  RNA_def_property_ui_text(prop, "Label", "The node tree label");

  prop = RNA_def_property(srna, "bl_description", PROP_STRING, PROP_TRANSLATION);
  RNA_def_property_string_sdna(prop, NULL, "typeinfo->ui_description");
  RNA_def_property_flag(prop, PROP_REGISTER_OPTIONAL);

  prop = RNA_def_property(srna, "bl_icon", PROP_ENUM, PROP_NONE);
  RNA_def_property_enum_sdna(prop, NULL, "typeinfo->ui_icon");
  RNA_def_property_enum_items(prop, rna_enum_icon_items);
  RNA_def_property_enum_default(prop, ICON_NODETREE);
  RNA_def_property_flag(prop, PROP_REGISTER);
  RNA_def_property_ui_text(prop, "Icon", "The node tree icon");

  /* poll */
  func = RNA_def_function(srna, "poll", NULL);
  RNA_def_function_ui_description(func, "Check visibility in the editor");
  RNA_def_function_flag(func, FUNC_NO_SELF | FUNC_REGISTER_OPTIONAL);
  parm = RNA_def_pointer(func, "context", "Context", "", "");
  RNA_def_parameter_flags(parm, PROP_NEVER_NULL, PARM_REQUIRED);
  RNA_def_function_return(func, RNA_def_boolean(func, "visible", false, "", ""));

  /* update */
  func = RNA_def_function(srna, "update", NULL);
  RNA_def_function_ui_description(func, "Update on editor changes");
  RNA_def_function_flag(func, FUNC_REGISTER_OPTIONAL | FUNC_ALLOW_WRITE);

  /* get a node tree from context */
  func = RNA_def_function(srna, "get_from_context", NULL);
  RNA_def_function_ui_description(func, "Get a node tree from the context");
  RNA_def_function_flag(func, FUNC_NO_SELF | FUNC_REGISTER_OPTIONAL);
  parm = RNA_def_pointer(func, "context", "Context", "", "");
  RNA_def_parameter_flags(parm, PROP_NEVER_NULL, PARM_REQUIRED);
  parm = RNA_def_pointer(
      func, "result_1", "NodeTree", "Node Tree", "Active node tree from context");
  RNA_def_function_output(func, parm);
  parm = RNA_def_pointer(
      func, "result_2", "ID", "Owner ID", "ID data-block that owns the node tree");
  RNA_def_function_output(func, parm);
  parm = RNA_def_pointer(
      func, "result_3", "ID", "From ID", "Original ID data-block selected from the context");
  RNA_def_function_output(func, parm);
}

static void rna_def_composite_nodetree(BlenderRNA *brna)
{
  StructRNA *srna;
  PropertyRNA *prop;

  srna = RNA_def_struct(brna, "CompositorNodeTree", "NodeTree");
  RNA_def_struct_ui_text(
      srna, "Compositor Node Tree", "Node tree consisting of linked nodes used for compositing");
  RNA_def_struct_sdna(srna, "bNodeTree");
  RNA_def_struct_ui_icon(srna, ICON_RENDERLAYERS);

  prop = RNA_def_property(srna, "render_quality", PROP_ENUM, PROP_NONE);
  RNA_def_property_enum_sdna(prop, NULL, "render_quality");
  RNA_def_property_enum_items(prop, node_quality_items);
  RNA_def_property_ui_text(prop, "Render Quality", "Quality when rendering");

  prop = RNA_def_property(srna, "edit_quality", PROP_ENUM, PROP_NONE);
  RNA_def_property_enum_sdna(prop, NULL, "edit_quality");
  RNA_def_property_enum_items(prop, node_quality_items);
  RNA_def_property_ui_text(prop, "Edit Quality", "Quality when editing");

  prop = RNA_def_property(srna, "chunk_size", PROP_ENUM, PROP_NONE);
  RNA_def_property_enum_sdna(prop, NULL, "chunksize");
  RNA_def_property_enum_items(prop, node_chunksize_items);
  RNA_def_property_ui_text(prop,
                           "Chunksize",
                           "Max size of a tile (smaller values gives better distribution "
                           "of multiple threads, but more overhead)");

  prop = RNA_def_property(srna, "use_opencl", PROP_BOOLEAN, PROP_NONE);
  RNA_def_property_boolean_sdna(prop, NULL, "flag", NTREE_COM_OPENCL);
  RNA_def_property_ui_text(prop, "OpenCL", "Enable GPU calculations");

  prop = RNA_def_property(srna, "use_groupnode_buffer", PROP_BOOLEAN, PROP_NONE);
  RNA_def_property_boolean_sdna(prop, NULL, "flag", NTREE_COM_GROUPNODE_BUFFER);
  RNA_def_property_ui_text(prop, "Buffer Groups", "Enable buffering of group nodes");

  prop = RNA_def_property(srna, "use_two_pass", PROP_BOOLEAN, PROP_NONE);
  RNA_def_property_boolean_sdna(prop, NULL, "flag", NTREE_TWO_PASS);
  RNA_def_property_ui_text(prop,
                           "Two Pass",
                           "Use two pass execution during editing: first calculate fast nodes, "
                           "second pass calculate all nodes");

  prop = RNA_def_property(srna, "use_viewer_border", PROP_BOOLEAN, PROP_NONE);
  RNA_def_property_boolean_sdna(prop, NULL, "flag", NTREE_VIEWER_BORDER);
  RNA_def_property_ui_text(
      prop, "Viewer Region", "Use boundaries for viewer nodes and composite backdrop");
  RNA_def_property_update(prop, NC_NODE | ND_DISPLAY, "rna_NodeTree_update");
}

static void rna_def_shader_nodetree(BlenderRNA *brna)
{
  StructRNA *srna;
  FunctionRNA *func;
  PropertyRNA *parm;

  srna = RNA_def_struct(brna, "ShaderNodeTree", "NodeTree");
  RNA_def_struct_ui_text(
      srna,
      "Shader Node Tree",
      "Node tree consisting of linked nodes used for materials (and other shading data-blocks)");
  RNA_def_struct_sdna(srna, "bNodeTree");
  RNA_def_struct_ui_icon(srna, ICON_MATERIAL);

  func = RNA_def_function(srna, "get_output_node", "ntreeShaderOutputNode");
  RNA_def_function_ui_description(func,
                                  "Return active shader output node for the specified target");
  parm = RNA_def_enum(
      func, "target", prop_shader_output_target_items, SHD_OUTPUT_ALL, "Target", "");
  RNA_def_parameter_flags(parm, 0, PARM_REQUIRED);
  parm = RNA_def_pointer(func, "node", "ShaderNode", "Node", "");
  RNA_def_function_return(func, parm);
}

static void rna_def_texture_nodetree(BlenderRNA *brna)
{
  StructRNA *srna;

  srna = RNA_def_struct(brna, "TextureNodeTree", "NodeTree");
  RNA_def_struct_ui_text(
      srna, "Texture Node Tree", "Node tree consisting of linked nodes used for textures");
  RNA_def_struct_sdna(srna, "bNodeTree");
  RNA_def_struct_ui_icon(srna, ICON_TEXTURE);
}

static void rna_def_geometry_nodetree(BlenderRNA *brna)
{
  StructRNA *srna;

  srna = RNA_def_struct(brna, "GeometryNodeTree", "NodeTree");
  RNA_def_struct_ui_text(
      srna, "Geometry Node Tree", "Node tree consisting of linked nodes used for geometries");
  RNA_def_struct_sdna(srna, "bNodeTree");
  RNA_def_struct_ui_icon(srna, ICON_NODETREE);
}

static StructRNA *define_specific_node(BlenderRNA *brna,
                                       const char *struct_name,
                                       const char *base_name,
                                       const char *ui_name,
                                       const char *ui_desc,
                                       void (*def_func)(StructRNA *))
{
  StructRNA *srna;
  FunctionRNA *func;
  PropertyRNA *parm;

  /* XXX hack, want to avoid "NodeInternal" prefix,
   * so use "Node" in NOD_static_types.h and replace here */
  if (STREQ(base_name, "Node")) {
    base_name = "NodeInternal";
  }

  srna = RNA_def_struct(brna, struct_name, base_name);
  RNA_def_struct_ui_text(srna, ui_name, ui_desc);
  RNA_def_struct_sdna(srna, "bNode");

  func = RNA_def_function(srna, "is_registered_node_type", "rna_Node_is_registered_node_type");
  RNA_def_function_ui_description(func, "True if a registered node type");
  RNA_def_function_flag(func, FUNC_NO_SELF | FUNC_USE_SELF_TYPE);
  parm = RNA_def_boolean(func, "result", false, "Result", "");
  RNA_def_function_return(func, parm);

  /* Exposes the socket template type lists in RNA for use in scripts
   * Only used in the C nodes and not exposed in the base class to
   * keep the namespace clean for py-nodes. */
  func = RNA_def_function(srna, "input_template", "rna_NodeInternal_input_template");
  RNA_def_function_ui_description(func, "Input socket template");
  RNA_def_function_flag(func, FUNC_NO_SELF | FUNC_USE_SELF_TYPE);
  parm = RNA_def_property(func, "index", PROP_INT, PROP_UNSIGNED);
  RNA_def_property_ui_text(parm, "Index", "");
  RNA_def_parameter_flags(parm, 0, PARM_REQUIRED);
  parm = RNA_def_property(func, "result", PROP_POINTER, PROP_NONE);
  RNA_def_property_struct_type(parm, "NodeInternalSocketTemplate");
  RNA_def_parameter_flags(parm, 0, PARM_RNAPTR);
  RNA_def_function_return(func, parm);

  func = RNA_def_function(srna, "output_template", "rna_NodeInternal_output_template");
  RNA_def_function_ui_description(func, "Output socket template");
  RNA_def_function_flag(func, FUNC_NO_SELF | FUNC_USE_SELF_TYPE);
  parm = RNA_def_property(func, "index", PROP_INT, PROP_UNSIGNED);
  RNA_def_property_ui_text(parm, "Index", "");
  RNA_def_parameter_flags(parm, 0, PARM_REQUIRED);
  parm = RNA_def_property(func, "result", PROP_POINTER, PROP_NONE);
  RNA_def_property_struct_type(parm, "NodeInternalSocketTemplate");
  RNA_def_parameter_flags(parm, 0, PARM_RNAPTR);
  RNA_def_function_return(func, parm);

  if (def_func) {
    def_func(srna);
  }

  return srna;
}

static void rna_def_node_instance_hash(BlenderRNA *brna)
{
  StructRNA *srna;

  srna = RNA_def_struct(brna, "NodeInstanceHash", NULL);
  RNA_def_struct_ui_text(srna, "Node Instance Hash", "Hash table containing node instance data");

  /* XXX This type is a stub for now, only used to store instance hash in the context.
   * Eventually could use a StructRNA pointer to define a specific data type
   * and expose lookup functions.
   */
}

void RNA_def_nodetree(BlenderRNA *brna)
{
  StructRNA *srna;

  rna_def_node_socket(brna);
  rna_def_node_socket_interface(brna);

  rna_def_node(brna);
  rna_def_node_link(brna);

  rna_def_internal_node(brna);
  rna_def_shader_node(brna);
  rna_def_compositor_node(brna);
  rna_def_texture_node(brna);
  rna_def_geometry_node(brna);
  rna_def_function_node(brna);

  rna_def_nodetree(brna);

  rna_def_node_socket_standard_types(brna);

  rna_def_composite_nodetree(brna);
  rna_def_shader_nodetree(brna);
  rna_def_texture_nodetree(brna);
  rna_def_geometry_nodetree(brna);

#  define DefNode(Category, ID, DefFunc, EnumName, StructName, UIName, UIDesc) \
    { \
      srna = define_specific_node( \
          brna, #Category #StructName, #Category, UIName, UIDesc, DefFunc); \
      if (ID == CMP_NODE_OUTPUT_FILE) { \
        /* needs brna argument, can't use NOD_static_types.h */ \
        def_cmp_output_file(brna, srna); \
      } \
    }

  /* hack, don't want to add include path to RNA just for this, since in the future RNA types
   * for nodes should be defined locally at runtime anyway ...
   */
#  include "../../nodes/NOD_static_types.h"

  /* Node group types need to be defined for shader, compositor, texture, geometry nodes
   * individually. Cannot use the static types header for this, since they share the same int id.
   */
  define_specific_node(brna, "ShaderNodeGroup", "ShaderNode", "Group", "", def_group);
  define_specific_node(brna, "CompositorNodeGroup", "CompositorNode", "Group", "", def_group);
  define_specific_node(brna, "TextureNodeGroup", "TextureNode", "Group", "", def_group);
  define_specific_node(brna, "GeometryNodeGroup", "GeometryNode", "Group", "", def_group);
  def_custom_group(brna,
                   "ShaderNodeCustomGroup",
                   "ShaderNode",
                   "Shader Custom Group",
                   "Custom Shader Group Node for Python nodes",
                   "rna_ShaderNodeCustomGroup_register");
  def_custom_group(brna,
                   "CompositorNodeCustomGroup",
                   "CompositorNode",
                   "Compositor Custom Group",
                   "Custom Compositor Group Node for Python nodes",
                   "rna_CompositorNodeCustomGroup_register");
  def_custom_group(brna,
                   "NodeCustomGroup",
                   "Node",
                   "Custom Group",
                   "Base node type for custom registered node group types",
                   "rna_NodeCustomGroup_register");

  /* special socket types */
  rna_def_cmp_output_file_slot_file(brna);
  rna_def_cmp_output_file_slot_layer(brna);

  rna_def_node_instance_hash(brna);
}

/* clean up macro definition */
#  undef NODE_DEFINE_SUBTYPES

#endif<|MERGE_RESOLUTION|>--- conflicted
+++ resolved
@@ -437,7 +437,20 @@
     {0, NULL, 0, NULL, NULL},
 };
 
-<<<<<<< HEAD
+static const EnumPropertyItem rna_node_geometry_attribute_factor_input_type_items[] = {
+    {GEO_NODE_ATTRIBUTE_INPUT_ATTRIBUTE, "ATTRIBUTE", 0, "Attribute", ""},
+    {GEO_NODE_ATTRIBUTE_INPUT_FLOAT, "FLOAT", 0, "Float", ""},
+    {0, NULL, 0, NULL, NULL},
+};
+
+static const EnumPropertyItem rna_node_geometry_attribute_input_type_items[] = {
+    {GEO_NODE_ATTRIBUTE_INPUT_ATTRIBUTE, "ATTRIBUTE", 0, "Attribute", ""},
+    {GEO_NODE_ATTRIBUTE_INPUT_FLOAT, "FLOAT", 0, "Float", ""},
+    {GEO_NODE_ATTRIBUTE_INPUT_VECTOR, "VECTOR", 0, "Vector", ""},
+    {GEO_NODE_ATTRIBUTE_INPUT_COLOR, "COLOR", 0, "Color", ""},
+    {0, NULL, 0, NULL, NULL},
+};
+
 static const EnumPropertyItem rna_node_geometry_point_distribute_method_items[] = {
     {GEO_NODE_POINT_DISTRIBUTE_RANDOM,
      "RANDOM",
@@ -451,22 +464,7 @@
      "Distribute points inside the domain evenly with a Poisson disk distribution"},
     {0, NULL, 0, NULL, NULL},
 };
-=======
-static const EnumPropertyItem rna_node_geometry_attribute_factor_input_type_items[] = {
-    {GEO_NODE_ATTRIBUTE_INPUT_ATTRIBUTE, "ATTRIBUTE", 0, "Attribute", ""},
-    {GEO_NODE_ATTRIBUTE_INPUT_FLOAT, "FLOAT", 0, "Float", ""},
-    {0, NULL, 0, NULL, NULL},
-};
-
-static const EnumPropertyItem rna_node_geometry_attribute_input_type_items[] = {
-    {GEO_NODE_ATTRIBUTE_INPUT_ATTRIBUTE, "ATTRIBUTE", 0, "Attribute", ""},
-    {GEO_NODE_ATTRIBUTE_INPUT_FLOAT, "FLOAT", 0, "Float", ""},
-    {GEO_NODE_ATTRIBUTE_INPUT_VECTOR, "VECTOR", 0, "Vector", ""},
-    {GEO_NODE_ATTRIBUTE_INPUT_COLOR, "COLOR", 0, "Color", ""},
-    {0, NULL, 0, NULL, NULL},
-};
-
->>>>>>> 0dbbcaf1
+
 #endif
 
 #ifdef RNA_RUNTIME
@@ -8431,17 +8429,6 @@
   RNA_def_property_update(prop, NC_NODE | NA_EDITED, "rna_Node_socket_update");
 }
 
-<<<<<<< HEAD
-static void def_geo_point_distribute(StructRNA *srna)
-{
-  PropertyRNA *prop;
-
-  prop = RNA_def_property(srna, "distribute_method", PROP_ENUM, PROP_NONE);
-  RNA_def_property_enum_sdna(prop, NULL, "custom1");
-  RNA_def_property_enum_items(prop, rna_node_geometry_point_distribute_method_items);
-  RNA_def_property_enum_default(prop, GEO_NODE_POINT_DISTRIBUTE_RANDOM);
-  RNA_def_property_ui_text(prop, "Distribution Method", "Method to use for scattering points");
-=======
 static void def_geo_point_instance(StructRNA *srna)
 {
   static const EnumPropertyItem instance_type_items[] = {
@@ -8493,7 +8480,18 @@
   prop = RNA_def_property(srna, "input_type_b", PROP_ENUM, PROP_NONE);
   RNA_def_property_enum_items(prop, rna_node_geometry_attribute_input_type_items);
   RNA_def_property_ui_text(prop, "Input Type B", "");
->>>>>>> 0dbbcaf1
+  RNA_def_property_update(prop, NC_NODE | NA_EDITED, "rna_Node_socket_update");
+}
+
+static void def_geo_point_distribute(StructRNA *srna)
+{
+  PropertyRNA *prop;
+
+  prop = RNA_def_property(srna, "distribute_method", PROP_ENUM, PROP_NONE);
+  RNA_def_property_enum_sdna(prop, NULL, "custom1");
+  RNA_def_property_enum_items(prop, rna_node_geometry_point_distribute_method_items);
+  RNA_def_property_enum_default(prop, GEO_NODE_POINT_DISTRIBUTE_RANDOM);
+  RNA_def_property_ui_text(prop, "Distribution Method", "Method to use for scattering points");
   RNA_def_property_update(prop, NC_NODE | NA_EDITED, "rna_Node_socket_update");
 }
 
