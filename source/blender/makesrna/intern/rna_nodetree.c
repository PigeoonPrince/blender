/*
 * ***** BEGIN GPL LICENSE BLOCK *****
 *
 * This program is free software; you can redistribute it and/or
 * modify it under the terms of the GNU General Public License
 * as published by the Free Software Foundation; either version 2
 * of the License, or (at your option) any later version.
 *
 * This program is distributed in the hope that it will be useful,
 * but WITHOUT ANY WARRANTY; without even the implied warranty of
 * MERCHANTABILITY or FITNESS FOR A PARTICULAR PURPOSE.  See the
 * GNU General Public License for more details.
 *
 * You should have received a copy of the GNU General Public License
 * along with this program; if not, write to the Free Software Foundation,
 * Inc., 51 Franklin Street, Fifth Floor, Boston, MA 02110-1301, USA.
 *
 * Contributor(s): Blender Foundation (2008), Nathan Letwory, Robin Allen, Bob Holcomb
 *
 * ***** END GPL LICENSE BLOCK *****
 */

/** \file blender/makesrna/intern/rna_nodetree.c
 *  \ingroup RNA
 */

#include <stdlib.h>
#include <string.h>
#include <limits.h>

#include "BLI_listbase.h"
#include "BLI_math.h"
#include "BLI_utildefines.h"

#include "BLT_translation.h"

#include "DNA_material_types.h"
#include "DNA_mesh_types.h"
#include "DNA_node_types.h"
#include "DNA_object_types.h"
#include "DNA_particle_types.h"
#include "DNA_text_types.h"
#include "DNA_texture_types.h"

#include "BKE_animsys.h"
#include "BKE_main.h"
#include "BKE_node.h"
#include "BKE_image.h"
#include "BKE_texture.h"

#include "RNA_access.h"
#include "RNA_define.h"
#include "RNA_enum_types.h"

#include "rna_internal.h"
#include "rna_internal_types.h"

#include "IMB_imbuf.h"
#include "IMB_imbuf_types.h"

#include "WM_types.h"

#include "MEM_guardedalloc.h"

#include "RE_render_ext.h"

EnumPropertyItem rna_enum_node_socket_in_out_items[] = {
	{ SOCK_IN, "IN", 0, "Input", "" },
	{ SOCK_OUT, "OUT", 0, "Output", "" },
	{ 0, NULL, 0, NULL, NULL }
};

#ifndef RNA_RUNTIME
static EnumPropertyItem node_socket_type_items[] = {
	{SOCK_CUSTOM,  "CUSTOM",    0,    "Custom",    ""},
	{SOCK_FLOAT,   "VALUE",     0,    "Value",     ""},
	{SOCK_INT,     "INT",       0,    "Int",       ""},
	{SOCK_BOOLEAN, "BOOLEAN",   0,    "Boolean",   ""},
	{SOCK_VECTOR,  "VECTOR",    0,    "Vector",    ""},
	{SOCK_STRING,  "STRING",    0,    "String",    ""},
	{SOCK_RGBA,    "RGBA",      0,    "RGBA",      ""},
	{SOCK_SHADER,  "SHADER",    0,    "Shader",    ""},
	{0, NULL, 0, NULL, NULL}
};

static EnumPropertyItem node_quality_items[] = {
	{NTREE_QUALITY_HIGH,   "HIGH",     0,    "High",     "High quality"},
	{NTREE_QUALITY_MEDIUM, "MEDIUM",   0,    "Medium",   "Medium quality"},
	{NTREE_QUALITY_LOW,    "LOW",      0,    "Low",      "Low quality"},
	{0, NULL, 0, NULL, NULL}
};

static EnumPropertyItem node_chunksize_items[] = {
	{NTREE_CHUNCKSIZE_32,   "32",     0,    "32x32",     "Chunksize of 32x32"},
	{NTREE_CHUNCKSIZE_64,   "64",     0,    "64x64",     "Chunksize of 64x64"},
	{NTREE_CHUNCKSIZE_128,  "128",    0,    "128x128",   "Chunksize of 128x128"},
	{NTREE_CHUNCKSIZE_256,  "256",    0,    "256x256",   "Chunksize of 256x256"},
	{NTREE_CHUNCKSIZE_512,  "512",    0,    "512x512",   "Chunksize of 512x512"},
	{NTREE_CHUNCKSIZE_1024, "1024",   0,    "1024x1024", "Chunksize of 1024x1024"},
	{0, NULL, 0, NULL, NULL}
};
#endif

#define DEF_ICON_BLANK_SKIP
#define DEF_ICON(name) {ICON_##name, (#name), 0, (#name), ""},
#define DEF_VICO(name)
EnumPropertyItem rna_enum_node_icon_items[] = {
#include "UI_icons.h"
	{0, NULL, 0, NULL, NULL}};
#undef DEF_ICON_BLANK_SKIP
#undef DEF_ICON
#undef DEF_VICO

EnumPropertyItem rna_enum_node_math_items[] = {
	{NODE_MATH_ADD,     "ADD",          0, "Add",          ""},
	{NODE_MATH_SUB,     "SUBTRACT",     0, "Subtract",     ""},
	{NODE_MATH_MUL,     "MULTIPLY",     0, "Multiply",     ""},
	{NODE_MATH_DIVIDE,  "DIVIDE",       0, "Divide",       ""},
	{NODE_MATH_SIN,     "SINE",         0, "Sine",         ""},
	{NODE_MATH_COS,     "COSINE",       0, "Cosine",       ""},
	{NODE_MATH_TAN,     "TANGENT",      0, "Tangent",      ""},
	{NODE_MATH_ASIN,    "ARCSINE",      0, "Arcsine",      ""},
	{NODE_MATH_ACOS,    "ARCCOSINE",    0, "Arccosine",    ""},
	{NODE_MATH_ATAN,    "ARCTANGENT",   0, "Arctangent",   ""},
	{NODE_MATH_POW,     "POWER",        0, "Power",        ""},
	{NODE_MATH_LOG,     "LOGARITHM",    0, "Logarithm",    ""},
	{NODE_MATH_MIN,     "MINIMUM",      0, "Minimum",      ""},
	{NODE_MATH_MAX,     "MAXIMUM",      0, "Maximum",      ""},
	{NODE_MATH_ROUND,   "ROUND",        0, "Round",        ""},
	{NODE_MATH_LESS,    "LESS_THAN",    0, "Less Than",    ""},
	{NODE_MATH_GREATER, "GREATER_THAN", 0, "Greater Than", ""},
	{NODE_MATH_MOD,     "MODULO",       0, "Modulo",       ""},
	{NODE_MATH_ABS,     "ABSOLUTE",     0, "Absolute",     ""},
	{0, NULL, 0, NULL, NULL}
};

EnumPropertyItem rna_enum_node_vec_math_items[] = {
	{0, "ADD",           0, "Add",           ""},
	{1, "SUBTRACT",      0, "Subtract",      ""},
	{2, "AVERAGE",       0, "Average",       ""},
	{3, "DOT_PRODUCT",   0, "Dot Product",   ""},
	{4, "CROSS_PRODUCT", 0, "Cross Product", ""},
	{5, "NORMALIZE",     0, "Normalize",     ""},
	{0, NULL, 0, NULL, NULL}
};

EnumPropertyItem rna_enum_node_filter_items[] = {
	{0, "SOFTEN",  0, "Soften",  ""},
	{1, "SHARPEN", 0, "Sharpen", ""},
	{2, "LAPLACE", 0, "Laplace", ""},
	{3, "SOBEL",   0, "Sobel",   ""},
	{4, "PREWITT", 0, "Prewitt", ""},
	{5, "KIRSCH",  0, "Kirsch",  ""},
	{6, "SHADOW",  0, "Shadow",  ""},
	{0, NULL, 0, NULL, NULL}
};

#ifndef RNA_RUNTIME
static EnumPropertyItem node_sampler_type_items[] = {
	{0, "NEAREST",   0, "Nearest",   ""},
	{1, "BILINEAR",   0, "Bilinear",   ""},
	{2, "BICUBIC", 0, "Bicubic", ""},
	{0, NULL, 0, NULL, NULL}
};
#endif

#ifdef RNA_RUNTIME

#include "BLI_linklist.h"
#include "BLI_string.h"

#include "BKE_context.h"
#include "BKE_idprop.h"
#include "BKE_library.h"

#include "BKE_global.h"

#include "ED_node.h"
#include "ED_render.h"

#include "NOD_common.h"
#include "NOD_socket.h"

#include "RE_engine.h"
#include "RE_pipeline.h"

#include "DNA_scene_types.h"
#include "WM_api.h"


int rna_node_tree_type_to_enum(bNodeTreeType *typeinfo)
{
	int i = 0, result = -1;
	NODE_TREE_TYPES_BEGIN (nt)
	{
		if (nt == typeinfo) {
			result = i;
			break;
		}
		++i;
	}
	NODE_TREE_TYPES_END;
	return result;
}

int rna_node_tree_idname_to_enum(const char *idname)
{
	int i = 0, result = -1;
	NODE_TREE_TYPES_BEGIN (nt)
	{
		if (STREQ(nt->idname, idname)) {
			result = i;
			break;
		}
		++i;
	}
	NODE_TREE_TYPES_END;
	return result;
}

bNodeTreeType *rna_node_tree_type_from_enum(int value)
{
	int i = 0;
	bNodeTreeType *result = NULL;
	NODE_TREE_TYPES_BEGIN (nt)
	{
		if (i == value) {
			result = nt;
			break;
		}
		++i;
	}
	NODE_TREE_TYPES_END;
	return result;
}

EnumPropertyItem *rna_node_tree_type_itemf(void *data, int (*poll)(void *data, bNodeTreeType *), bool *r_free)
{
	EnumPropertyItem tmp = {0, "", 0, "", ""};
	EnumPropertyItem *item = NULL;
	int totitem = 0, i = 0;
	
	NODE_TREE_TYPES_BEGIN (nt)
	{
		if (poll && !poll(data, nt)) {
			++i;
			continue;
		}
		
		tmp.value = i;
		tmp.identifier = nt->idname;
		tmp.icon = nt->ui_icon;
		tmp.name = nt->ui_name;
		tmp.description = nt->ui_description;
		
		RNA_enum_item_add(&item, &totitem, &tmp);
		
		++i;
	}
	NODE_TREE_TYPES_END;

	RNA_enum_item_end(&item, &totitem);
	*r_free = true;
	
	return item;
}

int rna_node_type_to_enum(bNodeType *typeinfo)
{
	int i = 0, result = -1;
	NODE_TYPES_BEGIN(ntype)
		if (ntype == typeinfo) {
			result = i;
			break;
		}
		++i;
	NODE_TYPES_END
	return result;
}

int rna_node_idname_to_enum(const char *idname)
{
	int i = 0, result = -1;
	NODE_TYPES_BEGIN(ntype)
		if (STREQ(ntype->idname, idname)) {
			result = i;
			break;
		}
		++i;
	NODE_TYPES_END
	return result;
}

bNodeType *rna_node_type_from_enum(int value)
{
	int i = 0;
	bNodeType *result = NULL;
	NODE_TYPES_BEGIN(ntype)
		if (i == value) {
			result = ntype;
			break;
		}
		++i;
	NODE_TYPES_END
	return result;
}

EnumPropertyItem *rna_node_type_itemf(void *data, int (*poll)(void *data, bNodeType *), bool *r_free)
{
	EnumPropertyItem *item = NULL;
	EnumPropertyItem tmp = {0, "", 0, "", ""};
	int totitem = 0, i = 0;
	
	NODE_TYPES_BEGIN(ntype)
		if (poll && !poll(data, ntype)) {
			++i;
			continue;
		}
		
		tmp.value = i;
		tmp.identifier = ntype->idname;
		tmp.icon = ntype->ui_icon;
		tmp.name = ntype->ui_name;
		tmp.description = ntype->ui_description;
		
		RNA_enum_item_add(&item, &totitem, &tmp);
		
		++i;
	NODE_TYPES_END
	RNA_enum_item_end(&item, &totitem);
	*r_free = true;
	
	return item;
}

int rna_node_socket_type_to_enum(bNodeSocketType *typeinfo)
{
	int i = 0, result = -1;
	NODE_SOCKET_TYPES_BEGIN(stype)
		if (stype == typeinfo) {
			result = i;
			break;
		}
		++i;
	NODE_SOCKET_TYPES_END
	return result;
}

int rna_node_socket_idname_to_enum(const char *idname)
{
	int i = 0, result = -1;
	NODE_SOCKET_TYPES_BEGIN(stype)
		if (STREQ(stype->idname, idname)) {
			result = i;
			break;
		}
		++i;
	NODE_SOCKET_TYPES_END
	return result;
}

bNodeSocketType *rna_node_socket_type_from_enum(int value)
{
	int i = 0;
	bNodeSocketType *result = NULL;
	NODE_SOCKET_TYPES_BEGIN(stype)
		if (i == value) {
			result = stype;
			break;
		}
		++i;
	NODE_SOCKET_TYPES_END
	return result;
}

EnumPropertyItem *rna_node_socket_type_itemf(void *data, int (*poll)(void *data, bNodeSocketType *), bool *r_free)
{
	EnumPropertyItem *item = NULL;
	EnumPropertyItem tmp = {0, "", 0, "", ""};
	int totitem = 0, i = 0;
	StructRNA *srna;
	
	NODE_SOCKET_TYPES_BEGIN(stype)
		if (poll && !poll(data, stype)) {
			++i;
			continue;
		}
		
		srna = stype->ext_socket.srna;
		tmp.value = i;
		tmp.identifier = stype->idname;
		tmp.icon = RNA_struct_ui_icon(srna);
		tmp.name = RNA_struct_ui_name(srna);
		tmp.description = RNA_struct_ui_description(srna);
		
		RNA_enum_item_add(&item, &totitem, &tmp);
		
		++i;
	NODE_SOCKET_TYPES_END
	RNA_enum_item_end(&item, &totitem);
	*r_free = true;
	
	return item;
}

static EnumPropertyItem *rna_node_static_type_itemf(bContext *UNUSED(C), PointerRNA *ptr, PropertyRNA *UNUSED(prop), bool *r_free)
{
	EnumPropertyItem *item = NULL;
	EnumPropertyItem tmp;
	int totitem = 0;
	
	/* hack, don't want to add include path to RNA just for this, since in the future RNA types
	 * for nodes should be defined locally at runtime anyway ...
	 */
	
	tmp.value = NODE_CUSTOM;
	tmp.identifier = "CUSTOM";
	tmp.name = "Custom";
	tmp.description = "Custom Node";
	tmp.icon = ICON_NONE;
	RNA_enum_item_add(&item, &totitem, &tmp);
	
	tmp.value = NODE_UNDEFINED;
	tmp.identifier = "UNDEFINED";
	tmp.name = "UNDEFINED";
	tmp.description = "";
	tmp.icon = ICON_NONE;
	RNA_enum_item_add(&item, &totitem, &tmp);
	
#define DefNode(Category, ID, DefFunc, EnumName, StructName, UIName, UIDesc) \
	if (STREQ(#Category, "Node")) { \
		tmp.value = ID; \
		tmp.identifier = EnumName; \
		tmp.name = UIName; \
		tmp.description = UIDesc; \
		tmp.icon = ICON_NONE; \
		RNA_enum_item_add(&item, &totitem, &tmp); \
	}
#include "../../nodes/NOD_static_types.h"
#undef DefNode
	
	if (RNA_struct_is_a(ptr->type, &RNA_ShaderNode)) {
#define DefNode(Category, ID, DefFunc, EnumName, StructName, UIName, UIDesc) \
		if (STREQ(#Category, "ShaderNode")) { \
			tmp.value = ID; \
			tmp.identifier = EnumName; \
			tmp.name = UIName; \
			tmp.description = UIDesc; \
			tmp.icon = ICON_NONE; \
			RNA_enum_item_add(&item, &totitem, &tmp); \
		}
#include "../../nodes/NOD_static_types.h"
#undef DefNode
	}

	if (RNA_struct_is_a(ptr->type, &RNA_CompositorNode)) {
#define DefNode(Category, ID, DefFunc, EnumName, StructName, UIName, UIDesc) \
		if (STREQ(#Category, "CompositorNode")) { \
			tmp.value = ID; \
			tmp.identifier = EnumName; \
			tmp.name = UIName; \
			tmp.description = UIDesc; \
			tmp.icon = ICON_NONE; \
			RNA_enum_item_add(&item, &totitem, &tmp); \
		}
#include "../../nodes/NOD_static_types.h"
#undef DefNode
	}
	
	if (RNA_struct_is_a(ptr->type, &RNA_TextureNode)) {
#define DefNode(Category, ID, DefFunc, EnumName, StructName, UIName, UIDesc) \
		if (STREQ(#Category, "TextureNode")) { \
			tmp.value = ID; \
			tmp.identifier = EnumName; \
			tmp.name = UIName; \
			tmp.description = UIDesc; \
			tmp.icon = ICON_NONE; \
			RNA_enum_item_add(&item, &totitem, &tmp); \
		}
#include "../../nodes/NOD_static_types.h"
#undef DefNode
	}

	RNA_enum_item_end(&item, &totitem);
	*r_free = true;
	
	return item;
}

/* ******** Node Tree ******** */

static StructRNA *rna_NodeTree_refine(struct PointerRNA *ptr)
{
	bNodeTree *ntree = (bNodeTree *)ptr->data;
	
	if (ntree->typeinfo->ext.srna)
		return ntree->typeinfo->ext.srna;
	else
		return &RNA_NodeTree;
}

static int rna_NodeTree_poll(const bContext *C, bNodeTreeType *ntreetype)
{
	extern FunctionRNA rna_NodeTree_poll_func;

	PointerRNA ptr;
	ParameterList list;
	FunctionRNA *func;
	void *ret;
	int visible;

	RNA_pointer_create(NULL, ntreetype->ext.srna, NULL, &ptr); /* dummy */
	func = &rna_NodeTree_poll_func; /* RNA_struct_find_function(&ptr, "poll"); */

	RNA_parameter_list_create(&list, &ptr, func);
	RNA_parameter_set_lookup(&list, "context", &C);
	ntreetype->ext.call((bContext *)C, &ptr, func, &list);

	RNA_parameter_get_lookup(&list, "visible", &ret);
	visible = *(int *)ret;

	RNA_parameter_list_free(&list);

	return visible;
}

static void rna_NodeTree_update_reg(bNodeTree *ntree)
{
	extern FunctionRNA rna_NodeTree_update_func;

	PointerRNA ptr;
	ParameterList list;
	FunctionRNA *func;

	RNA_id_pointer_create(&ntree->id, &ptr);
	func = &rna_NodeTree_update_func; /* RNA_struct_find_function(&ptr, "update"); */

	RNA_parameter_list_create(&list, &ptr, func);
	ntree->typeinfo->ext.call(NULL, &ptr, func, &list);

	RNA_parameter_list_free(&list);
}

static void rna_NodeTree_get_from_context(const bContext *C, bNodeTreeType *ntreetype,
                                          bNodeTree **r_ntree, ID **r_id, ID **r_from)
{
	extern FunctionRNA rna_NodeTree_get_from_context_func;

	PointerRNA ptr;
	ParameterList list;
	FunctionRNA *func;
	void *ret1, *ret2, *ret3;

	RNA_pointer_create(NULL, ntreetype->ext.srna, NULL, &ptr); /* dummy */
	func = &rna_NodeTree_get_from_context_func; /* RNA_struct_find_function(&ptr, "get_from_context"); */

	RNA_parameter_list_create(&list, &ptr, func);
	RNA_parameter_set_lookup(&list, "context", &C);
	ntreetype->ext.call((bContext *)C, &ptr, func, &list);
	
	RNA_parameter_get_lookup(&list, "result_1", &ret1);
	RNA_parameter_get_lookup(&list, "result_2", &ret2);
	RNA_parameter_get_lookup(&list, "result_3", &ret3);
	*r_ntree = *(bNodeTree **)ret1;
	*r_id = *(ID **)ret2;
	*r_from = *(ID **)ret3;

	RNA_parameter_list_free(&list);
}

static void rna_NodeTree_unregister(Main *UNUSED(bmain), StructRNA *type)
{
	bNodeTreeType *nt = RNA_struct_blender_type_get(type);

	if (!nt)
		return;

	RNA_struct_free_extension(type, &nt->ext);

	ntreeTypeFreeLink(nt);

	RNA_struct_free(&BLENDER_RNA, type);

	/* update while blender is running */
	WM_main_add_notifier(NC_NODE | NA_EDITED, NULL);
}

static StructRNA *rna_NodeTree_register(
        Main *bmain, ReportList *reports, void *data, const char *identifier,
        StructValidateFunc validate, StructCallbackFunc call, StructFreeFunc free)
{
	bNodeTreeType *nt, dummynt;
	bNodeTree dummyntree;
	PointerRNA dummyptr;
	int have_function[3];

	/* setup dummy tree & tree type to store static properties in */
	memset(&dummynt, 0, sizeof(bNodeTreeType));
	memset(&dummyntree, 0, sizeof(bNodeTree));
	dummyntree.typeinfo = &dummynt;
	RNA_pointer_create(NULL, &RNA_NodeTree, &dummyntree, &dummyptr);

	/* validate the python class */
	if (validate(&dummyptr, data, have_function) != 0)
		return NULL;

	if (strlen(identifier) >= sizeof(dummynt.idname)) {
		BKE_reportf(reports, RPT_ERROR, "Registering node tree class: '%s' is too long, maximum length is %d",
		            identifier, (int)sizeof(dummynt.idname));
		return NULL;
	}

	/* check if we have registered this tree type before, and remove it */
	nt = ntreeTypeFind(dummynt.idname);
	if (nt)
		rna_NodeTree_unregister(bmain, nt->ext.srna);
	
	/* create a new node tree type */
	nt = MEM_callocN(sizeof(bNodeTreeType), "node tree type");
	memcpy(nt, &dummynt, sizeof(dummynt));

	nt->type = NTREE_CUSTOM;

	nt->ext.srna = RNA_def_struct_ptr(&BLENDER_RNA, nt->idname, &RNA_NodeTree); 
	nt->ext.data = data;
	nt->ext.call = call;
	nt->ext.free = free;
	RNA_struct_blender_type_set(nt->ext.srna, nt);

	RNA_def_struct_ui_text(nt->ext.srna, nt->ui_name, nt->ui_description);
	RNA_def_struct_ui_icon(nt->ext.srna, nt->ui_icon);

	nt->poll = (have_function[0]) ? rna_NodeTree_poll : NULL;
	nt->update = (have_function[1]) ? rna_NodeTree_update_reg : NULL;
	nt->get_from_context = (have_function[2]) ? rna_NodeTree_get_from_context : NULL;

	ntreeTypeAdd(nt);

	/* update while blender is running */
	WM_main_add_notifier(NC_NODE | NA_EDITED, NULL);
	
	return nt->ext.srna;
}

static bool rna_NodeTree_check(bNodeTree *ntree, ReportList *reports)
{
	if (!ntreeIsRegistered(ntree)) {
		if (reports)
			BKE_reportf(reports, RPT_ERROR, "Node tree '%s' has undefined type %s", ntree->id.name + 2, ntree->idname);
		
		return false;
	}
	else
		return true;
}

static void rna_NodeTree_update(Main *bmain, Scene *UNUSED(scene), PointerRNA *ptr)
{
	bNodeTree *ntree = (bNodeTree *)ptr->id.data;

	WM_main_add_notifier(NC_NODE | NA_EDITED, NULL);
	WM_main_add_notifier(NC_SCENE | ND_NODES, &ntree->id);

	ED_node_tag_update_nodetree(bmain, ntree);
}

static bNode *rna_NodeTree_node_new(bNodeTree *ntree, bContext *C, ReportList *reports, const char *type)
{
	bNodeType *ntype;
	bNode *node;
	
	if (!rna_NodeTree_check(ntree, reports))
		return NULL;
	
	ntype = nodeTypeFind(type);
	if (!ntype) {
		BKE_reportf(reports, RPT_ERROR, "Node type %s undefined", type);
		return NULL;
	}
	
	if (ntype->poll && !ntype->poll(ntype, ntree)) {
		BKE_reportf(reports, RPT_ERROR, "Cannot add node of type %s to node tree '%s'", type, ntree->id.name + 2);
		return NULL;
	}
	
	node = nodeAddNode(C, ntree, type);
	BLI_assert(node && node->typeinfo);
	
	if (ntree->type == NTREE_TEXTURE) {
		ntreeTexCheckCyclics(ntree);
	}
	
	ntreeUpdateTree(CTX_data_main(C), ntree);
	nodeUpdate(ntree, node);
	WM_main_add_notifier(NC_NODE | NA_EDITED, ntree);

	return node;
}

static void rna_NodeTree_node_remove(bNodeTree *ntree, ReportList *reports, PointerRNA *node_ptr)
{
	bNode *node = node_ptr->data;
	
	if (!rna_NodeTree_check(ntree, reports))
		return;
	
	if (BLI_findindex(&ntree->nodes, node) == -1) {
		BKE_reportf(reports, RPT_ERROR, "Unable to locate node '%s' in node tree", node->name);
		return;
	}

	id_us_min(node->id);
	nodeFreeNode(ntree, node);
	RNA_POINTER_INVALIDATE(node_ptr);

	ntreeUpdateTree(G.main, ntree); /* update group node socket links */
	WM_main_add_notifier(NC_NODE | NA_EDITED, ntree);
}

static void rna_NodeTree_node_clear(bNodeTree *ntree, ReportList *reports)
{
	bNode *node = ntree->nodes.first;

	if (!rna_NodeTree_check(ntree, reports))
		return;

	while (node) {
		bNode *next_node = node->next;

		if (node->id)
			id_us_min(node->id);

		nodeFreeNode(ntree, node);

		node = next_node;
	}

	ntreeUpdateTree(G.main, ntree);

	WM_main_add_notifier(NC_NODE | NA_EDITED, ntree);
}

static PointerRNA rna_NodeTree_active_node_get(PointerRNA *ptr)
{
	bNodeTree *ntree = (bNodeTree *)ptr->data;
	bNode *node = nodeGetActive(ntree);
	return rna_pointer_inherit_refine(ptr, &RNA_Node, node);
}

static void rna_NodeTree_active_node_set(PointerRNA *ptr, const PointerRNA value)
{
	bNodeTree *ntree = (bNodeTree *)ptr->data;
	bNode *node = (bNode *)value.data;
	
	if (node && BLI_findindex(&ntree->nodes, node) != -1)
		nodeSetActive(ntree, node);
	else
		nodeClearActive(ntree);
}

static bNodeLink *rna_NodeTree_link_new(bNodeTree *ntree, ReportList *reports,
                                        bNodeSocket *fromsock, bNodeSocket *tosock,
                                        int verify_limits)
{
	bNodeLink *ret;
	bNode *fromnode = NULL, *tonode = NULL;

	if (!rna_NodeTree_check(ntree, reports))
		return NULL;

	nodeFindNode(ntree, fromsock, &fromnode, NULL);
	nodeFindNode(ntree, tosock, &tonode, NULL);
	/* check validity of the sockets:
	 * if sockets from different trees are passed in this will fail!
	 */
	if (!fromnode || !tonode)
		return NULL;
	
	if (&fromsock->in_out == &tosock->in_out) {
		BKE_report(reports, RPT_ERROR, "Same input/output direction of sockets");
		return NULL;
	}

	if (verify_limits) {
		/* remove other socket links if limit is exceeded */
		if (nodeCountSocketLinks(ntree, fromsock) + 1 > fromsock->limit)
			nodeRemSocketLinks(ntree, fromsock);
		if (nodeCountSocketLinks(ntree, tosock) + 1 > tosock->limit)
			nodeRemSocketLinks(ntree, tosock);
	}

	ret = nodeAddLink(ntree, fromnode, fromsock, tonode, tosock);
	
	if (ret) {

		/* not an issue from the UI, clear hidden from API to keep valid state. */
		fromsock->flag &= ~SOCK_HIDDEN;
		tosock->flag   &= ~SOCK_HIDDEN;

		if (tonode)
			nodeUpdate(ntree, tonode);

		ntreeUpdateTree(G.main, ntree);

		WM_main_add_notifier(NC_NODE | NA_EDITED, ntree);
	}
	return ret;
}

static void rna_NodeTree_link_remove(bNodeTree *ntree, ReportList *reports, PointerRNA *link_ptr)
{
	bNodeLink *link = link_ptr->data;

	if (!rna_NodeTree_check(ntree, reports))
		return;

	if (BLI_findindex(&ntree->links, link) == -1) {
		BKE_report(reports, RPT_ERROR, "Unable to locate link in node tree");
		return;
	}

	nodeRemLink(ntree, link);
	RNA_POINTER_INVALIDATE(link_ptr);

	ntreeUpdateTree(G.main, ntree);
	WM_main_add_notifier(NC_NODE | NA_EDITED, ntree);
}

static void rna_NodeTree_link_clear(bNodeTree *ntree, ReportList *reports)
{
	bNodeLink *link = ntree->links.first;

	if (!rna_NodeTree_check(ntree, reports))
		return;

	while (link) {
		bNodeLink *next_link = link->next;

		nodeRemLink(ntree, link);

		link = next_link;
	}
	ntreeUpdateTree(G.main, ntree);

	WM_main_add_notifier(NC_NODE | NA_EDITED, ntree);
}

static int rna_NodeTree_active_input_get(PointerRNA *ptr)
{
	bNodeTree *ntree = (bNodeTree *)ptr->data;
	bNodeSocket *gsock;
	int index;

	for (gsock = ntree->inputs.first, index = 0; gsock; gsock = gsock->next, ++index)
		if (gsock->flag & SELECT)
			return index;
	return -1;
}

static void rna_NodeTree_active_input_set(PointerRNA *ptr, int value)
{
	bNodeTree *ntree = (bNodeTree *)ptr->data;
	bNodeSocket *gsock;
	int index;
	
	for (gsock = ntree->inputs.first, index = 0; gsock; gsock = gsock->next, ++index) {
		if (index == value)
			gsock->flag |= SELECT;
		else
			gsock->flag &= ~SELECT;
	}
	for (gsock = ntree->outputs.first; gsock; gsock = gsock->next) {
		gsock->flag &= ~SELECT;
	}
}

static int rna_NodeTree_active_output_get(PointerRNA *ptr)
{
	bNodeTree *ntree = (bNodeTree *)ptr->data;
	bNodeSocket *gsock;
	int index;

	for (gsock = ntree->outputs.first, index = 0; gsock; gsock = gsock->next, ++index)
		if (gsock->flag & SELECT)
			return index;
	return -1;
}

static void rna_NodeTree_active_output_set(PointerRNA *ptr, int value)
{
	bNodeTree *ntree = (bNodeTree *)ptr->data;
	bNodeSocket *gsock;
	int index;
	
	for (gsock = ntree->inputs.first; gsock; gsock = gsock->next) {
		gsock->flag &= ~SELECT;
	}
	for (gsock = ntree->outputs.first, index = 0; gsock; gsock = gsock->next, ++index) {
		if (index == value)
			gsock->flag |= SELECT;
		else
			gsock->flag &= ~SELECT;
	}
}

static bNodeSocket *rna_NodeTree_inputs_new(bNodeTree *ntree, ReportList *reports, const char *type, const char *name)
{
	bNodeSocket *sock;
	
	if (!rna_NodeTree_check(ntree, reports))
		return NULL;
	
	sock = ntreeAddSocketInterface(ntree, SOCK_IN, type, name);
	
	ntreeUpdateTree(G.main, ntree);
	WM_main_add_notifier(NC_NODE | NA_EDITED, ntree);
	
	return sock;
}

static bNodeSocket *rna_NodeTree_outputs_new(bNodeTree *ntree, ReportList *reports, const char *type, const char *name)
{
	bNodeSocket *sock;
	
	if (!rna_NodeTree_check(ntree, reports))
		return NULL;
	
	sock = ntreeAddSocketInterface(ntree, SOCK_OUT, type, name);
	
	ntreeUpdateTree(G.main, ntree);
	WM_main_add_notifier(NC_NODE | NA_EDITED, ntree);
	
	return sock;
}

static void rna_NodeTree_socket_remove(bNodeTree *ntree, ReportList *reports, bNodeSocket *sock)
{
	if (!rna_NodeTree_check(ntree, reports))
		return;
	
	if (BLI_findindex(&ntree->inputs, sock) == -1 && BLI_findindex(&ntree->outputs, sock) == -1) {
		BKE_reportf(reports, RPT_ERROR, "Unable to locate socket '%s' in node", sock->identifier);
	}
	else {
		ntreeRemoveSocketInterface(ntree, sock);
		
		ntreeUpdateTree(G.main, ntree);
		WM_main_add_notifier(NC_NODE | NA_EDITED, ntree);
	}
}

static void rna_NodeTree_inputs_clear(bNodeTree *ntree, ReportList *reports)
{
	bNodeSocket *sock, *nextsock;
	
	if (!rna_NodeTree_check(ntree, reports))
		return;
	
	for (sock = ntree->inputs.first; sock; sock = nextsock) {
		nextsock = sock->next;
		ntreeRemoveSocketInterface(ntree, sock);
	}

	ntreeUpdateTree(G.main, ntree);
	WM_main_add_notifier(NC_NODE | NA_EDITED, ntree);
}

static void rna_NodeTree_outputs_clear(bNodeTree *ntree, ReportList *reports)
{
	bNodeSocket *sock, *nextsock;
	
	if (!rna_NodeTree_check(ntree, reports))
		return;
	
	for (sock = ntree->outputs.first; sock; sock = nextsock) {
		nextsock = sock->next;
		ntreeRemoveSocketInterface(ntree, sock);
	}

	ntreeUpdateTree(G.main, ntree);
	WM_main_add_notifier(NC_NODE | NA_EDITED, ntree);
}

static void rna_NodeTree_inputs_move(bNodeTree *ntree, int from_index, int to_index)
{
	bNodeSocket *sock;
	
	if (from_index == to_index)
		return;
	if (from_index < 0 || to_index < 0)
		return;
	
	sock = BLI_findlink(&ntree->inputs, from_index);
	if (to_index < from_index) {
		bNodeSocket *nextsock = BLI_findlink(&ntree->inputs, to_index);
		if (nextsock) {
			BLI_remlink(&ntree->inputs, sock);
			BLI_insertlinkbefore(&ntree->inputs, nextsock, sock);
		}
	}
	else {
		bNodeSocket *prevsock = BLI_findlink(&ntree->inputs, to_index);
		if (prevsock) {
			BLI_remlink(&ntree->inputs, sock);
			BLI_insertlinkafter(&ntree->inputs, prevsock, sock);
		}
	}
	
	ntree->update |= NTREE_UPDATE_GROUP_IN;
	
	ntreeUpdateTree(G.main, ntree);
	WM_main_add_notifier(NC_NODE | NA_EDITED, ntree);
}

static void rna_NodeTree_outputs_move(bNodeTree *ntree, int from_index, int to_index)
{
	bNodeSocket *sock;
	
	if (from_index == to_index)
		return;
	if (from_index < 0 || to_index < 0)
		return;
	
	sock = BLI_findlink(&ntree->outputs, from_index);
	if (to_index < from_index) {
		bNodeSocket *nextsock = BLI_findlink(&ntree->outputs, to_index);
		if (nextsock) {
			BLI_remlink(&ntree->outputs, sock);
			BLI_insertlinkbefore(&ntree->outputs, nextsock, sock);
		}
	}
	else {
		bNodeSocket *prevsock = BLI_findlink(&ntree->outputs, to_index);
		if (prevsock) {
			BLI_remlink(&ntree->outputs, sock);
			BLI_insertlinkafter(&ntree->outputs, prevsock, sock);
		}
	}
	
	ntree->update |= NTREE_UPDATE_GROUP_OUT;
	
	ntreeUpdateTree(G.main, ntree);
	WM_main_add_notifier(NC_NODE | NA_EDITED, ntree);
}

static void rna_NodeTree_interface_update(bNodeTree *ntree, bContext *C)
{
	ntree->update |= NTREE_UPDATE_GROUP;
	ntreeUpdateTree(G.main, ntree);
	
	ED_node_tag_update_nodetree(CTX_data_main(C), ntree);
}


/* ******** NodeLink ******** */

static int rna_NodeLink_is_hidden_get(PointerRNA *ptr)
{
	bNodeLink *link = ptr->data;
	return nodeLinkIsHidden(link);
}


/* ******** Node ******** */

static StructRNA *rna_Node_refine(struct PointerRNA *ptr)
{
	bNode *node = (bNode *)ptr->data;
	
	if (node->typeinfo->ext.srna)
		return node->typeinfo->ext.srna;
	else
		return ptr->type;
}

static char *rna_Node_path(PointerRNA *ptr)
{
	bNode *node = (bNode *)ptr->data;
	char name_esc[sizeof(node->name) * 2];

	BLI_strescape(name_esc, node->name, sizeof(name_esc));
	return BLI_sprintfN("nodes[\"%s\"]", name_esc);
}

char *rna_Node_ImageUser_path(PointerRNA *ptr)
{
	bNodeTree *ntree = (bNodeTree *)ptr->id.data;
	bNode *node;
	char name_esc[sizeof(node->name) * 2];

	for (node = ntree->nodes.first; node; node = node->next) {
		if (node->type == SH_NODE_TEX_ENVIRONMENT) {
			NodeTexEnvironment *data = node->storage;
			if (&data->iuser != ptr->data)
				continue;
		}
		else if (node->type == SH_NODE_TEX_IMAGE) {
			NodeTexImage *data = node->storage;
			if (&data->iuser != ptr->data)
				continue;
		}
		else
			continue;

		BLI_strescape(name_esc, node->name, sizeof(name_esc));
		return BLI_sprintfN("nodes[\"%s\"].image_user", name_esc);
	}

	return NULL;
}

static int rna_Node_poll(bNodeType *ntype, bNodeTree *ntree)
{
	extern FunctionRNA rna_Node_poll_func;

	PointerRNA ptr;
	ParameterList list;
	FunctionRNA *func;
	void *ret;
	int visible;

	RNA_pointer_create(NULL, ntype->ext.srna, NULL, &ptr); /* dummy */
	func = &rna_Node_poll_func; /* RNA_struct_find_function(&ptr, "poll"); */

	RNA_parameter_list_create(&list, &ptr, func);
	RNA_parameter_set_lookup(&list, "node_tree", &ntree);
	ntype->ext.call(NULL, &ptr, func, &list);

	RNA_parameter_get_lookup(&list, "visible", &ret);
	visible = *(int *)ret;

	RNA_parameter_list_free(&list);

	return visible;
}

static int rna_Node_poll_instance(bNode *node, bNodeTree *ntree)
{
	extern FunctionRNA rna_Node_poll_instance_func;

	PointerRNA ptr;
	ParameterList list;
	FunctionRNA *func;
	void *ret;
	int visible;

	RNA_pointer_create(NULL, node->typeinfo->ext.srna, node, &ptr); /* dummy */
	func = &rna_Node_poll_instance_func; /* RNA_struct_find_function(&ptr, "poll_instance"); */

	RNA_parameter_list_create(&list, &ptr, func);
	RNA_parameter_set_lookup(&list, "node_tree", &ntree);
	node->typeinfo->ext.call(NULL, &ptr, func, &list);

	RNA_parameter_get_lookup(&list, "visible", &ret);
	visible = *(int *)ret;

	RNA_parameter_list_free(&list);

	return visible;
}

static int rna_Node_poll_instance_default(bNode *node, bNodeTree *ntree)
{
	/* use the basic poll function */
	return rna_Node_poll(node->typeinfo, ntree);
}

static void rna_Node_update_reg(bNodeTree *ntree, bNode *node)
{
	extern FunctionRNA rna_Node_update_func;

	PointerRNA ptr;
	ParameterList list;
	FunctionRNA *func;

	RNA_pointer_create((ID *)ntree, node->typeinfo->ext.srna, node, &ptr);
	func = &rna_Node_update_func; /* RNA_struct_find_function(&ptr, "update"); */

	RNA_parameter_list_create(&list, &ptr, func);
	node->typeinfo->ext.call(NULL, &ptr, func, &list);

	RNA_parameter_list_free(&list);
}

static void rna_Node_insert_link(bNodeTree *ntree, bNode *node, bNodeLink *link)
{
	extern FunctionRNA rna_Node_insert_link_func;

	PointerRNA ptr;
	ParameterList list;
	FunctionRNA *func;

	RNA_pointer_create((ID *)ntree, node->typeinfo->ext.srna, node, &ptr);
	func = &rna_Node_insert_link_func;

	RNA_parameter_list_create(&list, &ptr, func);
	RNA_parameter_set_lookup(&list, "link", &link);
	node->typeinfo->ext.call(NULL, &ptr, func, &list);

	RNA_parameter_list_free(&list);
}

static void rna_Node_init(const bContext *C, PointerRNA *ptr)
{
	extern FunctionRNA rna_Node_init_func;

	bNode *node = (bNode *)ptr->data;
	ParameterList list;
	FunctionRNA *func;

	func = &rna_Node_init_func; /* RNA_struct_find_function(&ptr, "init"); */

	RNA_parameter_list_create(&list, ptr, func);
	node->typeinfo->ext.call((bContext *)C, ptr, func, &list);

	RNA_parameter_list_free(&list);
}

static void rna_Node_copy(PointerRNA *ptr, struct bNode *copynode)
{
	extern FunctionRNA rna_Node_copy_func;

	bNode *node = (bNode *)ptr->data;
	ParameterList list;
	FunctionRNA *func;

	func = &rna_Node_copy_func; /* RNA_struct_find_function(&ptr, "copy"); */

	RNA_parameter_list_create(&list, ptr, func);
	RNA_parameter_set_lookup(&list, "node", &copynode);
	node->typeinfo->ext.call(NULL, ptr, func, &list);

	RNA_parameter_list_free(&list);
}

static void rna_Node_free(PointerRNA *ptr)
{
	extern FunctionRNA rna_Node_free_func;

	bNode *node = (bNode *)ptr->data;
	ParameterList list;
	FunctionRNA *func;

	func = &rna_Node_free_func; /* RNA_struct_find_function(&ptr, "free"); */

	RNA_parameter_list_create(&list, ptr, func);
	node->typeinfo->ext.call(NULL, ptr, func, &list);

	RNA_parameter_list_free(&list);
}

static void rna_Node_draw_buttons(struct uiLayout *layout, bContext *C, PointerRNA *ptr)
{
	extern FunctionRNA rna_Node_draw_buttons_func;

	bNode *node = (bNode *)ptr->data;
	ParameterList list;
	FunctionRNA *func;

	func = &rna_Node_draw_buttons_func; /* RNA_struct_find_function(&ptr, "draw_buttons"); */

	RNA_parameter_list_create(&list, ptr, func);
	RNA_parameter_set_lookup(&list, "context", &C);
	RNA_parameter_set_lookup(&list, "layout", &layout);
	node->typeinfo->ext.call(C, ptr, func, &list);

	RNA_parameter_list_free(&list);
}

static void rna_Node_draw_buttons_ext(struct uiLayout *layout, bContext *C, PointerRNA *ptr)
{
	extern FunctionRNA rna_Node_draw_buttons_ext_func;

	bNode *node = (bNode *)ptr->data;
	ParameterList list;
	FunctionRNA *func;

	func = &rna_Node_draw_buttons_ext_func; /* RNA_struct_find_function(&ptr, "draw_buttons_ext"); */

	RNA_parameter_list_create(&list, ptr, func);
	RNA_parameter_set_lookup(&list, "context", &C);
	RNA_parameter_set_lookup(&list, "layout", &layout);
	node->typeinfo->ext.call(C, ptr, func, &list);

	RNA_parameter_list_free(&list);
}

static void rna_Node_draw_label(bNodeTree *ntree, bNode *node, char *label, int maxlen)
{
	extern FunctionRNA rna_Node_draw_label_func;

	PointerRNA ptr;
	ParameterList list;
	FunctionRNA *func;
	void *ret;
	char *rlabel;

	func = &rna_Node_draw_label_func; /* RNA_struct_find_function(&ptr, "draw_label"); */

	RNA_pointer_create(&ntree->id, &RNA_Node, node, &ptr);
	RNA_parameter_list_create(&list, &ptr, func);
	node->typeinfo->ext.call(NULL, &ptr, func, &list);

	RNA_parameter_get_lookup(&list, "label", &ret);
	rlabel = *(char **)ret;
	BLI_strncpy(label, rlabel != NULL ? rlabel : "", maxlen);

	RNA_parameter_list_free(&list);
}

static int rna_Node_is_registered_node_type(StructRNA *type)
{
	return (RNA_struct_blender_type_get(type) != NULL);
}

static void rna_Node_is_registered_node_type_runtime(bContext *UNUSED(C), ReportList *UNUSED(reports), PointerRNA *ptr, ParameterList *parms)
{
	int result = (RNA_struct_blender_type_get(ptr->type) != NULL);
	RNA_parameter_set_lookup(parms, "result", &result);
}

static void rna_Node_unregister(Main *UNUSED(bmain), StructRNA *type)
{
	bNodeType *nt = RNA_struct_blender_type_get(type);

	if (!nt)
		return;

	RNA_struct_free_extension(type, &nt->ext);

	/* this also frees the allocated nt pointer, no MEM_free call needed! */
	nodeUnregisterType(nt);

	RNA_struct_free(&BLENDER_RNA, type);

	/* update while blender is running */
	WM_main_add_notifier(NC_NODE | NA_EDITED, NULL);
}

/* Generic internal registration function.
 * Can be used to implement callbacks for registerable RNA node subtypes.
 */
static bNodeType *rna_Node_register_base(Main *bmain, ReportList *reports, StructRNA *basetype,
                                         void *data, const char *identifier,
                                         StructValidateFunc validate, StructCallbackFunc call, StructFreeFunc free)
{
	bNodeType *nt, dummynt;
	bNode dummynode;
	PointerRNA dummyptr;
	FunctionRNA *func;
	PropertyRNA *parm;
	int have_function[10];

	/* setup dummy node & node type to store static properties in */
	memset(&dummynt, 0, sizeof(bNodeType));
	/* this does some additional initialization of default values */
	node_type_base_custom(&dummynt, identifier, "", 0, 0);

	memset(&dummynode, 0, sizeof(bNode));
	dummynode.typeinfo = &dummynt;
	RNA_pointer_create(NULL, basetype, &dummynode, &dummyptr);

	/* validate the python class */
	if (validate(&dummyptr, data, have_function) != 0)
		return NULL;

	if (strlen(identifier) >= sizeof(dummynt.idname)) {
		BKE_reportf(reports, RPT_ERROR, "Registering node class: '%s' is too long, maximum length is %d",
		            identifier, (int)sizeof(dummynt.idname));
		return NULL;
	}

	/* check if we have registered this node type before, and remove it */
	nt = nodeTypeFind(dummynt.idname);
	if (nt)
		rna_Node_unregister(bmain, nt->ext.srna);
	
	/* create a new node type */
	nt = MEM_callocN(sizeof(bNodeType), "node type");
	memcpy(nt, &dummynt, sizeof(dummynt));
	/* make sure the node type struct is freed on unregister */
	nt->needs_free = 1;

	nt->ext.srna = RNA_def_struct_ptr(&BLENDER_RNA, nt->idname, basetype);
	nt->ext.data = data;
	nt->ext.call = call;
	nt->ext.free = free;
	RNA_struct_blender_type_set(nt->ext.srna, nt);

	RNA_def_struct_ui_text(nt->ext.srna, nt->ui_name, nt->ui_description);
	RNA_def_struct_ui_icon(nt->ext.srna, nt->ui_icon);

	func = RNA_def_function_runtime(nt->ext.srna, "is_registered_node_type", rna_Node_is_registered_node_type_runtime);
	RNA_def_function_ui_description(func, "True if a registered node type");
	RNA_def_function_flag(func, FUNC_NO_SELF | FUNC_USE_SELF_TYPE);
	parm = RNA_def_boolean(func, "result", false, "Result", "");
	RNA_def_function_return(func, parm);

	/* XXX bad level call! needed to initialize the basic draw functions ... */
	ED_init_custom_node_type(nt);

	nt->poll = (have_function[0]) ? rna_Node_poll : NULL;
	nt->poll_instance = (have_function[1]) ? rna_Node_poll_instance : rna_Node_poll_instance_default;
	nt->updatefunc = (have_function[2]) ? rna_Node_update_reg : NULL;
	nt->insert_link = (have_function[3]) ? rna_Node_insert_link : NULL;
	nt->initfunc_api = (have_function[4]) ? rna_Node_init : NULL;
	nt->copyfunc_api = (have_function[5]) ? rna_Node_copy : NULL;
	nt->freefunc_api = (have_function[6]) ? rna_Node_free : NULL;
	nt->draw_buttons = (have_function[7]) ? rna_Node_draw_buttons : NULL;
	nt->draw_buttons_ex = (have_function[8]) ? rna_Node_draw_buttons_ext : NULL;
	nt->labelfunc = (have_function[9]) ? rna_Node_draw_label : NULL;
	
	/* sanitize size values in case not all have been registered */
	if (nt->maxwidth < nt->minwidth)
		nt->maxwidth = nt->minwidth;
	if (nt->maxheight < nt->minheight)
		nt->maxheight = nt->minheight;
	CLAMP(nt->width, nt->minwidth, nt->maxwidth);
	CLAMP(nt->height, nt->minheight, nt->maxheight);
	
	return nt;
}

static StructRNA *rna_Node_register(
        Main *bmain, ReportList *reports,
        void *data, const char *identifier,
        StructValidateFunc validate, StructCallbackFunc call, StructFreeFunc free)
{
	bNodeType *nt = rna_Node_register_base(bmain, reports, &RNA_Node, data, identifier, validate, call, free);
	if (!nt)
		return NULL;
	
	nodeRegisterType(nt);
	
	/* update while blender is running */
	WM_main_add_notifier(NC_NODE | NA_EDITED, NULL);
	
	return nt->ext.srna;
}

static StructRNA *rna_ShaderNode_register(
        Main *bmain, ReportList *reports,
        void *data, const char *identifier,
        StructValidateFunc validate, StructCallbackFunc call, StructFreeFunc free)
{
	bNodeType *nt = rna_Node_register_base(bmain, reports, &RNA_ShaderNode, data, identifier, validate, call, free);
	if (!nt)
		return NULL;
	
	nodeRegisterType(nt);
	
	/* update while blender is running */
	WM_main_add_notifier(NC_NODE | NA_EDITED, NULL);
	
	return nt->ext.srna;
}

static StructRNA *rna_CompositorNode_register(
        Main *bmain, ReportList *reports,
        void *data, const char *identifier,
        StructValidateFunc validate, StructCallbackFunc call, StructFreeFunc free)
{
	bNodeType *nt = rna_Node_register_base(bmain, reports, &RNA_CompositorNode, data, identifier, validate, call, free);
	if (!nt)
		return NULL;
	
	nodeRegisterType(nt);
	
	/* update while blender is running */
	WM_main_add_notifier(NC_NODE | NA_EDITED, NULL);
	
	return nt->ext.srna;
}

static StructRNA *rna_TextureNode_register(
        Main *bmain, ReportList *reports,
        void *data, const char *identifier,
        StructValidateFunc validate, StructCallbackFunc call, StructFreeFunc free)
{
	bNodeType *nt = rna_Node_register_base(bmain, reports, &RNA_TextureNode, data, identifier, validate, call, free);
	if (!nt)
		return NULL;
	
	nodeRegisterType(nt);
	
	/* update while blender is running */
	WM_main_add_notifier(NC_NODE | NA_EDITED, NULL);
	
	return nt->ext.srna;
}

static IDProperty *rna_Node_idprops(PointerRNA *ptr, bool create)
{
	bNode *node = ptr->data;
	
	if (create && !node->prop) {
		IDPropertyTemplate val = {0};
		node->prop = IDP_New(IDP_GROUP, &val, "RNA_Node ID properties");
	}
	
	return node->prop;
}

static void rna_Node_parent_set(PointerRNA *ptr, PointerRNA value)
{
	bNode *node = ptr->data;
	bNode *parent = value.data;
	
	if (parent) {
		/* XXX only Frame node allowed for now,
		 * in the future should have a poll function or so to test possible attachment.
		 */
		if (parent->type != NODE_FRAME)
			return;
		
		/* make sure parent is not attached to the node */
		if (nodeAttachNodeCheck(parent, node))
			return;
	}
	
	nodeDetachNode(node);
	if (parent) {
		nodeAttachNode(node, parent);
	}
}

static int rna_Node_parent_poll(PointerRNA *ptr, PointerRNA value)
{
	bNode *node = ptr->data;
	bNode *parent = value.data;
	
	/* XXX only Frame node allowed for now,
	 * in the future should have a poll function or so to test possible attachment.
	 */
	if (parent->type != NODE_FRAME)
		return false;
	
	/* make sure parent is not attached to the node */
	if (nodeAttachNodeCheck(parent, node))
		return false;
	
	return true;
}

static void rna_Node_update(Main *bmain, Scene *UNUSED(scene), PointerRNA *ptr)
{
	bNodeTree *ntree = (bNodeTree *)ptr->id.data;
	ED_node_tag_update_nodetree(bmain, ntree);
}

static void rna_Node_socket_value_update(ID *id, bNode *UNUSED(node), bContext *C)
{
	ED_node_tag_update_nodetree(CTX_data_main(C), (bNodeTree *)id);
}

static void rna_Node_select_set(PointerRNA *ptr, int value)
{
	bNode *node = (bNode *)ptr->data;
	nodeSetSelected(node, value);
}

static void rna_Node_name_set(PointerRNA *ptr, const char *value)
{
	bNodeTree *ntree = (bNodeTree *)ptr->id.data;
	bNode *node = (bNode *)ptr->data;
	char oldname[sizeof(node->name)];
	
	/* make a copy of the old name first */
	BLI_strncpy(oldname, node->name, sizeof(node->name));
	/* set new name */
	BLI_strncpy_utf8(node->name, value, sizeof(node->name));
	
	nodeUniqueName(ntree, node);
	
	/* fix all the animation data which may link to this */
	BKE_animdata_fix_paths_rename_all(NULL, "nodes", oldname, node->name);
}

static bNodeSocket *rna_Node_inputs_new(ID *id, bNode *node, ReportList *reports, const char *type, const char *name, const char *identifier)
{
	bNodeTree *ntree = (bNodeTree *)id;
	bNodeSocket *sock;
	
	sock = nodeAddSocket(ntree, node, SOCK_IN, type, identifier, name);
	
	if (sock == NULL) {
		BKE_report(reports, RPT_ERROR, "Unable to create socket");
	}
	else {
		ntreeUpdateTree(G.main, ntree);
		WM_main_add_notifier(NC_NODE | NA_EDITED, ntree);
	}
	
	return sock;
}

static bNodeSocket *rna_Node_outputs_new(ID *id, bNode *node, ReportList *reports, const char *type, const char *name, const char *identifier)
{
	bNodeTree *ntree = (bNodeTree *)id;
	bNodeSocket *sock;
	
	sock = nodeAddSocket(ntree, node, SOCK_OUT, type, identifier, name);
	
	if (sock == NULL) {
		BKE_report(reports, RPT_ERROR, "Unable to create socket");
	}
	else {
		ntreeUpdateTree(G.main, ntree);
		WM_main_add_notifier(NC_NODE | NA_EDITED, ntree);
	}
	
	return sock;
}

static void rna_Node_socket_remove(ID *id, bNode *node, ReportList *reports, bNodeSocket *sock)
{
	bNodeTree *ntree = (bNodeTree *)id;
	
	if (BLI_findindex(&node->inputs, sock) == -1 && BLI_findindex(&node->outputs, sock) == -1) {
		BKE_reportf(reports, RPT_ERROR, "Unable to locate socket '%s' in node", sock->identifier);
	}
	else {
		nodeRemoveSocket(ntree, node, sock);
		
		ntreeUpdateTree(G.main, ntree);
		WM_main_add_notifier(NC_NODE | NA_EDITED, ntree);
	}
}

static void rna_Node_inputs_clear(ID *id, bNode *node)
{
	bNodeTree *ntree = (bNodeTree *)id;
	bNodeSocket *sock, *nextsock;
	
	for (sock = node->inputs.first; sock; sock = nextsock) {
		nextsock = sock->next;
		nodeRemoveSocket(ntree, node, sock);
	}

	ntreeUpdateTree(G.main, ntree);
	WM_main_add_notifier(NC_NODE | NA_EDITED, ntree);
}

static void rna_Node_outputs_clear(ID *id, bNode *node)
{
	bNodeTree *ntree = (bNodeTree *)id;
	bNodeSocket *sock, *nextsock;
	
	for (sock = node->outputs.first; sock; sock = nextsock) {
		nextsock = sock->next;
		nodeRemoveSocket(ntree, node, sock);
	}

	ntreeUpdateTree(G.main, ntree);
	WM_main_add_notifier(NC_NODE | NA_EDITED, ntree);
}

static void rna_Node_inputs_move(ID *id, bNode *node, int from_index, int to_index)
{
	bNodeTree *ntree = (bNodeTree *)id;
	bNodeSocket *sock;
	
	if (from_index == to_index)
		return;
	if (from_index < 0 || to_index < 0)
		return;
	
	sock = BLI_findlink(&node->inputs, from_index);
	if (to_index < from_index) {
		bNodeSocket *nextsock = BLI_findlink(&node->inputs, to_index);
		if (nextsock) {
			BLI_remlink(&node->inputs, sock);
			BLI_insertlinkbefore(&node->inputs, nextsock, sock);
		}
	}
	else {
		bNodeSocket *prevsock = BLI_findlink(&node->inputs, to_index);
		if (prevsock) {
			BLI_remlink(&node->inputs, sock);
			BLI_insertlinkafter(&node->inputs, prevsock, sock);
		}
	}
	
	ntreeUpdateTree(G.main, ntree);
	WM_main_add_notifier(NC_NODE | NA_EDITED, ntree);
}

static void rna_Node_outputs_move(ID *id, bNode *node, int from_index, int to_index)
{
	bNodeTree *ntree = (bNodeTree *)id;
	bNodeSocket *sock;
	
	if (from_index == to_index)
		return;
	if (from_index < 0 || to_index < 0)
		return;
	
	sock = BLI_findlink(&node->outputs, from_index);
	if (to_index < from_index) {
		bNodeSocket *nextsock = BLI_findlink(&node->outputs, to_index);
		if (nextsock) {
			BLI_remlink(&node->outputs, sock);
			BLI_insertlinkbefore(&node->outputs, nextsock, sock);
		}
	}
	else {
		bNodeSocket *prevsock = BLI_findlink(&node->outputs, to_index);
		if (prevsock) {
			BLI_remlink(&node->outputs, sock);
			BLI_insertlinkafter(&node->outputs, prevsock, sock);
		}
	}
	
	ntreeUpdateTree(G.main, ntree);
	WM_main_add_notifier(NC_NODE | NA_EDITED, ntree);
}

static void rna_Node_width_range(PointerRNA *ptr, float *min, float *max, float *softmin, float *softmax)
{
	bNode *node = ptr->data;
	*min = *softmin = node->typeinfo->minwidth;
	*max = *softmax = node->typeinfo->maxwidth;
}

static void rna_Node_height_range(PointerRNA *ptr, float *min, float *max, float *softmin, float *softmax)
{
	bNode *node = ptr->data;
	*min = *softmin = node->typeinfo->minheight;
	*max = *softmax = node->typeinfo->maxheight;
}

static void rna_Node_dimensions_get(PointerRNA *ptr, float *value)
{
	bNode *node = ptr->data;
	value[0] = node->totr.xmax - node->totr.xmin;
	value[1] = node->totr.ymax - node->totr.ymin;
}


/* ******** Node Socket ******** */

static void rna_NodeSocket_draw(bContext *C, struct uiLayout *layout, PointerRNA *ptr, PointerRNA *node_ptr, const char *text)
{
	extern FunctionRNA rna_NodeSocket_draw_func;

	bNodeSocket *sock = (bNodeSocket *)ptr->data;
	ParameterList list;
	FunctionRNA *func;

	func = &rna_NodeSocket_draw_func; /* RNA_struct_find_function(&ptr, "draw"); */

	RNA_parameter_list_create(&list, ptr, func);
	RNA_parameter_set_lookup(&list, "context", &C);
	RNA_parameter_set_lookup(&list, "layout", &layout);
	RNA_parameter_set_lookup(&list, "node", node_ptr);
	RNA_parameter_set_lookup(&list, "text", &text);
	sock->typeinfo->ext_socket.call(C, ptr, func, &list);

	RNA_parameter_list_free(&list);
}

static void rna_NodeSocket_draw_color(bContext *C, PointerRNA *ptr, PointerRNA *node_ptr, float *r_color)
{
	extern FunctionRNA rna_NodeSocket_draw_color_func;

	bNodeSocket *sock = (bNodeSocket *)ptr->data;
	ParameterList list;
	FunctionRNA *func;
	void *ret;

	func = &rna_NodeSocket_draw_color_func; /* RNA_struct_find_function(&ptr, "draw_color"); */

	RNA_parameter_list_create(&list, ptr, func);
	RNA_parameter_set_lookup(&list, "context", &C);
	RNA_parameter_set_lookup(&list, "node", node_ptr);
	sock->typeinfo->ext_socket.call(C, ptr, func, &list);

	RNA_parameter_get_lookup(&list, "color", &ret);
	copy_v4_v4(r_color, (float *)ret);

	RNA_parameter_list_free(&list);
}

static void rna_NodeSocket_unregister(Main *UNUSED(bmain), StructRNA *type)
{
	bNodeSocketType *st = RNA_struct_blender_type_get(type);
	if (!st)
		return;
	
	RNA_struct_free_extension(type, &st->ext_socket);

	nodeUnregisterSocketType(st);

	RNA_struct_free(&BLENDER_RNA, type);

	/* update while blender is running */
	WM_main_add_notifier(NC_NODE | NA_EDITED, NULL);
}

static StructRNA *rna_NodeSocket_register(
        Main *UNUSED(bmain), ReportList *reports, void *data, const char *identifier,
        StructValidateFunc validate, StructCallbackFunc call, StructFreeFunc free)
{
	bNodeSocketType *st, dummyst;
	bNodeSocket dummysock;
	PointerRNA dummyptr;
	int have_function[2];

	/* setup dummy socket & socket type to store static properties in */
	memset(&dummyst, 0, sizeof(bNodeSocketType));
	
	memset(&dummysock, 0, sizeof(bNodeSocket));
	dummysock.typeinfo = &dummyst;
	RNA_pointer_create(NULL, &RNA_NodeSocket, &dummysock, &dummyptr);

	/* validate the python class */
	if (validate(&dummyptr, data, have_function) != 0)
		return NULL;
	
	if (strlen(identifier) >= sizeof(dummyst.idname)) {
		BKE_reportf(reports, RPT_ERROR, "Registering node socket class: '%s' is too long, maximum length is %d",
		            identifier, (int)sizeof(dummyst.idname));
		return NULL;
	}

	/* check if we have registered this socket type before */
	st = nodeSocketTypeFind(dummyst.idname);
	if (!st) {
		/* create a new node socket type */
		st = MEM_callocN(sizeof(bNodeSocketType), "node socket type");
		memcpy(st, &dummyst, sizeof(dummyst));
		
		nodeRegisterSocketType(st);
	}
	
	/* if RNA type is already registered, unregister first */
	if (st->ext_socket.srna) {
		StructRNA *srna = st->ext_socket.srna;
		RNA_struct_free_extension(srna, &st->ext_socket);
		RNA_struct_free(&BLENDER_RNA, srna);
	}
	st->ext_socket.srna = RNA_def_struct_ptr(&BLENDER_RNA, st->idname, &RNA_NodeSocket); 
	st->ext_socket.data = data;
	st->ext_socket.call = call;
	st->ext_socket.free = free;
	RNA_struct_blender_type_set(st->ext_socket.srna, st);
	
	/* XXX bad level call! needed to initialize the basic draw functions ... */
	ED_init_custom_node_socket_type(st);

	st->draw = (have_function[0]) ? rna_NodeSocket_draw : NULL;
	st->draw_color = (have_function[1]) ? rna_NodeSocket_draw_color : NULL;

	/* update while blender is running */
	WM_main_add_notifier(NC_NODE | NA_EDITED, NULL);
	
	return st->ext_socket.srna;
}

static StructRNA *rna_NodeSocket_refine(PointerRNA *ptr)
{
	bNodeSocket *sock = (bNodeSocket *)ptr->data;
	
	if (sock->typeinfo->ext_socket.srna)
		return sock->typeinfo->ext_socket.srna;
	else
		return &RNA_NodeSocket;
}

static char *rna_NodeSocket_path(PointerRNA *ptr)
{
	bNodeTree *ntree = (bNodeTree *)ptr->id.data;
	bNodeSocket *sock = (bNodeSocket *)ptr->data;
	bNode *node;
	int socketindex;
	char name_esc[sizeof(node->name) * 2];
	
	if (!nodeFindNode(ntree, sock, &node, &socketindex))
		return NULL;
	
	BLI_strescape(name_esc, node->name, sizeof(name_esc));

	if (sock->in_out == SOCK_IN) {
		return BLI_sprintfN("nodes[\"%s\"].inputs[%d]", name_esc, socketindex);
	}
	else {
		return BLI_sprintfN("nodes[\"%s\"].outputs[%d]", name_esc, socketindex);
	}
}

static IDProperty *rna_NodeSocket_idprops(PointerRNA *ptr, bool create)
{
	bNodeSocket *sock = ptr->data;
	
	if (create && !sock->prop) {
		IDPropertyTemplate val = {0};
		sock->prop = IDP_New(IDP_GROUP, &val, "RNA_NodeSocket ID properties");
	}
	
	return sock->prop;
}

static PointerRNA rna_NodeSocket_node_get(PointerRNA *ptr)
{
	bNodeTree *ntree = (bNodeTree *)ptr->id.data;
	bNodeSocket *sock = (bNodeSocket *)ptr->data;
	bNode *node;
	PointerRNA r_ptr;
	
	nodeFindNode(ntree, sock, &node, NULL);
	
	RNA_pointer_create((ID *)ntree, &RNA_Node, node, &r_ptr);
	return r_ptr;
}

static void rna_NodeSocket_update(Main *bmain, Scene *UNUSED(scene), PointerRNA *ptr)
{
	bNodeTree *ntree = (bNodeTree *)ptr->id.data;
	ED_node_tag_update_nodetree(bmain, ntree);
}

static int rna_NodeSocket_is_output_get(PointerRNA *ptr)
{
	bNodeSocket *sock = ptr->data;
	return sock->in_out == SOCK_OUT;
}

static void rna_NodeSocket_link_limit_set(PointerRNA *ptr, int value)
{
	bNodeSocket *sock = ptr->data;
	sock->limit = (value == 0 ? 0xFFF : value);
}

static void rna_NodeSocket_hide_set(PointerRNA *ptr, int value)
{
	bNodeSocket *sock = (bNodeSocket *)ptr->data;
	
	/* don't hide linked sockets */
	if (sock->flag & SOCK_IN_USE)
		return;
	
	if (value)
		sock->flag |= SOCK_HIDDEN;
	else
		sock->flag &= ~SOCK_HIDDEN;
}


static void rna_NodeSocketInterface_draw(bContext *C, struct uiLayout *layout, PointerRNA *ptr)
{
	extern FunctionRNA rna_NodeSocketInterface_draw_func;

	bNodeSocket *stemp = (bNodeSocket *)ptr->data;
	ParameterList list;
	FunctionRNA *func;

	if (!stemp->typeinfo)
		return;

	func = &rna_NodeSocketInterface_draw_func; /* RNA_struct_find_function(&ptr, "draw"); */

	RNA_parameter_list_create(&list, ptr, func);
	RNA_parameter_set_lookup(&list, "context", &C);
	RNA_parameter_set_lookup(&list, "layout", &layout);
	stemp->typeinfo->ext_interface.call(C, ptr, func, &list);

	RNA_parameter_list_free(&list);
}

static void rna_NodeSocketInterface_draw_color(bContext *C, PointerRNA *ptr, float *r_color)
{
	extern FunctionRNA rna_NodeSocketInterface_draw_color_func;

	bNodeSocket *sock = (bNodeSocket *)ptr->data;
	ParameterList list;
	FunctionRNA *func;
	void *ret;

	if (!sock->typeinfo)
		return;

	func = &rna_NodeSocketInterface_draw_color_func; /* RNA_struct_find_function(&ptr, "draw_color"); */

	RNA_parameter_list_create(&list, ptr, func);
	RNA_parameter_set_lookup(&list, "context", &C);
	sock->typeinfo->ext_interface.call(C, ptr, func, &list);

	RNA_parameter_get_lookup(&list, "color", &ret);
	copy_v4_v4(r_color, (float *)ret);

	RNA_parameter_list_free(&list);
}

static void rna_NodeSocketInterface_register_properties(bNodeTree *ntree, bNodeSocket *stemp, StructRNA *data_srna)
{
	extern FunctionRNA rna_NodeSocketInterface_register_properties_func;

	PointerRNA ptr;
	ParameterList list;
	FunctionRNA *func;

	if (!stemp->typeinfo)
		return;

	RNA_pointer_create((ID *)ntree, &RNA_NodeSocketInterface, stemp, &ptr);
	func = &rna_NodeSocketInterface_register_properties_func; /* RNA_struct_find_function(&ptr, "register_properties"); */

	RNA_parameter_list_create(&list, &ptr, func);
	RNA_parameter_set_lookup(&list, "data_rna_type", &data_srna);
	stemp->typeinfo->ext_interface.call(NULL, &ptr, func, &list);

	RNA_parameter_list_free(&list);
}

static void rna_NodeSocketInterface_init_socket(bNodeTree *ntree, bNodeSocket *stemp, bNode *node, bNodeSocket *sock, const char *data_path)
{
	extern FunctionRNA rna_NodeSocketInterface_init_socket_func;

	PointerRNA ptr, node_ptr, sock_ptr;
	ParameterList list;
	FunctionRNA *func;

	if (!stemp->typeinfo)
		return;

	RNA_pointer_create((ID *)ntree, &RNA_NodeSocketInterface, stemp, &ptr);
	RNA_pointer_create((ID *)ntree, &RNA_Node, node, &node_ptr);
	RNA_pointer_create((ID *)ntree, &RNA_NodeSocket, sock, &sock_ptr);
	func = &rna_NodeSocketInterface_init_socket_func; /* RNA_struct_find_function(&ptr, "init_socket"); */

	RNA_parameter_list_create(&list, &ptr, func);
	RNA_parameter_set_lookup(&list, "node", &node_ptr);
	RNA_parameter_set_lookup(&list, "socket", &sock_ptr);
	RNA_parameter_set_lookup(&list, "data_path", &data_path);
	stemp->typeinfo->ext_interface.call(NULL, &ptr, func, &list);

	RNA_parameter_list_free(&list);
}

static void rna_NodeSocketInterface_from_socket(bNodeTree *ntree, bNodeSocket *stemp, bNode *node, bNodeSocket *sock)
{
	extern FunctionRNA rna_NodeSocketInterface_from_socket_func;

	PointerRNA ptr, node_ptr, sock_ptr;
	ParameterList list;
	FunctionRNA *func;

	if (!stemp->typeinfo)
		return;

	RNA_pointer_create((ID *)ntree, &RNA_NodeSocketInterface, stemp, &ptr);
	RNA_pointer_create((ID *)ntree, &RNA_Node, node, &node_ptr);
	RNA_pointer_create((ID *)ntree, &RNA_NodeSocket, sock, &sock_ptr);
	func = &rna_NodeSocketInterface_from_socket_func; /* RNA_struct_find_function(&ptr, "from_socket"); */

	RNA_parameter_list_create(&list, &ptr, func);
	RNA_parameter_set_lookup(&list, "node", &node_ptr);
	RNA_parameter_set_lookup(&list, "socket", &sock_ptr);
	stemp->typeinfo->ext_interface.call(NULL, &ptr, func, &list);

	RNA_parameter_list_free(&list);
}

static void rna_NodeSocketInterface_unregister(Main *UNUSED(bmain), StructRNA *type)
{
	bNodeSocketType *st = RNA_struct_blender_type_get(type);
	if (!st)
		return;
	
	RNA_struct_free_extension(type, &st->ext_interface);
	
	RNA_struct_free(&BLENDER_RNA, type);
	
	/* update while blender is running */
	WM_main_add_notifier(NC_NODE | NA_EDITED, NULL);
}

static StructRNA *rna_NodeSocketInterface_register(
        Main *UNUSED(bmain), ReportList *UNUSED(reports), void *data, const char *identifier,
        StructValidateFunc validate, StructCallbackFunc call, StructFreeFunc free)
{
	bNodeSocketType *st, dummyst;
	bNodeSocket dummysock;
	PointerRNA dummyptr;
	int have_function[5];

	/* setup dummy socket & socket type to store static properties in */
	memset(&dummyst, 0, sizeof(bNodeSocketType));
	
	memset(&dummysock, 0, sizeof(bNodeSocket));
	dummysock.typeinfo = &dummyst;
	RNA_pointer_create(NULL, &RNA_NodeSocketInterface, &dummysock, &dummyptr);

	/* validate the python class */
	if (validate(&dummyptr, data, have_function) != 0)
		return NULL;

	/* check if we have registered this socket type before */
	st = nodeSocketTypeFind(dummyst.idname);
	if (st) {
		/* basic socket type registered by a socket class before. */
	}
	else {
		/* create a new node socket type */
		st = MEM_callocN(sizeof(bNodeSocketType), "node socket type");
		memcpy(st, &dummyst, sizeof(dummyst));
		
		nodeRegisterSocketType(st);
	}
	
	/* if RNA type is already registered, unregister first */
	if (st->ext_interface.srna) {
		StructRNA *srna = st->ext_interface.srna;
		RNA_struct_free_extension(srna, &st->ext_interface);
		RNA_struct_free(&BLENDER_RNA, srna);
	}
	st->ext_interface.srna = RNA_def_struct_ptr(&BLENDER_RNA, identifier, &RNA_NodeSocketInterface); 
	st->ext_interface.data = data;
	st->ext_interface.call = call;
	st->ext_interface.free = free;
	RNA_struct_blender_type_set(st->ext_interface.srna, st);
	
	st->interface_draw = (have_function[0]) ? rna_NodeSocketInterface_draw : NULL;
	st->interface_draw_color = (have_function[1]) ? rna_NodeSocketInterface_draw_color : NULL;
	st->interface_register_properties = (have_function[2]) ? rna_NodeSocketInterface_register_properties : NULL;
	st->interface_init_socket = (have_function[3]) ? rna_NodeSocketInterface_init_socket : NULL;
	st->interface_from_socket = (have_function[4]) ? rna_NodeSocketInterface_from_socket : NULL;
	
	/* update while blender is running */
	WM_main_add_notifier(NC_NODE | NA_EDITED, NULL);
	
	return st->ext_interface.srna;
}

static StructRNA *rna_NodeSocketInterface_refine(PointerRNA *ptr)
{
	bNodeSocket *sock = (bNodeSocket *)ptr->data;
	
	if (sock->typeinfo && sock->typeinfo->ext_interface.srna)
		return sock->typeinfo->ext_interface.srna;
	else
		return &RNA_NodeSocketInterface;
}

static char *rna_NodeSocketInterface_path(PointerRNA *ptr)
{
	bNodeTree *ntree = (bNodeTree *)ptr->id.data;
	bNodeSocket *sock = (bNodeSocket *)ptr->data;
	int socketindex;
	
	socketindex = BLI_findindex(&ntree->inputs, sock);
	if (socketindex != -1)
		return BLI_sprintfN("inputs[%d]", socketindex);
	
	socketindex = BLI_findindex(&ntree->outputs, sock);
	if (socketindex != -1)
		return BLI_sprintfN("outputs[%d]", socketindex);
	
	return NULL;
}

static IDProperty *rna_NodeSocketInterface_idprops(PointerRNA *ptr, bool create)
{
	bNodeSocket *sock = ptr->data;
	
	if (create && !sock->prop) {
		IDPropertyTemplate val = {0};
		sock->prop = IDP_New(IDP_GROUP, &val, "RNA_NodeSocketInterface ID properties");
	}
	
	return sock->prop;
}

static void rna_NodeSocketInterface_update(Main *bmain, Scene *UNUSED(scene), PointerRNA *ptr)
{
	bNodeTree *ntree = ptr->id.data;
	bNodeSocket *stemp = ptr->data;
	
	if (!stemp->typeinfo)
		return;
	
	ntree->update |= NTREE_UPDATE_GROUP;
	ntreeUpdateTree(G.main, ntree);
	
	ED_node_tag_update_nodetree(bmain, ntree);
}


/* ******** Standard Node Socket Base Types ******** */

static void rna_NodeSocketStandard_draw(ID *id, bNodeSocket *sock, struct bContext *C, struct uiLayout *layout, PointerRNA *nodeptr,
                                        const char *text)
{
	PointerRNA ptr;
	RNA_pointer_create(id, &RNA_NodeSocket, sock, &ptr);
	sock->typeinfo->draw(C, layout, &ptr, nodeptr, text);
}

static void rna_NodeSocketStandard_draw_color(ID *id, bNodeSocket *sock, struct bContext *C, PointerRNA *nodeptr, float *r_color)
{
	PointerRNA ptr;
	RNA_pointer_create(id, &RNA_NodeSocket, sock, &ptr);
	sock->typeinfo->draw_color(C, &ptr, nodeptr, r_color);
}

static void rna_NodeSocketInterfaceStandard_draw(ID *id, bNodeSocket *sock, struct bContext *C, struct uiLayout *layout)
{
	PointerRNA ptr;
	RNA_pointer_create(id, &RNA_NodeSocket, sock, &ptr);
	sock->typeinfo->interface_draw(C, layout, &ptr);
}

static void rna_NodeSocketInterfaceStandard_draw_color(ID *id, bNodeSocket *sock, struct bContext *C, float *r_color)
{
	PointerRNA ptr;
	RNA_pointer_create(id, &RNA_NodeSocket, sock, &ptr);
	sock->typeinfo->interface_draw_color(C, &ptr, r_color);
}

static void rna_NodeSocketStandard_float_range(PointerRNA *ptr, float *min, float *max, float *softmin, float *softmax)
{
	bNodeSocket *sock = ptr->data;
	bNodeSocketValueFloat *dval = sock->default_value;
	int subtype = sock->typeinfo->subtype;
	
	if (dval->max < dval->min) {
		dval->max = dval->min;
	}
	
	*min = (subtype == PROP_UNSIGNED ? 0.0f : -FLT_MAX);
	*max = FLT_MAX;
	*softmin = dval->min;
	*softmax = dval->max;
}

static void rna_NodeSocketStandard_int_range(PointerRNA *ptr, int *min, int *max, int *softmin, int *softmax)
{
	bNodeSocket *sock = ptr->data;
	bNodeSocketValueInt *dval = sock->default_value;
	int subtype = sock->typeinfo->subtype;
	
	if (dval->max < dval->min) {
		dval->max = dval->min;
	}
	
	*min = (subtype == PROP_UNSIGNED ? 0 : INT_MIN);
	*max = INT_MAX;
	*softmin = dval->min;
	*softmax = dval->max;
}

static void rna_NodeSocketStandard_vector_range(PointerRNA *ptr, float *min, float *max, float *softmin, float *softmax)
{
	bNodeSocket *sock = ptr->data;
	bNodeSocketValueVector *dval = sock->default_value;
	
	if (dval->max < dval->min) {
		dval->max = dval->min;
	}
	
	*min = -FLT_MAX;
	*max = FLT_MAX;
	*softmin = dval->min;
	*softmax = dval->max;
}

/* using a context update function here, to avoid searching the node if possible */
static void rna_NodeSocketStandard_value_update(struct bContext *C, PointerRNA *ptr)
{
	bNode *node;
	
	/* default update */
	rna_NodeSocket_update(CTX_data_main(C), CTX_data_scene(C), ptr);
	
	/* try to use node from context, faster */
	node = CTX_data_pointer_get(C, "node").data;
	if (!node) {
		bNodeTree *ntree = ptr->id.data;
		bNodeSocket *sock = ptr->data;
		
		/* fall back to searching node in the tree */
		nodeFindNode(ntree, sock, &node, NULL);
	}
	
	if (node) {
		nodeSynchronizeID(node, true);

		/* extra update for sockets that get synced to material */
		if (node->id && ELEM(node->type, SH_NODE_MATERIAL, SH_NODE_MATERIAL_EXT))
			WM_main_add_notifier(NC_MATERIAL | ND_SHADING_DRAW, node->id);
	}
}


/* ******** Node Types ******** */

static void rna_NodeInternalSocketTemplate_name_get(PointerRNA *ptr, char *value)
{
	bNodeSocketTemplate *stemp = ptr->data;
	strcpy(value, stemp->name);
}

static int rna_NodeInternalSocketTemplate_name_length(PointerRNA *ptr)
{
	bNodeSocketTemplate *stemp = ptr->data;
	return strlen(stemp->name);
}

static void rna_NodeInternalSocketTemplate_identifier_get(PointerRNA *ptr, char *value)
{
	bNodeSocketTemplate *stemp = ptr->data;
	strcpy(value, stemp->identifier);
}

static int rna_NodeInternalSocketTemplate_identifier_length(PointerRNA *ptr)
{
	bNodeSocketTemplate *stemp = ptr->data;
	return strlen(stemp->identifier);
}

static int rna_NodeInternalSocketTemplate_type_get(PointerRNA *ptr)
{
	bNodeSocketTemplate *stemp = ptr->data;
	return stemp->type;
}

static PointerRNA rna_NodeInternal_input_template(StructRNA *srna, int index)
{
	bNodeType *ntype = RNA_struct_blender_type_get(srna);
	if (ntype && ntype->inputs) {
		bNodeSocketTemplate *stemp = ntype->inputs;
		int i = 0;
		while (i < index && stemp->type >= 0) {
			++i;
			++stemp;
		}
		if (i == index && stemp->type >= 0) {
			PointerRNA ptr;
			RNA_pointer_create(NULL, &RNA_NodeInternalSocketTemplate, stemp, &ptr);
			return ptr;
		}
	}
	return PointerRNA_NULL;
}

static PointerRNA rna_NodeInternal_output_template(StructRNA *srna, int index)
{
	bNodeType *ntype = RNA_struct_blender_type_get(srna);
	if (ntype && ntype->outputs) {
		bNodeSocketTemplate *stemp = ntype->outputs;
		int i = 0;
		while (i < index && stemp->type >= 0) {
			++i;
			++stemp;
		}
		if (i == index && stemp->type >= 0) {
			PointerRNA ptr;
			RNA_pointer_create(NULL, &RNA_NodeInternalSocketTemplate, stemp, &ptr);
			return ptr;
		}
	}
	return PointerRNA_NULL;
}

static int rna_NodeInternal_poll(StructRNA *srna, bNodeTree *ntree)
{
	bNodeType *ntype = RNA_struct_blender_type_get(srna);
	return ntype && (!ntype->poll || ntype->poll(ntype, ntree));
}

static int rna_NodeInternal_poll_instance(bNode *node, bNodeTree *ntree)
{
	bNodeType *ntype = node->typeinfo;
	if (ntype->poll_instance) {
		return ntype->poll_instance(node, ntree);
	}
	else {
		/* fall back to basic poll function */
		return !ntype->poll || ntype->poll(ntype, ntree);
	}
}

static void rna_NodeInternal_update(ID *id, bNode *node)
{
	bNodeTree *ntree = (bNodeTree *)id;
	if (node->typeinfo->updatefunc)
		node->typeinfo->updatefunc(ntree, node);
}

static void rna_NodeInternal_draw_buttons(ID *id, bNode *node, struct bContext *C, struct uiLayout *layout)
{
	if (node->typeinfo->draw_buttons) {
		PointerRNA ptr;
		RNA_pointer_create(id, &RNA_Node, node, &ptr);
		node->typeinfo->draw_buttons(layout, C, &ptr);
	}
}

static void rna_NodeInternal_draw_buttons_ext(ID *id, bNode *node, struct bContext *C, struct uiLayout *layout)
{
	if (node->typeinfo->draw_buttons_ex) {
		PointerRNA ptr;
		RNA_pointer_create(id, &RNA_Node, node, &ptr);
		node->typeinfo->draw_buttons_ex(layout, C, &ptr);
	}
	else if (node->typeinfo->draw_buttons) {
		PointerRNA ptr;
		RNA_pointer_create(id, &RNA_Node, node, &ptr);
		node->typeinfo->draw_buttons(layout, C, &ptr);
	}
}

static StructRNA *rna_NodeCustomGroup_register(
        Main *bmain, ReportList *reports,
        void *data, const char *identifier,
        StructValidateFunc validate, StructCallbackFunc call, StructFreeFunc free)
{
	bNodeType *nt = rna_Node_register_base(bmain, reports, &RNA_NodeCustomGroup, data, identifier, validate, call, free);
	if (!nt)
		return NULL;
	
	/* this updates the group node instance from the tree's interface */
	nt->verifyfunc = node_group_verify;
	
	nodeRegisterType(nt);
	
	/* update while blender is running */
	WM_main_add_notifier(NC_NODE | NA_EDITED, NULL);
	
	return nt->ext.srna;
}

static void rna_CompositorNode_tag_need_exec(bNode *node)
{
	node->need_exec = true;
}

static void rna_Node_tex_image_update(Main *bmain, Scene *UNUSED(scene), PointerRNA *ptr)
{
	bNodeTree *ntree = (bNodeTree *)ptr->id.data;

	ED_node_tag_update_nodetree(bmain, ntree);
	WM_main_add_notifier(NC_IMAGE, NULL);
}

static void rna_Node_material_update(Main *bmain, Scene *UNUSED(scene), PointerRNA *ptr)
{
	bNodeTree *ntree = (bNodeTree *)ptr->id.data;
	bNode *node = (bNode *)ptr->data;

	if (node->id)
		nodeSetActive(ntree, node);

	ED_node_tag_update_nodetree(bmain, ntree);
}

static void rna_NodeGroup_update(Main *bmain, Scene *UNUSED(scene), PointerRNA *ptr)
{
	bNodeTree *ntree = (bNodeTree *)ptr->id.data;
	bNode *node = (bNode *)ptr->data;
	
	if (node->id)
		ntreeUpdateTree(bmain, (bNodeTree *)node->id);
	
	ED_node_tag_update_nodetree(bmain, ntree);
}

static void rna_NodeGroup_node_tree_set(PointerRNA *ptr, const PointerRNA value)
{
	bNodeTree *ntree = ptr->id.data;
	bNode *node = ptr->data;
	bNodeTree *ngroup = value.data;
	
	if (nodeGroupPoll(ntree, ngroup)) {
		if (node->id)
			id_us_min(node->id);
		if (ngroup)
			id_us_plus(&ngroup->id);
		
		node->id = &ngroup->id;
	}
}

static int rna_NodeGroup_node_tree_poll(PointerRNA *ptr, const PointerRNA value)
{
	bNodeTree *ntree = ptr->id.data;
	bNodeTree *ngroup = value.data;
	
	/* only allow node trees of the same type as the group node's tree */
	if (ngroup->type != ntree->type)
		return false;
	
	return nodeGroupPoll(ntree, ngroup);
}


static StructRNA *rna_NodeGroup_interface_typef(PointerRNA *ptr)
{
	bNode *node = ptr->data;
	bNodeTree *ngroup = (bNodeTree *)node->id;

	if (ngroup) {
		StructRNA *srna = ntreeInterfaceTypeGet(ngroup, true);
		if (srna)
			return srna;
	}
	return &RNA_PropertyGroup;
}

static StructRNA *rna_NodeGroupInputOutput_interface_typef(PointerRNA *ptr)
{
	bNodeTree *ntree = ptr->id.data;
	
	if (ntree) {
		StructRNA *srna = ntreeInterfaceTypeGet(ntree, true);
		if (srna)
			return srna;
	}
	return &RNA_PropertyGroup;
}

static void rna_distance_matte_t1_set(PointerRNA *ptr, float value)
{
	bNode *node = (bNode *)ptr->data;
	NodeChroma *chroma = node->storage;

	chroma->t1 = value;
}

static void rna_distance_matte_t2_set(PointerRNA *ptr, float value)
{
	bNode *node = (bNode *)ptr->data;
	NodeChroma *chroma = node->storage;

	chroma->t2 = value;
}

static void rna_difference_matte_t1_set(PointerRNA *ptr, float value)
{
	bNode *node = (bNode *)ptr->data;
	NodeChroma *chroma = node->storage;

	chroma->t1 = value;
}

static void rna_difference_matte_t2_set(PointerRNA *ptr, float value)
{
	bNode *node = (bNode *)ptr->data;
	NodeChroma *chroma = node->storage;

	chroma->t2 = value;
}

/* Button Set Funcs for Matte Nodes */
static void rna_Matte_t1_set(PointerRNA *ptr, float value)
{
	bNode *node = (bNode *)ptr->data;
	NodeChroma *chroma = node->storage;
	
	chroma->t1 = value;
	
	if (value < chroma->t2) 
		chroma->t2 = value;
}

static void rna_Matte_t2_set(PointerRNA *ptr, float value)
{
	bNode *node = (bNode *)ptr->data;
	NodeChroma *chroma = node->storage;
	
	if (value > chroma->t1) 
		value = chroma->t1;
	
	chroma->t2 = value;
}

static void rna_Node_scene_set(PointerRNA *ptr, PointerRNA value)
{
	bNode *node = (bNode *)ptr->data;

	if (node->id) {
		id_us_min(node->id);
		node->id = NULL;
	}

	node->id = value.data;

	id_us_plus(node->id);
}

static void rna_Node_image_layer_update(Main *bmain, Scene *scene, PointerRNA *ptr)
{
	bNode *node = (bNode *)ptr->data;
	Image *ima = (Image *)node->id;
	ImageUser *iuser = node->storage;
	
	BKE_image_multilayer_index(ima->rr, iuser);
	BKE_image_signal(ima, iuser, IMA_SIGNAL_SRC_CHANGE);
	
	rna_Node_update(bmain, scene, ptr);
}

static EnumPropertyItem *renderresult_layers_add_enum(RenderLayer *rl)
{
	EnumPropertyItem *item = NULL;
	EnumPropertyItem tmp = {0, "", 0, "", ""};
	int i = 0, totitem = 0;
	
	while (rl) {
		tmp.identifier = rl->name;
		/* little trick: using space char instead empty string makes the item selectable in the dropdown */
		if (rl->name[0] == '\0')
			tmp.name = " ";
		else
			tmp.name = rl->name;
		tmp.value = i++;
		RNA_enum_item_add(&item, &totitem, &tmp);
		rl = rl->next;
	}
	
	RNA_enum_item_end(&item, &totitem);

	return item;
}

static EnumPropertyItem *rna_Node_image_layer_itemf(bContext *UNUSED(C), PointerRNA *ptr,
                                                    PropertyRNA *UNUSED(prop), bool *r_free)
{
	bNode *node = (bNode *)ptr->data;
	Image *ima = (Image *)node->id;
	EnumPropertyItem *item = NULL;
	RenderLayer *rl;
	
	if (ima && ima->rr) {
		rl = ima->rr->layers.first;
		item = renderresult_layers_add_enum(rl);
	}
	else {
		int totitem = 0;
		RNA_enum_item_end(&item, &totitem);
	}
	
	*r_free = true;
	
	return item;
}

static int rna_Node_image_has_layers_get(PointerRNA *ptr)
{
	bNode *node = (bNode *)ptr->data;
	Image *ima = (Image *)node->id;

	if (!ima || !(ima->rr)) return 0;

	return RE_layers_have_name(ima->rr);
}

static int rna_Node_image_has_views_get(PointerRNA *ptr)
{
	bNode *node = (bNode *)ptr->data;
	Image *ima = (Image *)node->id;

	if (!ima || !(ima->rr)) return 0;

	return BLI_listbase_count_ex(&ima->rr->views, 2) > 1;
}

static EnumPropertyItem *renderresult_views_add_enum(RenderView *rv)
{
	EnumPropertyItem *item = NULL;
	EnumPropertyItem tmp = {0, "ALL", 0, "All", ""};
	int i = 1, totitem = 0;

	/* option to use all views */
	RNA_enum_item_add(&item, &totitem, &tmp);

	while (rv) {
		tmp.identifier = rv->name;
		/* little trick: using space char instead empty string makes the item selectable in the dropdown */
		if (rv->name[0] == '\0')
			tmp.name = " ";
		else
			tmp.name = rv->name;
		tmp.value = i++;
		RNA_enum_item_add(&item, &totitem, &tmp);
		rv = rv->next;
	}

	RNA_enum_item_end(&item, &totitem);

	return item;
}

static EnumPropertyItem *rna_Node_image_view_itemf(bContext *UNUSED(C), PointerRNA *ptr,
                                                   PropertyRNA *UNUSED(prop), bool *free)
{
	bNode *node = (bNode *)ptr->data;
	Image *ima = (Image *)node->id;
	EnumPropertyItem *item = NULL;
	RenderView *rv;

	if (!ima || !(ima->rr)) return NULL;

	rv = ima->rr->views.first;
	item = renderresult_views_add_enum(rv);

	*free = true;

	return item;
}

static EnumPropertyItem *rna_Node_scene_layer_itemf(bContext *UNUSED(C), PointerRNA *ptr,
                                                    PropertyRNA *UNUSED(prop), bool *r_free)
{
	bNode *node = (bNode *)ptr->data;
	Scene *sce = (Scene *)node->id;
	EnumPropertyItem *item = NULL;
	RenderLayer *rl;
	
	if (sce) {
		rl = sce->r.layers.first;
		item = renderresult_layers_add_enum(rl);
	}
	else {
		int totitem = 0;
		RNA_enum_item_end(&item, &totitem);
	}
	
	*r_free = true;
	
	return item;
}

static EnumPropertyItem *rna_Node_channel_itemf(bContext *UNUSED(C), PointerRNA *ptr,
                                                PropertyRNA *UNUSED(prop), bool *r_free)
{
	bNode *node = (bNode *)ptr->data;
	EnumPropertyItem *item = NULL;
	EnumPropertyItem tmp = {0, "", 0, "", ""};
	int totitem = 0;
	
	switch (node->custom1) {
		case CMP_NODE_CHANNEL_MATTE_CS_RGB:
			tmp.identifier = "R"; tmp.name = "R"; tmp.value = 1;
			RNA_enum_item_add(&item, &totitem, &tmp);
			tmp.identifier = "G"; tmp.name = "G"; tmp.value = 2;
			RNA_enum_item_add(&item, &totitem, &tmp);
			tmp.identifier = "B"; tmp.name = "B"; tmp.value = 3;
			RNA_enum_item_add(&item, &totitem, &tmp);
			break;
		case CMP_NODE_CHANNEL_MATTE_CS_HSV:
			tmp.identifier = "H"; tmp.name = "H"; tmp.value = 1;
			RNA_enum_item_add(&item, &totitem, &tmp);
			tmp.identifier = "S"; tmp.name = "S"; tmp.value = 2;
			RNA_enum_item_add(&item, &totitem, &tmp);
			tmp.identifier = "V"; tmp.name = "V"; tmp.value = 3;
			RNA_enum_item_add(&item, &totitem, &tmp);
			break;
		case CMP_NODE_CHANNEL_MATTE_CS_YUV:
			tmp.identifier = "Y"; tmp.name = "Y"; tmp.value = 1;
			RNA_enum_item_add(&item, &totitem, &tmp);
			tmp.identifier = "G"; tmp.name = "U"; tmp.value = 2;
			RNA_enum_item_add(&item, &totitem, &tmp);
			tmp.identifier = "V"; tmp.name = "V"; tmp.value = 3;
			RNA_enum_item_add(&item, &totitem, &tmp);
			break;
		case CMP_NODE_CHANNEL_MATTE_CS_YCC:
			tmp.identifier = "Y"; tmp.name = "Y"; tmp.value = 1;
			RNA_enum_item_add(&item, &totitem, &tmp);
			tmp.identifier = "CB"; tmp.name = "Cr"; tmp.value = 2;
			RNA_enum_item_add(&item, &totitem, &tmp);
			tmp.identifier = "CR"; tmp.name = "Cb"; tmp.value = 3;
			RNA_enum_item_add(&item, &totitem, &tmp);
			break;
		default:
			break;
	}

	RNA_enum_item_end(&item, &totitem);
	*r_free = true;
	
	return item;
}

static void rna_Image_Node_update_id(Main *UNUSED(bmain), Scene *UNUSED(scene), PointerRNA *ptr)
{
	bNodeTree *ntree = (bNodeTree *)ptr->id.data;
	bNode *node = (bNode *)ptr->data;

	node->update |= NODE_UPDATE_ID;
	nodeUpdate(ntree, node);	/* to update image node sockets */
}

static void rna_Mapping_Node_update(Main *bmain, Scene *scene, PointerRNA *ptr)
{
	bNode *node = ptr->data;
	BKE_texture_mapping_init(node->storage);
	rna_Node_update(bmain, scene, ptr);
}

static void rna_NodeOutputFile_slots_begin(CollectionPropertyIterator *iter, PointerRNA *ptr)
{
	bNode *node = ptr->data;
	rna_iterator_listbase_begin(iter, &node->inputs, NULL);
}

static PointerRNA rna_NodeOutputFile_slot_file_get(CollectionPropertyIterator *iter)
{
	PointerRNA ptr;
	bNodeSocket *sock = rna_iterator_listbase_get(iter);
	RNA_pointer_create(iter->parent.id.data, &RNA_NodeOutputFileSlotFile, sock->storage, &ptr);
	return ptr;
}

static void rna_NodeColorBalance_update_lgg(Main *bmain, Scene *scene, PointerRNA *ptr)
{
	ntreeCompositColorBalanceSyncFromLGG(ptr->id.data, ptr->data);
	rna_Node_update(bmain, scene, ptr);
}

static void rna_NodeColorBalance_update_cdl(Main *bmain, Scene *scene, PointerRNA *ptr)
{
	ntreeCompositColorBalanceSyncFromCDL(ptr->id.data, ptr->data);
	rna_Node_update(bmain, scene, ptr);
}

/* ******** Node Socket Types ******** */

static PointerRNA rna_NodeOutputFile_slot_layer_get(CollectionPropertyIterator *iter)
{
	PointerRNA ptr;
	bNodeSocket *sock = rna_iterator_listbase_get(iter);
	RNA_pointer_create(iter->parent.id.data, &RNA_NodeOutputFileSlotLayer, sock->storage, &ptr);
	return ptr;
}

static int rna_NodeOutputFileSocket_find_node(bNodeTree *ntree, NodeImageMultiFileSocket *data, bNode **nodep, bNodeSocket **sockp)
{
	bNode *node;
	bNodeSocket *sock;
	
	for (node = ntree->nodes.first; node; node = node->next) {
		for (sock = node->inputs.first; sock; sock = sock->next) {
			NodeImageMultiFileSocket *sockdata = sock->storage;
			if (sockdata == data) {
				*nodep = node;
				*sockp = sock;
				return 1;
			}
		}
	}
	
	*nodep = NULL;
	*sockp = NULL;
	return 0;
}

static void rna_NodeOutputFileSlotFile_path_set(PointerRNA *ptr, const char *value)
{
	bNodeTree *ntree = ptr->id.data;
	NodeImageMultiFileSocket *sockdata = ptr->data;
	bNode *node;
	bNodeSocket *sock;
	
	if (rna_NodeOutputFileSocket_find_node(ntree, sockdata, &node, &sock)) {
		ntreeCompositOutputFileSetPath(node, sock, value);
	}
}

static void rna_NodeOutputFileSlotLayer_name_set(PointerRNA *ptr, const char *value)
{
	bNodeTree *ntree = ptr->id.data;
	NodeImageMultiFileSocket *sockdata = ptr->data;
	bNode *node;
	bNodeSocket *sock;
	
	if (rna_NodeOutputFileSocket_find_node(ntree, sockdata, &node, &sock)) {
		ntreeCompositOutputFileSetLayer(node, sock, value);
	}
}

static bNodeSocket *rna_NodeOutputFile_slots_new(ID *id, bNode *node, bContext *C, ReportList *UNUSED(reports), const char *name)
{
	bNodeTree *ntree = (bNodeTree *)id;
	Scene *scene = CTX_data_scene(C);
	ImageFormatData *im_format = NULL;
	bNodeSocket *sock;
	if (scene)
		im_format = &scene->r.im_format;
	
	sock = ntreeCompositOutputFileAddSocket(ntree, node, name, im_format);
	
	ntreeUpdateTree(CTX_data_main(C), ntree);
	WM_main_add_notifier(NC_NODE | NA_EDITED, ntree);
	
	return sock;
}

static void rna_ShaderNodeScript_mode_set(PointerRNA *ptr, int value)
{
	bNode *node = (bNode *)ptr->data;
	NodeShaderScript *nss = node->storage;

	if (nss->mode != value) {
		nss->mode = value;
		nss->filepath[0] = '\0';
		nss->flag &= ~NODE_SCRIPT_AUTO_UPDATE;

		/* replace text data-block by filepath */
		if (node->id) {
			Text *text = (Text *)node->id;

			if (value == NODE_SCRIPT_EXTERNAL && text->name) {
				BLI_strncpy(nss->filepath, text->name, sizeof(nss->filepath));
				BLI_path_rel(nss->filepath, G.main->name);
			}

			id_us_min(node->id);
			node->id = NULL;
		}

		/* remove any bytecode */
		if (nss->bytecode) {
			MEM_freeN(nss->bytecode);
			nss->bytecode = NULL;
		}

		nss->bytecode_hash[0] = '\0';
	}
}

static void rna_ShaderNodeScript_bytecode_get(PointerRNA *ptr, char *value)
{
	bNode *node = (bNode *)ptr->data;
	NodeShaderScript *nss = node->storage;

	strcpy(value, (nss->bytecode) ? nss->bytecode : "");
}

static int rna_ShaderNodeScript_bytecode_length(PointerRNA *ptr)
{
	bNode *node = (bNode *)ptr->data;
	NodeShaderScript *nss = node->storage;

	return (nss->bytecode) ? strlen(nss->bytecode) : 0;
}

static void rna_ShaderNodeScript_bytecode_set(PointerRNA *ptr, const char *value)
{
	bNode *node = (bNode *)ptr->data;
	NodeShaderScript *nss = node->storage;

	if (nss->bytecode)
		MEM_freeN(nss->bytecode);

	if (value && value[0])
		nss->bytecode = BLI_strdup(value);
	else
		nss->bytecode = NULL;
}

static void rna_ShaderNodeScript_update(Main *bmain, Scene *scene, PointerRNA *ptr)
{
	bNodeTree *ntree = (bNodeTree *)ptr->id.data;
	bNode *node = (bNode *)ptr->data;
	RenderEngineType *engine_type = RE_engines_find(scene->r.engine);

	if (engine_type && engine_type->update_script_node) {
		/* auto update node */
		RenderEngine *engine = RE_engine_create(engine_type);
		engine_type->update_script_node(engine, ntree, node);
		RE_engine_free(engine);
	}

	ED_node_tag_update_nodetree(bmain, ntree);
}

static void rna_ShaderNodeSubsurface_update(Main *bmain, Scene *scene, PointerRNA *ptr)
{
	bNodeTree *ntree = (bNodeTree *)ptr->id.data;
	bNode *node = (bNode *)ptr->data;

	nodeUpdate(ntree, node);
	rna_Node_update(bmain, scene, ptr);
}

static void rna_CompositorNodeScale_update(Main *bmain, Scene *scene, PointerRNA *ptr)
{
	bNodeTree *ntree = (bNodeTree *)ptr->id.data;
	bNode *node = (bNode *)ptr->data;

	nodeUpdate(ntree, node);
	rna_Node_update(bmain, scene, ptr);
}

static PointerRNA rna_ShaderNodePointDensity_psys_get(PointerRNA *ptr)
{
	bNode *node = ptr->data;
	NodeShaderTexPointDensity *shader_point_density = node->storage;
	Object *ob = (Object *)node->id;
	ParticleSystem *psys = NULL;
	PointerRNA value;

	if (ob && shader_point_density->particle_system) {
		psys = BLI_findlink(&ob->particlesystem, shader_point_density->particle_system - 1);
	}

	RNA_pointer_create(&ob->id, &RNA_ParticleSystem, psys, &value);
	return value;
}

static void rna_ShaderNodePointDensity_psys_set(PointerRNA *ptr, PointerRNA value)
{
	bNode *node = ptr->data;
	NodeShaderTexPointDensity *shader_point_density = node->storage;
	Object *ob = (Object *)node->id;

	if (ob && value.id.data == ob) {
		shader_point_density->particle_system = BLI_findindex(&ob->particlesystem, value.data) + 1;
	}
	else {
		shader_point_density->particle_system = 0;
	}
}

static int point_density_color_source_from_shader(NodeShaderTexPointDensity *shader_point_density)
{
	switch (shader_point_density->color_source) {
		case SHD_POINTDENSITY_COLOR_PARTAGE: return TEX_PD_COLOR_PARTAGE;
		case SHD_POINTDENSITY_COLOR_PARTSPEED: return TEX_PD_COLOR_PARTSPEED;
		case SHD_POINTDENSITY_COLOR_PARTVEL: return TEX_PD_COLOR_PARTVEL;
		default:
			BLI_assert(!"Unknown color source");
			return TEX_PD_COLOR_CONSTANT;
	}
}

void rna_ShaderNodePointDensity_density_cache(bNode *self,
                                              Scene *scene,
                                              int settings)
{
	NodeShaderTexPointDensity *shader_point_density = self->storage;
	PointDensity *pd = &shader_point_density->pd;
	if (scene == NULL) {
		return;
	}

	/* Create PointDensity structure from node for sampling. */
	memset(pd, 0, sizeof(*pd));
	BKE_texture_pointdensity_init_data(pd);
	pd->object = (Object *)self->id;
	pd->radius = shader_point_density->radius;
	if (shader_point_density->point_source == SHD_POINTDENSITY_SOURCE_PSYS) {
		pd->source = TEX_PD_PSYS;
		pd->psys = shader_point_density->particle_system;
		pd->psys_cache_space = TEX_PD_OBJECTSPACE;
	}
	else {
		BLI_assert(shader_point_density->point_source == SHD_POINTDENSITY_SOURCE_OBJECT);
		pd->source = TEX_PD_OBJECT;
		pd->ob_cache_space = TEX_PD_OBJECTSPACE;
	}
	pd->color_source = point_density_color_source_from_shader(shader_point_density);

	/* Single-threaded sampling of the voxel domain. */
	RE_point_density_cache(scene,
	                       pd,
	                       settings == 1);
}

void rna_ShaderNodePointDensity_density_calc(bNode *self,
                                             Scene *scene,
                                             int settings,
                                             int *length,
                                             float **values)
{
	NodeShaderTexPointDensity *shader_point_density = self->storage;
	PointDensity *pd = &shader_point_density->pd;

	if (scene == NULL) {
		*length = 0;
		return;
	}

	*length = 4 * shader_point_density->resolution *
	              shader_point_density->resolution *
	              shader_point_density->resolution;

	if (*values == NULL) {
		*values = MEM_mallocN(sizeof(float) * (*length), "point density dynamic array");
	}

	/* Single-threaded sampling of the voxel domain. */
	RE_point_density_sample(scene, pd,
	                        shader_point_density->resolution,
	                        settings == 1,
	                        *values);

	/* We're done, time to clean up. */
	BKE_texture_pointdensity_free_data(pd);
}

<<<<<<< HEAD
static void rna_ShaderNodeOpenVDB_update(Main *bmain, Scene *scene, PointerRNA *ptr)
{
	bNodeTree *ntree = (bNodeTree *)ptr->id.data;
	bNode *node = (bNode *)ptr->data;

	ntreeUpdateOpenVDBNode(bmain, ntree, node);
	ntreeUpdateTree(bmain, ntree);
	WM_main_add_notifier(NC_NODE | NA_EDITED, ntree);

	UNUSED_VARS(scene);
=======
void rna_ShaderNodePointDensity_density_minmax(bNode *self,
                                               Scene *scene,
                                               int settings,
                                               float r_min[3],
                                               float r_max[3])
{
	NodeShaderTexPointDensity *shader_point_density = self->storage;
	PointDensity *pd = &shader_point_density->pd;
	if (scene == NULL) {
		zero_v3(r_min);
		zero_v3(r_max);
		return;
	}
	RE_point_density_minmax(scene, pd, settings == 1, r_min, r_max);
>>>>>>> 938e528b
}

#else

static EnumPropertyItem prop_image_layer_items[] = {
	{ 0, "PLACEHOLDER",          0, "Placeholder",          ""},
	{0, NULL, 0, NULL, NULL}
};

static EnumPropertyItem prop_image_view_items[] = {
	{ 0, "ALL", 0, "All", ""},
	{0, NULL, 0, NULL, NULL}
};

static EnumPropertyItem prop_scene_layer_items[] = {
	{ 0, "PLACEHOLDER",          0, "Placeholder",          ""},
	{0, NULL, 0, NULL, NULL}
};

static EnumPropertyItem prop_tri_channel_items[] = {
	{ 1, "R", 0, "R", ""},
	{ 2, "G", 0, "G", ""},
	{ 3, "B", 0, "B", ""},
	{0, NULL, 0, NULL, NULL}
};

static EnumPropertyItem node_flip_items[] = {
	{0, "X",  0, "Flip X",     ""},
	{1, "Y",  0, "Flip Y",     ""},
	{2, "XY", 0, "Flip X & Y", ""},
	{0, NULL, 0, NULL, NULL}
};

static EnumPropertyItem node_ycc_items[] = {
	{ 0, "ITUBT601", 0, "ITU 601",  ""},
	{ 1, "ITUBT709", 0, "ITU 709",  ""},
	{ 2, "JFIF",     0, "Jpeg",     ""},
	{0, NULL, 0, NULL, NULL}
};

static EnumPropertyItem node_glossy_items[] = {
	{SHD_GLOSSY_SHARP,             "SHARP",             0, "Sharp",    ""},
	{SHD_GLOSSY_BECKMANN,          "BECKMANN",          0, "Beckmann", ""},
	{SHD_GLOSSY_GGX,               "GGX",               0, "GGX",      ""},
	{SHD_GLOSSY_ASHIKHMIN_SHIRLEY, "ASHIKHMIN_SHIRLEY", 0, "Ashikhmin-Shirley", ""},
	{0, NULL, 0, NULL, NULL}
};

static EnumPropertyItem node_anisotropic_items[] = {
	{SHD_GLOSSY_BECKMANN,          "BECKMANN",          0, "Beckmann", ""},
	{SHD_GLOSSY_GGX,               "GGX",               0, "GGX",      ""},
	{SHD_GLOSSY_ASHIKHMIN_SHIRLEY, "ASHIKHMIN_SHIRLEY", 0, "Ashikhmin-Shirley", ""},
	{0, NULL, 0, NULL, NULL}
};

static EnumPropertyItem node_glass_items[] = {
	{SHD_GLOSSY_SHARP,             "SHARP",             0, "Sharp",    ""},
	{SHD_GLOSSY_BECKMANN,          "BECKMANN",          0, "Beckmann", ""},
	{SHD_GLOSSY_GGX,               "GGX",               0, "GGX",      ""},
	{0, NULL, 0, NULL, NULL}
};

static EnumPropertyItem node_toon_items[] = {
	{SHD_TOON_DIFFUSE,    "DIFFUSE",  0, "Diffuse", ""},
	{SHD_TOON_GLOSSY,     "GLOSSY",   0, "Glossy",  ""},
	{0, NULL, 0, NULL, NULL}
};

static EnumPropertyItem node_hair_items[] = {
	{SHD_HAIR_REFLECTION,     "Reflection",    0,   "Reflection", ""},
	{SHD_HAIR_TRANSMISSION,   "Transmission",    0,  "Transmission", ""},
	{0, NULL, 0, NULL, NULL}
};

static EnumPropertyItem node_script_mode_items[] = {
	{NODE_SCRIPT_INTERNAL, "INTERNAL", 0, "Internal", "Use internal text data-block"},
	{NODE_SCRIPT_EXTERNAL, "EXTERNAL", 0, "External", "Use external .osl or .oso file"},
	{0, NULL, 0, NULL, NULL}
};

/* -- Common nodes ---------------------------------------------------------- */

static void def_group_input(StructRNA *srna)
{
	PropertyRNA *prop;
	
	prop = RNA_def_property(srna, "interface", PROP_POINTER, PROP_NONE);
	RNA_def_property_pointer_funcs(prop, NULL, NULL, "rna_NodeGroupInputOutput_interface_typef", NULL);
	RNA_def_property_struct_type(prop, "PropertyGroup");
	RNA_def_property_flag(prop, PROP_IDPROPERTY);
	RNA_def_property_ui_text(prop, "Interface", "Interface socket data");
}

static void def_group_output(StructRNA *srna)
{
	PropertyRNA *prop;
	
	prop = RNA_def_property(srna, "interface", PROP_POINTER, PROP_NONE);
	RNA_def_property_pointer_funcs(prop, NULL, NULL, "rna_NodeGroupInputOutput_interface_typef", NULL);
	RNA_def_property_struct_type(prop, "PropertyGroup");
	RNA_def_property_flag(prop, PROP_IDPROPERTY);
	RNA_def_property_ui_text(prop, "Interface", "Interface socket data");
	
	prop = RNA_def_property(srna, "is_active_output", PROP_BOOLEAN, PROP_NONE);
	RNA_def_property_boolean_sdna(prop, NULL, "flag", NODE_DO_OUTPUT);
	RNA_def_property_ui_text(prop, "Active Output", "True if this node is used as the active group output");
	RNA_def_property_update(prop, NC_NODE | NA_EDITED, "rna_Node_update");
}

static void def_group(StructRNA *srna)
{
	PropertyRNA *prop;
	
	prop = RNA_def_property(srna, "node_tree", PROP_POINTER, PROP_NONE);
	RNA_def_property_pointer_sdna(prop, NULL, "id");
	RNA_def_property_struct_type(prop, "NodeTree");
	RNA_def_property_pointer_funcs(prop, NULL, "rna_NodeGroup_node_tree_set", NULL, "rna_NodeGroup_node_tree_poll");
	RNA_def_property_flag(prop, PROP_EDITABLE);
	RNA_def_property_ui_text(prop, "Node Tree", "");
	RNA_def_property_update(prop, NC_NODE | NA_EDITED, "rna_NodeGroup_update");

	prop = RNA_def_property(srna, "interface", PROP_POINTER, PROP_NONE);
	RNA_def_property_pointer_funcs(prop, NULL, NULL, "rna_NodeGroup_interface_typef", NULL);
	RNA_def_property_struct_type(prop, "PropertyGroup");
	RNA_def_property_flag(prop, PROP_IDPROPERTY);
	RNA_def_property_ui_text(prop, "Interface", "Interface socket data");
}

static void def_custom_group(BlenderRNA *brna)
{
	StructRNA *srna;
	
	srna = RNA_def_struct(brna, "NodeCustomGroup", "Node");
	RNA_def_struct_ui_text(srna, "Custom Group", "Base node type for custom registered node group types");
	RNA_def_struct_sdna(srna, "bNode");

	RNA_def_struct_register_funcs(srna, "rna_NodeCustomGroup_register", "rna_Node_unregister", NULL);

	def_group(srna);
}

static void def_frame(StructRNA *srna)
{
	PropertyRNA *prop; 
	
	prop = RNA_def_property(srna, "text", PROP_POINTER, PROP_NONE);
	RNA_def_property_pointer_sdna(prop, NULL, "id");
	RNA_def_property_struct_type(prop, "Text");
	RNA_def_property_flag(prop, PROP_EDITABLE);
	RNA_def_property_ui_text(prop, "Text", "");
	RNA_def_property_update(prop, NC_NODE | NA_EDITED, "rna_Node_update");

	RNA_def_struct_sdna_from(srna, "NodeFrame", "storage");
	
	prop = RNA_def_property(srna, "shrink", PROP_BOOLEAN, PROP_NONE);
	RNA_def_property_boolean_sdna(prop, NULL, "flag", NODE_FRAME_SHRINK);
	RNA_def_property_ui_text(prop, "Shrink", "Shrink the frame to minimal bounding box");
	RNA_def_property_update(prop, NC_NODE | ND_DISPLAY, NULL);

	prop = RNA_def_property(srna, "label_size", PROP_INT, PROP_NONE);
	RNA_def_property_int_sdna(prop, NULL, "label_size");
	RNA_def_property_range(prop, 8, 64);
	RNA_def_property_ui_text(prop, "Label Font Size", "Font size to use for displaying the label");
	RNA_def_property_update(prop, NC_NODE | ND_DISPLAY, NULL);
}

static void def_math(StructRNA *srna)
{
	PropertyRNA *prop;
	
	prop = RNA_def_property(srna, "operation", PROP_ENUM, PROP_NONE);
	RNA_def_property_enum_sdna(prop, NULL, "custom1");
	RNA_def_property_enum_items(prop, rna_enum_node_math_items);
	RNA_def_property_ui_text(prop, "Operation", "");
	RNA_def_property_update(prop, NC_NODE | NA_EDITED, "rna_Node_update");

	prop = RNA_def_property(srna, "use_clamp", PROP_BOOLEAN, PROP_NONE);
	RNA_def_property_boolean_sdna(prop, NULL, "custom2", SHD_MATH_CLAMP);
	RNA_def_property_ui_text(prop, "Clamp", "Clamp result of the node to 0..1 range");
	RNA_def_property_update(prop, NC_NODE | NA_EDITED, "rna_Node_update");
}

static void def_vector_math(StructRNA *srna)
{
	PropertyRNA *prop;
	
	prop = RNA_def_property(srna, "operation", PROP_ENUM, PROP_NONE);
	RNA_def_property_enum_sdna(prop, NULL, "custom1");
	RNA_def_property_enum_items(prop, rna_enum_node_vec_math_items);
	RNA_def_property_ui_text(prop, "Operation", "");
	RNA_def_property_update(prop, NC_NODE | NA_EDITED, "rna_Node_update");
}

static void def_rgb_curve(StructRNA *srna)
{
	PropertyRNA *prop;
	
	prop = RNA_def_property(srna, "mapping", PROP_POINTER, PROP_NONE);
	RNA_def_property_pointer_sdna(prop, NULL, "storage");
	RNA_def_property_struct_type(prop, "CurveMapping");
	RNA_def_property_ui_text(prop, "Mapping", "");
	RNA_def_property_update(prop, NC_NODE | NA_EDITED, "rna_Node_update");
}

static void def_vector_curve(StructRNA *srna)
{
	PropertyRNA *prop;
	
	prop = RNA_def_property(srna, "mapping", PROP_POINTER, PROP_NONE);
	RNA_def_property_pointer_sdna(prop, NULL, "storage");
	RNA_def_property_struct_type(prop, "CurveMapping");
	RNA_def_property_ui_text(prop, "Mapping", "");
	RNA_def_property_update(prop, NC_NODE | NA_EDITED, "rna_Node_update");
}

static void def_time(StructRNA *srna)
{
	PropertyRNA *prop;
	
	prop = RNA_def_property(srna, "curve", PROP_POINTER, PROP_NONE);
	RNA_def_property_pointer_sdna(prop, NULL, "storage");
	RNA_def_property_struct_type(prop, "CurveMapping");
	RNA_def_property_ui_text(prop, "Curve", "");
	RNA_def_property_update(prop, NC_NODE | NA_EDITED, "rna_Node_update");
	
	prop = RNA_def_property(srna, "frame_start", PROP_INT, PROP_NONE);
	RNA_def_property_int_sdna(prop, NULL, "custom1");
	RNA_def_property_ui_text(prop, "Start Frame", "");
	RNA_def_property_update(prop, NC_NODE | NA_EDITED, "rna_Node_update");
	
	prop = RNA_def_property(srna, "frame_end", PROP_INT, PROP_NONE);
	RNA_def_property_int_sdna(prop, NULL, "custom2");
	RNA_def_property_ui_text(prop, "End Frame", "");
	RNA_def_property_update(prop, NC_NODE | NA_EDITED, "rna_Node_update");
}

static void def_colorramp(StructRNA *srna)
{
	PropertyRNA *prop;
	
	prop = RNA_def_property(srna, "color_ramp", PROP_POINTER, PROP_NONE);
	RNA_def_property_pointer_sdna(prop, NULL, "storage");
	RNA_def_property_struct_type(prop, "ColorRamp");
	RNA_def_property_ui_text(prop, "Color Ramp", "");
	RNA_def_property_update(prop, NC_NODE | NA_EDITED, "rna_Node_update");
}

static void def_mix_rgb(StructRNA *srna)
{
	PropertyRNA *prop;
	
	prop = RNA_def_property(srna, "blend_type", PROP_ENUM, PROP_NONE);
	RNA_def_property_enum_sdna(prop, NULL, "custom1");
	RNA_def_property_enum_items(prop, rna_enum_ramp_blend_items);
	RNA_def_property_ui_text(prop, "Blend Type", "");
	RNA_def_property_update(prop, NC_NODE | NA_EDITED, "rna_Node_update");
	
	prop = RNA_def_property(srna, "use_alpha", PROP_BOOLEAN, PROP_NONE);
	RNA_def_property_boolean_sdna(prop, NULL, "custom2", SHD_MIXRGB_USE_ALPHA);
	RNA_def_property_ui_text(prop, "Alpha", "Include alpha of second input in this operation");
	RNA_def_property_update(prop, NC_NODE | NA_EDITED, "rna_Node_update");

	prop = RNA_def_property(srna, "use_clamp", PROP_BOOLEAN, PROP_NONE);
	RNA_def_property_boolean_sdna(prop, NULL, "custom2", SHD_MIXRGB_CLAMP);
	RNA_def_property_ui_text(prop, "Clamp", "Clamp result of the node to 0..1 range");
	RNA_def_property_update(prop, NC_NODE | NA_EDITED, "rna_Node_update");
}

static void def_texture(StructRNA *srna)
{
	PropertyRNA *prop;
	
	prop = RNA_def_property(srna, "texture", PROP_POINTER, PROP_NONE);
	RNA_def_property_pointer_sdna(prop, NULL, "id");
	RNA_def_property_struct_type(prop, "Texture");
	RNA_def_property_flag(prop, PROP_EDITABLE);
	RNA_def_property_ui_text(prop, "Texture", "");
	RNA_def_property_update(prop, NC_NODE | NA_EDITED, "rna_Node_update");
	
	prop = RNA_def_property(srna, "node_output", PROP_INT, PROP_NONE);
	RNA_def_property_int_sdna(prop, NULL, "custom1");
	RNA_def_property_ui_text(prop, "Node Output", "For node-based textures, which output node to use");
	RNA_def_property_update(prop, NC_NODE | NA_EDITED, "rna_Node_update");
}


/* -- Shader Nodes ---------------------------------------------------------- */

static void def_sh_output(StructRNA *srna)
{
	PropertyRNA *prop;
	
	prop = RNA_def_property(srna, "is_active_output", PROP_BOOLEAN, PROP_NONE);
	RNA_def_property_boolean_sdna(prop, NULL, "flag", NODE_DO_OUTPUT);
	RNA_def_property_ui_text(prop, "Active Output", "True if this node is used as the active output");
	RNA_def_property_update(prop, NC_NODE | NA_EDITED, "rna_Node_update");
}

static void def_sh_output_linestyle(StructRNA *srna)
{
	def_sh_output(srna);
	def_mix_rgb(srna);
}

static void def_sh_material(StructRNA *srna)
{
	PropertyRNA *prop;

	prop = RNA_def_property(srna, "material", PROP_POINTER, PROP_NONE);
	RNA_def_property_pointer_sdna(prop, NULL, "id");
	RNA_def_property_struct_type(prop, "Material");
	RNA_def_property_flag(prop, PROP_EDITABLE);
	RNA_def_property_ui_text(prop, "Material", "");
	RNA_def_property_update(prop, NC_NODE | NA_EDITED, "rna_Node_material_update");

	prop = RNA_def_property(srna, "use_diffuse", PROP_BOOLEAN, PROP_NONE);
	RNA_def_property_boolean_sdna(prop, NULL, "custom1", SH_NODE_MAT_DIFF);
	RNA_def_property_ui_text(prop, "Diffuse", "Material Node outputs Diffuse");
	RNA_def_property_update(prop, NC_NODE | NA_EDITED, "rna_Node_update");

	prop = RNA_def_property(srna, "use_specular", PROP_BOOLEAN, PROP_NONE);
	RNA_def_property_boolean_sdna(prop, NULL, "custom1", SH_NODE_MAT_SPEC);
	RNA_def_property_ui_text(prop, "Specular", "Material Node outputs Specular");
	RNA_def_property_update(prop, NC_NODE | NA_EDITED, "rna_Node_update");
	
	prop = RNA_def_property(srna, "invert_normal", PROP_BOOLEAN, PROP_NONE);
	RNA_def_property_boolean_sdna(prop, NULL, "custom1", SH_NODE_MAT_NEG);
	RNA_def_property_ui_text(prop, "Invert Normal", "Material Node uses inverted normal");
	RNA_def_property_update(prop, NC_NODE | NA_EDITED, "rna_Node_update");
}

static void def_sh_mapping(StructRNA *srna)
{
	static EnumPropertyItem prop_vect_type_items[] = {
		{TEXMAP_TYPE_TEXTURE, "TEXTURE", 0, "Texture", "Transform a texture by inverse mapping the texture coordinate"},
		{TEXMAP_TYPE_POINT,   "POINT",   0, "Point",   "Transform a point"},
		{TEXMAP_TYPE_VECTOR,  "VECTOR",  0, "Vector",  "Transform a direction vector"},
		{TEXMAP_TYPE_NORMAL,  "NORMAL",  0, "Normal",  "Transform a normal vector with unit length"},
		{0, NULL, 0, NULL, NULL}
	};

	static float default_1[3] = {1.f, 1.f, 1.f};

	PropertyRNA *prop;
	
	RNA_def_struct_sdna_from(srna, "TexMapping", "storage");

	prop = RNA_def_property(srna, "vector_type", PROP_ENUM, PROP_NONE);
	RNA_def_property_enum_sdna(prop, NULL, "type");
	RNA_def_property_enum_items(prop, prop_vect_type_items);
	RNA_def_property_ui_text(prop, "Type", "Type of vector that the mapping transforms");
	RNA_def_property_update(prop, 0, "rna_Mapping_Node_update");

	prop = RNA_def_property(srna, "translation", PROP_FLOAT, PROP_TRANSLATION);
	RNA_def_property_float_sdna(prop, NULL, "loc");
	RNA_def_property_ui_text(prop, "Location", "");
	RNA_def_property_update(prop, 0, "rna_Mapping_Node_update");
	
	/* Not PROP_XYZ, this is now in radians, no more degrees */
	prop = RNA_def_property(srna, "rotation", PROP_FLOAT, PROP_EULER);
	RNA_def_property_float_sdna(prop, NULL, "rot");
	RNA_def_property_ui_text(prop, "Rotation", "");
	RNA_def_property_update(prop, 0, "rna_Mapping_Node_update");
	
	prop = RNA_def_property(srna, "scale", PROP_FLOAT, PROP_XYZ);
	RNA_def_property_float_sdna(prop, NULL, "size");
	RNA_def_property_float_array_default(prop, default_1);
	RNA_def_property_flag(prop, PROP_PROPORTIONAL);
	RNA_def_property_ui_text(prop, "Scale", "");
	RNA_def_property_update(prop, 0, "rna_Mapping_Node_update");
	
	prop = RNA_def_property(srna, "min", PROP_FLOAT, PROP_XYZ);
	RNA_def_property_float_sdna(prop, NULL, "min");
	RNA_def_property_ui_text(prop, "Minimum", "Minimum value for clipping");
	RNA_def_property_update(prop, 0, "rna_Mapping_Node_update");
	
	prop = RNA_def_property(srna, "max", PROP_FLOAT, PROP_XYZ);
	RNA_def_property_float_sdna(prop, NULL, "max");
	RNA_def_property_float_array_default(prop, default_1);
	RNA_def_property_ui_text(prop, "Maximum", "Maximum value for clipping");
	RNA_def_property_update(prop, 0, "rna_Mapping_Node_update");
	
	prop = RNA_def_property(srna, "use_min", PROP_BOOLEAN, PROP_NONE);
	RNA_def_property_boolean_sdna(prop, NULL, "flag", TEXMAP_CLIP_MIN);
	RNA_def_property_ui_text(prop, "Has Minimum", "Whether to use minimum clipping value");
	RNA_def_property_update(prop, 0, "rna_Mapping_Node_update");
	
	prop = RNA_def_property(srna, "use_max", PROP_BOOLEAN, PROP_NONE);
	RNA_def_property_boolean_sdna(prop, NULL, "flag", TEXMAP_CLIP_MAX);
	RNA_def_property_ui_text(prop, "Has Maximum", "Whether to use maximum clipping value");
	RNA_def_property_update(prop, 0, "rna_Mapping_Node_update");
}

static void def_sh_geometry(StructRNA *srna)
{
	PropertyRNA *prop;
	
	RNA_def_struct_sdna_from(srna, "NodeGeometry", "storage");
	
	prop = RNA_def_property(srna, "uv_layer", PROP_STRING, PROP_NONE);
	RNA_def_property_string_sdna(prop, NULL, "uvname");
	RNA_def_property_ui_text(prop, "UV Map", "");
	RNA_def_property_update(prop, NC_NODE | NA_EDITED, "rna_Node_update");
	
	prop = RNA_def_property(srna, "color_layer", PROP_STRING, PROP_NONE);
	RNA_def_property_string_sdna(prop, NULL, "colname");
	RNA_def_property_ui_text(prop, "Vertex Color Layer", "");
	RNA_def_property_update(prop, NC_NODE | NA_EDITED, "rna_Node_update");
}

static void def_sh_lamp(StructRNA *srna)
{
	PropertyRNA *prop;
	
	prop = RNA_def_property(srna, "lamp_object", PROP_POINTER, PROP_NONE);
	RNA_def_property_pointer_sdna(prop, NULL, "id");
	RNA_def_property_struct_type(prop, "Object");
	RNA_def_property_flag(prop, PROP_EDITABLE);
	RNA_def_property_pointer_funcs(prop, NULL, NULL, NULL, "rna_Lamp_object_poll");
	RNA_def_property_ui_text(prop, "Lamp Object", "");
	RNA_def_property_update(prop, NC_NODE | NA_EDITED, "rna_Node_update");
}

static void def_sh_attribute(StructRNA *srna)
{
	PropertyRNA *prop;
	
	RNA_def_struct_sdna_from(srna, "NodeShaderAttribute", "storage");
	
	prop = RNA_def_property(srna, "attribute_name", PROP_STRING, PROP_NONE);
	RNA_def_property_string_sdna(prop, NULL, "name");
	RNA_def_property_ui_text(prop, "Attribute Name", "");
	RNA_def_property_update(prop, NC_NODE | NA_EDITED, "rna_Node_update");
}

static void def_sh_tex(StructRNA *srna)
{
	PropertyRNA *prop;

	prop = RNA_def_property(srna, "texture_mapping", PROP_POINTER, PROP_NONE);
	RNA_def_property_pointer_sdna(prop, NULL, "base.tex_mapping");
	RNA_def_property_flag(prop, PROP_NEVER_NULL);
	RNA_def_property_ui_text(prop, "Texture Mapping", "Texture coordinate mapping settings");

	prop = RNA_def_property(srna, "color_mapping", PROP_POINTER, PROP_NONE);
	RNA_def_property_pointer_sdna(prop, NULL, "base.color_mapping");
	RNA_def_property_flag(prop, PROP_NEVER_NULL);
	RNA_def_property_ui_text(prop, "Color Mapping", "Color mapping settings");
}

static void def_sh_tex_sky(StructRNA *srna)
{
	static EnumPropertyItem prop_sky_type[] = {
		{SHD_SKY_OLD, "PREETHAM", 0, "Preetham", ""},
		{SHD_SKY_NEW, "HOSEK_WILKIE", 0, "Hosek / Wilkie", ""},
		{0, NULL, 0, NULL, NULL}
	};
	static float default_dir[3] = {0.0f, 0.0f, 1.0f};
	
	PropertyRNA *prop;
	
	RNA_def_struct_sdna_from(srna, "NodeTexSky", "storage");
	def_sh_tex(srna);

	prop = RNA_def_property(srna, "sky_type", PROP_ENUM, PROP_NONE);
	RNA_def_property_enum_sdna(prop, NULL, "sky_model");
	RNA_def_property_enum_items(prop, prop_sky_type);
	RNA_def_property_ui_text(prop, "Sky Type", "");
	RNA_def_property_update(prop, 0, "rna_Node_update");
	
	prop = RNA_def_property(srna, "sun_direction", PROP_FLOAT, PROP_DIRECTION);
	RNA_def_property_ui_text(prop, "Sun Direction", "Direction from where the sun is shining");
	RNA_def_property_array(prop, 3);
	RNA_def_property_float_array_default(prop, default_dir);
	RNA_def_property_update(prop, NC_NODE | NA_EDITED, "rna_Node_update");
	
	prop = RNA_def_property(srna, "turbidity", PROP_FLOAT, PROP_NONE);
	RNA_def_property_range(prop, 1.0f, 10.0f);
	RNA_def_property_ui_range(prop, 1.0f, 10.0f, 10, 3);
	RNA_def_property_ui_text(prop, "Turbidity", "Atmospheric turbidity");
	RNA_def_property_update(prop, NC_NODE | NA_EDITED, "rna_Node_update");
	
	prop = RNA_def_property(srna, "ground_albedo", PROP_FLOAT, PROP_FACTOR);
	RNA_def_property_range(prop, 0.0f, 1.0f);
	RNA_def_property_ui_text(prop, "Ground Albedo", "Ground color that is subtly reflected in the sky");
	RNA_def_property_update(prop, NC_NODE | NA_EDITED, "rna_Node_update");
}

static const EnumPropertyItem sh_tex_prop_color_space_items[] = {
	{SHD_COLORSPACE_COLOR, "COLOR", 0, "Color",
	                       "Image contains color data, and will be converted to linear color for rendering"},
	{SHD_COLORSPACE_NONE, "NONE", 0, "Non-Color Data",
	                      "Image contains non-color data, for example a displacement or normal map, "
	                      "and will not be converted"},
	{0, NULL, 0, NULL, NULL}
};

static const EnumPropertyItem sh_tex_prop_interpolation_items[] = {
	{SHD_INTERP_LINEAR,  "Linear", 0, "Linear",
	                     "Linear interpolation"},
	{SHD_INTERP_CLOSEST, "Closest", 0, "Closest",
	                     "No interpolation (sample closest texel)"},
	{SHD_INTERP_CUBIC,   "Cubic", 0, "Cubic",
	                     "Cubic interpolation (CPU only)"},
	{SHD_INTERP_SMART,   "Smart", 0, "Smart",
	                     "Bicubic when magnifying, else bilinear (OSL only)"},
	{0, NULL, 0, NULL, NULL}
};

static void def_sh_tex_environment(StructRNA *srna)
{
	static const EnumPropertyItem prop_projection_items[] = {
		{SHD_PROJ_EQUIRECTANGULAR, "EQUIRECTANGULAR", 0, "Equirectangular",
		                           "Equirectangular or latitude-longitude projection"},
		{SHD_PROJ_MIRROR_BALL, "MIRROR_BALL", 0, "Mirror Ball",
		                       "Projection from an orthographic photo of a mirror ball"},
		{0, NULL, 0, NULL, NULL}
	};

	PropertyRNA *prop;

	prop = RNA_def_property(srna, "image", PROP_POINTER, PROP_NONE);
	RNA_def_property_pointer_sdna(prop, NULL, "id");
	RNA_def_property_struct_type(prop, "Image");
	RNA_def_property_flag(prop, PROP_EDITABLE);
	RNA_def_property_ui_text(prop, "Image", "");
	RNA_def_property_update(prop, NC_NODE | NA_EDITED, "rna_Node_tex_image_update");

	RNA_def_struct_sdna_from(srna, "NodeTexEnvironment", "storage");
	def_sh_tex(srna);

	prop = RNA_def_property(srna, "color_space", PROP_ENUM, PROP_NONE);
	RNA_def_property_enum_items(prop, sh_tex_prop_color_space_items);
	RNA_def_property_enum_default(prop, SHD_COLORSPACE_COLOR);
	RNA_def_property_ui_text(prop, "Color Space", "Image file color space");
	RNA_def_property_update(prop, 0, "rna_Node_update");

	prop = RNA_def_property(srna, "projection", PROP_ENUM, PROP_NONE);
	RNA_def_property_enum_items(prop, prop_projection_items);
	RNA_def_property_ui_text(prop, "Projection", "Projection of the input image");
	RNA_def_property_update(prop, 0, "rna_Node_update");

	prop = RNA_def_property(srna, "interpolation", PROP_ENUM, PROP_NONE);
	RNA_def_property_enum_items(prop, sh_tex_prop_interpolation_items);
	RNA_def_property_ui_text(prop, "Interpolation", "Texture interpolation");
	RNA_def_property_update(prop, 0, "rna_Node_update");

	prop = RNA_def_property(srna, "image_user", PROP_POINTER, PROP_NONE);
	RNA_def_property_flag(prop, PROP_NEVER_NULL);
	RNA_def_property_pointer_sdna(prop, NULL, "iuser");
	RNA_def_property_ui_text(prop, "Image User",
	                         "Parameters defining which layer, pass and frame of the image is displayed");
	RNA_def_property_update(prop, 0, "rna_Node_update");
}

static void def_sh_tex_image(StructRNA *srna)
{
	static const EnumPropertyItem prop_projection_items[] = {
		{SHD_PROJ_FLAT,   "FLAT", 0, "Flat",
		                  "Image is projected flat using the X and Y coordinates of the texture vector"},
		{SHD_PROJ_BOX,    "BOX", 0, "Box",
		                  "Image is projected using different components for each side of the object space bounding box"},
		{SHD_PROJ_SPHERE, "SPHERE", 0, "Sphere",
		                  "Image is projected spherically using the Z axis as central"},
		{SHD_PROJ_TUBE,   "TUBE", 0, "Tube",
		                  "Image is projected from the tube using the Z axis as central"},
		{0, NULL, 0, NULL, NULL}
	};

	static EnumPropertyItem prop_image_extension[] = {
		{SHD_IMAGE_EXTENSION_REPEAT, "REPEAT", 0, "Repeat", "Cause the image to repeat horizontally and vertically"},
		{SHD_IMAGE_EXTENSION_EXTEND, "EXTEND", 0, "Extend", "Extend by repeating edge pixels of the image"},
		{SHD_IMAGE_EXTENSION_CLIP, "CLIP", 0, "Clip", "Clip to image size and set exterior pixels as transparent"},
		{0, NULL, 0, NULL, NULL}
	};

	PropertyRNA *prop;

	prop = RNA_def_property(srna, "image", PROP_POINTER, PROP_NONE);
	RNA_def_property_pointer_sdna(prop, NULL, "id");
	RNA_def_property_struct_type(prop, "Image");
	RNA_def_property_flag(prop, PROP_EDITABLE);
	RNA_def_property_ui_text(prop, "Image", "");
	RNA_def_property_update(prop, NC_NODE | NA_EDITED, "rna_Node_tex_image_update");

	RNA_def_struct_sdna_from(srna, "NodeTexImage", "storage");
	def_sh_tex(srna);

	prop = RNA_def_property(srna, "color_space", PROP_ENUM, PROP_NONE);
	RNA_def_property_enum_items(prop, sh_tex_prop_color_space_items);
	RNA_def_property_enum_default(prop, SHD_COLORSPACE_COLOR);
	RNA_def_property_ui_text(prop, "Color Space", "Image file color space");
	RNA_def_property_update(prop, 0, "rna_Node_update");

	prop = RNA_def_property(srna, "projection", PROP_ENUM, PROP_NONE);
	RNA_def_property_enum_items(prop, prop_projection_items);
	RNA_def_property_ui_text(prop, "Projection", "Method to project 2D image on object with a 3D texture vector");
	RNA_def_property_update(prop, 0, "rna_Node_update");

	prop = RNA_def_property(srna, "interpolation", PROP_ENUM, PROP_NONE);
	RNA_def_property_enum_items(prop, sh_tex_prop_interpolation_items);
	RNA_def_property_ui_text(prop, "Interpolation", "Texture interpolation");
	RNA_def_property_update(prop, 0, "rna_Node_update");

	prop = RNA_def_property(srna, "projection_blend", PROP_FLOAT, PROP_FACTOR);
	RNA_def_property_ui_text(prop, "Projection Blend", "For box projection, amount of blend to use between sides");
	RNA_def_property_update(prop, 0, "rna_Node_update");

	prop = RNA_def_property(srna, "extension", PROP_ENUM, PROP_NONE);
	RNA_def_property_enum_items(prop, prop_image_extension);
	RNA_def_property_ui_text(prop, "Extension", "How the image is extrapolated past its original bounds");
	RNA_def_property_update(prop, 0, "rna_Node_update");

	prop = RNA_def_property(srna, "image_user", PROP_POINTER, PROP_NONE);
	RNA_def_property_flag(prop, PROP_NEVER_NULL);
	RNA_def_property_pointer_sdna(prop, NULL, "iuser");
	RNA_def_property_ui_text(prop, "Image User",
	                         "Parameters defining which layer, pass and frame of the image is displayed");
	RNA_def_property_update(prop, 0, "rna_Node_update");
}

static void def_sh_tex_gradient(StructRNA *srna)
{
	static EnumPropertyItem prop_gradient_type[] = {
		{SHD_BLEND_LINEAR, "LINEAR", 0, "Linear", "Create a linear progression"},
		{SHD_BLEND_QUADRATIC, "QUADRATIC", 0, "Quadratic", "Create a quadratic progression"},
		{SHD_BLEND_EASING, "EASING", 0, "Easing", "Create a progression easing from one step to the next"},
		{SHD_BLEND_DIAGONAL, "DIAGONAL", 0, "Diagonal", "Create a diagonal progression"},
		{SHD_BLEND_SPHERICAL, "SPHERICAL", 0, "Spherical", "Create a spherical progression"},
		{SHD_BLEND_QUADRATIC_SPHERE, "QUADRATIC_SPHERE", 0, "Quadratic sphere",
		                             "Create a quadratic progression in the shape of a sphere"},
		{SHD_BLEND_RADIAL, "RADIAL", 0, "Radial", "Create a radial progression"},
		{0, NULL, 0, NULL, NULL}
	};

	PropertyRNA *prop;
	
	RNA_def_struct_sdna_from(srna, "NodeTexGradient", "storage");
	def_sh_tex(srna);

	prop = RNA_def_property(srna, "gradient_type", PROP_ENUM, PROP_NONE);
	RNA_def_property_enum_items(prop, prop_gradient_type);
	RNA_def_property_ui_text(prop, "Gradient Type", "Style of the color blending");
	RNA_def_property_update(prop, 0, "rna_Node_update");
}

static void def_sh_tex_noise(StructRNA *srna)
{
	RNA_def_struct_sdna_from(srna, "NodeTexNoise", "storage");
	def_sh_tex(srna);
}

static void def_sh_tex_checker(StructRNA *srna)
{
	RNA_def_struct_sdna_from(srna, "NodeTexChecker", "storage");
	def_sh_tex(srna);
}

static void def_sh_tex_brick(StructRNA *srna)
{
	PropertyRNA *prop;
	
	RNA_def_struct_sdna_from(srna, "NodeTexBrick", "storage");
	def_sh_tex(srna);
	
	prop = RNA_def_property(srna, "offset_frequency", PROP_INT, PROP_NONE);
	RNA_def_property_int_sdna(prop, NULL, "offset_freq");
	RNA_def_property_int_default(prop, 2);
	RNA_def_property_range(prop, 1, 99);
	RNA_def_property_ui_text(prop, "Offset Frequency", "");
	RNA_def_property_update(prop, 0, "rna_Node_update");
	
	prop = RNA_def_property(srna, "squash_frequency", PROP_INT, PROP_NONE);
	RNA_def_property_int_sdna(prop, NULL, "squash_freq");
	RNA_def_property_int_default(prop, 2);
	RNA_def_property_range(prop, 1, 99);
	RNA_def_property_ui_text(prop, "Squash Frequency", "");
	RNA_def_property_update(prop, 0, "rna_Node_update");
	
	prop = RNA_def_property(srna, "offset", PROP_FLOAT, PROP_NONE);
	RNA_def_property_float_sdna(prop, NULL, "offset");
	RNA_def_property_float_default(prop, 0.5f);
	RNA_def_property_range(prop, 0.0f, 1.0f);
	RNA_def_property_ui_text(prop, "Offset Amount", "");
	RNA_def_property_update(prop, 0, "rna_Node_update");
	
	prop = RNA_def_property(srna, "squash", PROP_FLOAT, PROP_NONE);
	RNA_def_property_float_sdna(prop, NULL, "squash");
	RNA_def_property_float_default(prop, 1.0f);
	RNA_def_property_range(prop, 0.0f, 99.0f);
	RNA_def_property_ui_text(prop, "Squash Amount", "");
	RNA_def_property_update(prop, 0, "rna_Node_update");
	
}

static void def_sh_tex_magic(StructRNA *srna)
{
	PropertyRNA *prop;
	
	RNA_def_struct_sdna_from(srna, "NodeTexMagic", "storage");
	def_sh_tex(srna);

	prop = RNA_def_property(srna, "turbulence_depth", PROP_INT, PROP_NONE);
	RNA_def_property_int_sdna(prop, NULL, "depth");
	RNA_def_property_range(prop, 0, 10);
	RNA_def_property_ui_text(prop, "Depth", "Level of detail in the added turbulent noise");
	RNA_def_property_update(prop, 0, "rna_Node_update");
}

static void def_sh_tex_musgrave(StructRNA *srna)
{
	static EnumPropertyItem prop_musgrave_type[] = {
		{SHD_MUSGRAVE_MULTIFRACTAL, "MULTIFRACTAL", 0, "Multifractal", ""},
		{SHD_MUSGRAVE_RIDGED_MULTIFRACTAL, "RIDGED_MULTIFRACTAL", 0, "Ridged Multifractal", ""},
		{SHD_MUSGRAVE_HYBRID_MULTIFRACTAL, "HYBRID_MULTIFRACTAL", 0, "Hybrid Multifractal", ""},
		{SHD_MUSGRAVE_FBM, "FBM", 0, "fBM", ""},
		{SHD_MUSGRAVE_HETERO_TERRAIN, "HETERO_TERRAIN", 0, "Hetero Terrain", ""},
		{0, NULL, 0, NULL, NULL}
	};

	PropertyRNA *prop;
	
	RNA_def_struct_sdna_from(srna, "NodeTexMusgrave", "storage");
	def_sh_tex(srna);

	prop = RNA_def_property(srna, "musgrave_type", PROP_ENUM, PROP_NONE);
	RNA_def_property_enum_sdna(prop, NULL, "musgrave_type");
	RNA_def_property_enum_items(prop, prop_musgrave_type);
	RNA_def_property_ui_text(prop, "Type", "");
	RNA_def_property_update(prop, 0, "rna_Node_update");
}

static void def_sh_tex_voronoi(StructRNA *srna)
{
	static EnumPropertyItem prop_coloring_items[] = {
		{SHD_VORONOI_INTENSITY, "INTENSITY", 0, "Intensity", "Only calculate intensity"},
		{SHD_VORONOI_CELLS, "CELLS", 0, "Cells", "Color cells by position"},
		{0, NULL, 0, NULL, NULL}
	};

	PropertyRNA *prop;
	
	RNA_def_struct_sdna_from(srna, "NodeTexVoronoi", "storage");
	def_sh_tex(srna);

	prop = RNA_def_property(srna, "coloring", PROP_ENUM, PROP_NONE);
	RNA_def_property_enum_sdna(prop, NULL, "coloring");
	RNA_def_property_enum_items(prop, prop_coloring_items);
	RNA_def_property_ui_text(prop, "Coloring", "");
	RNA_def_property_update(prop, 0, "rna_Node_update");
}

static void def_sh_tex_wave(StructRNA *srna)
{
	static EnumPropertyItem prop_wave_type_items[] = {
		{SHD_WAVE_BANDS, "BANDS", 0, "Bands", "Use standard wave texture in bands"},
		{SHD_WAVE_RINGS, "RINGS", 0, "Rings", "Use wave texture in rings"},
		{0, NULL, 0, NULL, NULL}
	};

	static EnumPropertyItem prop_wave_profile_items[] = {
		{SHD_WAVE_PROFILE_SIN, "SIN", 0, "Sine", "Use a standard sine profile"},
		{SHD_WAVE_PROFILE_SAW, "SAW", 0, "Saw", "Use a sawtooth profile"},
		{0, NULL, 0, NULL, NULL}
	};

	PropertyRNA *prop;
	
	RNA_def_struct_sdna_from(srna, "NodeTexWave", "storage");
	def_sh_tex(srna);

	prop = RNA_def_property(srna, "wave_type", PROP_ENUM, PROP_NONE);
	RNA_def_property_enum_sdna(prop, NULL, "wave_type");
	RNA_def_property_enum_items(prop, prop_wave_type_items);
	RNA_def_property_ui_text(prop, "Wave Type", "");
	RNA_def_property_update(prop, 0, "rna_Node_update");

	prop = RNA_def_property(srna, "wave_profile", PROP_ENUM, PROP_NONE);
	RNA_def_property_enum_sdna(prop, NULL, "wave_profile");
	RNA_def_property_enum_items(prop, prop_wave_profile_items);
	RNA_def_property_ui_text(prop, "Wave Profile", "");
	RNA_def_property_update(prop, 0, "rna_Node_update");
}

static void def_sh_tex_coord(StructRNA *srna)
{
	PropertyRNA *prop;

	prop = RNA_def_property(srna, "object", PROP_POINTER, PROP_NONE);
	RNA_def_property_pointer_sdna(prop, NULL, "id");
	RNA_def_property_struct_type(prop, "Object");
	RNA_def_property_flag(prop, PROP_EDITABLE);
	RNA_def_property_ui_text(prop, "Object", "Use coordinates from this object (for object texture coordinates output)");
	RNA_def_property_update(prop, NC_NODE | NA_EDITED, "rna_Node_update");

	prop = RNA_def_property(srna, "from_dupli", PROP_BOOLEAN, PROP_NONE);
	RNA_def_property_boolean_sdna(prop, NULL, "custom1", 1);
	RNA_def_property_ui_text(prop, "From Dupli", "Use the parent of the dupli object if possible");
	RNA_def_property_update(prop, NC_NODE | NA_EDITED, "rna_Node_update");
}

static void def_sh_vect_transform(StructRNA *srna)
{
	static EnumPropertyItem prop_vect_type_items[] = {
		{SHD_VECT_TRANSFORM_TYPE_POINT,  "POINT",   0, "Point",    "Transform a point"},
		{SHD_VECT_TRANSFORM_TYPE_VECTOR, "VECTOR",  0, "Vector",   "Transform a direction vector"},
		{SHD_VECT_TRANSFORM_TYPE_NORMAL, "NORMAL",  0, "Normal",   "Transform a normal vector with unit length"},
		{0, NULL, 0, NULL, NULL}
	};

	static EnumPropertyItem prop_vect_space_items[] = {
		{SHD_VECT_TRANSFORM_SPACE_WORLD,  "WORLD",   0, "World",    ""},
		{SHD_VECT_TRANSFORM_SPACE_OBJECT, "OBJECT",  0, "Object",   ""},
		{SHD_VECT_TRANSFORM_SPACE_CAMERA, "CAMERA",  0, "Camera",   ""},
		{0, NULL, 0, NULL, NULL}
	};

	PropertyRNA *prop;
	
	RNA_def_struct_sdna_from(srna, "NodeShaderVectTransform", "storage");
	
	prop = RNA_def_property(srna, "vector_type", PROP_ENUM, PROP_NONE);
	RNA_def_property_enum_sdna(prop, NULL, "type");
	RNA_def_property_enum_items(prop, prop_vect_type_items);
	RNA_def_property_ui_text(prop, "Type", "");
	RNA_def_property_update(prop, 0, "rna_Node_update");
	
	prop = RNA_def_property(srna, "convert_from", PROP_ENUM, PROP_NONE);
	RNA_def_property_enum_items(prop, prop_vect_space_items);
	RNA_def_property_ui_text(prop, "Convert From", "Space to convert from");
	RNA_def_property_update(prop, 0, "rna_Node_update");
	
	prop = RNA_def_property(srna, "convert_to", PROP_ENUM, PROP_NONE);
	RNA_def_property_enum_items(prop, prop_vect_space_items);
	RNA_def_property_ui_text(prop, "Convert To", "Space to convert to");
	RNA_def_property_update(prop, 0, "rna_Node_update");
}

static void def_sh_tex_wireframe(StructRNA *srna)
{
	PropertyRNA *prop;
	
	prop = RNA_def_property(srna, "use_pixel_size", PROP_BOOLEAN, PROP_NONE);
	RNA_def_property_boolean_sdna(prop, NULL, "custom1", 1);
	RNA_def_property_ui_text(prop, "Pixel Size", "Use screen pixel size instead of world units");
	RNA_def_property_update(prop, NC_NODE | NA_EDITED, "rna_Node_update");
}

static void def_sh_tex_pointdensity(StructRNA *srna)
{
	PropertyRNA *prop;
	FunctionRNA *func;

	static EnumPropertyItem point_source_items[] = {
		{SHD_POINTDENSITY_SOURCE_PSYS, "PARTICLE_SYSTEM", 0, "Particle System",
		 "Generate point density from a particle system"},
		{SHD_POINTDENSITY_SOURCE_OBJECT, "OBJECT", 0, "Object Vertices",
		 "Generate point density from an object's vertices"},
		{0, NULL, 0, NULL, NULL}
	};

	static const EnumPropertyItem prop_interpolation_items[] = {
		{SHD_INTERP_CLOSEST, "Closest", 0, "Closest",
		                     "No interpolation (sample closest texel)"},
		{SHD_INTERP_LINEAR,  "Linear", 0, "Linear",
		                     "Linear interpolation"},
		{SHD_INTERP_CUBIC,   "Cubic", 0, "Cubic",
		                     "Cubic interpolation (CPU only)"},
		{0, NULL, 0, NULL, NULL}
	};

	static EnumPropertyItem space_items[] = {
		{SHD_POINTDENSITY_SPACE_OBJECT, "OBJECT", 0, "Object Space", ""},
		{SHD_POINTDENSITY_SPACE_WORLD,   "WORLD", 0, "World Space", ""},
		{0, NULL, 0, NULL, NULL}
	};

	static EnumPropertyItem color_source_items[] = {
		{SHD_POINTDENSITY_COLOR_PARTAGE, "PARTICLE_AGE", 0, "Particle Age",
		                                 "Lifetime mapped as 0.0 - 1.0 intensity"},
		{SHD_POINTDENSITY_COLOR_PARTSPEED, "PARTICLE_SPEED", 0, "Particle Speed",
		                                   "Particle speed (absolute magnitude of velocity) mapped as 0.0-1.0 intensity"},
		{SHD_POINTDENSITY_COLOR_PARTVEL, "PARTICLE_VELOCITY", 0, "Particle Velocity",
		                                 "XYZ velocity mapped to RGB colors"},
		{0, NULL, 0, NULL, NULL}
	};

	/* TODO(sergey): Use some mnemonic names for the hardcoded values here. */
	static EnumPropertyItem calc_mode_items[] = {
		{0, "VIEWPORT", 0, "Viewport", "Canculate density using viewport settings"},
		{1, "RENDER", 0, "Render", "Canculate duplis using render settings"},
		{0, NULL, 0, NULL, NULL}
	};

	prop = RNA_def_property(srna, "object", PROP_POINTER, PROP_NONE);
	RNA_def_property_pointer_sdna(prop, NULL, "id");
	RNA_def_property_struct_type(prop, "Object");
	RNA_def_property_flag(prop, PROP_EDITABLE);
	RNA_def_property_ui_text(prop, "Object", "Object to take point data from");
	RNA_def_property_update(prop, NC_NODE | NA_EDITED, "rna_Node_update");

	RNA_def_struct_sdna_from(srna, "NodeShaderTexPointDensity", "storage");

	prop = RNA_def_property(srna, "point_source", PROP_ENUM, PROP_NONE);
	RNA_def_property_enum_items(prop, point_source_items);
	RNA_def_property_ui_text(prop, "Point Source", "Point data to use as renderable point density");
	RNA_def_property_update(prop, NC_NODE | NA_EDITED, "rna_Node_update");

	prop = RNA_def_property(srna, "particle_system", PROP_POINTER, PROP_NONE);
	RNA_def_property_ui_text(prop, "Particle System", "Particle System to render as points");
	RNA_def_property_struct_type(prop, "ParticleSystem");
	RNA_def_property_pointer_funcs(prop, "rna_ShaderNodePointDensity_psys_get",
	                               "rna_ShaderNodePointDensity_psys_set", NULL, NULL);
	RNA_def_property_flag(prop, PROP_EDITABLE);
	RNA_def_property_update(prop, NC_NODE | NA_EDITED, "rna_Node_update");

	prop = RNA_def_property(srna, "resolution", PROP_INT, PROP_NONE);
	RNA_def_property_range(prop, 1, 32768);
	RNA_def_property_ui_text(prop, "Resolution", "Resolution used by the texture holding the point density");
	RNA_def_property_update(prop, NC_NODE | NA_EDITED, "rna_Node_update");

	prop = RNA_def_property(srna, "radius", PROP_FLOAT, PROP_NONE);
	RNA_def_property_float_sdna(prop, NULL, "radius");
	RNA_def_property_range(prop, 0.001, FLT_MAX);
	RNA_def_property_ui_text(prop, "Radius", "Radius from the shaded sample to look for points within");
	RNA_def_property_update(prop, NC_NODE | NA_EDITED, "rna_Node_update");

	prop = RNA_def_property(srna, "space", PROP_ENUM, PROP_NONE);
	RNA_def_property_enum_items(prop, space_items);
	RNA_def_property_ui_text(prop, "Space", "Coordinate system to calculate voxels in");
	RNA_def_property_update(prop, 0, "rna_Node_update");

	prop = RNA_def_property(srna, "interpolation", PROP_ENUM, PROP_NONE);
	RNA_def_property_enum_items(prop, prop_interpolation_items);
	RNA_def_property_ui_text(prop, "Interpolation", "Texture interpolation");
	RNA_def_property_update(prop, 0, "rna_Node_update");

	prop = RNA_def_property(srna, "color_source", PROP_ENUM, PROP_NONE);
	RNA_def_property_enum_sdna(prop, NULL, "color_source");
	RNA_def_property_enum_items(prop, color_source_items);
	RNA_def_property_ui_text(prop, "Color Source", "Data to derive color results from");
	RNA_def_property_update(prop, 0, "rna_Node_update");

	func = RNA_def_function(srna, "cache_point_density", "rna_ShaderNodePointDensity_density_cache");
	RNA_def_function_ui_description(func, "Cache point density data for later calculation");
	RNA_def_pointer(func, "scene", "Scene", "", "");
	RNA_def_enum(func, "settings", calc_mode_items, 1, "", "Calculate density for rendering");

	func = RNA_def_function(srna, "calc_point_density", "rna_ShaderNodePointDensity_density_calc");
	RNA_def_function_ui_description(func, "Calculate point density");
	RNA_def_pointer(func, "scene", "Scene", "", "");
	RNA_def_enum(func, "settings", calc_mode_items, 1, "", "Calculate density for rendering");
	/* TODO, See how array size of 0 works, this shouldnt be used. */
	prop = RNA_def_float_array(func, "rgba_values", 1, NULL, 0, 0, "", "RGBA Values", 0, 0);
	RNA_def_property_flag(prop, PROP_DYNAMIC);
	RNA_def_function_output(func, prop);

	func = RNA_def_function(srna, "calc_point_density_minmax", "rna_ShaderNodePointDensity_density_minmax");
	RNA_def_function_ui_description(func, "Calculate point density");
	RNA_def_pointer(func, "scene", "Scene", "", "");
	RNA_def_enum(func, "settings", calc_mode_items, 1, "", "Calculate density for rendering");
	prop = RNA_def_property(func, "min", PROP_FLOAT, PROP_COORDS);
	RNA_def_property_array(prop, 3);
	RNA_def_property_flag(prop, PROP_THICK_WRAP);
	RNA_def_function_output(func, prop);
	prop = RNA_def_property(func, "max", PROP_FLOAT, PROP_COORDS);
	RNA_def_property_array(prop, 3);
	RNA_def_property_flag(prop, PROP_THICK_WRAP);
	RNA_def_function_output(func, prop);
}

static void def_glossy(StructRNA *srna)
{
	PropertyRNA *prop;
	
	prop = RNA_def_property(srna, "distribution", PROP_ENUM, PROP_NONE);
	RNA_def_property_enum_sdna(prop, NULL, "custom1");
	RNA_def_property_enum_items(prop, node_glossy_items);
	RNA_def_property_ui_text(prop, "Distribution", "");
	RNA_def_property_update(prop, NC_NODE | NA_EDITED, "rna_Node_update");
}

static void def_glass(StructRNA *srna)
{
	PropertyRNA *prop;
	
	prop = RNA_def_property(srna, "distribution", PROP_ENUM, PROP_NONE);
	RNA_def_property_enum_sdna(prop, NULL, "custom1");
	RNA_def_property_enum_items(prop, node_glass_items);
	RNA_def_property_ui_text(prop, "Distribution", "");
	RNA_def_property_update(prop, NC_NODE | NA_EDITED, "rna_Node_update");
}

static void def_anisotropic(StructRNA *srna)
{
	PropertyRNA *prop;
	
	prop = RNA_def_property(srna, "distribution", PROP_ENUM, PROP_NONE);
	RNA_def_property_enum_sdna(prop, NULL, "custom1");
	RNA_def_property_enum_items(prop, node_anisotropic_items);
	RNA_def_property_ui_text(prop, "Distribution", "");
	RNA_def_property_update(prop, NC_NODE | NA_EDITED, "rna_Node_update");
}

static void def_toon(StructRNA *srna)
{
	PropertyRNA *prop;
	
	prop = RNA_def_property(srna, "component", PROP_ENUM, PROP_NONE);
	RNA_def_property_enum_sdna(prop, NULL, "custom1");
	RNA_def_property_enum_items(prop, node_toon_items);
	RNA_def_property_ui_text(prop, "Component", "");
	RNA_def_property_update(prop, NC_NODE | NA_EDITED, "rna_Node_update");
}

static void def_sh_bump(StructRNA *srna)
{
	PropertyRNA *prop;
	
	prop = RNA_def_property(srna, "invert", PROP_BOOLEAN, PROP_NONE);
	RNA_def_property_boolean_sdna(prop, NULL, "custom1", 1);
	RNA_def_property_ui_text(prop, "Invert", "Invert the bump mapping direction to push into the surface instead of out");
	RNA_def_property_update(prop, NC_NODE | NA_EDITED, "rna_Node_update");
}

static void def_hair(StructRNA *srna)
{
	PropertyRNA *prop;
	
	prop = RNA_def_property(srna, "component", PROP_ENUM, PROP_NONE);
	RNA_def_property_enum_sdna(prop, NULL, "custom1");
	RNA_def_property_enum_items(prop, node_hair_items);
	RNA_def_property_ui_text(prop, "Component", "");
	RNA_def_property_update(prop, NC_NODE | NA_EDITED, "rna_Node_update");
}

static void def_sh_uvmap(StructRNA *srna)
{
	PropertyRNA *prop;

	prop = RNA_def_property(srna, "from_dupli", PROP_BOOLEAN, PROP_NONE);
	RNA_def_property_boolean_sdna(prop, NULL, "custom1", 1);
	RNA_def_property_ui_text(prop, "From Dupli", "Use the parent of the dupli object if possible");
	RNA_def_property_update(prop, NC_NODE | NA_EDITED, "rna_Node_update");

	RNA_def_struct_sdna_from(srna, "NodeShaderUVMap", "storage");

	prop = RNA_def_property(srna, "uv_map", PROP_STRING, PROP_NONE);
	RNA_def_property_ui_text(prop, "UV Map", "UV coordinates to be used for mapping");
	RNA_def_property_update(prop, NC_NODE | NA_EDITED, "rna_Node_update");

	RNA_def_struct_sdna_from(srna, "bNode", NULL);
}

static void def_sh_openvdb(StructRNA *srna)
{
	PropertyRNA *prop;

	static const EnumPropertyItem prop_openvdb_sampling[] = {
		{NODE_VDB_SAMPLE_POINT, "POINT", 0, "Point",
		                       "Nearest neighbor interpolation type"},
		{NODE_VDB_SAMPLE_BOX, "Box", 0, "Box",
		                      "Trilinear interpolation type"},
		{0, NULL, 0, NULL, NULL}
	};

	static const EnumPropertyItem prop_openvdb_source[] = {
		{NODE_VDB_SRC_FILE, "FILE", 0, "Single File", "Single vdb file"},
		{NODE_VDB_SRC_SEQ, "SEQUENCE", 0, "File Sequence", "Multiple vdb files, as a sequence"},
		{0, NULL, 0, NULL, NULL}
	};

	RNA_def_struct_sdna_from(srna, "NodeShaderOpenVDB", "storage");

	prop = RNA_def_property(srna, "filename", PROP_STRING, PROP_FILEPATH);
	RNA_def_property_ui_text(prop, "File Path", "Path to the file to use");
	RNA_def_property_update(prop, NC_NODE | NA_EDITED, "rna_ShaderNodeOpenVDB_update");

	prop = RNA_def_property(srna, "sampling", PROP_ENUM, PROP_NONE);
	RNA_def_property_enum_items(prop, prop_openvdb_sampling);
	RNA_def_property_ui_text(prop, "Sampling", "Grid interpolation");
	RNA_def_property_update(prop, 0, "rna_Node_update");

	prop = RNA_def_property(srna, "source", PROP_ENUM, PROP_NONE);
	RNA_def_property_enum_items(prop, prop_openvdb_source);
	RNA_def_property_ui_text(prop, "Source", "File Source");
	RNA_def_property_update(prop, 0, "rna_Node_update");

	RNA_def_struct_sdna_from(srna, "bNode", NULL);
}

static void def_sh_uvalongstroke(StructRNA *srna)
{
	PropertyRNA *prop;

	prop = RNA_def_property(srna, "use_tips", PROP_BOOLEAN, PROP_NONE);
	RNA_def_property_boolean_sdna(prop, NULL, "custom1", 1);
	RNA_def_property_ui_text(prop, "Use Tips", "Lower half of the texture is for tips of the stroke");
	RNA_def_property_update(prop, NC_NODE | NA_EDITED, "rna_Node_update");
}

static void def_sh_normal_map(StructRNA *srna)
{
	static EnumPropertyItem prop_space_items[] = {
		{SHD_NORMAL_MAP_TANGENT, "TANGENT", 0, "Tangent Space", "Tangent space normal mapping"},
		{SHD_NORMAL_MAP_OBJECT, "OBJECT", 0, "Object Space", "Object space normal mapping"},
		{SHD_NORMAL_MAP_WORLD, "WORLD", 0, "World Space", "World space normal mapping"},
		{SHD_NORMAL_MAP_BLENDER_OBJECT, "BLENDER_OBJECT", 0, "Blender Object Space", "Object space normal mapping, compatible with Blender render baking"},
		{SHD_NORMAL_MAP_BLENDER_WORLD, "BLENDER_WORLD", 0, "Blender World Space", "World space normal mapping, compatible with Blender render baking"},
		{0, NULL, 0, NULL, NULL}
	};

	PropertyRNA *prop;

	RNA_def_struct_sdna_from(srna, "NodeShaderNormalMap", "storage");

	prop = RNA_def_property(srna, "space", PROP_ENUM, PROP_NONE);
	RNA_def_property_enum_items(prop, prop_space_items);
	RNA_def_property_ui_text(prop, "Space", "Space of the input normal");
	RNA_def_property_update(prop, 0, "rna_Node_update");

	prop = RNA_def_property(srna, "uv_map", PROP_STRING, PROP_NONE);
	RNA_def_property_ui_text(prop, "UV Map", "UV Map for tangent space maps");
	RNA_def_property_update(prop, NC_NODE | NA_EDITED, "rna_Node_update");

	RNA_def_struct_sdna_from(srna, "bNode", NULL);
}

static void def_sh_tangent(StructRNA *srna)
{
	static EnumPropertyItem prop_direction_type_items[] = {
		{SHD_TANGENT_RADIAL, "RADIAL", 0, "Radial", "Radial tangent around the X, Y or Z axis"},
		{SHD_TANGENT_UVMAP, "UV_MAP", 0, "UV Map", "Tangent from UV map"},
		{0, NULL, 0, NULL, NULL}
	};

	static EnumPropertyItem prop_axis_items[] = {
		{SHD_TANGENT_AXIS_X, "X", 0, "X", "X axis"},
		{SHD_TANGENT_AXIS_Y, "Y", 0, "Y", "Y axis"},
		{SHD_TANGENT_AXIS_Z, "Z", 0, "Z", "Z axis"},
		{0, NULL, 0, NULL, NULL}
	};

	PropertyRNA *prop;

	RNA_def_struct_sdna_from(srna, "NodeShaderTangent", "storage");

	prop = RNA_def_property(srna, "direction_type", PROP_ENUM, PROP_NONE);
	RNA_def_property_enum_items(prop, prop_direction_type_items);
	RNA_def_property_ui_text(prop, "Direction", "Method to use for the tangent");
	RNA_def_property_update(prop, 0, "rna_Node_update");

	prop = RNA_def_property(srna, "axis", PROP_ENUM, PROP_NONE);
	RNA_def_property_enum_items(prop, prop_axis_items);
	RNA_def_property_ui_text(prop, "Axis", "Axis for radial tangents");
	RNA_def_property_update(prop, 0, "rna_Node_update");

	prop = RNA_def_property(srna, "uv_map", PROP_STRING, PROP_NONE);
	RNA_def_property_ui_text(prop, "UV Map", "UV Map for tangent generated from UV");
	RNA_def_property_update(prop, NC_NODE | NA_EDITED, "rna_Node_update");

	RNA_def_struct_sdna_from(srna, "bNode", NULL);
}


static void def_sh_subsurface(StructRNA *srna)
{
	static EnumPropertyItem prop_subsurface_falloff_items[] = {
		{SHD_SUBSURFACE_CUBIC, "CUBIC", 0, "Cubic", "Simple cubic falloff function"},
		{SHD_SUBSURFACE_GAUSSIAN, "GAUSSIAN", 0, "Gaussian", "Normal distribution, multiple can be combined to fit more complex profiles"},
		{0, NULL, 0, NULL, NULL}
	};

	PropertyRNA *prop;
	
	prop = RNA_def_property(srna, "falloff", PROP_ENUM, PROP_NONE);
	RNA_def_property_enum_sdna(prop, NULL, "custom1");
	RNA_def_property_enum_items(prop, prop_subsurface_falloff_items);
	RNA_def_property_ui_text(prop, "Falloff", "Function to determine how much light nearby points contribute based on their distance to the shading point");
	RNA_def_property_update(prop, NC_NODE | NA_EDITED, "rna_ShaderNodeSubsurface_update");
}

static void def_sh_script(StructRNA *srna)
{
	PropertyRNA *prop;

	prop = RNA_def_property(srna, "script", PROP_POINTER, PROP_NONE);
	RNA_def_property_pointer_sdna(prop, NULL, "id");
	RNA_def_property_struct_type(prop, "Text");
	RNA_def_property_flag(prop, PROP_EDITABLE | PROP_ID_REFCOUNT);
	RNA_def_property_ui_text(prop, "Script", "Internal shader script to define the shader");
	RNA_def_property_update(prop, NC_NODE | NA_EDITED, "rna_ShaderNodeScript_update");
	
	RNA_def_struct_sdna_from(srna, "NodeShaderScript", "storage");
	
	prop = RNA_def_property(srna, "filepath", PROP_STRING, PROP_FILEPATH);
	RNA_def_property_ui_text(prop, "File Path", "Shader script path");
	RNA_def_property_update(prop, NC_NODE | NA_EDITED, "rna_ShaderNodeScript_update");

	prop = RNA_def_property(srna, "mode", PROP_ENUM, PROP_NONE);
	RNA_def_property_enum_funcs(prop, NULL, "rna_ShaderNodeScript_mode_set", NULL);
	RNA_def_property_enum_items(prop, node_script_mode_items);
	RNA_def_property_ui_text(prop, "Script Source", "");
	RNA_def_property_update(prop, NC_NODE | NA_EDITED, "rna_Node_update");

	prop = RNA_def_property(srna, "use_auto_update", PROP_BOOLEAN, PROP_NONE);
	RNA_def_property_boolean_sdna(prop, NULL, "flag", NODE_SCRIPT_AUTO_UPDATE);
	RNA_def_property_ui_text(prop, "Auto Update",
	                         "Automatically update the shader when the .osl file changes (external scripts only)");
	
	prop = RNA_def_property(srna, "bytecode", PROP_STRING, PROP_NONE);
	RNA_def_property_string_funcs(prop, "rna_ShaderNodeScript_bytecode_get", "rna_ShaderNodeScript_bytecode_length",
	                              "rna_ShaderNodeScript_bytecode_set");
	RNA_def_property_ui_text(prop, "Bytecode", "Compile bytecode for shader script node");
	RNA_def_property_update(prop, NC_NODE | NA_EDITED, "rna_Node_update");

	prop = RNA_def_property(srna, "bytecode_hash", PROP_STRING, PROP_NONE);
	RNA_def_property_ui_text(prop, "Bytecode Hash", "Hash of compile bytecode, for quick equality checking");
	RNA_def_property_update(prop, NC_NODE | NA_EDITED, "rna_Node_update");

	/* needs to be reset to avoid bad pointer type in API functions below */
	RNA_def_struct_sdna_from(srna, "bNode", NULL);
	
	/* API functions */

#if 0	/* XXX TODO use general node api for this */
	func = RNA_def_function(srna, "find_socket", "rna_ShaderNodeScript_find_socket");
	RNA_def_function_ui_description(func, "Find a socket by name");
	parm = RNA_def_string(func, "name", NULL, 0, "Socket name", "");
	RNA_def_property_flag(parm, PROP_REQUIRED);
	/*parm =*/ RNA_def_boolean(func, "is_output", false, "Output", "Whether the socket is an output");
	parm = RNA_def_pointer(func, "result", "NodeSocket", "", "");
	RNA_def_function_return(func, parm);
	
	func = RNA_def_function(srna, "add_socket", "rna_ShaderNodeScript_add_socket");
	RNA_def_function_ui_description(func, "Add a socket socket");
	RNA_def_function_flag(func, FUNC_USE_SELF_ID);
	parm = RNA_def_string(func, "name", NULL, 0, "Name", "");
	RNA_def_property_flag(parm, PROP_REQUIRED);
	parm = RNA_def_enum(func, "type", node_socket_type_items, SOCK_FLOAT, "Type", "");
	RNA_def_property_flag(parm, PROP_REQUIRED);
	/*parm =*/ RNA_def_boolean(func, "is_output", false, "Output", "Whether the socket is an output");
	parm = RNA_def_pointer(func, "result", "NodeSocket", "", "");
	RNA_def_function_return(func, parm);
	
	func = RNA_def_function(srna, "remove_socket", "rna_ShaderNodeScript_remove_socket");
	RNA_def_function_ui_description(func, "Remove a socket socket");
	RNA_def_function_flag(func, FUNC_USE_SELF_ID);
	parm = RNA_def_pointer(func, "sock", "NodeSocket", "Socket", "");
	RNA_def_property_flag(parm, PROP_REQUIRED | PROP_NEVER_NULL);
#endif
}

/* -- Compositor Nodes ------------------------------------------------------ */

static void def_cmp_alpha_over(StructRNA *srna)
{
	PropertyRNA *prop;
	
	/* XXX: Tooltip */
	prop = RNA_def_property(srna, "use_premultiply", PROP_BOOLEAN, PROP_NONE);
	RNA_def_property_boolean_sdna(prop, NULL, "custom1", 1);
	RNA_def_property_ui_text(prop, "Convert Premul", "");
	RNA_def_property_update(prop, NC_NODE | NA_EDITED, "rna_Node_update");
	
	RNA_def_struct_sdna_from(srna, "NodeTwoFloats", "storage");
	
	prop = RNA_def_property(srna, "premul", PROP_FLOAT, PROP_FACTOR);
	RNA_def_property_float_sdna(prop, NULL, "x");
	RNA_def_property_range(prop, 0.0f, 1.0f);
	RNA_def_property_ui_text(prop, "Premul", "Mix Factor");
	RNA_def_property_update(prop, NC_NODE | NA_EDITED, "rna_Node_update");
}

static void def_cmp_hue_saturation(StructRNA *srna)
{
	PropertyRNA *prop;

	RNA_def_struct_sdna_from(srna, "NodeHueSat", "storage");
	
	prop = RNA_def_property(srna, "color_hue", PROP_FLOAT, PROP_NONE);
	RNA_def_property_float_sdna(prop, NULL, "hue");
	RNA_def_property_range(prop, 0.0f, 1.0f);
	RNA_def_property_ui_text(prop, "Hue", "");
	RNA_def_property_update(prop, NC_NODE | NA_EDITED, "rna_Node_update");
	
	prop = RNA_def_property(srna, "color_saturation", PROP_FLOAT, PROP_NONE);
	RNA_def_property_float_sdna(prop, NULL, "sat");
	RNA_def_property_range(prop, 0.0f, 2.0f);
	RNA_def_property_ui_text(prop, "Saturation", "");
	RNA_def_property_update(prop, NC_NODE | NA_EDITED, "rna_Node_update");
	
	prop = RNA_def_property(srna, "color_value", PROP_FLOAT, PROP_NONE);
	RNA_def_property_float_sdna(prop, NULL, "val");
	RNA_def_property_range(prop, 0.0f, 2.0f);
	RNA_def_property_ui_text(prop, "Value", "");
	RNA_def_property_update(prop, NC_NODE | NA_EDITED, "rna_Node_update");
}

static void def_cmp_blur(StructRNA *srna)
{
	PropertyRNA *prop;
	
	static EnumPropertyItem filter_type_items[] = {
		{R_FILTER_BOX,        "FLAT",       0, "Flat",          ""},
		{R_FILTER_TENT,       "TENT",       0, "Tent",          ""},
		{R_FILTER_QUAD,       "QUAD",       0, "Quadratic",     ""},
		{R_FILTER_CUBIC,      "CUBIC",      0, "Cubic",         ""},
		{R_FILTER_GAUSS,      "GAUSS",      0, "Gaussian",      ""},
		{R_FILTER_FAST_GAUSS, "FAST_GAUSS", 0, "Fast Gaussian", ""},
		{R_FILTER_CATROM,     "CATROM",     0, "Catrom",        ""},
		{R_FILTER_MITCH,      "MITCH",      0, "Mitch",         ""},
		{0, NULL, 0, NULL, NULL}
	};

	static EnumPropertyItem aspect_correction_type_items[] = {
		{CMP_NODE_BLUR_ASPECT_NONE, "NONE", 0,  "None", ""},
		{CMP_NODE_BLUR_ASPECT_Y,    "Y",    0,  "Y",    ""},
		{CMP_NODE_BLUR_ASPECT_X,    "X",    0,  "X",    ""},
		{0, NULL, 0, NULL, NULL}
	};

	/* duplicated in def_cmp_bokehblur */
	prop = RNA_def_property(srna, "use_variable_size", PROP_BOOLEAN, PROP_NONE);
	RNA_def_property_boolean_sdna(prop, NULL, "custom1", CMP_NODEFLAG_BLUR_VARIABLE_SIZE);
	RNA_def_property_ui_text(prop, "Variable Size", "Support variable blur per-pixel when using an image for size input");
	RNA_def_property_update(prop, NC_NODE | NA_EDITED, "rna_Node_update");

	prop = RNA_def_property(srna, "use_extended_bounds", PROP_BOOLEAN, PROP_NONE);
	RNA_def_property_boolean_sdna(prop, NULL, "custom1", CMP_NODEFLAG_BLUR_EXTEND_BOUNDS);
	RNA_def_property_ui_text(prop, "Extend Bounds", "Extend bounds of the input image to fully fit blurred image");
	RNA_def_property_update(prop, NC_NODE | NA_EDITED, "rna_Node_update");

	RNA_def_struct_sdna_from(srna, "NodeBlurData", "storage");
	
	prop = RNA_def_property(srna, "size_x", PROP_INT, PROP_NONE);
	RNA_def_property_int_sdna(prop, NULL, "sizex");
	RNA_def_property_range(prop, 0, 2048);
	RNA_def_property_ui_text(prop, "Size X", "");
	RNA_def_property_update(prop, NC_NODE | NA_EDITED, "rna_Node_update");
	
	prop = RNA_def_property(srna, "size_y", PROP_INT, PROP_NONE);
	RNA_def_property_int_sdna(prop, NULL, "sizey");
	RNA_def_property_range(prop, 0, 2048);
	RNA_def_property_ui_text(prop, "Size Y", "");
	RNA_def_property_update(prop, NC_NODE | NA_EDITED, "rna_Node_update");

	prop = RNA_def_property(srna, "use_relative", PROP_BOOLEAN, PROP_NONE);
	RNA_def_property_boolean_sdna(prop, NULL, "relative", 1);
	RNA_def_property_ui_text(prop, "Relative", "Use relative (percent) values to define blur radius");
	RNA_def_property_update(prop, NC_NODE | NA_EDITED, "rna_Node_update");
	
	prop = RNA_def_property(srna, "aspect_correction", PROP_ENUM, PROP_NONE);
	RNA_def_property_enum_sdna(prop, NULL, "aspect");
	RNA_def_property_enum_items(prop, aspect_correction_type_items);
	RNA_def_property_ui_text(prop, "Aspect Correction", "Type of aspect correction to use");
	RNA_def_property_update(prop, NC_NODE | NA_EDITED, "rna_Node_update");

	prop = RNA_def_property(srna, "factor", PROP_FLOAT, PROP_NONE);
	RNA_def_property_float_sdna(prop, NULL, "fac");
	RNA_def_property_range(prop, 0.0f, 2.0f);
	RNA_def_property_ui_text(prop, "Factor", "");
	RNA_def_property_update(prop, NC_NODE | NA_EDITED, "rna_Node_update");
	
	prop = RNA_def_property(srna, "factor_x", PROP_FLOAT, PROP_PERCENTAGE);
	RNA_def_property_float_sdna(prop, NULL, "percentx");
	RNA_def_property_range(prop, 0.0f, 100.0f);
	RNA_def_property_ui_text(prop, "Relative Size X", "");
	RNA_def_property_update(prop, NC_NODE | NA_EDITED, "rna_Node_update");
	
	prop = RNA_def_property(srna, "factor_y", PROP_FLOAT, PROP_PERCENTAGE);
	RNA_def_property_float_sdna(prop, NULL, "percenty");
	RNA_def_property_range(prop, 0.0f, 100.0f);
	RNA_def_property_ui_text(prop, "Relative Size Y", "");
	RNA_def_property_update(prop, NC_NODE | NA_EDITED, "rna_Node_update");
	
	prop = RNA_def_property(srna, "filter_type", PROP_ENUM, PROP_NONE);
	RNA_def_property_enum_sdna(prop, NULL, "filtertype");
	RNA_def_property_enum_items(prop, filter_type_items);
	RNA_def_property_ui_text(prop, "Filter Type", "");
	RNA_def_property_update(prop, NC_NODE | NA_EDITED, "rna_Node_update");
	
	prop = RNA_def_property(srna, "use_bokeh", PROP_BOOLEAN, PROP_NONE);
	RNA_def_property_boolean_sdna(prop, NULL, "bokeh", 1);
	RNA_def_property_ui_text(prop, "Bokeh", "Use circular filter (slower)");
	RNA_def_property_update(prop, NC_NODE | NA_EDITED, "rna_Node_update");
	
	prop = RNA_def_property(srna, "use_gamma_correction", PROP_BOOLEAN, PROP_NONE);
	RNA_def_property_boolean_sdna(prop, NULL, "gamma", 1);
	RNA_def_property_ui_text(prop, "Gamma", "Apply filter on gamma corrected values");
	RNA_def_property_update(prop, NC_NODE | NA_EDITED, "rna_Node_update");
}

static void def_cmp_filter(StructRNA *srna)
{
	PropertyRNA *prop;

	prop = RNA_def_property(srna, "filter_type", PROP_ENUM, PROP_NONE);
	RNA_def_property_enum_sdna(prop, NULL, "custom1");
	RNA_def_property_enum_items(prop, rna_enum_node_filter_items);
	RNA_def_property_ui_text(prop, "Filter Type", "");
	RNA_def_property_update(prop, NC_NODE | NA_EDITED, "rna_Node_update");
}

static void def_cmp_map_value(StructRNA *srna)
{
	PropertyRNA *prop;
	
	RNA_def_struct_sdna_from(srna, "TexMapping", "storage");
	
	prop = RNA_def_property(srna, "offset", PROP_FLOAT, PROP_NONE);
	RNA_def_property_float_sdna(prop, NULL, "loc");
	RNA_def_property_array(prop, 1);
	RNA_def_property_range(prop, -1000.0f, 1000.0f);
	RNA_def_property_ui_text(prop, "Offset", "");
	RNA_def_property_update(prop, NC_NODE | NA_EDITED, "rna_Node_update");
	
	prop = RNA_def_property(srna, "size", PROP_FLOAT, PROP_NONE);
	RNA_def_property_float_sdna(prop, NULL, "size");
	RNA_def_property_array(prop, 1);
	RNA_def_property_range(prop, -1000.0f, 1000.0f);
	RNA_def_property_ui_text(prop, "Size", "");
	RNA_def_property_update(prop, NC_NODE | NA_EDITED, "rna_Node_update");
	
	prop = RNA_def_property(srna, "use_min", PROP_BOOLEAN, PROP_NONE);
	RNA_def_property_boolean_sdna(prop, NULL, "flag", TEXMAP_CLIP_MIN);
	RNA_def_property_ui_text(prop, "Use Minimum", "");
	RNA_def_property_update(prop, NC_NODE | NA_EDITED, "rna_Node_update");
	
	prop = RNA_def_property(srna, "use_max", PROP_BOOLEAN, PROP_NONE);
	RNA_def_property_boolean_sdna(prop, NULL, "flag", TEXMAP_CLIP_MAX);
	RNA_def_property_ui_text(prop, "Use Maximum", "");
	RNA_def_property_update(prop, NC_NODE | NA_EDITED, "rna_Node_update");
	
	prop = RNA_def_property(srna, "min", PROP_FLOAT, PROP_NONE);
	RNA_def_property_float_sdna(prop, NULL, "min");
	RNA_def_property_array(prop, 1);
	RNA_def_property_range(prop, -1000.0f, 1000.0f);
	RNA_def_property_ui_text(prop, "Minimum", "");
	RNA_def_property_update(prop, NC_NODE | NA_EDITED, "rna_Node_update");
	
	prop = RNA_def_property(srna, "max", PROP_FLOAT, PROP_NONE);
	RNA_def_property_float_sdna(prop, NULL, "max");
	RNA_def_property_array(prop, 1);
	RNA_def_property_range(prop, -1000.0f, 1000.0f);
	RNA_def_property_ui_text(prop, "Maximum", "");
	RNA_def_property_update(prop, NC_NODE | NA_EDITED, "rna_Node_update");
}

static void def_cmp_map_range(StructRNA *srna)
{
	PropertyRNA *prop;
	
	prop = RNA_def_property(srna, "use_clamp", PROP_BOOLEAN, PROP_NONE);
	RNA_def_property_boolean_sdna(prop, NULL, "custom1", 1);
	RNA_def_property_ui_text(prop, "Clamp", "Clamp result of the node to 0..1 range");
	RNA_def_property_update(prop, NC_NODE | NA_EDITED, "rna_Node_update");
}

static void def_cmp_vector_blur(StructRNA *srna)
{
	PropertyRNA *prop;
	
	RNA_def_struct_sdna_from(srna, "NodeBlurData", "storage");
	
	prop = RNA_def_property(srna, "samples", PROP_INT, PROP_NONE);
	RNA_def_property_int_sdna(prop, NULL, "samples");
	RNA_def_property_range(prop, 1, 256);
	RNA_def_property_ui_text(prop, "Samples", "");
	RNA_def_property_update(prop, NC_NODE | NA_EDITED, "rna_Node_update");
	
	prop = RNA_def_property(srna, "speed_min", PROP_INT, PROP_NONE);
	RNA_def_property_int_sdna(prop, NULL, "minspeed");
	RNA_def_property_range(prop, 0, 1024);
	RNA_def_property_ui_text(prop, "Min Speed",
	                         "Minimum speed for a pixel to be blurred (used to separate background from foreground)");
	RNA_def_property_update(prop, NC_NODE | NA_EDITED, "rna_Node_update");
		
	prop = RNA_def_property(srna, "speed_max", PROP_INT, PROP_NONE);
	RNA_def_property_int_sdna(prop, NULL, "maxspeed");
	RNA_def_property_range(prop, 0, 1024);
	RNA_def_property_ui_text(prop, "Max Speed", "Maximum speed, or zero for none");
	RNA_def_property_update(prop, NC_NODE | NA_EDITED, "rna_Node_update");
	
	prop = RNA_def_property(srna, "factor", PROP_FLOAT, PROP_NONE);
	RNA_def_property_float_sdna(prop, NULL, "fac");
	RNA_def_property_range(prop, 0.0, 20.0);
	RNA_def_property_ui_range(prop, 0.0, 2.0, 1.0, 2);
	RNA_def_property_ui_text(prop, "Blur Factor",
	                         "Scaling factor for motion vectors (actually, 'shutter speed', in frames)");
	RNA_def_property_update(prop, NC_NODE | NA_EDITED, "rna_Node_update");
	
	prop = RNA_def_property(srna, "use_curved", PROP_BOOLEAN, PROP_NONE);
	RNA_def_property_boolean_sdna(prop, NULL, "curved", 1);
	RNA_def_property_ui_text(prop, "Curved", "Interpolate between frames in a Bezier curve, rather than linearly");
	RNA_def_property_update(prop, NC_NODE | NA_EDITED, "rna_Node_update");
}

static void def_cmp_levels(StructRNA *srna)
{
	PropertyRNA *prop;
	
	static EnumPropertyItem channel_items[] = {
		{1, "COMBINED_RGB", 0, "C", "Combined RGB"},
		{2, "RED", 0, "R", "Red Channel"},
		{3, "GREEN", 0, "G", "Green Channel"},
		{4, "BLUE", 0, "B", "Blue Channel"},
		{5, "LUMINANCE", 0, "L", "Luminance Channel"},
		{0, NULL, 0, NULL, NULL}
	};
	
	prop = RNA_def_property(srna, "channel", PROP_ENUM, PROP_NONE);
	RNA_def_property_enum_sdna(prop, NULL, "custom1");
	RNA_def_property_enum_items(prop, channel_items);
	RNA_def_property_ui_text(prop, "Channel", "");
	RNA_def_property_update(prop, NC_NODE | NA_EDITED, "rna_Node_update");
}

static void def_node_image_user(StructRNA *srna)
{
	PropertyRNA *prop;

	prop = RNA_def_property(srna, "frame_duration", PROP_INT, PROP_NONE);
	RNA_def_property_int_sdna(prop, NULL, "frames");
	RNA_def_property_range(prop, 0, MAXFRAMEF);
	RNA_def_property_ui_text(prop, "Frames", "Number of images of a movie to use"); /* copied from the rna_image.c */
	RNA_def_property_update(prop, NC_NODE | NA_EDITED, "rna_Node_update");
	
	prop = RNA_def_property(srna, "frame_start", PROP_INT, PROP_NONE);
	RNA_def_property_int_sdna(prop, NULL, "sfra");
	RNA_def_property_range(prop, MINAFRAMEF, MAXFRAMEF);
	/* copied from the rna_image.c */
	RNA_def_property_ui_text(prop, "Start Frame",
	                         "Global starting frame of the movie/sequence, assuming first picture has a #1");
	RNA_def_property_update(prop, NC_NODE | NA_EDITED, "rna_Node_update");
	
	prop = RNA_def_property(srna, "frame_offset", PROP_INT, PROP_NONE);
	RNA_def_property_int_sdna(prop, NULL, "offset");
	RNA_def_property_range(prop, MINAFRAMEF, MAXFRAMEF);
	/* copied from the rna_image.c */
	RNA_def_property_ui_text(prop, "Offset", "Offset the number of the frame to use in the animation");
	RNA_def_property_update(prop, NC_NODE | NA_EDITED, "rna_Node_update");
	
	prop = RNA_def_property(srna, "use_cyclic", PROP_BOOLEAN, PROP_NONE);
	RNA_def_property_boolean_sdna(prop, NULL, "cycl", 1);
	RNA_def_property_ui_text(prop, "Cyclic", "Cycle the images in the movie"); /* copied from the rna_image.c */
	RNA_def_property_update(prop, NC_NODE | NA_EDITED, "rna_Node_update");
	
	prop = RNA_def_property(srna, "use_auto_refresh", PROP_BOOLEAN, PROP_NONE);
	RNA_def_property_boolean_sdna(prop, NULL, "flag", IMA_ANIM_ALWAYS);
	/* copied from the rna_image.c */
	RNA_def_property_ui_text(prop, "Auto-Refresh", "Always refresh image on frame changes");
	RNA_def_property_update(prop, NC_NODE | NA_EDITED, "rna_Node_update");

	prop = RNA_def_property(srna, "layer", PROP_ENUM, PROP_NONE);
	RNA_def_property_enum_sdna(prop, NULL, "layer");
	RNA_def_property_enum_items(prop, prop_image_layer_items);
	RNA_def_property_enum_funcs(prop, NULL, NULL, "rna_Node_image_layer_itemf");
	RNA_def_property_flag(prop, PROP_ENUM_NO_TRANSLATE);
	RNA_def_property_ui_text(prop, "Layer", "");
	RNA_def_property_update(prop, NC_NODE | NA_EDITED, "rna_Node_image_layer_update");

	prop = RNA_def_property(srna, "has_layers", PROP_BOOLEAN, PROP_NONE);
	RNA_def_property_boolean_funcs(prop, "rna_Node_image_has_layers_get", NULL);
	RNA_def_property_clear_flag(prop, PROP_EDITABLE);
	RNA_def_property_ui_text(prop, "Has Layers", "True if this image has any named layer");

	prop = RNA_def_property(srna, "view", PROP_ENUM, PROP_NONE);
	RNA_def_property_enum_sdna(prop, NULL, "view");
	RNA_def_property_enum_items(prop, prop_image_view_items);
	RNA_def_property_enum_funcs(prop, NULL, NULL, "rna_Node_image_view_itemf");
	RNA_def_property_flag(prop, PROP_ENUM_NO_TRANSLATE);
	RNA_def_property_ui_text(prop, "View", "");
	RNA_def_property_update(prop, NC_NODE | NA_EDITED, "rna_Node_update");

	prop = RNA_def_property(srna, "has_views", PROP_BOOLEAN, PROP_NONE);
	RNA_def_property_boolean_funcs(prop, "rna_Node_image_has_views_get", NULL);
	RNA_def_property_clear_flag(prop, PROP_EDITABLE);
	RNA_def_property_ui_text(prop, "Has View", "True if this image has multiple views");
}

static void def_cmp_image(StructRNA *srna)
{
	PropertyRNA *prop;
	
#if 0
	static EnumPropertyItem type_items[] = {
		{IMA_SRC_FILE,      "IMAGE",     0, "Image",     ""},
		{IMA_SRC_MOVIE,     "MOVIE",     "Movie",     ""},
		{IMA_SRC_SEQUENCE,  "SEQUENCE",  "Sequence",  ""},
		{IMA_SRC_GENERATED, "GENERATED", "Generated", ""},
		{0, NULL, 0, NULL, NULL}
	};
#endif
	
	prop = RNA_def_property(srna, "image", PROP_POINTER, PROP_NONE);
	RNA_def_property_pointer_sdna(prop, NULL, "id");
	RNA_def_property_struct_type(prop, "Image");
	RNA_def_property_flag(prop, PROP_EDITABLE);
	RNA_def_property_ui_text(prop, "Image", "");
	RNA_def_property_update(prop, NC_NODE | NA_EDITED, "rna_Image_Node_update_id");

	prop = RNA_def_property(srna, "use_straight_alpha_output", PROP_BOOLEAN, PROP_NONE);
	RNA_def_property_boolean_sdna(prop, NULL, "custom1", CMP_NODE_IMAGE_USE_STRAIGHT_OUTPUT);
	RNA_def_property_ui_text(prop, "Straight Alpha Output", "Put Node output buffer to straight alpha instead of premultiplied");
	RNA_def_property_update(prop, NC_NODE | NA_EDITED, "rna_Node_update");

	/* NB: image user properties used in the UI are redefined in def_node_image_user,
	 * to trigger correct updates of the node editor. RNA design problem that prevents
	 * updates from nested structs ...
	 */
	RNA_def_struct_sdna_from(srna, "ImageUser", "storage");
	def_node_image_user(srna);
}

static void def_cmp_render_layers(StructRNA *srna)
{
	PropertyRNA *prop;
	
	prop = RNA_def_property(srna, "scene", PROP_POINTER, PROP_NONE);
	RNA_def_property_pointer_sdna(prop, NULL, "id");
	RNA_def_property_pointer_funcs(prop, NULL, "rna_Node_scene_set", NULL, NULL);
	RNA_def_property_struct_type(prop, "Scene");
	RNA_def_property_flag(prop, PROP_EDITABLE);
	RNA_def_property_ui_text(prop, "Scene", "");
	RNA_def_property_update(prop, NC_NODE | NA_EDITED, "rna_Node_update");
	
	prop = RNA_def_property(srna, "layer", PROP_ENUM, PROP_NONE);
	RNA_def_property_enum_sdna(prop, NULL, "custom1");
	RNA_def_property_enum_items(prop, prop_scene_layer_items);
	RNA_def_property_enum_funcs(prop, NULL, NULL, "rna_Node_scene_layer_itemf");
	RNA_def_property_flag(prop, PROP_ENUM_NO_TRANSLATE);
	RNA_def_property_ui_text(prop, "Layer", "");
	RNA_def_property_update(prop, NC_NODE | NA_EDITED, "rna_Node_update");
}

static void rna_def_cmp_output_file_slot_file(BlenderRNA *brna)
{
	StructRNA *srna;
	PropertyRNA *prop;
	
	srna = RNA_def_struct(brna, "NodeOutputFileSlotFile", NULL);
	RNA_def_struct_sdna(srna, "NodeImageMultiFileSocket");
	RNA_def_struct_ui_text(srna, "Output File Slot", "Single layer file slot of the file output node");
	
	prop = RNA_def_property(srna, "use_node_format", PROP_BOOLEAN, PROP_NONE);
	RNA_def_property_boolean_sdna(prop, NULL, "use_node_format", 1);
	RNA_def_property_ui_text(prop, "Use Node Format", "");
	RNA_def_property_update(prop, NC_NODE | NA_EDITED, NULL);
	
	prop = RNA_def_property(srna, "format", PROP_POINTER, PROP_NONE);
	RNA_def_property_struct_type(prop, "ImageFormatSettings");
	
	prop = RNA_def_property(srna, "path", PROP_STRING, PROP_NONE);
	RNA_def_property_string_sdna(prop, NULL, "path");
	RNA_def_property_string_funcs(prop, NULL, NULL, "rna_NodeOutputFileSlotFile_path_set");
	RNA_def_struct_name_property(srna, prop);
	RNA_def_property_ui_text(prop, "Path", "Subpath used for this slot");
	RNA_def_property_update(prop, NC_NODE | NA_EDITED, NULL);
}
static void rna_def_cmp_output_file_slot_layer(BlenderRNA *brna)
{
	StructRNA *srna;
	PropertyRNA *prop;
	
	srna = RNA_def_struct(brna, "NodeOutputFileSlotLayer", NULL);
	RNA_def_struct_sdna(srna, "NodeImageMultiFileSocket");
	RNA_def_struct_ui_text(srna, "Output File Layer Slot", "Multilayer slot of the file output node");
	
	prop = RNA_def_property(srna, "name", PROP_STRING, PROP_NONE);
	RNA_def_property_string_sdna(prop, NULL, "layer");
	RNA_def_property_string_funcs(prop, NULL, NULL, "rna_NodeOutputFileSlotLayer_name_set");
	RNA_def_struct_name_property(srna, prop);
	RNA_def_property_ui_text(prop, "Name", "OpenEXR layer name used for this slot");
	RNA_def_property_update(prop, NC_NODE | NA_EDITED, NULL);
}
static void rna_def_cmp_output_file_slots_api(BlenderRNA *brna, PropertyRNA *cprop, const char *struct_name)
{
	StructRNA *srna;
	PropertyRNA *parm;
	FunctionRNA *func;

	RNA_def_property_srna(cprop, struct_name);
	srna = RNA_def_struct(brna, struct_name, NULL);
	RNA_def_struct_sdna(srna, "bNode");
	RNA_def_struct_ui_text(srna, "File Output Slots", "Collection of File Output node slots");

	func = RNA_def_function(srna, "new", "rna_NodeOutputFile_slots_new");
	RNA_def_function_ui_description(func, "Add a file slot to this node");
	RNA_def_function_flag(func, FUNC_USE_SELF_ID | FUNC_USE_REPORTS | FUNC_USE_CONTEXT);
	parm = RNA_def_string(func, "name", NULL, MAX_NAME, "Name", "");
	RNA_def_property_flag(parm, PROP_REQUIRED);
	/* return value */
	parm = RNA_def_pointer(func, "socket", "NodeSocket", "", "New socket");
	RNA_def_function_return(func, parm);

	/* NB: methods below can use the standard node socket API functions,
	 * included here for completeness.
	 */

	func = RNA_def_function(srna, "remove", "rna_Node_socket_remove");
	RNA_def_function_ui_description(func, "Remove a file slot from this node");
	RNA_def_function_flag(func, FUNC_USE_SELF_ID | FUNC_USE_REPORTS);
	parm = RNA_def_pointer(func, "socket", "NodeSocket", "", "The socket to remove");
	RNA_def_property_flag(parm, PROP_REQUIRED);

	func = RNA_def_function(srna, "clear", "rna_Node_inputs_clear");
	RNA_def_function_ui_description(func, "Remove all file slots from this node");
	RNA_def_function_flag(func, FUNC_USE_SELF_ID);

	func = RNA_def_function(srna, "move", "rna_Node_inputs_move");
	RNA_def_function_ui_description(func, "Move a file slot to another position");
	RNA_def_function_flag(func, FUNC_USE_SELF_ID);
	parm = RNA_def_int(func, "from_index", -1, 0, INT_MAX, "From Index", "Index of the socket to move", 0, 10000);
	RNA_def_property_flag(parm, PROP_REQUIRED);
	parm = RNA_def_int(func, "to_index", -1, 0, INT_MAX, "To Index", "Target index for the socket", 0, 10000);
	RNA_def_property_flag(parm, PROP_REQUIRED);
}
static void def_cmp_output_file(BlenderRNA *brna, StructRNA *srna)
{
	PropertyRNA *prop;
	
	RNA_def_struct_sdna_from(srna, "NodeImageMultiFile", "storage");
	
	prop = RNA_def_property(srna, "base_path", PROP_STRING, PROP_FILEPATH);
	RNA_def_property_string_sdna(prop, NULL, "base_path");
	RNA_def_property_ui_text(prop, "Base Path", "Base output path for the image");
	RNA_def_property_update(prop, NC_NODE | NA_EDITED, "rna_Node_update");
	
	prop = RNA_def_property(srna, "active_input_index", PROP_INT, PROP_NONE);
	RNA_def_property_int_sdna(prop, NULL, "active_input");
	RNA_def_property_ui_text(prop, "Active Input Index", "Active input index in details view list");
	RNA_def_property_update(prop, NC_NODE | NA_EDITED, "rna_Node_update");
	
	prop = RNA_def_property(srna, "format", PROP_POINTER, PROP_NONE);
	RNA_def_property_struct_type(prop, "ImageFormatSettings");
	
	/* XXX using two different collections here for the same basic DNA list!
	 * Details of the output slots depend on whether the node is in Multilayer EXR mode.
	 */
	
	prop = RNA_def_property(srna, "file_slots", PROP_COLLECTION, PROP_NONE);
	RNA_def_property_collection_funcs(prop, "rna_NodeOutputFile_slots_begin", "rna_iterator_listbase_next", "rna_iterator_listbase_end",
	                                  "rna_NodeOutputFile_slot_file_get", NULL, NULL, NULL, NULL);
	RNA_def_property_struct_type(prop, "NodeOutputFileSlotFile");
	RNA_def_property_ui_text(prop, "File Slots", "");
	rna_def_cmp_output_file_slots_api(brna, prop, "CompositorNodeOutputFileFileSlots");
	
	prop = RNA_def_property(srna, "layer_slots", PROP_COLLECTION, PROP_NONE);
	RNA_def_property_collection_funcs(prop, "rna_NodeOutputFile_slots_begin", "rna_iterator_listbase_next", "rna_iterator_listbase_end",
	                                  "rna_NodeOutputFile_slot_layer_get", NULL, NULL, NULL, NULL);
	RNA_def_property_struct_type(prop, "NodeOutputFileSlotLayer");
	RNA_def_property_ui_text(prop, "EXR Layer Slots", "");
	rna_def_cmp_output_file_slots_api(brna, prop, "CompositorNodeOutputFileLayerSlots");
}

static void def_cmp_dilate_erode(StructRNA *srna)
{
	PropertyRNA *prop;

	static EnumPropertyItem mode_items[] = {
	    {CMP_NODE_DILATEERODE_STEP,             "STEP",      0, "Step",      ""},
	    {CMP_NODE_DILATEERODE_DISTANCE_THRESH,  "THRESHOLD", 0, "Threshold", ""},
	    {CMP_NODE_DILATEERODE_DISTANCE,         "DISTANCE",  0, "Distance",  ""},
	    {CMP_NODE_DILATEERODE_DISTANCE_FEATHER, "FEATHER",   0, "Feather",  ""},
	    {0, NULL, 0, NULL, NULL}
	};
	
	prop = RNA_def_property(srna, "mode", PROP_ENUM, PROP_NONE);
	RNA_def_property_enum_sdna(prop, NULL, "custom1");
	RNA_def_property_enum_items(prop, mode_items);
	RNA_def_property_ui_text(prop, "Mode", "Growing/shrinking mode");
	RNA_def_property_update(prop, NC_NODE | NA_EDITED, "rna_Node_update");
	
	prop = RNA_def_property(srna, "distance", PROP_INT, PROP_NONE);
	RNA_def_property_int_sdna(prop, NULL, "custom2");
	RNA_def_property_range(prop, -5000, 5000);
	RNA_def_property_ui_range(prop, -100, 100, 0, -1);
	RNA_def_property_ui_text(prop, "Distance", "Distance to grow/shrink (number of iterations)");
	RNA_def_property_update(prop, NC_NODE | NA_EDITED, "rna_Node_update");

	/* CMP_NODE_DILATEERODE_DISTANCE_THRESH only */
	prop = RNA_def_property(srna, "edge", PROP_FLOAT, PROP_NONE);
	RNA_def_property_float_sdna(prop, NULL, "custom3");
	RNA_def_property_range(prop, -100, 100);
	RNA_def_property_ui_text(prop, "Edge", "Edge to inset");
	RNA_def_property_update(prop, NC_NODE | NA_EDITED, "rna_Node_update");

	RNA_def_struct_sdna_from(srna, "NodeDilateErode", "storage");

	/* CMP_NODE_DILATEERODE_DISTANCE_FEATHER only */
	prop = RNA_def_property(srna, "falloff", PROP_ENUM, PROP_NONE);
	RNA_def_property_enum_sdna(prop, NULL, "falloff");
	RNA_def_property_enum_items(prop, rna_enum_proportional_falloff_curve_only_items);
	RNA_def_property_ui_text(prop, "Falloff", "Falloff type the feather");
	RNA_def_property_translation_context(prop, BLT_I18NCONTEXT_ID_CURVE); /* Abusing id_curve :/ */
	RNA_def_property_update(prop, NC_NODE | NA_EDITED, "rna_Node_update");
}

static void def_cmp_inpaint(StructRNA *srna)
{
	PropertyRNA *prop;

#if 0
	prop = RNA_def_property(srna, "type", PROP_ENUM, PROP_NONE);

	RNA_def_property_enum_sdna(prop, NULL, "custom1");
	RNA_def_property_enum_items(prop, type_items);
	RNA_def_property_ui_text(prop, "Type", "Type of inpaint algorithm");
	RNA_def_property_update(prop, NC_NODE | NA_EDITED, "rna_Node_update");
#endif
	
	prop = RNA_def_property(srna, "distance", PROP_INT, PROP_NONE);
	RNA_def_property_int_sdna(prop, NULL, "custom2");
	RNA_def_property_range(prop, 1, 10000);
	RNA_def_property_ui_text(prop, "Distance", "Distance to inpaint (number of iterations)");
	RNA_def_property_update(prop, NC_NODE | NA_EDITED, "rna_Node_update");
}

static void def_cmp_despeckle(StructRNA *srna)
{
	PropertyRNA *prop;

	prop = RNA_def_property(srna, "threshold", PROP_FLOAT, PROP_NONE);
	RNA_def_property_float_sdna(prop, NULL, "custom3");
	RNA_def_property_range(prop, 0.0, 1.0f);
	RNA_def_property_ui_text(prop, "Threshold", "Threshold for detecting pixels to despeckle");
	RNA_def_property_update(prop, NC_NODE | NA_EDITED, "rna_Node_update");

	prop = RNA_def_property(srna, "threshold_neighbor", PROP_FLOAT, PROP_NONE);
	RNA_def_property_float_sdna(prop, NULL, "custom4");
	RNA_def_property_range(prop, 0.0, 1.0f);
	RNA_def_property_ui_text(prop, "Neighbor", "Threshold for the number of neighbor pixels that must match");
	RNA_def_property_update(prop, NC_NODE | NA_EDITED, "rna_Node_update");
}

static void def_cmp_scale(StructRNA *srna)
{
	PropertyRNA *prop;

	static EnumPropertyItem space_items[] = {
		{CMP_SCALE_RELATIVE, "RELATIVE",   0, "Relative",   ""},
		{CMP_SCALE_ABSOLUTE, "ABSOLUTE",   0, "Absolute",   ""},
		{CMP_SCALE_SCENEPERCENT, "SCENE_SIZE", 0, "Scene Size", ""},
		{CMP_SCALE_RENDERPERCENT, "RENDER_SIZE", 0, "Render Size", ""},
		{0, NULL, 0, NULL, NULL}
	};
	
	/* matching bgpic_camera_frame_items[] */
	static const EnumPropertyItem space_frame_items[] = {
		{0, "STRETCH", 0, "Stretch", ""},
		{CMP_SCALE_RENDERSIZE_FRAME_ASPECT, "FIT", 0, "Fit", ""},
		{CMP_SCALE_RENDERSIZE_FRAME_ASPECT | CMP_SCALE_RENDERSIZE_FRAME_CROP, "CROP", 0, "Crop", ""},
		{0, NULL, 0, NULL, NULL}
	};

	prop = RNA_def_property(srna, "space", PROP_ENUM, PROP_NONE);
	RNA_def_property_enum_sdna(prop, NULL, "custom1");
	RNA_def_property_enum_items(prop, space_items);
	RNA_def_property_ui_text(prop, "Space", "Coordinate space to scale relative to");
	RNA_def_property_update(prop, NC_NODE | NA_EDITED, "rna_CompositorNodeScale_update");

	/* expose 2 flags as a enum of 3 items */
	prop = RNA_def_property(srna, "frame_method", PROP_ENUM, PROP_NONE);
	RNA_def_property_enum_bitflag_sdna(prop, NULL, "custom2");
	RNA_def_property_enum_items(prop, space_frame_items);
	RNA_def_property_ui_text(prop, "Frame Method", "How the image fits in the camera frame");
	RNA_def_property_update(prop, NC_NODE | NA_EDITED, "rna_Node_update");

	prop = RNA_def_property(srna, "offset_x", PROP_FLOAT, PROP_NONE);
	RNA_def_property_float_sdna(prop, NULL, "custom3");
	RNA_def_property_ui_text(prop, "X Offset", "Offset image horizontally (factor of image size)");
	RNA_def_property_update(prop, NC_NODE | NA_EDITED, "rna_Node_update");

	prop = RNA_def_property(srna, "offset_y", PROP_FLOAT, PROP_NONE);
	RNA_def_property_float_sdna(prop, NULL, "custom4");
	RNA_def_property_ui_text(prop, "Y Offset", "Offset image vertically (factor of image size)");
	RNA_def_property_update(prop, NC_NODE | NA_EDITED, "rna_Node_update");
}

static void def_cmp_rotate(StructRNA *srna)
{
	PropertyRNA *prop;
	
	prop = RNA_def_property(srna, "filter_type", PROP_ENUM, PROP_NONE);
	RNA_def_property_enum_sdna(prop, NULL, "custom1");
	RNA_def_property_enum_items(prop, node_sampler_type_items);
	RNA_def_property_ui_text(prop, "Filter", "Method to use to filter rotation");
	RNA_def_property_update(prop, NC_NODE | NA_EDITED, "rna_Node_update");
}

static void def_cmp_diff_matte(StructRNA *srna)
{
	PropertyRNA *prop;

	RNA_def_struct_sdna_from(srna, "NodeChroma", "storage");
	
	prop = RNA_def_property(srna, "tolerance", PROP_FLOAT, PROP_NONE);
	RNA_def_property_float_sdna(prop, NULL, "t1");
	RNA_def_property_float_funcs(prop, NULL, "rna_difference_matte_t1_set", NULL);
	RNA_def_property_range(prop, 0.0f, 1.0f);
	RNA_def_property_ui_text(prop, "Tolerance", "Color distances below this threshold are keyed");
	RNA_def_property_update(prop, NC_NODE | NA_EDITED, "rna_Node_update");
	
	prop = RNA_def_property(srna, "falloff", PROP_FLOAT, PROP_NONE);
	RNA_def_property_float_sdna(prop, NULL, "t2");
	RNA_def_property_float_funcs(prop, NULL, "rna_difference_matte_t2_set", NULL);
	RNA_def_property_range(prop, 0.0f, 1.0f);
	RNA_def_property_ui_text(prop, "Falloff", "Color distances below this additional threshold are partially keyed");
	RNA_def_property_update(prop, NC_NODE | NA_EDITED, "rna_Node_update");
}

static void def_cmp_color_matte(StructRNA *srna)
{
	PropertyRNA *prop;
	
	RNA_def_struct_sdna_from(srna, "NodeChroma", "storage");

	prop = RNA_def_property(srna, "color_hue", PROP_FLOAT, PROP_NONE);
	RNA_def_property_float_sdna(prop, NULL, "t1");
	RNA_def_property_range(prop, 0.0f, 1.0f);
	RNA_def_property_ui_text(prop, "H", "Hue tolerance for colors to be considered a keying color");
	RNA_def_property_update(prop, NC_NODE | NA_EDITED, "rna_Node_update");
	
	prop = RNA_def_property(srna, "color_saturation", PROP_FLOAT, PROP_NONE);
	RNA_def_property_float_sdna(prop, NULL, "t2");
	RNA_def_property_range(prop, 0.0f, 1.0f);
	RNA_def_property_ui_text(prop, "S", "Saturation Tolerance for the color");
	RNA_def_property_update(prop, NC_NODE | NA_EDITED, "rna_Node_update");
	
	prop = RNA_def_property(srna, "color_value", PROP_FLOAT, PROP_NONE);
	RNA_def_property_float_sdna(prop, NULL, "t3");
	RNA_def_property_range(prop, 0.0f, 1.0f);
	RNA_def_property_ui_text(prop, "V", "Value Tolerance for the color");
	RNA_def_property_update(prop, NC_NODE | NA_EDITED, "rna_Node_update");
}

static void def_cmp_distance_matte(StructRNA *srna)
{
	PropertyRNA *prop;
	
	static EnumPropertyItem color_space_items[] = {
		{1, "RGB", 0, "RGB", "RGB color space"},
		{2, "YCC", 0, "YCC", "YCbCr Suppression"},
		{0, NULL, 0, NULL, NULL}
	};

	RNA_def_struct_sdna_from(srna, "NodeChroma", "storage");

	prop = RNA_def_property(srna, "channel", PROP_ENUM, PROP_NONE);
	RNA_def_property_enum_sdna(prop, NULL, "channel");
	RNA_def_property_enum_items(prop, color_space_items);
	RNA_def_property_ui_text(prop, "Channel", "");
	RNA_def_property_update(prop, NC_NODE | NA_EDITED, "rna_Node_update");

	
	prop = RNA_def_property(srna, "tolerance", PROP_FLOAT, PROP_NONE);
	RNA_def_property_float_sdna(prop, NULL, "t1");
	RNA_def_property_float_funcs(prop, NULL, "rna_distance_matte_t1_set", NULL);
	RNA_def_property_range(prop, 0.0f, 1.0f);
	RNA_def_property_ui_text(prop, "Tolerance", "Color distances below this threshold are keyed");
	RNA_def_property_update(prop, NC_NODE | NA_EDITED, "rna_Node_update");
	
	prop = RNA_def_property(srna, "falloff", PROP_FLOAT, PROP_NONE);
	RNA_def_property_float_sdna(prop, NULL, "t2");
	RNA_def_property_float_funcs(prop, NULL, "rna_distance_matte_t2_set", NULL);
	RNA_def_property_range(prop, 0.0f, 1.0f);
	RNA_def_property_ui_text(prop, "Falloff", "Color distances below this additional threshold are partially keyed");
	RNA_def_property_update(prop, NC_NODE | NA_EDITED, "rna_Node_update");
}

static void def_cmp_color_spill(StructRNA *srna)
{
	PropertyRNA *prop;

	static EnumPropertyItem channel_items[] = {
		{1, "R", 0, "R", "Red Spill Suppression"},
		{2, "G", 0, "G", "Green Spill Suppression"},
		{3, "B", 0, "B", "Blue Spill Suppression"},
		{0, NULL, 0, NULL, NULL}
	};

	static EnumPropertyItem limit_channel_items[] = {
		{0, "R", 0, "R", "Limit by Red"},
		{1, "G", 0, "G", "Limit by Green"},
		{2, "B", 0, "B", "Limit by Blue"},
		{0, NULL, 0, NULL, NULL}
	};

	static EnumPropertyItem algorithm_items[] = {
		{0, "SIMPLE", 0, "Simple", "Simple Limit Algorithm"},
		{1, "AVERAGE", 0, "Average", "Average Limit Algorithm"},
		{0, NULL, 0, NULL, NULL}
	};
	
	prop = RNA_def_property(srna, "channel", PROP_ENUM, PROP_NONE);
	RNA_def_property_enum_sdna(prop, NULL, "custom1");
	RNA_def_property_enum_items(prop, channel_items);
	RNA_def_property_ui_text(prop, "Channel", "");
	RNA_def_property_update(prop, NC_NODE | NA_EDITED, "rna_Node_update");
	
	prop = RNA_def_property(srna, "limit_method", PROP_ENUM, PROP_NONE);
	RNA_def_property_enum_sdna(prop, NULL, "custom2");
	RNA_def_property_enum_items(prop, algorithm_items);
	RNA_def_property_ui_text(prop, "Algorithm", "");
	RNA_def_property_update(prop, NC_NODE | NA_EDITED, "rna_Node_update");

	RNA_def_struct_sdna_from(srna, "NodeColorspill", "storage");

	prop = RNA_def_property(srna, "limit_channel", PROP_ENUM, PROP_NONE);
	RNA_def_property_enum_sdna(prop, NULL, "limchan");
	RNA_def_property_enum_items(prop, limit_channel_items);
	RNA_def_property_ui_text(prop, "Limit Channel", "");
	RNA_def_property_update(prop, NC_NODE | NA_EDITED, "rna_Node_update");

	prop = RNA_def_property(srna, "ratio", PROP_FLOAT, PROP_NONE);
	RNA_def_property_float_sdna(prop, NULL, "limscale");
	RNA_def_property_range(prop, 0.5f, 1.5f);
	RNA_def_property_ui_text(prop, "Ratio", "Scale limit by value");
	RNA_def_property_update(prop, NC_NODE | NA_EDITED, "rna_Node_update");

	prop = RNA_def_property(srna, "use_unspill", PROP_BOOLEAN, PROP_NONE);
	RNA_def_property_boolean_sdna(prop, NULL, "unspill", 0);
	RNA_def_property_ui_text(prop, "Unspill", "Compensate all channels (differently) by hand");
	RNA_def_property_update(prop, NC_NODE | NA_EDITED, "rna_Node_update");

	prop = RNA_def_property(srna, "unspill_red", PROP_FLOAT, PROP_NONE);
	RNA_def_property_float_sdna(prop, NULL, "uspillr");
	RNA_def_property_range(prop, 0.0f, 1.5f);
	RNA_def_property_ui_text(prop, "R", "Red spillmap scale");
	RNA_def_property_update(prop, NC_NODE | NA_EDITED, "rna_Node_update");

	prop = RNA_def_property(srna, "unspill_green", PROP_FLOAT, PROP_NONE);
	RNA_def_property_float_sdna(prop, NULL, "uspillg");
	RNA_def_property_range(prop, 0.0f, 1.5f);
	RNA_def_property_ui_text(prop, "G", "Green spillmap scale");
	RNA_def_property_update(prop, NC_NODE | NA_EDITED, "rna_Node_update");

	prop = RNA_def_property(srna, "unspill_blue", PROP_FLOAT, PROP_NONE);
	RNA_def_property_float_sdna(prop, NULL, "uspillb");
	RNA_def_property_range(prop, 0.0f, 1.5f);
	RNA_def_property_ui_text(prop, "B", "Blue spillmap scale");
	RNA_def_property_update(prop, NC_NODE | NA_EDITED, "rna_Node_update");
}

static void def_cmp_luma_matte(StructRNA *srna)
{
	PropertyRNA *prop;
	
	RNA_def_struct_sdna_from(srna, "NodeChroma", "storage");
	
	prop = RNA_def_property(srna, "limit_max", PROP_FLOAT, PROP_NONE);
	RNA_def_property_float_sdna(prop, NULL, "t1");
	RNA_def_property_float_funcs(prop, NULL, "rna_Matte_t1_set", NULL);
	RNA_def_property_range(prop, 0.0f, 1.0f);
	RNA_def_property_ui_text(prop, "High", "Values higher than this setting are 100% opaque");
	RNA_def_property_update(prop, NC_NODE | NA_EDITED, "rna_Node_update");
	
	prop = RNA_def_property(srna, "limit_min", PROP_FLOAT, PROP_NONE);
	RNA_def_property_float_sdna(prop, NULL, "t2");
	RNA_def_property_float_funcs(prop, NULL, "rna_Matte_t2_set", NULL);
	RNA_def_property_range(prop, 0.0f, 1.0f);
	RNA_def_property_ui_text(prop, "Low", "Values lower than this setting are 100% keyed");
	RNA_def_property_update(prop, NC_NODE | NA_EDITED, "rna_Node_update");
}

static void def_cmp_chroma_matte(StructRNA *srna)
{
	PropertyRNA *prop;
	
	RNA_def_struct_sdna_from(srna, "NodeChroma", "storage");
	
	prop = RNA_def_property(srna, "tolerance", PROP_FLOAT, PROP_ANGLE);
	RNA_def_property_float_sdna(prop, NULL, "t1");
	RNA_def_property_float_funcs(prop, NULL, "rna_Matte_t1_set", NULL);
	RNA_def_property_range(prop, DEG2RADF(1.0f), DEG2RADF(80.0f));
	RNA_def_property_ui_text(prop, "Acceptance", "Tolerance for a color to be considered a keying color");
	RNA_def_property_update(prop, NC_NODE | NA_EDITED, "rna_Node_update");
	
	prop = RNA_def_property(srna, "threshold", PROP_FLOAT, PROP_ANGLE);
	RNA_def_property_float_sdna(prop, NULL, "t2");
	RNA_def_property_float_funcs(prop, NULL, "rna_Matte_t2_set", NULL);
	RNA_def_property_range(prop, 0.0f, DEG2RADF(30.0f));
	RNA_def_property_ui_text(prop, "Cutoff", "Tolerance below which colors will be considered as exact matches");
	RNA_def_property_update(prop, NC_NODE | NA_EDITED, "rna_Node_update");

	prop = RNA_def_property(srna, "lift", PROP_FLOAT, PROP_NONE);
	RNA_def_property_float_sdna(prop, NULL, "fsize");
	RNA_def_property_range(prop, 0.0f, 1.0f);
	RNA_def_property_ui_text(prop, "Lift", "Alpha lift");
	RNA_def_property_update(prop, NC_NODE | NA_EDITED, "rna_Node_update");
	
	prop = RNA_def_property(srna, "gain", PROP_FLOAT, PROP_NONE);
	RNA_def_property_float_sdna(prop, NULL, "fstrength");
	RNA_def_property_range(prop, 0.0f, 1.0f);
	RNA_def_property_ui_text(prop, "Falloff", "Alpha falloff");
	RNA_def_property_update(prop, NC_NODE | NA_EDITED, "rna_Node_update");
	
	prop = RNA_def_property(srna, "shadow_adjust", PROP_FLOAT, PROP_NONE);
	RNA_def_property_float_sdna(prop, NULL, "t3");
	RNA_def_property_range(prop, 0.0f, 1.0f);
	RNA_def_property_ui_text(prop, "Shadow Adjust", "Adjusts the brightness of any shadows captured");
	RNA_def_property_update(prop, NC_NODE | NA_EDITED, "rna_Node_update");
}

static void def_cmp_channel_matte(StructRNA *srna)
{
	PropertyRNA *prop;
	
	static EnumPropertyItem color_space_items[] = {
		{CMP_NODE_CHANNEL_MATTE_CS_RGB, "RGB", 0, "RGB",   "RGB Color Space"},
		{CMP_NODE_CHANNEL_MATTE_CS_HSV, "HSV", 0, "HSV",   "HSV Color Space"},
		{CMP_NODE_CHANNEL_MATTE_CS_YUV, "YUV", 0, "YUV",   "YUV Color Space"},
		{CMP_NODE_CHANNEL_MATTE_CS_YCC, "YCC", 0, "YCbCr", "YCbCr Color Space"},
		{0, NULL, 0, NULL, NULL}
	};

	static EnumPropertyItem algorithm_items[] = {
		{0, "SINGLE", 0, "Single", "Limit by single channel"},
		{1, "MAX", 0, "Max", "Limit by max of other channels "},
		{0, NULL, 0, NULL, NULL}
	};
	
	prop = RNA_def_property(srna, "color_space", PROP_ENUM, PROP_NONE);
	RNA_def_property_enum_sdna(prop, NULL, "custom1");
	RNA_def_property_enum_items(prop, color_space_items);
	RNA_def_property_ui_text(prop, "Color Space", "");
	RNA_def_property_update(prop, NC_NODE | NA_EDITED, "rna_Node_update");
	
	prop = RNA_def_property(srna, "matte_channel", PROP_ENUM, PROP_NONE);
	RNA_def_property_enum_sdna(prop, NULL, "custom2");
	RNA_def_property_enum_items(prop, prop_tri_channel_items);
	RNA_def_property_enum_funcs(prop, NULL, NULL, "rna_Node_channel_itemf");
	RNA_def_property_ui_text(prop, "Channel", "Channel used to determine matte");
	RNA_def_property_update(prop, NC_NODE | NA_EDITED, "rna_Node_update");

	RNA_def_struct_sdna_from(srna, "NodeChroma", "storage");

	prop = RNA_def_property(srna, "limit_method", PROP_ENUM, PROP_NONE);
	RNA_def_property_enum_sdna(prop, NULL, "algorithm");
	RNA_def_property_enum_items(prop, algorithm_items);
	RNA_def_property_ui_text(prop, "Algorithm", "Algorithm to use to limit channel");
	RNA_def_property_update(prop, NC_NODE | NA_EDITED, "rna_Node_update");

	prop = RNA_def_property(srna, "limit_channel", PROP_ENUM, PROP_NONE);
	RNA_def_property_enum_sdna(prop, NULL, "channel");
	RNA_def_property_enum_items(prop, prop_tri_channel_items);
	RNA_def_property_enum_funcs(prop, NULL, NULL, "rna_Node_channel_itemf");
	RNA_def_property_ui_text(prop, "Limit Channel", "Limit by this channel's value");
	RNA_def_property_update(prop, NC_NODE | NA_EDITED, "rna_Node_update");
	
	prop = RNA_def_property(srna, "limit_max", PROP_FLOAT, PROP_NONE);
	RNA_def_property_float_sdna(prop, NULL, "t1");
	RNA_def_property_float_funcs(prop, NULL, "rna_Matte_t1_set", NULL);
	RNA_def_property_range(prop, 0.0f, 1.0f);
	RNA_def_property_ui_text(prop, "High", "Values higher than this setting are 100% opaque");
	RNA_def_property_update(prop, NC_NODE | NA_EDITED, "rna_Node_update");
	
	prop = RNA_def_property(srna, "limit_min", PROP_FLOAT, PROP_NONE);
	RNA_def_property_float_sdna(prop, NULL, "t2");
	RNA_def_property_float_funcs(prop, NULL, "rna_Matte_t2_set", NULL);
	RNA_def_property_range(prop, 0.0f, 1.0f);
	RNA_def_property_ui_text(prop, "Low", "Values lower than this setting are 100% keyed");
	RNA_def_property_update(prop, NC_NODE | NA_EDITED, "rna_Node_update");
}

static void def_cmp_flip(StructRNA *srna)
{
	PropertyRNA *prop;
	
	prop = RNA_def_property(srna, "axis", PROP_ENUM, PROP_NONE);
	RNA_def_property_enum_sdna(prop, NULL, "custom1");
	RNA_def_property_enum_items(prop, node_flip_items);
	RNA_def_property_ui_text(prop, "Axis", "");
	RNA_def_property_update(prop, NC_NODE | NA_EDITED, "rna_Node_update");
}

static void def_cmp_splitviewer(StructRNA *srna)
{
	PropertyRNA *prop;
	
	prop = RNA_def_property(srna, "axis", PROP_ENUM, PROP_NONE);
	RNA_def_property_enum_sdna(prop, NULL, "custom2");
	RNA_def_property_enum_items(prop, rna_enum_axis_xy_items);
	RNA_def_property_ui_text(prop, "Axis", "");
	RNA_def_property_update(prop, NC_NODE | NA_EDITED, "rna_Node_update");

	prop = RNA_def_property(srna, "factor", PROP_INT, PROP_FACTOR);
	RNA_def_property_int_sdna(prop, NULL, "custom1");
	RNA_def_property_range(prop, 0, 100);
	RNA_def_property_ui_text(prop, "Factor", "");
	RNA_def_property_update(prop, NC_NODE | NA_EDITED, "rna_Node_update");
}

static void def_cmp_id_mask(StructRNA *srna)
{
	PropertyRNA *prop;
	
	prop = RNA_def_property(srna, "index", PROP_INT, PROP_NONE);
	RNA_def_property_int_sdna(prop, NULL, "custom1");
	RNA_def_property_range(prop, 0, 32767);
	RNA_def_property_ui_text(prop, "Index", "Pass index number to convert to alpha");
	RNA_def_property_update(prop, NC_NODE | NA_EDITED, "rna_Node_update");

	prop = RNA_def_property(srna, "use_antialiasing", PROP_BOOLEAN, PROP_NONE);
	RNA_def_property_boolean_sdna(prop, NULL, "custom2", 0);
	RNA_def_property_ui_text(prop, "Anti-Aliasing", "Apply an anti-aliasing filter to the mask");
	RNA_def_property_update(prop, NC_NODE | NA_EDITED, "rna_Node_update");
}

static void def_cmp_double_edge_mask(StructRNA *srna)
{
	PropertyRNA *prop;

	static EnumPropertyItem BufEdgeMode_items[] = {
		{0, "BLEED_OUT",  0, "Bleed Out",     "Allow mask pixels to bleed along edges"},
		{1, "KEEP_IN",  0, "Keep In",     "Restrict mask pixels from touching edges"},
		{0, NULL, 0, NULL, NULL}
	};

	static EnumPropertyItem InnerEdgeMode_items[] = {
		{0, "ALL", 0, "All", "All pixels on inner mask edge are considered during mask calculation"},
		{1, "ADJACENT_ONLY", 0, "Adjacent Only",
		 "Only inner mask pixels adjacent to outer mask pixels are considered during mask calculation"},
		{0, NULL, 0, NULL, NULL}
	};

	prop = RNA_def_property(srna, "inner_mode", PROP_ENUM, PROP_NONE);
	RNA_def_property_enum_sdna(prop, NULL, "custom2");
	RNA_def_property_enum_items(prop, InnerEdgeMode_items);
	RNA_def_property_ui_text(prop, "Inner Edge Mode", "");
	RNA_def_property_update(prop, NC_NODE | NA_EDITED, "rna_Node_update");

	prop = RNA_def_property(srna, "edge_mode", PROP_ENUM, PROP_NONE);
	RNA_def_property_enum_sdna(prop, NULL, "custom1");
	RNA_def_property_enum_items(prop, BufEdgeMode_items);
	RNA_def_property_ui_text(prop, "Buffer Edge Mode", "");
	RNA_def_property_update(prop, NC_NODE | NA_EDITED, "rna_Node_update");
}

static void def_cmp_map_uv(StructRNA *srna)
{
	PropertyRNA *prop;

	prop = RNA_def_property(srna, "alpha", PROP_INT, PROP_FACTOR);
	RNA_def_property_int_sdna(prop, NULL, "custom1");
	RNA_def_property_range(prop, 0, 100);
	RNA_def_property_ui_text(prop, "Alpha", "");
	RNA_def_property_update(prop, NC_NODE | NA_EDITED, "rna_Node_update");
}

static void def_cmp_defocus(StructRNA *srna)
{
	PropertyRNA *prop;

	static EnumPropertyItem bokeh_items[] = {
		{8, "OCTAGON",  0, "Octagonal",  "8 sides"},
		{7, "HEPTAGON", 0, "Heptagonal", "7 sides"},
		{6, "HEXAGON",  0, "Hexagonal",  "6 sides"},
		{5, "PENTAGON", 0, "Pentagonal", "5 sides"},
		{4, "SQUARE",   0, "Square",     "4 sides"},
		{3, "TRIANGLE", 0, "Triangular", "3 sides"},
		{0, "CIRCLE",   0, "Circular",   ""},
		{0, NULL, 0, NULL, NULL}
	};

	prop = RNA_def_property(srna, "scene", PROP_POINTER, PROP_NONE);
	RNA_def_property_pointer_sdna(prop, NULL, "id");
	RNA_def_property_pointer_funcs(prop, NULL, "rna_Node_scene_set", NULL, NULL);
	RNA_def_property_struct_type(prop, "Scene");
	RNA_def_property_flag(prop, PROP_EDITABLE);
	RNA_def_property_ui_text(prop, "Scene", "Scene from which to select the active camera (render scene if undefined)");
	RNA_def_property_update(prop, NC_NODE | NA_EDITED, "rna_Node_update");

	RNA_def_struct_sdna_from(srna, "NodeDefocus", "storage");

	prop = RNA_def_property(srna, "bokeh", PROP_ENUM, PROP_NONE);
	RNA_def_property_enum_sdna(prop, NULL, "bktype");
	RNA_def_property_enum_items(prop, bokeh_items);
	RNA_def_property_ui_text(prop, "Bokeh Type", "");
	RNA_def_property_update(prop, NC_NODE | NA_EDITED, "rna_Node_update");

	prop = RNA_def_property(srna, "angle", PROP_FLOAT, PROP_ANGLE);
	RNA_def_property_float_sdna(prop, NULL, "rotation");
	RNA_def_property_range(prop, 0.0f, DEG2RADF(90.0f));
	RNA_def_property_ui_text(prop, "Angle", "Bokeh shape rotation offset");
	RNA_def_property_update(prop, NC_NODE | NA_EDITED, "rna_Node_update");
	
	prop = RNA_def_property(srna, "use_gamma_correction", PROP_BOOLEAN, PROP_NONE);
	RNA_def_property_boolean_sdna(prop, NULL, "gamco", 1);
	RNA_def_property_ui_text(prop, "Gamma Correction", "Enable gamma correction before and after main process");
	RNA_def_property_update(prop, NC_NODE | NA_EDITED, "rna_Node_update");

	/* TODO */
	prop = RNA_def_property(srna, "f_stop", PROP_FLOAT, PROP_NONE);
	RNA_def_property_float_sdna(prop, NULL, "fstop");
	RNA_def_property_range(prop, 0.0f, 128.0f);
	RNA_def_property_ui_text(prop, "F-stop",
	                         "Amount of focal blur, 128=infinity=perfect focus, half the value doubles "
	                         "the blur radius");
	RNA_def_property_update(prop, NC_NODE | NA_EDITED, "rna_Node_update");
	
	prop = RNA_def_property(srna, "blur_max", PROP_FLOAT, PROP_NONE);
	RNA_def_property_float_sdna(prop, NULL, "maxblur");
	RNA_def_property_range(prop, 0.0f, 10000.0f);
	RNA_def_property_ui_text(prop, "Max Blur", "Blur limit, maximum CoC radius");
	RNA_def_property_update(prop, NC_NODE | NA_EDITED, "rna_Node_update");
	
	prop = RNA_def_property(srna, "threshold", PROP_FLOAT, PROP_NONE);
	RNA_def_property_float_sdna(prop, NULL, "bthresh");
	RNA_def_property_range(prop, 0.0f, 100.0f);
	RNA_def_property_ui_text(prop, "Threshold",
	                         "CoC radius threshold, prevents background bleed on in-focus midground, 0=off");
	RNA_def_property_update(prop, NC_NODE | NA_EDITED, "rna_Node_update");
	
	prop = RNA_def_property(srna, "use_preview", PROP_BOOLEAN, PROP_NONE);
	RNA_def_property_boolean_sdna(prop, NULL, "preview", 1);
	RNA_def_property_ui_text(prop, "Preview", "Enable low quality mode, useful for preview");
	RNA_def_property_update(prop, NC_NODE | NA_EDITED, "rna_Node_update");

	prop = RNA_def_property(srna, "use_zbuffer", PROP_BOOLEAN, PROP_NONE);
	RNA_def_property_boolean_negative_sdna(prop, NULL, "no_zbuf", 1);
	RNA_def_property_ui_text(prop, "Use Z-Buffer",
	                         "Disable when using an image as input instead of actual z-buffer "
	                         "(auto enabled if node not image based, eg. time node)");
	RNA_def_property_update(prop, NC_NODE | NA_EDITED, "rna_Node_update");
	
	prop = RNA_def_property(srna, "z_scale", PROP_FLOAT, PROP_NONE);
	RNA_def_property_float_sdna(prop, NULL, "scale");
	RNA_def_property_range(prop, 0.0f, 1000.0f);
	RNA_def_property_ui_text(prop, "Z-Scale",
	                         "Scale the Z input when not using a z-buffer, controls maximum blur designated "
	                         "by the color white or input value 1");
	RNA_def_property_update(prop, NC_NODE | NA_EDITED, "rna_Node_update");
}

static void def_cmp_invert(StructRNA *srna)
{
	PropertyRNA *prop;
	
	prop = RNA_def_property(srna, "invert_rgb", PROP_BOOLEAN, PROP_NONE);
	RNA_def_property_boolean_sdna(prop, NULL, "custom1", CMP_CHAN_RGB);
	RNA_def_property_ui_text(prop, "RGB", "");
	RNA_def_property_update(prop, NC_NODE | NA_EDITED, "rna_Node_update");
	
	prop = RNA_def_property(srna, "invert_alpha", PROP_BOOLEAN, PROP_NONE);
	RNA_def_property_boolean_sdna(prop, NULL, "custom1", CMP_CHAN_A);
	RNA_def_property_ui_text(prop, "Alpha", "");
	RNA_def_property_update(prop, NC_NODE | NA_EDITED, "rna_Node_update");
}

static void def_cmp_crop(StructRNA *srna)
{
	PropertyRNA *prop;
	
	prop = RNA_def_property(srna, "use_crop_size", PROP_BOOLEAN, PROP_NONE);
	RNA_def_property_boolean_sdna(prop, NULL, "custom1", 1);
	RNA_def_property_ui_text(prop, "Crop Image Size", "Whether to crop the size of the input image");
	RNA_def_property_update(prop, NC_NODE | NA_EDITED, "rna_Node_update");

	prop = RNA_def_property(srna, "relative", PROP_BOOLEAN, PROP_NONE);
	RNA_def_property_boolean_sdna(prop, NULL, "custom2", 1);
	RNA_def_property_ui_text(prop, "Relative", "Use relative values to crop image");
	RNA_def_property_update(prop, NC_NODE | NA_EDITED, "rna_Node_update");

	RNA_def_struct_sdna_from(srna, "NodeTwoXYs", "storage");

	prop = RNA_def_property(srna, "min_x", PROP_INT, PROP_NONE);
	RNA_def_property_int_sdna(prop, NULL, "x1");
	RNA_def_property_range(prop, 0, 10000);
	RNA_def_property_ui_text(prop, "X1", "");
	RNA_def_property_update(prop, NC_NODE | NA_EDITED, "rna_Node_update");
	
	prop = RNA_def_property(srna, "max_x", PROP_INT, PROP_NONE);
	RNA_def_property_int_sdna(prop, NULL, "x2");
	RNA_def_property_range(prop, 0, 10000);
	RNA_def_property_ui_text(prop, "X2", "");
	RNA_def_property_update(prop, NC_NODE | NA_EDITED, "rna_Node_update");
	
	prop = RNA_def_property(srna, "min_y", PROP_INT, PROP_NONE);
	RNA_def_property_int_sdna(prop, NULL, "y1");
	RNA_def_property_range(prop, 0, 10000);
	RNA_def_property_ui_text(prop, "Y1", "");
	RNA_def_property_update(prop, NC_NODE | NA_EDITED, "rna_Node_update");
	
	prop = RNA_def_property(srna, "max_y", PROP_INT, PROP_NONE);
	RNA_def_property_int_sdna(prop, NULL, "y2");
	RNA_def_property_range(prop, 0, 10000);
	RNA_def_property_ui_text(prop, "Y2", "");
	RNA_def_property_update(prop, NC_NODE | NA_EDITED, "rna_Node_update");

	prop = RNA_def_property(srna, "rel_min_x", PROP_FLOAT, PROP_NONE);
	RNA_def_property_float_sdna(prop, NULL, "fac_x1");
	RNA_def_property_range(prop, 0.0, 1.0);
	RNA_def_property_ui_text(prop, "X1", "");
	RNA_def_property_update(prop, NC_NODE | NA_EDITED, "rna_Node_update");

	prop = RNA_def_property(srna, "rel_max_x", PROP_FLOAT, PROP_NONE);
	RNA_def_property_float_sdna(prop, NULL, "fac_x2");
	RNA_def_property_range(prop, 0.0, 1.0);
	RNA_def_property_ui_text(prop, "X2", "");
	RNA_def_property_update(prop, NC_NODE | NA_EDITED, "rna_Node_update");

	prop = RNA_def_property(srna, "rel_min_y", PROP_FLOAT, PROP_NONE);
	RNA_def_property_float_sdna(prop, NULL, "fac_y1");
	RNA_def_property_range(prop, 0.0, 1.0);
	RNA_def_property_ui_text(prop, "Y1", "");
	RNA_def_property_update(prop, NC_NODE | NA_EDITED, "rna_Node_update");

	prop = RNA_def_property(srna, "rel_max_y", PROP_FLOAT, PROP_NONE);
	RNA_def_property_float_sdna(prop, NULL, "fac_y2");
	RNA_def_property_range(prop, 0.0, 1.0);
	RNA_def_property_ui_text(prop, "Y2", "");
	RNA_def_property_update(prop, NC_NODE | NA_EDITED, "rna_Node_update");
}

static void def_cmp_dblur(StructRNA *srna)
{
	PropertyRNA *prop;
	
	RNA_def_struct_sdna_from(srna, "NodeDBlurData", "storage");
	
	prop = RNA_def_property(srna, "iterations", PROP_INT, PROP_NONE);
	RNA_def_property_int_sdna(prop, NULL, "iter");
	RNA_def_property_range(prop, 1, 32);
	RNA_def_property_ui_text(prop, "Iterations", "");
	RNA_def_property_update(prop, NC_NODE | NA_EDITED, "rna_Node_update");
	
	prop = RNA_def_property(srna, "use_wrap", PROP_BOOLEAN, PROP_NONE);
	RNA_def_property_boolean_sdna(prop, NULL, "wrap", 1);
	RNA_def_property_ui_text(prop, "Wrap", "");
	RNA_def_property_update(prop, NC_NODE | NA_EDITED, "rna_Node_update");
	
	prop = RNA_def_property(srna, "center_x", PROP_FLOAT, PROP_NONE);
	RNA_def_property_float_sdna(prop, NULL, "center_x");
	RNA_def_property_range(prop, 0.0f, 1.0f);
	RNA_def_property_ui_text(prop, "Center X", "");
	RNA_def_property_update(prop, NC_NODE | NA_EDITED, "rna_Node_update");
	
	prop = RNA_def_property(srna, "center_y", PROP_FLOAT, PROP_NONE);
	RNA_def_property_float_sdna(prop, NULL, "center_y");
	RNA_def_property_range(prop, 0.0f, 1.0f);
	RNA_def_property_ui_text(prop, "Center Y", "");
	RNA_def_property_update(prop, NC_NODE | NA_EDITED, "rna_Node_update");
	
	prop = RNA_def_property(srna, "distance", PROP_FLOAT, PROP_NONE);
	RNA_def_property_float_sdna(prop, NULL, "distance");
	RNA_def_property_range(prop, -1.0f, 1.0f);
	RNA_def_property_ui_text(prop, "Distance", "");
	RNA_def_property_update(prop, NC_NODE | NA_EDITED, "rna_Node_update");
	
	prop = RNA_def_property(srna, "angle", PROP_FLOAT, PROP_ANGLE);
	RNA_def_property_float_sdna(prop, NULL, "angle");
	RNA_def_property_range(prop, 0.0f, DEG2RADF(360.0f));
	RNA_def_property_ui_text(prop, "Angle", "");
	RNA_def_property_update(prop, NC_NODE | NA_EDITED, "rna_Node_update");
	
	prop = RNA_def_property(srna, "spin", PROP_FLOAT, PROP_ANGLE);
	RNA_def_property_float_sdna(prop, NULL, "spin");
	RNA_def_property_range(prop, DEG2RADF(-360.0f), DEG2RADF(360.0f));
	RNA_def_property_ui_text(prop, "Spin", "");
	RNA_def_property_update(prop, NC_NODE | NA_EDITED, "rna_Node_update");
	
	prop = RNA_def_property(srna, "zoom", PROP_FLOAT, PROP_NONE);
	RNA_def_property_float_sdna(prop, NULL, "zoom");
	RNA_def_property_range(prop, 0.0f, 100.0f);
	RNA_def_property_ui_text(prop, "Zoom", "");
	RNA_def_property_update(prop, NC_NODE | NA_EDITED, "rna_Node_update");
}

static void def_cmp_bilateral_blur(StructRNA *srna)
{
	PropertyRNA *prop;
	
	RNA_def_struct_sdna_from(srna, "NodeBilateralBlurData", "storage");
	
	prop = RNA_def_property(srna, "iterations", PROP_INT, PROP_NONE);
	RNA_def_property_int_sdna(prop, NULL, "iter");
	RNA_def_property_range(prop, 1, 128);
	RNA_def_property_ui_text(prop, "Iterations", "");
	RNA_def_property_update(prop, NC_NODE | NA_EDITED, "rna_Node_update");
	
	prop = RNA_def_property(srna, "sigma_color", PROP_FLOAT, PROP_NONE);
	RNA_def_property_float_sdna(prop, NULL, "sigma_color");
	RNA_def_property_range(prop, 0.01f, 3.0f);
	RNA_def_property_ui_text(prop, "Color Sigma", "");
	RNA_def_property_update(prop, NC_NODE | NA_EDITED, "rna_Node_update");
	
	prop = RNA_def_property(srna, "sigma_space", PROP_FLOAT, PROP_NONE);
	RNA_def_property_float_sdna(prop, NULL, "sigma_space");
	RNA_def_property_range(prop, 0.01f, 30.0f);
	RNA_def_property_ui_text(prop, "Space Sigma", "");
	RNA_def_property_update(prop, NC_NODE | NA_EDITED, "rna_Node_update");
}

static void def_cmp_premul_key(StructRNA *srna)
{
	PropertyRNA *prop;
	
	static EnumPropertyItem type_items[] = {
		{0, "STRAIGHT_TO_PREMUL", 0, "Straight to Premul", ""},
		{1, "PREMUL_TO_STRAIGHT", 0, "Premul to Straight", ""},
		{0, NULL, 0, NULL, NULL}
	};
	
	prop = RNA_def_property(srna, "mapping", PROP_ENUM, PROP_NONE);
	RNA_def_property_enum_sdna(prop, NULL, "custom1");
	RNA_def_property_enum_items(prop, type_items);
	RNA_def_property_ui_text(prop, "Mapping", "Conversion between premultiplied alpha and key alpha");
	RNA_def_property_update(prop, NC_NODE | NA_EDITED, "rna_Node_update");
	
}

static void def_cmp_glare(StructRNA *srna)
{
	PropertyRNA *prop;
	
	static EnumPropertyItem type_items[] = {
		{3, "GHOSTS",      0, "Ghosts",      ""},
		{2, "STREAKS",     0, "Streaks",     ""},
		{1, "FOG_GLOW",    0, "Fog Glow",    ""},
		{0, "SIMPLE_STAR", 0, "Simple Star", ""},
		{0, NULL, 0, NULL, NULL}
	};
	
	static EnumPropertyItem quality_items[] = {
		{0, "HIGH",   0, "High",   ""},
		{1, "MEDIUM", 0, "Medium", ""},
		{2, "LOW",    0, "Low",    ""},
		{0, NULL, 0, NULL, NULL}
	};
	
	RNA_def_struct_sdna_from(srna, "NodeGlare", "storage");
	
	prop = RNA_def_property(srna, "glare_type", PROP_ENUM, PROP_NONE);
	RNA_def_property_enum_sdna(prop, NULL, "type");
	RNA_def_property_enum_items(prop, type_items);
	RNA_def_property_ui_text(prop, "Glare Type", "");
	RNA_def_property_update(prop, NC_NODE | NA_EDITED, "rna_Node_update");
	
	prop = RNA_def_property(srna, "quality", PROP_ENUM, PROP_NONE);
	RNA_def_property_enum_sdna(prop, NULL, "quality");
	RNA_def_property_enum_items(prop, quality_items);
	RNA_def_property_ui_text(prop, "Quality",
	                         "If not set to high quality, the effect will be applied to a low-res copy "
	                         "of the source image");
	RNA_def_property_update(prop, NC_NODE | NA_EDITED, "rna_Node_update");
	
	prop = RNA_def_property(srna, "iterations", PROP_INT, PROP_NONE);
	RNA_def_property_int_sdna(prop, NULL, "iter");
	RNA_def_property_range(prop, 2, 5);
	RNA_def_property_ui_text(prop, "Iterations", "");
	RNA_def_property_update(prop, NC_NODE | NA_EDITED, "rna_Node_update");
	
	prop = RNA_def_property(srna, "color_modulation", PROP_FLOAT, PROP_NONE);
	RNA_def_property_float_sdna(prop, NULL, "colmod");
	RNA_def_property_range(prop, 0.0f, 1.0f);
	RNA_def_property_ui_text(prop, "Color Modulation",
	                         "Amount of Color Modulation, modulates colors of streaks and ghosts for "
	                         "a spectral dispersion effect");
	RNA_def_property_update(prop, NC_NODE | NA_EDITED, "rna_Node_update");
	
	prop = RNA_def_property(srna, "mix", PROP_FLOAT, PROP_NONE);
	RNA_def_property_float_sdna(prop, NULL, "mix");
	RNA_def_property_range(prop, -1.0f, 1.0f);
	RNA_def_property_ui_text(prop, "Mix",
	                         "-1 is original image only, 0 is exact 50/50 mix, 1 is processed image only");
	RNA_def_property_update(prop, NC_NODE | NA_EDITED, "rna_Node_update");
	
	prop = RNA_def_property(srna, "threshold", PROP_FLOAT, PROP_NONE);
	RNA_def_property_float_sdna(prop, NULL, "threshold");
	RNA_def_property_range(prop, 0.0f, 1000.0f);
	RNA_def_property_ui_text(prop, "Threshold",
	                         "The glare filter will only be applied to pixels brighter than this value");
	RNA_def_property_update(prop, NC_NODE | NA_EDITED, "rna_Node_update");
	
	prop = RNA_def_property(srna, "streaks", PROP_INT, PROP_NONE);
	RNA_def_property_int_sdna(prop, NULL, "angle");
	RNA_def_property_range(prop, 2, 16);
	RNA_def_property_ui_text(prop, "Streaks", "Total number of streaks");
	RNA_def_property_update(prop, NC_NODE | NA_EDITED, "rna_Node_update");
	
	prop = RNA_def_property(srna, "angle_offset", PROP_FLOAT, PROP_ANGLE);
	RNA_def_property_float_sdna(prop, NULL, "angle_ofs");
	RNA_def_property_range(prop, 0.0f, DEG2RADF(180.0f));
	RNA_def_property_ui_text(prop, "Angle Offset", "Streak angle offset");
	RNA_def_property_update(prop, NC_NODE | NA_EDITED, "rna_Node_update");
	
	prop = RNA_def_property(srna, "fade", PROP_FLOAT, PROP_NONE);
	RNA_def_property_float_sdna(prop, NULL, "fade");
	RNA_def_property_range(prop, 0.75f, 1.0f);
	RNA_def_property_ui_text(prop, "Fade", "Streak fade-out factor");
	RNA_def_property_update(prop, NC_NODE | NA_EDITED, "rna_Node_update");
	
	prop = RNA_def_property(srna, "use_rotate_45", PROP_BOOLEAN, PROP_NONE);
	RNA_def_property_boolean_sdna(prop, NULL, "angle", 0);
	RNA_def_property_ui_text(prop, "Rotate 45", "Simple star filter: add 45 degree rotation offset");
	RNA_def_property_update(prop, NC_NODE | NA_EDITED, "rna_Node_update");
	
	prop = RNA_def_property(srna, "size", PROP_INT, PROP_NONE);
	RNA_def_property_int_sdna(prop, NULL, "size");
	RNA_def_property_range(prop, 6, 9);
	RNA_def_property_ui_text(prop, "Size",
	                         "Glow/glare size (not actual size; relative to initial size of bright area of pixels)");
	RNA_def_property_update(prop, NC_NODE | NA_EDITED, "rna_Node_update");
	
	/* TODO */
}

static void def_cmp_tonemap(StructRNA *srna)
{
	PropertyRNA *prop;
	
	static EnumPropertyItem type_items[] = {
		{1, "RD_PHOTORECEPTOR", 0, "R/D Photoreceptor", ""},
		{0, "RH_SIMPLE",        0, "Rh Simple",         ""},
		{0, NULL, 0, NULL, NULL}
	};
	
	RNA_def_struct_sdna_from(srna, "NodeTonemap", "storage");
	
	prop = RNA_def_property(srna, "tonemap_type", PROP_ENUM, PROP_NONE);
	RNA_def_property_enum_sdna(prop, NULL, "type");
	RNA_def_property_enum_items(prop, type_items);
	RNA_def_property_ui_text(prop, "Tonemap Type", "");
	RNA_def_property_update(prop, NC_NODE | NA_EDITED, "rna_Node_update");
	
	prop = RNA_def_property(srna, "key", PROP_FLOAT, PROP_NONE);
	RNA_def_property_float_sdna(prop, NULL, "key");
	RNA_def_property_range(prop, 0.0f, 1.0f);
	RNA_def_property_ui_text(prop, "Key", "The value the average luminance is mapped to");
	RNA_def_property_update(prop, NC_NODE | NA_EDITED, "rna_Node_update");
	
	prop = RNA_def_property(srna, "offset", PROP_FLOAT, PROP_NONE);
	RNA_def_property_float_sdna(prop, NULL, "offset");
	RNA_def_property_range(prop, 0.001f, 10.0f);
	RNA_def_property_ui_text(prop, "Offset",
	                         "Normally always 1, but can be used as an extra control to alter the brightness curve");
	RNA_def_property_update(prop, NC_NODE | NA_EDITED, "rna_Node_update");
	
	prop = RNA_def_property(srna, "gamma", PROP_FLOAT, PROP_NONE);
	RNA_def_property_float_sdna(prop, NULL, "gamma");
	RNA_def_property_range(prop, 0.001f, 3.0f);
	RNA_def_property_ui_text(prop, "Gamma", "If not used, set to 1");
	RNA_def_property_update(prop, NC_NODE | NA_EDITED, "rna_Node_update");
	
	prop = RNA_def_property(srna, "intensity", PROP_FLOAT, PROP_NONE);
	RNA_def_property_float_sdna(prop, NULL, "f");
	RNA_def_property_range(prop, -8.0f, 8.0f);
	RNA_def_property_ui_text(prop, "Intensity", "If less than zero, darkens image; otherwise, makes it brighter");
	RNA_def_property_update(prop, NC_NODE | NA_EDITED, "rna_Node_update");
	
	prop = RNA_def_property(srna, "contrast", PROP_FLOAT, PROP_NONE);
	RNA_def_property_float_sdna(prop, NULL, "m");
	RNA_def_property_range(prop, 0.0f, 1.0f);
	RNA_def_property_ui_text(prop, "Contrast", "Set to 0 to use estimate from input image");
	RNA_def_property_update(prop, NC_NODE | NA_EDITED, "rna_Node_update");
	
	prop = RNA_def_property(srna, "adaptation", PROP_FLOAT, PROP_NONE);
	RNA_def_property_float_sdna(prop, NULL, "a");
	RNA_def_property_range(prop, 0.0f, 1.0f);
	RNA_def_property_ui_text(prop, "Adaptation", "If 0, global; if 1, based on pixel intensity");
	RNA_def_property_update(prop, NC_NODE | NA_EDITED, "rna_Node_update");
	
	prop = RNA_def_property(srna, "correction", PROP_FLOAT, PROP_NONE);
	RNA_def_property_float_sdna(prop, NULL, "c");
	RNA_def_property_range(prop, 0.0f, 1.0f);
	RNA_def_property_ui_text(prop, "Color Correction", "If 0, same for all channels; if 1, each independent");
	RNA_def_property_update(prop, NC_NODE | NA_EDITED, "rna_Node_update");
}

static void def_cmp_lensdist(StructRNA *srna)
{
	PropertyRNA *prop;
	
	RNA_def_struct_sdna_from(srna, "NodeLensDist", "storage");
	
	prop = RNA_def_property(srna, "use_projector", PROP_BOOLEAN, PROP_NONE);
	RNA_def_property_boolean_sdna(prop, NULL, "proj", 1);
	RNA_def_property_ui_text(prop, "Projector",
	                         "Enable/disable projector mode (the effect is applied in horizontal direction only)");
	RNA_def_property_update(prop, NC_NODE | NA_EDITED, "rna_Node_update");
	
	prop = RNA_def_property(srna, "use_jitter", PROP_BOOLEAN, PROP_NONE);
	RNA_def_property_boolean_sdna(prop, NULL, "jit", 1);
	RNA_def_property_ui_text(prop, "Jitter", "Enable/disable jittering (faster, but also noisier)");
	RNA_def_property_update(prop, NC_NODE | NA_EDITED, "rna_Node_update");
	
	prop = RNA_def_property(srna, "use_fit", PROP_BOOLEAN, PROP_NONE);
	RNA_def_property_boolean_sdna(prop, NULL, "fit", 1);
	RNA_def_property_ui_text(prop, "Fit",
	                         "For positive distortion factor only: scale image such that black areas are not visible");
	RNA_def_property_update(prop, NC_NODE | NA_EDITED, "rna_Node_update");
}

static void def_cmp_colorbalance(StructRNA *srna)
{
	PropertyRNA *prop;
	static float default_1[3] = {1.f, 1.f, 1.f};
	
	static EnumPropertyItem type_items[] = {
		{0, "LIFT_GAMMA_GAIN", 0, "Lift/Gamma/Gain", ""},
		{1, "OFFSET_POWER_SLOPE", 0, "Offset/Power/Slope (ASC-CDL)", "ASC-CDL standard color correction"},
		{0, NULL, 0, NULL, NULL}
	};
	
	prop = RNA_def_property(srna, "correction_method", PROP_ENUM, PROP_NONE);
	RNA_def_property_enum_sdna(prop, NULL, "custom1");
	RNA_def_property_enum_items(prop, type_items);
	RNA_def_property_ui_text(prop, "Correction Formula", "");
	RNA_def_property_update(prop, NC_NODE | NA_EDITED, "rna_Node_update");
	
	RNA_def_struct_sdna_from(srna, "NodeColorBalance", "storage");
	
	prop = RNA_def_property(srna, "lift", PROP_FLOAT, PROP_COLOR_GAMMA);
	RNA_def_property_float_sdna(prop, NULL, "lift");
	RNA_def_property_array(prop, 3);
	RNA_def_property_float_array_default(prop, default_1);
	RNA_def_property_ui_range(prop, 0, 2, 0.1, 3);
	RNA_def_property_ui_text(prop, "Lift", "Correction for Shadows");
	RNA_def_property_update(prop, NC_NODE | NA_EDITED, "rna_NodeColorBalance_update_lgg");
	
	prop = RNA_def_property(srna, "gamma", PROP_FLOAT, PROP_COLOR_GAMMA);
	RNA_def_property_float_sdna(prop, NULL, "gamma");
	RNA_def_property_array(prop, 3);
	RNA_def_property_float_array_default(prop, default_1);
	RNA_def_property_ui_range(prop, 0, 2, 0.1, 3);
	RNA_def_property_ui_text(prop, "Gamma", "Correction for Midtones");
	RNA_def_property_update(prop, NC_NODE | NA_EDITED, "rna_NodeColorBalance_update_lgg");
	
	prop = RNA_def_property(srna, "gain", PROP_FLOAT, PROP_COLOR_GAMMA);
	RNA_def_property_float_sdna(prop, NULL, "gain");
	RNA_def_property_array(prop, 3);
	RNA_def_property_float_array_default(prop, default_1);
	RNA_def_property_ui_range(prop, 0, 2, 0.1, 3);
	RNA_def_property_ui_text(prop, "Gain", "Correction for Highlights");
	RNA_def_property_update(prop, NC_NODE | NA_EDITED, "rna_NodeColorBalance_update_lgg");
	
	
	prop = RNA_def_property(srna, "offset", PROP_FLOAT, PROP_COLOR_GAMMA);
	RNA_def_property_float_sdna(prop, NULL, "offset");
	RNA_def_property_array(prop, 3);
	RNA_def_property_ui_range(prop, 0, 1, 0.1, 3);
	RNA_def_property_ui_text(prop, "Offset", "Correction for Shadows");
	RNA_def_property_update(prop, NC_NODE | NA_EDITED, "rna_NodeColorBalance_update_cdl");
	
	prop = RNA_def_property(srna, "power", PROP_FLOAT, PROP_COLOR_GAMMA);
	RNA_def_property_float_sdna(prop, NULL, "power");
	RNA_def_property_array(prop, 3);
	RNA_def_property_float_array_default(prop, default_1);
	RNA_def_property_range(prop, 0.f, FLT_MAX);
	RNA_def_property_ui_range(prop, 0, 2, 0.1, 3);
	RNA_def_property_ui_text(prop, "Power", "Correction for Midtones");
	RNA_def_property_update(prop, NC_NODE | NA_EDITED, "rna_NodeColorBalance_update_cdl");
	
	prop = RNA_def_property(srna, "slope", PROP_FLOAT, PROP_COLOR_GAMMA);
	RNA_def_property_float_sdna(prop, NULL, "slope");
	RNA_def_property_array(prop, 3);
	RNA_def_property_float_array_default(prop, default_1);
	RNA_def_property_range(prop, 0.f, FLT_MAX);
	RNA_def_property_ui_range(prop, 0, 2, 0.1, 3);
	RNA_def_property_ui_text(prop, "Slope", "Correction for Highlights");
	RNA_def_property_update(prop, NC_NODE | NA_EDITED, "rna_NodeColorBalance_update_cdl");
}

static void def_cmp_huecorrect(StructRNA *srna)
{
	PropertyRNA *prop;
	
	prop = RNA_def_property(srna, "mapping", PROP_POINTER, PROP_NONE);
	RNA_def_property_pointer_sdna(prop, NULL, "storage");
	RNA_def_property_struct_type(prop, "CurveMapping");
	RNA_def_property_ui_text(prop, "Mapping", "");
	RNA_def_property_update(prop, NC_NODE | NA_EDITED, "rna_Node_update");
}

static void def_cmp_zcombine(StructRNA *srna)
{
	PropertyRNA *prop;
	
	prop = RNA_def_property(srna, "use_alpha", PROP_BOOLEAN, PROP_NONE);
	RNA_def_property_boolean_sdna(prop, NULL, "custom1", 0);
	RNA_def_property_ui_text(prop, "Use Alpha", "Take Alpha channel into account when doing the Z operation");
	RNA_def_property_update(prop, NC_NODE | NA_EDITED, "rna_Node_update");

	prop = RNA_def_property(srna, "use_antialias_z", PROP_BOOLEAN, PROP_NONE);
	RNA_def_property_boolean_negative_sdna(prop, NULL, "custom2", 0);
	RNA_def_property_ui_text(prop, "Anti-Alias Z", "Anti-alias the z-buffer to try to avoid artifacts, mostly useful for Blender renders");
	RNA_def_property_update(prop, NC_NODE | NA_EDITED, "rna_Node_update");
}

static void def_cmp_ycc(StructRNA *srna)
{
	PropertyRNA *prop;
	
	prop = RNA_def_property(srna, "mode", PROP_ENUM, PROP_NONE);
	RNA_def_property_enum_sdna(prop, NULL, "custom1");
	RNA_def_property_enum_items(prop, node_ycc_items);
	RNA_def_property_ui_text(prop, "Mode", "");
	RNA_def_property_update(prop, NC_NODE | NA_EDITED, "rna_Node_update");
}

static void def_cmp_movieclip(StructRNA *srna)
{
	PropertyRNA *prop;

	prop = RNA_def_property(srna, "clip", PROP_POINTER, PROP_NONE);
	RNA_def_property_pointer_sdna(prop, NULL, "id");
	RNA_def_property_struct_type(prop, "MovieClip");
	RNA_def_property_flag(prop, PROP_EDITABLE);
	RNA_def_property_ui_text(prop, "Movie Clip", "");
	RNA_def_property_update(prop, NC_NODE | NA_EDITED, "rna_Node_update");

	RNA_def_struct_sdna_from(srna, "MovieClipUser", "storage");
}

static void def_cmp_stabilize2d(StructRNA *srna)
{
	PropertyRNA *prop;

	prop = RNA_def_property(srna, "clip", PROP_POINTER, PROP_NONE);
	RNA_def_property_pointer_sdna(prop, NULL, "id");
	RNA_def_property_struct_type(prop, "MovieClip");
	RNA_def_property_flag(prop, PROP_EDITABLE);
	RNA_def_property_ui_text(prop, "Movie Clip", "");
	RNA_def_property_update(prop, NC_NODE | NA_EDITED, "rna_Node_update");

	prop = RNA_def_property(srna, "filter_type", PROP_ENUM, PROP_NONE);
	RNA_def_property_enum_sdna(prop, NULL, "custom1");
	RNA_def_property_enum_items(prop, node_sampler_type_items);
	RNA_def_property_ui_text(prop, "Filter", "Method to use to filter stabilization");
	RNA_def_property_update(prop, NC_NODE | NA_EDITED, "rna_Node_update");

	prop = RNA_def_property(srna, "invert", PROP_BOOLEAN, PROP_NONE);
	RNA_def_property_boolean_sdna(prop, NULL, "custom2", CMP_NODEFLAG_STABILIZE_INVERSE);
	RNA_def_property_ui_text(prop, "Invert", "Invert stabilization to re-introduce motion to the frame");
	RNA_def_property_update(prop, NC_NODE | NA_EDITED, "rna_Node_update");
}

static void def_cmp_moviedistortion(StructRNA *srna)
{
	PropertyRNA *prop;

	static EnumPropertyItem distortion_type_items[] = {
		{0, "UNDISTORT",   0, "Undistort",   ""},
		{1, "DISTORT", 0, "Distort", ""},
		{0, NULL, 0, NULL, NULL}
	};

	prop = RNA_def_property(srna, "clip", PROP_POINTER, PROP_NONE);
	RNA_def_property_pointer_sdna(prop, NULL, "id");
	RNA_def_property_struct_type(prop, "MovieClip");
	RNA_def_property_flag(prop, PROP_EDITABLE);
	RNA_def_property_ui_text(prop, "Movie Clip", "");
	RNA_def_property_update(prop, NC_NODE | NA_EDITED, "rna_Node_update");

	prop = RNA_def_property(srna, "distortion_type", PROP_ENUM, PROP_NONE);
	RNA_def_property_enum_sdna(prop, NULL, "custom1");
	RNA_def_property_enum_items(prop, distortion_type_items);
	RNA_def_property_ui_text(prop, "Distortion", "Distortion to use to filter image");
	RNA_def_property_update(prop, NC_NODE | NA_EDITED, "rna_Node_update");
}

static void def_cmp_mask(StructRNA *srna)
{
	PropertyRNA *prop;

	static EnumPropertyItem aspect_type_items[] = {
		{0, "SCENE",   0, "Scene Size",   ""},
		{CMP_NODEFLAG_MASK_FIXED, "FIXED",   0, "Fixed",   "Use pixel size for the buffer"},
		{CMP_NODEFLAG_MASK_FIXED_SCENE, "FIXED_SCENE",   0, "Fixed/Scene", "Pixel size scaled by scene percentage"},
		{0, NULL, 0, NULL, NULL}
	};

	prop = RNA_def_property(srna, "mask", PROP_POINTER, PROP_NONE);
	RNA_def_property_pointer_sdna(prop, NULL, "id");
	RNA_def_property_struct_type(prop, "Mask");
	RNA_def_property_flag(prop, PROP_EDITABLE);
	RNA_def_property_ui_text(prop, "Mask", "");

	prop = RNA_def_property(srna, "use_antialiasing", PROP_BOOLEAN, PROP_NONE);
	RNA_def_property_boolean_sdna(prop, NULL, "custom1", CMP_NODEFLAG_MASK_AA);
	RNA_def_property_ui_text(prop, "Anti-Alias", "Apply an anti-aliasing filter to the mask");
	RNA_def_property_update(prop, NC_NODE | NA_EDITED, "rna_Node_update");

	prop = RNA_def_property(srna, "use_feather", PROP_BOOLEAN, PROP_NONE);
	RNA_def_property_boolean_negative_sdna(prop, NULL, "custom1", CMP_NODEFLAG_MASK_NO_FEATHER);
	RNA_def_property_ui_text(prop, "Feather", "Use feather information from the mask");
	RNA_def_property_update(prop, NC_NODE | NA_EDITED, "rna_Node_update");

	prop = RNA_def_property(srna, "use_motion_blur", PROP_BOOLEAN, PROP_NONE);
	RNA_def_property_boolean_sdna(prop, NULL, "custom1", CMP_NODEFLAG_MASK_MOTION_BLUR);
	RNA_def_property_ui_text(prop, "Motion Blur", "Use multi-sampled motion blur of the mask");
	RNA_def_property_update(prop, NC_NODE | NA_EDITED, "rna_Node_update");

	prop = RNA_def_property(srna, "motion_blur_samples", PROP_INT, PROP_NONE);
	RNA_def_property_int_sdna(prop, NULL, "custom2");
	RNA_def_property_range(prop, 1, CMP_NODE_MASK_MBLUR_SAMPLES_MAX);
	RNA_def_property_ui_text(prop, "Samples", "Number of motion blur samples");
	RNA_def_property_update(prop, NC_NODE | NA_EDITED, "rna_Node_update");

	prop = RNA_def_property(srna, "motion_blur_shutter", PROP_FLOAT, PROP_NONE);
	RNA_def_property_float_sdna(prop, NULL, "custom3");
	RNA_def_property_range(prop, 0.0, 1.0f);
	RNA_def_property_ui_text(prop, "Shutter", "Exposure for motion blur as a factor of FPS");
	RNA_def_property_update(prop, NC_NODE | NA_EDITED, "rna_Node_update");


	prop = RNA_def_property(srna, "size_source", PROP_ENUM, PROP_NONE);
	RNA_def_property_enum_bitflag_sdna(prop, NULL, "custom1");
	RNA_def_property_enum_items(prop, aspect_type_items);
	RNA_def_property_ui_text(prop, "Size Source", "Where to get the mask size from for aspect/size information");
	RNA_def_property_update(prop, NC_NODE | NA_EDITED, "rna_Node_update");


	RNA_def_struct_sdna_from(srna, "NodeMask", "storage");

	prop = RNA_def_property(srna, "size_x", PROP_INT, PROP_NONE);
	RNA_def_property_range(prop, 1.0f, 10000.0f);
	RNA_def_property_ui_text(prop, "X", "");
	RNA_def_property_update(prop, NC_NODE | NA_EDITED, "rna_Node_update");

	prop = RNA_def_property(srna, "size_y", PROP_INT, PROP_NONE);
	RNA_def_property_range(prop, 1.0f, 10000.0f);
	RNA_def_property_ui_text(prop, "Y", "");
	RNA_def_property_update(prop, NC_NODE | NA_EDITED, "rna_Node_update");
}

static void dev_cmd_transform(StructRNA *srna)
{
	PropertyRNA *prop;

	prop = RNA_def_property(srna, "filter_type", PROP_ENUM, PROP_NONE);
	RNA_def_property_enum_sdna(prop, NULL, "custom1");
	RNA_def_property_enum_items(prop, node_sampler_type_items);
	RNA_def_property_ui_text(prop, "Filter", "Method to use to filter transform");
	RNA_def_property_update(prop, NC_NODE | NA_EDITED, "rna_Node_update");
}

/* -- Compositor Nodes ------------------------------------------------------ */

static EnumPropertyItem node_masktype_items[] = {
	{0, "ADD",           0, "Add",           ""},
	{1, "SUBTRACT",      0, "Subtract",      ""},
	{2, "MULTIPLY",      0, "Multiply",      ""},
	{3, "NOT",           0, "Not",           ""},
	{0, NULL, 0, NULL, NULL}
};

static void def_cmp_boxmask(StructRNA *srna) 
{
	PropertyRNA *prop;

	prop = RNA_def_property(srna, "mask_type", PROP_ENUM, PROP_NONE);
	RNA_def_property_enum_sdna(prop, NULL, "custom1");
	RNA_def_property_enum_items(prop, node_masktype_items);
	RNA_def_property_ui_text(prop, "Mask type", "");
	RNA_def_property_update(prop, NC_NODE | NA_EDITED, "rna_Node_update");

	RNA_def_struct_sdna_from(srna, "NodeBoxMask", "storage");

	prop = RNA_def_property(srna, "x", PROP_FLOAT, PROP_NONE);
	RNA_def_property_float_sdna(prop, NULL, "x");
	RNA_def_property_float_default(prop, 0.5f);
	RNA_def_property_range(prop, -1.0f, 2.0f);
	RNA_def_property_ui_text(prop, "X", "X position of the middle of the box");
	RNA_def_property_update(prop, NC_NODE | NA_EDITED, "rna_Node_update");

	prop = RNA_def_property(srna, "y", PROP_FLOAT, PROP_NONE);
	RNA_def_property_float_sdna(prop, NULL, "y");
	RNA_def_property_float_default(prop, 0.5f);
	RNA_def_property_range(prop, -1.0f, 2.0f);
	RNA_def_property_ui_text(prop, "Y", "Y position of the middle of the box");
	RNA_def_property_update(prop, NC_NODE | NA_EDITED, "rna_Node_update");

	prop = RNA_def_property(srna, "width", PROP_FLOAT, PROP_NONE);
	RNA_def_property_float_sdna(prop, NULL, "width");
	RNA_def_property_float_default(prop, 0.3f);
	RNA_def_property_range(prop, 0.0f, 2.0f);
	RNA_def_property_ui_text(prop, "Width", "Width of the box");
	RNA_def_property_update(prop, NC_NODE | NA_EDITED, "rna_Node_update");

	prop = RNA_def_property(srna, "height", PROP_FLOAT, PROP_NONE);
	RNA_def_property_float_sdna(prop, NULL, "height");
	RNA_def_property_float_default(prop, 0.2f);
	RNA_def_property_range(prop, 0.0f, 2.0f);
	RNA_def_property_ui_text(prop, "Height", "Height of the box");
	RNA_def_property_update(prop, NC_NODE | NA_EDITED, "rna_Node_update");

	prop = RNA_def_property(srna, "rotation", PROP_FLOAT, PROP_ANGLE);
	RNA_def_property_float_sdna(prop, NULL, "rotation");
	RNA_def_property_float_default(prop, 0.0f);
	RNA_def_property_range(prop, DEG2RADF(-1800.0f), DEG2RADF(1800.0f));
	RNA_def_property_ui_text(prop, "Rotation", "Rotation angle of the box");
	RNA_def_property_update(prop, NC_NODE | NA_EDITED, "rna_Node_update");
}

static void def_cmp_ellipsemask(StructRNA *srna)
{
	PropertyRNA *prop;
	prop = RNA_def_property(srna, "mask_type", PROP_ENUM, PROP_NONE);
	RNA_def_property_enum_sdna(prop, NULL, "custom1");
	RNA_def_property_enum_items(prop, node_masktype_items);
	RNA_def_property_ui_text(prop, "Mask type", "");
	RNA_def_property_update(prop, NC_NODE | NA_EDITED, "rna_Node_update");

	RNA_def_struct_sdna_from(srna, "NodeEllipseMask", "storage");

	prop = RNA_def_property(srna, "x", PROP_FLOAT, PROP_NONE);
	RNA_def_property_float_sdna(prop, NULL, "x");
	RNA_def_property_float_default(prop, 0.5f);
	RNA_def_property_range(prop, -1.0f, 2.0f);
	RNA_def_property_ui_text(prop, "X", "X position of the middle of the ellipse");
	RNA_def_property_update(prop, NC_NODE | NA_EDITED, "rna_Node_update");

	prop = RNA_def_property(srna, "y", PROP_FLOAT, PROP_NONE);
	RNA_def_property_float_sdna(prop, NULL, "y");
	RNA_def_property_float_default(prop, 0.5f);
	RNA_def_property_range(prop, -1.0f, 2.0f);
	RNA_def_property_ui_text(prop, "Y", "Y position of the middle of the ellipse");
	RNA_def_property_update(prop, NC_NODE | NA_EDITED, "rna_Node_update");

	prop = RNA_def_property(srna, "width", PROP_FLOAT, PROP_NONE);
	RNA_def_property_float_sdna(prop, NULL, "width");
	RNA_def_property_float_default(prop, 0.3f);
	RNA_def_property_range(prop, 0.0f, 2.0f);
	RNA_def_property_ui_text(prop, "Width", "Width of the ellipse");
	RNA_def_property_update(prop, NC_NODE | NA_EDITED, "rna_Node_update");

	prop = RNA_def_property(srna, "height", PROP_FLOAT, PROP_NONE);
	RNA_def_property_float_sdna(prop, NULL, "height");
	RNA_def_property_float_default(prop, 0.2f);
	RNA_def_property_range(prop, 0.0f, 2.0f);
	RNA_def_property_ui_text(prop, "Height", "Height of the ellipse");
	RNA_def_property_update(prop, NC_NODE | NA_EDITED, "rna_Node_update");

	prop = RNA_def_property(srna, "rotation", PROP_FLOAT, PROP_ANGLE);
	RNA_def_property_float_sdna(prop, NULL, "rotation");
	RNA_def_property_float_default(prop, 0.0f);
	RNA_def_property_range(prop, DEG2RADF(-1800.0f), DEG2RADF(1800.0f));
	RNA_def_property_ui_text(prop, "Rotation", "Rotation angle of the ellipse");
	RNA_def_property_update(prop, NC_NODE | NA_EDITED, "rna_Node_update");
}

static void def_cmp_bokehblur(StructRNA *srna)
{
	PropertyRNA *prop;

	/* duplicated in def_cmp_blur */
	prop = RNA_def_property(srna, "use_variable_size", PROP_BOOLEAN, PROP_NONE);
	RNA_def_property_boolean_sdna(prop, NULL, "custom1", CMP_NODEFLAG_BLUR_VARIABLE_SIZE);
	RNA_def_property_ui_text(prop, "Variable Size",
	                         "Support variable blur per-pixel when using an image for size input");
	RNA_def_property_update(prop, NC_NODE | NA_EDITED, "rna_Node_update");

	prop = RNA_def_property(srna, "use_extended_bounds", PROP_BOOLEAN, PROP_NONE);
	RNA_def_property_boolean_sdna(prop, NULL, "custom1", CMP_NODEFLAG_BLUR_EXTEND_BOUNDS);
	RNA_def_property_ui_text(prop, "Extend Bounds", "Extend bounds of the input image to fully fit blurred image");
	RNA_def_property_update(prop, NC_NODE | NA_EDITED, "rna_Node_update");

#if 0
	prop = RNA_def_property(srna, "f_stop", PROP_FLOAT, PROP_NONE);
	RNA_def_property_float_sdna(prop, NULL, "custom3");
	RNA_def_property_range(prop, 0.0f, 128.0f);
	RNA_def_property_ui_text(prop, "F-stop",
	                         "Amount of focal blur, 128=infinity=perfect focus, half the value doubles "
	                         "the blur radius");
	RNA_def_property_update(prop, NC_NODE | NA_EDITED, "rna_Node_update");
#endif

	prop = RNA_def_property(srna, "blur_max", PROP_FLOAT, PROP_NONE);
	RNA_def_property_float_sdna(prop, NULL, "custom4");
	RNA_def_property_range(prop, 0.0f, 10000.0f);
	RNA_def_property_ui_text(prop, "Max Blur", "Blur limit, maximum CoC radius");
	RNA_def_property_update(prop, NC_NODE | NA_EDITED, "rna_Node_update");
	
}

static void def_cmp_bokehimage(StructRNA *srna)
{
	PropertyRNA *prop;

	RNA_def_struct_sdna_from(srna, "NodeBokehImage", "storage");

	prop = RNA_def_property(srna, "angle", PROP_FLOAT, PROP_ANGLE);
	RNA_def_property_float_sdna(prop, NULL, "angle");
	RNA_def_property_float_default(prop, 0.0f);
	RNA_def_property_range(prop, DEG2RADF(-720.0f), DEG2RADF(720.0f));
	RNA_def_property_ui_text(prop, "Angle", "Angle of the bokeh");
	RNA_def_property_update(prop, NC_NODE | NA_EDITED, "rna_Node_update");

	prop = RNA_def_property(srna, "flaps", PROP_INT, PROP_NONE);
	RNA_def_property_int_sdna(prop, NULL, "flaps");
	RNA_def_property_int_default(prop, 5);
	RNA_def_property_range(prop, 3, 24);
	RNA_def_property_ui_text(prop, "Flaps", "Number of flaps");
	RNA_def_property_update(prop, NC_NODE | NA_EDITED, "rna_Node_update");

	prop = RNA_def_property(srna, "rounding", PROP_FLOAT, PROP_NONE);
	RNA_def_property_float_sdna(prop, NULL, "rounding");
	RNA_def_property_float_default(prop, 0.0f);
	RNA_def_property_range(prop, -0.0f, 1.0f);
	RNA_def_property_ui_text(prop, "Rounding", "Level of rounding of the bokeh");
	RNA_def_property_update(prop, NC_NODE | NA_EDITED, "rna_Node_update");

	prop = RNA_def_property(srna, "catadioptric", PROP_FLOAT, PROP_NONE);
	RNA_def_property_float_sdna(prop, NULL, "catadioptric");
	RNA_def_property_float_default(prop, 0.0f);
	RNA_def_property_range(prop, -0.0f, 1.0f);
	RNA_def_property_ui_text(prop, "Catadioptric", "Level of catadioptric of the bokeh");
	RNA_def_property_update(prop, NC_NODE | NA_EDITED, "rna_Node_update");

	prop = RNA_def_property(srna, "shift", PROP_FLOAT, PROP_NONE);
	RNA_def_property_float_sdna(prop, NULL, "lensshift");
	RNA_def_property_float_default(prop, 0.0f);
	RNA_def_property_range(prop, -1.0f, 1.0f);
	RNA_def_property_ui_text(prop, "Lens shift", "Shift of the lens components");
	RNA_def_property_update(prop, NC_NODE | NA_EDITED, "rna_Node_update");

}

static void def_cmp_switch(StructRNA *srna)
{
	PropertyRNA *prop;

	prop = RNA_def_property(srna, "check", PROP_BOOLEAN, PROP_NONE);
	RNA_def_property_boolean_sdna(prop, NULL, "custom1", 0);
	RNA_def_property_ui_text(prop, "Switch", "Off: first socket, On: second socket");
	RNA_def_property_update(prop, NC_NODE | NA_EDITED, "rna_Node_update");
}

static void def_cmp_switch_view(StructRNA *srna)
{
	PropertyRNA *prop;

	prop = RNA_def_property(srna, "check", PROP_BOOLEAN, PROP_NONE);
	RNA_def_property_boolean_sdna(prop, NULL, "custom1", 0);
	RNA_def_property_ui_text(prop, "Switch", "Off: first socket, On: second socket");
	RNA_def_property_update(prop, NC_NODE | NA_EDITED, "rna_Node_update");
}

static void def_cmp_colorcorrection(StructRNA *srna)
{
	PropertyRNA *prop;
	prop = RNA_def_property(srna, "red", PROP_BOOLEAN, PROP_NONE);
	RNA_def_property_boolean_sdna(prop, NULL, "custom1", 1);
	RNA_def_property_boolean_default(prop, true);
	RNA_def_property_ui_text(prop, "Red", "Red channel active");
	RNA_def_property_update(prop, NC_NODE | NA_EDITED, "rna_Node_update");
	
	prop = RNA_def_property(srna, "green", PROP_BOOLEAN, PROP_NONE);
	RNA_def_property_boolean_sdna(prop, NULL, "custom1", 2);
	RNA_def_property_boolean_default(prop, true);
	RNA_def_property_ui_text(prop, "Green", "Green channel active");
	RNA_def_property_update(prop, NC_NODE | NA_EDITED, "rna_Node_update");
	
	prop = RNA_def_property(srna, "blue", PROP_BOOLEAN, PROP_NONE);
	RNA_def_property_boolean_sdna(prop, NULL, "custom1", 4);
	RNA_def_property_boolean_default(prop, true);
	RNA_def_property_ui_text(prop, "Blue", "Blue channel active");
	RNA_def_property_update(prop, NC_NODE | NA_EDITED, "rna_Node_update");
	
	RNA_def_struct_sdna_from(srna, "NodeColorCorrection", "storage");
	
	prop = RNA_def_property(srna, "midtones_start", PROP_FLOAT, PROP_NONE);
	RNA_def_property_float_sdna(prop, NULL, "startmidtones");
	RNA_def_property_float_default(prop, 0.2f);
	RNA_def_property_range(prop, 0, 1);
	RNA_def_property_ui_text(prop, "Midtones Start", "Start of midtones");
	RNA_def_property_update(prop, NC_NODE | NA_EDITED, "rna_Node_update");

	prop = RNA_def_property(srna, "midtones_end", PROP_FLOAT, PROP_NONE);
	RNA_def_property_float_sdna(prop, NULL, "endmidtones");
	RNA_def_property_float_default(prop, 0.7f);
	RNA_def_property_range(prop, 0, 1);
	RNA_def_property_ui_text(prop, "Midtones End", "End of midtones");
	RNA_def_property_update(prop, NC_NODE | NA_EDITED, "rna_Node_update");
	
	prop = RNA_def_property(srna, "master_saturation", PROP_FLOAT, PROP_NONE);
	RNA_def_property_float_sdna(prop, NULL, "master.saturation");
	RNA_def_property_float_default(prop, 1.0f);
	RNA_def_property_range(prop, 0, 4);
	RNA_def_property_ui_text(prop, "Master Saturation", "Master saturation");
	RNA_def_property_update(prop, NC_NODE | NA_EDITED, "rna_Node_update");
	
	prop = RNA_def_property(srna, "master_contrast", PROP_FLOAT, PROP_NONE);
	RNA_def_property_float_sdna(prop, NULL, "master.contrast");
	RNA_def_property_float_default(prop, 1.0f);
	RNA_def_property_range(prop, 0, 4);
	RNA_def_property_ui_text(prop, "Master Contrast", "Master contrast");
	RNA_def_property_update(prop, NC_NODE | NA_EDITED, "rna_Node_update");
	
	prop = RNA_def_property(srna, "master_gamma", PROP_FLOAT, PROP_NONE);
	RNA_def_property_float_sdna(prop, NULL, "master.gamma");
	RNA_def_property_float_default(prop, 1.0f);
	RNA_def_property_range(prop, 0, 4);
	RNA_def_property_ui_text(prop, "Master Gamma", "Master gamma");
	RNA_def_property_update(prop, NC_NODE | NA_EDITED, "rna_Node_update");
	
	prop = RNA_def_property(srna, "master_gain", PROP_FLOAT, PROP_NONE);
	RNA_def_property_float_sdna(prop, NULL, "master.gain");
	RNA_def_property_float_default(prop, 1.0f);
	RNA_def_property_range(prop, 0, 4);
	RNA_def_property_ui_text(prop, "Master Gain", "Master gain");
	RNA_def_property_update(prop, NC_NODE | NA_EDITED, "rna_Node_update");
	
	prop = RNA_def_property(srna, "master_lift", PROP_FLOAT, PROP_NONE);
	RNA_def_property_float_sdna(prop, NULL, "master.lift");
	RNA_def_property_float_default(prop, 0.0f);
	RNA_def_property_range(prop, -1, 1);
	RNA_def_property_ui_text(prop, "Master Lift", "Master lift");
	RNA_def_property_update(prop, NC_NODE | NA_EDITED, "rna_Node_update");

//
	prop = RNA_def_property(srna, "shadows_saturation", PROP_FLOAT, PROP_NONE);
	RNA_def_property_float_sdna(prop, NULL, "shadows.saturation");
	RNA_def_property_float_default(prop, 1.0f);
	RNA_def_property_range(prop, 0, 4);
	RNA_def_property_ui_text(prop, "Shadows Saturation", "Shadows saturation");
	RNA_def_property_update(prop, NC_NODE | NA_EDITED, "rna_Node_update");
	
	prop = RNA_def_property(srna, "shadows_contrast", PROP_FLOAT, PROP_NONE);
	RNA_def_property_float_sdna(prop, NULL, "shadows.contrast");
	RNA_def_property_float_default(prop, 1.0f);
	RNA_def_property_range(prop, 0, 4);
	RNA_def_property_ui_text(prop, "Shadows Contrast", "Shadows contrast");
	RNA_def_property_update(prop, NC_NODE | NA_EDITED, "rna_Node_update");
	
	prop = RNA_def_property(srna, "shadows_gamma", PROP_FLOAT, PROP_NONE);
	RNA_def_property_float_sdna(prop, NULL, "shadows.gamma");
	RNA_def_property_float_default(prop, 1.0f);
	RNA_def_property_range(prop, 0, 4);
	RNA_def_property_ui_text(prop, "Shadows Gamma", "Shadows gamma");
	RNA_def_property_update(prop, NC_NODE | NA_EDITED, "rna_Node_update");
	
	prop = RNA_def_property(srna, "shadows_gain", PROP_FLOAT, PROP_NONE);
	RNA_def_property_float_sdna(prop, NULL, "shadows.gain");
	RNA_def_property_float_default(prop, 1.0f);
	RNA_def_property_range(prop, 0, 4);
	RNA_def_property_ui_text(prop, "Shadows Gain", "Shadows gain");
	RNA_def_property_update(prop, NC_NODE | NA_EDITED, "rna_Node_update");
	
	prop = RNA_def_property(srna, "shadows_lift", PROP_FLOAT, PROP_NONE);
	RNA_def_property_float_sdna(prop, NULL, "shadows.lift");
	RNA_def_property_float_default(prop, 0.0f);
	RNA_def_property_range(prop, -1, 1);
	RNA_def_property_ui_text(prop, "Shadows Lift", "Shadows lift");
	RNA_def_property_update(prop, NC_NODE | NA_EDITED, "rna_Node_update");
//
	prop = RNA_def_property(srna, "midtones_saturation", PROP_FLOAT, PROP_NONE);
	RNA_def_property_float_sdna(prop, NULL, "midtones.saturation");
	RNA_def_property_float_default(prop, 1.0f);
	RNA_def_property_range(prop, 0, 4);
	RNA_def_property_ui_text(prop, "Midtones Saturation", "Midtones saturation");
	RNA_def_property_update(prop, NC_NODE | NA_EDITED, "rna_Node_update");
	
	prop = RNA_def_property(srna, "midtones_contrast", PROP_FLOAT, PROP_NONE);
	RNA_def_property_float_sdna(prop, NULL, "midtones.contrast");
	RNA_def_property_float_default(prop, 1.0f);
	RNA_def_property_range(prop, 0, 4);
	RNA_def_property_ui_text(prop, "Midtones Contrast", "Midtones contrast");
	RNA_def_property_update(prop, NC_NODE | NA_EDITED, "rna_Node_update");
	
	prop = RNA_def_property(srna, "midtones_gamma", PROP_FLOAT, PROP_NONE);
	RNA_def_property_float_sdna(prop, NULL, "midtones.gamma");
	RNA_def_property_float_default(prop, 1.0f);
	RNA_def_property_range(prop, 0, 4);
	RNA_def_property_ui_text(prop, "Midtones Gamma", "Midtones gamma");
	RNA_def_property_update(prop, NC_NODE | NA_EDITED, "rna_Node_update");
	
	prop = RNA_def_property(srna, "midtones_gain", PROP_FLOAT, PROP_NONE);
	RNA_def_property_float_sdna(prop, NULL, "midtones.gain");
	RNA_def_property_float_default(prop, 1.0f);
	RNA_def_property_range(prop, 0, 4);
	RNA_def_property_ui_text(prop, "Midtones Gain", "Midtones gain");
	RNA_def_property_update(prop, NC_NODE | NA_EDITED, "rna_Node_update");
	
	prop = RNA_def_property(srna, "midtones_lift", PROP_FLOAT, PROP_NONE);
	RNA_def_property_float_sdna(prop, NULL, "midtones.lift");
	RNA_def_property_float_default(prop, 0.0f);
	RNA_def_property_range(prop, -1, 1);
	RNA_def_property_ui_text(prop, "Midtones Lift", "Midtones lift");
	RNA_def_property_update(prop, NC_NODE | NA_EDITED, "rna_Node_update");
//
	prop = RNA_def_property(srna, "highlights_saturation", PROP_FLOAT, PROP_NONE);
	RNA_def_property_float_sdna(prop, NULL, "highlights.saturation");
	RNA_def_property_float_default(prop, 1.0f);
	RNA_def_property_range(prop, 0, 4);
	RNA_def_property_ui_text(prop, "Highlights Saturation", "Highlights saturation");
	RNA_def_property_update(prop, NC_NODE | NA_EDITED, "rna_Node_update");
	
	prop = RNA_def_property(srna, "highlights_contrast", PROP_FLOAT, PROP_NONE);
	RNA_def_property_float_sdna(prop, NULL, "highlights.contrast");
	RNA_def_property_float_default(prop, 1.0f);
	RNA_def_property_range(prop, 0, 4);
	RNA_def_property_ui_text(prop, "Highlights Contrast", "Highlights contrast");
	RNA_def_property_update(prop, NC_NODE | NA_EDITED, "rna_Node_update");
	
	prop = RNA_def_property(srna, "highlights_gamma", PROP_FLOAT, PROP_NONE);
	RNA_def_property_float_sdna(prop, NULL, "highlights.gamma");
	RNA_def_property_float_default(prop, 1.0f);
	RNA_def_property_range(prop, 0, 4);
	RNA_def_property_ui_text(prop, "Highlights Gamma", "Highlights gamma");
	RNA_def_property_update(prop, NC_NODE | NA_EDITED, "rna_Node_update");
	
	prop = RNA_def_property(srna, "highlights_gain", PROP_FLOAT, PROP_NONE);
	RNA_def_property_float_sdna(prop, NULL, "highlights.gain");
	RNA_def_property_float_default(prop, 1.0f);
	RNA_def_property_range(prop, 0, 4);
	RNA_def_property_ui_text(prop, "Highlights Gain", "Highlights gain");
	RNA_def_property_update(prop, NC_NODE | NA_EDITED, "rna_Node_update");
	
	prop = RNA_def_property(srna, "highlights_lift", PROP_FLOAT, PROP_NONE);
	RNA_def_property_float_sdna(prop, NULL, "highlights.lift");
	RNA_def_property_float_default(prop, 0.0f);
	RNA_def_property_range(prop, -1, 1);
	RNA_def_property_ui_text(prop, "Highlights Lift", "Highlights lift");
	RNA_def_property_update(prop, NC_NODE | NA_EDITED, "rna_Node_update");
}

static void def_cmp_viewer(StructRNA *srna)
{
	PropertyRNA *prop;
	static EnumPropertyItem tileorder_items[] = {
		{0, "CENTEROUT",      0, "Center",         "Expand from center"},
		{1, "RANDOM",         0, "Random",         "Random tiles"},
		{2, "BOTTOMUP",       0, "Bottom up",      "Expand from bottom"},
		{3, "RULE_OF_THIRDS", 0, "Rule of thirds", "Expand from 9 places"},
		{0, NULL, 0, NULL, NULL}
	};

	prop = RNA_def_property(srna, "tile_order", PROP_ENUM, PROP_NONE);
	RNA_def_property_enum_sdna(prop, NULL, "custom1");
	RNA_def_property_enum_items(prop, tileorder_items);
	RNA_def_property_ui_text(prop, "Tile order", "Tile order");
	RNA_def_property_update(prop, NC_NODE | NA_EDITED, "rna_Node_update");

	prop = RNA_def_property(srna, "center_x", PROP_FLOAT, PROP_NONE);
	RNA_def_property_float_sdna(prop, NULL, "custom3");
	RNA_def_property_float_default(prop, 0.5f);
	RNA_def_property_range(prop, 0.0f, 1.0f);
	RNA_def_property_ui_text(prop, "X", "");
	RNA_def_property_update(prop, NC_NODE | NA_EDITED, "rna_Node_update");
	
	prop = RNA_def_property(srna, "center_y", PROP_FLOAT, PROP_NONE);
	RNA_def_property_float_sdna(prop, NULL, "custom4");
	RNA_def_property_float_default(prop, 0.5f);
	RNA_def_property_range(prop, 0.0f, 1.0f);
	RNA_def_property_ui_text(prop, "Y", "");
	RNA_def_property_update(prop, NC_NODE | NA_EDITED, "rna_Node_update");

	prop = RNA_def_property(srna, "use_alpha", PROP_BOOLEAN, PROP_NONE);
	RNA_def_property_boolean_negative_sdna(prop, NULL, "custom2", CMP_NODE_OUTPUT_IGNORE_ALPHA);
	RNA_def_property_ui_text(prop, "Use Alpha", "Colors are treated alpha premultiplied, or colors output straight (alpha gets set to 1)");
	RNA_def_property_update(prop, NC_NODE | NA_EDITED, "rna_Node_update");
}

static void def_cmp_composite(StructRNA *srna)
{
	PropertyRNA *prop;

	prop = RNA_def_property(srna, "use_alpha", PROP_BOOLEAN, PROP_NONE);
	RNA_def_property_boolean_negative_sdna(prop, NULL, "custom2", CMP_NODE_OUTPUT_IGNORE_ALPHA);
	RNA_def_property_ui_text(prop, "Use Alpha", "Colors are treated alpha premultiplied, or colors output straight (alpha gets set to 1)");
	RNA_def_property_update(prop, NC_NODE | NA_EDITED, "rna_Node_update");
}

static void def_cmp_keyingscreen(StructRNA *srna)
{
	PropertyRNA *prop;

	prop = RNA_def_property(srna, "clip", PROP_POINTER, PROP_NONE);
	RNA_def_property_pointer_sdna(prop, NULL, "id");
	RNA_def_property_struct_type(prop, "MovieClip");
	RNA_def_property_flag(prop, PROP_EDITABLE);
	RNA_def_property_ui_text(prop, "Movie Clip", "");
	RNA_def_property_update(prop, NC_NODE | NA_EDITED, "rna_Node_update");

	RNA_def_struct_sdna_from(srna, "NodeKeyingScreenData", "storage");

	prop = RNA_def_property(srna, "tracking_object", PROP_STRING, PROP_NONE);
	RNA_def_property_string_sdna(prop, NULL, "tracking_object");
	RNA_def_property_ui_text(prop, "Tracking Object", "");
	RNA_def_property_update(prop, NC_NODE | NA_EDITED, "rna_Node_update");
}

static void def_cmp_keying(StructRNA *srna)
{
	PropertyRNA *prop;

	RNA_def_struct_sdna_from(srna, "NodeKeyingData", "storage");

	prop = RNA_def_property(srna, "screen_balance", PROP_FLOAT, PROP_FACTOR);
	RNA_def_property_float_sdna(prop, NULL, "screen_balance");
	RNA_def_property_range(prop, 0.0f, 1.0f);
	RNA_def_property_ui_text(prop, "Screen Balance", "Balance between two non-primary channels primary channel is comparing against");
	RNA_def_property_update(prop, NC_NODE | NA_EDITED, "rna_Node_update");

	prop = RNA_def_property(srna, "despill_factor", PROP_FLOAT, PROP_FACTOR);
	RNA_def_property_float_sdna(prop, NULL, "despill_factor");
	RNA_def_property_range(prop, 0.0f, 1.0f);
	RNA_def_property_ui_text(prop, "Despill Factor", "Factor of despilling screen color from image");
	RNA_def_property_update(prop, NC_NODE | NA_EDITED, "rna_Node_update");

	prop = RNA_def_property(srna, "despill_balance", PROP_FLOAT, PROP_FACTOR);
	RNA_def_property_float_sdna(prop, NULL, "despill_balance");
	RNA_def_property_range(prop, 0.0f, 1.0f);
	RNA_def_property_ui_text(prop, "Despill Balance", "Balance between non-key colors used to detect amount of key color to be removed");
	RNA_def_property_update(prop, NC_NODE | NA_EDITED, "rna_Node_update");

	prop = RNA_def_property(srna, "clip_black", PROP_FLOAT, PROP_FACTOR);
	RNA_def_property_float_sdna(prop, NULL, "clip_black");
	RNA_def_property_range(prop, 0.0f, 1.0f);
	RNA_def_property_ui_text(prop, "Clip Black", "Value of non-scaled matte pixel which considers as fully background pixel");
	RNA_def_property_update(prop, NC_NODE | NA_EDITED, "rna_Node_update");

	prop = RNA_def_property(srna, "clip_white", PROP_FLOAT, PROP_FACTOR);
	RNA_def_property_float_sdna(prop, NULL, "clip_white");
	RNA_def_property_range(prop, 0.0f, 1.0f);
	RNA_def_property_ui_text(prop, "Clip White", "Value of non-scaled matte pixel which considers as fully foreground pixel");
	RNA_def_property_update(prop, NC_NODE | NA_EDITED, "rna_Node_update");

	prop = RNA_def_property(srna, "blur_pre", PROP_INT, PROP_NONE);
	RNA_def_property_int_sdna(prop, NULL, "blur_pre");
	RNA_def_property_range(prop, 0, 2048);
	RNA_def_property_ui_text(prop, "Pre Blur", "Chroma pre-blur size which applies before running keyer");
	RNA_def_property_update(prop, NC_NODE | NA_EDITED, "rna_Node_update");

	prop = RNA_def_property(srna, "blur_post", PROP_INT, PROP_NONE);
	RNA_def_property_int_sdna(prop, NULL, "blur_post");
	RNA_def_property_range(prop, 0, 2048);
	RNA_def_property_ui_text(prop, "Post Blur", "Matte blur size which applies after clipping and dilate/eroding");
	RNA_def_property_update(prop, NC_NODE | NA_EDITED, "rna_Node_update");

	prop = RNA_def_property(srna, "dilate_distance", PROP_INT, PROP_NONE);
	RNA_def_property_int_sdna(prop, NULL, "dilate_distance");
	RNA_def_property_range(prop, -100, 100);
	RNA_def_property_ui_text(prop, "Dilate/Erode", "Matte dilate/erode side");
	RNA_def_property_update(prop, NC_NODE | NA_EDITED, "rna_Node_update");

	prop = RNA_def_property(srna, "edge_kernel_radius", PROP_INT, PROP_NONE);
	RNA_def_property_int_sdna(prop, NULL, "edge_kernel_radius");
	RNA_def_property_range(prop, 0, 100);
	RNA_def_property_ui_text(prop, "Edge Kernel Radius", "Radius of kernel used to detect whether pixel belongs to edge");
	RNA_def_property_update(prop, NC_NODE | NA_EDITED, "rna_Node_update");

	prop = RNA_def_property(srna, "edge_kernel_tolerance", PROP_FLOAT, PROP_FACTOR);
	RNA_def_property_float_sdna(prop, NULL, "edge_kernel_tolerance");
	RNA_def_property_range(prop, 0.0f, 1.0f);
	RNA_def_property_ui_text(prop, "Edge Kernel Tolerance", "Tolerance to pixels inside kernel which are treating as belonging to the same plane");
	RNA_def_property_update(prop, NC_NODE | NA_EDITED, "rna_Node_update");

	prop = RNA_def_property(srna, "feather_falloff", PROP_ENUM, PROP_NONE);
	RNA_def_property_enum_sdna(prop, NULL, "feather_falloff");
	RNA_def_property_enum_items(prop, rna_enum_proportional_falloff_curve_only_items);
	RNA_def_property_ui_text(prop, "Feather Falloff", "Falloff type the feather");
	RNA_def_property_translation_context(prop, BLT_I18NCONTEXT_ID_CURVE); /* Abusing id_curve :/ */
	RNA_def_property_update(prop, NC_NODE | NA_EDITED, "rna_Node_update");

	prop = RNA_def_property(srna, "feather_distance", PROP_INT, PROP_NONE);
	RNA_def_property_int_sdna(prop, NULL, "feather_distance");
	RNA_def_property_range(prop, -100, 100);
	RNA_def_property_ui_text(prop, "Feather Distance", "Distance to grow/shrink the feather");
	RNA_def_property_update(prop, NC_NODE | NA_EDITED, "rna_Node_update");
}

static void def_cmp_trackpos(StructRNA *srna)
{
	PropertyRNA *prop;

	static EnumPropertyItem position_items[] = {
		{CMP_TRACKPOS_ABSOLUTE, "ABSOLUTE", 0,
		 "Absolute",  "Output absolute position of a marker"},
		{CMP_TRACKPOS_RELATIVE_START, "RELATIVE_START", 0,
		 "Relative Start",  "Output position of a marker relative to first marker of a track"},
		{CMP_TRACKPOS_RELATIVE_FRAME, "RELATIVE_FRAME", 0,
		 "Relative Frame",  "Output position of a marker relative to marker at given frame number"},
		{CMP_TRACKPOS_ABSOLUTE_FRAME, "ABSOLUTE_FRAME", 0,
		 "Absolute Frame",  "Output absolute position of a marker at given frame number"},
		{0, NULL, 0, NULL, NULL}
	};

	prop = RNA_def_property(srna, "clip", PROP_POINTER, PROP_NONE);
	RNA_def_property_pointer_sdna(prop, NULL, "id");
	RNA_def_property_struct_type(prop, "MovieClip");
	RNA_def_property_flag(prop, PROP_EDITABLE);
	RNA_def_property_ui_text(prop, "Movie Clip", "");
	RNA_def_property_update(prop, NC_NODE | NA_EDITED, "rna_Node_update");

	prop = RNA_def_property(srna, "position", PROP_ENUM, PROP_NONE);
	RNA_def_property_enum_sdna(prop, NULL, "custom1");
	RNA_def_property_enum_items(prop, position_items);
	RNA_def_property_ui_text(prop, "Position", "Which marker position to use for output");
	RNA_def_property_update(prop, NC_NODE | NA_EDITED, "rna_Node_update");

	prop = RNA_def_property(srna, "frame_relative", PROP_INT, PROP_NONE);
	RNA_def_property_int_sdna(prop, NULL, "custom2");
	RNA_def_property_ui_text(prop, "Frame", "Frame to be used for relative position");
	RNA_def_property_update(prop, NC_NODE | NA_EDITED, "rna_Node_update");

	RNA_def_struct_sdna_from(srna, "NodeTrackPosData", "storage");

	prop = RNA_def_property(srna, "tracking_object", PROP_STRING, PROP_NONE);
	RNA_def_property_string_sdna(prop, NULL, "tracking_object");
	RNA_def_property_ui_text(prop, "Tracking Object", "");
	RNA_def_property_update(prop, NC_NODE | NA_EDITED, "rna_Node_update");

	prop = RNA_def_property(srna, "track_name", PROP_STRING, PROP_NONE);
	RNA_def_property_string_sdna(prop, NULL, "track_name");
	RNA_def_property_ui_text(prop, "Track", "");
	RNA_def_property_update(prop, NC_NODE | NA_EDITED, "rna_Node_update");
}

static void def_cmp_translate(StructRNA *srna)
{
	static EnumPropertyItem translate_items[] = {
		{CMP_NODE_WRAP_NONE, "NONE",  0, "None",       "No wrapping on X and Y"},
		{CMP_NODE_WRAP_X,    "XAXIS", 0, "X Axis",     "Wrap all pixels on the X axis"},
		{CMP_NODE_WRAP_Y,    "YAXIS", 0, "Y Axis",     "Wrap all pixels on the Y axis"},
		{CMP_NODE_WRAP_XY,   "BOTH",  0, "Both Axes",  "Wrap all pixels on both axes"},
		{0, NULL, 0, NULL, NULL}
	};

	PropertyRNA *prop;

	RNA_def_struct_sdna_from(srna, "NodeTranslateData", "storage");

	prop = RNA_def_property(srna, "use_relative", PROP_BOOLEAN, PROP_NONE);
	RNA_def_property_boolean_sdna(prop, NULL, "relative", 1);
	RNA_def_property_ui_text(prop, "Relative", "Use relative (percent) values to define blur radius");
	RNA_def_property_update(prop, NC_NODE | NA_EDITED, "rna_Node_update");

	prop = RNA_def_property(srna, "wrap_axis", PROP_ENUM, PROP_NONE);
	RNA_def_property_enum_sdna(prop, NULL, "wrap_axis");
	RNA_def_property_enum_items(prop, translate_items);
	RNA_def_property_ui_text(prop, "Wrapping", "Wrap image on a specific axis");
	RNA_def_property_update(prop, NC_NODE | NA_EDITED, "rna_Node_update");
}

static void def_cmp_planetrackdeform(StructRNA *srna)
{
	PropertyRNA *prop;

	prop = RNA_def_property(srna, "clip", PROP_POINTER, PROP_NONE);
	RNA_def_property_pointer_sdna(prop, NULL, "id");
	RNA_def_property_struct_type(prop, "MovieClip");
	RNA_def_property_flag(prop, PROP_EDITABLE);
	RNA_def_property_ui_text(prop, "Movie Clip", "");
	RNA_def_property_update(prop, NC_NODE | NA_EDITED, "rna_Node_update");

	RNA_def_struct_sdna_from(srna, "NodePlaneTrackDeformData", "storage");

	prop = RNA_def_property(srna, "tracking_object", PROP_STRING, PROP_NONE);
	RNA_def_property_string_sdna(prop, NULL, "tracking_object");
	RNA_def_property_ui_text(prop, "Tracking Object", "");
	RNA_def_property_update(prop, NC_NODE | NA_EDITED, "rna_Node_update");

	prop = RNA_def_property(srna, "plane_track_name", PROP_STRING, PROP_NONE);
	RNA_def_property_string_sdna(prop, NULL, "plane_track_name");
	RNA_def_property_ui_text(prop, "Plane Track", "");
	RNA_def_property_update(prop, NC_NODE | NA_EDITED, "rna_Node_update");

	prop = RNA_def_property(srna, "use_motion_blur", PROP_BOOLEAN, PROP_NONE);
	RNA_def_property_boolean_sdna(prop, NULL, "flag", CMP_NODEFLAG_PLANETRACKDEFORM_MOTION_BLUR);
	RNA_def_property_ui_text(prop, "Motion Blur", "Use multi-sampled motion blur of the mask");
	RNA_def_property_update(prop, NC_NODE | NA_EDITED, "rna_Node_update");

	prop = RNA_def_property(srna, "motion_blur_samples", PROP_INT, PROP_NONE);
	RNA_def_property_range(prop, 1, CMP_NODE_PLANETRACKDEFORM_MBLUR_SAMPLES_MAX);
	RNA_def_property_ui_text(prop, "Samples", "Number of motion blur samples");
	RNA_def_property_update(prop, NC_NODE | NA_EDITED, "rna_Node_update");

	prop = RNA_def_property(srna, "motion_blur_shutter", PROP_FLOAT, PROP_NONE);
	RNA_def_property_range(prop, 0.0, 1.0f);
	RNA_def_property_ui_text(prop, "Shutter", "Exposure for motion blur as a factor of FPS");
	RNA_def_property_update(prop, NC_NODE | NA_EDITED, "rna_Node_update");
}

static void def_cmp_sunbeams(StructRNA *srna)
{
	PropertyRNA *prop;

	RNA_def_struct_sdna_from(srna, "NodeSunBeams", "storage");

	prop = RNA_def_property(srna, "source", PROP_FLOAT, PROP_NONE);
	RNA_def_property_float_sdna(prop, NULL, "source");
	RNA_def_property_range(prop, -100.0f, 100.0f);
	RNA_def_property_ui_range(prop, -10.0f, 10.0f, 10, 3);
	RNA_def_property_ui_text(prop, "Source", "Source point of rays as a factor of the image width & height");
	RNA_def_property_update(prop, NC_NODE | NA_EDITED, "rna_Node_update");

	prop = RNA_def_property(srna, "ray_length", PROP_FLOAT, PROP_UNSIGNED);
	RNA_def_property_float_sdna(prop, NULL, "ray_length");
	RNA_def_property_range(prop, 0.0f, 100.0f);
	RNA_def_property_ui_range(prop, 0.0f, 1.0f, 10, 3);
	RNA_def_property_ui_text(prop, "Ray Length", "Length of rays as a factor of the image size");
	RNA_def_property_update(prop, NC_NODE | NA_EDITED, "rna_Node_update");
}

/* -- Texture Nodes --------------------------------------------------------- */

static void def_tex_output(StructRNA *srna)
{
	PropertyRNA *prop;

	RNA_def_struct_sdna_from(srna, "TexNodeOutput", "storage");
	
	prop = RNA_def_property(srna, "filepath", PROP_STRING, PROP_NONE);
	RNA_def_property_string_sdna(prop, NULL, "name");
	RNA_def_property_ui_text(prop, "Output Name", "");
	RNA_def_property_update(prop, NC_NODE | NA_EDITED, "rna_Node_update");
}

static void def_tex_image(StructRNA *srna)
{
	PropertyRNA *prop;

	prop = RNA_def_property(srna, "image", PROP_POINTER, PROP_NONE);
	RNA_def_property_pointer_sdna(prop, NULL, "id");
	RNA_def_property_struct_type(prop, "Image");
	RNA_def_property_flag(prop, PROP_EDITABLE);
	RNA_def_property_ui_text(prop, "Image", "");
	RNA_def_property_update(prop, NC_NODE | NA_EDITED, "rna_Node_update");

	prop = RNA_def_property(srna, "image_user", PROP_POINTER, PROP_NONE);
	RNA_def_property_pointer_sdna(prop, NULL, "storage");
	RNA_def_property_struct_type(prop, "ImageUser");
	RNA_def_property_ui_text(prop, "Image User",
	                         "Parameters defining the image duration, offset and related settings");
	RNA_def_property_update(prop, NC_NODE | NA_EDITED, "rna_Node_update");
}

static void def_tex_bricks(StructRNA *srna)
{
	PropertyRNA *prop;

	prop = RNA_def_property(srna, "offset", PROP_FLOAT, PROP_NONE);
	RNA_def_property_float_sdna(prop, NULL, "custom3");
	RNA_def_property_range(prop, 0.0f, 1.0f);
	RNA_def_property_ui_text(prop, "Offset Amount", "");
	RNA_def_property_update(prop, NC_NODE | NA_EDITED, "rna_Node_update");
	
	prop = RNA_def_property(srna, "offset_frequency", PROP_INT, PROP_NONE);
	RNA_def_property_int_sdna(prop, NULL, "custom1");
	RNA_def_property_range(prop, 2, 99);
	RNA_def_property_ui_text(prop, "Offset Frequency", "Offset every N rows");
	RNA_def_property_update(prop, NC_NODE | NA_EDITED, "rna_Node_update");
	
	prop = RNA_def_property(srna, "squash", PROP_FLOAT, PROP_NONE);
	RNA_def_property_float_sdna(prop, NULL, "custom4");
	RNA_def_property_range(prop, 0.0f, 99.0f);
	RNA_def_property_ui_text(prop, "Squash Amount", "");
	RNA_def_property_update(prop, NC_NODE | NA_EDITED, "rna_Node_update");
	
	prop = RNA_def_property(srna, "squash_frequency", PROP_INT, PROP_NONE);
	RNA_def_property_int_sdna(prop, NULL, "custom2");
	RNA_def_property_range(prop, 2, 99);
	RNA_def_property_ui_text(prop, "Squash Frequency", "Squash every N rows");
	RNA_def_property_update(prop, NC_NODE | NA_EDITED, "rna_Node_update");
}

/* -------------------------------------------------------------------------- */

static void rna_def_shader_node(BlenderRNA *brna)
{
	StructRNA *srna;
	
	srna = RNA_def_struct(brna, "ShaderNode", "NodeInternal");
	RNA_def_struct_ui_text(srna, "Shader Node", "Material shader node");
	RNA_def_struct_sdna(srna, "bNode");
	RNA_def_struct_register_funcs(srna, "rna_ShaderNode_register", "rna_Node_unregister", NULL);
}

static void rna_def_compositor_node(BlenderRNA *brna)
{
	StructRNA *srna;
	FunctionRNA *func;
	
	srna = RNA_def_struct(brna, "CompositorNode", "NodeInternal");
	RNA_def_struct_ui_text(srna, "Compositor Node", "");
	RNA_def_struct_sdna(srna, "bNode");
	RNA_def_struct_register_funcs(srna, "rna_CompositorNode_register", "rna_Node_unregister", NULL);
	
	/* compositor node need_exec flag */
	func = RNA_def_function(srna, "tag_need_exec", "rna_CompositorNode_tag_need_exec");
	RNA_def_function_ui_description(func, "Tag the node for compositor update");
}

static void rna_def_texture_node(BlenderRNA *brna)
{
	StructRNA *srna;
	
	srna = RNA_def_struct(brna, "TextureNode", "NodeInternal");
	RNA_def_struct_ui_text(srna, "Texture Node", "");
	RNA_def_struct_sdna(srna, "bNode");
	RNA_def_struct_register_funcs(srna, "rna_TextureNode_register", "rna_Node_unregister", NULL);
}

/* -------------------------------------------------------------------------- */

static void rna_def_node_socket(BlenderRNA *brna)
{
	StructRNA *srna;
	PropertyRNA *prop;
	PropertyRNA *parm;
	FunctionRNA *func;
	
	static float default_draw_color[] = { 0.0f, 0.0f, 0.0f, 1.0f };
	
	srna = RNA_def_struct(brna, "NodeSocket", NULL);
	RNA_def_struct_ui_text(srna, "Node Socket", "Input or output socket of a node");
	RNA_def_struct_sdna(srna, "bNodeSocket");
	RNA_def_struct_refine_func(srna, "rna_NodeSocket_refine");
	RNA_def_struct_ui_icon(srna, ICON_PLUG);
	RNA_def_struct_path_func(srna, "rna_NodeSocket_path");
	RNA_def_struct_register_funcs(srna, "rna_NodeSocket_register", "rna_NodeSocket_unregister", NULL);
	RNA_def_struct_idprops_func(srna, "rna_NodeSocket_idprops");

	prop = RNA_def_property(srna, "name", PROP_STRING, PROP_NONE);
	RNA_def_property_ui_text(prop, "Name", "Socket name");
	RNA_def_struct_name_property(srna, prop);
	RNA_def_property_update(prop, NC_NODE | NA_EDITED, "rna_NodeSocket_update");

	prop = RNA_def_property(srna, "identifier", PROP_STRING, PROP_NONE);
	RNA_def_property_string_sdna(prop, NULL, "identifier");
	RNA_def_property_clear_flag(prop, PROP_EDITABLE);
	RNA_def_property_ui_text(prop, "Identifier", "Unique identifier for mapping sockets");

	prop = RNA_def_property(srna, "is_output", PROP_BOOLEAN, PROP_NONE);
	RNA_def_property_boolean_funcs(prop, "rna_NodeSocket_is_output_get", NULL);
	RNA_def_property_clear_flag(prop, PROP_EDITABLE);
	RNA_def_property_ui_text(prop, "Is Output", "True if the socket is an output, otherwise input");

	prop = RNA_def_property(srna, "hide", PROP_BOOLEAN, PROP_NONE);
	RNA_def_property_boolean_sdna(prop, NULL, "flag", SOCK_HIDDEN);
	RNA_def_property_boolean_funcs(prop, NULL, "rna_NodeSocket_hide_set");
	RNA_def_property_ui_text(prop, "Hide", "Hide the socket");
	RNA_def_property_update(prop, NC_NODE | ND_DISPLAY, NULL);

	prop = RNA_def_property(srna, "enabled", PROP_BOOLEAN, PROP_NONE);
	RNA_def_property_boolean_negative_sdna(prop, NULL, "flag", SOCK_UNAVAIL);
	RNA_def_property_ui_text(prop, "Enabled", "Enable the socket");
	RNA_def_property_update(prop, NC_NODE | ND_DISPLAY, NULL);

	prop = RNA_def_property(srna, "link_limit", PROP_INT, PROP_NONE);
	RNA_def_property_int_sdna(prop, NULL, "limit");
	RNA_def_property_int_funcs(prop, NULL, "rna_NodeSocket_link_limit_set", NULL);
	RNA_def_property_range(prop, 1, 0xFFF);
	RNA_def_property_ui_text(prop, "Link Limit", "Max number of links allowed for this socket");
	RNA_def_property_update(prop, NC_NODE | NA_EDITED, NULL);

	prop = RNA_def_property(srna, "is_linked", PROP_BOOLEAN, PROP_NONE);
	RNA_def_property_boolean_sdna(prop, NULL, "flag", SOCK_IN_USE);
	RNA_def_property_clear_flag(prop, PROP_EDITABLE);
	RNA_def_property_ui_text(prop, "Linked", "True if the socket is connected");

	prop = RNA_def_property(srna, "show_expanded", PROP_BOOLEAN, PROP_NONE);
	RNA_def_property_boolean_negative_sdna(prop, NULL, "flag", SOCK_COLLAPSED);
	RNA_def_property_ui_text(prop, "Expanded", "Socket links are expanded in the user interface");
	RNA_def_property_update(prop, NC_NODE | NA_EDITED, NULL);

	prop = RNA_def_property(srna, "hide_value", PROP_BOOLEAN, PROP_NONE);
	RNA_def_property_boolean_sdna(prop, NULL, "flag", SOCK_HIDE_VALUE);
	RNA_def_property_ui_text(prop, "Hide Value", "Hide the socket input value");
	RNA_def_property_update(prop, NC_NODE | ND_DISPLAY, NULL);

	prop = RNA_def_property(srna, "node", PROP_POINTER, PROP_NONE);
	RNA_def_property_pointer_funcs(prop, "rna_NodeSocket_node_get", NULL, NULL, NULL);
	RNA_def_property_struct_type(prop, "Node");
	RNA_def_property_clear_flag(prop, PROP_EDITABLE);
	RNA_def_property_ui_text(prop, "Node", "Node owning this socket");

	/* NB: the type property is used by standard sockets.
	 * Ideally should be defined only for the registered subclass,
	 * but to use the existing DNA is added in the base type here.
	 * Future socket types can ignore or override this if needed.
	 */
	prop = RNA_def_property(srna, "type", PROP_ENUM, PROP_NONE);
	RNA_def_property_enum_sdna(prop, NULL, "type");
	RNA_def_property_enum_items(prop, node_socket_type_items);
	RNA_def_property_enum_default(prop, SOCK_FLOAT);
	RNA_def_property_ui_text(prop, "Type", "Data type");
	RNA_def_property_update(prop, NC_NODE | NA_EDITED, "rna_NodeSocket_update");

	/* registration */
	prop = RNA_def_property(srna, "bl_idname", PROP_STRING, PROP_NONE);
	RNA_def_property_string_sdna(prop, NULL, "typeinfo->idname");
	RNA_def_property_flag(prop, PROP_REGISTER);
	RNA_def_property_ui_text(prop, "ID Name", "");

	/* draw socket */
	func = RNA_def_function(srna, "draw", NULL);
	RNA_def_function_ui_description(func, "Draw socket");
	RNA_def_function_flag(func, FUNC_REGISTER);
	parm = RNA_def_pointer(func, "context", "Context", "", "");
	RNA_def_property_flag(parm, PROP_REQUIRED | PROP_NEVER_NULL);
	parm = RNA_def_property(func, "layout", PROP_POINTER, PROP_NONE);
	RNA_def_property_struct_type(parm, "UILayout");
	RNA_def_property_ui_text(parm, "Layout", "Layout in the UI");
	RNA_def_property_flag(parm, PROP_REQUIRED | PROP_NEVER_NULL);
	parm = RNA_def_property(func, "node", PROP_POINTER, PROP_NONE);
	RNA_def_property_struct_type(parm, "Node");
	RNA_def_property_ui_text(parm, "Node", "Node the socket belongs to");
	RNA_def_property_flag(parm, PROP_REQUIRED | PROP_NEVER_NULL | PROP_RNAPTR);
	parm = RNA_def_property(func, "text", PROP_STRING, PROP_NONE);
	RNA_def_property_ui_text(parm, "Text", "Text label to draw alongside properties");
	// RNA_def_property_string_default(parm, "");
	RNA_def_property_flag(parm, PROP_REQUIRED);

	func = RNA_def_function(srna, "draw_color", NULL);
	RNA_def_function_ui_description(func, "Color of the socket icon");
	RNA_def_function_flag(func, FUNC_REGISTER);
	parm = RNA_def_pointer(func, "context", "Context", "", "");
	RNA_def_property_flag(parm, PROP_REQUIRED | PROP_NEVER_NULL);
	parm = RNA_def_property(func, "node", PROP_POINTER, PROP_NONE);
	RNA_def_property_struct_type(parm, "Node");
	RNA_def_property_ui_text(parm, "Node", "Node the socket belongs to");
	RNA_def_property_flag(parm, PROP_REQUIRED | PROP_NEVER_NULL | PROP_RNAPTR);
	parm = RNA_def_float_array(func, "color", 4, default_draw_color, 0.0f, 1.0f, "Color", "", 0.0f, 1.0f);
	RNA_def_function_output(func, parm);
}

static void rna_def_node_socket_interface(BlenderRNA *brna)
{
	StructRNA *srna;
	PropertyRNA *prop;
	PropertyRNA *parm;
	FunctionRNA *func;
	
	static float default_draw_color[] = { 0.0f, 0.0f, 0.0f, 1.0f };
	
	srna = RNA_def_struct(brna, "NodeSocketInterface", NULL);
	RNA_def_struct_ui_text(srna, "Node Socket Template", "Parameters to define node sockets");
	/* XXX Using bNodeSocket DNA for templates is a compatibility hack.
	 * This allows to keep the inputs/outputs lists in bNodeTree working for earlier versions
	 * and at the same time use them for socket templates in groups.
	 */
	RNA_def_struct_sdna(srna, "bNodeSocket");
	RNA_def_struct_refine_func(srna, "rna_NodeSocketInterface_refine");
	RNA_def_struct_path_func(srna, "rna_NodeSocketInterface_path");
	RNA_def_struct_idprops_func(srna, "rna_NodeSocketInterface_idprops");
	RNA_def_struct_register_funcs(srna, "rna_NodeSocketInterface_register", "rna_NodeSocketInterface_unregister", NULL);

	prop = RNA_def_property(srna, "name", PROP_STRING, PROP_NONE);
	RNA_def_property_ui_text(prop, "Name", "Socket name");
	RNA_def_struct_name_property(srna, prop);
	RNA_def_property_update(prop, NC_NODE | NA_EDITED, "rna_NodeSocketInterface_update");

	prop = RNA_def_property(srna, "identifier", PROP_STRING, PROP_NONE);
	RNA_def_property_string_sdna(prop, NULL, "identifier");
	RNA_def_property_clear_flag(prop, PROP_EDITABLE);
	RNA_def_property_ui_text(prop, "Identifier", "Unique identifier for mapping sockets");

	prop = RNA_def_property(srna, "is_output", PROP_BOOLEAN, PROP_NONE);
	RNA_def_property_boolean_funcs(prop, "rna_NodeSocket_is_output_get", NULL);
	RNA_def_property_clear_flag(prop, PROP_EDITABLE);
	RNA_def_property_ui_text(prop, "Is Output", "True if the socket is an output, otherwise input");

	/* registration */
	prop = RNA_def_property(srna, "bl_socket_idname", PROP_STRING, PROP_NONE);
	RNA_def_property_string_sdna(prop, NULL, "typeinfo->idname");
	RNA_def_property_flag(prop, PROP_REGISTER);
	RNA_def_property_ui_text(prop, "ID Name", "");

	func = RNA_def_function(srna, "draw", NULL);
	RNA_def_function_ui_description(func, "Draw template settings");
	RNA_def_function_flag(func, FUNC_REGISTER_OPTIONAL);
	parm = RNA_def_pointer(func, "context", "Context", "", "");
	RNA_def_property_flag(parm, PROP_REQUIRED | PROP_NEVER_NULL);
	parm = RNA_def_property(func, "layout", PROP_POINTER, PROP_NONE);
	RNA_def_property_struct_type(parm, "UILayout");
	RNA_def_property_ui_text(parm, "Layout", "Layout in the UI");
	RNA_def_property_flag(parm, PROP_REQUIRED | PROP_NEVER_NULL);

	func = RNA_def_function(srna, "draw_color", NULL);
	RNA_def_function_ui_description(func, "Color of the socket icon");
	RNA_def_function_flag(func, FUNC_REGISTER);
	parm = RNA_def_pointer(func, "context", "Context", "", "");
	RNA_def_property_flag(parm, PROP_REQUIRED | PROP_NEVER_NULL);
	parm = RNA_def_float_array(func, "color", 4, default_draw_color, 0.0f, 1.0f, "Color", "", 0.0f, 1.0f);
	RNA_def_function_output(func, parm);

	func = RNA_def_function(srna, "register_properties", NULL);
	RNA_def_function_ui_description(func, "Define RNA properties of a socket");
	RNA_def_function_flag(func, FUNC_REGISTER_OPTIONAL | FUNC_ALLOW_WRITE);
	parm = RNA_def_pointer(func, "data_rna_type", "Struct", "Data RNA Type", "RNA type for special socket properties");
	RNA_def_property_flag(parm, PROP_REQUIRED);

	func = RNA_def_function(srna, "init_socket", NULL);
	RNA_def_function_ui_description(func, "Initialize a node socket instance");
	RNA_def_function_flag(func, FUNC_REGISTER_OPTIONAL | FUNC_ALLOW_WRITE);
	parm = RNA_def_pointer(func, "node", "Node", "Node", "Node of the socket to initialize");
	RNA_def_property_flag(parm, PROP_REQUIRED | PROP_NEVER_NULL | PROP_RNAPTR);
	parm = RNA_def_pointer(func, "socket", "NodeSocket", "Socket", "Socket to initialize");
	RNA_def_property_flag(parm, PROP_REQUIRED | PROP_NEVER_NULL | PROP_RNAPTR);
	parm = RNA_def_string(func, "data_path", NULL, 0, "Data Path", "Path to specialized socket data");
	RNA_def_property_flag(parm, PROP_REQUIRED);

	func = RNA_def_function(srna, "from_socket", NULL);
	RNA_def_function_ui_description(func, "Setup template parameters from an existing socket");
	RNA_def_function_flag(func, FUNC_REGISTER_OPTIONAL | FUNC_ALLOW_WRITE);
	parm = RNA_def_pointer(func, "node", "Node", "Node", "Node of the original socket");
	RNA_def_property_flag(parm, PROP_REQUIRED | PROP_NEVER_NULL | PROP_RNAPTR);
	parm = RNA_def_pointer(func, "socket", "NodeSocket", "Socket", "Original socket");
	RNA_def_property_flag(parm, PROP_REQUIRED | PROP_NEVER_NULL | PROP_RNAPTR);
}

static void rna_def_node_socket_float(BlenderRNA *brna, const char *idname, const char *interface_idname, PropertySubType subtype)
{
	StructRNA *srna;
	PropertyRNA *prop;
	float value_default;
	
	/* choose sensible common default based on subtype */
	switch (subtype) {
		case PROP_FACTOR:
			value_default = 1.0f;
			break;
		case PROP_PERCENTAGE:
			value_default = 100.0f;
			break;
		default:
			value_default = 0.0f;
			break;
	}
	
	srna = RNA_def_struct(brna, idname, "NodeSocketStandard");
	RNA_def_struct_ui_text(srna, "Float Node Socket", "Floating point number socket of a node");
	RNA_def_struct_sdna(srna, "bNodeSocket");
	
	RNA_def_struct_sdna_from(srna, "bNodeSocketValueFloat", "default_value");
	
	prop = RNA_def_property(srna, "default_value", PROP_FLOAT, subtype);
	RNA_def_property_float_sdna(prop, NULL, "value");
	RNA_def_property_float_funcs(prop, NULL, NULL, "rna_NodeSocketStandard_float_range");
	RNA_def_property_ui_text(prop, "Default Value", "Input value used for unconnected socket");
	RNA_def_property_update(prop, NC_NODE | NA_EDITED, "rna_NodeSocketStandard_value_update");
	RNA_def_property_flag(prop, PROP_CONTEXT_UPDATE);
	
	RNA_def_struct_sdna_from(srna, "bNodeSocket", NULL);
	
	/* socket interface */
	srna = RNA_def_struct(brna, interface_idname, "NodeSocketInterfaceStandard");
	RNA_def_struct_ui_text(srna, "Float Node Socket Interface", "Floating point number socket of a node");
	RNA_def_struct_sdna(srna, "bNodeSocket");
	
	RNA_def_struct_sdna_from(srna, "bNodeSocketValueFloat", "default_value");
	
	prop = RNA_def_property(srna, "default_value", PROP_FLOAT, subtype);
	RNA_def_property_float_sdna(prop, NULL, "value");
	RNA_def_property_float_default(prop, value_default);
	RNA_def_property_float_funcs(prop, NULL, NULL, "rna_NodeSocketStandard_float_range");
	RNA_def_property_ui_text(prop, "Default Value", "Input value used for unconnected socket");
	RNA_def_property_update(prop, NC_NODE | NA_EDITED, "rna_NodeSocketInterface_update");
	
	prop = RNA_def_property(srna, "min_value", PROP_FLOAT, PROP_NONE);
	RNA_def_property_float_sdna(prop, NULL, "min");
	RNA_def_property_ui_text(prop, "Minimum Value", "Minimum value");
	RNA_def_property_update(prop, NC_NODE | NA_EDITED, "rna_NodeSocketInterface_update");
	
	prop = RNA_def_property(srna, "max_value", PROP_FLOAT, PROP_NONE);
	RNA_def_property_float_sdna(prop, NULL, "max");
	RNA_def_property_ui_text(prop, "Maximum Value", "Maximum value");
	RNA_def_property_update(prop, NC_NODE | NA_EDITED, "rna_NodeSocketInterface_update");
	
	RNA_def_struct_sdna_from(srna, "bNodeSocket", NULL);
}

static void rna_def_node_socket_int(BlenderRNA *brna, const char *identifier, const char *interface_idname, PropertySubType subtype)
{
	StructRNA *srna;
	PropertyRNA *prop;
	int value_default;
	
	/* choose sensible common default based on subtype */
	switch (subtype) {
		case PROP_FACTOR:
			value_default = 1;
			break;
		case PROP_PERCENTAGE:
			value_default = 100;
			break;
		default:
			value_default = 0;
			break;
	}
	
	srna = RNA_def_struct(brna, identifier, "NodeSocketStandard");
	RNA_def_struct_ui_text(srna, "Integer Node Socket", "Integer number socket of a node");
	RNA_def_struct_sdna(srna, "bNodeSocket");
	
	RNA_def_struct_sdna_from(srna, "bNodeSocketValueInt", "default_value");
	
	prop = RNA_def_property(srna, "default_value", PROP_INT, subtype);
	RNA_def_property_int_sdna(prop, NULL, "value");
	RNA_def_property_int_default(prop, value_default);
	RNA_def_property_int_funcs(prop, NULL, NULL, "rna_NodeSocketStandard_int_range");
	RNA_def_property_ui_text(prop, "Default Value", "Input value used for unconnected socket");
	RNA_def_property_update(prop, NC_NODE | NA_EDITED, "rna_NodeSocketStandard_value_update");
	RNA_def_property_flag(prop, PROP_CONTEXT_UPDATE);
	
	RNA_def_struct_sdna_from(srna, "bNodeSocket", NULL);
	
	/* socket interface */
	srna = RNA_def_struct(brna, interface_idname, "NodeSocketInterfaceStandard");
	RNA_def_struct_ui_text(srna, "Integer Node Socket Interface", "Integer number socket of a node");
	RNA_def_struct_sdna(srna, "bNodeSocket");

	RNA_def_struct_sdna_from(srna, "bNodeSocketValueInt", "default_value");
	
	prop = RNA_def_property(srna, "default_value", PROP_INT, subtype);
	RNA_def_property_int_sdna(prop, NULL, "value");
	RNA_def_property_int_funcs(prop, NULL, NULL, "rna_NodeSocketStandard_int_range");
	RNA_def_property_ui_text(prop, "Default Value", "Input value used for unconnected socket");
	RNA_def_property_update(prop, NC_NODE | NA_EDITED, "rna_NodeSocketInterface_update");
	
	prop = RNA_def_property(srna, "min_value", PROP_INT, PROP_NONE);
	RNA_def_property_int_sdna(prop, NULL, "min");
	RNA_def_property_ui_text(prop, "Minimum Value", "Minimum value");
	RNA_def_property_update(prop, NC_NODE | NA_EDITED, "rna_NodeSocketInterface_update");
	
	prop = RNA_def_property(srna, "max_value", PROP_INT, PROP_NONE);
	RNA_def_property_int_sdna(prop, NULL, "max");
	RNA_def_property_ui_text(prop, "Maximum Value", "Maximum value");
	RNA_def_property_update(prop, NC_NODE | NA_EDITED, "rna_NodeSocketInterface_update");
	
	RNA_def_struct_sdna_from(srna, "bNodeSocket", NULL);
}

static void rna_def_node_socket_bool(BlenderRNA *brna, const char *identifier, const char *interface_idname)
{
	StructRNA *srna;
	PropertyRNA *prop;
	
	srna = RNA_def_struct(brna, identifier, "NodeSocketStandard");
	RNA_def_struct_ui_text(srna, "Boolean Node Socket", "Boolean value socket of a node");
	RNA_def_struct_sdna(srna, "bNodeSocket");
	
	RNA_def_struct_sdna_from(srna, "bNodeSocketValueBoolean", "default_value");
	
	prop = RNA_def_property(srna, "default_value", PROP_BOOLEAN, PROP_NONE);
	RNA_def_property_boolean_sdna(prop, NULL, "value", 1);
	RNA_def_property_ui_text(prop, "Default Value", "Input value used for unconnected socket");
	RNA_def_property_update(prop, NC_NODE | NA_EDITED, "rna_NodeSocketStandard_value_update");
	RNA_def_property_flag(prop, PROP_CONTEXT_UPDATE);
	
	RNA_def_struct_sdna_from(srna, "bNodeSocket", NULL);
	
	/* socket interface */
	srna = RNA_def_struct(brna, interface_idname, "NodeSocketInterfaceStandard");
	RNA_def_struct_ui_text(srna, "Boolean Node Socket Interface", "Boolean value socket of a node");
	RNA_def_struct_sdna(srna, "bNodeSocket");
	
	RNA_def_struct_sdna_from(srna, "bNodeSocketValueBoolean", "default_value");
	
	prop = RNA_def_property(srna, "default_value", PROP_BOOLEAN, PROP_NONE);
	RNA_def_property_boolean_sdna(prop, NULL, "value", 1);
	RNA_def_property_ui_text(prop, "Default Value", "Input value used for unconnected socket");
	RNA_def_property_update(prop, NC_NODE | NA_EDITED, "rna_NodeSocketInterface_update");
	
	RNA_def_struct_sdna_from(srna, "bNodeSocket", NULL);
}

static void rna_def_node_socket_vector(BlenderRNA *brna, const char *identifier, const char *interface_idname, PropertySubType subtype)
{
	StructRNA *srna;
	PropertyRNA *prop;
	const float *value_default;
	
	/* choose sensible common default based on subtype */
	switch (subtype) {
		case PROP_DIRECTION: {
			static const float default_direction[3] = {0.0f, 0.0f, 1.0f};
			value_default = default_direction;
			break;
		}
		default: {
			static const float default_vector[3] = {0.0f, 0.0f, 0.0f};
			value_default = default_vector;
			break;
		}
	}
	
	srna = RNA_def_struct(brna, identifier, "NodeSocketStandard");
	RNA_def_struct_ui_text(srna, "Vector Node Socket", "3D vector socket of a node");
	RNA_def_struct_sdna(srna, "bNodeSocket");
	
	RNA_def_struct_sdna_from(srna, "bNodeSocketValueVector", "default_value");
	
	prop = RNA_def_property(srna, "default_value", PROP_FLOAT, subtype);
	RNA_def_property_float_sdna(prop, NULL, "value");
	RNA_def_property_float_array_default(prop, value_default);
	RNA_def_property_float_funcs(prop, NULL, NULL, "rna_NodeSocketStandard_vector_range");
	RNA_def_property_ui_text(prop, "Default Value", "Input value used for unconnected socket");
	RNA_def_property_update(prop, NC_NODE | NA_EDITED, "rna_NodeSocketStandard_value_update");
	RNA_def_property_flag(prop, PROP_CONTEXT_UPDATE);
	
	RNA_def_struct_sdna_from(srna, "bNodeSocket", NULL);
	
	/* socket interface */
	srna = RNA_def_struct(brna, interface_idname, "NodeSocketInterfaceStandard");
	RNA_def_struct_ui_text(srna, "Vector Node Socket Interface", "3D vector socket of a node");
	RNA_def_struct_sdna(srna, "bNodeSocket");
	
	RNA_def_struct_sdna_from(srna, "bNodeSocketValueVector", "default_value");
	
	prop = RNA_def_property(srna, "default_value", PROP_FLOAT, subtype);
	RNA_def_property_float_sdna(prop, NULL, "value");
	RNA_def_property_float_funcs(prop, NULL, NULL, "rna_NodeSocketStandard_vector_range");
	RNA_def_property_ui_text(prop, "Default Value", "Input value used for unconnected socket");
	RNA_def_property_update(prop, NC_NODE | NA_EDITED, "rna_NodeSocketInterface_update");
	
	prop = RNA_def_property(srna, "min_value", PROP_FLOAT, PROP_NONE);
	RNA_def_property_float_sdna(prop, NULL, "min");
	RNA_def_property_ui_text(prop, "Minimum Value", "Minimum value");
	RNA_def_property_update(prop, NC_NODE | NA_EDITED, "rna_NodeSocketInterface_update");
	
	prop = RNA_def_property(srna, "max_value", PROP_FLOAT, PROP_NONE);
	RNA_def_property_float_sdna(prop, NULL, "max");
	RNA_def_property_ui_text(prop, "Maximum Value", "Maximum value");
	RNA_def_property_update(prop, NC_NODE | NA_EDITED, "rna_NodeSocketInterface_update");
	
	RNA_def_struct_sdna_from(srna, "bNodeSocket", NULL);
}

static void rna_def_node_socket_color(BlenderRNA *brna, const char *identifier, const char *interface_idname)
{
	StructRNA *srna;
	PropertyRNA *prop;
	
	srna = RNA_def_struct(brna, identifier, "NodeSocketStandard");
	RNA_def_struct_ui_text(srna, "Color Node Socket", "RGBA color socket of a node");
	RNA_def_struct_sdna(srna, "bNodeSocket");
	
	RNA_def_struct_sdna_from(srna, "bNodeSocketValueRGBA", "default_value");
	
	prop = RNA_def_property(srna, "default_value", PROP_FLOAT, PROP_COLOR);
	RNA_def_property_float_sdna(prop, NULL, "value");
	RNA_def_property_ui_text(prop, "Default Value", "Input value used for unconnected socket");
	RNA_def_property_update(prop, NC_NODE | NA_EDITED, "rna_NodeSocketStandard_value_update");
	RNA_def_property_flag(prop, PROP_CONTEXT_UPDATE);
	
	RNA_def_struct_sdna_from(srna, "bNodeSocket", NULL);
	
	/* socket interface */
	srna = RNA_def_struct(brna, interface_idname, "NodeSocketInterfaceStandard");
	RNA_def_struct_ui_text(srna, "Color Node Socket Interface", "RGBA color socket of a node");
	RNA_def_struct_sdna(srna, "bNodeSocket");
	
	RNA_def_struct_sdna_from(srna, "bNodeSocketValueRGBA", "default_value");
	
	prop = RNA_def_property(srna, "default_value", PROP_FLOAT, PROP_COLOR);
	RNA_def_property_float_sdna(prop, NULL, "value");
	RNA_def_property_ui_text(prop, "Default Value", "Input value used for unconnected socket");
	RNA_def_property_update(prop, NC_NODE | NA_EDITED, "rna_NodeSocketInterface_update");
	
	RNA_def_struct_sdna_from(srna, "bNodeSocket", NULL);
}

static void rna_def_node_socket_string(BlenderRNA *brna, const char *identifier, const char *interface_idname)
{
	StructRNA *srna;
	PropertyRNA *prop;
	
	srna = RNA_def_struct(brna, identifier, "NodeSocketStandard");
	RNA_def_struct_ui_text(srna, "String Node Socket", "String socket of a node");
	RNA_def_struct_sdna(srna, "bNodeSocket");
	
	RNA_def_struct_sdna_from(srna, "bNodeSocketValueString", "default_value");
	
	prop = RNA_def_property(srna, "default_value", PROP_STRING, PROP_NONE);
	RNA_def_property_string_sdna(prop, NULL, "value");
	RNA_def_property_ui_text(prop, "Default Value", "Input value used for unconnected socket");
	RNA_def_property_update(prop, NC_NODE | NA_EDITED, "rna_NodeSocketStandard_value_update");
	RNA_def_property_flag(prop, PROP_CONTEXT_UPDATE);
	
	RNA_def_struct_sdna_from(srna, "bNodeSocket", NULL);
	
	/* socket interface */
	srna = RNA_def_struct(brna, interface_idname, "NodeSocketInterfaceStandard");
	RNA_def_struct_ui_text(srna, "String Node Socket Interface", "String socket of a node");
	RNA_def_struct_sdna(srna, "bNodeSocket");
	
	RNA_def_struct_sdna_from(srna, "bNodeSocketValueString", "default_value");
	
	prop = RNA_def_property(srna, "default_value", PROP_STRING, PROP_NONE);
	RNA_def_property_string_sdna(prop, NULL, "value");
	RNA_def_property_ui_text(prop, "Default Value", "Input value used for unconnected socket");
	RNA_def_property_update(prop, NC_NODE | NA_EDITED, "rna_NodeSocketInterface_update");
	
	RNA_def_struct_sdna_from(srna, "bNodeSocket", NULL);
}

static void rna_def_node_socket_shader(BlenderRNA *brna, const char *identifier, const char *interface_idname)
{
	StructRNA *srna;
	
	srna = RNA_def_struct(brna, identifier, "NodeSocketStandard");
	RNA_def_struct_ui_text(srna, "Shader Node Socket", "Shader socket of a node");
	RNA_def_struct_sdna(srna, "bNodeSocket");
	
	/* socket interface */
	srna = RNA_def_struct(brna, interface_idname, "NodeSocketInterfaceStandard");
	RNA_def_struct_ui_text(srna, "Shader Node Socket Interface", "Shader socket of a node");
	RNA_def_struct_sdna(srna, "bNodeSocket");
}

static void rna_def_node_socket_virtual(BlenderRNA *brna, const char *identifier)
{
	StructRNA *srna;
	
	srna = RNA_def_struct(brna, identifier, "NodeSocketStandard");
	RNA_def_struct_ui_text(srna, "Virtual Node Socket", "Virtual socket of a node");
	RNA_def_struct_sdna(srna, "bNodeSocket");
}

static void rna_def_node_socket_standard_types(BlenderRNA *brna)
{
	/* XXX Workaround: Registered functions are not exposed in python by bpy,
	 * it expects them to be registered from python and use the native implementation.
	 * However, the standard socket types below are not registering these functions from python,
	 * so in order to call them in py scripts we need to overload and replace them with plain C callbacks.
	 * These types provide a usable basis for socket types defined in C.
	 */
	
	StructRNA *srna;
	PropertyRNA *parm, *prop;
	FunctionRNA *func;
	
	static float default_draw_color[] = { 0.0f, 0.0f, 0.0f, 1.0f };
	
	srna = RNA_def_struct(brna, "NodeSocketStandard", "NodeSocket");
	RNA_def_struct_sdna(srna, "bNodeSocket");
	
	/* draw socket */
	func = RNA_def_function(srna, "draw", "rna_NodeSocketStandard_draw");
	RNA_def_function_flag(func, FUNC_USE_SELF_ID);
	RNA_def_function_ui_description(func, "Draw socket");
	parm = RNA_def_pointer(func, "context", "Context", "", "");
	RNA_def_property_flag(parm, PROP_REQUIRED | PROP_NEVER_NULL);
	parm = RNA_def_property(func, "layout", PROP_POINTER, PROP_NONE);
	RNA_def_property_struct_type(parm, "UILayout");
	RNA_def_property_ui_text(parm, "Layout", "Layout in the UI");
	RNA_def_property_flag(parm, PROP_REQUIRED | PROP_NEVER_NULL);
	parm = RNA_def_property(func, "node", PROP_POINTER, PROP_NONE);
	RNA_def_property_struct_type(parm, "Node");
	RNA_def_property_ui_text(parm, "Node", "Node the socket belongs to");
	RNA_def_property_flag(parm, PROP_REQUIRED | PROP_NEVER_NULL | PROP_RNAPTR);
	parm = RNA_def_property(func, "text", PROP_STRING, PROP_NONE);
	RNA_def_property_ui_text(parm, "Text", "Text label to draw alongside properties");
	// RNA_def_property_string_default(parm, "");
	RNA_def_property_flag(parm, PROP_REQUIRED);

	func = RNA_def_function(srna, "draw_color", "rna_NodeSocketStandard_draw_color");
	RNA_def_function_flag(func, FUNC_USE_SELF_ID);
	RNA_def_function_ui_description(func, "Color of the socket icon");
	parm = RNA_def_pointer(func, "context", "Context", "", "");
	RNA_def_property_flag(parm, PROP_REQUIRED | PROP_NEVER_NULL);
	parm = RNA_def_property(func, "node", PROP_POINTER, PROP_NONE);
	RNA_def_property_struct_type(parm, "Node");
	RNA_def_property_ui_text(parm, "Node", "Node the socket belongs to");
	RNA_def_property_flag(parm, PROP_REQUIRED | PROP_NEVER_NULL | PROP_RNAPTR);
	parm = RNA_def_float_array(func, "color", 4, default_draw_color, 0.0f, 1.0f, "Color", "", 0.0f, 1.0f);
	RNA_def_function_output(func, parm);
	
	
	srna = RNA_def_struct(brna, "NodeSocketInterfaceStandard", "NodeSocketInterface");
	RNA_def_struct_sdna(srna, "bNodeSocket");
	
	/* for easier type comparison in python */
	prop = RNA_def_property(srna, "type", PROP_ENUM, PROP_NONE);
	RNA_def_property_enum_sdna(prop, NULL, "typeinfo->type");
	RNA_def_property_enum_items(prop, node_socket_type_items);
	RNA_def_property_enum_default(prop, SOCK_FLOAT);
	RNA_def_property_clear_flag(prop, PROP_EDITABLE);
	RNA_def_property_ui_text(prop, "Type", "Data type");
	
	func = RNA_def_function(srna, "draw", "rna_NodeSocketInterfaceStandard_draw");
	RNA_def_function_flag(func, FUNC_USE_SELF_ID);
	RNA_def_function_ui_description(func, "Draw template settings");
	parm = RNA_def_pointer(func, "context", "Context", "", "");
	RNA_def_property_flag(parm, PROP_REQUIRED | PROP_NEVER_NULL);
	parm = RNA_def_property(func, "layout", PROP_POINTER, PROP_NONE);
	RNA_def_property_struct_type(parm, "UILayout");
	RNA_def_property_ui_text(parm, "Layout", "Layout in the UI");
	RNA_def_property_flag(parm, PROP_REQUIRED | PROP_NEVER_NULL);

	func = RNA_def_function(srna, "draw_color", "rna_NodeSocketInterfaceStandard_draw_color");
	RNA_def_function_flag(func, FUNC_USE_SELF_ID);
	RNA_def_function_ui_description(func, "Color of the socket icon");
	parm = RNA_def_pointer(func, "context", "Context", "", "");
	RNA_def_property_flag(parm, PROP_REQUIRED | PROP_NEVER_NULL);
	parm = RNA_def_float_array(func, "color", 4, default_draw_color, 0.0f, 1.0f, "Color", "", 0.0f, 1.0f);
	RNA_def_function_output(func, parm);


	/* XXX These types should eventually be registered at runtime.
	 * Then use the nodeStaticSocketType and nodeStaticSocketInterfaceType functions
	 * to get the idname strings from int type and subtype (see node_socket.c, register_standard_node_socket_types).
	 */
	
	rna_def_node_socket_float(brna, "NodeSocketFloat", "NodeSocketInterfaceFloat", PROP_NONE);
	rna_def_node_socket_float(brna, "NodeSocketFloatUnsigned", "NodeSocketInterfaceFloatUnsigned", PROP_UNSIGNED);
	rna_def_node_socket_float(brna, "NodeSocketFloatPercentage", "NodeSocketInterfaceFloatPercentage", PROP_PERCENTAGE);
	rna_def_node_socket_float(brna, "NodeSocketFloatFactor", "NodeSocketInterfaceFloatFactor", PROP_FACTOR);
	rna_def_node_socket_float(brna, "NodeSocketFloatAngle", "NodeSocketInterfaceFloatAngle", PROP_ANGLE);
	rna_def_node_socket_float(brna, "NodeSocketFloatTime", "NodeSocketInterfaceFloatTime", PROP_TIME);

	rna_def_node_socket_int(brna, "NodeSocketInt", "NodeSocketInterfaceInt", PROP_NONE);
	rna_def_node_socket_int(brna, "NodeSocketIntUnsigned", "NodeSocketInterfaceIntUnsigned", PROP_UNSIGNED);
	rna_def_node_socket_int(brna, "NodeSocketIntPercentage", "NodeSocketInterfaceIntPercentage", PROP_PERCENTAGE);
	rna_def_node_socket_int(brna, "NodeSocketIntFactor", "NodeSocketInterfaceIntFactor", PROP_FACTOR);

	rna_def_node_socket_bool(brna, "NodeSocketBool", "NodeSocketInterfaceBool");

	rna_def_node_socket_vector(brna, "NodeSocketVector", "NodeSocketInterfaceVector", PROP_NONE);
	rna_def_node_socket_vector(brna, "NodeSocketVectorTranslation", "NodeSocketInterfaceVectorTranslation", PROP_TRANSLATION);
	rna_def_node_socket_vector(brna, "NodeSocketVectorDirection", "NodeSocketInterfaceVectorDirection", PROP_DIRECTION);
	rna_def_node_socket_vector(brna, "NodeSocketVectorVelocity", "NodeSocketInterfaceVectorVelocity", PROP_VELOCITY);
	rna_def_node_socket_vector(brna, "NodeSocketVectorAcceleration", "NodeSocketInterfaceVectorAcceleration", PROP_ACCELERATION);
	rna_def_node_socket_vector(brna, "NodeSocketVectorEuler", "NodeSocketInterfaceVectorEuler", PROP_EULER);
	rna_def_node_socket_vector(brna, "NodeSocketVectorXYZ", "NodeSocketInterfaceVectorXYZ", PROP_XYZ);

	rna_def_node_socket_color(brna, "NodeSocketColor", "NodeSocketInterfaceColor");

	rna_def_node_socket_string(brna, "NodeSocketString", "NodeSocketInterfaceString");

	rna_def_node_socket_shader(brna, "NodeSocketShader", "NodeSocketInterfaceShader");

	rna_def_node_socket_virtual(brna, "NodeSocketVirtual");
}

static void rna_def_internal_node(BlenderRNA *brna)
{
	StructRNA *srna;
	PropertyRNA *prop, *parm;
	FunctionRNA *func;
	
	srna = RNA_def_struct(brna, "NodeInternalSocketTemplate", NULL);
	RNA_def_struct_ui_text(srna, "Socket Template", "Type and default value of a node socket");
	
	prop = RNA_def_property(srna, "name", PROP_STRING, PROP_NONE);
	RNA_def_property_string_funcs(prop, "rna_NodeInternalSocketTemplate_name_get", "rna_NodeInternalSocketTemplate_name_length", NULL);
	RNA_def_property_ui_text(prop, "Name", "Name of the socket");
	RNA_def_property_clear_flag(prop, PROP_EDITABLE);
	
	prop = RNA_def_property(srna, "identifier", PROP_STRING, PROP_NONE);
	RNA_def_property_string_funcs(prop, "rna_NodeInternalSocketTemplate_identifier_get", "rna_NodeInternalSocketTemplate_identifier_length", NULL);
	RNA_def_property_ui_text(prop, "Identifier", "Identifier of the socket");
	RNA_def_property_clear_flag(prop, PROP_EDITABLE);
	
	prop = RNA_def_property(srna, "type", PROP_ENUM, PROP_NONE);
	RNA_def_property_enum_funcs(prop, "rna_NodeInternalSocketTemplate_type_get", NULL, NULL);
	RNA_def_property_enum_items(prop, node_socket_type_items);
	RNA_def_property_ui_text(prop, "Type", "Data type of the socket");
	RNA_def_property_clear_flag(prop, PROP_EDITABLE);
	
	/* XXX Workaround: Registered functions are not exposed in python by bpy,
	 * it expects them to be registered from python and use the native implementation.
	 * However, the standard node types are not registering these functions from python,
	 * so in order to call them in py scripts we need to overload and replace them with plain C callbacks.
	 * This type provides a usable basis for node types defined in C.
	 */
	
	srna = RNA_def_struct(brna, "NodeInternal", "Node");
	RNA_def_struct_sdna(srna, "bNode");
	
	/* poll */
	func = RNA_def_function(srna, "poll", "rna_NodeInternal_poll");
	RNA_def_function_ui_description(func, "If non-null output is returned, the node type can be added to the tree");
	RNA_def_function_flag(func, FUNC_NO_SELF | FUNC_USE_SELF_TYPE);
	RNA_def_function_return(func, RNA_def_boolean(func, "visible", false, "", ""));
	parm = RNA_def_pointer(func, "node_tree", "NodeTree", "Node Tree", "");
	RNA_def_property_flag(parm, PROP_REQUIRED);
	
	func = RNA_def_function(srna, "poll_instance", "rna_NodeInternal_poll_instance");
	RNA_def_function_ui_description(func, "If non-null output is returned, the node can be added to the tree");
	RNA_def_function_return(func, RNA_def_boolean(func, "visible", false, "", ""));
	parm = RNA_def_pointer(func, "node_tree", "NodeTree", "Node Tree", "");
	RNA_def_property_flag(parm, PROP_REQUIRED);
	
	/* update */
	func = RNA_def_function(srna, "update", "rna_NodeInternal_update");
	RNA_def_function_ui_description(func, "Update on editor changes");
	RNA_def_function_flag(func, FUNC_USE_SELF_ID | FUNC_ALLOW_WRITE);
	
	/* draw buttons */
	func = RNA_def_function(srna, "draw_buttons", "rna_NodeInternal_draw_buttons");
	RNA_def_function_ui_description(func, "Draw node buttons");
	RNA_def_function_flag(func, FUNC_USE_SELF_ID);
	parm = RNA_def_pointer(func, "context", "Context", "", "");
	RNA_def_property_flag(parm, PROP_REQUIRED | PROP_NEVER_NULL);
	parm = RNA_def_property(func, "layout", PROP_POINTER, PROP_NONE);
	RNA_def_property_struct_type(parm, "UILayout");
	RNA_def_property_ui_text(parm, "Layout", "Layout in the UI");
	RNA_def_property_flag(parm, PROP_REQUIRED | PROP_NEVER_NULL);

	/* draw buttons extended */
	func = RNA_def_function(srna, "draw_buttons_ext", "rna_NodeInternal_draw_buttons_ext");
	RNA_def_function_ui_description(func, "Draw node buttons in the sidebar");
	RNA_def_function_flag(func, FUNC_USE_SELF_ID);
	parm = RNA_def_pointer(func, "context", "Context", "", "");
	RNA_def_property_flag(parm, PROP_REQUIRED | PROP_NEVER_NULL);
	parm = RNA_def_property(func, "layout", PROP_POINTER, PROP_NONE);
	RNA_def_property_struct_type(parm, "UILayout");
	RNA_def_property_ui_text(parm, "Layout", "Layout in the UI");
	RNA_def_property_flag(parm, PROP_REQUIRED | PROP_NEVER_NULL);
}

static void rna_def_node_sockets_api(BlenderRNA *brna, PropertyRNA *cprop, int in_out)
{
	StructRNA *srna;
	PropertyRNA *parm;
	FunctionRNA *func;
	const char *structtype = (in_out == SOCK_IN ? "NodeInputs" : "NodeOutputs");
	const char *uiname =  (in_out == SOCK_IN ? "Node Inputs" : "Node Outputs");
	const char *newfunc = (in_out == SOCK_IN ? "rna_Node_inputs_new" : "rna_Node_outputs_new");
	const char *clearfunc = (in_out == SOCK_IN ? "rna_Node_inputs_clear" : "rna_Node_outputs_clear");
	const char *movefunc = (in_out == SOCK_IN ? "rna_Node_inputs_move" : "rna_Node_outputs_move");

	RNA_def_property_srna(cprop, structtype);
	srna = RNA_def_struct(brna, structtype, NULL);
	RNA_def_struct_sdna(srna, "bNode");
	RNA_def_struct_ui_text(srna, uiname, "Collection of Node Sockets");

	func = RNA_def_function(srna, "new", newfunc);
	RNA_def_function_ui_description(func, "Add a socket to this node");
	RNA_def_function_flag(func, FUNC_USE_SELF_ID | FUNC_USE_REPORTS);
	parm = RNA_def_string(func, "type", NULL, MAX_NAME, "Type", "Data type");
	RNA_def_property_flag(parm, PROP_REQUIRED);
	parm = RNA_def_string(func, "name", NULL, MAX_NAME, "Name", "");
	RNA_def_property_flag(parm, PROP_REQUIRED);
	RNA_def_string(func, "identifier", NULL, MAX_NAME, "Identifier", "Unique socket identifier");
	/* return value */
	parm = RNA_def_pointer(func, "socket", "NodeSocket", "", "New socket");
	RNA_def_function_return(func, parm);

	func = RNA_def_function(srna, "remove", "rna_Node_socket_remove");
	RNA_def_function_ui_description(func, "Remove a socket from this node");
	RNA_def_function_flag(func, FUNC_USE_SELF_ID | FUNC_USE_REPORTS);
	parm = RNA_def_pointer(func, "socket", "NodeSocket", "", "The socket to remove");
	RNA_def_property_flag(parm, PROP_REQUIRED);

	func = RNA_def_function(srna, "clear", clearfunc);
	RNA_def_function_ui_description(func, "Remove all sockets from this node");
	RNA_def_function_flag(func, FUNC_USE_SELF_ID);

	func = RNA_def_function(srna, "move", movefunc);
	RNA_def_function_ui_description(func, "Move a socket to another position");
	RNA_def_function_flag(func, FUNC_USE_SELF_ID);
	parm = RNA_def_int(func, "from_index", -1, 0, INT_MAX, "From Index", "Index of the socket to move", 0, 10000);
	RNA_def_property_flag(parm, PROP_REQUIRED);
	parm = RNA_def_int(func, "to_index", -1, 0, INT_MAX, "To Index", "Target index for the socket", 0, 10000);
	RNA_def_property_flag(parm, PROP_REQUIRED);
}

static void rna_def_node(BlenderRNA *brna)
{
	StructRNA *srna;
	PropertyRNA *prop;
	FunctionRNA *func;
	PropertyRNA *parm;
	
	static EnumPropertyItem dummy_static_type_items[] = {
		{NODE_CUSTOM, "CUSTOM", 0, "Custom", "Custom Node"},
		{0, NULL, 0, NULL, NULL}};

	static EnumPropertyItem node_shading_compatibilities[] = {
		{NODE_OLD_SHADING, "OLD_SHADING", 0, "Old Shading", "Old shading system compatibility"},
		{NODE_NEW_SHADING, "NEW_SHADING", 0, "New Shading", "New shading system compatibility"},
		{0, NULL, 0, NULL, NULL}
	};

	srna = RNA_def_struct(brna, "Node", NULL);
	RNA_def_struct_ui_text(srna, "Node", "Node in a node tree");
	RNA_def_struct_sdna(srna, "bNode");
	RNA_def_struct_ui_icon(srna, ICON_NODE);
	RNA_def_struct_refine_func(srna, "rna_Node_refine");
	RNA_def_struct_path_func(srna, "rna_Node_path");
	RNA_def_struct_register_funcs(srna, "rna_Node_register", "rna_Node_unregister", NULL);
	RNA_def_struct_idprops_func(srna, "rna_Node_idprops");
	
	prop = RNA_def_property(srna, "type", PROP_ENUM, PROP_NONE);
	RNA_def_property_enum_sdna(prop, NULL, "type");
	RNA_def_property_enum_items(prop, dummy_static_type_items);
	RNA_def_property_enum_funcs(prop, NULL, NULL, "rna_node_static_type_itemf");
	RNA_def_property_enum_default(prop, NODE_CUSTOM);
	RNA_def_property_clear_flag(prop, PROP_EDITABLE);
	RNA_def_property_ui_text(prop, "Type", "Node type (deprecated, use bl_static_type or bl_idname for the actual identifier string)");
	
	prop = RNA_def_property(srna, "location", PROP_FLOAT, PROP_XYZ);
	RNA_def_property_float_sdna(prop, NULL, "locx");
	RNA_def_property_array(prop, 2);
	RNA_def_property_range(prop, -100000.0f, 100000.0f);
	RNA_def_property_ui_text(prop, "Location", "");
	RNA_def_property_update(prop, NC_NODE, "rna_Node_update");
	
	prop = RNA_def_property(srna, "width", PROP_FLOAT, PROP_XYZ);
	RNA_def_property_float_sdna(prop, NULL, "width");
	RNA_def_property_float_funcs(prop, NULL, NULL, "rna_Node_width_range");
	RNA_def_property_ui_text(prop, "Width", "Width of the node");
	RNA_def_property_update(prop, NC_NODE | ND_DISPLAY, NULL);
	
	prop = RNA_def_property(srna, "width_hidden", PROP_FLOAT, PROP_XYZ);
	RNA_def_property_float_sdna(prop, NULL, "miniwidth");
	RNA_def_property_float_funcs(prop, NULL, NULL, "rna_Node_width_range");
	RNA_def_property_ui_text(prop, "Width Hidden", "Width of the node in hidden state");
	RNA_def_property_update(prop, NC_NODE | ND_DISPLAY, NULL);
	
	prop = RNA_def_property(srna, "height", PROP_FLOAT, PROP_XYZ);
	RNA_def_property_float_sdna(prop, NULL, "height");
	RNA_def_property_float_funcs(prop, NULL, NULL, "rna_Node_height_range");
	RNA_def_property_ui_text(prop, "Height", "Height of the node");
	RNA_def_property_update(prop, NC_NODE | ND_DISPLAY, NULL);
	
	prop = RNA_def_property(srna, "dimensions", PROP_FLOAT, PROP_XYZ_LENGTH);
	RNA_def_property_array(prop, 2);
	RNA_def_property_float_funcs(prop, "rna_Node_dimensions_get", NULL, NULL);
	RNA_def_property_ui_text(prop, "Dimensions", "Absolute bounding box dimensions of the node");
	RNA_def_property_clear_flag(prop, PROP_EDITABLE);
	
	prop = RNA_def_property(srna, "name", PROP_STRING, PROP_NONE);
	RNA_def_property_ui_text(prop, "Name", "Unique node identifier");
	RNA_def_struct_name_property(srna, prop);
	RNA_def_property_string_funcs(prop, NULL, NULL, "rna_Node_name_set");
	RNA_def_property_update(prop, NC_NODE | NA_EDITED, "rna_Node_update");
	
	prop = RNA_def_property(srna, "label", PROP_STRING, PROP_NONE);
	RNA_def_property_string_sdna(prop, NULL, "label");
	RNA_def_property_ui_text(prop, "Label", "Optional custom node label");
	RNA_def_property_update(prop, NC_NODE | ND_DISPLAY, NULL);
	
	prop = RNA_def_property(srna, "inputs", PROP_COLLECTION, PROP_NONE);
	RNA_def_property_collection_sdna(prop, NULL, "inputs", NULL);
	RNA_def_property_struct_type(prop, "NodeSocket");
	RNA_def_property_ui_text(prop, "Inputs", "");
	rna_def_node_sockets_api(brna, prop, SOCK_IN);
	
	prop = RNA_def_property(srna, "outputs", PROP_COLLECTION, PROP_NONE);
	RNA_def_property_collection_sdna(prop, NULL, "outputs", NULL);
	RNA_def_property_struct_type(prop, "NodeSocket");
	RNA_def_property_ui_text(prop, "Outputs", "");
	rna_def_node_sockets_api(brna, prop, SOCK_OUT);

	prop = RNA_def_property(srna, "internal_links", PROP_COLLECTION, PROP_NONE);
	RNA_def_property_collection_sdna(prop, NULL, "internal_links", NULL);
	RNA_def_property_struct_type(prop, "NodeLink");
	RNA_def_property_ui_text(prop, "Internal Links", "Internal input-to-output connections for muting");

	prop = RNA_def_property(srna, "parent", PROP_POINTER, PROP_NONE);
	RNA_def_property_pointer_sdna(prop, NULL, "parent");
	RNA_def_property_pointer_funcs(prop, NULL, "rna_Node_parent_set", NULL, "rna_Node_parent_poll");
	RNA_def_property_flag(prop, PROP_EDITABLE);
	RNA_def_property_struct_type(prop, "Node");
	RNA_def_property_ui_text(prop, "Parent", "Parent this node is attached to");
	
	prop = RNA_def_property(srna, "use_custom_color", PROP_BOOLEAN, PROP_NONE);
	RNA_def_property_boolean_sdna(prop, NULL, "flag", NODE_CUSTOM_COLOR);
	RNA_def_property_clear_flag(prop, PROP_ANIMATABLE);
	RNA_def_property_ui_text(prop, "Custom Color", "Use custom color for the node");
	RNA_def_property_update(prop, NC_NODE | ND_DISPLAY, NULL);

	prop = RNA_def_property(srna, "color", PROP_FLOAT, PROP_COLOR);
	RNA_def_property_array(prop, 3);
	RNA_def_property_range(prop, 0.0f, 1.0f);
	RNA_def_property_ui_text(prop, "Color", "Custom color of the node body");
	RNA_def_property_update(prop, NC_NODE | ND_DISPLAY, NULL);

	prop = RNA_def_property(srna, "select", PROP_BOOLEAN, PROP_NONE);
	RNA_def_property_boolean_sdna(prop, NULL, "flag", SELECT);
	RNA_def_property_boolean_funcs(prop, NULL, "rna_Node_select_set");
	RNA_def_property_ui_text(prop, "Select", "Node selection state");
	RNA_def_property_update(prop, NC_NODE | NA_SELECTED, NULL);

	prop = RNA_def_property(srna, "show_options", PROP_BOOLEAN, PROP_NONE);
	RNA_def_property_boolean_sdna(prop, NULL, "flag", NODE_OPTIONS);
	RNA_def_property_ui_text(prop, "Show Options", "");
	RNA_def_property_update(prop, NC_NODE | ND_DISPLAY, NULL);

	prop = RNA_def_property(srna, "show_preview", PROP_BOOLEAN, PROP_NONE);
	RNA_def_property_boolean_sdna(prop, NULL, "flag", NODE_PREVIEW);
	RNA_def_property_ui_text(prop, "Show Preview", "");
	RNA_def_property_update(prop, NC_NODE | ND_DISPLAY, NULL);

	prop = RNA_def_property(srna, "hide", PROP_BOOLEAN, PROP_NONE);
	RNA_def_property_boolean_sdna(prop, NULL, "flag", NODE_HIDDEN);
	RNA_def_property_ui_text(prop, "Hide", "");
	RNA_def_property_update(prop, NC_NODE | ND_DISPLAY, NULL);

	prop = RNA_def_property(srna, "mute", PROP_BOOLEAN, PROP_NONE);
	RNA_def_property_boolean_sdna(prop, NULL, "flag", NODE_MUTED);
	RNA_def_property_ui_text(prop, "Mute", "");
	RNA_def_property_update(prop, 0, "rna_Node_update");

	prop = RNA_def_property(srna, "show_texture", PROP_BOOLEAN, PROP_NONE);
	RNA_def_property_boolean_sdna(prop, NULL, "flag", NODE_ACTIVE_TEXTURE);
	RNA_def_property_ui_text(prop, "Show Texture", "Draw node in viewport textured draw mode");
	RNA_def_property_update(prop, 0, "rna_Node_update");

	/* generic property update function */
	func = RNA_def_function(srna, "socket_value_update", "rna_Node_socket_value_update");
	RNA_def_function_ui_description(func, "Update after property changes");
	RNA_def_function_flag(func, FUNC_USE_SELF_ID);
	parm = RNA_def_pointer(func, "context", "Context", "", "");
	RNA_def_property_flag(parm, PROP_REQUIRED | PROP_NEVER_NULL);

	func = RNA_def_function(srna, "is_registered_node_type", "rna_Node_is_registered_node_type");
	RNA_def_function_ui_description(func, "True if a registered node type");
	RNA_def_function_flag(func, FUNC_NO_SELF | FUNC_USE_SELF_TYPE);
	parm = RNA_def_boolean(func, "result", false, "Result", "");
	RNA_def_function_return(func, parm);

	prop = RNA_def_property(srna, "shading_compatibility", PROP_ENUM, PROP_NONE);
	RNA_def_property_flag(prop, PROP_ENUM_FLAG);
	RNA_def_property_clear_flag(prop, PROP_EDITABLE);
	RNA_def_property_enum_sdna(prop, NULL, "typeinfo->compatibility");
	RNA_def_property_enum_items(prop, node_shading_compatibilities);

	/* registration */
	prop = RNA_def_property(srna, "bl_idname", PROP_STRING, PROP_NONE);
	RNA_def_property_string_sdna(prop, NULL, "typeinfo->idname");
	RNA_def_property_flag(prop, PROP_REGISTER);
	RNA_def_property_ui_text(prop, "ID Name", "");

	prop = RNA_def_property(srna, "bl_label", PROP_STRING, PROP_NONE);
	RNA_def_property_string_sdna(prop, NULL, "typeinfo->ui_name");
	RNA_def_property_flag(prop, PROP_REGISTER);
	RNA_def_property_ui_text(prop, "Label", "The node label");

	prop = RNA_def_property(srna, "bl_description", PROP_STRING, PROP_TRANSLATION);
	RNA_def_property_string_sdna(prop, NULL, "typeinfo->ui_description");
	RNA_def_property_flag(prop, PROP_REGISTER_OPTIONAL);
	
	prop = RNA_def_property(srna, "bl_icon", PROP_ENUM, PROP_NONE);
	RNA_def_property_enum_sdna(prop, NULL, "typeinfo->ui_icon");
	RNA_def_property_enum_items(prop, rna_enum_node_icon_items);
	RNA_def_property_enum_default(prop, ICON_NODE);
	RNA_def_property_flag(prop, PROP_REGISTER_OPTIONAL);
	RNA_def_property_ui_text(prop, "Icon", "The node icon");

	prop = RNA_def_property(srna, "bl_static_type", PROP_ENUM, PROP_NONE);
	RNA_def_property_enum_sdna(prop, NULL, "typeinfo->type");
	RNA_def_property_enum_items(prop, dummy_static_type_items);
	RNA_def_property_enum_funcs(prop, NULL, NULL, "rna_node_static_type_itemf");
	RNA_def_property_enum_default(prop, NODE_CUSTOM);
	RNA_def_property_flag(prop, PROP_REGISTER_OPTIONAL);
	RNA_def_property_ui_text(prop, "Static Type", "Node type (deprecated, use with care)");

	/* type-based size properties */
	prop = RNA_def_property(srna, "bl_width_default", PROP_FLOAT, PROP_UNSIGNED);
	RNA_def_property_float_sdna(prop, NULL, "typeinfo->width");
	RNA_def_property_flag(prop, PROP_REGISTER_OPTIONAL);

	prop = RNA_def_property(srna, "bl_width_min", PROP_FLOAT, PROP_UNSIGNED);
	RNA_def_property_float_sdna(prop, NULL, "typeinfo->minwidth");
	RNA_def_property_flag(prop, PROP_REGISTER_OPTIONAL);

	prop = RNA_def_property(srna, "bl_width_max", PROP_FLOAT, PROP_UNSIGNED);
	RNA_def_property_float_sdna(prop, NULL, "typeinfo->maxwidth");
	RNA_def_property_flag(prop, PROP_REGISTER_OPTIONAL);

	prop = RNA_def_property(srna, "bl_height_default", PROP_FLOAT, PROP_UNSIGNED);
	RNA_def_property_float_sdna(prop, NULL, "typeinfo->height");
	RNA_def_property_flag(prop, PROP_REGISTER_OPTIONAL);

	prop = RNA_def_property(srna, "bl_height_min", PROP_FLOAT, PROP_UNSIGNED);
	RNA_def_property_float_sdna(prop, NULL, "typeinfo->minheight");
	RNA_def_property_flag(prop, PROP_REGISTER_OPTIONAL);

	prop = RNA_def_property(srna, "bl_height_max", PROP_FLOAT, PROP_UNSIGNED);
	RNA_def_property_float_sdna(prop, NULL, "typeinfo->minheight");
	RNA_def_property_flag(prop, PROP_REGISTER_OPTIONAL);

	/* poll */
	func = RNA_def_function(srna, "poll", NULL);
	RNA_def_function_ui_description(func, "If non-null output is returned, the node type can be added to the tree");
	RNA_def_function_flag(func, FUNC_NO_SELF | FUNC_REGISTER);
	RNA_def_function_return(func, RNA_def_boolean(func, "visible", false, "", ""));
	parm = RNA_def_pointer(func, "node_tree", "NodeTree", "Node Tree", "");
	RNA_def_property_flag(parm, PROP_REQUIRED);
	
	func = RNA_def_function(srna, "poll_instance", NULL);
	RNA_def_function_ui_description(func, "If non-null output is returned, the node can be added to the tree");
	RNA_def_function_flag(func, FUNC_REGISTER_OPTIONAL);
	RNA_def_function_return(func, RNA_def_boolean(func, "visible", false, "", ""));
	parm = RNA_def_pointer(func, "node_tree", "NodeTree", "Node Tree", "");
	RNA_def_property_flag(parm, PROP_REQUIRED);
	
	/* update */
	func = RNA_def_function(srna, "update", NULL);
	RNA_def_function_ui_description(func, "Update on editor changes");
	RNA_def_function_flag(func, FUNC_USE_SELF_ID | FUNC_REGISTER_OPTIONAL | FUNC_ALLOW_WRITE);
	
	/* insert_link */
	func = RNA_def_function(srna, "insert_link", NULL);
	RNA_def_function_ui_description(func, "Handle creation of a link to or from the node");
	RNA_def_function_flag(func, FUNC_USE_SELF_ID | FUNC_REGISTER_OPTIONAL | FUNC_ALLOW_WRITE);
	parm = RNA_def_pointer(func, "link", "NodeLink", "Link", "Node link that will be inserted");
	RNA_def_property_flag(parm, PROP_REQUIRED | PROP_NEVER_NULL);
	
	/* init */
	func = RNA_def_function(srna, "init", NULL);
	RNA_def_function_ui_description(func, "Initialize a new instance of this node");
	RNA_def_function_flag(func, FUNC_REGISTER_OPTIONAL | FUNC_ALLOW_WRITE);
	parm = RNA_def_pointer(func, "context", "Context", "", "");
	RNA_def_property_flag(parm, PROP_REQUIRED | PROP_NEVER_NULL);

	/* copy */
	func = RNA_def_function(srna, "copy", NULL);
	RNA_def_function_ui_description(func, "Initialize a new instance of this node from an existing node");
	RNA_def_function_flag(func, FUNC_REGISTER_OPTIONAL | FUNC_ALLOW_WRITE);
	parm = RNA_def_pointer(func, "node", "Node", "Node", "Existing node to copy");
	RNA_def_property_flag(parm, PROP_REQUIRED | PROP_NEVER_NULL);

	/* free */
	func = RNA_def_function(srna, "free", NULL);
	RNA_def_function_ui_description(func, "Clean up node on removal");
	RNA_def_function_flag(func, FUNC_REGISTER_OPTIONAL | FUNC_ALLOW_WRITE);

	/* draw buttons */
	func = RNA_def_function(srna, "draw_buttons", NULL);
	RNA_def_function_ui_description(func, "Draw node buttons");
	RNA_def_function_flag(func, FUNC_REGISTER_OPTIONAL);
	parm = RNA_def_pointer(func, "context", "Context", "", "");
	RNA_def_property_flag(parm, PROP_REQUIRED | PROP_NEVER_NULL);
	parm = RNA_def_property(func, "layout", PROP_POINTER, PROP_NONE);
	RNA_def_property_struct_type(parm, "UILayout");
	RNA_def_property_ui_text(parm, "Layout", "Layout in the UI");
	RNA_def_property_flag(parm, PROP_REQUIRED | PROP_NEVER_NULL);

	/* draw buttons extended */
	func = RNA_def_function(srna, "draw_buttons_ext", NULL);
	RNA_def_function_ui_description(func, "Draw node buttons in the sidebar");
	RNA_def_function_flag(func, FUNC_REGISTER_OPTIONAL);
	parm = RNA_def_pointer(func, "context", "Context", "", "");
	RNA_def_property_flag(parm, PROP_REQUIRED | PROP_NEVER_NULL);
	parm = RNA_def_property(func, "layout", PROP_POINTER, PROP_NONE);
	RNA_def_property_struct_type(parm, "UILayout");
	RNA_def_property_ui_text(parm, "Layout", "Layout in the UI");
	RNA_def_property_flag(parm, PROP_REQUIRED | PROP_NEVER_NULL);

	/* dynamic label */
	func = RNA_def_function(srna, "draw_label", NULL);
	RNA_def_function_ui_description(func, "Returns a dynamic label string");
	RNA_def_function_flag(func, FUNC_REGISTER_OPTIONAL);
	parm = RNA_def_string(func, "label", NULL, MAX_NAME, "Label", "");
	RNA_def_property_flag(parm, PROP_THICK_WRAP); /* needed for string return value */
	RNA_def_function_output(func, parm);
}

static void rna_def_node_link(BlenderRNA *brna)
{
	StructRNA *srna;
	PropertyRNA *prop;

	srna = RNA_def_struct(brna, "NodeLink", NULL);
	RNA_def_struct_ui_text(srna, "NodeLink", "Link between nodes in a node tree");
	RNA_def_struct_sdna(srna, "bNodeLink");
	RNA_def_struct_ui_icon(srna, ICON_NODE);

	prop = RNA_def_property(srna, "is_valid", PROP_BOOLEAN, PROP_NONE);
	RNA_def_property_boolean_sdna(prop, NULL, "flag", NODE_LINK_VALID);
	RNA_def_struct_ui_text(srna, "Valid", "Link is valid");
	RNA_def_property_update(prop, NC_NODE | NA_EDITED, NULL);

	prop = RNA_def_property(srna, "from_node", PROP_POINTER, PROP_NONE);
	RNA_def_property_pointer_sdna(prop, NULL, "fromnode");
	RNA_def_property_struct_type(prop, "Node");
	RNA_def_property_clear_flag(prop, PROP_EDITABLE);
	RNA_def_property_ui_text(prop, "From node", "");

	prop = RNA_def_property(srna, "to_node", PROP_POINTER, PROP_NONE);
	RNA_def_property_pointer_sdna(prop, NULL, "tonode");
	RNA_def_property_struct_type(prop, "Node");
	RNA_def_property_clear_flag(prop, PROP_EDITABLE);
	RNA_def_property_ui_text(prop, "To node", "");

	prop = RNA_def_property(srna, "from_socket", PROP_POINTER, PROP_NONE);
	RNA_def_property_pointer_sdna(prop, NULL, "fromsock");
	RNA_def_property_struct_type(prop, "NodeSocket");
	RNA_def_property_clear_flag(prop, PROP_EDITABLE);
	RNA_def_property_ui_text(prop, "From socket", "");

	prop = RNA_def_property(srna, "to_socket", PROP_POINTER, PROP_NONE);
	RNA_def_property_pointer_sdna(prop, NULL, "tosock");
	RNA_def_property_struct_type(prop, "NodeSocket");
	RNA_def_property_clear_flag(prop, PROP_EDITABLE);
	RNA_def_property_ui_text(prop, "To socket", "");

	prop = RNA_def_property(srna, "is_hidden", PROP_BOOLEAN, PROP_NONE);
	RNA_def_property_boolean_funcs(prop, "rna_NodeLink_is_hidden_get", NULL);
	RNA_def_property_clear_flag(prop, PROP_EDITABLE);
	RNA_def_property_ui_text(prop, "Is Hidden", "Link is hidden due to invisible sockets");
}

static void rna_def_nodetree_nodes_api(BlenderRNA *brna, PropertyRNA *cprop)
{
	StructRNA *srna;
	PropertyRNA *parm, *prop;
	FunctionRNA *func;

	RNA_def_property_srna(cprop, "Nodes");
	srna = RNA_def_struct(brna, "Nodes", NULL);
	RNA_def_struct_sdna(srna, "bNodeTree");
	RNA_def_struct_ui_text(srna, "Nodes", "Collection of Nodes");

	func = RNA_def_function(srna, "new", "rna_NodeTree_node_new");
	RNA_def_function_ui_description(func, "Add a node to this node tree");
	RNA_def_function_flag(func, FUNC_USE_CONTEXT | FUNC_USE_REPORTS);
	/* XXX warning note should eventually be removed,
	 * added this here to avoid frequent confusion with API changes from "type" to "bl_idname"
	 */
	parm = RNA_def_string(func, "type", NULL, MAX_NAME, "Type", "Type of node to add (Warning: should be same as node.bl_idname, not node.type!)");
	RNA_def_property_flag(parm, PROP_REQUIRED);
	/* return value */
	parm = RNA_def_pointer(func, "node", "Node", "", "New node");
	RNA_def_function_return(func, parm);

	func = RNA_def_function(srna, "remove", "rna_NodeTree_node_remove");
	RNA_def_function_ui_description(func, "Remove a node from this node tree");
	RNA_def_function_flag(func, FUNC_USE_REPORTS);
	parm = RNA_def_pointer(func, "node", "Node", "", "The node to remove");
	RNA_def_property_flag(parm, PROP_REQUIRED | PROP_NEVER_NULL | PROP_RNAPTR);
	RNA_def_property_clear_flag(parm, PROP_THICK_WRAP);

	func = RNA_def_function(srna, "clear", "rna_NodeTree_node_clear");
	RNA_def_function_ui_description(func, "Remove all nodes from this node tree");
	RNA_def_function_flag(func, FUNC_USE_REPORTS);

	prop = RNA_def_property(srna, "active", PROP_POINTER, PROP_NONE);
	RNA_def_property_struct_type(prop, "Node");
	RNA_def_property_pointer_funcs(prop, "rna_NodeTree_active_node_get", "rna_NodeTree_active_node_set", NULL, NULL);
	RNA_def_property_flag(prop, PROP_EDITABLE | PROP_NEVER_UNLINK);
	RNA_def_property_ui_text(prop, "Active Node", "Active node in this tree");
	RNA_def_property_update(prop, NC_SCENE | ND_OB_ACTIVE, NULL);
}

static void rna_def_nodetree_link_api(BlenderRNA *brna, PropertyRNA *cprop)
{
	StructRNA *srna;
	PropertyRNA *parm;
	FunctionRNA *func;

	RNA_def_property_srna(cprop, "NodeLinks");
	srna = RNA_def_struct(brna, "NodeLinks", NULL);
	RNA_def_struct_sdna(srna, "bNodeTree");
	RNA_def_struct_ui_text(srna, "Node Links", "Collection of Node Links");

	func = RNA_def_function(srna, "new", "rna_NodeTree_link_new");
	RNA_def_function_ui_description(func, "Add a node link to this node tree");
	RNA_def_function_flag(func, FUNC_USE_REPORTS);
	parm = RNA_def_pointer(func, "input", "NodeSocket", "", "The input socket");
	RNA_def_property_flag(parm, PROP_REQUIRED | PROP_NEVER_NULL);
	parm = RNA_def_pointer(func, "output", "NodeSocket", "", "The output socket");
	RNA_def_property_flag(parm, PROP_REQUIRED | PROP_NEVER_NULL);
	RNA_def_boolean(func, "verify_limits", true, "Verify Limits", "Remove existing links if connection limit is exceeded");
	/* return */
	parm = RNA_def_pointer(func, "link", "NodeLink", "", "New node link");
	RNA_def_function_return(func, parm);

	func = RNA_def_function(srna, "remove", "rna_NodeTree_link_remove");
	RNA_def_function_ui_description(func, "remove a node link from the node tree");
	RNA_def_function_flag(func, FUNC_USE_REPORTS);
	parm = RNA_def_pointer(func, "link", "NodeLink", "", "The node link to remove");
	RNA_def_property_flag(parm, PROP_REQUIRED | PROP_NEVER_NULL | PROP_RNAPTR);
	RNA_def_property_clear_flag(parm, PROP_THICK_WRAP);

	func = RNA_def_function(srna, "clear", "rna_NodeTree_link_clear");
	RNA_def_function_ui_description(func, "remove all node links from the node tree");
	RNA_def_function_flag(func, FUNC_USE_REPORTS);
}

static void rna_def_node_tree_sockets_api(BlenderRNA *brna, PropertyRNA *cprop, int in_out)
{
	StructRNA *srna;
	PropertyRNA *parm;
	FunctionRNA *func;
	const char *structtype = (in_out == SOCK_IN ? "NodeTreeInputs" : "NodeTreeOutputs");
	const char *uiname =  (in_out == SOCK_IN ? "Node Tree Inputs" : "Node Tree Outputs");
	const char *newfunc = (in_out == SOCK_IN ? "rna_NodeTree_inputs_new" : "rna_NodeTree_outputs_new");
	const char *clearfunc = (in_out == SOCK_IN ? "rna_NodeTree_inputs_clear" : "rna_NodeTree_outputs_clear");
	const char *movefunc = (in_out == SOCK_IN ? "rna_NodeTree_inputs_move" : "rna_NodeTree_outputs_move");

	RNA_def_property_srna(cprop, structtype);
	srna = RNA_def_struct(brna, structtype, NULL);
	RNA_def_struct_sdna(srna, "bNodeTree");
	RNA_def_struct_ui_text(srna, uiname, "Collection of Node Tree Sockets");

	func = RNA_def_function(srna, "new", newfunc);
	RNA_def_function_ui_description(func, "Add a socket to this node tree");
	RNA_def_function_flag(func, FUNC_USE_REPORTS);
	parm = RNA_def_string(func, "type", NULL, MAX_NAME, "Type", "Data type");
	RNA_def_property_flag(parm, PROP_REQUIRED);
	parm = RNA_def_string(func, "name", NULL, MAX_NAME, "Name", "");
	RNA_def_property_flag(parm, PROP_REQUIRED);
	/* return value */
	parm = RNA_def_pointer(func, "socket", "NodeSocketInterface", "", "New socket");
	RNA_def_function_return(func, parm);

	func = RNA_def_function(srna, "remove", "rna_NodeTree_socket_remove");
	RNA_def_function_ui_description(func, "Remove a socket from this node tree");
	RNA_def_function_flag(func, FUNC_USE_REPORTS);
	parm = RNA_def_pointer(func, "socket", "NodeSocketInterface", "", "The socket to remove");
	RNA_def_property_flag(parm, PROP_REQUIRED);

	func = RNA_def_function(srna, "clear", clearfunc);
	RNA_def_function_ui_description(func, "Remove all sockets from this node tree");
	RNA_def_function_flag(func, FUNC_USE_REPORTS);

	func = RNA_def_function(srna, "move", movefunc);
	RNA_def_function_ui_description(func, "Move a socket to another position");
	parm = RNA_def_int(func, "from_index", -1, 0, INT_MAX, "From Index", "Index of the socket to move", 0, 10000);
	RNA_def_property_flag(parm, PROP_REQUIRED);
	parm = RNA_def_int(func, "to_index", -1, 0, INT_MAX, "To Index", "Target index for the socket", 0, 10000);
	RNA_def_property_flag(parm, PROP_REQUIRED);
}

static void rna_def_nodetree(BlenderRNA *brna)
{
	StructRNA *srna;
	PropertyRNA *prop;
	FunctionRNA *func;
	PropertyRNA *parm;

	static EnumPropertyItem static_type_items[] = {
		{NTREE_SHADER,      "SHADER",       ICON_MATERIAL,      "Shader",       "Shader nodes"},
		{NTREE_TEXTURE,     "TEXTURE",      ICON_TEXTURE,       "Texture",      "Texture nodes"},
		{NTREE_COMPOSIT,    "COMPOSITING",  ICON_RENDERLAYERS,  "Compositing",  "Compositing nodes"},
		{0, NULL, 0, NULL, NULL}
	};

	srna = RNA_def_struct(brna, "NodeTree", "ID");
	RNA_def_struct_ui_text(srna, "Node Tree",
	                       "Node tree consisting of linked nodes used for shading, textures and compositing");
	RNA_def_struct_sdna(srna, "bNodeTree");
	RNA_def_struct_ui_icon(srna, ICON_NODETREE);
	RNA_def_struct_refine_func(srna, "rna_NodeTree_refine");
	RNA_def_struct_register_funcs(srna, "rna_NodeTree_register", "rna_NodeTree_unregister", NULL);

	prop = RNA_def_property(srna, "view_center", PROP_FLOAT, PROP_XYZ);
	RNA_def_property_array(prop, 2);
	RNA_def_property_float_sdna(prop, NULL, "view_center");
	RNA_def_property_clear_flag(prop, PROP_EDITABLE);
	
	/* AnimData */
	rna_def_animdata_common(srna);

	/* Nodes Collection */
	prop = RNA_def_property(srna, "nodes", PROP_COLLECTION, PROP_NONE);
	RNA_def_property_collection_sdna(prop, NULL, "nodes", NULL);
	RNA_def_property_struct_type(prop, "Node");
	RNA_def_property_ui_text(prop, "Nodes", "");
	rna_def_nodetree_nodes_api(brna, prop);

	/* NodeLinks Collection */
	prop = RNA_def_property(srna, "links", PROP_COLLECTION, PROP_NONE);
	RNA_def_property_collection_sdna(prop, NULL, "links", NULL);
	RNA_def_property_struct_type(prop, "NodeLink");
	RNA_def_property_ui_text(prop, "Links", "");
	rna_def_nodetree_link_api(brna, prop);

	/* Grease Pencil */
	prop = RNA_def_property(srna, "grease_pencil", PROP_POINTER, PROP_NONE);
	RNA_def_property_pointer_sdna(prop, NULL, "gpd");
	RNA_def_property_struct_type(prop, "GreasePencil");
	RNA_def_property_flag(prop, PROP_EDITABLE | PROP_ID_REFCOUNT);
	RNA_def_property_ui_text(prop, "Grease Pencil Data", "Grease Pencil data-block");
	RNA_def_property_update(prop, NC_NODE, NULL);
	
	prop = RNA_def_property(srna, "type", PROP_ENUM, PROP_NONE);
	RNA_def_property_clear_flag(prop, PROP_EDITABLE);
	RNA_def_property_enum_items(prop, static_type_items);
	RNA_def_property_ui_text(prop, "Type", "Node Tree type (deprecated, bl_idname is the actual node tree type identifier)");

	prop = RNA_def_property(srna, "inputs", PROP_COLLECTION, PROP_NONE);
	RNA_def_property_collection_sdna(prop, NULL, "inputs", NULL);
	RNA_def_property_struct_type(prop, "NodeSocketInterface");
	RNA_def_property_clear_flag(prop, PROP_EDITABLE);
	RNA_def_property_ui_text(prop, "Inputs", "Node tree inputs");
	rna_def_node_tree_sockets_api(brna, prop, SOCK_IN);

	prop = RNA_def_property(srna, "active_input", PROP_INT, PROP_UNSIGNED);
	RNA_def_property_int_funcs(prop, "rna_NodeTree_active_input_get", "rna_NodeTree_active_input_set", NULL);
	RNA_def_property_ui_text(prop, "Active Input", "Index of the active input");
	RNA_def_property_update(prop, NC_NODE, NULL);

	prop = RNA_def_property(srna, "outputs", PROP_COLLECTION, PROP_NONE);
	RNA_def_property_collection_sdna(prop, NULL, "outputs", NULL);
	RNA_def_property_struct_type(prop, "NodeSocketInterface");
	RNA_def_property_clear_flag(prop, PROP_EDITABLE);
	RNA_def_property_ui_text(prop, "Outputs", "Node tree outputs");
	rna_def_node_tree_sockets_api(brna, prop, SOCK_OUT);

	prop = RNA_def_property(srna, "active_output", PROP_INT, PROP_UNSIGNED);
	RNA_def_property_int_funcs(prop, "rna_NodeTree_active_output_get", "rna_NodeTree_active_output_set", NULL);
	RNA_def_property_ui_text(prop, "Active Output", "Index of the active output");
	RNA_def_property_update(prop, NC_NODE, NULL);

	/* exposed as a function for runtime interface type properties */
	func = RNA_def_function(srna, "interface_update", "rna_NodeTree_interface_update");
	RNA_def_function_ui_description(func, "Updated node group interface");
	parm = RNA_def_pointer(func, "context", "Context", "", "");
	RNA_def_property_flag(parm, PROP_REQUIRED | PROP_NEVER_NULL);

	/* registration */
	prop = RNA_def_property(srna, "bl_idname", PROP_STRING, PROP_NONE);
	RNA_def_property_string_sdna(prop, NULL, "typeinfo->idname");
	RNA_def_property_flag(prop, PROP_REGISTER);
	RNA_def_property_ui_text(prop, "ID Name", "");

	prop = RNA_def_property(srna, "bl_label", PROP_STRING, PROP_NONE);
	RNA_def_property_string_sdna(prop, NULL, "typeinfo->ui_name");
	RNA_def_property_flag(prop, PROP_REGISTER);
	RNA_def_property_ui_text(prop, "Label", "The node tree label");

	prop = RNA_def_property(srna, "bl_description", PROP_STRING, PROP_TRANSLATION);
	RNA_def_property_string_sdna(prop, NULL, "typeinfo->ui_description");
	RNA_def_property_flag(prop, PROP_REGISTER_OPTIONAL);
	
	prop = RNA_def_property(srna, "bl_icon", PROP_ENUM, PROP_NONE);
	RNA_def_property_enum_sdna(prop, NULL, "typeinfo->ui_icon");
	RNA_def_property_enum_items(prop, rna_enum_node_icon_items);
	RNA_def_property_enum_default(prop, ICON_NODETREE);
	RNA_def_property_flag(prop, PROP_REGISTER);
	RNA_def_property_ui_text(prop, "Icon", "The node tree icon");

	/* poll */
	func = RNA_def_function(srna, "poll", NULL);
	RNA_def_function_ui_description(func, "Check visibility in the editor");
	RNA_def_function_flag(func, FUNC_NO_SELF | FUNC_REGISTER_OPTIONAL);
	parm = RNA_def_pointer(func, "context", "Context", "", "");
	RNA_def_property_flag(parm, PROP_REQUIRED | PROP_NEVER_NULL);
	RNA_def_function_return(func, RNA_def_boolean(func, "visible", false, "", ""));

	/* update */
	func = RNA_def_function(srna, "update", NULL);
	RNA_def_function_ui_description(func, "Update on editor changes");
	RNA_def_function_flag(func, FUNC_REGISTER_OPTIONAL | FUNC_ALLOW_WRITE);

	/* get a node tree from context */
	func = RNA_def_function(srna, "get_from_context", NULL);
	RNA_def_function_ui_description(func, "Get a node tree from the context");
	RNA_def_function_flag(func, FUNC_NO_SELF | FUNC_REGISTER_OPTIONAL);
	parm = RNA_def_pointer(func, "context", "Context", "", "");
	RNA_def_property_flag(parm, PROP_REQUIRED | PROP_NEVER_NULL);
	parm = RNA_def_pointer(func, "result_1", "NodeTree", "Node Tree", "Active node tree from context");
	RNA_def_function_output(func, parm);
	parm = RNA_def_pointer(func, "result_2", "ID", "Owner ID", "ID data block that owns the node tree");
	RNA_def_function_output(func, parm);
	parm = RNA_def_pointer(func, "result_3", "ID", "From ID", "Original ID data block selected from the context");
	RNA_def_function_output(func, parm);
}

static void rna_def_composite_nodetree(BlenderRNA *brna)
{
	StructRNA *srna;
	PropertyRNA *prop;

	srna = RNA_def_struct(brna, "CompositorNodeTree", "NodeTree");
	RNA_def_struct_ui_text(srna, "Compositor Node Tree", "Node tree consisting of linked nodes used for compositing");
	RNA_def_struct_sdna(srna, "bNodeTree");
	RNA_def_struct_ui_icon(srna, ICON_RENDERLAYERS);

	prop = RNA_def_property(srna, "render_quality", PROP_ENUM, PROP_NONE);
	RNA_def_property_enum_sdna(prop, NULL, "render_quality");
	RNA_def_property_enum_items(prop, node_quality_items);
	RNA_def_property_ui_text(prop, "Render Quality", "Quality when rendering");

	prop = RNA_def_property(srna, "edit_quality", PROP_ENUM, PROP_NONE);
	RNA_def_property_enum_sdna(prop, NULL, "edit_quality");
	RNA_def_property_enum_items(prop, node_quality_items);
	RNA_def_property_ui_text(prop, "Edit Quality", "Quality when editing");

	prop = RNA_def_property(srna, "chunk_size", PROP_ENUM, PROP_NONE);
	RNA_def_property_enum_sdna(prop, NULL, "chunksize");
	RNA_def_property_enum_items(prop, node_chunksize_items);
	RNA_def_property_ui_text(prop, "Chunksize", "Max size of a tile (smaller values gives better distribution "
	                                            "of multiple threads, but more overhead)");

	prop = RNA_def_property(srna, "use_opencl", PROP_BOOLEAN, PROP_NONE);
	RNA_def_property_boolean_sdna(prop, NULL, "flag", NTREE_COM_OPENCL);
	RNA_def_property_ui_text(prop, "OpenCL", "Enable GPU calculations");

	prop = RNA_def_property(srna, "use_groupnode_buffer", PROP_BOOLEAN, PROP_NONE);
	RNA_def_property_boolean_sdna(prop, NULL, "flag", NTREE_COM_GROUPNODE_BUFFER);
	RNA_def_property_ui_text(prop, "Buffer Groups", "Enable buffering of group nodes");

	prop = RNA_def_property(srna, "use_two_pass", PROP_BOOLEAN, PROP_NONE);
	RNA_def_property_boolean_sdna(prop, NULL, "flag", NTREE_TWO_PASS);
	RNA_def_property_ui_text(prop, "Two Pass", "Use two pass execution during editing: first calculate fast nodes, "
	                                           "second pass calculate all nodes");

	prop = RNA_def_property(srna, "use_viewer_border", PROP_BOOLEAN, PROP_NONE);
	RNA_def_property_boolean_sdna(prop, NULL, "flag", NTREE_VIEWER_BORDER);
	RNA_def_property_ui_text(prop, "Viewer Border", "Use boundaries for viewer nodes and composite backdrop");
	RNA_def_property_update(prop, NC_NODE | ND_DISPLAY, "rna_NodeTree_update");
}

static void rna_def_shader_nodetree(BlenderRNA *brna)
{
	StructRNA *srna;

	srna = RNA_def_struct(brna, "ShaderNodeTree", "NodeTree");
	RNA_def_struct_ui_text(srna, "Shader Node Tree",
	                       "Node tree consisting of linked nodes used for materials (and other shading data-blocks)");
	RNA_def_struct_sdna(srna, "bNodeTree");
	RNA_def_struct_ui_icon(srna, ICON_MATERIAL);
}

static void rna_def_texture_nodetree(BlenderRNA *brna)
{
	StructRNA *srna;

	srna = RNA_def_struct(brna, "TextureNodeTree", "NodeTree");
	RNA_def_struct_ui_text(srna, "Texture Node Tree", "Node tree consisting of linked nodes used for textures");
	RNA_def_struct_sdna(srna, "bNodeTree");
	RNA_def_struct_ui_icon(srna, ICON_TEXTURE);
}

static StructRNA *define_specific_node(BlenderRNA *brna, const char *struct_name, const char *base_name,
                                       const char *ui_name, const char *ui_desc, void (*def_func)(StructRNA *))
{
	StructRNA *srna;
	FunctionRNA *func;
	PropertyRNA *parm;
	
	/* XXX hack, want to avoid "NodeInternal" prefix, so use "Node" in NOD_static_types.h and replace here */
	if (STREQ(base_name, "Node"))
		base_name = "NodeInternal";
	
	srna = RNA_def_struct(brna, struct_name, base_name);
	RNA_def_struct_ui_text(srna, ui_name, ui_desc);
	RNA_def_struct_sdna(srna, "bNode");

	func = RNA_def_function(srna, "is_registered_node_type", "rna_Node_is_registered_node_type");
	RNA_def_function_ui_description(func, "True if a registered node type");
	RNA_def_function_flag(func, FUNC_NO_SELF | FUNC_USE_SELF_TYPE);
	parm = RNA_def_boolean(func, "result", false, "Result", "");
	RNA_def_function_return(func, parm);

	/* Exposes the socket template type lists in RNA for use in scripts
	 * Only used in the C nodes and not exposed in the base class to keep the namespace clean for pynodes.
	 */
	func = RNA_def_function(srna, "input_template", "rna_NodeInternal_input_template");
	RNA_def_function_ui_description(func, "Input socket template");
	RNA_def_function_flag(func, FUNC_NO_SELF | FUNC_USE_SELF_TYPE);
	parm = RNA_def_property(func, "index", PROP_INT, PROP_UNSIGNED);
	RNA_def_property_ui_text(parm, "Index", "");
	RNA_def_property_flag(parm, PROP_REQUIRED);
	parm = RNA_def_property(func, "result", PROP_POINTER, PROP_NONE);
	RNA_def_property_struct_type(parm, "NodeInternalSocketTemplate");
	RNA_def_property_flag(parm, PROP_RNAPTR);
	RNA_def_function_return(func, parm);

	func = RNA_def_function(srna, "output_template", "rna_NodeInternal_output_template");
	RNA_def_function_ui_description(func, "Output socket template");
	RNA_def_function_flag(func, FUNC_NO_SELF | FUNC_USE_SELF_TYPE);
	parm = RNA_def_property(func, "index", PROP_INT, PROP_UNSIGNED);
	RNA_def_property_ui_text(parm, "Index", "");
	RNA_def_property_flag(parm, PROP_REQUIRED);
	parm = RNA_def_property(func, "result", PROP_POINTER, PROP_NONE);
	RNA_def_property_struct_type(parm, "NodeInternalSocketTemplate");
	RNA_def_property_flag(parm, PROP_RNAPTR);
	RNA_def_function_return(func, parm);

	if (def_func)
		def_func(srna);

	return srna;
}

static void rna_def_node_instance_hash(BlenderRNA *brna)
{
	StructRNA *srna;

	srna = RNA_def_struct(brna, "NodeInstanceHash", NULL);
	RNA_def_struct_ui_text(srna, "Node Instance Hash", "Hash table containing node instance data");

	/* XXX This type is a stub for now, only used to store instance hash in the context.
	 * Eventually could use a StructRNA pointer to define a specific data type
	 * and expose lookup functions.
	 */
}

void RNA_def_nodetree(BlenderRNA *brna)
{
	StructRNA *srna;
	
	rna_def_node_socket(brna);
	rna_def_node_socket_interface(brna);
	
	rna_def_node(brna);
	rna_def_node_link(brna);
	
	rna_def_internal_node(brna);
	rna_def_shader_node(brna);
	rna_def_compositor_node(brna);
	rna_def_texture_node(brna);
	
	rna_def_nodetree(brna);
	
	rna_def_node_socket_standard_types(brna);
	
	rna_def_composite_nodetree(brna);
	rna_def_shader_nodetree(brna);
	rna_def_texture_nodetree(brna);
	
#define DefNode(Category, ID, DefFunc, EnumName, StructName, UIName, UIDesc) \
	{ \
		srna = define_specific_node(brna, #Category #StructName, #Category, UIName, UIDesc, DefFunc); \
		if (ID == CMP_NODE_OUTPUT_FILE) { \
			/* needs brna argument, can't use NOD_static_types.h */ \
			def_cmp_output_file(brna, srna); \
		} \
	}
	
	/* hack, don't want to add include path to RNA just for this, since in the future RNA types
	 * for nodes should be defined locally at runtime anyway ...
	 */
#include "../../nodes/NOD_static_types.h"
	
	/* Node group types need to be defined for shader, compositor, texture nodes individually.
	 * Cannot use the static types header for this, since they share the same int id.
	 */
	define_specific_node(brna, "ShaderNodeGroup", "ShaderNode", "Group", "", def_group);
	define_specific_node(brna, "CompositorNodeGroup", "CompositorNode", "Group", "", def_group);
	define_specific_node(brna, "TextureNodeGroup", "TextureNode", "Group", "", def_group);
	def_custom_group(brna);
	
	/* special socket types */
	rna_def_cmp_output_file_slot_file(brna);
	rna_def_cmp_output_file_slot_layer(brna);
	
	rna_def_node_instance_hash(brna);
}

/* clean up macro definition */
#undef NODE_DEFINE_SUBTYPES

#endif<|MERGE_RESOLUTION|>--- conflicted
+++ resolved
@@ -3100,18 +3100,6 @@
 	BKE_texture_pointdensity_free_data(pd);
 }
 
-<<<<<<< HEAD
-static void rna_ShaderNodeOpenVDB_update(Main *bmain, Scene *scene, PointerRNA *ptr)
-{
-	bNodeTree *ntree = (bNodeTree *)ptr->id.data;
-	bNode *node = (bNode *)ptr->data;
-
-	ntreeUpdateOpenVDBNode(bmain, ntree, node);
-	ntreeUpdateTree(bmain, ntree);
-	WM_main_add_notifier(NC_NODE | NA_EDITED, ntree);
-
-	UNUSED_VARS(scene);
-=======
 void rna_ShaderNodePointDensity_density_minmax(bNode *self,
                                                Scene *scene,
                                                int settings,
@@ -3126,7 +3114,18 @@
 		return;
 	}
 	RE_point_density_minmax(scene, pd, settings == 1, r_min, r_max);
->>>>>>> 938e528b
+}
+
+static void rna_ShaderNodeOpenVDB_update(Main *bmain, Scene *scene, PointerRNA *ptr)
+{
+	bNodeTree *ntree = (bNodeTree *)ptr->id.data;
+	bNode *node = (bNode *)ptr->data;
+
+	ntreeUpdateOpenVDBNode(bmain, ntree, node);
+	ntreeUpdateTree(bmain, ntree);
+	WM_main_add_notifier(NC_NODE | NA_EDITED, ntree);
+
+	UNUSED_VARS(scene);
 }
 
 #else
