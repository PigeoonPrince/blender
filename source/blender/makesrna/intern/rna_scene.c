/*
 * ***** BEGIN GPL LICENSE BLOCK *****
 *
 * This program is free software; you can redistribute it and/or
 * modify it under the terms of the GNU General Public License
 * as published by the Free Software Foundation; either version 2
 * of the License, or (at your option) any later version.
 *
 * This program is distributed in the hope that it will be useful,
 * but WITHOUT ANY WARRANTY; without even the implied warranty of
 * MERCHANTABILITY or FITNESS FOR A PARTICULAR PURPOSE.  See the
 * GNU General Public License for more details.
 *
 * You should have received a copy of the GNU General Public License
 * along with this program; if not, write to the Free Software Foundation,
 * Inc., 51 Franklin Street, Fifth Floor, Boston, MA 02110-1301, USA.
 *
 * Contributor(s): Blender Foundation (2008).
 *
 * ***** END GPL LICENSE BLOCK *****
 */

/** \file blender/makesrna/intern/rna_scene.c
 *  \ingroup RNA
 */

#include <stdlib.h>

#include "DNA_brush_types.h"
#include "DNA_collection_types.h"
#include "DNA_modifier_types.h"
#include "DNA_particle_types.h"
#include "DNA_rigidbody_types.h"
#include "DNA_scene_types.h"
#include "DNA_layer_types.h"
#include "DNA_linestyle_types.h"
#include "DNA_userdef_types.h"
#include "DNA_world_types.h"
#include "DNA_gpencil_types.h"
#include "DNA_view3d_types.h"
#include "DNA_screen_types.h" /* TransformOrientation */

#include "IMB_imbuf_types.h"

#include "BLI_math.h"
#include "BLI_string_utils.h"

#include "BLT_translation.h"

#include "BKE_editmesh.h"
#include "BKE_paint.h"

#include "ED_object.h"
#include "ED_gpencil.h"

#include "GPU_extensions.h"

#include "DRW_engine.h"

#include "RNA_define.h"
#include "RNA_enum_types.h"

#include "rna_internal.h"

/* Include for Bake Options */
#include "RE_engine.h"
#include "RE_pipeline.h"

#ifdef WITH_FFMPEG
#  include "BKE_writeffmpeg.h"
#  include <libavcodec/avcodec.h>
#  include <libavformat/avformat.h>
#  include "ffmpeg_compat.h"
#endif

#include "ED_render.h"
#include "ED_transform.h"

#include "WM_api.h"
#include "WM_types.h"

#include "BLI_threads.h"

#include "DEG_depsgraph.h"

#ifdef WITH_OPENEXR
const EnumPropertyItem rna_enum_exr_codec_items[] = {
	{R_IMF_EXR_CODEC_NONE, "NONE", 0, "None", ""},
	{R_IMF_EXR_CODEC_PXR24, "PXR24", 0, "Pxr24 (lossy)", ""},
	{R_IMF_EXR_CODEC_ZIP, "ZIP", 0, "ZIP (lossless)", ""},
	{R_IMF_EXR_CODEC_PIZ, "PIZ", 0, "PIZ (lossless)", ""},
	{R_IMF_EXR_CODEC_RLE, "RLE", 0, "RLE (lossless)", ""},
	{R_IMF_EXR_CODEC_ZIPS, "ZIPS", 0, "ZIPS (lossless)", ""},
	{R_IMF_EXR_CODEC_B44, "B44", 0, "B44 (lossy)", ""},
	{R_IMF_EXR_CODEC_B44A, "B44A", 0, "B44A (lossy)", ""},
	{R_IMF_EXR_CODEC_DWAA, "DWAA", 0, "DWAA (lossy)", ""},
	/* NOTE: Commented out for until new OpenEXR is released, see T50673. */
	/* {R_IMF_EXR_CODEC_DWAB, "DWAB", 0, "DWAB (lossy)", ""}, */
	{0, NULL, 0, NULL, NULL}
};
#endif

#ifndef RNA_RUNTIME
static const EnumPropertyItem uv_sculpt_relaxation_items[] = {
	{UV_SCULPT_TOOL_RELAX_LAPLACIAN, "LAPLACIAN", 0, "Laplacian", "Use Laplacian method for relaxation"},
	{UV_SCULPT_TOOL_RELAX_HC, "HC", 0, "HC", "Use HC method for relaxation"},
	{0, NULL, 0, NULL, NULL}
};
#endif

const EnumPropertyItem rna_enum_uv_sculpt_tool_items[] = {
	{UV_SCULPT_TOOL_PINCH, "PINCH", 0, "Pinch", "Pinch UVs"},
	{UV_SCULPT_TOOL_RELAX, "RELAX", 0, "Relax", "Relax UVs"},
	{UV_SCULPT_TOOL_GRAB, "GRAB", 0, "Grab", "Grab UVs"},
	{0, NULL, 0, NULL, NULL}
};


const EnumPropertyItem rna_enum_snap_target_items[] = {
	{SCE_SNAP_TARGET_CLOSEST, "CLOSEST", 0, "Closest", "Snap closest point onto target"},
	{SCE_SNAP_TARGET_CENTER, "CENTER", 0, "Center", "Snap transormation center onto target"},
	{SCE_SNAP_TARGET_MEDIAN, "MEDIAN", 0, "Median", "Snap median onto target"},
	{SCE_SNAP_TARGET_ACTIVE, "ACTIVE", 0, "Active", "Snap active onto target"},
	{0, NULL, 0, NULL, NULL}
};

const EnumPropertyItem rna_enum_proportional_falloff_items[] = {
	{PROP_SMOOTH, "SMOOTH", ICON_SMOOTHCURVE, "Smooth", "Smooth falloff"},
	{PROP_SPHERE, "SPHERE", ICON_SPHERECURVE, "Sphere", "Spherical falloff"},
	{PROP_ROOT, "ROOT", ICON_ROOTCURVE, "Root", "Root falloff"},
	{PROP_INVSQUARE, "INVERSE_SQUARE", ICON_ROOTCURVE, "Inverse Square", "Inverse Square falloff"},
	{PROP_SHARP, "SHARP", ICON_SHARPCURVE, "Sharp", "Sharp falloff"},
	{PROP_LIN, "LINEAR", ICON_LINCURVE, "Linear", "Linear falloff"},
	{PROP_CONST, "CONSTANT", ICON_NOCURVE, "Constant", "Constant falloff"},
	{PROP_RANDOM, "RANDOM", ICON_RNDCURVE, "Random", "Random falloff"},
	{0, NULL, 0, NULL, NULL}
};

/* subset of the enum - only curves, missing random and const */
const EnumPropertyItem rna_enum_proportional_falloff_curve_only_items[] = {
	{PROP_SMOOTH, "SMOOTH", ICON_SMOOTHCURVE, "Smooth", "Smooth falloff"},
	{PROP_SPHERE, "SPHERE", ICON_SPHERECURVE, "Sphere", "Spherical falloff"},
	{PROP_ROOT, "ROOT", ICON_ROOTCURVE, "Root", "Root falloff"},
	{PROP_INVSQUARE, "INVERSE_SQUARE", ICON_ROOTCURVE, "Inverse Square", "Inverse Square falloff"},
	{PROP_SHARP, "SHARP", ICON_SHARPCURVE, "Sharp", "Sharp falloff"},
	{PROP_LIN, "LINEAR", ICON_LINCURVE, "Linear", "Linear falloff"},
	{0, NULL, 0, NULL, NULL}
};


const EnumPropertyItem rna_enum_proportional_editing_items[] = {
	{PROP_EDIT_OFF, "DISABLED", ICON_PROP_OFF, "Disable", "Proportional Editing disabled"},
	{PROP_EDIT_ON, "ENABLED", ICON_PROP_ON, "Enable", "Proportional Editing enabled"},
	{PROP_EDIT_PROJECTED, "PROJECTED", ICON_PROP_ON, "Projected (2D)",
	                      "Proportional Editing using screen space locations"},
	{PROP_EDIT_CONNECTED, "CONNECTED", ICON_PROP_CON, "Connected",
	                      "Proportional Editing using connected geometry only"},
	{0, NULL, 0, NULL, NULL}
};

/* keep for operators, not used here */
const EnumPropertyItem rna_enum_mesh_select_mode_items[] = {
	{SCE_SELECT_VERTEX, "VERTEX", ICON_VERTEXSEL, "Vertex", "Vertex selection mode"},
	{SCE_SELECT_EDGE, "EDGE", ICON_EDGESEL, "Edge", "Edge selection mode"},
	{SCE_SELECT_FACE, "FACE", ICON_FACESEL, "Face", "Face selection mode"},
	{0, NULL, 0, NULL, NULL}
};

const EnumPropertyItem rna_enum_mesh_select_mode_uv_items[] = {
	{UV_SELECT_VERTEX, "VERTEX", ICON_UV_VERTEXSEL, "Vertex", "Vertex selection mode"},
	{UV_SELECT_EDGE, "EDGE", ICON_UV_EDGESEL, "Edge", "Edge selection mode"},
	{UV_SELECT_FACE, "FACE", ICON_UV_FACESEL, "Face", "Face selection mode"},
	{UV_SELECT_ISLAND, "ISLAND", ICON_UV_ISLANDSEL, "Island", "Island selection mode"},
	{0, NULL, 0, NULL, NULL}
};

const EnumPropertyItem rna_enum_snap_element_items[] = {
	{SCE_SNAP_MODE_INCREMENT, "INCREMENT", ICON_SNAP_INCREMENT, "Increment", "Snap to increments of grid"},
	{SCE_SNAP_MODE_VERTEX, "VERTEX", ICON_SNAP_VERTEX, "Vertex", "Snap to vertices"},
	{SCE_SNAP_MODE_EDGE, "EDGE", ICON_SNAP_EDGE, "Edge", "Snap to edges"},
	{SCE_SNAP_MODE_FACE, "FACE", ICON_SNAP_FACE, "Face", "Snap to faces"},
	{SCE_SNAP_MODE_VOLUME, "VOLUME", ICON_SNAP_VOLUME, "Volume", "Snap to volume"},
	{0, NULL, 0, NULL, NULL}
};

const EnumPropertyItem rna_enum_snap_node_element_items[] = {
	{SCE_SNAP_MODE_GRID,   "GRID",    ICON_SNAP_GRID, "Grid", "Snap to grid"},
	{SCE_SNAP_MODE_NODE_X, "NODE_X",  ICON_SNAP_EDGE, "Node X", "Snap to left/right node border"},
	{SCE_SNAP_MODE_NODE_Y, "NODE_Y",  ICON_SNAP_EDGE, "Node Y", "Snap to top/bottom node border"},
	{SCE_SNAP_MODE_NODE_X | SCE_SNAP_MODE_NODE_Y, "NODE_XY", ICON_SNAP_EDGE, "Node X / Y", "Snap to any node border"},
	{0, NULL, 0, NULL, NULL}
};

#ifndef RNA_RUNTIME
static const EnumPropertyItem snap_uv_element_items[] = {
	{SCE_SNAP_MODE_INCREMENT, "INCREMENT", ICON_SNAP_INCREMENT, "Increment", "Snap to increments of grid"},
	{SCE_SNAP_MODE_VERTEX, "VERTEX", ICON_SNAP_VERTEX, "Vertex", "Snap to vertices"},
	{0, NULL, 0, NULL, NULL}
};
#endif

const EnumPropertyItem rna_enum_curve_fit_method_items[] = {
	{CURVE_PAINT_FIT_METHOD_REFIT, "REFIT", 0, "Refit", "Incrementally re-fit the curve (high quality)"},
	{CURVE_PAINT_FIT_METHOD_SPLIT, "SPLIT", 0, "Split", "Split the curve until the tolerance is met (fast)"},
	{0, NULL, 0, NULL, NULL}};

/* workaround for duplicate enums,
 * have each enum line as a define then conditionally set it or not
 */

#define R_IMF_ENUM_BMP      {R_IMF_IMTYPE_BMP, "BMP", ICON_FILE_IMAGE, "BMP", "Output image in bitmap format"},
#define R_IMF_ENUM_IRIS     {R_IMF_IMTYPE_IRIS, "IRIS", ICON_FILE_IMAGE, "Iris", \
                                                "Output image in (old!) SGI IRIS format"},
#define R_IMF_ENUM_PNG      {R_IMF_IMTYPE_PNG, "PNG", ICON_FILE_IMAGE, "PNG", "Output image in PNG format"},
#define R_IMF_ENUM_JPEG     {R_IMF_IMTYPE_JPEG90, "JPEG", ICON_FILE_IMAGE, "JPEG", "Output image in JPEG format"},
#define R_IMF_ENUM_TAGA     {R_IMF_IMTYPE_TARGA, "TARGA", ICON_FILE_IMAGE, "Targa", "Output image in Targa format"},
#define R_IMF_ENUM_TAGA_RAW {R_IMF_IMTYPE_RAWTGA, "TARGA_RAW", ICON_FILE_IMAGE, "Targa Raw", \
                                                  "Output image in uncompressed Targa format"},

#if 0 /* UNUSED (so far) */
#ifdef WITH_DDS
#  define R_IMF_ENUM_DDS {R_IMF_IMTYPE_DDS, "DDS", ICON_FILE_IMAGE, "DDS", "Output image in DDS format"},
#else
#  define R_IMF_ENUM_DDS
#endif
#endif

#ifdef WITH_OPENJPEG
#  define R_IMF_ENUM_JPEG2K {R_IMF_IMTYPE_JP2, "JPEG2000", ICON_FILE_IMAGE, "JPEG 2000", \
                                               "Output image in JPEG 2000 format"},
#else
#  define R_IMF_ENUM_JPEG2K
#endif

#ifdef WITH_CINEON
#  define R_IMF_ENUM_CINEON {R_IMF_IMTYPE_CINEON, "CINEON", ICON_FILE_IMAGE, "Cineon", \
                                                  "Output image in Cineon format"},
#  define R_IMF_ENUM_DPX    {R_IMF_IMTYPE_DPX, "DPX", ICON_FILE_IMAGE, "DPX", "Output image in DPX format"},
#else
#  define R_IMF_ENUM_CINEON
#  define R_IMF_ENUM_DPX
#endif

#ifdef WITH_OPENEXR
#  define R_IMF_ENUM_EXR_MULTILAYER  {R_IMF_IMTYPE_MULTILAYER, "OPEN_EXR_MULTILAYER", ICON_FILE_IMAGE, \
                                                          "OpenEXR MultiLayer", \
                                                          "Output image in multilayer OpenEXR format"},
#  define R_IMF_ENUM_EXR        {R_IMF_IMTYPE_OPENEXR, "OPEN_EXR", ICON_FILE_IMAGE, "OpenEXR", \
                                                       "Output image in OpenEXR format"},
#else
#  define R_IMF_ENUM_EXR_MULTILAYER
#  define R_IMF_ENUM_EXR
#endif

#ifdef WITH_HDR
#  define R_IMF_ENUM_HDR  {R_IMF_IMTYPE_RADHDR, "HDR", ICON_FILE_IMAGE, "Radiance HDR", \
                                                "Output image in Radiance HDR format"},
#else
#  define R_IMF_ENUM_HDR
#endif

#ifdef WITH_TIFF
#  define R_IMF_ENUM_TIFF {R_IMF_IMTYPE_TIFF, "TIFF", ICON_FILE_IMAGE, "TIFF", "Output image in TIFF format"},
#else
#  define R_IMF_ENUM_TIFF
#endif

#define IMAGE_TYPE_ITEMS_IMAGE_ONLY                                           \
	R_IMF_ENUM_BMP                                                            \
	/* DDS save not supported yet R_IMF_ENUM_DDS */                           \
	R_IMF_ENUM_IRIS                                                           \
	R_IMF_ENUM_PNG                                                            \
	R_IMF_ENUM_JPEG                                                           \
	R_IMF_ENUM_JPEG2K                                                         \
	R_IMF_ENUM_TAGA                                                           \
	R_IMF_ENUM_TAGA_RAW                                                       \
	{0, "", 0, " ", NULL},                                                    \
	R_IMF_ENUM_CINEON                                                         \
	R_IMF_ENUM_DPX                                                            \
	R_IMF_ENUM_EXR_MULTILAYER                                                 \
	R_IMF_ENUM_EXR                                                            \
	R_IMF_ENUM_HDR                                                            \
	R_IMF_ENUM_TIFF                                                           \


#ifdef RNA_RUNTIME
static const EnumPropertyItem image_only_type_items[] = {

	IMAGE_TYPE_ITEMS_IMAGE_ONLY

	{0, NULL, 0, NULL, NULL}
};
#endif

const EnumPropertyItem rna_enum_image_type_items[] = {
	{0, "", 0, N_("Image"), NULL},

	IMAGE_TYPE_ITEMS_IMAGE_ONLY

	{0, "", 0, N_("Movie"), NULL},
	{R_IMF_IMTYPE_AVIJPEG, "AVI_JPEG", ICON_FILE_MOVIE, "AVI JPEG", "Output video in AVI JPEG format"},
	{R_IMF_IMTYPE_AVIRAW, "AVI_RAW", ICON_FILE_MOVIE, "AVI Raw", "Output video in AVI Raw format"},
#ifdef WITH_FFMPEG
	{R_IMF_IMTYPE_FFMPEG, "FFMPEG", ICON_FILE_MOVIE, "FFmpeg video", "The most versatile way to output video files"},
#endif
	{0, NULL, 0, NULL, NULL}
};

const EnumPropertyItem rna_enum_image_color_mode_items[] = {
	{R_IMF_PLANES_BW, "BW", 0, "BW", "Images get saved in 8 bits grayscale (only PNG, JPEG, TGA, TIF)"},
	{R_IMF_PLANES_RGB, "RGB", 0, "RGB", "Images are saved with RGB (color) data"},
	{R_IMF_PLANES_RGBA, "RGBA", 0, "RGBA", "Images are saved with RGB and Alpha data (if supported)"},
	{0, NULL, 0, NULL, NULL}
};

#ifdef RNA_RUNTIME
#define IMAGE_COLOR_MODE_BW   rna_enum_image_color_mode_items[0]
#define IMAGE_COLOR_MODE_RGB  rna_enum_image_color_mode_items[1]
#define IMAGE_COLOR_MODE_RGBA rna_enum_image_color_mode_items[2]
#endif

const EnumPropertyItem rna_enum_image_color_depth_items[] = {
	/* 1 (monochrome) not used */
	{R_IMF_CHAN_DEPTH_8,   "8", 0, "8",  "8 bit color channels"},
	{R_IMF_CHAN_DEPTH_10, "10", 0, "10", "10 bit color channels"},
	{R_IMF_CHAN_DEPTH_12, "12", 0, "12", "12 bit color channels"},
	{R_IMF_CHAN_DEPTH_16, "16", 0, "16", "16 bit color channels"},
	/* 24 not used */
	{R_IMF_CHAN_DEPTH_32, "32", 0, "32", "32 bit color channels"},
	{0, NULL, 0, NULL, NULL}
};

const EnumPropertyItem rna_enum_normal_space_items[] = {
	{R_BAKE_SPACE_OBJECT, "OBJECT", 0, "Object", "Bake the normals in object space"},
	{R_BAKE_SPACE_TANGENT, "TANGENT", 0, "Tangent", "Bake the normals in tangent space"},
	{0, NULL, 0, NULL, NULL}
};

const EnumPropertyItem rna_enum_normal_swizzle_items[] = {
	{R_BAKE_POSX, "POS_X", 0, "+X", ""},
	{R_BAKE_POSY, "POS_Y", 0, "+Y", ""},
	{R_BAKE_POSZ, "POS_Z", 0, "+Z", ""},
	{R_BAKE_NEGX, "NEG_X", 0, "-X", ""},
	{R_BAKE_NEGY, "NEG_Y", 0, "-Y", ""},
	{R_BAKE_NEGZ, "NEG_Z", 0, "-Z", ""},
	{0, NULL, 0, NULL, NULL}
};

const EnumPropertyItem rna_enum_bake_save_mode_items[] = {
	{R_BAKE_SAVE_INTERNAL, "INTERNAL", 0, "Internal", "Save the baking map in an internal image data-block"},
	{R_BAKE_SAVE_EXTERNAL, "EXTERNAL", 0, "External", "Save the baking map in an external file"},
	{0, NULL, 0, NULL, NULL}
};

#define R_IMF_VIEWS_ENUM_IND      {R_IMF_VIEWS_INDIVIDUAL, "INDIVIDUAL", 0, "Individual", \
                                   "Individual files for each view with the prefix as defined by the scene views"},
#define R_IMF_VIEWS_ENUM_S3D      {R_IMF_VIEWS_STEREO_3D, "STEREO_3D", 0, "Stereo 3D", \
                                   "Single file with an encoded stereo pair"},
#define R_IMF_VIEWS_ENUM_MV       {R_IMF_VIEWS_MULTIVIEW, "MULTIVIEW", 0, "Multi-View", "Single file with all the views"},

const EnumPropertyItem rna_enum_views_format_items[] = {
	R_IMF_VIEWS_ENUM_IND
	R_IMF_VIEWS_ENUM_S3D
	{0, NULL, 0, NULL, NULL}
};

const EnumPropertyItem rna_enum_views_format_multilayer_items[] = {
	R_IMF_VIEWS_ENUM_IND
	R_IMF_VIEWS_ENUM_MV
	{0, NULL, 0, NULL, NULL}
};

const EnumPropertyItem rna_enum_views_format_multiview_items[] = {
	R_IMF_VIEWS_ENUM_IND
	R_IMF_VIEWS_ENUM_S3D
	R_IMF_VIEWS_ENUM_MV
	{0, NULL, 0, NULL, NULL}
};

#undef R_IMF_VIEWS_ENUM_IND
#undef R_IMF_VIEWS_ENUM_S3D
#undef R_IMF_VIEWS_ENUM_MV

const EnumPropertyItem rna_enum_stereo3d_display_items[] = {
	{S3D_DISPLAY_ANAGLYPH, "ANAGLYPH", 0, "Anaglyph",
	 "Render views for left and right eyes as two differently filtered colors in a single image "
	 "(anaglyph glasses are required)"},
	{S3D_DISPLAY_INTERLACE, "INTERLACE", 0, "Interlace",
	 "Render views for left and right eyes interlaced in a single image (3D-ready monitor is required)"},
	{S3D_DISPLAY_PAGEFLIP, "TIMESEQUENTIAL", 0, "Time Sequential",
	 "Render alternate eyes (also known as page flip, quad buffer support in the graphic card is required)"},
	{S3D_DISPLAY_SIDEBYSIDE, "SIDEBYSIDE", 0, "Side-by-Side", "Render views for left and right eyes side-by-side"},
	{S3D_DISPLAY_TOPBOTTOM, "TOPBOTTOM", 0, "Top-Bottom", "Render views for left and right eyes one above another"},
	{0, NULL, 0, NULL, NULL}
};

const EnumPropertyItem rna_enum_stereo3d_anaglyph_type_items[] = {
	{S3D_ANAGLYPH_REDCYAN, "RED_CYAN", 0, "Red-Cyan", ""},
	{S3D_ANAGLYPH_GREENMAGENTA, "GREEN_MAGENTA", 0, "Green-Magenta", ""},
	{S3D_ANAGLYPH_YELLOWBLUE, "YELLOW_BLUE", 0, "Yellow-Blue", ""},
	{0, NULL, 0, NULL, NULL}
};

const EnumPropertyItem rna_enum_stereo3d_interlace_type_items[] = {
	{S3D_INTERLACE_ROW, "ROW_INTERLEAVED", 0, "Row Interleaved", ""},
	{S3D_INTERLACE_COLUMN, "COLUMN_INTERLEAVED", 0, "Column Interleaved", ""},
	{S3D_INTERLACE_CHECKERBOARD, "CHECKERBOARD_INTERLEAVED", 0, "Checkerboard Interleaved", ""},
	{0, NULL, 0, NULL, NULL}
};

const EnumPropertyItem rna_enum_bake_pass_filter_type_items[] = {
	{R_BAKE_PASS_FILTER_NONE, "NONE", 0, "None", ""},
	{R_BAKE_PASS_FILTER_AO, "AO", 0, "AO", ""},
	{R_BAKE_PASS_FILTER_EMIT, "EMIT", 0, "Emit", ""},
	{R_BAKE_PASS_FILTER_DIRECT, "DIRECT", 0, "Direct", ""},
	{R_BAKE_PASS_FILTER_INDIRECT, "INDIRECT", 0, "Indirect", ""},
	{R_BAKE_PASS_FILTER_COLOR, "COLOR", 0, "Color", ""},
	{R_BAKE_PASS_FILTER_DIFFUSE, "DIFFUSE", 0, "Diffuse", ""},
	{R_BAKE_PASS_FILTER_GLOSSY, "GLOSSY", 0, "Glossy", ""},
	{R_BAKE_PASS_FILTER_TRANSM, "TRANSMISSION", 0, "Transmission", ""},
	{R_BAKE_PASS_FILTER_SUBSURFACE, "SUBSURFACE", 0, "Subsurface", ""},
	{0, NULL, 0, NULL, NULL}
};

static const EnumPropertyItem rna_enum_gizmo_items[] = {
	{SCE_MANIP_TRANSLATE, "TRANSLATE", 0, "Translate", ""},
	{SCE_MANIP_ROTATE, "ROTATE", 0, "Rotate", ""},
	{SCE_MANIP_SCALE, "SCALE", 0, "Scale", ""},
	{0, NULL, 0, NULL, NULL}
};

#ifndef RNA_RUNTIME
static const EnumPropertyItem rna_enum_gpencil_interpolation_mode_items[] = {
	/* interpolation */
	{0, "", 0, N_("Interpolation"), "Standard transitions between keyframes"},
	{GP_IPO_LINEAR,   "LINEAR", ICON_IPO_LINEAR, "Linear", "Straight-line interpolation between A and B (i.e. no ease in/out)"},
	{GP_IPO_CURVEMAP, "CUSTOM", ICON_IPO_BEZIER, "Custom", "Custom interpolation defined using a curve map"},

	/* easing */
	{0, "", 0, N_("Easing (by strength)"), "Predefined inertial transitions, useful for motion graphics (from least to most ''dramatic'')"},
	{GP_IPO_SINE, "SINE", ICON_IPO_SINE, "Sinusoidal", "Sinusoidal easing (weakest, almost linear but with a slight curvature)"},
	{GP_IPO_QUAD, "QUAD", ICON_IPO_QUAD, "Quadratic", "Quadratic easing"},
	{GP_IPO_CUBIC, "CUBIC", ICON_IPO_CUBIC, "Cubic", "Cubic easing"},
	{GP_IPO_QUART, "QUART", ICON_IPO_QUART, "Quartic", "Quartic easing"},
	{GP_IPO_QUINT, "QUINT", ICON_IPO_QUINT, "Quintic", "Quintic easing"},
	{GP_IPO_EXPO, "EXPO", ICON_IPO_EXPO, "Exponential", "Exponential easing (dramatic)"},
	{GP_IPO_CIRC, "CIRC", ICON_IPO_CIRC, "Circular", "Circular easing (strongest and most dynamic)"},

	{0, "", 0, N_("Dynamic Effects"), "Simple physics-inspired easing effects"},
	{GP_IPO_BACK, "BACK", ICON_IPO_BACK, "Back", "Cubic easing with overshoot and settle"},
	{GP_IPO_BOUNCE, "BOUNCE", ICON_IPO_BOUNCE, "Bounce", "Exponentially decaying parabolic bounce, like when objects collide"},
	{GP_IPO_ELASTIC, "ELASTIC", ICON_IPO_ELASTIC, "Elastic", "Exponentially decaying sine wave, like an elastic band"},

	{0, NULL, 0, NULL, NULL}
};

#endif

const EnumPropertyItem rna_enum_transform_pivot_items_full[] = {
	{V3D_AROUND_CENTER_BOUNDS, "BOUNDING_BOX_CENTER", ICON_ROTATE, "Bounding Box Center",
	             "Pivot around bounding box center of selected object(s)"},
	{V3D_AROUND_CURSOR, "CURSOR", ICON_CURSOR, "3D Cursor", "Pivot around the 3D cursor"},
	{V3D_AROUND_LOCAL_ORIGINS, "INDIVIDUAL_ORIGINS", ICON_ROTATECOLLECTION,
	            "Individual Origins", "Pivot around each object's own origin"},
	{V3D_AROUND_CENTER_MEAN, "MEDIAN_POINT", ICON_ROTATECENTER, "Median Point",
	               "Pivot around the median point of selected objects"},
	{V3D_AROUND_ACTIVE, "ACTIVE_ELEMENT", ICON_ROTACTIVE, "Active Element", "Pivot around active object"},
	{0, NULL, 0, NULL, NULL}
};

/* Icons could be made a consistent set of images. */
const EnumPropertyItem rna_enum_transform_orientation_items[] = {
	{V3D_MANIP_GLOBAL, "GLOBAL", ICON_SCENE_DATA, "Global", "Align the transformation axes to world space"},
	{V3D_MANIP_LOCAL, "LOCAL", ICON_MANIPUL, "Local", "Align the transformation axes to the selected objects' local space"},
	{V3D_MANIP_NORMAL, "NORMAL", ICON_SNAP_NORMAL, "Normal",
	                   "Align the transformation axes to average normal of selected elements "
	                   "(bone Y axis for pose mode)"},
	{V3D_MANIP_GIMBAL, "GIMBAL", ICON_NDOF_DOM, "Gimbal", "Align each axis to the Euler rotation axis as used for input"},
	{V3D_MANIP_VIEW, "VIEW", ICON_VISIBLE_IPO_ON, "View", "Align the transformation axes to the window"},
	{V3D_MANIP_CURSOR, "CURSOR", ICON_CURSOR, "Cursor", "Align the transformation axes to the 3D cursor"},
	// {V3D_MANIP_CUSTOM, "CUSTOM", 0, "Custom", "Use a custom transform orientation"},
	{0, NULL, 0, NULL, NULL}
};

#ifdef RNA_RUNTIME

#include "DNA_anim_types.h"
#include "DNA_color_types.h"
#include "DNA_node_types.h"
#include "DNA_object_types.h"
#include "DNA_mesh_types.h"
#include "DNA_text_types.h"
#include "DNA_workspace_types.h"

#include "RNA_access.h"

#include "MEM_guardedalloc.h"

#include "BKE_brush.h"
#include "BKE_collection.h"
#include "BKE_colortools.h"
#include "BKE_context.h"
#include "BKE_global.h"
#include "BKE_idprop.h"
#include "BKE_image.h"
#include "BKE_layer.h"
#include "BKE_main.h"
#include "BKE_node.h"
#include "BKE_pointcache.h"
#include "BKE_scene.h"
#include "BKE_mesh.h"
#include "BKE_sound.h"
#include "BKE_screen.h"
#include "BKE_sequencer.h"
#include "BKE_animsys.h"
#include "BKE_freestyle.h"
#include "BKE_gpencil.h"

#include "ED_info.h"
#include "ED_node.h"
#include "ED_view3d.h"
#include "ED_mesh.h"
#include "ED_keyframing.h"
#include "ED_image.h"
#include "ED_scene.h"

#include "DEG_depsgraph_build.h"
#include "DEG_depsgraph_query.h"

#ifdef WITH_FREESTYLE
#include "FRS_freestyle.h"
#endif

/* Grease Pencil update cache */
static void rna_GPencil_update(Main *UNUSED(bmain), Scene *scene, PointerRNA *UNUSED(ptr))
{
	/* mark all grease pencil datablocks of the scene */
	FOREACH_SCENE_COLLECTION_BEGIN(scene, collection)
	{
		FOREACH_COLLECTION_OBJECT_RECURSIVE_BEGIN(collection, ob)
		{
			if (ob->type == OB_GPENCIL) {
				bGPdata *gpd = (bGPdata *)ob->data;
				gpd->flag |= GP_DATA_CACHE_IS_DIRTY;
				DEG_id_tag_update(&gpd->id, OB_RECALC_OB | OB_RECALC_DATA);
			}
		}
		FOREACH_COLLECTION_OBJECT_RECURSIVE_END;
	}
	FOREACH_SCENE_COLLECTION_END;

	WM_main_add_notifier(NC_GPENCIL | NA_EDITED, NULL);
}

/* Grease Pencil Interpolation settings */
static char *rna_GPencilInterpolateSettings_path(PointerRNA *UNUSED(ptr))
{
	return BLI_strdup("tool_settings.gpencil_interpolate");
}

static void rna_GPencilInterpolateSettings_type_set(PointerRNA *ptr, int value)
{
	GP_Interpolate_Settings *settings = (GP_Interpolate_Settings *)ptr->data;

	/* NOTE: This cast should be fine, as we have a small + finite set of values (eGP_Interpolate_Type)
	 * that should fit well within a char
	 */
	settings->type = (char)value;

	/* init custom interpolation curve here now the first time it's used */
	if ((settings->type == GP_IPO_CURVEMAP) &&
	    (settings->custom_ipo == NULL))
	{
		settings->custom_ipo = curvemapping_add(1, 0.0f, 0.0f, 1.0f, 1.0f);
	}

}
static void rna_ToolSettings_gizmo_flag_update(Main *UNUSED(bmain), Scene *scene, PointerRNA *UNUSED(ptr))
{
	ToolSettings *ts = scene->toolsettings;
	if ((ts->gizmo_flag & (SCE_MANIP_TRANSLATE | SCE_MANIP_ROTATE | SCE_MANIP_SCALE)) == 0) {
		ts->gizmo_flag |= SCE_MANIP_TRANSLATE;
	}
}

static void rna_SpaceImageEditor_uv_sculpt_update(Main *bmain, Scene *scene, PointerRNA *UNUSED(ptr))
{
	ED_space_image_uv_sculpt_update(bmain, bmain->wm.first, scene);
}


/* Read-only Iterator of all the scene objects. */

static void rna_Scene_objects_begin(CollectionPropertyIterator *iter, PointerRNA *ptr)
{
	Scene *scene = (Scene *)ptr->data;
	iter->internal.custom = MEM_callocN(sizeof(BLI_Iterator), __func__);

	((BLI_Iterator *)iter->internal.custom)->valid = true;
	BKE_scene_objects_iterator_begin(iter->internal.custom, (void *)scene);
	iter->valid = ((BLI_Iterator *)iter->internal.custom)->valid;
}

static void rna_Scene_objects_next(CollectionPropertyIterator *iter)
{
	BKE_scene_objects_iterator_next(iter->internal.custom);
	iter->valid = ((BLI_Iterator *)iter->internal.custom)->valid;
}

static void rna_Scene_objects_end(CollectionPropertyIterator *iter)
{
	BKE_scene_objects_iterator_end(iter->internal.custom);
	MEM_freeN(iter->internal.custom);
}

static PointerRNA rna_Scene_objects_get(CollectionPropertyIterator *iter)
{
	Object *ob = ((BLI_Iterator *)iter->internal.custom)->current;
	return rna_pointer_inherit_refine(&iter->parent, &RNA_Object, ob);
}

/* End of read-only Iterator of all the scene objects. */

static void rna_Scene_set_set(PointerRNA *ptr, PointerRNA value)
{
	Scene *scene = (Scene *)ptr->data;
	Scene *set = (Scene *)value.data;
	Scene *nested_set;

	for (nested_set = set; nested_set; nested_set = nested_set->set) {
		if (nested_set == scene)
			return;
		/* prevent eternal loops, set can point to next, and next to set, without problems usually */
		if (nested_set->set == set)
			return;
	}

	id_lib_extern((ID *)set);
	scene->set = set;
}

void rna_Scene_set_update(Main *bmain, Scene *UNUSED(scene), PointerRNA *ptr)
{
	Scene *scene = (Scene *)ptr->id.data;

	DEG_relations_tag_update(bmain);
	DEG_id_tag_update_ex(bmain, &scene->id, 0);
	if (scene->set != NULL) {
		/* Objects which are pulled into main scene's depsgraph needs to have
		 * their base flags updated.
		 */
		DEG_id_tag_update_ex(bmain, &scene->set->id, 0);
	}
}

static void rna_Scene_layer_set(PointerRNA *ptr, const bool *values)
{
	Scene *scene = (Scene *)ptr->data;

	scene->lay = ED_view3d_view_layer_set(scene->lay, values, &scene->layact);
}

static int rna_Scene_active_layer_get(PointerRNA *ptr)
{
	Scene *scene = (Scene *)ptr->data;

	return (int)(log(scene->layact) / M_LN2);
}

static void rna_Scene_view3d_update(Main *bmain, Scene *UNUSED(scene_unused), PointerRNA *ptr)
{
	wmWindowManager *wm = bmain->wm.first;
	Scene *scene = (Scene *)ptr->data;

	WM_windows_scene_data_sync(&wm->windows, scene);
}

static void rna_Scene_layer_update(Main *bmain, Scene *UNUSED(scene), PointerRNA *UNUSED(ptr))
{
	/* XXX We would need do_time=true here, else we can have update issues like [#36289]...
	 *     However, this has too much drawbacks (like slower layer switch, undesired updates...).
	 *     That's TODO for future DAG updates.
	 */
	DEG_on_visible_update(bmain, false);

	/* No need to sync scene data here (WM_windows_scene_data_sync), handled through notifier. */
}

static void rna_Scene_fps_update(Main *UNUSED(bmain), Scene *scene, PointerRNA *UNUSED(ptr))
{
	BKE_sound_update_fps(scene);
	BKE_sequencer_update_sound_bounds_all(scene);
}

static void rna_Scene_listener_update(Main *UNUSED(bmain), Scene *scene, PointerRNA *UNUSED(ptr))
{
	BKE_sound_update_scene_listener(scene);
}

static void rna_Scene_volume_set(PointerRNA *ptr, float value)
{
	Scene *scene = (Scene *)(ptr->data);

	scene->audio.volume = value;
	if (scene->sound_scene)
		BKE_sound_set_scene_volume(scene, value);
}

static void rna_Scene_framelen_update(Main *UNUSED(bmain), Scene *scene, PointerRNA *UNUSED(ptr))
{
	scene->r.framelen = (float)scene->r.framapto / (float)scene->r.images;
}


static void rna_Scene_frame_current_set(PointerRNA *ptr, int value)
{
	Scene *data = (Scene *)ptr->data;

	/* if negative frames aren't allowed, then we can't use them */
	FRAMENUMBER_MIN_CLAMP(value);
	data->r.cfra = value;
}

static float rna_Scene_frame_float_get(PointerRNA *ptr)
{
	Scene *data = (Scene *)ptr->data;
	return (float)data->r.cfra + data->r.subframe;
}

static void rna_Scene_frame_float_set(PointerRNA *ptr, float value)
{
	Scene *data = (Scene *)ptr->data;
	/* if negative frames aren't allowed, then we can't use them */
	FRAMENUMBER_MIN_CLAMP(value);
	data->r.cfra = (int)value;
	data->r.subframe = value - data->r.cfra;
}

static float rna_Scene_frame_current_final_get(PointerRNA *ptr)
{
	Scene *scene = (Scene *)ptr->data;

	return BKE_scene_frame_get_from_ctime(scene, (float)scene->r.cfra);
}

static void rna_Scene_start_frame_set(PointerRNA *ptr, int value)
{
	Scene *data = (Scene *)ptr->data;
	/* MINFRAME not MINAFRAME, since some output formats can't taken negative frames */
	CLAMP(value, MINFRAME, MAXFRAME);
	data->r.sfra = value;

	if (data->r.sfra >= data->r.efra) {
		data->r.efra = MIN2(data->r.sfra, MAXFRAME);
	}
}

static void rna_Scene_end_frame_set(PointerRNA *ptr, int value)
{
	Scene *data = (Scene *)ptr->data;
	CLAMP(value, MINFRAME, MAXFRAME);
	data->r.efra = value;

	if (data->r.sfra >= data->r.efra) {
		data->r.sfra = MAX2(data->r.efra, MINFRAME);
	}
}

static void rna_Scene_use_preview_range_set(PointerRNA *ptr, bool value)
{
	Scene *data = (Scene *)ptr->data;

	if (value) {
		/* copy range from scene if not set before */
		if ((data->r.psfra == data->r.pefra) && (data->r.psfra == 0)) {
			data->r.psfra = data->r.sfra;
			data->r.pefra = data->r.efra;
		}

		data->r.flag |= SCER_PRV_RANGE;
	}
	else
		data->r.flag &= ~SCER_PRV_RANGE;
}


static void rna_Scene_preview_range_start_frame_set(PointerRNA *ptr, int value)
{
	Scene *data = (Scene *)ptr->data;

	/* check if enabled already */
	if ((data->r.flag & SCER_PRV_RANGE) == 0) {
		/* set end of preview range to end frame, then clamp as per normal */
		/* TODO: or just refuse to set instead? */
		data->r.pefra = data->r.efra;
	}

	/* now set normally */
	CLAMP(value, MINAFRAME, data->r.pefra);
	data->r.psfra = value;
}

static void rna_Scene_preview_range_end_frame_set(PointerRNA *ptr, int value)
{
	Scene *data = (Scene *)ptr->data;

	/* check if enabled already */
	if ((data->r.flag & SCER_PRV_RANGE) == 0) {
		/* set start of preview range to start frame, then clamp as per normal */
		/* TODO: or just refuse to set instead? */
		data->r.psfra = data->r.sfra;
	}

	/* now set normally */
	CLAMP(value, data->r.psfra, MAXFRAME);
	data->r.pefra = value;
}

static void rna_Scene_show_subframe_update(Main *UNUSED(bmain), Scene *UNUSED(current_scene), PointerRNA *ptr)
{
	Scene *scene = (Scene *)ptr->id.data;
	scene->r.subframe = 0.0f;
}

static void rna_Scene_frame_update(Main *bmain, Scene *UNUSED(current_scene), PointerRNA *ptr)
{
	Scene *scene = (Scene *)ptr->id.data;
	BKE_sound_seek_scene(bmain, scene);
	WM_main_add_notifier(NC_SCENE | ND_FRAME, scene);
}

static PointerRNA rna_Scene_active_keying_set_get(PointerRNA *ptr)
{
	Scene *scene = (Scene *)ptr->data;
	return rna_pointer_inherit_refine(ptr, &RNA_KeyingSet, ANIM_scene_get_active_keyingset(scene));
}

static void rna_Scene_active_keying_set_set(PointerRNA *ptr, PointerRNA value)
{
	Scene *scene = (Scene *)ptr->data;
	KeyingSet *ks = (KeyingSet *)value.data;

	scene->active_keyingset = ANIM_scene_get_keyingset_index(scene, ks);
}

/* get KeyingSet index stuff for list of Keying Sets editing UI
 *	- active_keyingset-1 since 0 is reserved for 'none'
 *	- don't clamp, otherwise can never set builtins types as active...
 */
static int rna_Scene_active_keying_set_index_get(PointerRNA *ptr)
{
	Scene *scene = (Scene *)ptr->data;
	return scene->active_keyingset - 1;
}

/* get KeyingSet index stuff for list of Keying Sets editing UI
 *	- value+1 since 0 is reserved for 'none'
 */
static void rna_Scene_active_keying_set_index_set(PointerRNA *ptr, int value)
{
	Scene *scene = (Scene *)ptr->data;
	scene->active_keyingset = value + 1;
}

/* XXX: evil... builtin_keyingsets is defined in keyingsets.c! */
/* TODO: make API function to retrieve this... */
extern ListBase builtin_keyingsets;

static void rna_Scene_all_keyingsets_begin(CollectionPropertyIterator *iter, PointerRNA *ptr)
{
	Scene *scene = (Scene *)ptr->data;

	/* start going over the scene KeyingSets first, while we still have pointer to it
	 * but only if we have any Keying Sets to use...
	 */
	if (scene->keyingsets.first)
		rna_iterator_listbase_begin(iter, &scene->keyingsets, NULL);
	else
		rna_iterator_listbase_begin(iter, &builtin_keyingsets, NULL);
}

static void rna_Scene_all_keyingsets_next(CollectionPropertyIterator *iter)
{
	ListBaseIterator *internal = &iter->internal.listbase;
	KeyingSet *ks = (KeyingSet *)internal->link;

	/* if we've run out of links in Scene list, jump over to the builtins list unless we're there already */
	if ((ks->next == NULL) && (ks != builtin_keyingsets.last))
		internal->link = (Link *)builtin_keyingsets.first;
	else
		internal->link = (Link *)ks->next;

	iter->valid = (internal->link != NULL);
}

static char *rna_SceneEEVEE_path(PointerRNA *UNUSED(ptr))
{
	return BLI_strdup("eevee");
}

static int rna_RenderSettings_stereoViews_skip(CollectionPropertyIterator *iter, void *UNUSED(data))
{
	ListBaseIterator *internal = &iter->internal.listbase;
	SceneRenderView *srv = (SceneRenderView *)internal->link;

	if ((STREQ(srv->name, STEREO_LEFT_NAME)) ||
	    (STREQ(srv->name, STEREO_RIGHT_NAME)))
	{
		return 0;
	}

	return 1;
};

static void rna_RenderSettings_stereoViews_begin(CollectionPropertyIterator *iter, PointerRNA *ptr)
{
	RenderData *rd = (RenderData *)ptr->data;
	rna_iterator_listbase_begin(iter, &rd->views, rna_RenderSettings_stereoViews_skip);
}

static char *rna_RenderSettings_path(PointerRNA *UNUSED(ptr))
{
	return BLI_sprintfN("render");
}

static char *rna_BakeSettings_path(PointerRNA *UNUSED(ptr))
{
	return BLI_sprintfN("render.bake");
}

static char *rna_ImageFormatSettings_path(PointerRNA *ptr)
{
	ImageFormatData *imf = (ImageFormatData *)ptr->data;
	ID *id = ptr->id.data;

	switch (GS(id->name)) {
		case ID_SCE:
		{
			Scene *scene = (Scene *)id;

			if (&scene->r.im_format == imf) {
				return BLI_sprintfN("render.image_settings");
			}
			else if (&scene->r.bake.im_format == imf) {
				return BLI_sprintfN("render.bake.image_settings");
			}
			return BLI_sprintfN("..");
		}
		case ID_NT:
		{
			bNodeTree *ntree = (bNodeTree *)id;
			bNode *node;

			for (node = ntree->nodes.first; node; node = node->next) {
				if (node->type == CMP_NODE_OUTPUT_FILE) {
					if (&((NodeImageMultiFile *)node->storage)->format == imf) {
						return BLI_sprintfN("nodes['%s'].format", node->name);
					}
					else {
						bNodeSocket *sock;

						for (sock = node->inputs.first; sock; sock = sock->next) {
							NodeImageMultiFileSocket *sockdata = sock->storage;
							if (&sockdata->format == imf) {
								return BLI_sprintfN("nodes['%s'].file_slots['%s'].format", node->name, sockdata->path);
							}
						}
					}
				}
			}
			return BLI_sprintfN("..");
		}
		default:
			return BLI_sprintfN("..");
	}
}

static int rna_RenderSettings_threads_get(PointerRNA *ptr)
{
	RenderData *rd = (RenderData *)ptr->data;
	return BKE_render_num_threads(rd);
}

static int rna_RenderSettings_threads_mode_get(PointerRNA *ptr)
{
	RenderData *rd = (RenderData *)ptr->data;
	int override = BLI_system_num_threads_override_get();

	if (override > 0)
		return R_FIXED_THREADS;
	else
		return (rd->mode & R_FIXED_THREADS);
}

static bool rna_RenderSettings_is_movie_format_get(PointerRNA *ptr)
{
	RenderData *rd = (RenderData *)ptr->data;
	return BKE_imtype_is_movie(rd->im_format.imtype);
}

static void rna_ImageFormatSettings_file_format_set(PointerRNA *ptr, int value)
{
	ImageFormatData *imf = (ImageFormatData *)ptr->data;
	ID *id = ptr->id.data;
	const bool is_render = (id && GS(id->name) == ID_SCE);
	/* see note below on why this is */
	const char chan_flag = BKE_imtype_valid_channels(imf->imtype, true) | (is_render ? IMA_CHAN_FLAG_BW : 0);

	imf->imtype = value;

	/* ensure depth and color settings match */
	if ( ((imf->planes == R_IMF_PLANES_BW) &&   !(chan_flag & IMA_CHAN_FLAG_BW)) ||
	     ((imf->planes == R_IMF_PLANES_RGBA) && !(chan_flag & IMA_CHAN_FLAG_ALPHA)))
	{
		imf->planes = R_IMF_PLANES_RGB;
	}

	/* ensure usable depth */
	{
		const int depth_ok = BKE_imtype_valid_depths(imf->imtype);
		if ((imf->depth & depth_ok) == 0) {
			/* set first available depth */
			char depth_ls[] = {R_IMF_CHAN_DEPTH_32,
			                   R_IMF_CHAN_DEPTH_24,
			                   R_IMF_CHAN_DEPTH_16,
			                   R_IMF_CHAN_DEPTH_12,
			                   R_IMF_CHAN_DEPTH_10,
			                   R_IMF_CHAN_DEPTH_8,
			                   R_IMF_CHAN_DEPTH_1,
			                   0};
			int i;

			for (i = 0; depth_ls[i]; i++) {
				if (depth_ok & depth_ls[i]) {
					imf->depth = depth_ls[i];
					break;
				}
			}
		}
	}

	if (id && GS(id->name) == ID_SCE) {
		Scene *scene = ptr->id.data;
		RenderData *rd = &scene->r;
#ifdef WITH_FFMPEG
		BKE_ffmpeg_image_type_verify(rd, imf);
#endif
		(void)rd;
	}
}

static const EnumPropertyItem *rna_ImageFormatSettings_file_format_itemf(
        bContext *UNUSED(C), PointerRNA *ptr, PropertyRNA *UNUSED(prop), bool *UNUSED(r_free))
{
	ID *id = ptr->id.data;
	if (id && GS(id->name) == ID_SCE) {
		return rna_enum_image_type_items;
	}
	else {
		return image_only_type_items;
	}
}

static const EnumPropertyItem *rna_ImageFormatSettings_color_mode_itemf(
        bContext *UNUSED(C), PointerRNA *ptr, PropertyRNA *UNUSED(prop), bool *r_free)
{
	ImageFormatData *imf = (ImageFormatData *)ptr->data;
	ID *id = ptr->id.data;
	const bool is_render = (id && GS(id->name) == ID_SCE);

	/* note, we need to act differently for render
	 * where 'BW' will force grayscale even if the output format writes
	 * as RGBA, this is age old blender convention and not sure how useful
	 * it really is but keep it for now - campbell */
	char chan_flag = BKE_imtype_valid_channels(imf->imtype, true) | (is_render ? IMA_CHAN_FLAG_BW : 0);

#ifdef WITH_FFMPEG
	/* a WAY more crappy case than B&W flag: depending on codec, file format MIGHT support
	 * alpha channel. for example MPEG format with h264 codec can't do alpha channel, but
	 * the same MPEG format with QTRLE codec can easily handle alpha channel.
	 * not sure how to deal with such cases in a nicer way (sergey) */
	if (is_render) {
		Scene *scene = ptr->id.data;
		RenderData *rd = &scene->r;

		if (BKE_ffmpeg_alpha_channel_is_supported(rd))
			chan_flag |= IMA_CHAN_FLAG_ALPHA;
	}
#endif

	if (chan_flag == (IMA_CHAN_FLAG_BW | IMA_CHAN_FLAG_RGB | IMA_CHAN_FLAG_ALPHA)) {
		return rna_enum_image_color_mode_items;
	}
	else {
		int totitem = 0;
		EnumPropertyItem *item = NULL;

		if (chan_flag & IMA_CHAN_FLAG_BW)    RNA_enum_item_add(&item, &totitem, &IMAGE_COLOR_MODE_BW);
		if (chan_flag & IMA_CHAN_FLAG_RGB)   RNA_enum_item_add(&item, &totitem, &IMAGE_COLOR_MODE_RGB);
		if (chan_flag & IMA_CHAN_FLAG_ALPHA) RNA_enum_item_add(&item, &totitem, &IMAGE_COLOR_MODE_RGBA);

		RNA_enum_item_end(&item, &totitem);
		*r_free = true;

		return item;
	}
}

static const EnumPropertyItem *rna_ImageFormatSettings_color_depth_itemf(
        bContext *UNUSED(C), PointerRNA *ptr, PropertyRNA *UNUSED(prop), bool *r_free)
{
	ImageFormatData *imf = (ImageFormatData *)ptr->data;

	if (imf == NULL) {
		return rna_enum_image_color_depth_items;
	}
	else {
		const int depth_ok = BKE_imtype_valid_depths(imf->imtype);
		const int is_float = ELEM(imf->imtype, R_IMF_IMTYPE_RADHDR, R_IMF_IMTYPE_OPENEXR, R_IMF_IMTYPE_MULTILAYER);

		const EnumPropertyItem *item_8bit =  &rna_enum_image_color_depth_items[0];
		const EnumPropertyItem *item_10bit = &rna_enum_image_color_depth_items[1];
		const EnumPropertyItem *item_12bit = &rna_enum_image_color_depth_items[2];
		const EnumPropertyItem *item_16bit = &rna_enum_image_color_depth_items[3];
		const EnumPropertyItem *item_32bit = &rna_enum_image_color_depth_items[4];

		int totitem = 0;
		EnumPropertyItem *item = NULL;
		EnumPropertyItem tmp = {0, "", 0, "", ""};

		if (depth_ok & R_IMF_CHAN_DEPTH_8) {
			RNA_enum_item_add(&item, &totitem, item_8bit);
		}

		if (depth_ok & R_IMF_CHAN_DEPTH_10) {
			RNA_enum_item_add(&item, &totitem, item_10bit);
		}

		if (depth_ok & R_IMF_CHAN_DEPTH_12) {
			RNA_enum_item_add(&item, &totitem, item_12bit);
		}

		if (depth_ok & R_IMF_CHAN_DEPTH_16) {
			if (is_float) {
				tmp = *item_16bit;
				tmp.name = "Float (Half)";
				RNA_enum_item_add(&item, &totitem, &tmp);
			}
			else {
				RNA_enum_item_add(&item, &totitem, item_16bit);
			}
		}

		if (depth_ok & R_IMF_CHAN_DEPTH_32) {
			if (is_float) {
				tmp = *item_32bit;
				tmp.name = "Float (Full)";
				RNA_enum_item_add(&item, &totitem, &tmp);
			}
			else {
				RNA_enum_item_add(&item, &totitem, item_32bit);
			}
		}

		RNA_enum_item_end(&item, &totitem);
		*r_free = true;

		return item;
	}
}

static const EnumPropertyItem *rna_ImageFormatSettings_views_format_itemf(
        bContext *UNUSED(C), PointerRNA *ptr, PropertyRNA *UNUSED(prop), bool *UNUSED(r_free))
{
	ImageFormatData *imf = (ImageFormatData *)ptr->data;

	if (imf == NULL) {
		return rna_enum_views_format_items;
	}
	else if (imf->imtype == R_IMF_IMTYPE_OPENEXR) {
		return rna_enum_views_format_multiview_items;
	}
	else if (imf->imtype == R_IMF_IMTYPE_MULTILAYER) {
		return rna_enum_views_format_multilayer_items;
	}
	else {
		return rna_enum_views_format_items;
	}
}

#ifdef WITH_OPENEXR
	/* OpenEXR */

static const EnumPropertyItem *rna_ImageFormatSettings_exr_codec_itemf(
        bContext *UNUSED(C), PointerRNA *ptr, PropertyRNA *UNUSED(prop), bool *r_free)
{
	ImageFormatData *imf = (ImageFormatData *)ptr->data;

	EnumPropertyItem *item = NULL;
	int i = 1, totitem = 0;

	if (imf->depth == 16)
		return rna_enum_exr_codec_items; /* All compression types are defined for halfs */

	for (i = 0; i < R_IMF_EXR_CODEC_MAX; i++) {
		if ((i == R_IMF_EXR_CODEC_B44 || i == R_IMF_EXR_CODEC_B44A)) {
			continue; /* B44 and B44A are not defined for 32 bit floats */
		}

		RNA_enum_item_add(&item, &totitem, &rna_enum_exr_codec_items[i]);
	}

	RNA_enum_item_end(&item, &totitem);
	*r_free = true;

	return item;
}

#endif
static int rna_SceneRender_file_ext_length(PointerRNA *ptr)
{
	RenderData *rd = (RenderData *)ptr->data;
	char ext[8];
	ext[0] = '\0';
	BKE_image_path_ensure_ext_from_imformat(ext, &rd->im_format);
	return strlen(ext);
}

static void rna_SceneRender_file_ext_get(PointerRNA *ptr, char *str)
{
	RenderData *rd = (RenderData *)ptr->data;
	str[0] = '\0';
	BKE_image_path_ensure_ext_from_imformat(str, &rd->im_format);
}

#ifdef WITH_FFMPEG
static void rna_FFmpegSettings_lossless_output_set(PointerRNA *ptr, bool value)
{
	Scene *scene = (Scene *) ptr->id.data;
	RenderData *rd = &scene->r;

	if (value)
		rd->ffcodecdata.flags |= FFMPEG_LOSSLESS_OUTPUT;
	else
		rd->ffcodecdata.flags &= ~FFMPEG_LOSSLESS_OUTPUT;

	BKE_ffmpeg_codec_settings_verify(rd);
}

static void rna_FFmpegSettings_codec_settings_update(Main *UNUSED(bmain), Scene *UNUSED(scene_unused), PointerRNA *ptr)
{
	Scene *scene = (Scene *) ptr->id.data;
	RenderData *rd = &scene->r;

	BKE_ffmpeg_codec_settings_verify(rd);
}
#endif

static int rna_RenderSettings_active_view_index_get(PointerRNA *ptr)
{
	RenderData *rd = (RenderData *)ptr->data;
	return rd->actview;
}

static void rna_RenderSettings_active_view_index_set(PointerRNA *ptr, int value)
{
	RenderData *rd = (RenderData *)ptr->data;
	rd->actview = value;
}

static void rna_RenderSettings_active_view_index_range(
        PointerRNA *ptr, int *min, int *max, int *UNUSED(softmin), int *UNUSED(softmax))
{
	RenderData *rd = (RenderData *)ptr->data;

	*min = 0;
	*max = max_ii(0, BLI_listbase_count(&rd->views) - 1);
}

static PointerRNA rna_RenderSettings_active_view_get(PointerRNA *ptr)
{
	RenderData *rd = (RenderData *)ptr->data;
	SceneRenderView *srv = BLI_findlink(&rd->views, rd->actview);

	return rna_pointer_inherit_refine(ptr, &RNA_SceneRenderView, srv);
}

static void rna_RenderSettings_active_view_set(PointerRNA *ptr, PointerRNA value)
{
	RenderData *rd = (RenderData *)ptr->data;
	SceneRenderView *srv = (SceneRenderView *)value.data;
	const int index = BLI_findindex(&rd->views, srv);
	if (index != -1) rd->actview = index;
}

static SceneRenderView *rna_RenderView_new(ID *id, RenderData *UNUSED(rd), const char *name)
{
	Scene *scene = (Scene *)id;
	SceneRenderView *srv = BKE_scene_add_render_view(scene, name);

	WM_main_add_notifier(NC_SCENE | ND_RENDER_OPTIONS, NULL);

	return srv;
}

static void rna_RenderView_remove(
        ID *id, RenderData *UNUSED(rd), Main *UNUSED(bmain), ReportList *reports, PointerRNA *srv_ptr)
{
	SceneRenderView *srv = srv_ptr->data;
	Scene *scene = (Scene *)id;

	if (!BKE_scene_remove_render_view(scene, srv)) {
		BKE_reportf(reports, RPT_ERROR, "Render view '%s' could not be removed from scene '%s'",
		            srv->name, scene->id.name + 2);
		return;
	}

	RNA_POINTER_INVALIDATE(srv_ptr);

	WM_main_add_notifier(NC_SCENE | ND_RENDER_OPTIONS, NULL);
}

static void rna_RenderSettings_views_format_set(PointerRNA *ptr, int value)
{
	RenderData *rd = (RenderData *)ptr->data;

	if (rd->views_format == SCE_VIEWS_FORMAT_MULTIVIEW &&
	    value == SCE_VIEWS_FORMAT_STEREO_3D)
	{
		/* make sure the actview is visible */
		if (rd->actview > 1) rd->actview = 1;
	}

	rd->views_format = value;
}

static void rna_RenderSettings_engine_set(PointerRNA *ptr, int value)
{
	RenderData *rd = (RenderData *)ptr->data;
	RenderEngineType *type = BLI_findlink(&R_engines, value);

	if (type) {
		BLI_strncpy_utf8(rd->engine, type->idname, sizeof(rd->engine));
		DEG_id_tag_update(ptr->id.data, DEG_TAG_COPY_ON_WRITE);
	}
}

static const EnumPropertyItem *rna_RenderSettings_engine_itemf(
        bContext *UNUSED(C), PointerRNA *UNUSED(ptr), PropertyRNA *UNUSED(prop), bool *r_free)
{
	RenderEngineType *type;
	EnumPropertyItem *item = NULL;
	EnumPropertyItem tmp = {0, "", 0, "", ""};
	int a = 0, totitem = 0;

	for (type = R_engines.first; type; type = type->next, a++) {
		tmp.value = a;
		tmp.identifier = type->idname;
		tmp.name = type->name;
		RNA_enum_item_add(&item, &totitem, &tmp);
	}

	RNA_enum_item_end(&item, &totitem);
	*r_free = true;

	return item;
}

static int rna_RenderSettings_engine_get(PointerRNA *ptr)
{
	RenderData *rd = (RenderData *)ptr->data;
	RenderEngineType *type;
	int a = 0;

	for (type = R_engines.first; type; type = type->next, a++)
		if (STREQ(type->idname, rd->engine))
			return a;

	return 0;
}

static void rna_RenderSettings_engine_update(Main *bmain, Scene *UNUSED(unused), PointerRNA *UNUSED(ptr))
{
	ED_render_engine_changed(bmain);
}

static bool rna_RenderSettings_multiple_engines_get(PointerRNA *UNUSED(ptr))
{
	return (BLI_listbase_count(&R_engines) > 1);
}

static bool rna_RenderSettings_use_spherical_stereo_get(PointerRNA *ptr)
{
	Scene *scene = (Scene *)ptr->id.data;
	return BKE_scene_use_spherical_stereo(scene);
}

void rna_Scene_glsl_update(Main *UNUSED(bmain), Scene *UNUSED(scene), PointerRNA *ptr)
{
	Scene *scene = (Scene *)ptr->id.data;

	DEG_id_tag_update(&scene->id, 0);
}

static void rna_Scene_world_update(Main *bmain, Scene *scene, PointerRNA *ptr)
{
	Scene *sc = (Scene *)ptr->id.data;

	rna_Scene_glsl_update(bmain, scene, ptr);
	WM_main_add_notifier(NC_WORLD | ND_WORLD, &sc->id);
}

void rna_Scene_freestyle_update(Main *UNUSED(bmain), Scene *UNUSED(scene), PointerRNA *ptr)
{
	Scene *scene = (Scene *)ptr->id.data;

	DEG_id_tag_update(&scene->id, 0);
}

void rna_Scene_use_view_map_cache_update(Main *UNUSED(bmain), Scene *UNUSED(scene), PointerRNA *UNUSED(ptr))
{
#ifdef WITH_FREESTYLE
	FRS_free_view_map_cache();
#endif
}

void rna_ViewLayer_name_set(PointerRNA *ptr, const char *value)
{
	Scene *scene = (Scene *)ptr->id.data;
	ViewLayer *view_layer = (ViewLayer *)ptr->data;
	BLI_assert(BKE_id_is_in_gobal_main(&scene->id));
	BKE_view_layer_rename(G_MAIN, scene, view_layer, value);
}

static void rna_SceneRenderView_name_set(PointerRNA *ptr, const char *value)
{
	Scene *scene = (Scene *)ptr->id.data;
	SceneRenderView *rv = (SceneRenderView *)ptr->data;
	BLI_strncpy_utf8(rv->name, value, sizeof(rv->name));
	BLI_uniquename(&scene->r.views, rv, DATA_("RenderView"), '.', offsetof(SceneRenderView, name), sizeof(rv->name));
}

void rna_ViewLayer_pass_update(Main *bmain, Scene *activescene, PointerRNA *ptr)
{
	Scene *scene = (Scene *)ptr->id.data;

	if (scene->nodetree)
		ntreeCompositUpdateRLayers(scene->nodetree);

	rna_Scene_glsl_update(bmain, activescene, ptr);
}

static char *rna_SceneRenderView_path(PointerRNA *ptr)
{
	SceneRenderView *srv = (SceneRenderView *)ptr->data;
	return BLI_sprintfN("render.views[\"%s\"]", srv->name);
}

static void rna_Scene_use_nodes_update(bContext *C, PointerRNA *ptr)
{
	Scene *scene = (Scene *)ptr->data;

	if (scene->use_nodes && scene->nodetree == NULL)
		ED_node_composit_default(C, scene);
}

static void rna_Physics_update(Main *UNUSED(bmain), Scene *UNUSED(scene), PointerRNA *ptr)
{
	Scene *scene = (Scene *)ptr->id.data;
	FOREACH_SCENE_OBJECT_BEGIN(scene, ob)
	{
		BKE_ptcache_object_reset(scene, ob, PTCACHE_RESET_DEPSGRAPH);
	}
	FOREACH_SCENE_OBJECT_END;

	DEG_id_tag_update(&scene->id, DEG_TAG_COPY_ON_WRITE);
}

static void rna_Scene_editmesh_select_mode_set(PointerRNA *ptr, const bool *value)
{
	ToolSettings *ts = (ToolSettings *)ptr->data;
	int flag = (value[0] ? SCE_SELECT_VERTEX : 0) | (value[1] ? SCE_SELECT_EDGE : 0) | (value[2] ? SCE_SELECT_FACE : 0);

	if (flag) {
		ts->selectmode = flag;

		/* Update select mode in all the workspaces in mesh edit mode. */
		wmWindowManager *wm = G_MAIN->wm.first;
		for (wmWindow *win = wm->windows.first; win; win = win->next) {
			ViewLayer *view_layer = WM_window_get_active_view_layer(win);

			if (view_layer && view_layer->basact) {
				Mesh *me = BKE_mesh_from_object(view_layer->basact->object);
				if (me && me->edit_btmesh && me->edit_btmesh->selectmode != flag) {
					me->edit_btmesh->selectmode = flag;
					EDBM_selectmode_set(me->edit_btmesh);
				}
			}
		}
	}
}

static void rna_Scene_editmesh_select_mode_update(bContext *C, PointerRNA *UNUSED(ptr))
{
	ViewLayer *view_layer = CTX_data_view_layer(C);
	Mesh *me = NULL;

	if (view_layer->basact) {
		me = BKE_mesh_from_object(view_layer->basact->object);
		if (me && me->edit_btmesh == NULL)
			me = NULL;
	}

	if (me) {
		DEG_id_tag_update(&me->id, DEG_TAG_SELECT_UPDATE);
		WM_main_add_notifier(NC_SCENE | ND_TOOLSETTINGS, NULL);
	}
}

static void object_simplify_update(Object *ob)
{
	ModifierData *md;
	ParticleSystem *psys;

	if ((ob->id.tag & LIB_TAG_DOIT) == 0) {
		return;
	}

	ob->id.tag &= ~LIB_TAG_DOIT;

	for (md = ob->modifiers.first; md; md = md->next) {
		if (ELEM(md->type, eModifierType_Subsurf, eModifierType_Multires, eModifierType_ParticleSystem)) {
			DEG_id_tag_update(&ob->id, OB_RECALC_DATA);
		}
	}

	for (psys = ob->particlesystem.first; psys; psys = psys->next)
		psys->recalc |= PSYS_RECALC_CHILD;

	if (ob->dup_group) {
		CollectionObject *cob;

		for (cob = ob->dup_group->gobject.first; cob; cob = cob->next)
			object_simplify_update(cob->ob);
	}
}

static void rna_Scene_use_simplify_update(Main *bmain, Scene *UNUSED(scene), PointerRNA *ptr)
{
	Scene *sce = ptr->id.data;
	Scene *sce_iter;
	Base *base;

	BKE_main_id_tag_listbase(&bmain->object, LIB_TAG_DOIT, true);
	FOREACH_SCENE_OBJECT_BEGIN(sce, ob)
	{
		object_simplify_update(ob);
	}
	FOREACH_SCENE_OBJECT_END;

	for (SETLOOPER_SET_ONLY(sce, sce_iter, base)) {
		object_simplify_update(base->object);
	}

	WM_main_add_notifier(NC_GEOM | ND_DATA, NULL);
	DEG_id_tag_update(&sce->id, 0);
}

static void rna_Scene_simplify_update(Main *bmain, Scene *scene, PointerRNA *ptr)
{
	Scene *sce = ptr->id.data;

	if (sce->r.mode & R_SIMPLIFY)
		rna_Scene_use_simplify_update(bmain, scene, ptr);
}

static void rna_Scene_use_persistent_data_update(Main *UNUSED(bmain), Scene *UNUSED(scene), PointerRNA *ptr)
{
	Scene *sce = ptr->id.data;

	if (!(sce->r.mode & R_PERSISTENT_DATA))
		RE_FreePersistentData();
}

static bool rna_Scene_use_audio_get(PointerRNA *ptr)
{
	Scene *scene = (Scene *)ptr->data;
	return (scene->audio.flag & AUDIO_MUTE) != 0;
}

static void rna_Scene_use_audio_set(PointerRNA *ptr, bool value)
{
	Scene *scene = (Scene *)ptr->data;

	if (value)
		scene->audio.flag |= AUDIO_MUTE;
	else
		scene->audio.flag &= ~AUDIO_MUTE;

	BKE_sound_mute_scene(scene, value);
}

static int rna_Scene_sync_mode_get(PointerRNA *ptr)
{
	Scene *scene = (Scene *)ptr->data;
	if (scene->audio.flag & AUDIO_SYNC)
		return AUDIO_SYNC;
	return scene->flag & SCE_FRAME_DROP;
}

static void rna_Scene_sync_mode_set(PointerRNA *ptr, int value)
{
	Scene *scene = (Scene *)ptr->data;

	if (value == AUDIO_SYNC) {
		scene->audio.flag |= AUDIO_SYNC;
	}
	else if (value == SCE_FRAME_DROP) {
		scene->audio.flag &= ~AUDIO_SYNC;
		scene->flag |= SCE_FRAME_DROP;
	}
	else {
		scene->audio.flag &= ~AUDIO_SYNC;
		scene->flag &= ~SCE_FRAME_DROP;
	}
}



static TimeMarker *rna_TimeLine_add(Scene *scene, const char name[], int frame)
{
	TimeMarker *marker = MEM_callocN(sizeof(TimeMarker), "TimeMarker");
	marker->flag = SELECT;
	marker->frame = frame;
	BLI_strncpy_utf8(marker->name, name, sizeof(marker->name));
	BLI_addtail(&scene->markers, marker);

	WM_main_add_notifier(NC_SCENE | ND_MARKERS, NULL);
	WM_main_add_notifier(NC_ANIMATION | ND_MARKERS, NULL);

	return marker;
}

static void rna_TimeLine_remove(Scene *scene, ReportList *reports, PointerRNA *marker_ptr)
{
	TimeMarker *marker = marker_ptr->data;
	if (BLI_remlink_safe(&scene->markers, marker) == false) {
		BKE_reportf(reports, RPT_ERROR, "Timeline marker '%s' not found in scene '%s'",
		            marker->name, scene->id.name + 2);
		return;
	}

	MEM_freeN(marker);
	RNA_POINTER_INVALIDATE(marker_ptr);

	WM_main_add_notifier(NC_SCENE | ND_MARKERS, NULL);
	WM_main_add_notifier(NC_ANIMATION | ND_MARKERS, NULL);
}

static void rna_TimeLine_clear(Scene *scene)
{
	BLI_freelistN(&scene->markers);

	WM_main_add_notifier(NC_SCENE | ND_MARKERS, NULL);
	WM_main_add_notifier(NC_ANIMATION | ND_MARKERS, NULL);
}

static KeyingSet *rna_Scene_keying_set_new(Scene *sce, ReportList *reports, const char idname[], const char name[])
{
	KeyingSet *ks = NULL;

	/* call the API func, and set the active keyingset index */
	ks = BKE_keyingset_add(&sce->keyingsets, idname, name, KEYINGSET_ABSOLUTE, 0);

	if (ks) {
		sce->active_keyingset = BLI_listbase_count(&sce->keyingsets);
		return ks;
	}
	else {
		BKE_report(reports, RPT_ERROR, "Keying set could not be added");
		return NULL;
	}
}

static void rna_UnifiedPaintSettings_update(bContext *C, PointerRNA *UNUSED(ptr))
{
	Scene *scene = CTX_data_scene(C);
	ViewLayer *view_layer = CTX_data_view_layer(C);
	Brush *br = BKE_paint_brush(BKE_paint_get_active(scene, view_layer));
	WM_main_add_notifier(NC_BRUSH | NA_EDITED, br);
}

static void rna_UnifiedPaintSettings_size_set(PointerRNA *ptr, int value)
{
	UnifiedPaintSettings *ups = ptr->data;

	/* scale unprojected radius so it stays consistent with brush size */
	BKE_brush_scale_unprojected_radius(&ups->unprojected_radius,
	                                   value, ups->size);
	ups->size = value;
}

static void rna_UnifiedPaintSettings_unprojected_radius_set(PointerRNA *ptr, float value)
{
	UnifiedPaintSettings *ups = ptr->data;

	/* scale brush size so it stays consistent with unprojected_radius */
	BKE_brush_scale_size(&ups->size, value, ups->unprojected_radius);
	ups->unprojected_radius = value;
}

static void rna_UnifiedPaintSettings_radius_update(bContext *C, PointerRNA *ptr)
{
	/* changing the unified size should invalidate the overlay but also update the brush */
	BKE_paint_invalidate_overlay_all();
	rna_UnifiedPaintSettings_update(C, ptr);
}

static char *rna_UnifiedPaintSettings_path(PointerRNA *UNUSED(ptr))
{
	return BLI_strdup("tool_settings.unified_paint_settings");
}

static char *rna_CurvePaintSettings_path(PointerRNA *UNUSED(ptr))
{
	return BLI_strdup("tool_settings.curve_paint_settings");
}

/* generic function to recalc geometry */
static void rna_EditMesh_update(bContext *C, PointerRNA *UNUSED(ptr))
{
	ViewLayer *view_layer = CTX_data_view_layer(C);
	Mesh *me = NULL;

	if (view_layer->basact) {
		me = BKE_mesh_from_object(view_layer->basact->object);
		if (me && me->edit_btmesh == NULL)
			me = NULL;
	}

	if (me) {
		DEG_id_tag_update(&me->id, OB_RECALC_DATA);
		WM_main_add_notifier(NC_GEOM | ND_DATA, me);
	}
}

static char *rna_MeshStatVis_path(PointerRNA *UNUSED(ptr))
{
	return BLI_strdup("tool_settings.statvis");
}

/* note: without this, when Multi-Paint is activated/deactivated, the colors
 * will not change right away when multiple bones are selected, this function
 * is not for general use and only for the few cases where changing scene
 * settings and NOT for general purpose updates, possibly this should be
 * given its own notifier. */
static void rna_Scene_update_active_object_data(bContext *C, PointerRNA *UNUSED(ptr))
{
	ViewLayer *view_layer = CTX_data_view_layer(C);
	Object *ob = OBACT(view_layer);

	if (ob) {
		DEG_id_tag_update(&ob->id, OB_RECALC_DATA);
		WM_main_add_notifier(NC_OBJECT | ND_DRAW, &ob->id);
	}
}

static void rna_SceneCamera_update(Main *UNUSED(bmain), Scene *UNUSED(scene), PointerRNA *ptr)
{
	Scene *scene = (Scene *)ptr->id.data;
	Object *camera = scene->camera;

	if (camera && (camera->type == OB_CAMERA)) {
		DEG_id_tag_update(&camera->id, OB_RECALC_DATA);
	}
}

static void rna_SceneSequencer_update(Main *UNUSED(bmain), Scene *UNUSED(scene), PointerRNA *UNUSED(ptr))
{
	BKE_sequencer_cache_cleanup();
	BKE_sequencer_preprocessed_cache_cleanup();
}

static char *rna_ToolSettings_path(PointerRNA *UNUSED(ptr))
{
	return BLI_strdup("tool_settings");
}

PointerRNA rna_FreestyleLineSet_linestyle_get(PointerRNA *ptr)
{
	FreestyleLineSet *lineset = (FreestyleLineSet *)ptr->data;

	return rna_pointer_inherit_refine(ptr, &RNA_FreestyleLineStyle, lineset->linestyle);
}

void rna_FreestyleLineSet_linestyle_set(PointerRNA *ptr, PointerRNA value)
{
	FreestyleLineSet *lineset = (FreestyleLineSet *)ptr->data;

	if (lineset->linestyle)
		id_us_min(&lineset->linestyle->id);
	lineset->linestyle = (FreestyleLineStyle *)value.data;
	id_us_plus(&lineset->linestyle->id);
}

FreestyleLineSet *rna_FreestyleSettings_lineset_add(
        ID *id, FreestyleSettings *config, Main *bmain, const char *name)
{
	Scene *scene = (Scene *)id;
	FreestyleLineSet *lineset = BKE_freestyle_lineset_add(bmain, (FreestyleConfig *)config, name);

	DEG_id_tag_update(&scene->id, 0);
	WM_main_add_notifier(NC_SCENE | ND_RENDER_OPTIONS, NULL);

	return lineset;
}

void rna_FreestyleSettings_lineset_remove(
        ID *id, FreestyleSettings *config, ReportList *reports, PointerRNA *lineset_ptr)
{
	FreestyleLineSet *lineset = lineset_ptr->data;
	Scene *scene = (Scene *)id;

	if (!BKE_freestyle_lineset_delete((FreestyleConfig *)config, lineset)) {
		BKE_reportf(reports, RPT_ERROR, "Line set '%s' could not be removed", lineset->name);
		return;
	}

	RNA_POINTER_INVALIDATE(lineset_ptr);

	DEG_id_tag_update(&scene->id, 0);
	WM_main_add_notifier(NC_SCENE | ND_RENDER_OPTIONS, NULL);
}

PointerRNA rna_FreestyleSettings_active_lineset_get(PointerRNA *ptr)
{
	FreestyleConfig *config = (FreestyleConfig *)ptr->data;
	FreestyleLineSet *lineset = BKE_freestyle_lineset_get_active(config);
	return rna_pointer_inherit_refine(ptr, &RNA_FreestyleLineSet, lineset);
}

void rna_FreestyleSettings_active_lineset_index_range(
        PointerRNA *ptr, int *min, int *max, int *UNUSED(softmin), int *UNUSED(softmax))
{
	FreestyleConfig *config = (FreestyleConfig *)ptr->data;

	*min = 0;
	*max = max_ii(0, BLI_listbase_count(&config->linesets) - 1);
}

int rna_FreestyleSettings_active_lineset_index_get(PointerRNA *ptr)
{
	FreestyleConfig *config = (FreestyleConfig *)ptr->data;
	return BKE_freestyle_lineset_get_active_index(config);
}

void rna_FreestyleSettings_active_lineset_index_set(PointerRNA *ptr, int value)
{
	FreestyleConfig *config = (FreestyleConfig *)ptr->data;
	BKE_freestyle_lineset_set_active_index(config, value);
}

FreestyleModuleConfig *rna_FreestyleSettings_module_add(ID *id, FreestyleSettings *config)
{
	Scene *scene = (Scene *)id;
	FreestyleModuleConfig *module = BKE_freestyle_module_add((FreestyleConfig *)config);

	DEG_id_tag_update(&scene->id, 0);
	WM_main_add_notifier(NC_SCENE | ND_RENDER_OPTIONS, NULL);

	return module;
}

void rna_FreestyleSettings_module_remove(
        ID *id, FreestyleSettings *config, ReportList *reports, PointerRNA *module_ptr)
{
	Scene *scene = (Scene *)id;
	FreestyleModuleConfig *module = module_ptr->data;

	if (!BKE_freestyle_module_delete((FreestyleConfig *)config, module)) {
		if (module->script)
			BKE_reportf(reports, RPT_ERROR, "Style module '%s' could not be removed", module->script->id.name + 2);
		else
			BKE_report(reports, RPT_ERROR, "Style module could not be removed");
		return;
	}

	RNA_POINTER_INVALIDATE(module_ptr);

	DEG_id_tag_update(&scene->id, 0);
	WM_main_add_notifier(NC_SCENE | ND_RENDER_OPTIONS, NULL);
}

char *rna_GPUDOF_path(PointerRNA *ptr)
{
	/* if there is ID-data, resolve the path using the index instead of by name,
	 * since the name used is the name of the texture assigned, but the texture
	 * may be used multiple times in the same stack
	 */
	if (ptr->id.data) {
		if (GS(((ID *)ptr->id.data)->name) == ID_CA) {
			return BLI_strdup("gpu_dof");
		}
	}

	return BLI_strdup("");
}

static void rna_GPUDOFSettings_blades_set(PointerRNA *ptr, const int value)
{
	GPUDOFSettings *dofsettings = (GPUDOFSettings *)ptr->data;

	if (value == 1 || value == 2) {
		if (dofsettings->num_blades == 0) {
			dofsettings->num_blades = 3;
		}
		else {
			dofsettings->num_blades = 0;
		}
	}
	else {
		dofsettings->num_blades = value;
	}
}

static void rna_GPUDOFSettings_update(Main *UNUSED(bmain), Scene *scene, PointerRNA *UNUSED(ptr))
{
	/* TODO(sergey): Can be more selective here. */
	BKE_sequencer_cache_cleanup();
	BKE_sequencer_preprocessed_cache_cleanup();
	WM_main_add_notifier(NC_SCENE | ND_SEQUENCER, scene);
}

static void rna_Stereo3dFormat_update(Main *bmain, Scene *UNUSED(scene), PointerRNA *ptr)
{
	ID *id = ptr->id.data;

	if (id && GS(id->name) == ID_IM) {
		Image *ima = (Image *)id;
		ImBuf *ibuf;
		void *lock;

		if (!BKE_image_is_stereo(ima))
			return;

		ibuf = BKE_image_acquire_ibuf(ima, NULL, &lock);

		if (ibuf) {
			BKE_image_signal(bmain, ima, NULL, IMA_SIGNAL_FREE);
		}
		BKE_image_release_ibuf(ima, ibuf, lock);
	}
}

static ViewLayer *rna_ViewLayer_new(
        ID *id, Scene *UNUSED(sce), Main *bmain, const char *name)
{
	Scene *scene = (Scene *)id;
	ViewLayer *view_layer = BKE_view_layer_add(scene, name);

	DEG_id_tag_update(&scene->id, 0);
	DEG_relations_tag_update(bmain);
	WM_main_add_notifier(NC_SCENE | ND_LAYER, NULL);

	return view_layer;
}

static void rna_ViewLayer_remove(
        ID *id, Scene *UNUSED(sce), Main *bmain, ReportList *reports, PointerRNA *sl_ptr)
{
	Scene *scene = (Scene *)id;
	ViewLayer *view_layer = sl_ptr->data;

	if (ED_scene_view_layer_delete(bmain, scene, view_layer, reports)) {
		RNA_POINTER_INVALIDATE(sl_ptr);
	}
}

static int rna_Scene_transform_orientation_get(PointerRNA *ptr)
{
	Scene *scene = ptr->data;
	/* convert to enum value */
	return (scene->orientation_type == V3D_MANIP_CUSTOM) ?
	            (scene->orientation_type + scene->orientation_index_custom) : scene->orientation_type;
}

void rna_Scene_transform_orientation_set(PointerRNA *ptr, int value)
{
	Scene *scene = ptr->data;
	BIF_selectTransformOrientationValue(scene, value);
}

static PointerRNA rna_Scene_current_orientation_get(PointerRNA *ptr)
{
	Scene *scene = ptr->data;
	TransformOrientation *orientation;

	if (scene->orientation_type < V3D_MANIP_CUSTOM) {
		orientation = NULL;
	}
	else {
		orientation = BKE_scene_transform_orientation_find(scene, scene->orientation_index_custom);
	}

	return rna_pointer_inherit_refine(ptr, &RNA_TransformOrientation, orientation);
}

const EnumPropertyItem *rna_TransformOrientation_itemf(
        bContext *C, PointerRNA *ptr, PropertyRNA *UNUSED(prop), bool *r_free)
{
	EnumPropertyItem tmp = {0, "", 0, "", ""};
	EnumPropertyItem *item = NULL;
	int i = V3D_MANIP_CUSTOM, totitem = 0;

	RNA_enum_items_add(&item, &totitem, rna_enum_transform_orientation_items);

	Scene *scene;
	if (ptr->type == &RNA_Scene) {
		scene = ptr->data;
	}
	else {
		scene = CTX_data_scene(C);
	}
	const ListBase *transform_orientations = scene ? &scene->transform_spaces : NULL;

	if (transform_orientations && (BLI_listbase_is_empty(transform_orientations) == false)) {
		RNA_enum_item_add_separator(&item, &totitem);

		for (TransformOrientation *ts = transform_orientations->first; ts; ts = ts->next) {
			tmp.identifier = ts->name;
			tmp.name = ts->name;
			tmp.value = i++;
			RNA_enum_item_add(&item, &totitem, &tmp);
		}
	}

	RNA_enum_item_end(&item, &totitem);
	*r_free = true;

	return item;
}


#else

/* Grease Pencil Interpolation tool settings */
static void rna_def_gpencil_interpolate(BlenderRNA *brna)
{
	StructRNA *srna;
	PropertyRNA *prop;

	srna = RNA_def_struct(brna, "GPencilInterpolateSettings", NULL);
	RNA_def_struct_sdna(srna, "GP_Interpolate_Settings");
	RNA_def_struct_path_func(srna, "rna_GPencilInterpolateSettings_path");
	RNA_def_struct_ui_text(srna, "Grease Pencil Interpolate Settings",
	                       "Settings for Grease Pencil interpolation tools");

	/* flags */
	prop = RNA_def_property(srna, "interpolate_all_layers", PROP_BOOLEAN, PROP_NONE);
	RNA_def_property_boolean_sdna(prop, NULL, "flag", GP_TOOLFLAG_INTERPOLATE_ALL_LAYERS);
	RNA_def_property_ui_text(prop, "Interpolate All Layers", "Interpolate all layers, not only active");
	RNA_def_property_update(prop, NC_SCENE | ND_TOOLSETTINGS, NULL);

	prop = RNA_def_property(srna, "interpolate_selected_only", PROP_BOOLEAN, PROP_NONE);
	RNA_def_property_boolean_sdna(prop, NULL, "flag", GP_TOOLFLAG_INTERPOLATE_ONLY_SELECTED);
	RNA_def_property_ui_text(prop, "Interpolate Selected Strokes", "Interpolate only selected strokes in the original frame");
	RNA_def_property_update(prop, NC_SCENE | ND_TOOLSETTINGS, NULL);

	/* interpolation type */
	prop = RNA_def_property(srna, "type", PROP_ENUM, PROP_NONE);
	RNA_def_property_enum_sdna(prop, NULL, "type");
	RNA_def_property_enum_items(prop, rna_enum_gpencil_interpolation_mode_items);
	RNA_def_property_enum_funcs(prop, NULL, "rna_GPencilInterpolateSettings_type_set", NULL);
	RNA_def_property_ui_text(prop, "Type",
	                         "Interpolation method to use the next time 'Interpolate Sequence' is run");
	RNA_def_property_update(prop, NC_SCENE | ND_TOOLSETTINGS, NULL);

	/* easing */
	prop = RNA_def_property(srna, "easing", PROP_ENUM, PROP_NONE);
	RNA_def_property_enum_sdna(prop, NULL, "easing");
	RNA_def_property_enum_items(prop, rna_enum_beztriple_interpolation_easing_items);
	RNA_def_property_ui_text(prop, "Easing",
	                         "Which ends of the segment between the preceding and following grease pencil frames "
	                         "easing interpolation is applied to");
	RNA_def_property_update(prop, NC_SCENE | ND_TOOLSETTINGS, NULL);

	/* easing options */
	prop = RNA_def_property(srna, "back", PROP_FLOAT, PROP_NONE);
	RNA_def_property_float_sdna(prop, NULL, "back");
	RNA_def_property_ui_text(prop, "Back", "Amount of overshoot for 'back' easing");
	RNA_def_property_update(prop, NC_SCENE | ND_TOOLSETTINGS, NULL);

	prop = RNA_def_property(srna, "amplitude", PROP_FLOAT, PROP_NONE);
	RNA_def_property_float_sdna(prop, NULL, "amplitude");
	RNA_def_property_range(prop, 0.0f, FLT_MAX); /* only positive values... */
	RNA_def_property_ui_text(prop, "Amplitude", "Amount to boost elastic bounces for 'elastic' easing");
	RNA_def_property_update(prop, NC_SCENE | ND_TOOLSETTINGS, NULL);

	prop = RNA_def_property(srna, "period", PROP_FLOAT, PROP_NONE);
	RNA_def_property_float_sdna(prop, NULL, "period");
	RNA_def_property_ui_text(prop, "Period", "Time between bounces for elastic easing");
	RNA_def_property_update(prop, NC_SCENE | ND_TOOLSETTINGS, NULL);

	/* custom curvemap */
	prop = RNA_def_property(srna, "interpolation_curve", PROP_POINTER, PROP_NONE);
	RNA_def_property_pointer_sdna(prop, NULL, "custom_ipo");
	RNA_def_property_struct_type(prop, "CurveMapping");
	RNA_def_property_ui_text(prop, "Interpolation Curve",
	                         "Custom curve to control 'sequence' interpolation between Grease Pencil frames");
	RNA_def_property_update(prop, NC_SCENE | ND_TOOLSETTINGS, NULL);
}

static void rna_def_transform_orientation(BlenderRNA *brna)
{
	StructRNA *srna;
	PropertyRNA *prop;

	srna = RNA_def_struct(brna, "TransformOrientation", NULL);

	prop = RNA_def_property(srna, "matrix", PROP_FLOAT, PROP_MATRIX);
	RNA_def_property_float_sdna(prop, NULL, "mat");
	RNA_def_property_multi_array(prop, 2, rna_matrix_dimsize_3x3);
	RNA_def_property_update(prop, NC_SPACE | ND_SPACE_VIEW3D, NULL);

	prop = RNA_def_property(srna, "name", PROP_STRING, PROP_NONE);
	RNA_def_struct_name_property(srna, prop);
	RNA_def_property_ui_text(prop, "Name", "Name of the custom transform orientation");
	RNA_def_property_update(prop, NC_SPACE | ND_SPACE_VIEW3D, NULL);
}

static void rna_def_tool_settings(BlenderRNA  *brna)
{
	StructRNA *srna;
	PropertyRNA *prop;

	/* the construction of this enum is quite special - everything is stored as bitflags,
	 * with 1st position only for for on/off (and exposed as boolean), while others are mutually
	 * exclusive options but which will only have any effect when autokey is enabled
	 */
	static const EnumPropertyItem auto_key_items[] = {
		{AUTOKEY_MODE_NORMAL & ~AUTOKEY_ON, "ADD_REPLACE_KEYS", 0, "Add & Replace", ""},
		{AUTOKEY_MODE_EDITKEYS & ~AUTOKEY_ON, "REPLACE_KEYS", 0, "Replace", ""},
		{0, NULL, 0, NULL, NULL}
	};

	static const EnumPropertyItem edge_tag_items[] = {
		{EDGE_MODE_SELECT, "SELECT", 0, "Select", ""},
		{EDGE_MODE_TAG_SEAM, "SEAM", 0, "Tag Seam", ""},
		{EDGE_MODE_TAG_SHARP, "SHARP", 0, "Tag Sharp", ""},
		{EDGE_MODE_TAG_CREASE, "CREASE", 0, "Tag Crease", ""},
		{EDGE_MODE_TAG_BEVEL, "BEVEL", 0, "Tag Bevel", ""},
		{EDGE_MODE_TAG_FREESTYLE, "FREESTYLE", 0, "Tag Freestyle Edge Mark", ""},
		{0, NULL, 0, NULL, NULL}
	};

	static EnumPropertyItem mod_weighted_strength[] = {
		{FACE_STRENGTH_WEAK, "Weak", 0, "Weak", ""},
		{FACE_STRENGTH_MEDIUM, "Medium", 0, "Medium", ""},
		{FACE_STRENGTH_STRONG, "Strong", 0, "Strong", ""},
		{0, NULL, 0, NULL, NULL},
	};

	static const EnumPropertyItem draw_groupuser_items[] = {
		{OB_DRAW_GROUPUSER_NONE, "NONE", 0, "None", ""},
		{OB_DRAW_GROUPUSER_ACTIVE, "ACTIVE", 0, "Active", "Show vertices with no weights in the active group"},
		{OB_DRAW_GROUPUSER_ALL, "ALL", 0, "All", "Show vertices with no weights in any group"},
		{0, NULL, 0, NULL, NULL}
	};

	static const EnumPropertyItem vertex_group_select_items[] = {
		{WT_VGROUP_ALL, "ALL", 0, "All", "All Vertex Groups"},
		{WT_VGROUP_BONE_DEFORM, "BONE_DEFORM", 0, "Deform", "Vertex Groups assigned to Deform Bones"},
		{WT_VGROUP_BONE_DEFORM_OFF, "OTHER_DEFORM", 0, "Other", "Vertex Groups assigned to non Deform Bones"},
		{0, NULL, 0, NULL, NULL}
	};

	static const EnumPropertyItem gpencil_stroke_placement_items[] = {
		{GP_PROJECT_VIEWSPACE, "ORIGIN", ICON_OBJECT_ORIGIN, "Origin", "Draw stroke at Object origin"},
		{GP_PROJECT_VIEWSPACE | GP_PROJECT_CURSOR, "CURSOR", ICON_CURSOR, "3D Cursor", "Draw stroke at 3D cursor location" },
		// {0, "VIEW", ICON_VISIBLE_IPO_ON, "View", "Stick stroke to the view "}, /* weird, GP_PROJECT_VIEWALIGN is inverted */
		{GP_PROJECT_VIEWSPACE | GP_PROJECT_DEPTH_VIEW, "SURFACE", ICON_FACESEL, "Surface", "Stick stroke to surfaces"},
		//{GP_PROJECT_VIEWSPACE | GP_PROJECT_DEPTH_STROKE, "STROKE", ICON_GREASEPENCIL, "Stroke", "Stick stroke to other strokes"},
		{0, NULL, 0, NULL, NULL}
	};

	static const EnumPropertyItem annotation_stroke_placement_items[] = {
		{GP_PROJECT_VIEWSPACE | GP_PROJECT_CURSOR, "CURSOR", ICON_CURSOR, "3D Cursor", "Draw stroke at 3D cursor location" },
		{0, "VIEW", ICON_VISIBLE_IPO_ON, "View", "Stick stroke to the view "}, /* weird, GP_PROJECT_VIEWALIGN is inverted */
		{GP_PROJECT_VIEWSPACE | GP_PROJECT_DEPTH_VIEW, "SURFACE", ICON_FACESEL, "Surface", "Stick stroke to surfaces"},
		{GP_PROJECT_VIEWSPACE | GP_PROJECT_DEPTH_STROKE, "STROKE", ICON_GREASEPENCIL, "Stroke", "Stick stroke to other strokes"},
		{0, NULL, 0, NULL, NULL}
	};


	srna = RNA_def_struct(brna, "ToolSettings", NULL);
	RNA_def_struct_path_func(srna, "rna_ToolSettings_path");
	RNA_def_struct_ui_text(srna, "Tool Settings", "");

	prop = RNA_def_property(srna, "sculpt", PROP_POINTER, PROP_NONE);
	RNA_def_property_struct_type(prop, "Sculpt");
	RNA_def_property_ui_text(prop, "Sculpt", "");

	prop = RNA_def_property(srna, "use_auto_normalize", PROP_BOOLEAN, PROP_NONE);
	RNA_def_property_flag(prop, PROP_CONTEXT_UPDATE);
	RNA_def_property_boolean_sdna(prop, NULL, "auto_normalize", 1);
	RNA_def_property_ui_text(prop, "WPaint Auto-Normalize",
	                         "Ensure all bone-deforming vertex groups add up "
	                         "to 1.0 while weight painting");
	RNA_def_property_update(prop, 0, "rna_Scene_update_active_object_data");

	prop = RNA_def_property(srna, "use_multipaint", PROP_BOOLEAN, PROP_NONE);
	RNA_def_property_flag(prop, PROP_CONTEXT_UPDATE);
	RNA_def_property_boolean_sdna(prop, NULL, "multipaint", 1);
	RNA_def_property_ui_text(prop, "WPaint Multi-Paint",
	                         "Paint across the weights of all selected bones, "
	                         "maintaining their relative influence");
	RNA_def_property_update(prop, 0, "rna_Scene_update_active_object_data");

	prop = RNA_def_property(srna, "vertex_group_user", PROP_ENUM, PROP_NONE);
	RNA_def_property_flag(prop, PROP_CONTEXT_UPDATE);
	RNA_def_property_enum_sdna(prop, NULL, "weightuser");
	RNA_def_property_enum_items(prop, draw_groupuser_items);
	RNA_def_property_ui_text(prop, "Mask Non-Group Vertices", "Display unweighted vertices");
	RNA_def_property_update(prop, 0, "rna_Scene_update_active_object_data");

	prop = RNA_def_property(srna, "vertex_group_subset", PROP_ENUM, PROP_NONE);
	RNA_def_property_flag(prop, PROP_CONTEXT_UPDATE);
	RNA_def_property_enum_sdna(prop, NULL, "vgroupsubset");
	RNA_def_property_enum_items(prop, vertex_group_select_items);
	RNA_def_property_ui_text(prop, "Subset", "Filter Vertex groups for Display");
	RNA_def_property_update(prop, 0, "rna_Scene_update_active_object_data");

	prop = RNA_def_property(srna, "vertex_paint", PROP_POINTER, PROP_NONE);
	RNA_def_property_pointer_sdna(prop, NULL, "vpaint");
	RNA_def_property_ui_text(prop, "Vertex Paint", "");

	prop = RNA_def_property(srna, "weight_paint", PROP_POINTER, PROP_NONE);
	RNA_def_property_pointer_sdna(prop, NULL, "wpaint");
	RNA_def_property_ui_text(prop, "Weight Paint", "");

	prop = RNA_def_property(srna, "image_paint", PROP_POINTER, PROP_NONE);
	RNA_def_property_pointer_sdna(prop, NULL, "imapaint");
	RNA_def_property_ui_text(prop, "Image Paint", "");

	prop = RNA_def_property(srna, "uv_sculpt", PROP_POINTER, PROP_NONE);
	RNA_def_property_pointer_sdna(prop, NULL, "uvsculpt");
	RNA_def_property_ui_text(prop, "UV Sculpt", "");

	prop = RNA_def_property(srna, "gpencil_paint", PROP_POINTER, PROP_NONE);
	RNA_def_property_pointer_sdna(prop, NULL, "gp_paint");
	RNA_def_property_ui_text(prop, "Grease Pencil Paint", "");

	prop = RNA_def_property(srna, "particle_edit", PROP_POINTER, PROP_NONE);
	RNA_def_property_pointer_sdna(prop, NULL, "particle");
	RNA_def_property_ui_text(prop, "Particle Edit", "");

	prop = RNA_def_property(srna, "use_uv_sculpt", PROP_BOOLEAN, PROP_NONE);
	RNA_def_property_boolean_sdna(prop, NULL, "use_uv_sculpt", 1);
	RNA_def_property_ui_text(prop, "UV Sculpt", "Enable brush for UV sculpting");
	RNA_def_property_ui_icon(prop, ICON_TPAINT_HLT, 0);
	RNA_def_property_update(prop, NC_SPACE | ND_SPACE_IMAGE, "rna_SpaceImageEditor_uv_sculpt_update");

	prop = RNA_def_property(srna, "uv_sculpt_lock_borders", PROP_BOOLEAN, PROP_NONE);
	RNA_def_property_boolean_sdna(prop, NULL, "uv_sculpt_settings", UV_SCULPT_LOCK_BORDERS);
	RNA_def_property_ui_text(prop, "Lock Borders", "Disable editing of boundary edges");

	prop = RNA_def_property(srna, "uv_sculpt_all_islands", PROP_BOOLEAN, PROP_NONE);
	RNA_def_property_boolean_sdna(prop, NULL, "uv_sculpt_settings", UV_SCULPT_ALL_ISLANDS);
	RNA_def_property_ui_text(prop, "Sculpt All Islands", "Brush operates on all islands");

	prop = RNA_def_property(srna, "uv_sculpt_tool", PROP_ENUM, PROP_NONE);
	RNA_def_property_enum_sdna(prop, NULL, "uv_sculpt_tool");
	RNA_def_property_enum_items(prop, rna_enum_uv_sculpt_tool_items);
	RNA_def_property_ui_text(prop, "UV Sculpt Tools", "Select Tools for the UV sculpt brushes");

	prop = RNA_def_property(srna, "uv_relax_method", PROP_ENUM, PROP_NONE);
	RNA_def_property_enum_sdna(prop, NULL, "uv_relax_method");
	RNA_def_property_enum_items(prop, uv_sculpt_relaxation_items);
	RNA_def_property_ui_text(prop, "Relaxation Method", "Algorithm used for UV relaxation");

	prop = RNA_def_property(srna, "lock_object_mode", PROP_BOOLEAN, PROP_NONE);
	RNA_def_property_boolean_sdna(prop, NULL, "object_flag", SCE_OBJECT_MODE_LOCK);
	RNA_def_property_ui_text(prop, "Lock Object Modes", "Restrict select to the current mode");
	RNA_def_property_update(prop, NC_SCENE | ND_TOOLSETTINGS, NULL);

	/* Transform */
	prop = RNA_def_property(srna, "proportional_edit", PROP_ENUM, PROP_NONE);
	RNA_def_property_enum_sdna(prop, NULL, "proportional");
	RNA_def_property_enum_items(prop, rna_enum_proportional_editing_items);
	RNA_def_property_ui_text(prop, "Proportional Editing",
	                         "Proportional Editing mode, allows transforms with distance fall-off");
	RNA_def_property_update(prop, NC_SCENE | ND_TOOLSETTINGS, NULL); /* header redraw */

	prop = RNA_def_property(srna, "use_proportional_edit_objects", PROP_BOOLEAN, PROP_NONE);
	RNA_def_property_boolean_sdna(prop, NULL, "proportional_objects", 0);
	RNA_def_property_ui_text(prop, "Proportional Editing Objects", "Proportional editing object mode");
	RNA_def_property_ui_icon(prop, ICON_PROP_OFF, 1);
	RNA_def_property_update(prop, NC_SCENE | ND_TOOLSETTINGS, NULL); /* header redraw */

	prop = RNA_def_property(srna, "use_proportional_edit_mask", PROP_BOOLEAN, PROP_NONE);
	RNA_def_property_boolean_sdna(prop, NULL, "proportional_mask", 0);
	RNA_def_property_ui_text(prop, "Proportional Editing Objects", "Proportional editing mask mode");
	RNA_def_property_ui_icon(prop, ICON_PROP_OFF, 1);
	RNA_def_property_update(prop, NC_SCENE | ND_TOOLSETTINGS, NULL); /* header redraw */

	prop = RNA_def_property(srna, "use_proportional_action", PROP_BOOLEAN, PROP_NONE);
	RNA_def_property_boolean_sdna(prop, NULL, "proportional_action", 0);
	RNA_def_property_ui_text(prop, "Proportional Editing Actions", "Proportional editing in action editor");
	RNA_def_property_ui_icon(prop, ICON_PROP_OFF, 1);
	RNA_def_property_update(prop, NC_SCENE | ND_TOOLSETTINGS, NULL); /* header redraw */

	prop = RNA_def_property(srna, "use_proportional_fcurve", PROP_BOOLEAN, PROP_NONE);
	RNA_def_property_boolean_sdna(prop, NULL, "proportional_fcurve", 0);
	RNA_def_property_ui_text(prop, "Proportional Editing FCurves", "Proportional editing in FCurve editor");
	RNA_def_property_ui_icon(prop, ICON_PROP_OFF, 1);
	RNA_def_property_update(prop, NC_SCENE | ND_TOOLSETTINGS, NULL); /* header redraw */

	prop = RNA_def_property(srna, "lock_markers", PROP_BOOLEAN, PROP_NONE);
	RNA_def_property_boolean_sdna(prop, NULL, "lock_markers", 0);
	RNA_def_property_ui_text(prop, "Lock Markers", "Prevent marker editing");

	prop = RNA_def_property(srna, "proportional_edit_falloff", PROP_ENUM, PROP_NONE);
	RNA_def_property_enum_sdna(prop, NULL, "prop_mode");
	RNA_def_property_enum_items(prop, rna_enum_proportional_falloff_items);
	RNA_def_property_ui_text(prop, "Proportional Editing Falloff", "Falloff type for proportional editing mode");
	RNA_def_property_update(prop, NC_SCENE | ND_TOOLSETTINGS, NULL); /* header redraw */

	prop = RNA_def_property(srna, "proportional_size", PROP_FLOAT, PROP_DISTANCE);
	RNA_def_property_float_sdna(prop, NULL, "proportional_size");
	RNA_def_property_ui_text(prop, "Proportional Size", "Display size for proportional editing circle");
	RNA_def_property_range(prop, 0.00001, 5000.0);

	prop = RNA_def_property(srna, "double_threshold", PROP_FLOAT, PROP_DISTANCE);
	RNA_def_property_float_sdna(prop, NULL, "doublimit");
	RNA_def_property_ui_text(prop, "Double Threshold", "Limit for removing duplicates and 'Auto Merge'");
	RNA_def_property_range(prop, 0.0, 1.0);
	RNA_def_property_ui_range(prop, 0.0, 0.1, 0.01, 6);

	/* Pivot Point */
	prop = RNA_def_property(srna, "transform_pivot_point", PROP_ENUM, PROP_NONE);
	RNA_def_property_enum_sdna(prop, NULL, "transform_pivot_point");
	RNA_def_property_enum_items(prop, rna_enum_transform_pivot_items_full);
	RNA_def_property_ui_text(prop, "Pivot Point", "Pivot center for rotation/scaling");
	RNA_def_property_update(prop, NC_SCENE, NULL);

	prop = RNA_def_property(srna, "use_transform_pivot_point_align", PROP_BOOLEAN, PROP_NONE);
	RNA_def_property_boolean_sdna(prop, NULL, "transform_flag", SCE_XFORM_AXIS_ALIGN);
	RNA_def_property_ui_text(prop, "Align", "Manipulate center points (object, pose and weight paint mode only)");
	RNA_def_property_ui_icon(prop, ICON_ALIGN, 0);
	RNA_def_property_update(prop, NC_SCENE, NULL);

	prop = RNA_def_property(srna, "use_mesh_automerge", PROP_BOOLEAN, PROP_NONE);
	RNA_def_property_boolean_sdna(prop, NULL, "automerge", 0);
	RNA_def_property_ui_text(prop, "AutoMerge Editing", "Automatically merge vertices moved to the same location");
	RNA_def_property_update(prop, NC_SCENE | ND_TOOLSETTINGS, NULL); /* header redraw */

	prop = RNA_def_property(srna, "use_snap", PROP_BOOLEAN, PROP_NONE);
	RNA_def_property_boolean_sdna(prop, NULL, "snap_flag", SCE_SNAP);
	RNA_def_property_ui_text(prop, "Snap", "Snap during transform");
	RNA_def_property_ui_icon(prop, ICON_SNAP_OFF, 1);
	RNA_def_property_update(prop, NC_SCENE | ND_TOOLSETTINGS, NULL); /* header redraw */

	prop = RNA_def_property(srna, "use_snap_align_rotation", PROP_BOOLEAN, PROP_NONE);
	RNA_def_property_boolean_sdna(prop, NULL, "snap_flag", SCE_SNAP_ROTATE);
	RNA_def_property_ui_text(prop, "Snap Align Rotation", "Align rotation with the snapping target");
	RNA_def_property_ui_icon(prop, ICON_SNAP_NORMAL, 0);
	RNA_def_property_update(prop, NC_SCENE | ND_TOOLSETTINGS, NULL); /* header redraw */

	prop = RNA_def_property(srna, "use_snap_grid_absolute", PROP_BOOLEAN, PROP_NONE);
	RNA_def_property_boolean_sdna(prop, NULL, "snap_flag", SCE_SNAP_ABS_GRID);
	RNA_def_property_ui_text(prop, "Absolute Grid Snap",
	                         "Absolute grid alignment while translating (based on the pivot center)");
	RNA_def_property_ui_icon(prop, ICON_SNAP_GRID, 0);
	RNA_def_property_update(prop, NC_SCENE | ND_TOOLSETTINGS, NULL); /* header redraw */

	prop = RNA_def_property(srna, "snap_elements", PROP_ENUM, PROP_NONE);
	RNA_def_property_enum_bitflag_sdna(prop, NULL, "snap_mode");
	RNA_def_property_enum_items(prop, rna_enum_snap_element_items);
	RNA_def_property_flag(prop, PROP_ENUM_FLAG);
	RNA_def_property_ui_text(prop, "Snap Element", "Type of element to snap to");
	RNA_def_property_update(prop, NC_SCENE | ND_TOOLSETTINGS, NULL); /* header redraw */

	/* node editor uses own set of snap modes */
	prop = RNA_def_property(srna, "snap_node_element", PROP_ENUM, PROP_NONE);
	RNA_def_property_enum_bitflag_sdna(prop, NULL, "snap_node_mode");
	RNA_def_property_enum_items(prop, rna_enum_snap_node_element_items);
	RNA_def_property_ui_text(prop, "Snap Node Element", "Type of element to snap to");
	RNA_def_property_update(prop, NC_SCENE | ND_TOOLSETTINGS, NULL); /* header redraw */

	/* image editor uses own set of snap modes */
	prop = RNA_def_property(srna, "snap_uv_element", PROP_ENUM, PROP_NONE);
	RNA_def_property_enum_bitflag_sdna(prop, NULL, "snap_uv_mode");
	RNA_def_property_enum_items(prop, snap_uv_element_items);
	RNA_def_property_ui_text(prop, "Snap UV Element", "Type of element to snap to");
	RNA_def_property_update(prop, NC_SCENE | ND_TOOLSETTINGS, NULL); /* header redraw */

	prop = RNA_def_property(srna, "snap_target", PROP_ENUM, PROP_NONE);
	RNA_def_property_enum_sdna(prop, NULL, "snap_target");
	RNA_def_property_enum_items(prop, rna_enum_snap_target_items);
	RNA_def_property_ui_text(prop, "Snap Target", "Which part to snap onto the target");
	RNA_def_property_update(prop, NC_SCENE | ND_TOOLSETTINGS, NULL); /* header redraw */

	prop = RNA_def_property(srna, "use_snap_peel_object", PROP_BOOLEAN, PROP_NONE);
	RNA_def_property_boolean_sdna(prop, NULL, "snap_flag", SCE_SNAP_PEEL_OBJECT);
	RNA_def_property_ui_text(prop, "Snap Peel Object", "Consider objects as whole when finding volume center");
	RNA_def_property_ui_icon(prop, ICON_SNAP_PEEL_OBJECT, 0);
	RNA_def_property_update(prop, NC_SCENE | ND_TOOLSETTINGS, NULL); /* header redraw */

	prop = RNA_def_property(srna, "use_snap_project", PROP_BOOLEAN, PROP_NONE);
	RNA_def_property_boolean_sdna(prop, NULL, "snap_flag", SCE_SNAP_PROJECT);
	RNA_def_property_ui_text(prop, "Project Individual Elements",
	                         "Project individual elements on the surface of other objects");
	RNA_def_property_ui_icon(prop, ICON_RETOPO, 0);
	RNA_def_property_update(prop, NC_SCENE | ND_TOOLSETTINGS, NULL); /* header redraw */

	prop = RNA_def_property(srna, "use_snap_self", PROP_BOOLEAN, PROP_NONE);
	RNA_def_property_boolean_negative_sdna(prop, NULL, "snap_flag", SCE_SNAP_NO_SELF);
	RNA_def_property_ui_text(prop, "Project to Self", "Snap onto itself (editmode)");
	RNA_def_property_ui_icon(prop, ICON_ORTHO, 0);
	RNA_def_property_update(prop, NC_SCENE | ND_TOOLSETTINGS, NULL); /* header redraw */

	prop = RNA_def_property(srna, "use_gizmo_mode", PROP_ENUM, PROP_NONE);
	RNA_def_property_enum_sdna(prop, NULL, "gizmo_flag");
	RNA_def_property_enum_items(prop, rna_enum_gizmo_items);
	RNA_def_property_flag(prop, PROP_ENUM_FLAG);
	RNA_def_property_ui_text(prop, "Gizmo Mode",  "");
	RNA_def_property_update(prop, NC_SCENE | ND_TOOLSETTINGS, "rna_ToolSettings_gizmo_flag_update");

	prop = RNA_def_property(srna, "use_gizmo_apron", PROP_BOOLEAN, PROP_NONE);
	RNA_def_property_boolean_negative_sdna(prop, NULL, "gizmo_flag", SCE_MANIP_DISABLE_APRON);
	RNA_def_property_ui_text(prop, "Click Anywhere", "Handle input not directly over the gizmo");
	RNA_def_property_update(prop, NC_SCENE | ND_TOOLSETTINGS, NULL);

	/* Grease Pencil */
	prop = RNA_def_property(srna, "use_gpencil_additive_drawing", PROP_BOOLEAN, PROP_NONE);
	RNA_def_property_boolean_sdna(prop, NULL, "gpencil_flags", GP_TOOL_FLAG_RETAIN_LAST);
	RNA_def_property_ui_text(prop, "Use Additive Drawing",
	                         "When creating new frames, the strokes from the previous/active frame "
	                         "are included as the basis for the new one");
	RNA_def_property_update(prop, NC_SCENE | ND_TOOLSETTINGS, NULL);

	prop = RNA_def_property(srna, "use_gpencil_draw_onback", PROP_BOOLEAN, PROP_NONE);
	RNA_def_property_boolean_sdna(prop, NULL, "gpencil_flags", GP_TOOL_FLAG_PAINT_ONBACK);
	RNA_def_property_ui_text(prop, "Draw Strokes on Back",
		"When draw new strokes, the new stroke is drawn below of all strokes in the layer");
	RNA_def_property_update(prop, NC_SCENE | ND_TOOLSETTINGS, NULL);

	prop = RNA_def_property(srna, "use_gpencil_thumbnail_list", PROP_BOOLEAN, PROP_NONE);
	RNA_def_property_boolean_negative_sdna(prop, NULL, "gpencil_flags", GP_TOOL_FLAG_THUMBNAIL_LIST);
	RNA_def_property_ui_text(prop, "Compact List",
		"Show compact list of color instead of thumbnails");
	RNA_def_property_update(prop, NC_SCENE | ND_TOOLSETTINGS, NULL);

	prop = RNA_def_property(srna, "add_gpencil_weight_data", PROP_BOOLEAN, PROP_NONE);
	RNA_def_property_boolean_sdna(prop, NULL, "gpencil_flags", GP_TOOL_FLAG_CREATE_WEIGHTS);
	RNA_def_property_ui_text(prop, "Add weight data for new strokes",
		"When creating new strokes, the weight data is added according to the current vertex group and weight, "
		"if no vertex group selected, weight is not added");
	RNA_def_property_update(prop, NC_SCENE | ND_TOOLSETTINGS, NULL);
<<<<<<< HEAD

=======
	
>>>>>>> 9d00b0f7
	prop = RNA_def_property(srna, "gpencil_sculpt", PROP_POINTER, PROP_NONE);
	RNA_def_property_pointer_sdna(prop, NULL, "gp_sculpt");
	RNA_def_property_struct_type(prop, "GPencilSculptSettings");
	RNA_def_property_ui_text(prop, "Grease Pencil Sculpt",
	                         "Settings for stroke sculpting tools and brushes");

	prop = RNA_def_property(srna, "gpencil_interpolate", PROP_POINTER, PROP_NONE);
	RNA_def_property_pointer_sdna(prop, NULL, "gp_interpolate");
	RNA_def_property_struct_type(prop, "GPencilInterpolateSettings");
	RNA_def_property_ui_text(prop, "Grease Pencil Interpolate",
	                        "Settings for Grease Pencil Interpolation tools");

	/* Grease Pencil - 3D View Stroke Placement */
	prop = RNA_def_property(srna, "gpencil_stroke_placement_view3d", PROP_ENUM, PROP_NONE);
	RNA_def_property_enum_bitflag_sdna(prop, NULL, "gpencil_v3d_align");
	RNA_def_property_enum_items(prop, gpencil_stroke_placement_items);
	RNA_def_property_ui_text(prop, "Stroke Placement (3D View)", "");
	RNA_def_property_update(prop, NC_GPENCIL | ND_DATA, NULL);

	prop = RNA_def_property(srna, "use_gpencil_stroke_endpoints", PROP_BOOLEAN, PROP_NONE);
	RNA_def_property_boolean_sdna(prop, NULL, "gpencil_v3d_align", GP_PROJECT_DEPTH_STROKE_ENDPOINTS);
	RNA_def_property_ui_text(prop, "Only Endpoints", "Only use the first and last parts of the stroke for snapping");
	RNA_def_property_update(prop, NC_GPENCIL | ND_DATA, NULL);

	/* Annotations - 2D Views Stroke Placement */
	prop = RNA_def_property(srna, "annotation_stroke_placement_view2d", PROP_ENUM, PROP_NONE);
	RNA_def_property_enum_bitflag_sdna(prop, NULL, "gpencil_v2d_align");
	RNA_def_property_enum_items(prop, annotation_stroke_placement_items);
	RNA_def_property_ui_text(prop, "Stroke Placement (2D View)", "");
	RNA_def_property_update(prop, NC_GPENCIL | ND_DATA, NULL);

	/* Annotations - Sequencer Preview Stroke Placement */
	prop = RNA_def_property(srna, "annotation_stroke_placement_sequencer_preview", PROP_ENUM, PROP_NONE);
	RNA_def_property_enum_bitflag_sdna(prop, NULL, "gpencil_seq_align");
	RNA_def_property_enum_items(prop, annotation_stroke_placement_items);
	RNA_def_property_ui_text(prop, "Stroke Placement (Sequencer Preview)", "");
	RNA_def_property_update(prop, NC_GPENCIL | ND_DATA, NULL);

	/* Annotations - Image Editor Stroke Placement */
	prop = RNA_def_property(srna, "annotation_stroke_placement_image_editor", PROP_ENUM, PROP_NONE);
	RNA_def_property_enum_bitflag_sdna(prop, NULL, "gpencil_ima_align");
	RNA_def_property_enum_items(prop, annotation_stroke_placement_items);
	RNA_def_property_ui_text(prop, "Stroke Placement (Image Editor)", "");
	RNA_def_property_update(prop, NC_GPENCIL | ND_DATA, NULL);

	/* Annotations - 3D View Stroke Placement */
	/* XXX: Do we need to decouple the stroke_endpoints setting too?  */
	prop = RNA_def_property(srna, "annotation_stroke_placement_view3d", PROP_ENUM, PROP_NONE);
	RNA_def_property_enum_bitflag_sdna(prop, NULL, "annotate_v3d_align");
	RNA_def_property_enum_items(prop, annotation_stroke_placement_items);
	RNA_def_property_ui_text(prop, "Annotation Stroke Placement (3D View)", "How annotation strokes are orientated in 3D space");
	RNA_def_property_update(prop, NC_GPENCIL | ND_DATA, NULL);

	/* Annotations - Stroke Thickness */
	prop = RNA_def_property(srna, "annotation_thickness", PROP_INT, PROP_PIXEL);
	RNA_def_property_int_sdna(prop, NULL, "annotate_thickness");
	RNA_def_property_range(prop, 1, 10);
	RNA_def_property_ui_text(prop, "Annotation Stroke Thickness", "Thickness of annotation strokes");
	RNA_def_property_update(prop, NC_GPENCIL | ND_DATA, "rna_GPencil_update");

	/* Auto Keying */
	prop = RNA_def_property(srna, "use_keyframe_insert_auto", PROP_BOOLEAN, PROP_NONE);
	RNA_def_property_boolean_sdna(prop, NULL, "autokey_mode", AUTOKEY_ON);
	RNA_def_property_ui_text(prop, "Auto Keying", "Automatic keyframe insertion for Objects and Bones");
	RNA_def_property_ui_icon(prop, ICON_REC, 0);

	prop = RNA_def_property(srna, "auto_keying_mode", PROP_ENUM, PROP_NONE);
	RNA_def_property_enum_bitflag_sdna(prop, NULL, "autokey_mode");
	RNA_def_property_enum_items(prop, auto_key_items);
	RNA_def_property_ui_text(prop, "Auto-Keying Mode", "Mode of automatic keyframe insertion for Objects and Bones");

	prop = RNA_def_property(srna, "use_record_with_nla", PROP_BOOLEAN, PROP_NONE);
	RNA_def_property_boolean_sdna(prop, NULL, "autokey_flag", ANIMRECORD_FLAG_WITHNLA);
	RNA_def_property_ui_text(prop, "Layered",
	                         "Add a new NLA Track + Strip for every loop/pass made over the animation "
	                         "to allow non-destructive tweaking");

	prop = RNA_def_property(srna, "use_keyframe_insert_keyingset", PROP_BOOLEAN, PROP_NONE);
	RNA_def_property_boolean_sdna(prop, NULL, "autokey_flag", AUTOKEY_FLAG_ONLYKEYINGSET);
	RNA_def_property_ui_text(prop, "Auto Keyframe Insert Keying Set",
	                         "Automatic keyframe insertion using active Keying Set only");
	RNA_def_property_ui_icon(prop, ICON_KEYINGSET, 0);

	/* Keyframing */
	prop = RNA_def_property(srna, "keyframe_type", PROP_ENUM, PROP_NONE);
	RNA_def_property_enum_sdna(prop, NULL, "keyframe_type");
	RNA_def_property_enum_items(prop, rna_enum_beztriple_keyframe_type_items);
	RNA_def_property_ui_text(prop, "New Keyframe Type", "Type of keyframes to create when inserting keyframes");

	/* UV */
	prop = RNA_def_property(srna, "uv_select_mode", PROP_ENUM, PROP_NONE);
	RNA_def_property_enum_sdna(prop, NULL, "uv_selectmode");
	RNA_def_property_enum_items(prop, rna_enum_mesh_select_mode_uv_items);
	RNA_def_property_ui_text(prop, "UV Selection Mode", "UV selection and display mode");
	RNA_def_property_update(prop, NC_SPACE | ND_SPACE_IMAGE, NULL);

	prop = RNA_def_property(srna, "use_uv_select_sync", PROP_BOOLEAN, PROP_NONE);
	RNA_def_property_boolean_sdna(prop, NULL, "uv_flag", UV_SYNC_SELECTION);
	RNA_def_property_ui_text(prop, "UV Sync Selection", "Keep UV and edit mode mesh selection in sync");
	RNA_def_property_ui_icon(prop, ICON_EDIT, 0);
	RNA_def_property_update(prop, NC_SPACE | ND_SPACE_IMAGE, NULL);

	prop = RNA_def_property(srna, "show_uv_local_view", PROP_BOOLEAN, PROP_NONE);
	RNA_def_property_boolean_sdna(prop, NULL, "uv_flag", UV_SHOW_SAME_IMAGE);
	RNA_def_property_ui_text(prop, "UV Local View", "Draw only faces with the currently displayed image assigned");
	RNA_def_property_update(prop, NC_SPACE | ND_SPACE_IMAGE, NULL);

	/* Mesh */
	prop = RNA_def_property(srna, "mesh_select_mode", PROP_BOOLEAN, PROP_NONE);
	RNA_def_property_boolean_sdna(prop, NULL, "selectmode", 1);
	RNA_def_property_array(prop, 3);
	RNA_def_property_boolean_funcs(prop, NULL, "rna_Scene_editmesh_select_mode_set");
	RNA_def_property_ui_text(prop, "Mesh Selection Mode", "Which mesh elements selection works on");
	RNA_def_property_flag(prop, PROP_CONTEXT_UPDATE);
	RNA_def_property_update(prop, 0, "rna_Scene_editmesh_select_mode_update");

	prop = RNA_def_property(srna, "vertex_group_weight", PROP_FLOAT, PROP_FACTOR);
	RNA_def_property_float_sdna(prop, NULL, "vgroup_weight");
	RNA_def_property_ui_text(prop, "Vertex Group Weight", "Weight to assign in vertex groups");

	/* use with MESH_OT_shortest_path_pick */
	prop = RNA_def_property(srna, "edge_path_mode", PROP_ENUM, PROP_NONE);
	RNA_def_property_enum_sdna(prop, NULL, "edge_mode");
	RNA_def_property_enum_items(prop, edge_tag_items);
	RNA_def_property_ui_text(prop, "Edge Tag Mode", "The edge flag to tag when selecting the shortest path");

	prop = RNA_def_property(srna, "edge_path_live_unwrap", PROP_BOOLEAN, PROP_NONE);
	RNA_def_property_boolean_sdna(prop, NULL, "edge_mode_live_unwrap", 1);
	RNA_def_property_ui_text(prop, "Live Unwrap", "Changing edges seam re-calculates UV unwrap");

	prop = RNA_def_property(srna, "normal_vector", PROP_FLOAT, PROP_XYZ);
	RNA_def_property_ui_text(prop, "Normal Vector", "Normal Vector used to copy, add or multiply");
	RNA_def_property_ui_range(prop, -10000.0, 10000.0, 1, 3);

	prop = RNA_def_property(srna, "face_strength", PROP_ENUM, PROP_NONE);
	RNA_def_property_enum_items(prop, mod_weighted_strength);
	RNA_def_property_ui_text(prop, "Face Strength", "Set strength of face to specified value");

	/* Unified Paint Settings */
	prop = RNA_def_property(srna, "unified_paint_settings", PROP_POINTER, PROP_NONE);
	RNA_def_property_flag(prop, PROP_NEVER_NULL);
	RNA_def_property_struct_type(prop, "UnifiedPaintSettings");
	RNA_def_property_ui_text(prop, "Unified Paint Settings", NULL);

	/* Curve Paint Settings */
	prop = RNA_def_property(srna, "curve_paint_settings", PROP_POINTER, PROP_NONE);
	RNA_def_property_flag(prop, PROP_NEVER_NULL);
	RNA_def_property_struct_type(prop, "CurvePaintSettings");
	RNA_def_property_ui_text(prop, "Curve Paint Settings", NULL);

	/* Mesh Statistics */
	prop = RNA_def_property(srna, "statvis", PROP_POINTER, PROP_NONE);
	RNA_def_property_flag(prop, PROP_NEVER_NULL);
	RNA_def_property_struct_type(prop, "MeshStatVis");
	RNA_def_property_ui_text(prop, "Mesh Statistics Visualization", NULL);
}

static void rna_def_unified_paint_settings(BlenderRNA  *brna)
{
	StructRNA *srna;
	PropertyRNA *prop;

	srna = RNA_def_struct(brna, "UnifiedPaintSettings", NULL);
	RNA_def_struct_path_func(srna, "rna_UnifiedPaintSettings_path");
	RNA_def_struct_ui_text(srna, "Unified Paint Settings", "Overrides for some of the active brush's settings");

	/* high-level flags to enable or disable unified paint settings */
	prop = RNA_def_property(srna, "use_unified_size", PROP_BOOLEAN, PROP_NONE);
	RNA_def_property_boolean_sdna(prop, NULL, "flag", UNIFIED_PAINT_SIZE);
	RNA_def_property_ui_text(prop, "Use Unified Radius",
	                         "Instead of per-brush radius, the radius is shared across brushes");

	prop = RNA_def_property(srna, "use_unified_strength", PROP_BOOLEAN, PROP_NONE);
	RNA_def_property_boolean_sdna(prop, NULL, "flag", UNIFIED_PAINT_ALPHA);
	RNA_def_property_ui_text(prop, "Use Unified Strength",
	                         "Instead of per-brush strength, the strength is shared across brushes");

	prop = RNA_def_property(srna, "use_unified_weight", PROP_BOOLEAN, PROP_NONE);
	RNA_def_property_boolean_sdna(prop, NULL, "flag", UNIFIED_PAINT_WEIGHT);
	RNA_def_property_ui_text(prop, "Use Unified Weight",
	                         "Instead of per-brush weight, the weight is shared across brushes");

	prop = RNA_def_property(srna, "use_unified_color", PROP_BOOLEAN, PROP_NONE);
	RNA_def_property_boolean_sdna(prop, NULL, "flag", UNIFIED_PAINT_COLOR);
	RNA_def_property_ui_text(prop, "Use Unified Color",
	                         "Instead of per-brush color, the color is shared across brushes");

	/* unified paint settings that override the equivalent settings
	 * from the active brush */
	prop = RNA_def_property(srna, "size", PROP_INT, PROP_PIXEL);
	RNA_def_property_int_funcs(prop, NULL, "rna_UnifiedPaintSettings_size_set", NULL);
	RNA_def_property_flag(prop, PROP_CONTEXT_UPDATE);
	RNA_def_property_range(prop, 1, MAX_BRUSH_PIXEL_RADIUS * 10);
	RNA_def_property_ui_range(prop, 1, MAX_BRUSH_PIXEL_RADIUS, 1, -1);
	RNA_def_property_ui_text(prop, "Radius", "Radius of the brush");
	RNA_def_property_update(prop, 0, "rna_UnifiedPaintSettings_radius_update");

	prop = RNA_def_property(srna, "unprojected_radius", PROP_FLOAT, PROP_DISTANCE);
	RNA_def_property_float_funcs(prop, NULL, "rna_UnifiedPaintSettings_unprojected_radius_set", NULL);
	RNA_def_property_flag(prop, PROP_CONTEXT_UPDATE);
	RNA_def_property_range(prop, 0.001, FLT_MAX);
	RNA_def_property_ui_range(prop, 0.001, 1, 0, -1);
	RNA_def_property_ui_text(prop, "Unprojected Radius", "Radius of brush in Blender units");
	RNA_def_property_update(prop, 0, "rna_UnifiedPaintSettings_radius_update");

	prop = RNA_def_property(srna, "strength", PROP_FLOAT, PROP_FACTOR);
	RNA_def_property_float_sdna(prop, NULL, "alpha");
	RNA_def_property_flag(prop, PROP_CONTEXT_UPDATE);
	RNA_def_property_float_default(prop, 0.5f);
	RNA_def_property_range(prop, 0.0f, 10.0f);
	RNA_def_property_ui_range(prop, 0.0f, 1.0f, 0.001, 3);
	RNA_def_property_ui_text(prop, "Strength", "How powerful the effect of the brush is when applied");
	RNA_def_property_update(prop, 0, "rna_UnifiedPaintSettings_update");

	prop = RNA_def_property(srna, "weight", PROP_FLOAT, PROP_FACTOR);
	RNA_def_property_float_sdna(prop, NULL, "weight");
	RNA_def_property_flag(prop, PROP_CONTEXT_UPDATE);
	RNA_def_property_float_default(prop, 0.5f);
	RNA_def_property_range(prop, 0.0f, 1.0f);
	RNA_def_property_ui_range(prop, 0.0f, 1.0f, 0.001, 3);
	RNA_def_property_ui_text(prop, "Weight", "Weight to assign in vertex groups");
	RNA_def_property_update(prop, 0, "rna_UnifiedPaintSettings_update");

	prop = RNA_def_property(srna, "color", PROP_FLOAT, PROP_COLOR_GAMMA);
	RNA_def_property_flag(prop, PROP_CONTEXT_UPDATE);
	RNA_def_property_range(prop, 0.0, 1.0);
	RNA_def_property_float_sdna(prop, NULL, "rgb");
	RNA_def_property_ui_text(prop, "Color", "");
	RNA_def_property_update(prop, 0, "rna_UnifiedPaintSettings_update");

	prop = RNA_def_property(srna, "secondary_color", PROP_FLOAT, PROP_COLOR_GAMMA);
	RNA_def_property_flag(prop, PROP_CONTEXT_UPDATE);
	RNA_def_property_range(prop, 0.0, 1.0);
	RNA_def_property_float_sdna(prop, NULL, "secondary_rgb");
	RNA_def_property_ui_text(prop, "Secondary Color", "");
	RNA_def_property_update(prop, 0, "rna_UnifiedPaintSettings_update");

	prop = RNA_def_property(srna, "use_pressure_size", PROP_BOOLEAN, PROP_NONE);
	RNA_def_property_boolean_sdna(prop, NULL, "flag", UNIFIED_PAINT_BRUSH_SIZE_PRESSURE);
	RNA_def_property_ui_icon(prop, ICON_STYLUS_PRESSURE, 0);
	RNA_def_property_ui_text(prop, "Size Pressure", "Enable tablet pressure sensitivity for size");

	prop = RNA_def_property(srna, "use_pressure_strength", PROP_BOOLEAN, PROP_NONE);
	RNA_def_property_boolean_sdna(prop, NULL, "flag", UNIFIED_PAINT_BRUSH_ALPHA_PRESSURE);
	RNA_def_property_ui_icon(prop, ICON_STYLUS_PRESSURE, 0);
	RNA_def_property_ui_text(prop, "Strength Pressure", "Enable tablet pressure sensitivity for strength");

	prop = RNA_def_property(srna, "use_locked_size", PROP_BOOLEAN, PROP_NONE);
	RNA_def_property_boolean_sdna(prop, NULL, "flag", UNIFIED_PAINT_BRUSH_LOCK_SIZE);
	RNA_def_property_ui_text(prop, "Use Blender Units",
	                         "When locked brush stays same size relative to object; "
	                         "when unlocked brush size is given in pixels");
}


static void rna_def_curve_paint_settings(BlenderRNA  *brna)
{
	StructRNA *srna;
	PropertyRNA *prop;

	srna = RNA_def_struct(brna, "CurvePaintSettings", NULL);
	RNA_def_struct_path_func(srna, "rna_CurvePaintSettings_path");
	RNA_def_struct_ui_text(srna, "Curve Paint Settings", "");

	static const EnumPropertyItem curve_type_items[] = {
		{CU_POLY, "POLY", 0, "Poly", ""},
		{CU_BEZIER, "BEZIER", 0, "Bezier", ""},
		{0, NULL, 0, NULL, NULL}};

	prop = RNA_def_property(srna, "curve_type", PROP_ENUM, PROP_NONE);
	RNA_def_property_enum_sdna(prop, NULL, "curve_type");
	RNA_def_property_enum_items(prop, curve_type_items);
	RNA_def_property_ui_text(prop, "Type", "Type of curve to use for new strokes");

	prop = RNA_def_property(srna, "use_corners_detect", PROP_BOOLEAN, PROP_NONE);
	RNA_def_property_boolean_sdna(prop, NULL, "flag", CURVE_PAINT_FLAG_CORNERS_DETECT);
	RNA_def_property_ui_text(prop, "Detect Corners", "Detect corners and use non-aligned handles");

	prop = RNA_def_property(srna, "use_pressure_radius", PROP_BOOLEAN, PROP_NONE);
	RNA_def_property_boolean_sdna(prop, NULL, "flag", CURVE_PAINT_FLAG_PRESSURE_RADIUS);
	RNA_def_property_ui_icon(prop, ICON_STYLUS_PRESSURE, 0);
	RNA_def_property_ui_text(prop, "Use Pressure", "Map tablet pressure to curve radius");

	prop = RNA_def_property(srna, "use_stroke_endpoints", PROP_BOOLEAN, PROP_NONE);
	RNA_def_property_boolean_sdna(prop, NULL, "flag", CURVE_PAINT_FLAG_DEPTH_STROKE_ENDPOINTS);
	RNA_def_property_ui_text(prop, "Only First", "Use the start of the stroke for the depth");

	prop = RNA_def_property(srna, "use_offset_absolute", PROP_BOOLEAN, PROP_NONE);
	RNA_def_property_boolean_sdna(prop, NULL, "flag", CURVE_PAINT_FLAG_DEPTH_STROKE_OFFSET_ABS);
	RNA_def_property_ui_text(prop, "Absolute Offset", "Apply a fixed offset (don't scale by the radius)");

	prop = RNA_def_property(srna, "error_threshold", PROP_INT, PROP_PIXEL);
	RNA_def_property_range(prop, 1, 100);
	RNA_def_property_ui_text(prop, "Tolerance", "Allow deviation for a smoother, less precise line");

	prop = RNA_def_property(srna, "fit_method", PROP_ENUM, PROP_PIXEL);
	RNA_def_property_enum_sdna(prop, NULL, "fit_method");
	RNA_def_property_enum_items(prop, rna_enum_curve_fit_method_items);
	RNA_def_property_ui_text(prop, "Method", "Curve fitting method");

	prop = RNA_def_property(srna, "corner_angle", PROP_FLOAT, PROP_ANGLE);
	RNA_def_property_range(prop, 0, M_PI);
	RNA_def_property_ui_text(prop, "Corner Angle", "Angles above this are considered corners");

	prop = RNA_def_property(srna, "radius_min", PROP_FLOAT, PROP_NONE);
	RNA_def_property_range(prop, 0.0, 100.0);
	RNA_def_property_ui_range(prop, 0.0f, 10.0, 10, 2);
	RNA_def_property_ui_text(prop, "Radius Min",
	                         "Minimum radius when the minimum pressure is applied (also the minimum when tapering)");

	prop = RNA_def_property(srna, "radius_max", PROP_FLOAT, PROP_NONE);
	RNA_def_property_range(prop, 0.0, 100.0);
	RNA_def_property_ui_range(prop, 0.0f, 10.0, 10, 2);
	RNA_def_property_ui_text(prop, "Radius Max",
	                         "Radius to use when the maximum pressure is applied (or when a tablet isn't used)");

	prop = RNA_def_property(srna, "radius_taper_start", PROP_FLOAT, PROP_NONE);
	RNA_def_property_range(prop, 0.0, 1.0);
	RNA_def_property_ui_range(prop, 0.0f, 1.0, 1, 2);
	RNA_def_property_ui_text(prop, "Radius Min", "Taper factor for the radius of each point along the curve");

	prop = RNA_def_property(srna, "radius_taper_end", PROP_FLOAT, PROP_NONE);
	RNA_def_property_range(prop, 0.0, 10.0);
	RNA_def_property_ui_range(prop, 0.0f, 1.0, 1, 2);
	RNA_def_property_ui_text(prop, "Radius Max", "Taper factor for the radius of each point along the curve");

	prop = RNA_def_property(srna, "surface_offset", PROP_FLOAT, PROP_NONE);
	RNA_def_property_range(prop, -10.0, 10.0);
	RNA_def_property_ui_range(prop, -1.0f, 1.0, 1, 2);
	RNA_def_property_ui_text(prop, "Offset", "Offset the stroke from the surface");

	static const EnumPropertyItem depth_mode_items[] = {
		{CURVE_PAINT_PROJECT_CURSOR,  "CURSOR",  0, "Cursor",  ""},
		{CURVE_PAINT_PROJECT_SURFACE, "SURFACE", 0, "Surface", ""},
		{0, NULL, 0, NULL, NULL}};

	prop = RNA_def_property(srna, "depth_mode", PROP_ENUM, PROP_NONE);
	RNA_def_property_enum_sdna(prop, NULL, "depth_mode");
	RNA_def_property_enum_items(prop, depth_mode_items);
	RNA_def_property_ui_text(prop, "Depth", "Method of projecting depth");

	static const EnumPropertyItem surface_plane_items[] = {
		{CURVE_PAINT_SURFACE_PLANE_NORMAL_VIEW,  "NORMAL_VIEW", 0, "Normal/View", "Draw perpendicular to the surface"},
		{CURVE_PAINT_SURFACE_PLANE_NORMAL_SURFACE, "NORMAL_SURFACE", 0, "Normal/Surface", "Draw aligned to the surface"},
		{CURVE_PAINT_SURFACE_PLANE_VIEW, "VIEW", 0, "View", "Draw aligned to the viewport"},
		{0, NULL, 0, NULL, NULL}};

	prop = RNA_def_property(srna, "surface_plane", PROP_ENUM, PROP_NONE);
	RNA_def_property_enum_sdna(prop, NULL, "surface_plane");
	RNA_def_property_enum_items(prop, surface_plane_items);
	RNA_def_property_ui_text(prop, "Plane", "Plane for projected stroke");
}

static void rna_def_statvis(BlenderRNA  *brna)
{
	StructRNA *srna;
	PropertyRNA *prop;

	static const EnumPropertyItem stat_type[] = {
		{SCE_STATVIS_OVERHANG,  "OVERHANG",  0, "Overhang",  ""},
		{SCE_STATVIS_THICKNESS, "THICKNESS", 0, "Thickness", ""},
		{SCE_STATVIS_INTERSECT, "INTERSECT", 0, "Intersect", ""},
		{SCE_STATVIS_DISTORT,   "DISTORT",   0, "Distortion", ""},
		{SCE_STATVIS_SHARP, "SHARP", 0, "Sharp", ""},
		{0, NULL, 0, NULL, NULL}};

	srna = RNA_def_struct(brna, "MeshStatVis", NULL);
	RNA_def_struct_path_func(srna, "rna_MeshStatVis_path");
	RNA_def_struct_ui_text(srna, "Mesh Visualize Statistics", "");

	prop = RNA_def_property(srna, "type", PROP_ENUM, PROP_NONE);
	RNA_def_property_enum_items(prop, stat_type);
	RNA_def_property_ui_text(prop, "Type", "Type of data to visualize/check");
	RNA_def_property_flag(prop, PROP_CONTEXT_UPDATE);
	RNA_def_property_update(prop, 0, "rna_EditMesh_update");


	/* overhang */
	prop = RNA_def_property(srna, "overhang_min", PROP_FLOAT, PROP_ANGLE);
	RNA_def_property_float_sdna(prop, NULL, "overhang_min");
	RNA_def_property_float_default(prop, 0.5f);
	RNA_def_property_range(prop, 0.0f, DEG2RADF(180.0f));
	RNA_def_property_ui_range(prop, 0.0f, DEG2RADF(180.0f), 0.001, 3);
	RNA_def_property_ui_text(prop, "Overhang Min", "Minimum angle to display");
	RNA_def_property_flag(prop, PROP_CONTEXT_UPDATE);
	RNA_def_property_update(prop, 0, "rna_EditMesh_update");

	prop = RNA_def_property(srna, "overhang_max", PROP_FLOAT, PROP_ANGLE);
	RNA_def_property_float_sdna(prop, NULL, "overhang_max");
	RNA_def_property_float_default(prop, 0.5f);
	RNA_def_property_range(prop, 0.0f, DEG2RADF(180.0f));
	RNA_def_property_ui_range(prop, 0.0f, DEG2RADF(180.0f), 10, 3);
	RNA_def_property_ui_text(prop, "Overhang Max", "Maximum angle to display");
	RNA_def_property_flag(prop, PROP_CONTEXT_UPDATE);
	RNA_def_property_update(prop, 0, "rna_EditMesh_update");

	prop = RNA_def_property(srna, "overhang_axis", PROP_ENUM, PROP_NONE);
	RNA_def_property_enum_sdna(prop, NULL, "overhang_axis");
	RNA_def_property_enum_items(prop, rna_enum_object_axis_items);
	RNA_def_property_ui_text(prop, "Axis", "");
	RNA_def_property_flag(prop, PROP_CONTEXT_UPDATE);
	RNA_def_property_update(prop, 0, "rna_EditMesh_update");


	/* thickness */
	prop = RNA_def_property(srna, "thickness_min", PROP_FLOAT, PROP_DISTANCE);
	RNA_def_property_float_sdna(prop, NULL, "thickness_min");
	RNA_def_property_float_default(prop, 0.5f);
	RNA_def_property_range(prop, 0.0f, 1000.0);
	RNA_def_property_ui_range(prop, 0.0f, 100.0, 0.001, 3);
	RNA_def_property_ui_text(prop, "Thickness Min", "Minimum for measuring thickness");
	RNA_def_property_flag(prop, PROP_CONTEXT_UPDATE);
	RNA_def_property_update(prop, 0, "rna_EditMesh_update");

	prop = RNA_def_property(srna, "thickness_max", PROP_FLOAT, PROP_DISTANCE);
	RNA_def_property_float_sdna(prop, NULL, "thickness_max");
	RNA_def_property_float_default(prop, 0.5f);
	RNA_def_property_range(prop, 0.0f, 1000.0);
	RNA_def_property_ui_range(prop, 0.0f, 100.0, 0.001, 3);
	RNA_def_property_ui_text(prop, "Thickness Max", "Maximum for measuring thickness");
	RNA_def_property_flag(prop, PROP_CONTEXT_UPDATE);
	RNA_def_property_update(prop, 0, "rna_EditMesh_update");

	prop = RNA_def_property(srna, "thickness_samples", PROP_INT, PROP_UNSIGNED);
	RNA_def_property_int_sdna(prop, NULL, "thickness_samples");
	RNA_def_property_range(prop, 1, 32);
	RNA_def_property_ui_text(prop, "Samples", "Number of samples to test per face");
	RNA_def_property_flag(prop, PROP_CONTEXT_UPDATE);
	RNA_def_property_update(prop, 0, "rna_EditMesh_update");

	/* distort */
	prop = RNA_def_property(srna, "distort_min", PROP_FLOAT, PROP_ANGLE);
	RNA_def_property_float_sdna(prop, NULL, "distort_min");
	RNA_def_property_float_default(prop, 0.5f);
	RNA_def_property_range(prop, 0.0f, DEG2RADF(180.0f));
	RNA_def_property_ui_range(prop, 0.0f, DEG2RADF(180.0f), 10, 3);
	RNA_def_property_ui_text(prop, "Distort Min", "Minimum angle to display");
	RNA_def_property_flag(prop, PROP_CONTEXT_UPDATE);
	RNA_def_property_update(prop, 0, "rna_EditMesh_update");

	prop = RNA_def_property(srna, "distort_max", PROP_FLOAT, PROP_ANGLE);
	RNA_def_property_float_sdna(prop, NULL, "distort_max");
	RNA_def_property_float_default(prop, 0.5f);
	RNA_def_property_range(prop, 0.0f, DEG2RADF(180.0f));
	RNA_def_property_ui_range(prop, 0.0f, DEG2RADF(180.0f), 10, 3);
	RNA_def_property_ui_text(prop, "Distort Max", "Maximum angle to display");
	RNA_def_property_flag(prop, PROP_CONTEXT_UPDATE);
	RNA_def_property_update(prop, 0, "rna_EditMesh_update");

	/* sharp */
	prop = RNA_def_property(srna, "sharp_min", PROP_FLOAT, PROP_ANGLE);
	RNA_def_property_float_sdna(prop, NULL, "sharp_min");
	RNA_def_property_float_default(prop, 0.5f);
	RNA_def_property_range(prop, -DEG2RADF(180.0f), DEG2RADF(180.0f));
	RNA_def_property_ui_range(prop, -DEG2RADF(180.0f), DEG2RADF(180.0f), 10, 3);
	RNA_def_property_ui_text(prop, "Distort Min", "Minimum angle to display");
	RNA_def_property_flag(prop, PROP_CONTEXT_UPDATE);
	RNA_def_property_update(prop, 0, "rna_EditMesh_update");

	prop = RNA_def_property(srna, "sharp_max", PROP_FLOAT, PROP_ANGLE);
	RNA_def_property_float_sdna(prop, NULL, "sharp_max");
	RNA_def_property_float_default(prop, 0.5f);
	RNA_def_property_range(prop, -DEG2RADF(180.0f), DEG2RADF(180.0f));
	RNA_def_property_ui_range(prop, -DEG2RADF(180.0f), DEG2RADF(180.0f), 10, 3);
	RNA_def_property_ui_text(prop, "Distort Max", "Maximum angle to display");
	RNA_def_property_flag(prop, PROP_CONTEXT_UPDATE);
	RNA_def_property_update(prop, 0, "rna_EditMesh_update");
}

static void rna_def_unit_settings(BlenderRNA  *brna)
{
	StructRNA *srna;
	PropertyRNA *prop;

	static const EnumPropertyItem unit_systems[] = {
		{USER_UNIT_NONE, "NONE", 0, "None", ""},
		{USER_UNIT_METRIC, "METRIC", 0, "Metric", ""},
		{USER_UNIT_IMPERIAL, "IMPERIAL", 0, "Imperial", ""},
		{0, NULL, 0, NULL, NULL}
	};

	static const EnumPropertyItem rotation_units[] = {
		{0, "DEGREES", 0, "Degrees", "Use degrees for measuring angles and rotations"},
		{USER_UNIT_ROT_RADIANS, "RADIANS", 0, "Radians", ""},
		{0, NULL, 0, NULL, NULL}
	};

	srna = RNA_def_struct(brna, "UnitSettings", NULL);
	RNA_def_struct_ui_text(srna, "Unit Settings", "");

	/* Units */
	prop = RNA_def_property(srna, "system", PROP_ENUM, PROP_NONE);
	RNA_def_property_enum_items(prop, unit_systems);
	RNA_def_property_ui_text(prop, "Unit System", "The unit system to use for button display");
	RNA_def_property_update(prop, NC_WINDOW, NULL);

	prop = RNA_def_property(srna, "system_rotation", PROP_ENUM, PROP_NONE);
	RNA_def_property_enum_items(prop, rotation_units);
	RNA_def_property_ui_text(prop, "Rotation Units", "Unit to use for displaying/editing rotation values");
	RNA_def_property_update(prop, NC_WINDOW, NULL);

	prop = RNA_def_property(srna, "scale_length", PROP_FLOAT, PROP_UNSIGNED);
	RNA_def_property_ui_text(prop, "Unit Scale", "Scale to use when converting between blender units and dimensions");
	RNA_def_property_range(prop, 0.00001, 100000.0);
	RNA_def_property_ui_range(prop, 0.001, 100.0, 0.1, 6);
	RNA_def_property_update(prop, NC_WINDOW, NULL);

	prop = RNA_def_property(srna, "use_separate", PROP_BOOLEAN, PROP_NONE);
	RNA_def_property_boolean_sdna(prop, NULL, "flag", USER_UNIT_OPT_SPLIT);
	RNA_def_property_ui_text(prop, "Separate Units", "Display units in pairs (e.g. 1m 0cm)");
	RNA_def_property_update(prop, NC_WINDOW, NULL);
}

void rna_def_view_layer_common(StructRNA *srna, int scene)
{
	PropertyRNA *prop;

	prop = RNA_def_property(srna, "name", PROP_STRING, PROP_NONE);
	if (scene) RNA_def_property_string_funcs(prop, NULL, NULL, "rna_ViewLayer_name_set");
	else RNA_def_property_string_sdna(prop, NULL, "name");
	RNA_def_property_ui_text(prop, "Name", "View layer name");
	RNA_def_struct_name_property(srna, prop);
	if (scene) RNA_def_property_update(prop, NC_SCENE | ND_RENDER_OPTIONS, NULL);
	else RNA_def_property_clear_flag(prop, PROP_EDITABLE);

	if (scene) {
		prop = RNA_def_property(srna, "pass_alpha_threshold", PROP_FLOAT, PROP_FACTOR);
		RNA_def_property_ui_text(prop, "Alpha Threshold",
		                         "Z, Index, normal, UV and vector passes are only affected by surfaces with "
		                         "alpha transparency equal to or higher than this threshold");
		RNA_def_property_update(prop, NC_SCENE | ND_RENDER_OPTIONS, NULL);
	}

	/* layer options */
	prop = RNA_def_property(srna, "use_zmask", PROP_BOOLEAN, PROP_NONE);
	RNA_def_property_boolean_sdna(prop, NULL, "layflag", SCE_LAY_ZMASK);
	RNA_def_property_ui_text(prop, "Zmask", "Only render what's in front of the solid z values");
	if (scene) RNA_def_property_update(prop, NC_SCENE | ND_RENDER_OPTIONS, "rna_Scene_glsl_update");
	else RNA_def_property_clear_flag(prop, PROP_EDITABLE);

	prop = RNA_def_property(srna, "invert_zmask", PROP_BOOLEAN, PROP_NONE);
	RNA_def_property_boolean_sdna(prop, NULL, "layflag", SCE_LAY_NEG_ZMASK);
	RNA_def_property_ui_text(prop, "Zmask Negate",
	                         "For Zmask, only render what is behind solid z values instead of in front");
	if (scene) RNA_def_property_update(prop, NC_SCENE | ND_RENDER_OPTIONS, "rna_Scene_glsl_update");
	else RNA_def_property_clear_flag(prop, PROP_EDITABLE);

	prop = RNA_def_property(srna, "use_all_z", PROP_BOOLEAN, PROP_NONE);
	RNA_def_property_boolean_sdna(prop, NULL, "layflag", SCE_LAY_ALL_Z);
	RNA_def_property_ui_text(prop, "All Z", "Fill in Z values for solid faces in invisible layers, for masking");
	if (scene) RNA_def_property_update(prop, NC_SCENE | ND_RENDER_OPTIONS, NULL);
	else RNA_def_property_clear_flag(prop, PROP_EDITABLE);

	prop = RNA_def_property(srna, "use_solid", PROP_BOOLEAN, PROP_NONE);
	RNA_def_property_boolean_sdna(prop, NULL, "layflag", SCE_LAY_SOLID);
	RNA_def_property_ui_text(prop, "Solid", "Render Solid faces in this Layer");
	if (scene) RNA_def_property_update(prop, NC_SCENE | ND_RENDER_OPTIONS, NULL);
	else RNA_def_property_clear_flag(prop, PROP_EDITABLE);

	prop = RNA_def_property(srna, "use_halo", PROP_BOOLEAN, PROP_NONE);
	RNA_def_property_boolean_sdna(prop, NULL, "layflag", SCE_LAY_HALO);
	RNA_def_property_ui_text(prop, "Halo", "Render Halos in this Layer (on top of Solid)");
	if (scene) RNA_def_property_update(prop, NC_SCENE | ND_RENDER_OPTIONS, NULL);
	else RNA_def_property_clear_flag(prop, PROP_EDITABLE);

	prop = RNA_def_property(srna, "use_ztransp", PROP_BOOLEAN, PROP_NONE);
	RNA_def_property_boolean_sdna(prop, NULL, "layflag", SCE_LAY_ZTRA);
	RNA_def_property_ui_text(prop, "ZTransp", "Render Z-Transparent faces in this Layer (on top of Solid and Halos)");
	if (scene) RNA_def_property_update(prop, NC_SCENE | ND_RENDER_OPTIONS, NULL);
	else RNA_def_property_clear_flag(prop, PROP_EDITABLE);

	prop = RNA_def_property(srna, "use_sky", PROP_BOOLEAN, PROP_NONE);
	RNA_def_property_boolean_sdna(prop, NULL, "layflag", SCE_LAY_SKY);
	RNA_def_property_ui_text(prop, "Sky", "Render Sky in this Layer");
	if (scene) RNA_def_property_update(prop, NC_SCENE | ND_RENDER_OPTIONS, "rna_Scene_glsl_update");
	else RNA_def_property_clear_flag(prop, PROP_EDITABLE);

	prop = RNA_def_property(srna, "use_ao", PROP_BOOLEAN, PROP_NONE);
	RNA_def_property_boolean_sdna(prop, NULL, "layflag", SCE_LAY_AO);
	RNA_def_property_ui_text(prop, "AO", "Render AO in this Layer");
	if (scene) RNA_def_property_update(prop, NC_SCENE | ND_RENDER_OPTIONS, "rna_Scene_glsl_update");
	else RNA_def_property_clear_flag(prop, PROP_EDITABLE);

	prop = RNA_def_property(srna, "use_edge_enhance", PROP_BOOLEAN, PROP_NONE);
	RNA_def_property_boolean_sdna(prop, NULL, "layflag", SCE_LAY_EDGE);
	RNA_def_property_ui_text(prop, "Edge", "Render Edge-enhance in this Layer (only works for Solid faces)");
	if (scene) RNA_def_property_update(prop, NC_SCENE | ND_RENDER_OPTIONS, NULL);
	else RNA_def_property_clear_flag(prop, PROP_EDITABLE);

	prop = RNA_def_property(srna, "use_strand", PROP_BOOLEAN, PROP_NONE);
	RNA_def_property_boolean_sdna(prop, NULL, "layflag", SCE_LAY_STRAND);
	RNA_def_property_ui_text(prop, "Strand", "Render Strands in this Layer");
	if (scene) RNA_def_property_update(prop, NC_SCENE | ND_RENDER_OPTIONS, NULL);
	else RNA_def_property_clear_flag(prop, PROP_EDITABLE);

	/* passes */
	prop = RNA_def_property(srna, "use_pass_combined", PROP_BOOLEAN, PROP_NONE);
	RNA_def_property_boolean_sdna(prop, NULL, "passflag", SCE_PASS_COMBINED);
	RNA_def_property_ui_text(prop, "Combined", "Deliver full combined RGBA buffer");
	if (scene) RNA_def_property_update(prop, NC_SCENE | ND_RENDER_OPTIONS, "rna_ViewLayer_pass_update");
	else RNA_def_property_clear_flag(prop, PROP_EDITABLE);

	prop = RNA_def_property(srna, "use_pass_z", PROP_BOOLEAN, PROP_NONE);
	RNA_def_property_boolean_sdna(prop, NULL, "passflag", SCE_PASS_Z);
	RNA_def_property_ui_text(prop, "Z", "Deliver Z values pass");
	if (scene) RNA_def_property_update(prop, NC_SCENE | ND_RENDER_OPTIONS, "rna_ViewLayer_pass_update");
	else RNA_def_property_clear_flag(prop, PROP_EDITABLE);

	prop = RNA_def_property(srna, "use_pass_vector", PROP_BOOLEAN, PROP_NONE);
	RNA_def_property_boolean_sdna(prop, NULL, "passflag", SCE_PASS_VECTOR);
	RNA_def_property_ui_text(prop, "Vector", "Deliver speed vector pass");
	if (scene) RNA_def_property_update(prop, NC_SCENE | ND_RENDER_OPTIONS, "rna_ViewLayer_pass_update");
	else RNA_def_property_clear_flag(prop, PROP_EDITABLE);

	prop = RNA_def_property(srna, "use_pass_normal", PROP_BOOLEAN, PROP_NONE);
	RNA_def_property_boolean_sdna(prop, NULL, "passflag", SCE_PASS_NORMAL);
	RNA_def_property_ui_text(prop, "Normal", "Deliver normal pass");
	if (scene) RNA_def_property_update(prop, NC_SCENE | ND_RENDER_OPTIONS, "rna_ViewLayer_pass_update");
	else RNA_def_property_clear_flag(prop, PROP_EDITABLE);

	prop = RNA_def_property(srna, "use_pass_uv", PROP_BOOLEAN, PROP_NONE);
	RNA_def_property_boolean_sdna(prop, NULL, "passflag", SCE_PASS_UV);
	RNA_def_property_ui_text(prop, "UV", "Deliver texture UV pass");
	if (scene) RNA_def_property_update(prop, NC_SCENE | ND_RENDER_OPTIONS, "rna_ViewLayer_pass_update");
	else RNA_def_property_clear_flag(prop, PROP_EDITABLE);

	prop = RNA_def_property(srna, "use_pass_mist", PROP_BOOLEAN, PROP_NONE);
	RNA_def_property_boolean_sdna(prop, NULL, "passflag", SCE_PASS_MIST);
	RNA_def_property_ui_text(prop, "Mist", "Deliver mist factor pass (0.0-1.0)");
	if (scene) RNA_def_property_update(prop, NC_SCENE | ND_RENDER_OPTIONS, "rna_ViewLayer_pass_update");
	else RNA_def_property_clear_flag(prop, PROP_EDITABLE);

	prop = RNA_def_property(srna, "use_pass_object_index", PROP_BOOLEAN, PROP_NONE);
	RNA_def_property_boolean_sdna(prop, NULL, "passflag", SCE_PASS_INDEXOB);
	RNA_def_property_ui_text(prop, "Object Index", "Deliver object index pass");
	if (scene) RNA_def_property_update(prop, NC_SCENE | ND_RENDER_OPTIONS, "rna_ViewLayer_pass_update");
	else RNA_def_property_clear_flag(prop, PROP_EDITABLE);

	prop = RNA_def_property(srna, "use_pass_material_index", PROP_BOOLEAN, PROP_NONE);
	RNA_def_property_boolean_sdna(prop, NULL, "passflag", SCE_PASS_INDEXMA);
	RNA_def_property_ui_text(prop, "Material Index", "Deliver material index pass");
	if (scene) RNA_def_property_update(prop, NC_SCENE | ND_RENDER_OPTIONS, "rna_ViewLayer_pass_update");
	else RNA_def_property_clear_flag(prop, PROP_EDITABLE);

	prop = RNA_def_property(srna, "use_pass_specular", PROP_BOOLEAN, PROP_NONE);
	RNA_def_property_boolean_sdna(prop, NULL, "passflag", SCE_PASS_SPEC);
	RNA_def_property_ui_text(prop, "Specular", "Deliver specular pass");
	if (scene) RNA_def_property_update(prop, NC_SCENE | ND_RENDER_OPTIONS, "rna_ViewLayer_pass_update");
	else RNA_def_property_clear_flag(prop, PROP_EDITABLE);

	prop = RNA_def_property(srna, "use_pass_shadow", PROP_BOOLEAN, PROP_NONE);
	RNA_def_property_boolean_sdna(prop, NULL, "passflag", SCE_PASS_SHADOW);
	RNA_def_property_ui_text(prop, "Shadow", "Deliver shadow pass");
	if (scene) RNA_def_property_update(prop, NC_SCENE | ND_RENDER_OPTIONS, "rna_ViewLayer_pass_update");
	else RNA_def_property_clear_flag(prop, PROP_EDITABLE);

	prop = RNA_def_property(srna, "use_pass_ambient_occlusion", PROP_BOOLEAN, PROP_NONE);
	RNA_def_property_boolean_sdna(prop, NULL, "passflag", SCE_PASS_AO);
	RNA_def_property_ui_text(prop, "AO", "Deliver AO pass");
	if (scene) RNA_def_property_update(prop, NC_SCENE | ND_RENDER_OPTIONS, "rna_ViewLayer_pass_update");
	else RNA_def_property_clear_flag(prop, PROP_EDITABLE);

	prop = RNA_def_property(srna, "use_pass_emit", PROP_BOOLEAN, PROP_NONE);
	RNA_def_property_boolean_sdna(prop, NULL, "passflag", SCE_PASS_EMIT);
	RNA_def_property_ui_text(prop, "Emit", "Deliver emission pass");
	if (scene) RNA_def_property_update(prop, NC_SCENE | ND_RENDER_OPTIONS, "rna_ViewLayer_pass_update");
	else RNA_def_property_clear_flag(prop, PROP_EDITABLE);

	prop = RNA_def_property(srna, "use_pass_environment", PROP_BOOLEAN, PROP_NONE);
	RNA_def_property_boolean_sdna(prop, NULL, "passflag", SCE_PASS_ENVIRONMENT);
	RNA_def_property_ui_text(prop, "Environment", "Deliver environment lighting pass");
	if (scene) RNA_def_property_update(prop, NC_SCENE | ND_RENDER_OPTIONS, "rna_ViewLayer_pass_update");
	else RNA_def_property_clear_flag(prop, PROP_EDITABLE);

	prop = RNA_def_property(srna, "use_pass_indirect", PROP_BOOLEAN, PROP_NONE);
	RNA_def_property_boolean_sdna(prop, NULL, "passflag", SCE_PASS_INDIRECT);
	RNA_def_property_ui_text(prop, "Indirect", "Deliver indirect lighting pass");
	if (scene) RNA_def_property_update(prop, NC_SCENE | ND_RENDER_OPTIONS, "rna_ViewLayer_pass_update");
	else RNA_def_property_clear_flag(prop, PROP_EDITABLE);

	prop = RNA_def_property(srna, "use_pass_diffuse_direct", PROP_BOOLEAN, PROP_NONE);
	RNA_def_property_boolean_sdna(prop, NULL, "passflag", SCE_PASS_DIFFUSE_DIRECT);
	RNA_def_property_ui_text(prop, "Diffuse Direct", "Deliver diffuse direct pass");
	if (scene) RNA_def_property_update(prop, NC_SCENE | ND_RENDER_OPTIONS, "rna_ViewLayer_pass_update");
	else RNA_def_property_clear_flag(prop, PROP_EDITABLE);

	prop = RNA_def_property(srna, "use_pass_diffuse_indirect", PROP_BOOLEAN, PROP_NONE);
	RNA_def_property_boolean_sdna(prop, NULL, "passflag", SCE_PASS_DIFFUSE_INDIRECT);
	RNA_def_property_ui_text(prop, "Diffuse Indirect", "Deliver diffuse indirect pass");
	if (scene) RNA_def_property_update(prop, NC_SCENE | ND_RENDER_OPTIONS, "rna_ViewLayer_pass_update");
	else RNA_def_property_clear_flag(prop, PROP_EDITABLE);

	prop = RNA_def_property(srna, "use_pass_diffuse_color", PROP_BOOLEAN, PROP_NONE);
	RNA_def_property_boolean_sdna(prop, NULL, "passflag", SCE_PASS_DIFFUSE_COLOR);
	RNA_def_property_ui_text(prop, "Diffuse Color", "Deliver diffuse color pass");
	if (scene) RNA_def_property_update(prop, NC_SCENE | ND_RENDER_OPTIONS, "rna_ViewLayer_pass_update");
	else RNA_def_property_clear_flag(prop, PROP_EDITABLE);

	prop = RNA_def_property(srna, "use_pass_glossy_direct", PROP_BOOLEAN, PROP_NONE);
	RNA_def_property_boolean_sdna(prop, NULL, "passflag", SCE_PASS_GLOSSY_DIRECT);
	RNA_def_property_ui_text(prop, "Glossy Direct", "Deliver glossy direct pass");
	if (scene) RNA_def_property_update(prop, NC_SCENE | ND_RENDER_OPTIONS, "rna_ViewLayer_pass_update");
	else RNA_def_property_clear_flag(prop, PROP_EDITABLE);

	prop = RNA_def_property(srna, "use_pass_glossy_indirect", PROP_BOOLEAN, PROP_NONE);
	RNA_def_property_boolean_sdna(prop, NULL, "passflag", SCE_PASS_GLOSSY_INDIRECT);
	RNA_def_property_ui_text(prop, "Glossy Indirect", "Deliver glossy indirect pass");
	if (scene) RNA_def_property_update(prop, NC_SCENE | ND_RENDER_OPTIONS, "rna_ViewLayer_pass_update");
	else RNA_def_property_clear_flag(prop, PROP_EDITABLE);

	prop = RNA_def_property(srna, "use_pass_glossy_color", PROP_BOOLEAN, PROP_NONE);
	RNA_def_property_boolean_sdna(prop, NULL, "passflag", SCE_PASS_GLOSSY_COLOR);
	RNA_def_property_ui_text(prop, "Glossy Color", "Deliver glossy color pass");
	if (scene) RNA_def_property_update(prop, NC_SCENE | ND_RENDER_OPTIONS, "rna_ViewLayer_pass_update");
	else RNA_def_property_clear_flag(prop, PROP_EDITABLE);

	prop = RNA_def_property(srna, "use_pass_transmission_direct", PROP_BOOLEAN, PROP_NONE);
	RNA_def_property_boolean_sdna(prop, NULL, "passflag", SCE_PASS_TRANSM_DIRECT);
	RNA_def_property_ui_text(prop, "Transmission Direct", "Deliver transmission direct pass");
	if (scene) RNA_def_property_update(prop, NC_SCENE | ND_RENDER_OPTIONS, "rna_ViewLayer_pass_update");
	else RNA_def_property_clear_flag(prop, PROP_EDITABLE);

	prop = RNA_def_property(srna, "use_pass_transmission_indirect", PROP_BOOLEAN, PROP_NONE);
	RNA_def_property_boolean_sdna(prop, NULL, "passflag", SCE_PASS_TRANSM_INDIRECT);
	RNA_def_property_ui_text(prop, "Transmission Indirect", "Deliver transmission indirect pass");
	if (scene) RNA_def_property_update(prop, NC_SCENE | ND_RENDER_OPTIONS, "rna_ViewLayer_pass_update");
	else RNA_def_property_clear_flag(prop, PROP_EDITABLE);

	prop = RNA_def_property(srna, "use_pass_transmission_color", PROP_BOOLEAN, PROP_NONE);
	RNA_def_property_boolean_sdna(prop, NULL, "passflag", SCE_PASS_TRANSM_COLOR);
	RNA_def_property_ui_text(prop, "Transmission Color", "Deliver transmission color pass");
	if (scene) RNA_def_property_update(prop, NC_SCENE | ND_RENDER_OPTIONS, "rna_ViewLayer_pass_update");
	else RNA_def_property_clear_flag(prop, PROP_EDITABLE);

	prop = RNA_def_property(srna, "use_pass_subsurface_direct", PROP_BOOLEAN, PROP_NONE);
	RNA_def_property_boolean_sdna(prop, NULL, "passflag", SCE_PASS_SUBSURFACE_DIRECT);
	RNA_def_property_ui_text(prop, "Subsurface Direct", "Deliver subsurface direct pass");
	if (scene) RNA_def_property_update(prop, NC_SCENE | ND_RENDER_OPTIONS, "rna_ViewLayer_pass_update");
	else RNA_def_property_clear_flag(prop, PROP_EDITABLE);

	prop = RNA_def_property(srna, "use_pass_subsurface_indirect", PROP_BOOLEAN, PROP_NONE);
	RNA_def_property_boolean_sdna(prop, NULL, "passflag", SCE_PASS_SUBSURFACE_INDIRECT);
	RNA_def_property_ui_text(prop, "Subsurface Indirect", "Deliver subsurface indirect pass");
	if (scene) RNA_def_property_update(prop, NC_SCENE | ND_RENDER_OPTIONS, "rna_ViewLayer_pass_update");
	else RNA_def_property_clear_flag(prop, PROP_EDITABLE);

	prop = RNA_def_property(srna, "use_pass_subsurface_color", PROP_BOOLEAN, PROP_NONE);
	RNA_def_property_boolean_sdna(prop, NULL, "passflag", SCE_PASS_SUBSURFACE_COLOR);
	RNA_def_property_ui_text(prop, "Subsurface Color", "Deliver subsurface color pass");
	if (scene) RNA_def_property_update(prop, NC_SCENE | ND_RENDER_OPTIONS, "rna_ViewLayer_pass_update");
	else RNA_def_property_clear_flag(prop, PROP_EDITABLE);
}

static void rna_def_freestyle_modules(BlenderRNA *brna, PropertyRNA *cprop)
{
	StructRNA *srna;
	FunctionRNA *func;
	PropertyRNA *parm;

	RNA_def_property_srna(cprop, "FreestyleModules");
	srna = RNA_def_struct(brna, "FreestyleModules", NULL);
	RNA_def_struct_sdna(srna, "FreestyleSettings");
	RNA_def_struct_ui_text(srna, "Style Modules", "A list of style modules (to be applied from top to bottom)");

	func = RNA_def_function(srna, "new", "rna_FreestyleSettings_module_add");
	RNA_def_function_ui_description(func, "Add a style module to scene render layer Freestyle settings");
	RNA_def_function_flag(func, FUNC_USE_SELF_ID);
	parm = RNA_def_pointer(func, "module", "FreestyleModuleSettings", "", "Newly created style module");
	RNA_def_function_return(func, parm);

	func = RNA_def_function(srna, "remove", "rna_FreestyleSettings_module_remove");
	RNA_def_function_ui_description(func, "Remove a style module from scene render layer Freestyle settings");
	RNA_def_function_flag(func, FUNC_USE_SELF_ID | FUNC_USE_REPORTS);
	parm = RNA_def_pointer(func, "module", "FreestyleModuleSettings", "", "Style module to remove");
	RNA_def_parameter_flags(parm, PROP_NEVER_NULL, PARM_REQUIRED | PARM_RNAPTR);
	RNA_def_parameter_clear_flags(parm, PROP_THICK_WRAP, 0);
}

static void rna_def_freestyle_linesets(BlenderRNA *brna, PropertyRNA *cprop)
{
	StructRNA *srna;
	PropertyRNA *prop;
	FunctionRNA *func;
	PropertyRNA *parm;

	RNA_def_property_srna(cprop, "Linesets");
	srna = RNA_def_struct(brna, "Linesets", NULL);
	RNA_def_struct_sdna(srna, "FreestyleSettings");
	RNA_def_struct_ui_text(srna, "Line Sets", "Line sets for associating lines and style parameters");

	prop = RNA_def_property(srna, "active", PROP_POINTER, PROP_NONE);
	RNA_def_property_struct_type(prop, "FreestyleLineSet");
	RNA_def_property_pointer_funcs(prop, "rna_FreestyleSettings_active_lineset_get", NULL, NULL, NULL);
	RNA_def_property_ui_text(prop, "Active Line Set", "Active line set being displayed");
	RNA_def_property_update(prop, NC_SCENE | ND_RENDER_OPTIONS, NULL);

	prop = RNA_def_property(srna, "active_index", PROP_INT, PROP_UNSIGNED);
	RNA_def_property_int_funcs(prop, "rna_FreestyleSettings_active_lineset_index_get",
	                           "rna_FreestyleSettings_active_lineset_index_set",
	                           "rna_FreestyleSettings_active_lineset_index_range");
	RNA_def_property_ui_text(prop, "Active Line Set Index", "Index of active line set slot");
	RNA_def_property_update(prop, NC_SCENE | ND_RENDER_OPTIONS, NULL);

	func = RNA_def_function(srna, "new", "rna_FreestyleSettings_lineset_add");
	RNA_def_function_ui_description(func, "Add a line set to scene render layer Freestyle settings");
	RNA_def_function_flag(func, FUNC_USE_MAIN | FUNC_USE_SELF_ID);
	parm = RNA_def_string(func, "name", "LineSet", 0, "", "New name for the line set (not unique)");
	RNA_def_parameter_flags(parm, 0, PARM_REQUIRED);
	parm = RNA_def_pointer(func, "lineset", "FreestyleLineSet", "", "Newly created line set");
	RNA_def_function_return(func, parm);

	func = RNA_def_function(srna, "remove", "rna_FreestyleSettings_lineset_remove");
	RNA_def_function_ui_description(func, "Remove a line set from scene render layer Freestyle settings");
	RNA_def_function_flag(func, FUNC_USE_SELF_ID | FUNC_USE_REPORTS);
	parm = RNA_def_pointer(func, "lineset", "FreestyleLineSet", "", "Line set to remove");
	RNA_def_parameter_flags(parm, PROP_NEVER_NULL, PARM_REQUIRED | PARM_RNAPTR);
	RNA_def_parameter_clear_flags(parm, PROP_THICK_WRAP, 0);
}

void rna_def_freestyle_settings(BlenderRNA *brna)
{
	StructRNA *srna;
	PropertyRNA *prop;

	static const EnumPropertyItem edge_type_negation_items[] = {
		{0, "INCLUSIVE", 0, "Inclusive", "Select feature edges satisfying the given edge type conditions"},
		{FREESTYLE_LINESET_FE_NOT, "EXCLUSIVE", 0, "Exclusive",
		                           "Select feature edges not satisfying the given edge type conditions"},
		{0, NULL, 0, NULL, NULL}
	};

	static const EnumPropertyItem edge_type_combination_items[] = {
		{0, "OR", 0, "Logical OR", "Select feature edges satisfying at least one of edge type conditions"},
		{FREESTYLE_LINESET_FE_AND, "AND", 0, "Logical AND",
		                           "Select feature edges satisfying all edge type conditions"},
		{0, NULL, 0, NULL, NULL}
	};

	static const EnumPropertyItem group_negation_items[] = {
		{0, "INCLUSIVE", 0, "Inclusive", "Select feature edges belonging to some object in the group"},
		{FREESTYLE_LINESET_GR_NOT, "EXCLUSIVE", 0, "Exclusive",
		                           "Select feature edges not belonging to any object in the group"},
		{0, NULL, 0, NULL, NULL}
	};

	static const EnumPropertyItem face_mark_negation_items[] = {
		{0, "INCLUSIVE", 0, "Inclusive", "Select feature edges satisfying the given face mark conditions"},
		{FREESTYLE_LINESET_FM_NOT, "EXCLUSIVE", 0, "Exclusive",
		                           "Select feature edges not satisfying the given face mark conditions"},
		{0, NULL, 0, NULL, NULL}
	};

	static const EnumPropertyItem face_mark_condition_items[] = {
		{0, "ONE", 0, "One Face", "Select a feature edge if either of its adjacent faces is marked"},
		{FREESTYLE_LINESET_FM_BOTH, "BOTH", 0, "Both Faces",
		                            "Select a feature edge if both of its adjacent faces are marked"},
		{0, NULL, 0, NULL, NULL}
	};

	static const EnumPropertyItem freestyle_ui_mode_items[] = {
		{FREESTYLE_CONTROL_SCRIPT_MODE, "SCRIPT", 0, "Python Scripting Mode",
		                                "Advanced mode for using style modules written in Python"},
		{FREESTYLE_CONTROL_EDITOR_MODE, "EDITOR", 0, "Parameter Editor Mode",
		                                "Basic mode for interactive style parameter editing"},
		{0, NULL, 0, NULL, NULL}
	};

	static const EnumPropertyItem visibility_items[] = {
		{FREESTYLE_QI_VISIBLE, "VISIBLE", 0, "Visible", "Select visible feature edges"},
		{FREESTYLE_QI_HIDDEN, "HIDDEN", 0, "Hidden", "Select hidden feature edges"},
		{FREESTYLE_QI_RANGE, "RANGE", 0, "QI Range",
		                     "Select feature edges within a range of quantitative invisibility (QI) values"},
		{0, NULL, 0, NULL, NULL}
	};

	/* FreestyleLineSet */

	srna = RNA_def_struct(brna, "FreestyleLineSet", NULL);
	RNA_def_struct_ui_text(srna, "Freestyle Line Set", "Line set for associating lines and style parameters");

	/* access to line style settings is redirected through functions
	 * to allow proper id-buttons functionality
	 */
	prop = RNA_def_property(srna, "linestyle", PROP_POINTER, PROP_NONE);
	RNA_def_property_struct_type(prop, "FreestyleLineStyle");
	RNA_def_property_flag(prop, PROP_EDITABLE | PROP_NEVER_NULL);
	RNA_def_property_pointer_funcs(prop, "rna_FreestyleLineSet_linestyle_get",
	                               "rna_FreestyleLineSet_linestyle_set", NULL, NULL);
	RNA_def_property_ui_text(prop, "Line Style", "Line style settings");
	RNA_def_property_update(prop, NC_SCENE | ND_RENDER_OPTIONS, "rna_Scene_freestyle_update");

	prop = RNA_def_property(srna, "name", PROP_STRING, PROP_NONE);
	RNA_def_property_string_sdna(prop, NULL, "name");
	RNA_def_property_ui_text(prop, "Line Set Name", "Line set name");
	RNA_def_property_update(prop, NC_SCENE | ND_RENDER_OPTIONS, NULL);
	RNA_def_struct_name_property(srna, prop);

	prop = RNA_def_property(srna, "show_render", PROP_BOOLEAN, PROP_NONE);
	RNA_def_property_boolean_sdna(prop, NULL, "flags", FREESTYLE_LINESET_ENABLED);
	RNA_def_property_ui_text(prop, "Render", "Enable or disable this line set during stroke rendering");
	RNA_def_property_update(prop, NC_SCENE | ND_RENDER_OPTIONS, "rna_Scene_freestyle_update");

	prop = RNA_def_property(srna, "select_by_visibility", PROP_BOOLEAN, PROP_NONE);
	RNA_def_property_boolean_sdna(prop, NULL, "selection", FREESTYLE_SEL_VISIBILITY);
	RNA_def_property_ui_text(prop, "Selection by Visibility", "Select feature edges based on visibility");
	RNA_def_property_update(prop, NC_SCENE | ND_RENDER_OPTIONS, "rna_Scene_freestyle_update");

	prop = RNA_def_property(srna, "select_by_edge_types", PROP_BOOLEAN, PROP_NONE);
	RNA_def_property_boolean_sdna(prop, NULL, "selection", FREESTYLE_SEL_EDGE_TYPES);
	RNA_def_property_ui_text(prop, "Selection by Edge Types", "Select feature edges based on edge types");
	RNA_def_property_update(prop, NC_SCENE | ND_RENDER_OPTIONS, "rna_Scene_freestyle_update");

	prop = RNA_def_property(srna, "select_by_group", PROP_BOOLEAN, PROP_NONE);
	RNA_def_property_boolean_sdna(prop, NULL, "selection", FREESTYLE_SEL_GROUP);
	RNA_def_property_ui_text(prop, "Selection by Group", "Select feature edges based on a group of objects");
	RNA_def_property_update(prop, NC_SCENE | ND_RENDER_OPTIONS, "rna_Scene_freestyle_update");

	prop = RNA_def_property(srna, "select_by_image_border", PROP_BOOLEAN, PROP_NONE);
	RNA_def_property_boolean_sdna(prop, NULL, "selection", FREESTYLE_SEL_IMAGE_BORDER);
	RNA_def_property_ui_text(prop, "Selection by Image Border",
	                         "Select feature edges by image border (less memory consumption)");
	RNA_def_property_update(prop, NC_SCENE | ND_RENDER_OPTIONS, "rna_Scene_freestyle_update");

	prop = RNA_def_property(srna, "select_by_face_marks", PROP_BOOLEAN, PROP_NONE);
	RNA_def_property_boolean_sdna(prop, NULL, "selection", FREESTYLE_SEL_FACE_MARK);
	RNA_def_property_ui_text(prop, "Selection by Face Marks", "Select feature edges by face marks");
	RNA_def_property_update(prop, NC_SCENE | ND_RENDER_OPTIONS, "rna_Scene_freestyle_update");

	prop = RNA_def_property(srna, "edge_type_negation", PROP_ENUM, PROP_NONE);
	RNA_def_property_enum_bitflag_sdna(prop, NULL, "flags");
	RNA_def_property_enum_items(prop, edge_type_negation_items);
	RNA_def_property_ui_text(prop, "Edge Type Negation",
	                         "Specify either inclusion or exclusion of feature edges selected by edge types");
	RNA_def_property_update(prop, NC_SCENE | ND_RENDER_OPTIONS, "rna_Scene_freestyle_update");

	prop = RNA_def_property(srna, "edge_type_combination", PROP_ENUM, PROP_NONE);
	RNA_def_property_enum_bitflag_sdna(prop, NULL, "flags");
	RNA_def_property_enum_items(prop, edge_type_combination_items);
	RNA_def_property_ui_text(prop, "Edge Type Combination",
	                         "Specify a logical combination of selection conditions on feature edge types");
	RNA_def_property_update(prop, NC_SCENE | ND_RENDER_OPTIONS, "rna_Scene_freestyle_update");

	prop = RNA_def_property(srna, "group", PROP_POINTER, PROP_NONE);
	RNA_def_property_pointer_sdna(prop, NULL, "group");
	RNA_def_property_struct_type(prop, "Collection");
	RNA_def_property_flag(prop, PROP_EDITABLE);
	RNA_def_property_ui_text(prop, "Collection", "A collection of objects based on which feature edges are selected");
	RNA_def_property_update(prop, NC_SCENE | ND_RENDER_OPTIONS, "rna_Scene_freestyle_update");

	prop = RNA_def_property(srna, "group_negation", PROP_ENUM, PROP_NONE);
	RNA_def_property_enum_bitflag_sdna(prop, NULL, "flags");
	RNA_def_property_enum_items(prop, group_negation_items);
	RNA_def_property_ui_text(prop, "Collection Negation",
	                         "Specify either inclusion or exclusion of feature edges belonging to a collection of objects");
	RNA_def_property_update(prop, NC_SCENE | ND_RENDER_OPTIONS, "rna_Scene_freestyle_update");

	prop = RNA_def_property(srna, "face_mark_negation", PROP_ENUM, PROP_NONE);
	RNA_def_property_enum_bitflag_sdna(prop, NULL, "flags");
	RNA_def_property_enum_items(prop, face_mark_negation_items);
	RNA_def_property_ui_text(prop, "Face Mark Negation",
	                         "Specify either inclusion or exclusion of feature edges selected by face marks");
	RNA_def_property_update(prop, NC_SCENE | ND_RENDER_OPTIONS, "rna_Scene_freestyle_update");

	prop = RNA_def_property(srna, "face_mark_condition", PROP_ENUM, PROP_NONE);
	RNA_def_property_enum_bitflag_sdna(prop, NULL, "flags");
	RNA_def_property_enum_items(prop, face_mark_condition_items);
	RNA_def_property_ui_text(prop, "Face Mark Condition",
	                         "Specify a feature edge selection condition based on face marks");
	RNA_def_property_update(prop, NC_SCENE | ND_RENDER_OPTIONS, "rna_Scene_freestyle_update");

	prop = RNA_def_property(srna, "select_silhouette", PROP_BOOLEAN, PROP_NONE);
	RNA_def_property_boolean_sdna(prop, NULL, "edge_types", FREESTYLE_FE_SILHOUETTE);
	RNA_def_property_ui_text(prop, "Silhouette",
	                         "Select silhouettes (edges at the boundary of visible and hidden faces)");
	RNA_def_property_update(prop, NC_SCENE | ND_RENDER_OPTIONS, "rna_Scene_freestyle_update");

	prop = RNA_def_property(srna, "select_border", PROP_BOOLEAN, PROP_NONE);
	RNA_def_property_boolean_sdna(prop, NULL, "edge_types", FREESTYLE_FE_BORDER);
	RNA_def_property_ui_text(prop, "Border", "Select border edges (open mesh edges)");
	RNA_def_property_update(prop, NC_SCENE | ND_RENDER_OPTIONS, "rna_Scene_freestyle_update");

	prop = RNA_def_property(srna, "select_crease", PROP_BOOLEAN, PROP_NONE);
	RNA_def_property_boolean_sdna(prop, NULL, "edge_types", FREESTYLE_FE_CREASE);
	RNA_def_property_ui_text(prop, "Crease",
	                         "Select crease edges (those between two faces making an angle smaller than the Crease Angle)");
	RNA_def_property_update(prop, NC_SCENE | ND_RENDER_OPTIONS, "rna_Scene_freestyle_update");

	prop = RNA_def_property(srna, "select_ridge_valley", PROP_BOOLEAN, PROP_NONE);
	RNA_def_property_boolean_sdna(prop, NULL, "edge_types", FREESTYLE_FE_RIDGE_VALLEY);
	RNA_def_property_ui_text(prop, "Ridge & Valley",
	                         "Select ridges and valleys (boundary lines between convex and concave areas of surface)");
	RNA_def_property_update(prop, NC_SCENE | ND_RENDER_OPTIONS, "rna_Scene_freestyle_update");

	prop = RNA_def_property(srna, "select_suggestive_contour", PROP_BOOLEAN, PROP_NONE);
	RNA_def_property_boolean_sdna(prop, NULL, "edge_types", FREESTYLE_FE_SUGGESTIVE_CONTOUR);
	RNA_def_property_ui_text(prop, "Suggestive Contour", "Select suggestive contours (almost silhouette/contour edges)");
	RNA_def_property_update(prop, NC_SCENE | ND_RENDER_OPTIONS, "rna_Scene_freestyle_update");

	prop = RNA_def_property(srna, "select_material_boundary", PROP_BOOLEAN, PROP_NONE);
	RNA_def_property_boolean_sdna(prop, NULL, "edge_types", FREESTYLE_FE_MATERIAL_BOUNDARY);
	RNA_def_property_ui_text(prop, "Material Boundary", "Select edges at material boundaries");
	RNA_def_property_update(prop, NC_SCENE | ND_RENDER_OPTIONS, "rna_Scene_freestyle_update");

	prop = RNA_def_property(srna, "select_contour", PROP_BOOLEAN, PROP_NONE);
	RNA_def_property_boolean_sdna(prop, NULL, "edge_types", FREESTYLE_FE_CONTOUR);
	RNA_def_property_ui_text(prop, "Contour", "Select contours (outer silhouettes of each object)");
	RNA_def_property_update(prop, NC_SCENE | ND_RENDER_OPTIONS, "rna_Scene_freestyle_update");

	prop = RNA_def_property(srna, "select_external_contour", PROP_BOOLEAN, PROP_NONE);
	RNA_def_property_boolean_sdna(prop, NULL, "edge_types", FREESTYLE_FE_EXTERNAL_CONTOUR);
	RNA_def_property_ui_text(prop, "External Contour",
	                         "Select external contours (outer silhouettes of occluding and occluded objects)");
	RNA_def_property_update(prop, NC_SCENE | ND_RENDER_OPTIONS, "rna_Scene_freestyle_update");

	prop = RNA_def_property(srna, "select_edge_mark", PROP_BOOLEAN, PROP_NONE);
	RNA_def_property_boolean_sdna(prop, NULL, "edge_types", FREESTYLE_FE_EDGE_MARK);
	RNA_def_property_ui_text(prop, "Edge Mark", "Select edge marks (edges annotated by Freestyle edge marks)");
	RNA_def_property_update(prop, NC_SCENE | ND_RENDER_OPTIONS, "rna_Scene_freestyle_update");

	prop = RNA_def_property(srna, "exclude_silhouette", PROP_BOOLEAN, PROP_NONE);
	RNA_def_property_boolean_sdna(prop, NULL, "exclude_edge_types", FREESTYLE_FE_SILHOUETTE);
	RNA_def_property_ui_text(prop, "Silhouette", "Exclude silhouette edges");
	RNA_def_property_ui_icon(prop, ICON_X, 0);
	RNA_def_property_update(prop, NC_SCENE | ND_RENDER_OPTIONS, "rna_Scene_freestyle_update");

	prop = RNA_def_property(srna, "exclude_border", PROP_BOOLEAN, PROP_NONE);
	RNA_def_property_boolean_sdna(prop, NULL, "exclude_edge_types", FREESTYLE_FE_BORDER);
	RNA_def_property_ui_text(prop, "Border", "Exclude border edges");
	RNA_def_property_ui_icon(prop, ICON_X, 0);
	RNA_def_property_update(prop, NC_SCENE | ND_RENDER_OPTIONS, "rna_Scene_freestyle_update");

	prop = RNA_def_property(srna, "exclude_crease", PROP_BOOLEAN, PROP_NONE);
	RNA_def_property_boolean_sdna(prop, NULL, "exclude_edge_types", FREESTYLE_FE_CREASE);
	RNA_def_property_ui_text(prop, "Crease", "Exclude crease edges");
	RNA_def_property_ui_icon(prop, ICON_X, 0);
	RNA_def_property_update(prop, NC_SCENE | ND_RENDER_OPTIONS, "rna_Scene_freestyle_update");

	prop = RNA_def_property(srna, "exclude_ridge_valley", PROP_BOOLEAN, PROP_NONE);
	RNA_def_property_boolean_sdna(prop, NULL, "exclude_edge_types", FREESTYLE_FE_RIDGE_VALLEY);
	RNA_def_property_ui_text(prop, "Ridge & Valley", "Exclude ridges and valleys");
	RNA_def_property_ui_icon(prop, ICON_X, 0);
	RNA_def_property_update(prop, NC_SCENE | ND_RENDER_OPTIONS, "rna_Scene_freestyle_update");

	prop = RNA_def_property(srna, "exclude_suggestive_contour", PROP_BOOLEAN, PROP_NONE);
	RNA_def_property_boolean_sdna(prop, NULL, "exclude_edge_types", FREESTYLE_FE_SUGGESTIVE_CONTOUR);
	RNA_def_property_ui_text(prop, "Suggestive Contour", "Exclude suggestive contours");
	RNA_def_property_ui_icon(prop, ICON_X, 0);
	RNA_def_property_update(prop, NC_SCENE | ND_RENDER_OPTIONS, "rna_Scene_freestyle_update");

	prop = RNA_def_property(srna, "exclude_material_boundary", PROP_BOOLEAN, PROP_NONE);
	RNA_def_property_boolean_sdna(prop, NULL, "exclude_edge_types", FREESTYLE_FE_MATERIAL_BOUNDARY);
	RNA_def_property_ui_text(prop, "Material Boundary", "Exclude edges at material boundaries");
	RNA_def_property_ui_icon(prop, ICON_X, 0);
	RNA_def_property_update(prop, NC_SCENE | ND_RENDER_OPTIONS, "rna_Scene_freestyle_update");

	prop = RNA_def_property(srna, "exclude_contour", PROP_BOOLEAN, PROP_NONE);
	RNA_def_property_boolean_sdna(prop, NULL, "exclude_edge_types", FREESTYLE_FE_CONTOUR);
	RNA_def_property_ui_text(prop, "Contour", "Exclude contours");
	RNA_def_property_ui_icon(prop, ICON_X, 0);
	RNA_def_property_update(prop, NC_SCENE | ND_RENDER_OPTIONS, "rna_Scene_freestyle_update");

	prop = RNA_def_property(srna, "exclude_external_contour", PROP_BOOLEAN, PROP_NONE);
	RNA_def_property_boolean_sdna(prop, NULL, "exclude_edge_types", FREESTYLE_FE_EXTERNAL_CONTOUR);
	RNA_def_property_ui_text(prop, "External Contour", "Exclude external contours");
	RNA_def_property_ui_icon(prop, ICON_X, 0);
	RNA_def_property_update(prop, NC_SCENE | ND_RENDER_OPTIONS, "rna_Scene_freestyle_update");

	prop = RNA_def_property(srna, "exclude_edge_mark", PROP_BOOLEAN, PROP_NONE);
	RNA_def_property_boolean_sdna(prop, NULL, "exclude_edge_types", FREESTYLE_FE_EDGE_MARK);
	RNA_def_property_ui_text(prop, "Edge Mark", "Exclude edge marks");
	RNA_def_property_ui_icon(prop, ICON_X, 0);
	RNA_def_property_update(prop, NC_SCENE | ND_RENDER_OPTIONS, "rna_Scene_freestyle_update");

	prop = RNA_def_property(srna, "visibility", PROP_ENUM, PROP_NONE);
	RNA_def_property_enum_sdna(prop, NULL, "qi");
	RNA_def_property_enum_items(prop, visibility_items);
	RNA_def_property_ui_text(prop, "Visibility", "Determine how to use visibility for feature edge selection");
	RNA_def_property_update(prop, NC_SCENE | ND_RENDER_OPTIONS, "rna_Scene_freestyle_update");

	prop = RNA_def_property(srna, "qi_start", PROP_INT, PROP_UNSIGNED);
	RNA_def_property_int_sdna(prop, NULL, "qi_start");
	RNA_def_property_range(prop, 0, INT_MAX);
	RNA_def_property_ui_text(prop, "Start", "First QI value of the QI range");
	RNA_def_property_update(prop, NC_SCENE | ND_RENDER_OPTIONS, "rna_Scene_freestyle_update");

	prop = RNA_def_property(srna, "qi_end", PROP_INT, PROP_UNSIGNED);
	RNA_def_property_int_sdna(prop, NULL, "qi_end");
	RNA_def_property_range(prop, 0, INT_MAX);
	RNA_def_property_ui_text(prop, "End", "Last QI value of the QI range");
	RNA_def_property_update(prop, NC_SCENE | ND_RENDER_OPTIONS, "rna_Scene_freestyle_update");

	/* FreestyleModuleSettings */

	srna = RNA_def_struct(brna, "FreestyleModuleSettings", NULL);
	RNA_def_struct_sdna(srna, "FreestyleModuleConfig");
	RNA_def_struct_ui_text(srna, "Freestyle Module", "Style module configuration for specifying a style module");

	prop = RNA_def_property(srna, "script", PROP_POINTER, PROP_NONE);
	RNA_def_property_struct_type(prop, "Text");
	RNA_def_property_flag(prop, PROP_EDITABLE);
	RNA_def_property_ui_text(prop, "Style Module", "Python script to define a style module");
	RNA_def_property_update(prop, NC_SCENE | ND_RENDER_OPTIONS, "rna_Scene_freestyle_update");

	prop = RNA_def_property(srna, "use", PROP_BOOLEAN, PROP_NONE);
	RNA_def_property_boolean_sdna(prop, NULL, "is_displayed", 1);
	RNA_def_property_ui_text(prop, "Use", "Enable or disable this style module during stroke rendering");
	RNA_def_property_update(prop, NC_SCENE | ND_RENDER_OPTIONS, "rna_Scene_freestyle_update");

	/* FreestyleSettings */

	srna = RNA_def_struct(brna, "FreestyleSettings", NULL);
	RNA_def_struct_sdna(srna, "FreestyleConfig");
	RNA_def_struct_nested(brna, srna, "ViewLayer");
	RNA_def_struct_ui_text(srna, "Freestyle Settings", "Freestyle settings for a ViewLayer data-block");

	prop = RNA_def_property(srna, "modules", PROP_COLLECTION, PROP_NONE);
	RNA_def_property_collection_sdna(prop, NULL, "modules", NULL);
	RNA_def_property_struct_type(prop, "FreestyleModuleSettings");
	RNA_def_property_ui_text(prop, "Style Modules", "A list of style modules (to be applied from top to bottom)");
	rna_def_freestyle_modules(brna, prop);

	prop = RNA_def_property(srna, "mode", PROP_ENUM, PROP_NONE);
	RNA_def_property_enum_sdna(prop, NULL, "mode");
	RNA_def_property_enum_items(prop, freestyle_ui_mode_items);
	RNA_def_property_ui_text(prop, "Control Mode", "Select the Freestyle control mode");
	RNA_def_property_update(prop, NC_SCENE | ND_RENDER_OPTIONS, "rna_Scene_freestyle_update");

	prop = RNA_def_property(srna, "use_culling", PROP_BOOLEAN, PROP_NONE);
	RNA_def_property_boolean_sdna(prop, NULL, "flags", FREESTYLE_CULLING);
	RNA_def_property_ui_text(prop, "Culling", "If enabled, out-of-view edges are ignored");
	RNA_def_property_update(prop, NC_SCENE | ND_RENDER_OPTIONS, "rna_Scene_freestyle_update");

	prop = RNA_def_property(srna, "use_suggestive_contours", PROP_BOOLEAN, PROP_NONE);
	RNA_def_property_boolean_sdna(prop, NULL, "flags", FREESTYLE_SUGGESTIVE_CONTOURS_FLAG);
	RNA_def_property_ui_text(prop, "Suggestive Contours", "Enable suggestive contours");
	RNA_def_property_update(prop, NC_SCENE | ND_RENDER_OPTIONS, "rna_Scene_freestyle_update");

	prop = RNA_def_property(srna, "use_ridges_and_valleys", PROP_BOOLEAN, PROP_NONE);
	RNA_def_property_boolean_sdna(prop, NULL, "flags", FREESTYLE_RIDGES_AND_VALLEYS_FLAG);
	RNA_def_property_ui_text(prop, "Ridges and Valleys", "Enable ridges and valleys");
	RNA_def_property_update(prop, NC_SCENE | ND_RENDER_OPTIONS, "rna_Scene_freestyle_update");

	prop = RNA_def_property(srna, "use_material_boundaries", PROP_BOOLEAN, PROP_NONE);
	RNA_def_property_boolean_sdna(prop, NULL, "flags", FREESTYLE_MATERIAL_BOUNDARIES_FLAG);
	RNA_def_property_ui_text(prop, "Material Boundaries", "Enable material boundaries");
	RNA_def_property_update(prop, NC_SCENE | ND_RENDER_OPTIONS, "rna_Scene_freestyle_update");

	prop = RNA_def_property(srna, "use_smoothness", PROP_BOOLEAN, PROP_NONE);
	RNA_def_property_boolean_sdna(prop, NULL, "flags", FREESTYLE_FACE_SMOOTHNESS_FLAG);
	RNA_def_property_ui_text(prop, "Face Smoothness", "Take face smoothness into account in view map calculation");
	RNA_def_property_update(prop, NC_SCENE | ND_RENDER_OPTIONS, "rna_Scene_freestyle_update");

	prop = RNA_def_property(srna, "use_advanced_options", PROP_BOOLEAN, PROP_NONE);
	RNA_def_property_boolean_sdna(prop, NULL, "flags", FREESTYLE_ADVANCED_OPTIONS_FLAG);
	RNA_def_property_ui_text(prop, "Advanced Options",
	                         "Enable advanced edge detection options (sphere radius and Kr derivative epsilon)");
	RNA_def_property_update(prop, NC_SCENE | ND_RENDER_OPTIONS, "rna_Scene_freestyle_update");

	prop = RNA_def_property(srna, "use_view_map_cache", PROP_BOOLEAN, PROP_NONE);
	RNA_def_property_boolean_sdna(prop, NULL, "flags", FREESTYLE_VIEW_MAP_CACHE);
	RNA_def_property_ui_text(prop, "View Map Cache",
	                         "Keep the computed view map and avoid re-calculating it if mesh geometry is unchanged");
	RNA_def_property_update(prop, NC_SCENE | ND_RENDER_OPTIONS, "rna_Scene_use_view_map_cache_update");

	prop = RNA_def_property(srna, "sphere_radius", PROP_FLOAT, PROP_NONE);
	RNA_def_property_float_sdna(prop, NULL, "sphere_radius");
	RNA_def_property_range(prop, 0.0, 1000.0);
	RNA_def_property_ui_text(prop, "Sphere Radius", "Sphere radius for computing curvatures");
	RNA_def_property_update(prop, NC_SCENE | ND_RENDER_OPTIONS, "rna_Scene_freestyle_update");

	prop = RNA_def_property(srna, "kr_derivative_epsilon", PROP_FLOAT, PROP_NONE);
	RNA_def_property_float_sdna(prop, NULL, "dkr_epsilon");
	RNA_def_property_range(prop, -1000.0, 1000.0);
	RNA_def_property_ui_text(prop, "Kr Derivative Epsilon", "Kr derivative epsilon for computing suggestive contours");
	RNA_def_property_update(prop, NC_SCENE | ND_RENDER_OPTIONS, "rna_Scene_freestyle_update");

	prop = RNA_def_property(srna, "crease_angle", PROP_FLOAT, PROP_ANGLE);
	RNA_def_property_float_sdna(prop, NULL, "crease_angle");
	RNA_def_property_range(prop, 0.0, DEG2RAD(180.0));
	RNA_def_property_ui_text(prop, "Crease Angle", "Angular threshold for detecting crease edges");
	RNA_def_property_update(prop, NC_SCENE | ND_RENDER_OPTIONS, "rna_Scene_freestyle_update");

	prop = RNA_def_property(srna, "linesets", PROP_COLLECTION, PROP_NONE);
	RNA_def_property_collection_sdna(prop, NULL, "linesets", NULL);
	RNA_def_property_struct_type(prop, "FreestyleLineSet");
	RNA_def_property_ui_text(prop, "Line Sets", "");
	rna_def_freestyle_linesets(brna, prop);
}

static void rna_def_bake_data(BlenderRNA *brna)
{
	StructRNA *srna;
	PropertyRNA *prop;

	srna = RNA_def_struct(brna, "BakeSettings", NULL);
	RNA_def_struct_sdna(srna, "BakeData");
	RNA_def_struct_nested(brna, srna, "RenderSettings");
	RNA_def_struct_ui_text(srna, "Bake Data", "Bake data for a Scene data-block");
	RNA_def_struct_path_func(srna, "rna_BakeSettings_path");

	prop = RNA_def_property(srna, "cage_object", PROP_STRING, PROP_NONE);
	RNA_def_property_string_sdna(prop, NULL, "cage");
	RNA_def_property_ui_text(prop, "Cage Object", "Object to use as cage "
	                         "instead of calculating the cage from the active object with cage extrusion");
	RNA_def_property_update(prop, NC_SCENE | ND_RENDER_OPTIONS, NULL);

	prop = RNA_def_property(srna, "filepath", PROP_STRING, PROP_FILEPATH);
	RNA_def_property_ui_text(prop, "File Path", "Image filepath to use when saving externally");
	RNA_def_property_update(prop, NC_SCENE | ND_RENDER_OPTIONS, NULL);

	prop = RNA_def_property(srna, "width", PROP_INT, PROP_PIXEL);
	RNA_def_property_range(prop, 4, 10000);
	RNA_def_property_ui_text(prop, "Width", "Horizontal dimension of the baking map");
	RNA_def_property_update(prop, NC_SCENE | ND_RENDER_OPTIONS, NULL);

	prop = RNA_def_property(srna, "height", PROP_INT, PROP_PIXEL);
	RNA_def_property_range(prop, 4, 10000);
	RNA_def_property_ui_text(prop, "Height", "Vertical dimension of the baking map");
	RNA_def_property_update(prop, NC_SCENE | ND_RENDER_OPTIONS, NULL);

	prop = RNA_def_property(srna, "margin", PROP_INT, PROP_PIXEL);
	RNA_def_property_range(prop, 0, SHRT_MAX);
	RNA_def_property_ui_range(prop, 0, 64, 1, 1);
	RNA_def_property_ui_text(prop, "Margin", "Extends the baked result as a post process filter");
	RNA_def_property_update(prop, NC_SCENE | ND_RENDER_OPTIONS, NULL);

	prop = RNA_def_property(srna, "cage_extrusion", PROP_FLOAT, PROP_NONE);
	RNA_def_property_range(prop, 0.0, FLT_MAX);
	RNA_def_property_ui_range(prop, 0.0, 1.0, 1, 3);
	RNA_def_property_ui_text(prop, "Cage Extrusion",
	                         "Distance to use for the inward ray cast when using selected to active");
	RNA_def_property_update(prop, NC_SCENE | ND_RENDER_OPTIONS, NULL);

	prop = RNA_def_property(srna, "normal_space", PROP_ENUM, PROP_NONE);
	RNA_def_property_enum_bitflag_sdna(prop, NULL, "normal_space");
	RNA_def_property_enum_items(prop, rna_enum_normal_space_items);
	RNA_def_property_ui_text(prop, "Normal Space", "Choose normal space for baking");
	RNA_def_property_update(prop, NC_SCENE | ND_RENDER_OPTIONS, NULL);

	prop = RNA_def_property(srna, "normal_r", PROP_ENUM, PROP_NONE);
	RNA_def_property_enum_bitflag_sdna(prop, NULL, "normal_swizzle[0]");
	RNA_def_property_enum_items(prop, rna_enum_normal_swizzle_items);
	RNA_def_property_ui_text(prop, "Normal Space", "Axis to bake in red channel");
	RNA_def_property_update(prop, NC_SCENE | ND_RENDER_OPTIONS, NULL);

	prop = RNA_def_property(srna, "normal_g", PROP_ENUM, PROP_NONE);
	RNA_def_property_enum_bitflag_sdna(prop, NULL, "normal_swizzle[1]");
	RNA_def_property_enum_items(prop, rna_enum_normal_swizzle_items);
	RNA_def_property_ui_text(prop, "Normal Space", "Axis to bake in green channel");
	RNA_def_property_update(prop, NC_SCENE | ND_RENDER_OPTIONS, NULL);

	prop = RNA_def_property(srna, "normal_b", PROP_ENUM, PROP_NONE);
	RNA_def_property_enum_bitflag_sdna(prop, NULL, "normal_swizzle[2]");
	RNA_def_property_enum_items(prop, rna_enum_normal_swizzle_items);
	RNA_def_property_ui_text(prop, "Normal Space", "Axis to bake in blue channel");
	RNA_def_property_update(prop, NC_SCENE | ND_RENDER_OPTIONS, NULL);

	prop = RNA_def_property(srna, "image_settings", PROP_POINTER, PROP_NONE);
	RNA_def_property_flag(prop, PROP_NEVER_NULL);
	RNA_def_property_pointer_sdna(prop, NULL, "im_format");
	RNA_def_property_struct_type(prop, "ImageFormatSettings");
	RNA_def_property_ui_text(prop, "Image Format", "");

	prop = RNA_def_property(srna, "save_mode", PROP_ENUM, PROP_NONE);
	RNA_def_property_enum_bitflag_sdna(prop, NULL, "save_mode");
	RNA_def_property_enum_items(prop, rna_enum_bake_save_mode_items);
	RNA_def_property_ui_text(prop, "Save Mode", "Choose how to save the baking map");
	RNA_def_property_update(prop, NC_SCENE | ND_RENDER_OPTIONS, NULL);

	/* flags */
	prop = RNA_def_property(srna, "use_selected_to_active", PROP_BOOLEAN, PROP_NONE);
	RNA_def_property_boolean_sdna(prop, NULL, "flag", R_BAKE_TO_ACTIVE);
	RNA_def_property_ui_text(prop, "Selected to Active",
	                         "Bake shading on the surface of selected objects to the active object");
	RNA_def_property_update(prop, NC_SCENE | ND_RENDER_OPTIONS, NULL);

	prop = RNA_def_property(srna, "use_clear", PROP_BOOLEAN, PROP_NONE);
	RNA_def_property_boolean_sdna(prop, NULL, "flag", R_BAKE_CLEAR);
	RNA_def_property_ui_text(prop, "Clear",
	                         "Clear Images before baking (internal only)");
	RNA_def_property_update(prop, NC_SCENE | ND_RENDER_OPTIONS, NULL);

	prop = RNA_def_property(srna, "use_split_materials", PROP_BOOLEAN, PROP_NONE);
	RNA_def_property_boolean_sdna(prop, NULL, "flag", R_BAKE_SPLIT_MAT);
	RNA_def_property_ui_text(prop, "Split Materials",
	                         "Split external images per material (external only)");
	RNA_def_property_update(prop, NC_SCENE | ND_RENDER_OPTIONS, NULL);

	prop = RNA_def_property(srna, "use_automatic_name", PROP_BOOLEAN, PROP_NONE);
	RNA_def_property_boolean_sdna(prop, NULL, "flag", R_BAKE_AUTO_NAME);
	RNA_def_property_ui_text(prop, "Automatic Name",
	                         "Automatically name the output file with the pass type (external only)");
	RNA_def_property_update(prop, NC_SCENE | ND_RENDER_OPTIONS, NULL);

	prop = RNA_def_property(srna, "use_cage", PROP_BOOLEAN, PROP_NONE);
	RNA_def_property_boolean_sdna(prop, NULL, "flag", R_BAKE_CAGE);
	RNA_def_property_ui_text(prop, "Cage",
	                         "Cast rays to active object from a cage");
	RNA_def_property_update(prop, NC_SCENE | ND_RENDER_OPTIONS, NULL);

	/* custom passes flags */
	prop = RNA_def_property(srna, "use_pass_ambient_occlusion", PROP_BOOLEAN, PROP_NONE);
	RNA_def_property_boolean_sdna(prop, NULL, "pass_filter", R_BAKE_PASS_FILTER_AO);
	RNA_def_property_ui_text(prop, "AO", "Add ambient occlusion contribution");

	prop = RNA_def_property(srna, "use_pass_emit", PROP_BOOLEAN, PROP_NONE);
	RNA_def_property_boolean_sdna(prop, NULL, "pass_filter", R_BAKE_PASS_FILTER_EMIT);
	RNA_def_property_ui_text(prop, "Emit", "Add emission contribution");

	prop = RNA_def_property(srna, "use_pass_direct", PROP_BOOLEAN, PROP_NONE);
	RNA_def_property_boolean_sdna(prop, NULL, "pass_filter", R_BAKE_PASS_FILTER_DIRECT);
	RNA_def_property_ui_text(prop, "Direct", "Add direct lighting contribution");
	RNA_def_property_update(prop, NC_SCENE | ND_RENDER_OPTIONS, NULL);

	prop = RNA_def_property(srna, "use_pass_indirect", PROP_BOOLEAN, PROP_NONE);
	RNA_def_property_boolean_sdna(prop, NULL, "pass_filter", R_BAKE_PASS_FILTER_INDIRECT);
	RNA_def_property_ui_text(prop, "Indirect", "Add indirect lighting contribution");
	RNA_def_property_update(prop, NC_SCENE | ND_RENDER_OPTIONS, NULL);

	prop = RNA_def_property(srna, "use_pass_color", PROP_BOOLEAN, PROP_NONE);
	RNA_def_property_boolean_sdna(prop, NULL, "pass_filter", R_BAKE_PASS_FILTER_COLOR);
	RNA_def_property_ui_text(prop, "Color", "Color the pass");
	RNA_def_property_update(prop, NC_SCENE | ND_RENDER_OPTIONS, NULL);

	prop = RNA_def_property(srna, "use_pass_diffuse", PROP_BOOLEAN, PROP_NONE);
	RNA_def_property_boolean_sdna(prop, NULL, "pass_filter", R_BAKE_PASS_FILTER_DIFFUSE);
	RNA_def_property_ui_text(prop, "Diffuse", "Add diffuse contribution");
	RNA_def_property_update(prop, NC_SCENE | ND_RENDER_OPTIONS, NULL);

	prop = RNA_def_property(srna, "use_pass_glossy", PROP_BOOLEAN, PROP_NONE);
	RNA_def_property_boolean_sdna(prop, NULL, "pass_filter", R_BAKE_PASS_FILTER_GLOSSY);
	RNA_def_property_ui_text(prop, "Glossy", "Add glossy contribution");
	RNA_def_property_update(prop, NC_SCENE | ND_RENDER_OPTIONS, NULL);

	prop = RNA_def_property(srna, "use_pass_transmission", PROP_BOOLEAN, PROP_NONE);
	RNA_def_property_boolean_sdna(prop, NULL, "pass_filter", R_BAKE_PASS_FILTER_TRANSM);
	RNA_def_property_ui_text(prop, "Transmission", "Add transmission contribution");
	RNA_def_property_update(prop, NC_SCENE | ND_RENDER_OPTIONS, NULL);

	prop = RNA_def_property(srna, "use_pass_subsurface", PROP_BOOLEAN, PROP_NONE);
	RNA_def_property_boolean_sdna(prop, NULL, "pass_filter", R_BAKE_PASS_FILTER_SUBSURFACE);
	RNA_def_property_ui_text(prop, "Subsurface", "Add subsurface contribution");
	RNA_def_property_update(prop, NC_SCENE | ND_RENDER_OPTIONS, NULL);

	prop = RNA_def_property(srna, "pass_filter", PROP_ENUM, PROP_NONE);
	RNA_def_property_enum_sdna(prop, NULL, "pass_filter");
	RNA_def_property_enum_items(prop, rna_enum_bake_pass_filter_type_items);
	RNA_def_property_flag(prop, PROP_ENUM_FLAG);
	RNA_def_property_ui_text(prop, "Pass Filter",  "Passes to include in the active baking pass");
	RNA_def_property_clear_flag(prop, PROP_EDITABLE);
}

static void rna_def_gpu_dof_fx(BlenderRNA *brna)
{
	StructRNA *srna;
	PropertyRNA *prop;

	srna = RNA_def_struct(brna, "GPUDOFSettings", NULL);
	RNA_def_struct_ui_text(srna, "GPU DOF", "Settings for GPU based depth of field");
	RNA_def_struct_path_func(srna, "rna_GPUDOF_path");

	prop = RNA_def_property(srna, "focus_distance", PROP_FLOAT, PROP_DISTANCE);
	RNA_def_property_ui_text(prop, "Focus distance", "Viewport depth of field focus distance");
	RNA_def_property_range(prop, 0.0f, FLT_MAX);
	RNA_def_property_ui_range(prop, 0.0f, 5000.0f, 1, 2);
	RNA_def_property_update(prop, NC_SPACE | ND_SPACE_VIEW3D, "rna_GPUDOFSettings_update");

	prop = RNA_def_property(srna, "focal_length", PROP_FLOAT, PROP_DISTANCE_CAMERA);
	RNA_def_property_ui_text(prop, "Focal Length", "Focal length for dof effect");
	RNA_def_property_range(prop, 1.0f, FLT_MAX);
	RNA_def_property_ui_range(prop, 1.0f, 5000.0f, 1, 2);
	RNA_def_property_update(prop, NC_SPACE | ND_SPACE_VIEW3D, "rna_GPUDOFSettings_update");

	prop = RNA_def_property(srna, "sensor", PROP_FLOAT, PROP_DISTANCE_CAMERA);
	RNA_def_property_ui_text(prop, "Sensor", "Size of sensor");
	RNA_def_property_range(prop, 1.0f, FLT_MAX);
	RNA_def_property_ui_range(prop, 1.0f, 5000.0f, 1, 2);
	RNA_def_property_update(prop, NC_SPACE | ND_SPACE_VIEW3D, "rna_GPUDOFSettings_update");

	prop = RNA_def_property(srna, "fstop", PROP_FLOAT, PROP_NONE);
	RNA_def_property_ui_text(prop, "F-stop", "F-stop for dof effect");
	RNA_def_property_float_default(prop, 128.0f);
	RNA_def_property_range(prop, 0.0f, FLT_MAX);
	RNA_def_property_ui_range(prop, 0.1f, 128.0f, 10, 1);
	RNA_def_property_update(prop, NC_SPACE | ND_SPACE_VIEW3D, "rna_GPUDOFSettings_update");

	prop = RNA_def_property(srna, "blades", PROP_INT, PROP_NONE);
	RNA_def_property_int_sdna(prop, NULL, "num_blades");
	RNA_def_property_ui_text(prop, "Blades", "Blades for dof effect");
	RNA_def_property_range(prop, 0, 16);
	RNA_def_property_int_funcs(prop, NULL, "rna_GPUDOFSettings_blades_set", NULL);
	RNA_def_property_update(prop, NC_SPACE | ND_SPACE_VIEW3D, "rna_GPUDOFSettings_update");

	prop = RNA_def_property(srna, "rotation", PROP_FLOAT, PROP_ANGLE);
	RNA_def_property_ui_text(prop, "Rotation", "Rotation of blades in apperture");
	RNA_def_property_range(prop, -M_PI, M_PI);
	RNA_def_property_update(prop, NC_SPACE | ND_SPACE_VIEW3D, NULL);

	prop = RNA_def_property(srna, "ratio", PROP_FLOAT, PROP_NONE);
	RNA_def_property_ui_text(prop, "Ratio", "Distortion to simulate anamorphic lens bokeh");
	RNA_def_property_float_default(prop, 1.0f);
	RNA_def_property_range(prop, 0.0000001f, FLT_MAX);
	RNA_def_property_ui_range(prop, 1.0f, 2.0f, 0.1, 3);
	RNA_def_property_update(prop, NC_SPACE | ND_SPACE_VIEW3D, NULL);
}

static void rna_def_gpu_ssao_fx(BlenderRNA *brna)
{
	StructRNA *srna;
	PropertyRNA *prop;

	srna = RNA_def_struct(brna, "GPUSSAOSettings", NULL);
	RNA_def_struct_ui_text(srna, "GPU SSAO", "Settings for GPU based screen space ambient occlusion");

	prop = RNA_def_property(srna, "factor", PROP_FLOAT, PROP_NONE);
	RNA_def_property_ui_text(prop, "Strength", "Strength of the SSAO effect");
	RNA_def_property_range(prop, 0.0f, 250.0f);
	RNA_def_property_update(prop, NC_SPACE | ND_SPACE_VIEW3D, NULL);

	prop = RNA_def_property(srna, "distance_max", PROP_FLOAT, PROP_NONE);
	RNA_def_property_ui_text(prop, "Distance", "Distance of object that contribute to the SSAO effect");
	RNA_def_property_range(prop, 0.0f, 100000.0f);
	RNA_def_property_ui_range(prop, 0.0f, 100.0f, 1, 3);
	RNA_def_property_update(prop, NC_SPACE | ND_SPACE_VIEW3D, NULL);

	prop = RNA_def_property(srna, "attenuation", PROP_FLOAT, PROP_NONE);
	RNA_def_property_ui_text(prop, "Attenuation", "Attenuation constant");
	RNA_def_property_range(prop, 1.0f, 100000.0f);
	RNA_def_property_ui_range(prop, 1.0f, 100.0f, 1, 3);
	RNA_def_property_update(prop, NC_SPACE | ND_SPACE_VIEW3D, NULL);

	prop = RNA_def_property(srna, "samples", PROP_INT, PROP_NONE);
	RNA_def_property_ui_text(prop, "Samples", "Number of samples");
	RNA_def_property_range(prop, 1, 500);
	RNA_def_property_update(prop, NC_SPACE | ND_SPACE_VIEW3D, NULL);

	prop = RNA_def_property(srna, "color", PROP_FLOAT, PROP_COLOR_GAMMA);
	RNA_def_property_ui_text(prop, "Color", "Color for screen space ambient occlusion effect");
	RNA_def_property_range(prop, 0.0f, 1.0f);
	RNA_def_property_update(prop, NC_SPACE | ND_SPACE_VIEW3D, NULL);
}


static void rna_def_gpu_fx(BlenderRNA *brna)
{
	StructRNA *srna;
	PropertyRNA *prop;

	rna_def_gpu_ssao_fx(brna);
	rna_def_gpu_dof_fx(brna);

	srna = RNA_def_struct(brna, "GPUFXSettings", NULL);
	RNA_def_struct_ui_text(srna, "GPU FX Settings", "Settings for GPU based compositing");

	prop = RNA_def_property(srna, "dof", PROP_POINTER, PROP_NONE);
	RNA_def_property_flag(prop, PROP_NEVER_NULL);
	RNA_def_property_struct_type(prop, "GPUDOFSettings");
	RNA_def_property_ui_text(prop, "Depth Of Field settings", "");

	prop = RNA_def_property(srna, "use_dof", PROP_BOOLEAN, PROP_NONE);
	RNA_def_property_boolean_sdna(prop, NULL, "fx_flag", GPU_FX_FLAG_DOF);
	RNA_def_property_ui_text(prop, "Depth Of Field",
	                         "Use depth of field on viewport using the values from active camera");
	RNA_def_property_update(prop, NC_SPACE | ND_SPACE_VIEW3D, NULL);


	prop = RNA_def_property(srna, "ssao", PROP_POINTER, PROP_NONE);
	RNA_def_property_flag(prop, PROP_NEVER_NULL);
	RNA_def_property_struct_type(prop, "GPUSSAOSettings");
	RNA_def_property_ui_text(prop, "Screen Space Ambient Occlusion settings", "");

	prop = RNA_def_property(srna, "use_ssao", PROP_BOOLEAN, PROP_NONE);
	RNA_def_property_boolean_sdna(prop, NULL, "fx_flag", GPU_FX_FLAG_SSAO);
	RNA_def_property_ui_text(prop, "SSAO", "Use screen space ambient occlusion of field on viewport");
	RNA_def_property_update(prop, NC_SPACE | ND_SPACE_VIEW3D, NULL);
}

static void rna_def_view_layers(BlenderRNA *brna, PropertyRNA *cprop)
{
	StructRNA *srna;
	FunctionRNA *func;
	PropertyRNA *parm;

	RNA_def_property_srna(cprop, "ViewLayers");
	srna = RNA_def_struct(brna, "ViewLayers", NULL);
	RNA_def_struct_sdna(srna, "Scene");
	RNA_def_struct_ui_text(srna, "Render Layers", "Collection of render layers");

	func = RNA_def_function(srna, "new", "rna_ViewLayer_new");
	RNA_def_function_ui_description(func, "Add a view layer to scene");
	RNA_def_function_flag(func, FUNC_USE_SELF_ID | FUNC_USE_MAIN);
	parm = RNA_def_string(func, "name", "ViewLayer", 0, "", "New name for the view layer (not unique)");
	RNA_def_parameter_flags(parm, 0, PARM_REQUIRED);
	parm = RNA_def_pointer(func, "result", "ViewLayer", "", "Newly created view layer");
	RNA_def_function_return(func, parm);

	func = RNA_def_function(srna, "remove", "rna_ViewLayer_remove");
	RNA_def_function_ui_description(func, "Remove a view layer");
	RNA_def_function_flag(func, FUNC_USE_SELF_ID | FUNC_USE_MAIN | FUNC_USE_REPORTS);
	parm = RNA_def_pointer(func, "layer", "ViewLayer", "", "View layer to remove");
	RNA_def_parameter_flags(parm, PROP_NEVER_NULL, PARM_REQUIRED | PARM_RNAPTR);
	RNA_def_parameter_clear_flags(parm, PROP_THICK_WRAP, 0);
}

/* Render Views - MultiView */
static void rna_def_scene_render_view(BlenderRNA *brna)
{
	StructRNA *srna;
	PropertyRNA *prop;

	srna = RNA_def_struct(brna, "SceneRenderView", NULL);
	RNA_def_struct_ui_text(srna, "Scene Render View", "Render viewpoint for 3D stereo and multiview rendering");
	RNA_def_struct_ui_icon(srna, ICON_RESTRICT_RENDER_OFF);
	RNA_def_struct_path_func(srna, "rna_SceneRenderView_path");

	prop = RNA_def_property(srna, "name", PROP_STRING, PROP_NONE);
	RNA_def_property_string_funcs(prop, NULL, NULL, "rna_SceneRenderView_name_set");
	RNA_def_property_ui_text(prop, "Name", "Render view name");
	RNA_def_struct_name_property(srna, prop);
	RNA_def_property_update(prop, NC_SCENE | ND_RENDER_OPTIONS, NULL);

	prop = RNA_def_property(srna, "file_suffix", PROP_STRING, PROP_NONE);
	RNA_def_property_string_sdna(prop, NULL, "suffix");
	RNA_def_property_ui_text(prop, "File Suffix", "Suffix added to the render images for this view");
	RNA_def_property_update(prop, NC_SCENE | ND_RENDER_OPTIONS, NULL);

	prop = RNA_def_property(srna, "camera_suffix", PROP_STRING, PROP_NONE);
	RNA_def_property_string_sdna(prop, NULL, "suffix");
	RNA_def_property_ui_text(prop, "Camera Suffix",
	                         "Suffix to identify the cameras to use, and added to the render images for this view");
	RNA_def_property_update(prop, NC_SCENE | ND_RENDER_OPTIONS, NULL);

	prop = RNA_def_property(srna, "use", PROP_BOOLEAN, PROP_NONE);
	RNA_def_property_boolean_negative_sdna(prop, NULL, "viewflag", SCE_VIEW_DISABLE);
	RNA_def_property_clear_flag(prop, PROP_ANIMATABLE);
	RNA_def_property_ui_text(prop, "Enabled", "Disable or enable the render view");
	RNA_def_property_update(prop, NC_SCENE | ND_RENDER_OPTIONS, NULL);
}

static void rna_def_render_views(BlenderRNA *brna, PropertyRNA *cprop)
{
	StructRNA *srna;
	PropertyRNA *prop;

	FunctionRNA *func;
	PropertyRNA *parm;

	RNA_def_property_srna(cprop, "RenderViews");
	srna = RNA_def_struct(brna, "RenderViews", NULL);
	RNA_def_struct_sdna(srna, "RenderData");
	RNA_def_struct_ui_text(srna, "Render Views", "Collection of render views");

	prop = RNA_def_property(srna, "active_index", PROP_INT, PROP_UNSIGNED);
	RNA_def_property_int_sdna(prop, NULL, "actview");
	RNA_def_property_int_funcs(prop, "rna_RenderSettings_active_view_index_get",
	                           "rna_RenderSettings_active_view_index_set",
	                           "rna_RenderSettings_active_view_index_range");
	RNA_def_property_ui_text(prop, "Active View Index", "Active index in render view array");
	RNA_def_property_update(prop, NC_SCENE | ND_RENDER_OPTIONS, NULL);

	prop = RNA_def_property(srna, "active", PROP_POINTER, PROP_NONE);
	RNA_def_property_struct_type(prop, "SceneRenderView");
	RNA_def_property_pointer_funcs(prop, "rna_RenderSettings_active_view_get",
	                               "rna_RenderSettings_active_view_set", NULL, NULL);
	RNA_def_property_flag(prop, PROP_EDITABLE | PROP_NEVER_NULL);
	RNA_def_property_ui_text(prop, "Active Render View", "Active Render View");
	RNA_def_property_update(prop, NC_SCENE | ND_RENDER_OPTIONS, NULL);

	func = RNA_def_function(srna, "new", "rna_RenderView_new");
	RNA_def_function_ui_description(func, "Add a render view to scene");
	RNA_def_function_flag(func, FUNC_USE_SELF_ID);
	parm = RNA_def_string(func, "name", "RenderView", 0, "", "New name for the marker (not unique)");
	RNA_def_parameter_flags(parm, 0, PARM_REQUIRED);
	parm = RNA_def_pointer(func, "result", "SceneRenderView", "", "Newly created render view");
	RNA_def_function_return(func, parm);

	func = RNA_def_function(srna, "remove", "rna_RenderView_remove");
	RNA_def_function_ui_description(func, "Remove a render view");
	RNA_def_function_flag(func, FUNC_USE_MAIN | FUNC_USE_REPORTS | FUNC_USE_SELF_ID);
	parm = RNA_def_pointer(func, "view", "SceneRenderView", "", "Render view to remove");
	RNA_def_parameter_flags(parm, PROP_NEVER_NULL, PARM_REQUIRED | PARM_RNAPTR);
	RNA_def_parameter_clear_flags(parm, PROP_THICK_WRAP, 0);
}

static void rna_def_image_format_stereo3d_format(BlenderRNA *brna)
{
	StructRNA *srna;
	PropertyRNA *prop;

	/* rna_enum_stereo3d_display_items, without (S3D_DISPLAY_PAGEFLIP) */
	static const EnumPropertyItem stereo3d_display_items[] = {
		{S3D_DISPLAY_ANAGLYPH, "ANAGLYPH", 0, "Anaglyph",
		 "Render views for left and right eyes as two differently filtered colors in a single image "
		 "(anaglyph glasses are required)"},
		{S3D_DISPLAY_INTERLACE, "INTERLACE", 0, "Interlace",
		 "Render views for left and right eyes interlaced in a single image (3D-ready monitor is required)"},
		{S3D_DISPLAY_SIDEBYSIDE, "SIDEBYSIDE", 0, "Side-by-Side", "Render views for left and right eyes side-by-side"},
		{S3D_DISPLAY_TOPBOTTOM, "TOPBOTTOM", 0, "Top-Bottom", "Render views for left and right eyes one above another"},
		{0, NULL, 0, NULL, NULL}
	};

	srna = RNA_def_struct(brna, "Stereo3dFormat", NULL);
	RNA_def_struct_sdna(srna, "Stereo3dFormat");
	RNA_def_struct_clear_flag(srna, STRUCT_UNDO);
	RNA_def_struct_ui_text(srna, "Stereo Output", "Settings for stereo output");

	prop = RNA_def_property(srna, "display_mode", PROP_ENUM, PROP_NONE);
	RNA_def_property_enum_sdna(prop, NULL, "display_mode");
	RNA_def_property_enum_items(prop, stereo3d_display_items);
	RNA_def_property_ui_text(prop, "Stereo Mode", "");
	RNA_def_property_update(prop, NC_IMAGE | ND_DISPLAY, "rna_Stereo3dFormat_update");

	prop = RNA_def_property(srna, "anaglyph_type", PROP_ENUM, PROP_NONE);
	RNA_def_property_enum_items(prop, rna_enum_stereo3d_anaglyph_type_items);
	RNA_def_property_ui_text(prop, "Anaglyph Type", "");
	RNA_def_property_update(prop, NC_IMAGE | ND_DISPLAY, "rna_Stereo3dFormat_update");

	prop = RNA_def_property(srna, "interlace_type", PROP_ENUM, PROP_NONE);
	RNA_def_property_enum_items(prop, rna_enum_stereo3d_interlace_type_items);
	RNA_def_property_ui_text(prop, "Interlace Type", "");
	RNA_def_property_update(prop, NC_IMAGE | ND_DISPLAY, "rna_Stereo3dFormat_update");

	prop = RNA_def_property(srna, "use_interlace_swap", PROP_BOOLEAN, PROP_BOOLEAN);
	RNA_def_property_boolean_sdna(prop, NULL, "flag", S3D_INTERLACE_SWAP);
	RNA_def_property_ui_text(prop, "Swap Left/Right", "Swap left and right stereo channels");
	RNA_def_property_update(prop, NC_IMAGE | ND_DISPLAY, "rna_Stereo3dFormat_update");

	prop = RNA_def_property(srna, "use_sidebyside_crosseyed", PROP_BOOLEAN, PROP_BOOLEAN);
	RNA_def_property_boolean_sdna(prop, NULL, "flag", S3D_SIDEBYSIDE_CROSSEYED);
	RNA_def_property_ui_text(prop, "Cross-Eyed", "Right eye should see left image and vice-versa");
	RNA_def_property_update(prop, NC_IMAGE | ND_DISPLAY, "rna_Stereo3dFormat_update");

	prop = RNA_def_property(srna, "use_squeezed_frame", PROP_BOOLEAN, PROP_BOOLEAN);
	RNA_def_property_boolean_sdna(prop, NULL, "flag", S3D_SQUEEZED_FRAME);
	RNA_def_property_ui_text(prop, "Squeezed Frame", "Combine both views in a squeezed image");
	RNA_def_property_update(prop, NC_IMAGE | ND_DISPLAY, "rna_Stereo3dFormat_update");
}

/* use for render output and image save operator,
 * note: there are some cases where the members act differently when this is
 * used from a scene, video formats can only be selected for render output
 * for example, this is checked by seeing if the ptr->id.data is a Scene id */

static void rna_def_scene_image_format_data(BlenderRNA *brna)
{

#ifdef WITH_OPENJPEG
	static const EnumPropertyItem jp2_codec_items[] = {
		{R_IMF_JP2_CODEC_JP2, "JP2", 0, "JP2", ""},
		{R_IMF_JP2_CODEC_J2K, "J2K", 0, "J2K", ""},
		{0, NULL, 0, NULL, NULL}
	};
#endif

#ifdef WITH_TIFF
	static const EnumPropertyItem tiff_codec_items[] = {
		{R_IMF_TIFF_CODEC_NONE, "NONE", 0, "None", ""},
		{R_IMF_TIFF_CODEC_DEFLATE, "DEFLATE", 0, "Deflate", ""},
		{R_IMF_TIFF_CODEC_LZW, "LZW", 0, "LZW", ""},
		{R_IMF_TIFF_CODEC_PACKBITS, "PACKBITS", 0, "Pack Bits", ""},
		{0, NULL, 0, NULL, NULL}
	};
#endif

	StructRNA *srna;
	PropertyRNA *prop;

	rna_def_image_format_stereo3d_format(brna);

	srna = RNA_def_struct(brna, "ImageFormatSettings", NULL);
	RNA_def_struct_sdna(srna, "ImageFormatData");
	RNA_def_struct_nested(brna, srna, "Scene");
	RNA_def_struct_path_func(srna, "rna_ImageFormatSettings_path");
	RNA_def_struct_ui_text(srna, "Image Format", "Settings for image formats");

	prop = RNA_def_property(srna, "file_format", PROP_ENUM, PROP_NONE);
	RNA_def_property_enum_sdna(prop, NULL, "imtype");
	RNA_def_property_enum_items(prop, rna_enum_image_type_items);
	RNA_def_property_enum_funcs(prop, NULL, "rna_ImageFormatSettings_file_format_set",
	                            "rna_ImageFormatSettings_file_format_itemf");
	RNA_def_property_ui_text(prop, "File Format", "File format to save the rendered images as");
	RNA_def_property_update(prop, NC_SCENE | ND_RENDER_OPTIONS, NULL);

	prop = RNA_def_property(srna, "color_mode", PROP_ENUM, PROP_NONE);
	RNA_def_property_enum_bitflag_sdna(prop, NULL, "planes");
	RNA_def_property_enum_items(prop, rna_enum_image_color_mode_items);
	RNA_def_property_enum_funcs(prop, NULL, NULL, "rna_ImageFormatSettings_color_mode_itemf");
	RNA_def_property_ui_text(prop, "Color Mode",
	                         "Choose BW for saving grayscale images, RGB for saving red, green and blue channels, "
	                         "and RGBA for saving red, green, blue and alpha channels");
	RNA_def_property_update(prop, NC_SCENE | ND_RENDER_OPTIONS, NULL);

	prop = RNA_def_property(srna, "color_depth", PROP_ENUM, PROP_NONE);
	RNA_def_property_enum_bitflag_sdna(prop, NULL, "depth");
	RNA_def_property_enum_items(prop, rna_enum_image_color_depth_items);
	RNA_def_property_enum_funcs(prop, NULL, NULL, "rna_ImageFormatSettings_color_depth_itemf");
	RNA_def_property_ui_text(prop, "Color Depth", "Bit depth per channel");
	RNA_def_property_update(prop, NC_SCENE | ND_RENDER_OPTIONS, NULL);

	/* was 'file_quality' */
	prop = RNA_def_property(srna, "quality", PROP_INT, PROP_PERCENTAGE);
	RNA_def_property_int_sdna(prop, NULL, "quality");
	RNA_def_property_range(prop, 0, 100); /* 0 is needed for compression. */
	RNA_def_property_ui_text(prop, "Quality", "Quality for image formats that support lossy compression");
	RNA_def_property_update(prop, NC_SCENE | ND_RENDER_OPTIONS, NULL);

	/* was shared with file_quality */
	prop = RNA_def_property(srna, "compression", PROP_INT, PROP_PERCENTAGE);
	RNA_def_property_int_sdna(prop, NULL, "compress");
	RNA_def_property_range(prop, 0, 100); /* 0 is needed for compression. */
	RNA_def_property_ui_text(prop, "Compression", "Amount of time to determine best compression: "
	                                              "0 = no compression with fast file output, "
	                                              "100 = maximum lossless compression with slow file output");
	RNA_def_property_update(prop, NC_SCENE | ND_RENDER_OPTIONS, NULL);

	/* flag */
	prop = RNA_def_property(srna, "use_zbuffer", PROP_BOOLEAN, PROP_NONE);
	RNA_def_property_boolean_sdna(prop, NULL, "flag", R_IMF_FLAG_ZBUF);
	RNA_def_property_ui_text(prop, "Z Buffer", "Save the z-depth per pixel (32 bit unsigned int z-buffer)");
	RNA_def_property_update(prop, NC_SCENE | ND_RENDER_OPTIONS, NULL);

	prop = RNA_def_property(srna, "use_preview", PROP_BOOLEAN, PROP_NONE);
	RNA_def_property_boolean_sdna(prop, NULL, "flag", R_IMF_FLAG_PREVIEW_JPG);
	RNA_def_property_ui_text(prop, "Preview", "When rendering animations, save JPG preview images in same directory");
	RNA_def_property_update(prop, NC_SCENE | ND_RENDER_OPTIONS, NULL);

	/* format specific */

#ifdef WITH_OPENEXR
	/* OpenEXR */

	prop = RNA_def_property(srna, "exr_codec", PROP_ENUM, PROP_NONE);
	RNA_def_property_enum_sdna(prop, NULL, "exr_codec");
	RNA_def_property_enum_items(prop, rna_enum_exr_codec_items);
	RNA_def_property_enum_funcs(prop, NULL, NULL, "rna_ImageFormatSettings_exr_codec_itemf");
	RNA_def_property_ui_text(prop, "Codec", "Codec settings for OpenEXR");
	RNA_def_property_update(prop, NC_SCENE | ND_RENDER_OPTIONS, NULL);
#endif

#ifdef WITH_OPENJPEG
	/* Jpeg 2000 */
	prop = RNA_def_property(srna, "use_jpeg2k_ycc", PROP_BOOLEAN, PROP_NONE);
	RNA_def_property_boolean_sdna(prop, NULL, "jp2_flag", R_IMF_JP2_FLAG_YCC);
	RNA_def_property_ui_text(prop, "YCC", "Save luminance-chrominance-chrominance channels instead of RGB colors");
	RNA_def_property_update(prop, NC_SCENE | ND_RENDER_OPTIONS, NULL);

	prop = RNA_def_property(srna, "use_jpeg2k_cinema_preset", PROP_BOOLEAN, PROP_NONE);
	RNA_def_property_boolean_sdna(prop, NULL, "jp2_flag", R_IMF_JP2_FLAG_CINE_PRESET);
	RNA_def_property_ui_text(prop, "Cinema", "Use Openjpeg Cinema Preset");
	RNA_def_property_update(prop, NC_SCENE | ND_RENDER_OPTIONS, NULL);

	prop = RNA_def_property(srna, "use_jpeg2k_cinema_48", PROP_BOOLEAN, PROP_NONE);
	RNA_def_property_boolean_sdna(prop, NULL, "jp2_flag", R_IMF_JP2_FLAG_CINE_48);
	RNA_def_property_ui_text(prop, "Cinema (48)", "Use Openjpeg Cinema Preset (48fps)");
	RNA_def_property_update(prop, NC_SCENE | ND_RENDER_OPTIONS, NULL);

	prop = RNA_def_property(srna, "jpeg2k_codec", PROP_ENUM, PROP_NONE);
	RNA_def_property_enum_sdna(prop, NULL, "jp2_codec");
	RNA_def_property_enum_items(prop, jp2_codec_items);
	RNA_def_property_ui_text(prop, "Codec", "Codec settings for Jpeg2000");
	RNA_def_property_update(prop, NC_SCENE | ND_RENDER_OPTIONS, NULL);
#endif

#ifdef WITH_TIFF
	/* TIFF */
	prop = RNA_def_property(srna, "tiff_codec", PROP_ENUM, PROP_NONE);
	RNA_def_property_enum_sdna(prop, NULL, "tiff_codec");
	RNA_def_property_enum_items(prop, tiff_codec_items);
	RNA_def_property_ui_text(prop, "Compression", "Compression mode for TIFF");
	RNA_def_property_update(prop, NC_SCENE | ND_RENDER_OPTIONS, NULL);
#endif

	/* Cineon and DPX */

	prop = RNA_def_property(srna, "use_cineon_log", PROP_BOOLEAN, PROP_NONE);
	RNA_def_property_boolean_sdna(prop, NULL, "cineon_flag", R_IMF_CINEON_FLAG_LOG);
	RNA_def_property_ui_text(prop, "Log", "Convert to logarithmic color space");
	RNA_def_property_update(prop, NC_SCENE | ND_RENDER_OPTIONS, NULL);

	prop = RNA_def_property(srna, "cineon_black", PROP_INT, PROP_NONE);
	RNA_def_property_int_sdna(prop, NULL, "cineon_black");
	RNA_def_property_range(prop, 0, 1024);
	RNA_def_property_ui_text(prop, "B", "Log conversion reference blackpoint");
	RNA_def_property_update(prop, NC_SCENE | ND_RENDER_OPTIONS, NULL);

	prop = RNA_def_property(srna, "cineon_white", PROP_INT, PROP_NONE);
	RNA_def_property_int_sdna(prop, NULL, "cineon_white");
	RNA_def_property_range(prop, 0, 1024);
	RNA_def_property_ui_text(prop, "W", "Log conversion reference whitepoint");
	RNA_def_property_update(prop, NC_SCENE | ND_RENDER_OPTIONS, NULL);

	prop = RNA_def_property(srna, "cineon_gamma", PROP_FLOAT, PROP_NONE);
	RNA_def_property_float_sdna(prop, NULL, "cineon_gamma");
	RNA_def_property_range(prop, 0.0f, 10.0f);
	RNA_def_property_ui_text(prop, "G", "Log conversion gamma");
	RNA_def_property_update(prop, NC_SCENE | ND_RENDER_OPTIONS, NULL);

	/* multiview */
	prop = RNA_def_property(srna, "views_format", PROP_ENUM, PROP_NONE);
	RNA_def_property_enum_sdna(prop, NULL, "views_format");
	RNA_def_property_enum_items(prop, rna_enum_views_format_items);
	RNA_def_property_enum_funcs(prop, NULL, NULL, "rna_ImageFormatSettings_views_format_itemf");
	RNA_def_property_ui_text(prop, "Views Format", "Format of multiview media");
	RNA_def_property_update(prop, NC_SCENE | ND_RENDER_OPTIONS, NULL);

	prop = RNA_def_property(srna, "stereo_3d_format", PROP_POINTER, PROP_NONE);
	RNA_def_property_pointer_sdna(prop, NULL, "stereo3d_format");
	RNA_def_property_flag(prop, PROP_NEVER_NULL);
	RNA_def_property_struct_type(prop, "Stereo3dFormat");
	RNA_def_property_ui_text(prop, "Stereo 3D Format", "Settings for stereo 3d");

	/* color management */
	prop = RNA_def_property(srna, "view_settings", PROP_POINTER, PROP_NONE);
	RNA_def_property_pointer_sdna(prop, NULL, "view_settings");
	RNA_def_property_struct_type(prop, "ColorManagedViewSettings");
	RNA_def_property_ui_text(prop, "View Settings", "Color management settings applied on image before saving");

	prop = RNA_def_property(srna, "display_settings", PROP_POINTER, PROP_NONE);
	RNA_def_property_pointer_sdna(prop, NULL, "display_settings");
	RNA_def_property_struct_type(prop, "ColorManagedDisplaySettings");
	RNA_def_property_ui_text(prop, "Display Settings", "Settings of device saved image would be displayed on");
}

static void rna_def_scene_ffmpeg_settings(BlenderRNA *brna)
{
	StructRNA *srna;
	PropertyRNA *prop;

#ifdef WITH_FFMPEG
	/* Container types */
	static const EnumPropertyItem ffmpeg_format_items[] = {
		{FFMPEG_MPEG1, "MPEG1", 0, "MPEG-1", ""},
		{FFMPEG_MPEG2, "MPEG2", 0, "MPEG-2", ""},
		{FFMPEG_MPEG4, "MPEG4", 0, "MPEG-4", ""},
		{FFMPEG_AVI, "AVI", 0, "AVI", ""},
		{FFMPEG_MOV, "QUICKTIME", 0, "Quicktime", ""},
		{FFMPEG_DV, "DV", 0, "DV", ""},
		{FFMPEG_OGG, "OGG", 0, "Ogg", ""},
		{FFMPEG_MKV, "MKV", 0, "Matroska", ""},
		{FFMPEG_FLV, "FLASH", 0, "Flash", ""},
		{0, NULL, 0, NULL, NULL}
	};

	static const EnumPropertyItem ffmpeg_codec_items[] = {
		{AV_CODEC_ID_NONE, "NONE", 0, "No Video", "Disables video output, for audio-only renders"},
		{AV_CODEC_ID_DNXHD, "DNXHD", 0, "DNxHD", ""},
		{AV_CODEC_ID_DVVIDEO, "DV", 0, "DV", ""},
		{AV_CODEC_ID_FFV1, "FFV1", 0, "FFmpeg video codec #1", ""},
		{AV_CODEC_ID_FLV1, "FLASH", 0, "Flash Video", ""},
		{AV_CODEC_ID_H264, "H264", 0, "H.264", ""},
		{AV_CODEC_ID_HUFFYUV, "HUFFYUV", 0, "HuffYUV", ""},
		{AV_CODEC_ID_MPEG1VIDEO, "MPEG1", 0, "MPEG-1", ""},
		{AV_CODEC_ID_MPEG2VIDEO, "MPEG2", 0, "MPEG-2", ""},
		{AV_CODEC_ID_MPEG4, "MPEG4", 0, "MPEG-4 (divx)", ""},
		{AV_CODEC_ID_PNG, "PNG", 0, "PNG", ""},
		{AV_CODEC_ID_QTRLE, "QTRLE", 0, "QT rle / QT Animation", ""},
		{AV_CODEC_ID_THEORA, "THEORA", 0, "Theora", ""},
		{AV_CODEC_ID_VP9, "WEBM", 0, "WEBM / VP9", ""},
		{0, NULL, 0, NULL, NULL}
	};

	/* Recommendations come from the FFmpeg wiki, https://trac.ffmpeg.org/wiki/Encode/VP9.
	 * The label for BEST has been changed to "Slowest" so that it fits the "Encoding Speed"
	 * property label in the UI. */
	static const EnumPropertyItem ffmpeg_preset_items[] = {
		{FFM_PRESET_BEST, "BEST", 0, "Slowest",
		 "Recommended if you have lots of time and want the best compression efficiency"},
		{FFM_PRESET_GOOD, "GOOD", 0, "Good", "The default and recommended for most applications"},
		{FFM_PRESET_REALTIME, "REALTIME", 0, "Realtime", "Recommended for fast encoding"},
		{0, NULL, 0, NULL, NULL}
	};

	static const EnumPropertyItem ffmpeg_crf_items[] = {
		{FFM_CRF_NONE, "NONE", 0, "Constant Bitrate",
		 "Configure constant bit rate, rather than constant output quality"},
		{FFM_CRF_LOSSLESS, "LOSSLESS", 0, "Lossless", ""},
		{FFM_CRF_PERC_LOSSLESS, "PERC_LOSSLESS", 0, "Perceptually lossless", ""},
		{FFM_CRF_HIGH, "HIGH", 0, "High quality", ""},
		{FFM_CRF_MEDIUM, "MEDIUM", 0, "Medium quality", ""},
		{FFM_CRF_LOW, "LOW", 0, "Low quality", ""},
		{FFM_CRF_VERYLOW, "VERYLOW", 0, "Very low quality", ""},
		{FFM_CRF_LOWEST, "LOWEST", 0, "Lowest quality", ""},
		{0, NULL, 0, NULL, NULL}
	};

	static const EnumPropertyItem ffmpeg_audio_codec_items[] = {
		{AV_CODEC_ID_NONE, "NONE", 0, "No Audio", "Disables audio output, for video-only renders"},
		{AV_CODEC_ID_AAC, "AAC", 0, "AAC", ""},
		{AV_CODEC_ID_AC3, "AC3", 0, "AC3", ""},
		{AV_CODEC_ID_FLAC, "FLAC", 0, "FLAC", ""},
		{AV_CODEC_ID_MP2, "MP2", 0, "MP2", ""},
		{AV_CODEC_ID_MP3, "MP3", 0, "MP3", ""},
		{AV_CODEC_ID_PCM_S16LE, "PCM", 0, "PCM", ""},
		{AV_CODEC_ID_VORBIS, "VORBIS", 0, "Vorbis", ""},
		{0, NULL, 0, NULL, NULL}
	};
#endif

	static const EnumPropertyItem audio_channel_items[] = {
		{1, "MONO", 0, "Mono", "Set audio channels to mono"},
		{2, "STEREO", 0, "Stereo", "Set audio channels to stereo"},
		{4, "SURROUND4", 0, "4 Channels", "Set audio channels to 4 channels"},
		{6, "SURROUND51", 0, "5.1 Surround", "Set audio channels to 5.1 surround sound"},
		{8, "SURROUND71", 0, "7.1 Surround", "Set audio channels to 7.1 surround sound"},
		{0, NULL, 0, NULL, NULL}
	};

	srna = RNA_def_struct(brna, "FFmpegSettings", NULL);
	RNA_def_struct_sdna(srna, "FFMpegCodecData");
	RNA_def_struct_ui_text(srna, "FFmpeg Settings", "FFmpeg related settings for the scene");

#ifdef WITH_FFMPEG
	prop = RNA_def_property(srna, "format", PROP_ENUM, PROP_NONE);
	RNA_def_property_enum_bitflag_sdna(prop, NULL, "type");
	RNA_def_property_clear_flag(prop, PROP_ANIMATABLE);
	RNA_def_property_enum_items(prop, ffmpeg_format_items);
	RNA_def_property_enum_default(prop, FFMPEG_MKV);
	RNA_def_property_ui_text(prop, "Container", "Output file container");
	RNA_def_property_update(prop, NC_SCENE | ND_RENDER_OPTIONS, "rna_FFmpegSettings_codec_settings_update");

	prop = RNA_def_property(srna, "codec", PROP_ENUM, PROP_NONE);
	RNA_def_property_enum_bitflag_sdna(prop, NULL, "codec");
	RNA_def_property_clear_flag(prop, PROP_ANIMATABLE);
	RNA_def_property_enum_items(prop, ffmpeg_codec_items);
	RNA_def_property_enum_default(prop, AV_CODEC_ID_H264);
	RNA_def_property_ui_text(prop, "Video Codec", "FFmpeg codec to use for video output");
	RNA_def_property_update(prop, NC_SCENE | ND_RENDER_OPTIONS, "rna_FFmpegSettings_codec_settings_update");

	prop = RNA_def_property(srna, "video_bitrate", PROP_INT, PROP_NONE);
	RNA_def_property_int_sdna(prop, NULL, "video_bitrate");
	RNA_def_property_clear_flag(prop, PROP_ANIMATABLE);
	RNA_def_property_ui_text(prop, "Bitrate", "Video bitrate (kb/s)");
	RNA_def_property_update(prop, NC_SCENE | ND_RENDER_OPTIONS, NULL);

	prop = RNA_def_property(srna, "minrate", PROP_INT, PROP_NONE);
	RNA_def_property_int_sdna(prop, NULL, "rc_min_rate");
	RNA_def_property_clear_flag(prop, PROP_ANIMATABLE);
	RNA_def_property_ui_text(prop, "Min Rate", "Rate control: min rate (kb/s)");
	RNA_def_property_update(prop, NC_SCENE | ND_RENDER_OPTIONS, NULL);

	prop = RNA_def_property(srna, "maxrate", PROP_INT, PROP_NONE);
	RNA_def_property_int_sdna(prop, NULL, "rc_max_rate");
	RNA_def_property_clear_flag(prop, PROP_ANIMATABLE);
	RNA_def_property_ui_text(prop, "Max Rate", "Rate control: max rate (kb/s)");
	RNA_def_property_update(prop, NC_SCENE | ND_RENDER_OPTIONS, NULL);

	prop = RNA_def_property(srna, "muxrate", PROP_INT, PROP_NONE);
	RNA_def_property_int_sdna(prop, NULL, "mux_rate");
	RNA_def_property_clear_flag(prop, PROP_ANIMATABLE);
	RNA_def_property_range(prop, 0, 100000000);
	RNA_def_property_ui_text(prop, "Mux Rate", "Mux rate (bits/s(!))");
	RNA_def_property_update(prop, NC_SCENE | ND_RENDER_OPTIONS, NULL);

	prop = RNA_def_property(srna, "gopsize", PROP_INT, PROP_NONE);
	RNA_def_property_int_sdna(prop, NULL, "gop_size");
	RNA_def_property_clear_flag(prop, PROP_ANIMATABLE);
	RNA_def_property_range(prop, 0, 500);
	RNA_def_property_int_default(prop, 25);
	RNA_def_property_ui_text(prop, "Keyframe interval",
	                         "Distance between key frames, also known as GOP size; "
	                         "influences file size and seekability");
	RNA_def_property_update(prop, NC_SCENE | ND_RENDER_OPTIONS, NULL);

	prop = RNA_def_property(srna, "max_b_frames", PROP_INT, PROP_NONE);
	RNA_def_property_int_sdna(prop, NULL, "max_b_frames");
	RNA_def_property_clear_flag(prop, PROP_ANIMATABLE);
	RNA_def_property_range(prop, 0, 16);
	RNA_def_property_ui_text(prop, "Max B-frames",
	                         "Maximum number of B-frames between non-B-frames; influences file size and seekability");
	RNA_def_property_update(prop, NC_SCENE | ND_RENDER_OPTIONS, NULL);

	prop = RNA_def_property(srna, "use_max_b_frames", PROP_BOOLEAN, PROP_NONE);
	RNA_def_property_boolean_sdna(prop, NULL, "flags", FFMPEG_USE_MAX_B_FRAMES);
	RNA_def_property_clear_flag(prop, PROP_ANIMATABLE);
	RNA_def_property_ui_text(prop, "Use max B-frames", "Set a maximum number of B-frames");
	RNA_def_property_update(prop, NC_SCENE | ND_RENDER_OPTIONS, NULL);

	prop = RNA_def_property(srna, "buffersize", PROP_INT, PROP_NONE);
	RNA_def_property_int_sdna(prop, NULL, "rc_buffer_size");
	RNA_def_property_clear_flag(prop, PROP_ANIMATABLE);
	RNA_def_property_range(prop, 0, 2000);
	RNA_def_property_ui_text(prop, "Buffersize", "Rate control: buffer size (kb)");
	RNA_def_property_update(prop, NC_SCENE | ND_RENDER_OPTIONS, NULL);

	prop = RNA_def_property(srna, "packetsize", PROP_INT, PROP_NONE);
	RNA_def_property_int_sdna(prop, NULL, "mux_packet_size");
	RNA_def_property_clear_flag(prop, PROP_ANIMATABLE);
	RNA_def_property_range(prop, 0, 16384);
	RNA_def_property_ui_text(prop, "Mux Packet Size", "Mux packet size (byte)");
	RNA_def_property_update(prop, NC_SCENE | ND_RENDER_OPTIONS, NULL);

	prop = RNA_def_property(srna, "constant_rate_factor", PROP_ENUM, PROP_NONE);
	RNA_def_property_enum_sdna(prop, NULL, "constant_rate_factor");
	RNA_def_property_clear_flag(prop, PROP_ANIMATABLE);
	RNA_def_property_enum_items(prop, ffmpeg_crf_items);
	RNA_def_property_enum_default(prop, FFM_CRF_MEDIUM);
	RNA_def_property_ui_text(prop, "Output quality",
	                         "Constant Rate Factor (CRF); tradeoff between video quality and file size");
	RNA_def_property_update(prop, NC_SCENE | ND_RENDER_OPTIONS, NULL);

	prop = RNA_def_property(srna, "ffmpeg_preset", PROP_ENUM, PROP_NONE);
	RNA_def_property_enum_bitflag_sdna(prop, NULL, "ffmpeg_preset");
	RNA_def_property_clear_flag(prop, PROP_ANIMATABLE);
	RNA_def_property_enum_items(prop, ffmpeg_preset_items);
	RNA_def_property_enum_default(prop, FFM_PRESET_GOOD);
	RNA_def_property_ui_text(prop, "Encoding speed",
	                         "Tradeoff between encoding speed and compression ratio");
	RNA_def_property_update(prop, NC_SCENE | ND_RENDER_OPTIONS, NULL);

	prop = RNA_def_property(srna, "use_autosplit", PROP_BOOLEAN, PROP_NONE);
	RNA_def_property_boolean_sdna(prop, NULL, "flags", FFMPEG_AUTOSPLIT_OUTPUT);
	RNA_def_property_clear_flag(prop, PROP_ANIMATABLE);
	RNA_def_property_ui_text(prop, "Autosplit Output", "Autosplit output at 2GB boundary");
	RNA_def_property_update(prop, NC_SCENE | ND_RENDER_OPTIONS, NULL);

	prop = RNA_def_property(srna, "use_lossless_output", PROP_BOOLEAN, PROP_NONE);
	RNA_def_property_boolean_sdna(prop, NULL, "flags", FFMPEG_LOSSLESS_OUTPUT);
	RNA_def_property_clear_flag(prop, PROP_ANIMATABLE);
	RNA_def_property_boolean_funcs(prop, NULL, "rna_FFmpegSettings_lossless_output_set");
	RNA_def_property_ui_text(prop, "Lossless Output", "Use lossless output for video streams");
	RNA_def_property_update(prop, NC_SCENE | ND_RENDER_OPTIONS, NULL);

	/* FFMPEG Audio*/
	prop = RNA_def_property(srna, "audio_codec", PROP_ENUM, PROP_NONE);
	RNA_def_property_enum_bitflag_sdna(prop, NULL, "audio_codec");
	RNA_def_property_clear_flag(prop, PROP_ANIMATABLE);
	RNA_def_property_enum_items(prop, ffmpeg_audio_codec_items);
	RNA_def_property_ui_text(prop, "Audio Codec", "FFmpeg audio codec to use");
	RNA_def_property_update(prop, NC_SCENE | ND_RENDER_OPTIONS, NULL);

	prop = RNA_def_property(srna, "audio_bitrate", PROP_INT, PROP_NONE);
	RNA_def_property_int_sdna(prop, NULL, "audio_bitrate");
	RNA_def_property_clear_flag(prop, PROP_ANIMATABLE);
	RNA_def_property_range(prop, 32, 384);
	RNA_def_property_ui_text(prop, "Bitrate", "Audio bitrate (kb/s)");
	RNA_def_property_update(prop, NC_SCENE | ND_RENDER_OPTIONS, NULL);

	prop = RNA_def_property(srna, "audio_volume", PROP_FLOAT, PROP_NONE);
	RNA_def_property_float_sdna(prop, NULL, "audio_volume");
	RNA_def_property_clear_flag(prop, PROP_ANIMATABLE);
	RNA_def_property_range(prop, 0.0f, 1.0f);
	RNA_def_property_ui_text(prop, "Volume", "Audio volume");
	RNA_def_property_translation_context(prop, BLT_I18NCONTEXT_ID_SOUND);
	RNA_def_property_update(prop, NC_SCENE | ND_RENDER_OPTIONS, NULL);
#endif

	/* the following two "ffmpeg" settings are general audio settings */
	prop = RNA_def_property(srna, "audio_mixrate", PROP_INT, PROP_NONE);
	RNA_def_property_int_sdna(prop, NULL, "audio_mixrate");
	RNA_def_property_clear_flag(prop, PROP_ANIMATABLE);
	RNA_def_property_range(prop, 8000, 192000);
	RNA_def_property_ui_text(prop, "Samplerate", "Audio samplerate(samples/s)");
	RNA_def_property_update(prop, NC_SCENE | ND_RENDER_OPTIONS, NULL);

	prop = RNA_def_property(srna, "audio_channels", PROP_ENUM, PROP_NONE);
	RNA_def_property_enum_sdna(prop, NULL, "audio_channels");
	RNA_def_property_clear_flag(prop, PROP_ANIMATABLE);
	RNA_def_property_enum_items(prop, audio_channel_items);
	RNA_def_property_ui_text(prop, "Audio Channels", "Audio channel count");
}

static void rna_def_scene_render_data(BlenderRNA *brna)
{
	StructRNA *srna;
	PropertyRNA *prop;

	static const EnumPropertyItem alpha_mode_items[] = {
		{R_ADDSKY, "SKY", 0, "Sky", "Transparent pixels are filled with sky color"},
		{R_ALPHAPREMUL, "TRANSPARENT", 0, "Transparent", "World background is transparent with premultiplied alpha"},
		{0, NULL, 0, NULL, NULL}
	};

	static const EnumPropertyItem display_mode_items[] = {
		{R_OUTPUT_SCREEN, "SCREEN", 0, "Full Screen", "Images are rendered in a maximized Image Editor"},
		{R_OUTPUT_AREA, "AREA", 0, "Image Editor", "Images are rendered in an Image Editor"},
		{R_OUTPUT_WINDOW, "WINDOW", 0, "New Window", "Images are rendered in a new window"},
		{R_OUTPUT_NONE, "NONE", 0, "Keep User Interface", "Images are rendered without changing the user interface"},
		{0, NULL, 0, NULL, NULL}
	};

	/* Bake */
	static const EnumPropertyItem bake_mode_items[] = {
		//{RE_BAKE_AO, "AO", 0, "Ambient Occlusion", "Bake ambient occlusion"},
		{RE_BAKE_NORMALS, "NORMALS", 0, "Normals", "Bake normals"},
		{RE_BAKE_DISPLACEMENT, "DISPLACEMENT", 0, "Displacement", "Bake displacement"},
		{0, NULL, 0, NULL, NULL}
	};

	static const EnumPropertyItem pixel_size_items[] = {
		{0, "AUTO", 0, "Automatic", "Automatic pixel size, depends on the user interface scale"},
		{1, "1", 0, "1x", "Render at full resolution"},
		{2, "2", 0, "2x", "Render at 50% resolution"},
		{4, "4", 0, "4x", "Render at 25% resolution"},
		{8, "8", 0, "8x", "Render at 12.5% resolution"},
		{0, NULL, 0, NULL, NULL}
	};

	static const EnumPropertyItem fixed_oversample_items[] = {
		{5, "5", 0, "5", ""},
		{8, "8", 0, "8", ""},
		{11, "11", 0, "11", ""},
		{16, "16", 0, "16", ""},
		{0, NULL, 0, NULL, NULL}
	};

	static const EnumPropertyItem threads_mode_items[] = {
		{0, "AUTO", 0, "Auto-detect", "Automatically determine the number of threads, based on CPUs"},
		{R_FIXED_THREADS, "FIXED", 0, "Fixed", "Manually determine the number of threads"},
		{0, NULL, 0, NULL, NULL}
	};

	static const EnumPropertyItem engine_items[] = {
		{0, "BLENDER_EEVEE", 0, "Eevee", ""},
		{0, NULL, 0, NULL, NULL}
	};

	static const EnumPropertyItem freestyle_thickness_items[] = {
		{R_LINE_THICKNESS_ABSOLUTE, "ABSOLUTE", 0, "Absolute", "Specify unit line thickness in pixels"},
		{R_LINE_THICKNESS_RELATIVE, "RELATIVE", 0, "Relative",
		                            "Unit line thickness is scaled by the proportion of the present vertical image "
		                            "resolution to 480 pixels"},
		{0, NULL, 0, NULL, NULL}};

	static const EnumPropertyItem views_format_items[] = {
		{SCE_VIEWS_FORMAT_STEREO_3D, "STEREO_3D", 0, "Stereo 3D",
		                        "Single stereo camera system, adjust the stereo settings in the camera panel"},
		{SCE_VIEWS_FORMAT_MULTIVIEW, "MULTIVIEW", 0, "Multi-View",
		                        "Multi camera system, adjust the cameras individually"},
		{0, NULL, 0, NULL, NULL}
	};

	static const EnumPropertyItem hair_shape_type_items[] = {
		{SCE_HAIR_SHAPE_STRAND, "STRAND", 0, "Strand", ""},
		{SCE_HAIR_SHAPE_STRIP, "STRIP", 0, "Strip", ""},
		{0, NULL, 0, NULL, NULL}
	};

	rna_def_scene_ffmpeg_settings(brna);

	srna = RNA_def_struct(brna, "RenderSettings", NULL);
	RNA_def_struct_sdna(srna, "RenderData");
	RNA_def_struct_nested(brna, srna, "Scene");
	RNA_def_struct_path_func(srna, "rna_RenderSettings_path");
	RNA_def_struct_ui_text(srna, "Render Data", "Rendering settings for a Scene data-block");

	/* Render Data */
	prop = RNA_def_property(srna, "image_settings", PROP_POINTER, PROP_NONE);
	RNA_def_property_flag(prop, PROP_NEVER_NULL);
	RNA_def_property_pointer_sdna(prop, NULL, "im_format");
	RNA_def_property_struct_type(prop, "ImageFormatSettings");
	RNA_def_property_ui_text(prop, "Image Format", "");

	prop = RNA_def_property(srna, "resolution_x", PROP_INT, PROP_PIXEL);
	RNA_def_property_int_sdna(prop, NULL, "xsch");
	RNA_def_property_flag(prop, PROP_PROPORTIONAL);
	RNA_def_property_clear_flag(prop, PROP_ANIMATABLE);
	RNA_def_property_range(prop, 4, 65536);
	RNA_def_property_ui_text(prop, "Resolution X", "Number of horizontal pixels in the rendered image");
	RNA_def_property_update(prop, NC_SCENE | ND_RENDER_OPTIONS, "rna_SceneCamera_update");

	prop = RNA_def_property(srna, "resolution_y", PROP_INT, PROP_PIXEL);
	RNA_def_property_int_sdna(prop, NULL, "ysch");
	RNA_def_property_flag(prop, PROP_PROPORTIONAL);
	RNA_def_property_clear_flag(prop, PROP_ANIMATABLE);
	RNA_def_property_range(prop, 4, 65536);
	RNA_def_property_ui_text(prop, "Resolution Y", "Number of vertical pixels in the rendered image");
	RNA_def_property_update(prop, NC_SCENE | ND_RENDER_OPTIONS, "rna_SceneCamera_update");

	prop = RNA_def_property(srna, "resolution_percentage", PROP_INT, PROP_PERCENTAGE);
	RNA_def_property_int_sdna(prop, NULL, "size");
	RNA_def_property_clear_flag(prop, PROP_ANIMATABLE);
	RNA_def_property_range(prop, 1, SHRT_MAX);
	RNA_def_property_ui_range(prop, 1, 100, 10, 1);
	RNA_def_property_ui_text(prop, "Resolution %", "Percentage scale for render resolution");
	RNA_def_property_update(prop, NC_SCENE | ND_RENDER_OPTIONS, NULL);

	prop = RNA_def_property(srna, "tile_x", PROP_INT, PROP_NONE);
	RNA_def_property_int_sdna(prop, NULL, "tilex");
	RNA_def_property_clear_flag(prop, PROP_ANIMATABLE);
	RNA_def_property_range(prop, 8, 65536);
	RNA_def_property_ui_text(prop, "Tile X", "Horizontal tile size to use while rendering");
	RNA_def_property_update(prop, NC_SCENE | ND_RENDER_OPTIONS, NULL);

	prop = RNA_def_property(srna, "tile_y", PROP_INT, PROP_NONE);
	RNA_def_property_int_sdna(prop, NULL, "tiley");
	RNA_def_property_clear_flag(prop, PROP_ANIMATABLE);
	RNA_def_property_range(prop, 8, 65536);
	RNA_def_property_ui_text(prop, "Tile Y", "Vertical tile size to use while rendering");
	RNA_def_property_update(prop, NC_SCENE | ND_RENDER_OPTIONS, NULL);

	prop = RNA_def_property(srna, "preview_start_resolution", PROP_INT, PROP_NONE);
	RNA_def_property_clear_flag(prop, PROP_ANIMATABLE);
	RNA_def_property_range(prop, 8, 16384);
	RNA_def_property_int_default(prop, 64);
	RNA_def_property_ui_text(prop, "Start Resolution", "Resolution to start rendering preview at, "
	                                                   "progressively increasing it to the full viewport size");
	RNA_def_property_update(prop, NC_SCENE | ND_RENDER_OPTIONS, NULL);

	prop = RNA_def_property(srna, "preview_pixel_size", PROP_ENUM, PROP_NONE);
	RNA_def_property_enum_sdna(prop, NULL, "preview_pixel_size");
	RNA_def_property_enum_items(prop, pixel_size_items);
	RNA_def_property_ui_text(prop, "Pixel Size", "Pixel size for viewport rendering");
	RNA_def_property_update(prop, NC_SCENE | ND_RENDER_OPTIONS, NULL);

	prop = RNA_def_property(srna, "pixel_aspect_x", PROP_FLOAT, PROP_NONE);
	RNA_def_property_float_sdna(prop, NULL, "xasp");
	RNA_def_property_flag(prop, PROP_PROPORTIONAL);
	RNA_def_property_clear_flag(prop, PROP_ANIMATABLE);
	RNA_def_property_range(prop, 1.0f, 200.0f);
	RNA_def_property_ui_text(prop, "Pixel Aspect X",
	                         "Horizontal aspect ratio - for anamorphic or non-square pixel output");
	RNA_def_property_update(prop, NC_SCENE | ND_RENDER_OPTIONS, "rna_SceneCamera_update");

	prop = RNA_def_property(srna, "pixel_aspect_y", PROP_FLOAT, PROP_NONE);
	RNA_def_property_float_sdna(prop, NULL, "yasp");
	RNA_def_property_flag(prop, PROP_PROPORTIONAL);
	RNA_def_property_clear_flag(prop, PROP_ANIMATABLE);
	RNA_def_property_range(prop, 1.0f, 200.0f);
	RNA_def_property_ui_text(prop, "Pixel Aspect Y",
	                         "Vertical aspect ratio - for anamorphic or non-square pixel output");
	RNA_def_property_update(prop, NC_SCENE | ND_RENDER_OPTIONS, "rna_SceneCamera_update");

	prop = RNA_def_property(srna, "ffmpeg", PROP_POINTER, PROP_NONE);
	RNA_def_property_struct_type(prop, "FFmpegSettings");
	RNA_def_property_pointer_sdna(prop, NULL, "ffcodecdata");
	RNA_def_property_flag(prop, PROP_NEVER_UNLINK);
	RNA_def_property_ui_text(prop, "FFmpeg Settings", "FFmpeg related settings for the scene");

	prop = RNA_def_property(srna, "fps", PROP_INT, PROP_NONE);
	RNA_def_property_int_sdna(prop, NULL, "frs_sec");
	RNA_def_property_clear_flag(prop, PROP_ANIMATABLE);
	RNA_def_property_range(prop, 1, SHRT_MAX);
	RNA_def_property_ui_range(prop, 1, 120, 1, -1);
	RNA_def_property_ui_text(prop, "FPS", "Framerate, expressed in frames per second");
	RNA_def_property_update(prop, NC_SCENE | ND_RENDER_OPTIONS, "rna_Scene_fps_update");

	prop = RNA_def_property(srna, "fps_base", PROP_FLOAT, PROP_NONE);
	RNA_def_property_float_sdna(prop, NULL, "frs_sec_base");
	RNA_def_property_clear_flag(prop, PROP_ANIMATABLE);
	RNA_def_property_range(prop, 1e-5f, 1e6f);
	RNA_def_property_ui_range(prop, 0.1f, 120.0f, 2, -1);
	RNA_def_property_ui_text(prop, "FPS Base", "Framerate base");
	RNA_def_property_update(prop, NC_SCENE | ND_RENDER_OPTIONS, "rna_Scene_fps_update");

	/* frame mapping */
	prop = RNA_def_property(srna, "frame_map_old", PROP_INT, PROP_NONE);
	RNA_def_property_int_sdna(prop, NULL, "framapto");
	RNA_def_property_clear_flag(prop, PROP_ANIMATABLE);
	RNA_def_property_range(prop, 1, 900);
	RNA_def_property_ui_text(prop, "Frame Map Old", "Old mapping value in frames");
	RNA_def_property_update(prop, NC_SCENE | ND_FRAME, "rna_Scene_framelen_update");

	prop = RNA_def_property(srna, "frame_map_new", PROP_INT, PROP_NONE);
	RNA_def_property_int_sdna(prop, NULL, "images");
	RNA_def_property_clear_flag(prop, PROP_ANIMATABLE);
	RNA_def_property_range(prop, 1, 900);
	RNA_def_property_ui_text(prop, "Frame Map New", "How many frames the Map Old will last");
	RNA_def_property_update(prop, NC_SCENE | ND_FRAME, "rna_Scene_framelen_update");


	prop = RNA_def_property(srna, "dither_intensity", PROP_FLOAT, PROP_NONE);
	RNA_def_property_float_sdna(prop, NULL, "dither_intensity");
	RNA_def_property_range(prop, 0.0f, 2.0f);
	RNA_def_property_ui_text(prop, "Dither Intensity",
	                         "Amount of dithering noise added to the rendered image to break up banding");
	RNA_def_property_update(prop, NC_SCENE | ND_RENDER_OPTIONS, NULL);

	prop = RNA_def_property(srna, "filter_size", PROP_FLOAT, PROP_PIXEL);
	RNA_def_property_float_sdna(prop, NULL, "gauss");
	RNA_def_property_range(prop, 0.0f, 500.0f);
	RNA_def_property_ui_range(prop, 0.01f, 10.0f, 1, 2);
	RNA_def_property_ui_text(prop, "Filter Size", "Width over which the reconstruction filter combines samples");
	RNA_def_property_update(prop, NC_SCENE | ND_RENDER_OPTIONS, NULL);

	prop = RNA_def_property(srna, "alpha_mode", PROP_ENUM, PROP_NONE);
	RNA_def_property_enum_sdna(prop, NULL, "alphamode");
	RNA_def_property_enum_items(prop, alpha_mode_items);
	RNA_def_property_ui_text(prop, "Alpha Mode", "Representation of alpha information in the RGBA pixels");
	RNA_def_property_update(prop, NC_SCENE | ND_RENDER_OPTIONS, "rna_Scene_glsl_update");

	prop = RNA_def_property(srna, "use_antialiasing", PROP_BOOLEAN, PROP_NONE);
	RNA_def_property_boolean_sdna(prop, NULL, "mode", R_OSA);
	RNA_def_property_ui_text(prop, "Anti-Aliasing",
	                         "Render and combine multiple samples per pixel to prevent jagged edges");
	RNA_def_property_update(prop, NC_SCENE | ND_RENDER_OPTIONS, NULL);

	prop = RNA_def_property(srna, "antialiasing_samples", PROP_ENUM, PROP_NONE);
	RNA_def_property_enum_sdna(prop, NULL, "osa");
	RNA_def_property_enum_items(prop, fixed_oversample_items);
	RNA_def_property_ui_text(prop, "Anti-Aliasing Samples", "Amount of anti-aliasing samples per pixel");
	RNA_def_property_update(prop, NC_SCENE | ND_RENDER_OPTIONS, NULL);


	prop = RNA_def_property(srna, "use_freestyle", PROP_BOOLEAN, PROP_NONE);
	RNA_def_property_clear_flag(prop, PROP_ANIMATABLE);
	RNA_def_property_boolean_sdna(prop, NULL, "mode", R_EDGE_FRS);
	RNA_def_property_ui_text(prop, "Edge", "Draw stylized strokes using Freestyle");
	RNA_def_property_update(prop, NC_SCENE | ND_RENDER_OPTIONS, "rna_Scene_freestyle_update");

	/* threads */
	prop = RNA_def_property(srna, "threads", PROP_INT, PROP_NONE);
	RNA_def_property_int_sdna(prop, NULL, "threads");
	RNA_def_property_range(prop, 1, BLENDER_MAX_THREADS);
	RNA_def_property_int_funcs(prop, "rna_RenderSettings_threads_get", NULL, NULL);
	RNA_def_property_ui_text(prop, "Threads",
	                         "Number of CPU threads to use simultaneously while rendering "
	                         "(for multi-core/CPU systems)");
	RNA_def_property_update(prop, NC_SCENE | ND_RENDER_OPTIONS, NULL);

	prop = RNA_def_property(srna, "threads_mode", PROP_ENUM, PROP_NONE);
	RNA_def_property_enum_bitflag_sdna(prop, NULL, "mode");
	RNA_def_property_enum_items(prop, threads_mode_items);
	RNA_def_property_enum_funcs(prop, "rna_RenderSettings_threads_mode_get", NULL, NULL);
	RNA_def_property_ui_text(prop, "Threads Mode", "Determine the amount of render threads used");
	RNA_def_property_update(prop, NC_SCENE | ND_RENDER_OPTIONS, NULL);

	/* motion blur */
	prop = RNA_def_property(srna, "use_motion_blur", PROP_BOOLEAN, PROP_NONE);
	RNA_def_property_boolean_sdna(prop, NULL, "mode", R_MBLUR);
	RNA_def_property_ui_text(prop, "Motion Blur", "Use multi-sampled 3D scene motion blur");
	RNA_def_property_clear_flag(prop, PROP_ANIMATABLE);
	RNA_def_property_update(prop, NC_SCENE | ND_RENDER_OPTIONS, "rna_Scene_glsl_update");

	prop = RNA_def_property(srna, "motion_blur_shutter", PROP_FLOAT, PROP_UNSIGNED);
	RNA_def_property_float_sdna(prop, NULL, "blurfac");
	RNA_def_property_ui_range(prop, 0.01f, 2.0f, 1, 2);
	RNA_def_property_ui_text(prop, "Shutter", "Time taken in frames between shutter open and close "
	                                          "(NOTE: Blender Internal does not support animated shutter)");
	RNA_def_property_update(prop, NC_SCENE | ND_RENDER_OPTIONS, "rna_Scene_glsl_update");

	prop = RNA_def_property(srna, "motion_blur_shutter_curve", PROP_POINTER, PROP_NONE);
	RNA_def_property_pointer_sdna(prop, NULL, "mblur_shutter_curve");
	RNA_def_property_struct_type(prop, "CurveMapping");
	RNA_def_property_ui_text(prop, "Shutter Curve", "Curve defining the shutter's openness over time");

	/* Hairs */
	prop = RNA_def_property(srna, "hair_type", PROP_ENUM, PROP_NONE);
	RNA_def_property_enum_items(prop, hair_shape_type_items);
	RNA_def_property_ui_text(prop, "Hair Shape Type", "Hair shape type");
	RNA_def_property_update(prop, NC_SCENE | ND_RENDER_OPTIONS, "rna_Scene_glsl_update");

	prop = RNA_def_property(srna, "hair_subdiv", PROP_INT, PROP_NONE);
	RNA_def_property_range(prop, 0, 3);
	RNA_def_property_ui_text(prop, "Additional Subdiv", "Additional subdivision along the hair");
	RNA_def_property_update(prop, NC_SCENE | ND_RENDER_OPTIONS, "rna_Scene_glsl_update");

	/* border */
	prop = RNA_def_property(srna, "use_border", PROP_BOOLEAN, PROP_NONE);
	RNA_def_property_boolean_sdna(prop, NULL, "mode", R_BORDER);
	RNA_def_property_clear_flag(prop, PROP_ANIMATABLE);
	RNA_def_property_ui_text(prop, "Border", "Render a user-defined border region, within the frame size ");
	RNA_def_property_update(prop, NC_SCENE | ND_RENDER_OPTIONS, NULL);

	prop = RNA_def_property(srna, "border_min_x", PROP_FLOAT, PROP_NONE);
	RNA_def_property_float_sdna(prop, NULL, "border.xmin");
	RNA_def_property_range(prop, 0.0f, 1.0f);
	RNA_def_property_clear_flag(prop, PROP_ANIMATABLE);
	RNA_def_property_ui_text(prop, "Border Minimum X", "Minimum X value for the render border");
	RNA_def_property_update(prop, NC_SCENE | ND_RENDER_OPTIONS, NULL);

	prop = RNA_def_property(srna, "border_min_y", PROP_FLOAT, PROP_NONE);
	RNA_def_property_float_sdna(prop, NULL, "border.ymin");
	RNA_def_property_range(prop, 0.0f, 1.0f);
	RNA_def_property_clear_flag(prop, PROP_ANIMATABLE);
	RNA_def_property_ui_text(prop, "Border Minimum Y", "Minimum Y value for the render border");
	RNA_def_property_update(prop, NC_SCENE | ND_RENDER_OPTIONS, NULL);

	prop = RNA_def_property(srna, "border_max_x", PROP_FLOAT, PROP_NONE);
	RNA_def_property_float_sdna(prop, NULL, "border.xmax");
	RNA_def_property_range(prop, 0.0f, 1.0f);
	RNA_def_property_clear_flag(prop, PROP_ANIMATABLE);
	RNA_def_property_ui_text(prop, "Border Maximum X", "Maximum X value for the render border");
	RNA_def_property_update(prop, NC_SCENE | ND_RENDER_OPTIONS, NULL);

	prop = RNA_def_property(srna, "border_max_y", PROP_FLOAT, PROP_NONE);
	RNA_def_property_float_sdna(prop, NULL, "border.ymax");
	RNA_def_property_range(prop, 0.0f, 1.0f);
	RNA_def_property_clear_flag(prop, PROP_ANIMATABLE);
	RNA_def_property_ui_text(prop, "Border Maximum Y", "Maximum Y value for the render border");
	RNA_def_property_update(prop, NC_SCENE | ND_RENDER_OPTIONS, NULL);

	prop = RNA_def_property(srna, "use_crop_to_border", PROP_BOOLEAN, PROP_NONE);
	RNA_def_property_boolean_sdna(prop, NULL, "mode", R_CROP);
	RNA_def_property_clear_flag(prop, PROP_ANIMATABLE);
	RNA_def_property_ui_text(prop, "Crop to Border", "Crop the rendered frame to the defined border size");
	RNA_def_property_update(prop, NC_SCENE | ND_RENDER_OPTIONS, NULL);

	prop = RNA_def_property(srna, "use_placeholder", PROP_BOOLEAN, PROP_NONE);
	RNA_def_property_boolean_sdna(prop, NULL, "mode", R_TOUCH);
	RNA_def_property_clear_flag(prop, PROP_ANIMATABLE);
	RNA_def_property_ui_text(prop, "Placeholders",
	                         "Create empty placeholder files while rendering frames (similar to Unix 'touch')");
	RNA_def_property_update(prop, NC_SCENE | ND_RENDER_OPTIONS, NULL);

	prop = RNA_def_property(srna, "use_overwrite", PROP_BOOLEAN, PROP_NONE);
	RNA_def_property_boolean_negative_sdna(prop, NULL, "mode", R_NO_OVERWRITE);
	RNA_def_property_clear_flag(prop, PROP_ANIMATABLE);
	RNA_def_property_ui_text(prop, "Overwrite", "Overwrite existing files while rendering");
	RNA_def_property_update(prop, NC_SCENE | ND_RENDER_OPTIONS, NULL);

	prop = RNA_def_property(srna, "use_compositing", PROP_BOOLEAN, PROP_NONE);
	RNA_def_property_boolean_sdna(prop, NULL, "scemode", R_DOCOMP);
	RNA_def_property_clear_flag(prop, PROP_ANIMATABLE);
	RNA_def_property_ui_text(prop, "Compositing",
	                         "Process the render result through the compositing pipeline, "
	                         "if compositing nodes are enabled");
	RNA_def_property_update(prop, NC_SCENE | ND_RENDER_OPTIONS, NULL);

	prop = RNA_def_property(srna, "use_sequencer", PROP_BOOLEAN, PROP_NONE);
	RNA_def_property_boolean_sdna(prop, NULL, "scemode", R_DOSEQ);
	RNA_def_property_clear_flag(prop, PROP_ANIMATABLE);
	RNA_def_property_ui_text(prop, "Sequencer",
	                         "Process the render (and composited) result through the video sequence "
	                         "editor pipeline, if sequencer strips exist");
	RNA_def_property_update(prop, NC_SCENE | ND_RENDER_OPTIONS, NULL);

	prop = RNA_def_property(srna, "use_file_extension", PROP_BOOLEAN, PROP_NONE);
	RNA_def_property_boolean_sdna(prop, NULL, "scemode", R_EXTENSION);
	RNA_def_property_clear_flag(prop, PROP_ANIMATABLE);
	RNA_def_property_ui_text(prop, "File Extensions",
	                         "Add the file format extensions to the rendered file name (eg: filename + .jpg)");
	RNA_def_property_update(prop, NC_SCENE | ND_RENDER_OPTIONS, NULL);

#if 0 /* moved */
	prop = RNA_def_property(srna, "file_format", PROP_ENUM, PROP_NONE);
	RNA_def_property_enum_sdna(prop, NULL, "imtype");
	RNA_def_property_enum_items(prop, rna_enum_image_type_items);
	RNA_def_property_enum_funcs(prop, NULL, "rna_RenderSettings_file_format_set", NULL);
	RNA_def_property_ui_text(prop, "File Format", "File format to save the rendered images as");
	RNA_def_property_update(prop, NC_SCENE | ND_RENDER_OPTIONS, NULL);
#endif

	prop = RNA_def_property(srna, "file_extension", PROP_STRING, PROP_NONE);
	RNA_def_property_string_funcs(prop, "rna_SceneRender_file_ext_get", "rna_SceneRender_file_ext_length", NULL);
	RNA_def_property_ui_text(prop, "Extension", "The file extension used for saving renders");
	RNA_def_property_clear_flag(prop, PROP_EDITABLE);

	prop = RNA_def_property(srna, "is_movie_format", PROP_BOOLEAN, PROP_NONE);
	RNA_def_property_boolean_funcs(prop, "rna_RenderSettings_is_movie_format_get", NULL);
	RNA_def_property_clear_flag(prop, PROP_EDITABLE);
	RNA_def_property_ui_text(prop, "Movie Format", "When true the format is a movie");

	prop = RNA_def_property(srna, "use_save_buffers", PROP_BOOLEAN, PROP_NONE);
	RNA_def_property_boolean_sdna(prop, NULL, "scemode", R_EXR_TILE_FILE);
	RNA_def_property_clear_flag(prop, PROP_ANIMATABLE);
	RNA_def_property_ui_text(prop, "Save Buffers",
	                         "Save tiles for all RenderLayers and SceneNodes to files in the temp directory "
	                         "(saves memory, required for Full Sample)");
	RNA_def_property_update(prop, NC_SCENE | ND_RENDER_OPTIONS, NULL);

	prop = RNA_def_property(srna, "use_full_sample", PROP_BOOLEAN, PROP_NONE);
	RNA_def_property_boolean_sdna(prop, NULL, "scemode", R_FULL_SAMPLE);
	RNA_def_property_ui_text(prop, "Full Sample",
	                         "Save for every anti-aliasing sample the entire RenderLayer results "
	                         "(this solves anti-aliasing issues with compositing)");
	RNA_def_property_update(prop, NC_SCENE | ND_RENDER_OPTIONS, NULL);

	prop = RNA_def_property(srna, "display_mode", PROP_ENUM, PROP_NONE);
	RNA_def_property_enum_bitflag_sdna(prop, NULL, "displaymode");
	RNA_def_property_clear_flag(prop, PROP_ANIMATABLE);
	RNA_def_property_enum_items(prop, display_mode_items);
	RNA_def_property_ui_text(prop, "Display", "Select where rendered images will be displayed");
	RNA_def_property_update(prop, NC_SCENE | ND_RENDER_OPTIONS, NULL);

	prop = RNA_def_property(srna, "use_lock_interface", PROP_BOOLEAN, PROP_NONE);
	RNA_def_property_boolean_sdna(prop, NULL, "use_lock_interface", 1);
	RNA_def_property_clear_flag(prop, PROP_ANIMATABLE);
	RNA_def_property_ui_icon(prop, ICON_UNLOCKED, true);
	RNA_def_property_ui_text(prop, "Lock Interface", "Lock interface during rendering in favor of giving more memory to the renderer");
	RNA_def_property_update(prop, NC_SCENE | ND_RENDER_OPTIONS, NULL);

	prop = RNA_def_property(srna, "filepath", PROP_STRING, PROP_FILEPATH);
	RNA_def_property_string_sdna(prop, NULL, "pic");
	RNA_def_property_ui_text(prop, "Output Path",
	                         "Directory/name to save animations, # characters defines the position "
	                         "and length of frame numbers");
	RNA_def_property_update(prop, NC_SCENE | ND_RENDER_OPTIONS, NULL);

	/* Render result EXR cache. */
	prop = RNA_def_property(srna, "use_render_cache", PROP_BOOLEAN, PROP_NONE);
	RNA_def_property_boolean_sdna(prop, NULL, "scemode", R_EXR_CACHE_FILE);
	RNA_def_property_clear_flag(prop, PROP_ANIMATABLE);
	RNA_def_property_ui_text(prop, "Cache Result",
	                         "Save render cache to EXR files (useful for heavy compositing, "
	                         "Note: affects indirectly rendered scenes)");
	RNA_def_property_update(prop, NC_SCENE | ND_RENDER_OPTIONS, NULL);

	/* Bake */

	prop = RNA_def_property(srna, "bake_type", PROP_ENUM, PROP_NONE);
	RNA_def_property_enum_bitflag_sdna(prop, NULL, "bake_mode");
	RNA_def_property_enum_items(prop, bake_mode_items);
	RNA_def_property_ui_text(prop, "Bake Mode", "Choose shading information to bake into the image");
	RNA_def_property_update(prop, NC_SCENE | ND_RENDER_OPTIONS, NULL);

	prop = RNA_def_property(srna, "use_bake_selected_to_active", PROP_BOOLEAN, PROP_NONE);
	RNA_def_property_boolean_sdna(prop, NULL, "bake_flag", R_BAKE_TO_ACTIVE);
	RNA_def_property_ui_text(prop, "Selected to Active",
	                         "Bake shading on the surface of selected objects to the active object");
	RNA_def_property_update(prop, NC_SCENE | ND_RENDER_OPTIONS, NULL);

	prop = RNA_def_property(srna, "use_bake_clear", PROP_BOOLEAN, PROP_NONE);
	RNA_def_property_boolean_sdna(prop, NULL, "bake_flag", R_BAKE_CLEAR);
	RNA_def_property_ui_text(prop, "Clear", "Clear Images before baking");
	RNA_def_property_update(prop, NC_SCENE | ND_RENDER_OPTIONS, NULL);

	prop = RNA_def_property(srna, "bake_margin", PROP_INT, PROP_PIXEL);
	RNA_def_property_int_sdna(prop, NULL, "bake_filter");
	RNA_def_property_range(prop, 0, 64);
	RNA_def_property_ui_text(prop, "Margin",
	                         "Extends the baked result as a post process filter");
	RNA_def_property_update(prop, NC_SCENE | ND_RENDER_OPTIONS, NULL);

	prop = RNA_def_property(srna, "bake_bias", PROP_FLOAT, PROP_NONE);
	RNA_def_property_float_sdna(prop, NULL, "bake_biasdist");
	RNA_def_property_range(prop, 0.0, 1000.0);
	RNA_def_property_ui_text(prop, "Bias", "Bias towards faces further away from the object (in blender units)");
	RNA_def_property_update(prop, NC_SCENE | ND_RENDER_OPTIONS, NULL);

	prop = RNA_def_property(srna, "use_bake_multires", PROP_BOOLEAN, PROP_NONE);
	RNA_def_property_boolean_sdna(prop, NULL, "bake_flag", R_BAKE_MULTIRES);
	RNA_def_property_ui_text(prop, "Bake from Multires", "Bake directly from multires object");
	RNA_def_property_update(prop, NC_SCENE | ND_RENDER_OPTIONS, NULL);

	prop = RNA_def_property(srna, "use_bake_lores_mesh", PROP_BOOLEAN, PROP_NONE);
	RNA_def_property_boolean_sdna(prop, NULL, "bake_flag", R_BAKE_LORES_MESH);
	RNA_def_property_ui_text(prop, "Low Resolution Mesh",
	                         "Calculate heights against unsubdivided low resolution mesh");
	RNA_def_property_update(prop, NC_SCENE | ND_RENDER_OPTIONS, NULL);

	prop = RNA_def_property(srna, "bake_samples", PROP_INT, PROP_NONE);
	RNA_def_property_int_sdna(prop, NULL, "bake_samples");
	RNA_def_property_range(prop, 64, 1024);
	RNA_def_property_int_default(prop, 256);
	RNA_def_property_ui_text(prop, "Samples", "Number of samples used for ambient occlusion baking from multires");
	RNA_def_property_update(prop, NC_SCENE | ND_RENDER_OPTIONS, NULL);

	prop = RNA_def_property(srna, "use_bake_user_scale", PROP_BOOLEAN, PROP_NONE);
	RNA_def_property_boolean_sdna(prop, NULL, "bake_flag", R_BAKE_USERSCALE);
	RNA_def_property_ui_text(prop, "User scale", "Use a user scale for the derivative map");

	prop = RNA_def_property(srna, "bake_user_scale", PROP_FLOAT, PROP_NONE);
	RNA_def_property_float_sdna(prop, NULL, "bake_user_scale");
	RNA_def_property_range(prop, 0.0, 1000.0);
	RNA_def_property_ui_text(prop, "Scale",
	                         "Instead of automatically normalizing to 0..1, "
	                         "apply a user scale to the derivative map");

	/* stamp */

	prop = RNA_def_property(srna, "use_stamp_time", PROP_BOOLEAN, PROP_NONE);
	RNA_def_property_boolean_sdna(prop, NULL, "stamp", R_STAMP_TIME);
	RNA_def_property_ui_text(prop, "Stamp Time",
	                         "Include the rendered frame timecode as HH:MM:SS.FF in image metadata");
	RNA_def_property_update(prop, NC_SCENE | ND_RENDER_OPTIONS, NULL);

	prop = RNA_def_property(srna, "use_stamp_date", PROP_BOOLEAN, PROP_NONE);
	RNA_def_property_boolean_sdna(prop, NULL, "stamp", R_STAMP_DATE);
	RNA_def_property_ui_text(prop, "Stamp Date", "Include the current date in image/video metadata");
	RNA_def_property_update(prop, NC_SCENE | ND_RENDER_OPTIONS, NULL);

	prop = RNA_def_property(srna, "use_stamp_frame", PROP_BOOLEAN, PROP_NONE);
	RNA_def_property_boolean_sdna(prop, NULL, "stamp", R_STAMP_FRAME);
	RNA_def_property_ui_text(prop, "Stamp Frame", "Include the frame number in image metadata");
	RNA_def_property_update(prop, NC_SCENE | ND_RENDER_OPTIONS, NULL);

	prop = RNA_def_property(srna, "use_stamp_frame_range", PROP_BOOLEAN, PROP_NONE);
	RNA_def_property_boolean_sdna(prop, NULL, "stamp", R_STAMP_FRAME_RANGE);
	RNA_def_property_ui_text(prop, "Stamp Frame", "Include the rendered frame range in image/video metadata");
	RNA_def_property_update(prop, NC_SCENE | ND_RENDER_OPTIONS, NULL);

	prop = RNA_def_property(srna, "use_stamp_camera", PROP_BOOLEAN, PROP_NONE);
	RNA_def_property_boolean_sdna(prop, NULL, "stamp", R_STAMP_CAMERA);
	RNA_def_property_ui_text(prop, "Stamp Camera", "Include the name of the active camera in image metadata");
	RNA_def_property_update(prop, NC_SCENE | ND_RENDER_OPTIONS, NULL);

	prop = RNA_def_property(srna, "use_stamp_lens", PROP_BOOLEAN, PROP_NONE);
	RNA_def_property_boolean_sdna(prop, NULL, "stamp", R_STAMP_CAMERALENS);
	RNA_def_property_ui_text(prop, "Stamp Lens", "Include the active camera's lens in image metadata");
	RNA_def_property_update(prop, NC_SCENE | ND_RENDER_OPTIONS, NULL);

	prop = RNA_def_property(srna, "use_stamp_scene", PROP_BOOLEAN, PROP_NONE);
	RNA_def_property_boolean_sdna(prop, NULL, "stamp", R_STAMP_SCENE);
	RNA_def_property_ui_text(prop, "Stamp Scene", "Include the name of the active scene in image/video metadata");
	RNA_def_property_update(prop, NC_SCENE | ND_RENDER_OPTIONS, NULL);

	prop = RNA_def_property(srna, "use_stamp_note", PROP_BOOLEAN, PROP_NONE);
	RNA_def_property_boolean_sdna(prop, NULL, "stamp", R_STAMP_NOTE);
	RNA_def_property_ui_text(prop, "Stamp Note", "Include a custom note in image/video metadata");
	RNA_def_property_update(prop, NC_SCENE | ND_RENDER_OPTIONS, NULL);

	prop = RNA_def_property(srna, "use_stamp_marker", PROP_BOOLEAN, PROP_NONE);
	RNA_def_property_boolean_sdna(prop, NULL, "stamp", R_STAMP_MARKER);
	RNA_def_property_ui_text(prop, "Stamp Marker", "Include the name of the last marker in image metadata");
	RNA_def_property_update(prop, NC_SCENE | ND_RENDER_OPTIONS, NULL);

	prop = RNA_def_property(srna, "use_stamp_filename", PROP_BOOLEAN, PROP_NONE);
	RNA_def_property_boolean_sdna(prop, NULL, "stamp", R_STAMP_FILENAME);
	RNA_def_property_ui_text(prop, "Stamp Filename", "Include the .blend filename in image/video metadata");
	RNA_def_property_update(prop, NC_SCENE | ND_RENDER_OPTIONS, NULL);

	prop = RNA_def_property(srna, "use_stamp_sequencer_strip", PROP_BOOLEAN, PROP_NONE);
	RNA_def_property_boolean_sdna(prop, NULL, "stamp", R_STAMP_SEQSTRIP);
	RNA_def_property_ui_text(prop, "Stamp Sequence Strip",
	                         "Include the name of the foreground sequence strip in image metadata");
	RNA_def_property_update(prop, NC_SCENE | ND_RENDER_OPTIONS, NULL);

	prop = RNA_def_property(srna, "use_stamp_render_time", PROP_BOOLEAN, PROP_NONE);
	RNA_def_property_boolean_sdna(prop, NULL, "stamp", R_STAMP_RENDERTIME);
	RNA_def_property_ui_text(prop, "Stamp Render Time", "Include the render time in image metadata");
	RNA_def_property_update(prop, NC_SCENE | ND_RENDER_OPTIONS, NULL);

	prop = RNA_def_property(srna, "stamp_note_text", PROP_STRING, PROP_NONE);
	RNA_def_property_string_sdna(prop, NULL, "stamp_udata");
	RNA_def_property_ui_text(prop, "Stamp Note Text", "Custom text to appear in the stamp note");
	RNA_def_property_update(prop, NC_SCENE | ND_RENDER_OPTIONS, NULL);

	prop = RNA_def_property(srna, "use_stamp", PROP_BOOLEAN, PROP_NONE);
	RNA_def_property_boolean_sdna(prop, NULL, "stamp", R_STAMP_DRAW);
	RNA_def_property_ui_text(prop, "Stamp Output", "Render the stamp info text in the rendered image");
	RNA_def_property_update(prop, NC_SCENE | ND_RENDER_OPTIONS, NULL);

	prop = RNA_def_property(srna, "use_stamp_labels", PROP_BOOLEAN, PROP_NONE);
	RNA_def_property_boolean_negative_sdna(prop, NULL, "stamp", R_STAMP_HIDE_LABELS);
	RNA_def_property_ui_text(prop, "Stamp Labels", "Draw stamp labels (\"Camera\" in front of camera name, etc.)");
	RNA_def_property_update(prop, NC_SCENE | ND_RENDER_OPTIONS, NULL);

	prop = RNA_def_property(srna, "use_stamp_strip_meta", PROP_BOOLEAN, PROP_NONE);
	RNA_def_property_boolean_sdna(prop, NULL, "stamp", R_STAMP_STRIPMETA);
	RNA_def_property_ui_text(prop, "Strip Metadata", "Use metadata from the strips in the sequencer");
	RNA_def_property_update(prop, NC_SCENE | ND_RENDER_OPTIONS, NULL);

	prop = RNA_def_property(srna, "use_stamp_memory", PROP_BOOLEAN, PROP_NONE);
	RNA_def_property_boolean_sdna(prop, NULL, "stamp", R_STAMP_MEMORY);
	RNA_def_property_ui_text(prop, "Stamp Peak Memory", "Include the peak memory usage in image metadata");
	RNA_def_property_update(prop, NC_SCENE | ND_RENDER_OPTIONS, NULL);

	prop = RNA_def_property(srna, "stamp_font_size", PROP_INT, PROP_NONE);
	RNA_def_property_int_sdna(prop, NULL, "stamp_font_id");
	RNA_def_property_range(prop, 8, 64);
	RNA_def_property_ui_text(prop, "Font Size", "Size of the font used when rendering stamp text");
	RNA_def_property_update(prop, NC_SCENE | ND_RENDER_OPTIONS, NULL);

	prop = RNA_def_property(srna, "stamp_foreground", PROP_FLOAT, PROP_COLOR);
	RNA_def_property_float_sdna(prop, NULL, "fg_stamp");
	RNA_def_property_array(prop, 4);
	RNA_def_property_range(prop, 0.0, 1.0);
	RNA_def_property_ui_text(prop, "Text Color", "Color to use for stamp text");
	RNA_def_property_update(prop, NC_SCENE | ND_RENDER_OPTIONS, NULL);

	prop = RNA_def_property(srna, "stamp_background", PROP_FLOAT, PROP_COLOR);
	RNA_def_property_float_sdna(prop, NULL, "bg_stamp");
	RNA_def_property_array(prop, 4);
	RNA_def_property_range(prop, 0.0, 1.0);
	RNA_def_property_ui_text(prop, "Background", "Color to use behind stamp text");
	RNA_def_property_update(prop, NC_SCENE | ND_RENDER_OPTIONS, NULL);

	/* sequencer draw options */

#if 0  /* see R_SEQ_GL_REND comment */
	prop = RNA_def_property(srna, "use_sequencer_gl_render", PROP_BOOLEAN, PROP_NONE);
	RNA_def_property_boolean_sdna(prop, NULL, "seq_flag", R_SEQ_GL_REND);
	RNA_def_property_ui_text(prop, "Sequencer OpenGL", "");
#endif

	prop = RNA_def_property(srna, "sequencer_gl_preview", PROP_ENUM, PROP_NONE);
	RNA_def_property_enum_sdna(prop, NULL, "seq_prev_type");
	RNA_def_property_enum_items(prop, rna_enum_shading_type_items);
	RNA_def_property_ui_text(prop, "Sequencer Preview Shading", "Method to draw in the sequencer view");
	RNA_def_property_update(prop, NC_SCENE | ND_SEQUENCER, "rna_SceneSequencer_update");

#if 0  /* UNUSED, see R_SEQ_GL_REND comment */
	prop = RNA_def_property(srna, "sequencer_gl_render", PROP_ENUM, PROP_NONE);
	RNA_def_property_enum_sdna(prop, NULL, "seq_rend_type");
	RNA_def_property_enum_items(prop, rna_enum_shading_type_items);
	/* XXX Label and tooltips are obviously wrong! */
	RNA_def_property_ui_text(prop, "Sequencer Preview Shading", "Method to draw in the sequencer view");
#endif

	prop = RNA_def_property(srna, "use_sequencer_gl_textured_solid", PROP_BOOLEAN, PROP_NONE);
	RNA_def_property_boolean_sdna(prop, NULL, "seq_flag", R_SEQ_SOLID_TEX);
	RNA_def_property_ui_text(prop, "Textured Solid", "Draw face-assigned textures in solid draw method");
	RNA_def_property_update(prop, NC_SCENE | ND_SEQUENCER, "rna_SceneSequencer_update");

	prop = RNA_def_property(srna, "use_sequencer_gl_dof", PROP_BOOLEAN, PROP_NONE);
	RNA_def_property_boolean_sdna(prop, NULL, "seq_flag", R_SEQ_CAMERA_DOF);
	RNA_def_property_ui_text(prop, "Depth of Field", "Use depth of field using the values from scene strip active camera");
	RNA_def_property_update(prop, NC_SCENE | ND_SEQUENCER, "rna_SceneSequencer_update");

	prop = RNA_def_property(srna, "use_single_layer", PROP_BOOLEAN, PROP_NONE);
	RNA_def_property_boolean_sdna(prop, NULL, "scemode", R_SINGLE_LAYER);
	RNA_def_property_ui_text(prop, "Render Single Layer", "Only render the active layer. Only affects rendering from the interface, ignored for rendering from command line");
	RNA_def_property_clear_flag(prop, PROP_ANIMATABLE);
	RNA_def_property_update(prop, NC_SCENE | ND_RENDER_OPTIONS, NULL);

	/* views (stereoscopy et al) */
	prop = RNA_def_property(srna, "views", PROP_COLLECTION, PROP_NONE);
	RNA_def_property_struct_type(prop, "SceneRenderView");
	RNA_def_property_ui_text(prop, "Render Views", "");
	rna_def_render_views(brna, prop);

	prop = RNA_def_property(srna, "stereo_views", PROP_COLLECTION, PROP_NONE);
	RNA_def_property_collection_sdna(prop, NULL, "views", NULL);
	RNA_def_property_collection_funcs(prop, "rna_RenderSettings_stereoViews_begin", "rna_iterator_listbase_next",
	                                        "rna_iterator_listbase_end", "rna_iterator_listbase_get",
	                                        NULL, NULL, NULL, NULL);
	RNA_def_property_struct_type(prop, "SceneRenderView");
	RNA_def_property_ui_text(prop, "Render Views", "");

	prop = RNA_def_property(srna, "use_multiview", PROP_BOOLEAN, PROP_NONE);
	RNA_def_property_boolean_sdna(prop, NULL, "scemode", R_MULTIVIEW);
	RNA_def_property_ui_text(prop, "Multiple Views", "Use multiple views in the scene");
	RNA_def_property_update(prop, NC_WINDOW, NULL);

	prop = RNA_def_property(srna, "views_format", PROP_ENUM, PROP_NONE);
	RNA_def_property_enum_items(prop, views_format_items);
	RNA_def_property_clear_flag(prop, PROP_ANIMATABLE);
	RNA_def_property_ui_text(prop, "Setup Stereo Mode", "");
	RNA_def_property_enum_funcs(prop, NULL, "rna_RenderSettings_views_format_set", NULL);
	RNA_def_property_update(prop, NC_SPACE | ND_SPACE_VIEW3D, NULL);

	/* engine */
	prop = RNA_def_property(srna, "engine", PROP_ENUM, PROP_NONE);
	RNA_def_property_enum_items(prop, engine_items);
	RNA_def_property_enum_funcs(prop, "rna_RenderSettings_engine_get", "rna_RenderSettings_engine_set",
	                            "rna_RenderSettings_engine_itemf");
	RNA_def_property_clear_flag(prop, PROP_ANIMATABLE);
	RNA_def_property_ui_text(prop, "Engine", "Engine to use for rendering");
	RNA_def_property_update(prop, NC_WINDOW, "rna_RenderSettings_engine_update");

	prop = RNA_def_property(srna, "has_multiple_engines", PROP_BOOLEAN, PROP_NONE);
	RNA_def_property_boolean_funcs(prop, "rna_RenderSettings_multiple_engines_get", NULL);
	RNA_def_property_clear_flag(prop, PROP_EDITABLE);
	RNA_def_property_ui_text(prop, "Multiple Engines", "More than one rendering engine is available");

	prop = RNA_def_property(srna, "use_spherical_stereo", PROP_BOOLEAN, PROP_NONE);
	RNA_def_property_boolean_funcs(prop, "rna_RenderSettings_use_spherical_stereo_get", NULL);
	RNA_def_property_clear_flag(prop, PROP_EDITABLE);
	RNA_def_property_ui_text(prop, "Use Spherical Stereo", "Active render engine supports spherical stereo rendering");

	/* simplify */
	prop = RNA_def_property(srna, "use_simplify", PROP_BOOLEAN, PROP_NONE);
	RNA_def_property_boolean_sdna(prop, NULL, "mode", R_SIMPLIFY);
	RNA_def_property_ui_text(prop, "Use Simplify", "Enable simplification of scene for quicker preview renders");
	RNA_def_property_update(prop, 0, "rna_Scene_use_simplify_update");

	prop = RNA_def_property(srna, "simplify_subdivision", PROP_INT, PROP_UNSIGNED);
	RNA_def_property_int_sdna(prop, NULL, "simplify_subsurf");
	RNA_def_property_ui_range(prop, 0, 6, 1, -1);
	RNA_def_property_ui_text(prop, "Simplify Subdivision", "Global maximum subdivision level");
	RNA_def_property_update(prop, 0, "rna_Scene_simplify_update");

	prop = RNA_def_property(srna, "simplify_child_particles", PROP_FLOAT, PROP_FACTOR);
	RNA_def_property_float_sdna(prop, NULL, "simplify_particles");
	RNA_def_property_ui_text(prop, "Simplify Child Particles", "Global child particles percentage");
	RNA_def_property_update(prop, 0, "rna_Scene_simplify_update");

	prop = RNA_def_property(srna, "simplify_subdivision_render", PROP_INT, PROP_UNSIGNED);
	RNA_def_property_int_sdna(prop, NULL, "simplify_subsurf_render");
	RNA_def_property_ui_range(prop, 0, 6, 1, -1);
	RNA_def_property_ui_text(prop, "Simplify Subdivision", "Global maximum subdivision level during rendering");
	RNA_def_property_update(prop, 0, "rna_Scene_simplify_update");

	prop = RNA_def_property(srna, "simplify_child_particles_render", PROP_FLOAT, PROP_FACTOR);
	RNA_def_property_float_sdna(prop, NULL, "simplify_particles_render");
	RNA_def_property_ui_text(prop, "Simplify Child Particles", "Global child particles percentage during rendering");
	RNA_def_property_update(prop, 0, "rna_Scene_simplify_update");

	/* Grease Pencil - Simplify Options */
	prop = RNA_def_property(srna, "simplify_gpencil", PROP_BOOLEAN, PROP_NONE);
	RNA_def_property_boolean_sdna(prop, NULL, "simplify_gpencil", SIMPLIFY_GPENCIL_ENABLE);
	RNA_def_property_ui_text(prop, "Simplify", "Simplify Grease Pencil drawing");
	RNA_def_property_update(prop, NC_GPENCIL | ND_DATA, "rna_GPencil_update");

	prop = RNA_def_property(srna, "simplify_gpencil_onplay", PROP_BOOLEAN, PROP_NONE);
	RNA_def_property_boolean_sdna(prop, NULL, "simplify_gpencil", SIMPLIFY_GPENCIL_ON_PLAY);
	RNA_def_property_ui_text(prop, "Simplify Playback", "Simplify Grease Pencil only during animation playback");
	RNA_def_property_update(prop, NC_GPENCIL | ND_DATA, "rna_GPencil_update");

	prop = RNA_def_property(srna, "simplify_gpencil_view_fill", PROP_BOOLEAN, PROP_NONE);
	RNA_def_property_boolean_sdna(prop, NULL, "simplify_gpencil", SIMPLIFY_GPENCIL_FILL);
	RNA_def_property_ui_text(prop, "Disable Fill", "Disable fill strokes in the viewport");
	RNA_def_property_update(prop, NC_GPENCIL | ND_DATA, "rna_GPencil_update");

	prop = RNA_def_property(srna, "simplify_gpencil_remove_lines", PROP_BOOLEAN, PROP_NONE);
	RNA_def_property_boolean_sdna(prop, NULL, "simplify_gpencil", SIMPLIFY_GPENCIL_REMOVE_FILL_LINE);
	RNA_def_property_ui_text(prop, "Disable Lines", "Disable external lines of fill strokes");
	RNA_def_property_update(prop, NC_GPENCIL | ND_DATA, "rna_GPencil_update");

	prop = RNA_def_property(srna, "simplify_gpencil_view_modifier", PROP_BOOLEAN, PROP_NONE);
	RNA_def_property_boolean_sdna(prop, NULL, "simplify_gpencil", SIMPLIFY_GPENCIL_MODIFIER);
	RNA_def_property_ui_text(prop, "Disable Modifiers", "Do not apply modifiers in the viewport");
	RNA_def_property_update(prop, NC_GPENCIL | ND_DATA, "rna_GPencil_update");

	prop = RNA_def_property(srna, "simplify_gpencil_shader_fx", PROP_BOOLEAN, PROP_NONE);
	RNA_def_property_boolean_sdna(prop, NULL, "simplify_gpencil", SIMPLIFY_GPENCIL_FX);
	RNA_def_property_ui_text(prop, "Simplify Shaders", "Do not apply shader fx");
	RNA_def_property_update(prop, NC_GPENCIL | ND_DATA, "rna_GPencil_update");

	/* persistent data */
	prop = RNA_def_property(srna, "use_persistent_data", PROP_BOOLEAN, PROP_NONE);
	RNA_def_property_boolean_sdna(prop, NULL, "mode", R_PERSISTENT_DATA);
	RNA_def_property_ui_text(prop, "Persistent Data", "Keep render data around for faster re-renders");
	RNA_def_property_update(prop, 0, "rna_Scene_use_persistent_data_update");

	/* Freestyle line thickness options */
	prop = RNA_def_property(srna, "line_thickness_mode", PROP_ENUM, PROP_NONE);
	RNA_def_property_enum_sdna(prop, NULL, "line_thickness_mode");
	RNA_def_property_enum_items(prop, freestyle_thickness_items);
	RNA_def_property_ui_text(prop, "Line Thickness Mode", "Line thickness mode for Freestyle line drawing");
	RNA_def_property_update(prop, NC_SCENE | ND_RENDER_OPTIONS, "rna_Scene_freestyle_update");

	prop = RNA_def_property(srna, "line_thickness", PROP_FLOAT, PROP_PIXEL);
	RNA_def_property_float_sdna(prop, NULL, "unit_line_thickness");
	RNA_def_property_range(prop, 0.f, 10000.f);
	RNA_def_property_ui_text(prop, "Line Thickness", "Line thickness in pixels");
	RNA_def_property_update(prop, NC_SCENE | ND_RENDER_OPTIONS, "rna_Scene_freestyle_update");

	/* Bake Settings */
	prop = RNA_def_property(srna, "bake", PROP_POINTER, PROP_NONE);
	RNA_def_property_flag(prop, PROP_NEVER_NULL);
	RNA_def_property_pointer_sdna(prop, NULL, "bake");
	RNA_def_property_struct_type(prop, "BakeSettings");
	RNA_def_property_ui_text(prop, "Bake Data", "");

	/* Nestled Data  */
	/* *** Non-Animated *** */
	RNA_define_animate_sdna(false);
	rna_def_bake_data(brna);
	RNA_define_animate_sdna(true);

	/* *** Animated *** */

	/* Scene API */
	RNA_api_scene_render(srna);
}

/* scene.objects */
static void rna_def_scene_objects(BlenderRNA *brna, PropertyRNA *cprop)
{
	StructRNA *srna;

	RNA_def_property_srna(cprop, "SceneObjects");
	srna = RNA_def_struct(brna, "SceneObjects", NULL);
	RNA_def_struct_sdna(srna, "Scene");
	RNA_def_struct_ui_text(srna, "Scene Objects", "All the of scene objects");
}

/* scene.timeline_markers */
static void rna_def_timeline_markers(BlenderRNA *brna, PropertyRNA *cprop)
{
	StructRNA *srna;

	FunctionRNA *func;
	PropertyRNA *parm;

	RNA_def_property_srna(cprop, "TimelineMarkers");
	srna = RNA_def_struct(brna, "TimelineMarkers", NULL);
	RNA_def_struct_sdna(srna, "Scene");
	RNA_def_struct_ui_text(srna, "Timeline Markers", "Collection of timeline markers");

	func = RNA_def_function(srna, "new", "rna_TimeLine_add");
	RNA_def_function_ui_description(func, "Add a keyframe to the curve");
	parm = RNA_def_string(func, "name", "Marker", 0, "", "New name for the marker (not unique)");
	RNA_def_parameter_flags(parm, 0, PARM_REQUIRED);
	parm = RNA_def_int(func, "frame", 1, -MAXFRAME, MAXFRAME, "", "The frame for the new marker", -MAXFRAME, MAXFRAME);
	parm = RNA_def_pointer(func, "marker", "TimelineMarker", "", "Newly created timeline marker");
	RNA_def_function_return(func, parm);


	func = RNA_def_function(srna, "remove", "rna_TimeLine_remove");
	RNA_def_function_ui_description(func, "Remove a timeline marker");
	RNA_def_function_flag(func, FUNC_USE_REPORTS);
	parm = RNA_def_pointer(func, "marker", "TimelineMarker", "", "Timeline marker to remove");
	RNA_def_parameter_flags(parm, PROP_NEVER_NULL, PARM_REQUIRED | PARM_RNAPTR);
	RNA_def_parameter_clear_flags(parm, PROP_THICK_WRAP, 0);

	func = RNA_def_function(srna, "clear", "rna_TimeLine_clear");
	RNA_def_function_ui_description(func, "Remove all timeline markers");
}

/* scene.keying_sets */
static void rna_def_scene_keying_sets(BlenderRNA *brna, PropertyRNA *cprop)
{
	StructRNA *srna;
	PropertyRNA *prop;

	FunctionRNA *func;
	PropertyRNA *parm;

	RNA_def_property_srna(cprop, "KeyingSets");
	srna = RNA_def_struct(brna, "KeyingSets", NULL);
	RNA_def_struct_sdna(srna, "Scene");
	RNA_def_struct_ui_text(srna, "Keying Sets", "Scene keying sets");

	/* Add Keying Set */
	func = RNA_def_function(srna, "new", "rna_Scene_keying_set_new");
	RNA_def_function_ui_description(func, "Add a new Keying Set to Scene");
	RNA_def_function_flag(func, FUNC_USE_REPORTS);
	/* name */
	RNA_def_string(func, "idname", "KeyingSet", 64, "IDName", "Internal identifier of Keying Set");
	RNA_def_string(func, "name", "KeyingSet", 64, "Name", "User visible name of Keying Set");
	/* returns the new KeyingSet */
	parm = RNA_def_pointer(func, "keyingset", "KeyingSet", "", "Newly created Keying Set");
	RNA_def_function_return(func, parm);

	prop = RNA_def_property(srna, "active", PROP_POINTER, PROP_NONE);
	RNA_def_property_struct_type(prop, "KeyingSet");
	RNA_def_property_flag(prop, PROP_EDITABLE);
	RNA_def_property_pointer_funcs(prop, "rna_Scene_active_keying_set_get",
	                               "rna_Scene_active_keying_set_set", NULL, NULL);
	RNA_def_property_ui_text(prop, "Active Keying Set", "Active Keying Set used to insert/delete keyframes");
	RNA_def_property_update(prop, NC_SCENE | ND_KEYINGSET, NULL);

	prop = RNA_def_property(srna, "active_index", PROP_INT, PROP_NONE);
	RNA_def_property_int_sdna(prop, NULL, "active_keyingset");
	RNA_def_property_int_funcs(prop, "rna_Scene_active_keying_set_index_get",
	                           "rna_Scene_active_keying_set_index_set", NULL);
	RNA_def_property_ui_text(prop, "Active Keying Set Index",
	                         "Current Keying Set index (negative for 'builtin' and positive for 'absolute')");
	RNA_def_property_update(prop, NC_SCENE | ND_KEYINGSET, NULL);
}

static void rna_def_scene_keying_sets_all(BlenderRNA *brna, PropertyRNA *cprop)
{
	StructRNA *srna;
	PropertyRNA *prop;

	RNA_def_property_srna(cprop, "KeyingSetsAll");
	srna = RNA_def_struct(brna, "KeyingSetsAll", NULL);
	RNA_def_struct_sdna(srna, "Scene");
	RNA_def_struct_ui_text(srna, "Keying Sets All", "All available keying sets");

	/* NOTE: no add/remove available here, without screwing up this amalgamated list... */

	prop = RNA_def_property(srna, "active", PROP_POINTER, PROP_NONE);
	RNA_def_property_struct_type(prop, "KeyingSet");
	RNA_def_property_flag(prop, PROP_EDITABLE);
	RNA_def_property_pointer_funcs(prop, "rna_Scene_active_keying_set_get",
	                               "rna_Scene_active_keying_set_set", NULL, NULL);
	RNA_def_property_ui_text(prop, "Active Keying Set", "Active Keying Set used to insert/delete keyframes");
	RNA_def_property_update(prop, NC_SCENE | ND_KEYINGSET, NULL);

	prop = RNA_def_property(srna, "active_index", PROP_INT, PROP_NONE);
	RNA_def_property_int_sdna(prop, NULL, "active_keyingset");
	RNA_def_property_int_funcs(prop, "rna_Scene_active_keying_set_index_get",
	                           "rna_Scene_active_keying_set_index_set", NULL);
	RNA_def_property_ui_text(prop, "Active Keying Set Index",
	                         "Current Keying Set index (negative for 'builtin' and positive for 'absolute')");
	RNA_def_property_update(prop, NC_SCENE | ND_KEYINGSET, NULL);
}

/* Runtime property, used to remember uv indices, used only in UV stitch for now.
 */
static void rna_def_selected_uv_element(BlenderRNA *brna)
{
	StructRNA *srna;
	PropertyRNA *prop;

	srna = RNA_def_struct(brna, "SelectedUvElement", "PropertyGroup");
	RNA_def_struct_ui_text(srna, "Selected UV Element", "");

	/* store the index to the UV element selected */
	prop = RNA_def_property(srna, "element_index", PROP_INT, PROP_UNSIGNED);
	RNA_def_property_flag(prop, PROP_IDPROPERTY);
	RNA_def_property_ui_text(prop, "Element Index", "");

	prop = RNA_def_property(srna, "face_index", PROP_INT, PROP_UNSIGNED);
	RNA_def_property_flag(prop, PROP_IDPROPERTY);
	RNA_def_property_ui_text(prop, "Face Index", "");
}

static void rna_def_display_safe_areas(BlenderRNA *brna)
{
	StructRNA *srna;
	PropertyRNA *prop;

	static float default_title[2] = {0.035f, 0.035f};
	static float default_action[2] = {0.1f, 0.05f};

	static float default_title_center[2] = {0.175f, 0.05f};
	static float default_action_center[2] = {0.15f, 0.05f};

	srna = RNA_def_struct(brna, "DisplaySafeAreas", NULL);
	RNA_def_struct_ui_text(srna, "Safe Areas", "Safe Areas used in 3D view and the VSE");
	RNA_def_struct_sdna(srna, "DisplaySafeAreas");

	/* SAFE AREAS */
	prop = RNA_def_property(srna, "title", PROP_FLOAT, PROP_XYZ);
	RNA_def_property_float_sdna(prop, NULL, "title");
	RNA_def_property_array(prop, 2);
	RNA_def_property_range(prop, 0.0f, 1.0f);
	RNA_def_property_float_array_default(prop, default_title);
	RNA_def_property_ui_text(prop, "Title Safe Margins", "Safe area for text and graphics");
	RNA_def_property_update(prop, NC_SCENE | ND_DRAW_RENDER_VIEWPORT, NULL);

	prop = RNA_def_property(srna, "action", PROP_FLOAT, PROP_XYZ);
	RNA_def_property_float_sdna(prop, NULL, "action");
	RNA_def_property_array(prop, 2);
	RNA_def_property_float_array_default(prop, default_action);
	RNA_def_property_range(prop, 0.0f, 1.0f);
	RNA_def_property_ui_text(prop, "Action Safe Margins", "Safe area for general elements");
	RNA_def_property_update(prop, NC_SCENE | ND_DRAW_RENDER_VIEWPORT, NULL);

	prop = RNA_def_property(srna, "title_center", PROP_FLOAT, PROP_XYZ);
	RNA_def_property_float_sdna(prop, NULL, "title_center");
	RNA_def_property_array(prop, 2);
	RNA_def_property_float_array_default(prop, default_title_center);
	RNA_def_property_range(prop, 0.0f, 1.0f);
	RNA_def_property_ui_text(prop, "Center Title Safe Margins", "Safe area for text and graphics in a different aspect ratio");
	RNA_def_property_update(prop, NC_SCENE | ND_DRAW_RENDER_VIEWPORT, NULL);

	prop = RNA_def_property(srna, "action_center", PROP_FLOAT, PROP_XYZ);
	RNA_def_property_float_sdna(prop, NULL, "action_center");
	RNA_def_property_array(prop, 2);
	RNA_def_property_float_array_default(prop, default_action_center);
	RNA_def_property_range(prop, 0.0f, 1.0f);
	RNA_def_property_ui_text(prop, "Center Action Safe Margins", "Safe area for general elements in a different aspect ratio");
	RNA_def_property_update(prop, NC_SCENE | ND_DRAW_RENDER_VIEWPORT, NULL);
}

static void rna_def_scene_display(BlenderRNA *brna)
{
	StructRNA *srna;
	PropertyRNA *prop;

	static float default_light_direction[3] = {-M_SQRT1_3, -M_SQRT1_3, M_SQRT1_3};

	srna = RNA_def_struct(brna, "SceneDisplay", NULL);
	RNA_def_struct_ui_text(srna, "Scene Display", "Scene display settings for 3d viewport");
	RNA_def_struct_sdna(srna, "SceneDisplay");

	prop = RNA_def_property(srna, "light_direction", PROP_FLOAT, PROP_DIRECTION);
	RNA_def_property_float_sdna(prop, NULL, "light_direction");
	RNA_def_property_clear_flag(prop, PROP_ANIMATABLE);
	RNA_def_property_array(prop, 3);
	RNA_def_property_float_array_default(prop, default_light_direction);
	RNA_def_property_ui_text(prop, "Light Direction", "Direction of the light for shadows and highlights");
	RNA_def_property_update(prop, NC_SCENE | NA_EDITED, "rna_Scene_set_update");

	prop = RNA_def_property(srna, "shadow_shift", PROP_FLOAT, PROP_ANGLE);
	RNA_def_property_float_sdna(prop, NULL, "shadow_shift");
	RNA_def_property_float_default(prop, 0.1);
	RNA_def_property_ui_text(prop, "Shadow Shift", "Shadow termination angle");
	RNA_def_property_range(prop, 0.0f, 1.0f);
	RNA_def_property_ui_range(prop, 0.00f, 1.0f, 1, 2);
	RNA_def_property_clear_flag(prop, PROP_ANIMATABLE);
	RNA_def_property_update(prop, NC_SCENE | NA_EDITED, "rna_Scene_set_update");

	prop = RNA_def_property(srna, "matcap_ssao_distance", PROP_FLOAT, PROP_NONE);
	RNA_def_property_float_default(prop, 0.2f);
	RNA_def_property_ui_text(prop, "Distance", "Distance of object that contribute to the Cavity/Edge effect");
	RNA_def_property_range(prop, 0.0f, 100000.0f);
	RNA_def_property_ui_range(prop, 0.0f, 100.0f, 1, 3);

	prop = RNA_def_property(srna, "matcap_ssao_attenuation", PROP_FLOAT, PROP_NONE);
	RNA_def_property_float_default(prop, 1.0f);
	RNA_def_property_ui_text(prop, "Attenuation", "Attenuation constant");
	RNA_def_property_range(prop, 1.0f, 100000.0f);
	RNA_def_property_ui_range(prop, 1.0f, 100.0f, 1, 3);

	prop = RNA_def_property(srna, "matcap_ssao_samples", PROP_INT, PROP_NONE);
	RNA_def_property_int_default(prop, 16);
	RNA_def_property_ui_text(prop, "Samples", "Number of samples");
	RNA_def_property_range(prop, 1, 500);

	/* OpenGL render engine settings. */
	prop = RNA_def_property(srna, "shading", PROP_POINTER, PROP_NONE);
	RNA_def_property_ui_text(prop, "Shading Settings", "Shading settings for OpenGL render engine");
}

static void rna_def_scene_eevee(BlenderRNA *brna)
{
	StructRNA *srna;
	PropertyRNA *prop;

	static const  EnumPropertyItem eevee_shadow_method_items[] = {
		{SHADOW_ESM, "ESM", 0, "ESM", "Exponential Shadow Mapping"},
		{SHADOW_VSM, "VSM", 0, "VSM", "Variance Shadow Mapping"},
		{0, NULL, 0, NULL, NULL}
	};

	static const EnumPropertyItem eevee_shadow_size_items[] = {
		{64, "64", 0, "64px", ""},
		{128, "128", 0, "128px", ""},
		{256, "256", 0, "256px", ""},
		{512, "512", 0, "512px", ""},
		{1024, "1024", 0, "1024px", ""},
		{2048, "2048", 0, "2048px", ""},
		{4096, "4096", 0, "4096px", ""},
		{0, NULL, 0, NULL, NULL}
	};

	static const EnumPropertyItem eevee_gi_visibility_size_items[] = {
		{8, "8", 0, "8px", ""},
		{16, "16", 0, "16px", ""},
		{32, "32", 0, "32px", ""},
		{64, "64", 0, "64px", ""},
		{0, NULL, 0, NULL, NULL}
	};

	static const EnumPropertyItem eevee_volumetric_tile_size_items[] = {
		{2, "2", 0, "2px", ""},
		{4, "4", 0, "4px", ""},
		{8, "8", 0, "8px", ""},
		{16, "16", 0, "16px", ""},
		{0, NULL, 0, NULL, NULL}
	};

	static float default_bloom_color[3] = {1.0f, 1.0f, 1.0f};

	srna = RNA_def_struct(brna, "SceneEEVEE", NULL);
	RNA_def_struct_path_func(srna, "rna_SceneEEVEE_path");
	RNA_def_struct_ui_text(srna, "Scene Display", "Scene display settings for 3d viewport");

	/* Indirect Lighting */
	prop = RNA_def_property(srna, "gi_diffuse_bounces", PROP_INT, PROP_NONE);
	RNA_def_property_int_default(prop, 3);
	RNA_def_property_ui_text(prop, "Diffuse Bounces", "Number of time the light is reinjected inside light grids, "
	                                                  "0 disable indirect diffuse light");
	RNA_def_property_range(prop, 0, INT_MAX);
	RNA_def_property_override_flag(prop, PROPOVERRIDE_OVERRIDABLE_STATIC);

	prop = RNA_def_property(srna, "gi_cubemap_resolution", PROP_ENUM, PROP_NONE);
	RNA_def_property_enum_items(prop, eevee_shadow_size_items);
	RNA_def_property_enum_default(prop, 512);
	RNA_def_property_ui_text(prop, "Cubemap Size", "Size of every cubemaps");
	RNA_def_property_override_flag(prop, PROPOVERRIDE_OVERRIDABLE_STATIC);

	prop = RNA_def_property(srna, "gi_visibility_resolution", PROP_ENUM, PROP_NONE);
	RNA_def_property_enum_items(prop, eevee_gi_visibility_size_items);
	RNA_def_property_enum_default(prop, 32);
	RNA_def_property_ui_text(prop, "Irradiance Visibility Size",
	                               "Size of the shadow map applied to each irradiance sample");
	RNA_def_property_override_flag(prop, PROPOVERRIDE_OVERRIDABLE_STATIC);

	prop = RNA_def_property(srna, "gi_show_irradiance", PROP_BOOLEAN, PROP_NONE);
	RNA_def_property_boolean_sdna(prop, NULL, "flag", SCE_EEVEE_SHOW_IRRADIANCE);
	RNA_def_property_boolean_default(prop, 0);
	RNA_def_property_ui_text(prop, "Show Irradiance Cache", "Display irradiance samples in the viewport");
	RNA_def_property_override_flag(prop, PROPOVERRIDE_OVERRIDABLE_STATIC);

	prop = RNA_def_property(srna, "gi_show_cubemaps", PROP_BOOLEAN, PROP_NONE);
	RNA_def_property_boolean_sdna(prop, NULL, "flag", SCE_EEVEE_SHOW_CUBEMAPS);
	RNA_def_property_boolean_default(prop, 0);
	RNA_def_property_ui_text(prop, "Show Cubemap Cache", "Display captured cubemaps in the viewport");
	RNA_def_property_override_flag(prop, PROPOVERRIDE_OVERRIDABLE_STATIC);

	prop = RNA_def_property(srna, "gi_irradiance_draw_size", PROP_FLOAT, PROP_NONE);
	RNA_def_property_range(prop, 0.05f, 10.0f);
	RNA_def_property_float_default(prop, 0.1f);
	RNA_def_property_ui_text(prop, "Irradiance Draw Size", "Size of the irradiance sample spheres to debug captured light");

	prop = RNA_def_property(srna, "gi_cubemap_draw_size", PROP_FLOAT, PROP_NONE);
	RNA_def_property_range(prop, 0.05f, 10.0f);
	RNA_def_property_float_default(prop, 0.3f);
	RNA_def_property_ui_text(prop, "Cubemap Draw Size", "Size of the cubemap spheres to debug captured light");

	prop = RNA_def_property(srna, "gi_auto_bake", PROP_BOOLEAN, PROP_NONE);
	RNA_def_property_boolean_sdna(prop, NULL, "flag", SCE_EEVEE_GI_AUTOBAKE);
	RNA_def_property_boolean_default(prop, 0);
	RNA_def_property_ui_text(prop, "Auto Bake", "Auto bake indirect lighting when editing probes");

	prop = RNA_def_property(srna, "gi_cache_info", PROP_STRING, PROP_NONE);
	RNA_def_property_string_sdna(prop, NULL, "light_cache_info");
	RNA_def_property_clear_flag(prop, PROP_EDITABLE);
	RNA_def_property_ui_text(prop, "Light Cache Info", "Info on current cache status");

	/* Temporal Anti-Aliasing (super sampling) */
	prop = RNA_def_property(srna, "taa_samples", PROP_INT, PROP_NONE);
	RNA_def_property_int_default(prop, 16);
	RNA_def_property_ui_text(prop, "Viewport Samples", "Number of samples, unlimited if 0");
	RNA_def_property_range(prop, 0, INT_MAX);
	RNA_def_property_override_flag(prop, PROPOVERRIDE_OVERRIDABLE_STATIC);

	prop = RNA_def_property(srna, "taa_render_samples", PROP_INT, PROP_NONE);
	RNA_def_property_int_default(prop, 64);
	RNA_def_property_ui_text(prop, "Render Samples", "Number of samples per pixels for rendering");
	RNA_def_property_range(prop, 1, INT_MAX);
	RNA_def_property_override_flag(prop, PROPOVERRIDE_OVERRIDABLE_STATIC);

	prop = RNA_def_property(srna, "use_taa_reprojection", PROP_BOOLEAN, PROP_NONE);
	RNA_def_property_boolean_sdna(prop, NULL, "flag", SCE_EEVEE_TAA_REPROJECTION);
	RNA_def_property_boolean_default(prop, 1);
	RNA_def_property_ui_text(prop, "Viewport Denoising", "Denoise image using temporal reprojection "
	                                                     "(can leave some ghosting)");
	RNA_def_property_override_flag(prop, PROPOVERRIDE_OVERRIDABLE_STATIC);

	/* Screen Space Subsurface Scattering */
	prop = RNA_def_property(srna, "use_sss", PROP_BOOLEAN, PROP_NONE);
	RNA_def_property_boolean_sdna(prop, NULL, "flag", SCE_EEVEE_SSS_ENABLED);
	RNA_def_property_boolean_default(prop, 0);
	RNA_def_property_ui_text(prop, "Subsurface Scattering", "Enable screen space subsurface scattering");
	RNA_def_property_override_flag(prop, PROPOVERRIDE_OVERRIDABLE_STATIC);

	prop = RNA_def_property(srna, "sss_samples", PROP_INT, PROP_NONE);
	RNA_def_property_int_default(prop, 7);
	RNA_def_property_ui_text(prop, "Samples", "Number of samples to compute the scattering effect");
	RNA_def_property_range(prop, 1, 32);
	RNA_def_property_override_flag(prop, PROPOVERRIDE_OVERRIDABLE_STATIC);

	prop = RNA_def_property(srna, "sss_jitter_threshold", PROP_FLOAT, PROP_FACTOR);
	RNA_def_property_float_default(prop, 0.3f);
	RNA_def_property_ui_text(prop, "Jitter Threshold", "Rotate samples that are below this threshold");
	RNA_def_property_range(prop, 0.0f, 1.0f);
	RNA_def_property_override_flag(prop, PROPOVERRIDE_OVERRIDABLE_STATIC);

	prop = RNA_def_property(srna, "use_sss_separate_albedo", PROP_BOOLEAN, PROP_NONE);
	RNA_def_property_boolean_sdna(prop, NULL, "flag", SCE_EEVEE_SSS_SEPARATE_ALBEDO);
	RNA_def_property_boolean_default(prop, 0);
	RNA_def_property_ui_text(prop, "Separate Albedo", "Avoid albedo being blured by the subsurface scattering "
	                                                  "but uses more video memory");
	RNA_def_property_override_flag(prop, PROPOVERRIDE_OVERRIDABLE_STATIC);

	/* Screen Space Reflection */
	prop = RNA_def_property(srna, "use_ssr", PROP_BOOLEAN, PROP_NONE);
	RNA_def_property_boolean_sdna(prop, NULL, "flag", SCE_EEVEE_SSR_ENABLED);
	RNA_def_property_boolean_default(prop, 0);
	RNA_def_property_ui_text(prop, "Screen Space Reflections", "Enable screen space reflection");
	RNA_def_property_override_flag(prop, PROPOVERRIDE_OVERRIDABLE_STATIC);

	prop = RNA_def_property(srna, "use_ssr_refraction", PROP_BOOLEAN, PROP_NONE);
	RNA_def_property_boolean_sdna(prop, NULL, "flag", SCE_EEVEE_SSR_REFRACTION);
	RNA_def_property_boolean_default(prop, 0);
	RNA_def_property_ui_text(prop, "Screen Space Refractions", "Enable screen space Refractions");
	RNA_def_property_override_flag(prop, PROPOVERRIDE_OVERRIDABLE_STATIC);

	prop = RNA_def_property(srna, "use_ssr_halfres", PROP_BOOLEAN, PROP_NONE);
	RNA_def_property_boolean_sdna(prop, NULL, "flag", SCE_EEVEE_SSR_HALF_RESOLUTION);
	RNA_def_property_boolean_default(prop, 1);
	RNA_def_property_ui_text(prop, "Half Res Trace", "Raytrace at a lower resolution");
	RNA_def_property_override_flag(prop, PROPOVERRIDE_OVERRIDABLE_STATIC);

	prop = RNA_def_property(srna, "ssr_quality", PROP_FLOAT, PROP_FACTOR);
	RNA_def_property_float_default(prop, 0.25f);
	RNA_def_property_ui_text(prop, "Trace Quality", "Quality of the screen space raytracing");
	RNA_def_property_range(prop, 0.0f, 1.0f);
	RNA_def_property_override_flag(prop, PROPOVERRIDE_OVERRIDABLE_STATIC);

	prop = RNA_def_property(srna, "ssr_max_roughness", PROP_FLOAT, PROP_FACTOR);
	RNA_def_property_float_default(prop, 0.5f);
	RNA_def_property_ui_text(prop, "Max Roughness", "Do not raytrace reflections for roughness above this value");
	RNA_def_property_range(prop, 0.0f, 1.0f);
	RNA_def_property_override_flag(prop, PROPOVERRIDE_OVERRIDABLE_STATIC);

	prop = RNA_def_property(srna, "ssr_thickness", PROP_FLOAT, PROP_DISTANCE);
	RNA_def_property_float_default(prop, 0.2f);
	RNA_def_property_ui_text(prop, "Thickness", "Pixel thickness used to detect intersection");
	RNA_def_property_range(prop, 1e-6f, FLT_MAX);
	RNA_def_property_ui_range(prop, 0.001f, FLT_MAX, 5, 3);
	RNA_def_property_override_flag(prop, PROPOVERRIDE_OVERRIDABLE_STATIC);

	prop = RNA_def_property(srna, "ssr_border_fade", PROP_FLOAT, PROP_FACTOR);
	RNA_def_property_float_default(prop, 0.075f);
	RNA_def_property_ui_text(prop, "Edge Fading", "Screen percentage used to fade the SSR");
	RNA_def_property_range(prop, 0.0f, 0.5f);
	RNA_def_property_override_flag(prop, PROPOVERRIDE_OVERRIDABLE_STATIC);

	prop = RNA_def_property(srna, "ssr_firefly_fac", PROP_FLOAT, PROP_NONE);
	RNA_def_property_float_default(prop, 10.0f);
	RNA_def_property_ui_text(prop, "Clamp", "Clamp pixel intensity to remove noise (0 to disabled)");
	RNA_def_property_range(prop, 0.0f, FLT_MAX);
	RNA_def_property_override_flag(prop, PROPOVERRIDE_OVERRIDABLE_STATIC);

	/* Volumetrics */
	prop = RNA_def_property(srna, "use_volumetric", PROP_BOOLEAN, PROP_NONE);
	RNA_def_property_boolean_sdna(prop, NULL, "flag", SCE_EEVEE_VOLUMETRIC_ENABLED);
	RNA_def_property_boolean_default(prop, 0);
	RNA_def_property_ui_text(prop, "Volumetrics", "Enable scattering and absorbance of volumetric material");
	RNA_def_property_override_flag(prop, PROPOVERRIDE_OVERRIDABLE_STATIC);

	prop = RNA_def_property(srna, "volumetric_start", PROP_FLOAT, PROP_DISTANCE);
	RNA_def_property_float_default(prop, 0.1f);
	RNA_def_property_ui_text(prop, "Start", "Start distance of the volumetric effect");
	RNA_def_property_range(prop, 1e-6f, FLT_MAX);
	RNA_def_property_ui_range(prop, 0.001f, FLT_MAX, 10, 3);
	RNA_def_property_override_flag(prop, PROPOVERRIDE_OVERRIDABLE_STATIC);

	prop = RNA_def_property(srna, "volumetric_end", PROP_FLOAT, PROP_DISTANCE);
	RNA_def_property_float_default(prop, 100.0f);
	RNA_def_property_ui_text(prop, "End", "End distance of the volumetric effect");
	RNA_def_property_range(prop, 1e-6f, FLT_MAX);
	RNA_def_property_ui_range(prop, 0.001f, FLT_MAX, 10, 3);
	RNA_def_property_override_flag(prop, PROPOVERRIDE_OVERRIDABLE_STATIC);

	prop = RNA_def_property(srna, "volumetric_tile_size", PROP_ENUM, PROP_NONE);
	RNA_def_property_enum_default(prop, 8);
	RNA_def_property_enum_items(prop, eevee_volumetric_tile_size_items);
	RNA_def_property_ui_text(prop, "Tile Size", "Control the quality of the volumetric effects "
	                                            "(lower size increase vram usage and quality)");
	RNA_def_property_override_flag(prop, PROPOVERRIDE_OVERRIDABLE_STATIC);

	prop = RNA_def_property(srna, "volumetric_samples", PROP_INT, PROP_NONE);
	RNA_def_property_int_default(prop, 64);
	RNA_def_property_ui_text(prop, "Samples", "Number of samples to compute volumetric effects");
	RNA_def_property_range(prop, 1, 256);
	RNA_def_property_override_flag(prop, PROPOVERRIDE_OVERRIDABLE_STATIC);

	prop = RNA_def_property(srna, "volumetric_sample_distribution", PROP_FLOAT, PROP_FACTOR);
	RNA_def_property_float_default(prop, 0.8f);
	RNA_def_property_ui_text(prop, "Exponential Sampling", "Distribute more samples closer to the camera");
	RNA_def_property_override_flag(prop, PROPOVERRIDE_OVERRIDABLE_STATIC);

	prop = RNA_def_property(srna, "use_volumetric_lights", PROP_BOOLEAN, PROP_NONE);
	RNA_def_property_boolean_sdna(prop, NULL, "flag", SCE_EEVEE_VOLUMETRIC_LIGHTS);
	RNA_def_property_boolean_default(prop, 1);
	RNA_def_property_ui_text(prop, "Volumetric Lighting", "Enable scene light interactions with volumetrics");
	RNA_def_property_override_flag(prop, PROPOVERRIDE_OVERRIDABLE_STATIC);

	prop = RNA_def_property(srna, "volumetric_light_clamp", PROP_FLOAT, PROP_NONE);
	RNA_def_property_float_default(prop, 0.0f);
	RNA_def_property_range(prop, 0.0f, FLT_MAX);
	RNA_def_property_ui_text(prop, "Clamp", "Maximum light contribution, reducing noise");
	RNA_def_property_override_flag(prop, PROPOVERRIDE_OVERRIDABLE_STATIC);

	prop = RNA_def_property(srna, "use_volumetric_shadows", PROP_BOOLEAN, PROP_NONE);
	RNA_def_property_boolean_sdna(prop, NULL, "flag", SCE_EEVEE_VOLUMETRIC_SHADOWS);
	RNA_def_property_boolean_default(prop, 0);
	RNA_def_property_ui_text(prop, "Volumetric Shadows", "Generate shadows from volumetric material (Very expensive)");
	RNA_def_property_override_flag(prop, PROPOVERRIDE_OVERRIDABLE_STATIC);

	prop = RNA_def_property(srna, "volumetric_shadow_samples", PROP_INT, PROP_NONE);
	RNA_def_property_int_default(prop, 16);
	RNA_def_property_range(prop, 1, 128);
	RNA_def_property_ui_text(prop, "Volumetric Shadow Samples", "Number of samples to compute volumetric shadowing");
	RNA_def_property_override_flag(prop, PROPOVERRIDE_OVERRIDABLE_STATIC);

	/* Ambient Occlusion */
	prop = RNA_def_property(srna, "use_gtao", PROP_BOOLEAN, PROP_NONE);
	RNA_def_property_boolean_sdna(prop, NULL, "flag", SCE_EEVEE_GTAO_ENABLED);
	RNA_def_property_boolean_default(prop, 0);
	RNA_def_property_ui_text(prop, "Ambient Occlusion", "Enable ambient occlusion to simulate medium scale indirect shadowing");
	RNA_def_property_override_flag(prop, PROPOVERRIDE_OVERRIDABLE_STATIC);

	prop = RNA_def_property(srna, "use_gtao_bent_normals", PROP_BOOLEAN, PROP_NONE);
	RNA_def_property_boolean_sdna(prop, NULL, "flag", SCE_EEVEE_GTAO_BENT_NORMALS);
	RNA_def_property_boolean_default(prop, 1);
	RNA_def_property_ui_text(prop, "Bent Normals", "Compute main non occluded direction to sample the environment");
	RNA_def_property_override_flag(prop, PROPOVERRIDE_OVERRIDABLE_STATIC);

	prop = RNA_def_property(srna, "use_gtao_bounce", PROP_BOOLEAN, PROP_NONE);
	RNA_def_property_boolean_sdna(prop, NULL, "flag", SCE_EEVEE_GTAO_BOUNCE);
	RNA_def_property_boolean_default(prop, 1);
	RNA_def_property_ui_text(prop, "Bounces Approximation", "An approximation to simulate light bounces "
	                                                        "giving less occlusion on brighter objects");
	RNA_def_property_override_flag(prop, PROPOVERRIDE_OVERRIDABLE_STATIC);

	prop = RNA_def_property(srna, "gtao_factor", PROP_FLOAT, PROP_FACTOR);
	RNA_def_property_float_default(prop, 1.0f);
	RNA_def_property_ui_text(prop, "Factor", "Factor for ambient occlusion blending");
	RNA_def_property_range(prop, 0.0f, FLT_MAX);
	RNA_def_property_ui_range(prop, 0.0f, 1.0f, 0.1f, 2);
	RNA_def_property_override_flag(prop, PROPOVERRIDE_OVERRIDABLE_STATIC);

	prop = RNA_def_property(srna, "gtao_quality", PROP_FLOAT, PROP_FACTOR);
	RNA_def_property_float_default(prop, 0.25f);
	RNA_def_property_ui_text(prop, "Trace Quality", "Quality of the horizon search");
	RNA_def_property_range(prop, 0.0f, 1.0f);
	RNA_def_property_override_flag(prop, PROPOVERRIDE_OVERRIDABLE_STATIC);

	prop = RNA_def_property(srna, "gtao_distance", PROP_FLOAT, PROP_DISTANCE);
	RNA_def_property_float_default(prop, 0.2f);
	RNA_def_property_ui_text(prop, "Distance", "Distance of object that contribute to the ambient occlusion effect");
	RNA_def_property_range(prop, 0.0f, 100000.0f);
	RNA_def_property_ui_range(prop, 0.0f, 100.0f, 1, 3);
	RNA_def_property_override_flag(prop, PROPOVERRIDE_OVERRIDABLE_STATIC);

	/* Depth of Field */
	prop = RNA_def_property(srna, "use_dof", PROP_BOOLEAN, PROP_NONE);
	RNA_def_property_boolean_sdna(prop, NULL, "flag", SCE_EEVEE_DOF_ENABLED);
	RNA_def_property_boolean_default(prop, 0);
	RNA_def_property_ui_text(prop, "Depth of Field", "Enable depth of field using the values from the active camera");
	RNA_def_property_override_flag(prop, PROPOVERRIDE_OVERRIDABLE_STATIC);

	prop = RNA_def_property(srna, "bokeh_max_size", PROP_FLOAT, PROP_FACTOR);
	RNA_def_property_float_default(prop, 100.0f);
	RNA_def_property_ui_text(prop, "Max Size", "Max size of the bokeh shape for the depth of field (lower is faster)");
	RNA_def_property_range(prop, 0.0f, 2000.0f);
	RNA_def_property_ui_range(prop, 2.0f, 200.0f, 1, 3);
	RNA_def_property_override_flag(prop, PROPOVERRIDE_OVERRIDABLE_STATIC);

	prop = RNA_def_property(srna, "bokeh_threshold", PROP_FLOAT, PROP_FACTOR);
	RNA_def_property_float_default(prop, 1.0f);
	RNA_def_property_ui_text(prop, "Sprite Threshold", "Brightness threshold for using sprite base depth of field");
	RNA_def_property_range(prop, 0.0f, 100000.0f);
	RNA_def_property_ui_range(prop, 0.0f, 10.0f, 1, 3);
	RNA_def_property_override_flag(prop, PROPOVERRIDE_OVERRIDABLE_STATIC);

	/* Bloom */
	prop = RNA_def_property(srna, "use_bloom", PROP_BOOLEAN, PROP_NONE);
	RNA_def_property_boolean_sdna(prop, NULL, "flag", SCE_EEVEE_BLOOM_ENABLED);
	RNA_def_property_boolean_default(prop, 0);
	RNA_def_property_ui_text(prop, "Bloom", "High brighness pixels generate a glowing effect");
	RNA_def_property_override_flag(prop, PROPOVERRIDE_OVERRIDABLE_STATIC);

	prop = RNA_def_property(srna, "bloom_threshold", PROP_FLOAT, PROP_FACTOR);
	RNA_def_property_float_default(prop, 0.8f);
	RNA_def_property_ui_text(prop, "Threshold", "Filters out pixels under this level of brightness");
	RNA_def_property_range(prop, 0.0f, 100000.0f);
	RNA_def_property_ui_range(prop, 0.0f, 10.0f, 1, 3);
	RNA_def_property_override_flag(prop, PROPOVERRIDE_OVERRIDABLE_STATIC);

	prop = RNA_def_property(srna, "bloom_color", PROP_FLOAT, PROP_COLOR);
	RNA_def_property_float_array_default(prop, default_bloom_color);
	RNA_def_property_array(prop, 3);
	RNA_def_property_ui_text(prop, "Color", "Color applied to the bloom effect");
	RNA_def_property_override_flag(prop, PROPOVERRIDE_OVERRIDABLE_STATIC);

	prop = RNA_def_property(srna, "bloom_knee", PROP_FLOAT, PROP_FACTOR);
	RNA_def_property_float_default(prop, 0.5f);
	RNA_def_property_ui_text(prop, "Knee", "Makes transition between under/over-threshold gradual");
	RNA_def_property_range(prop, 0.0f, 1.0f);
	RNA_def_property_override_flag(prop, PROPOVERRIDE_OVERRIDABLE_STATIC);

	prop = RNA_def_property(srna, "bloom_radius", PROP_FLOAT, PROP_FACTOR);
	RNA_def_property_float_default(prop, 6.5f);
	RNA_def_property_ui_text(prop, "Radius", "Bloom spread distance");
	RNA_def_property_range(prop, 0.0f, 100.0f);
	RNA_def_property_ui_range(prop, 0.0f, 10.0f, 1, 3);
	RNA_def_property_override_flag(prop, PROPOVERRIDE_OVERRIDABLE_STATIC);

	prop = RNA_def_property(srna, "bloom_clamp", PROP_FLOAT, PROP_FACTOR);
	RNA_def_property_float_default(prop, 1.0f);
	RNA_def_property_ui_text(prop, "Clamp", "Maximum intensity a bloom pixel can have");
	RNA_def_property_range(prop, 0.0f, 1000.0f);
	RNA_def_property_ui_range(prop, 0.0f, 10.0f, 1, 3);
	RNA_def_property_override_flag(prop, PROPOVERRIDE_OVERRIDABLE_STATIC);

	prop = RNA_def_property(srna, "bloom_intensity", PROP_FLOAT, PROP_UNSIGNED);
	RNA_def_property_float_default(prop, 0.8f);
	RNA_def_property_ui_text(prop, "Intensity", "Blend factor");
	RNA_def_property_range(prop, 0.0f, 10000.0f);
	RNA_def_property_ui_range(prop, 0.0f, 10.0f, 1, 3);
	RNA_def_property_override_flag(prop, PROPOVERRIDE_OVERRIDABLE_STATIC);

	/* Motion blur */
	prop = RNA_def_property(srna, "use_motion_blur", PROP_BOOLEAN, PROP_NONE);
	RNA_def_property_boolean_sdna(prop, NULL, "flag", SCE_EEVEE_MOTION_BLUR_ENABLED);
	RNA_def_property_boolean_default(prop, 0);
	RNA_def_property_ui_text(prop, "Motion Blur", "Enable motion blur effect (only in camera view)");
	RNA_def_property_override_flag(prop, PROPOVERRIDE_OVERRIDABLE_STATIC);

	prop = RNA_def_property(srna, "motion_blur_samples", PROP_INT, PROP_UNSIGNED);
	RNA_def_property_int_default(prop, 8);
	RNA_def_property_ui_text(prop, "Samples", "Number of samples to take with motion blur");
	RNA_def_property_range(prop, 1, 64);
	RNA_def_property_override_flag(prop, PROPOVERRIDE_OVERRIDABLE_STATIC);

	prop = RNA_def_property(srna, "motion_blur_shutter", PROP_FLOAT, PROP_UNSIGNED);
	RNA_def_property_float_default(prop, 1.0f);
	RNA_def_property_ui_text(prop, "Shutter", "Time taken in frames between shutter open and close");
	RNA_def_property_ui_range(prop, 0.01f, 2.0f, 1, 2);
	RNA_def_property_override_flag(prop, PROPOVERRIDE_OVERRIDABLE_STATIC);

	/* Shadows */
	prop = RNA_def_property(srna, "shadow_method", PROP_ENUM, PROP_NONE);
	RNA_def_property_enum_default(prop, SHADOW_ESM);
	RNA_def_property_enum_items(prop, eevee_shadow_method_items);
	RNA_def_property_ui_text(prop, "Method", "Technique use to compute the shadows");
	RNA_def_property_override_flag(prop, PROPOVERRIDE_OVERRIDABLE_STATIC);

	prop = RNA_def_property(srna, "shadow_cube_size", PROP_ENUM, PROP_NONE);
	RNA_def_property_enum_default(prop, 512);
	RNA_def_property_enum_items(prop, eevee_shadow_size_items);
	RNA_def_property_ui_text(prop, "Cube Shadows Resolution", "Size of point and area light shadow maps");
	RNA_def_property_override_flag(prop, PROPOVERRIDE_OVERRIDABLE_STATIC);

	prop = RNA_def_property(srna, "shadow_cascade_size", PROP_ENUM, PROP_NONE);
	RNA_def_property_enum_default(prop, 1024);
	RNA_def_property_enum_items(prop, eevee_shadow_size_items);
	RNA_def_property_ui_text(prop, "Directional Shadows Resolution", "Size of sun light shadow maps");
	RNA_def_property_override_flag(prop, PROPOVERRIDE_OVERRIDABLE_STATIC);

	prop = RNA_def_property(srna, "use_shadow_high_bitdepth", PROP_BOOLEAN, PROP_NONE);
	RNA_def_property_boolean_sdna(prop, NULL, "flag", SCE_EEVEE_SHADOW_HIGH_BITDEPTH);
	RNA_def_property_boolean_default(prop, 0);
	RNA_def_property_ui_text(prop, "High Bitdepth", "Use 32bit shadows");
	RNA_def_property_override_flag(prop, PROPOVERRIDE_OVERRIDABLE_STATIC);
}

void RNA_def_scene(BlenderRNA *brna)
{
	StructRNA *srna;
	PropertyRNA *prop;

	FunctionRNA *func;
	PropertyRNA *parm;

	static const EnumPropertyItem audio_distance_model_items[] = {
		{0, "NONE", 0, "None", "No distance attenuation"},
		{1, "INVERSE", 0, "Inverse", "Inverse distance model"},
		{2, "INVERSE_CLAMPED", 0, "Inverse Clamped", "Inverse distance model with clamping"},
		{3, "LINEAR", 0, "Linear", "Linear distance model"},
		{4, "LINEAR_CLAMPED", 0, "Linear Clamped", "Linear distance model with clamping"},
		{5, "EXPONENT", 0, "Exponent", "Exponent distance model"},
		{6, "EXPONENT_CLAMPED", 0, "Exponent Clamped", "Exponent distance model with clamping"},
		{0, NULL, 0, NULL, NULL}
	};

	static const EnumPropertyItem sync_mode_items[] = {
		{0, "NONE", 0, "No Sync", "Do not sync, play every frame"},
		{SCE_FRAME_DROP, "FRAME_DROP", 0, "Frame Dropping", "Drop frames if playback is too slow"},
		{AUDIO_SYNC, "AUDIO_SYNC", 0, "AV-sync", "Sync to audio playback, dropping frames"},
		{0, NULL, 0, NULL, NULL}
	};

	/* Struct definition */
	srna = RNA_def_struct(brna, "Scene", "ID");
	RNA_def_struct_ui_text(srna, "Scene", "Scene data-block, consisting in objects and "
	                       "defining time and render related settings");
	RNA_def_struct_ui_icon(srna, ICON_SCENE_DATA);
	RNA_def_struct_clear_flag(srna, STRUCT_ID_REFCOUNT);

	/* Global Settings */
	prop = RNA_def_property(srna, "camera", PROP_POINTER, PROP_NONE);
	RNA_def_property_flag(prop, PROP_EDITABLE);
	RNA_def_property_pointer_funcs(prop, NULL, NULL, NULL, "rna_Camera_object_poll");
	RNA_def_property_ui_text(prop, "Camera", "Active camera, used for rendering the scene");
	RNA_def_property_update(prop, NC_SCENE | NA_EDITED, "rna_Scene_view3d_update");

	prop = RNA_def_property(srna, "background_set", PROP_POINTER, PROP_NONE);
	RNA_def_property_pointer_sdna(prop, NULL, "set");
	RNA_def_property_struct_type(prop, "Scene");
	RNA_def_property_flag(prop, PROP_EDITABLE | PROP_ID_SELF_CHECK);
	RNA_def_property_pointer_funcs(prop, NULL, "rna_Scene_set_set", NULL, NULL);
	RNA_def_property_ui_text(prop, "Background Scene", "Background set scene");
	RNA_def_property_update(prop, NC_SCENE | NA_EDITED, "rna_Scene_set_update");

	prop = RNA_def_property(srna, "world", PROP_POINTER, PROP_NONE);
	RNA_def_property_flag(prop, PROP_EDITABLE);
	RNA_def_property_ui_text(prop, "World", "World used for rendering the scene");
	RNA_def_property_update(prop, NC_SCENE | ND_WORLD, "rna_Scene_world_update");

	prop = RNA_def_property(srna, "cursor_location", PROP_FLOAT, PROP_XYZ_LENGTH);
	RNA_def_property_float_sdna(prop, NULL, "cursor.location");
	RNA_def_property_ui_text(prop, "Cursor Location", "3D cursor location");
	RNA_def_property_ui_range(prop, -10000.0, 10000.0, 10, 4);
	RNA_def_property_update(prop, NC_WINDOW, NULL);

	prop = RNA_def_property(srna, "cursor_rotation", PROP_FLOAT, PROP_QUATERNION);
	RNA_def_property_float_sdna(prop, NULL, "cursor.rotation");
	RNA_def_property_ui_text(prop, "Cursor Rotation", "3D cursor rotation in quaternions (keep normalized)");
	RNA_def_property_update(prop, NC_WINDOW, NULL);

	prop = RNA_def_property(srna, "objects", PROP_COLLECTION, PROP_NONE);
	RNA_def_property_struct_type(prop, "Object");
	RNA_def_property_ui_text(prop, "Objects", "");
	RNA_def_property_collection_funcs(prop,
	                                  "rna_Scene_objects_begin",
	                                  "rna_Scene_objects_next",
	                                  "rna_Scene_objects_end",
	                                  "rna_Scene_objects_get",
	                                  NULL, NULL, NULL, NULL);
	rna_def_scene_objects(brna, prop);

	/* Layers */
	prop = RNA_def_property(srna, "layers", PROP_BOOLEAN, PROP_LAYER_MEMBER);
	/* this seems to be too much trouble with depsgraph updates/etc. currently (20110420) */
	RNA_def_property_clear_flag(prop, PROP_ANIMATABLE);
	RNA_def_property_boolean_sdna(prop, NULL, "lay", 1);
	RNA_def_property_array(prop, 20);
	RNA_def_property_boolean_funcs(prop, NULL, "rna_Scene_layer_set");
	RNA_def_property_ui_text(prop, "Layers", "Visible layers - Shift-Click/Drag to select multiple layers");
	RNA_def_property_update(prop, NC_SCENE | ND_LAYER, "rna_Scene_layer_update");

	/* active layer */
	prop = RNA_def_property(srna, "active_layer", PROP_INT, PROP_NONE);
	RNA_def_property_clear_flag(prop, PROP_ANIMATABLE | PROP_EDITABLE);
	RNA_def_property_int_funcs(prop, "rna_Scene_active_layer_get", NULL, NULL);
	RNA_def_property_ui_text(prop, "Active Layer", "Active scene layer index");

	/* Frame Range Stuff */
	prop = RNA_def_property(srna, "frame_current", PROP_INT, PROP_TIME);
	RNA_def_property_clear_flag(prop, PROP_ANIMATABLE);
	RNA_def_property_int_sdna(prop, NULL, "r.cfra");
	RNA_def_property_range(prop, MINAFRAME, MAXFRAME);
	RNA_def_property_int_funcs(prop, NULL, "rna_Scene_frame_current_set", NULL);
	RNA_def_property_ui_text(prop, "Current Frame",
	                         "Current Frame, to update animation data from python frame_set() instead");
	RNA_def_property_update(prop, NC_SCENE | ND_FRAME, "rna_Scene_frame_update");

	prop = RNA_def_property(srna, "frame_subframe", PROP_FLOAT, PROP_TIME);
	RNA_def_property_float_sdna(prop, NULL, "r.subframe");
	RNA_def_property_ui_text(prop, "Current Sub-Frame", "");
	RNA_def_property_clear_flag(prop, PROP_ANIMATABLE);
	RNA_def_property_range(prop, 0.0f, 1.0f);
	RNA_def_property_ui_range(prop, 0.0f, 1.0f, 0.01, 2);
	RNA_def_property_update(prop, NC_SCENE | ND_FRAME, "rna_Scene_frame_update");

	prop = RNA_def_property(srna, "frame_float", PROP_FLOAT, PROP_TIME);
	RNA_def_property_ui_text(prop, "Current Sub-Frame", "");
	RNA_def_property_clear_flag(prop, PROP_ANIMATABLE);
	RNA_def_property_range(prop, MINAFRAME, MAXFRAME);
	RNA_def_property_ui_range(prop, MINAFRAME, MAXFRAME, 0.1, 2);
	RNA_def_property_float_funcs(prop, "rna_Scene_frame_float_get", "rna_Scene_frame_float_set", NULL);
	RNA_def_property_update(prop, NC_SCENE | ND_FRAME, "rna_Scene_frame_update");

	prop = RNA_def_property(srna, "frame_start", PROP_INT, PROP_TIME);
	RNA_def_property_clear_flag(prop, PROP_ANIMATABLE);
	RNA_def_property_int_sdna(prop, NULL, "r.sfra");
	RNA_def_property_int_funcs(prop, NULL, "rna_Scene_start_frame_set", NULL);
	RNA_def_property_range(prop, MINFRAME, MAXFRAME);
	RNA_def_property_int_default(prop, 1);
	RNA_def_property_ui_text(prop, "Start Frame", "First frame of the playback/rendering range");
	RNA_def_property_update(prop, NC_SCENE | ND_FRAME_RANGE, NULL);

	prop = RNA_def_property(srna, "frame_end", PROP_INT, PROP_TIME);
	RNA_def_property_clear_flag(prop, PROP_ANIMATABLE);
	RNA_def_property_int_sdna(prop, NULL, "r.efra");
	RNA_def_property_int_funcs(prop, NULL, "rna_Scene_end_frame_set", NULL);
	RNA_def_property_range(prop, MINFRAME, MAXFRAME);
	RNA_def_property_int_default(prop, 250);
	RNA_def_property_ui_text(prop, "End Frame", "Final frame of the playback/rendering range");
	RNA_def_property_update(prop, NC_SCENE | ND_FRAME_RANGE, NULL);

	prop = RNA_def_property(srna, "frame_step", PROP_INT, PROP_TIME);
	RNA_def_property_clear_flag(prop, PROP_ANIMATABLE);
	RNA_def_property_int_sdna(prop, NULL, "r.frame_step");
	RNA_def_property_range(prop, 0, MAXFRAME);
	RNA_def_property_ui_range(prop, 1, 100, 1, -1);
	RNA_def_property_ui_text(prop, "Frame Step",
	                         "Number of frames to skip forward while rendering/playing back each frame");
	RNA_def_property_update(prop, NC_SCENE | ND_FRAME, NULL);

	prop = RNA_def_property(srna, "frame_current_final", PROP_FLOAT, PROP_TIME);
	RNA_def_property_clear_flag(prop, PROP_ANIMATABLE | PROP_EDITABLE);
	RNA_def_property_range(prop, MINAFRAME, MAXFRAME);
	RNA_def_property_float_funcs(prop, "rna_Scene_frame_current_final_get", NULL, NULL);
	RNA_def_property_ui_text(prop, "Current Frame Final",
	                         "Current frame with subframe and time remapping applied");

	prop = RNA_def_property(srna, "lock_frame_selection_to_range", PROP_BOOLEAN, PROP_NONE);
	RNA_def_property_clear_flag(prop, PROP_ANIMATABLE);
	RNA_def_property_boolean_sdna(prop, NULL, "r.flag", SCER_LOCK_FRAME_SELECTION);
	RNA_def_property_ui_text(prop, "Lock Frame Selection",
	                         "Don't allow frame to be selected with mouse outside of frame range");
	RNA_def_property_update(prop, NC_SCENE | ND_FRAME, NULL);

	/* Preview Range (frame-range for UI playback) */
	prop = RNA_def_property(srna, "use_preview_range", PROP_BOOLEAN, PROP_NONE);
	RNA_def_property_clear_flag(prop, PROP_ANIMATABLE);
	RNA_def_property_boolean_sdna(prop, NULL, "r.flag", SCER_PRV_RANGE);
	RNA_def_property_boolean_funcs(prop, NULL, "rna_Scene_use_preview_range_set");
	RNA_def_property_ui_text(prop, "Use Preview Range",
	                         "Use an alternative start/end frame range for animation playback and "
	                         "OpenGL renders instead of the Render properties start/end frame range");
	RNA_def_property_update(prop, NC_SCENE | ND_FRAME, NULL);
	RNA_def_property_ui_icon(prop, ICON_PREVIEW_RANGE, 0);

	prop = RNA_def_property(srna, "frame_preview_start", PROP_INT, PROP_TIME);
	RNA_def_property_clear_flag(prop, PROP_ANIMATABLE);
	RNA_def_property_int_sdna(prop, NULL, "r.psfra");
	RNA_def_property_int_funcs(prop, NULL, "rna_Scene_preview_range_start_frame_set", NULL);
	RNA_def_property_ui_text(prop, "Preview Range Start Frame", "Alternative start frame for UI playback");
	RNA_def_property_update(prop, NC_SCENE | ND_FRAME, NULL);

	prop = RNA_def_property(srna, "frame_preview_end", PROP_INT, PROP_TIME);
	RNA_def_property_clear_flag(prop, PROP_ANIMATABLE);
	RNA_def_property_int_sdna(prop, NULL, "r.pefra");
	RNA_def_property_int_funcs(prop, NULL, "rna_Scene_preview_range_end_frame_set", NULL);
	RNA_def_property_ui_text(prop, "Preview Range End Frame", "Alternative end frame for UI playback");
	RNA_def_property_update(prop, NC_SCENE | ND_FRAME, NULL);

	/* Subframe for moblur debug. */
	prop = RNA_def_property(srna, "show_subframe", PROP_BOOLEAN, PROP_NONE);
	RNA_def_property_clear_flag(prop, PROP_ANIMATABLE);
	RNA_def_property_boolean_sdna(prop, NULL, "r.flag", SCER_SHOW_SUBFRAME);
	RNA_def_property_ui_text(prop, "Show Subframe",
	                         "Show current scene subframe and allow set it using interface tools");
	RNA_def_property_update(prop, NC_SCENE | ND_FRAME, "rna_Scene_show_subframe_update");

	/* Timeline / Time Navigation settings */
	prop = RNA_def_property(srna, "show_keys_from_selected_only", PROP_BOOLEAN, PROP_NONE);
	RNA_def_property_boolean_negative_sdna(prop, NULL, "flag", SCE_KEYS_NO_SELONLY);
	RNA_def_property_ui_text(prop, "Only Keyframes from Selected Channels",
	                         "Consider keyframes for active Object and/or its selected bones only "
	                         "(in timeline and when jumping between keyframes)");
	RNA_def_property_update(prop, NC_SCENE | ND_FRAME, NULL);

	/* Stamp */
	prop = RNA_def_property(srna, "use_stamp_note", PROP_STRING, PROP_NONE);
	RNA_def_property_string_sdna(prop, NULL, "r.stamp_udata");
	RNA_def_property_ui_text(prop, "Stamp Note", "User defined note for the render stamping");
	RNA_def_property_update(prop, NC_SCENE | ND_RENDER_OPTIONS, NULL);

	/* Animation Data (for Scene) */
	rna_def_animdata_common(srna);

	/* Readonly Properties */
	prop = RNA_def_property(srna, "is_nla_tweakmode", PROP_BOOLEAN, PROP_NONE);
	RNA_def_property_boolean_sdna(prop, NULL, "flag", SCE_NLA_EDIT_ON);
	RNA_def_property_clear_flag(prop, PROP_EDITABLE); /* DO NOT MAKE THIS EDITABLE, OR NLA EDITOR BREAKS */
	RNA_def_property_ui_text(prop, "NLA TweakMode",
	                         "Whether there is any action referenced by NLA being edited (strictly read-only)");
	RNA_def_property_update(prop, NC_SPACE | ND_SPACE_GRAPH, NULL);

	/* Frame dropping flag for playback and sync enum */
#if 0 /* XXX: Is this actually needed? */
	prop = RNA_def_property(srna, "use_frame_drop", PROP_BOOLEAN, PROP_NONE);
	RNA_def_property_boolean_sdna(prop, NULL, "flag", SCE_FRAME_DROP);
	RNA_def_property_ui_text(prop, "Frame Dropping", "Play back dropping frames if frame display is too slow");
	RNA_def_property_update(prop, NC_SCENE, NULL);
#endif

	prop = RNA_def_property(srna, "sync_mode", PROP_ENUM, PROP_NONE);
	RNA_def_property_enum_funcs(prop, "rna_Scene_sync_mode_get", "rna_Scene_sync_mode_set", NULL);
	RNA_def_property_enum_items(prop, sync_mode_items);
	RNA_def_property_enum_default(prop, AUDIO_SYNC);
	RNA_def_property_ui_text(prop, "Sync Mode", "How to sync playback");
	RNA_def_property_update(prop, NC_SCENE, NULL);


	/* Nodes (Compositing) */
	prop = RNA_def_property(srna, "node_tree", PROP_POINTER, PROP_NONE);
	RNA_def_property_pointer_sdna(prop, NULL, "nodetree");
	RNA_def_property_ui_text(prop, "Node Tree", "Compositing node tree");

	prop = RNA_def_property(srna, "use_nodes", PROP_BOOLEAN, PROP_NONE);
	RNA_def_property_boolean_sdna(prop, NULL, "use_nodes", 1);
	RNA_def_property_flag(prop, PROP_CONTEXT_UPDATE);
	RNA_def_property_ui_text(prop, "Use Nodes", "Enable the compositing node tree");
	RNA_def_property_update(prop, NC_SCENE | ND_RENDER_OPTIONS, "rna_Scene_use_nodes_update");

	/* Sequencer */
	prop = RNA_def_property(srna, "sequence_editor", PROP_POINTER, PROP_NONE);
	RNA_def_property_pointer_sdna(prop, NULL, "ed");
	RNA_def_property_struct_type(prop, "SequenceEditor");
	RNA_def_property_ui_text(prop, "Sequence Editor", "");

	/* Keying Sets */
	prop = RNA_def_property(srna, "keying_sets", PROP_COLLECTION, PROP_NONE);
	RNA_def_property_collection_sdna(prop, NULL, "keyingsets", NULL);
	RNA_def_property_struct_type(prop, "KeyingSet");
	RNA_def_property_ui_text(prop, "Absolute Keying Sets", "Absolute Keying Sets for this Scene");
	RNA_def_property_update(prop, NC_SCENE | ND_KEYINGSET, NULL);
	rna_def_scene_keying_sets(brna, prop);

	prop = RNA_def_property(srna, "keying_sets_all", PROP_COLLECTION, PROP_NONE);
	RNA_def_property_collection_funcs(prop, "rna_Scene_all_keyingsets_begin", "rna_Scene_all_keyingsets_next",
	                                  "rna_iterator_listbase_end", "rna_iterator_listbase_get",
	                                  NULL, NULL, NULL, NULL);
	RNA_def_property_struct_type(prop, "KeyingSet");
	RNA_def_property_ui_text(prop, "All Keying Sets",
	                         "All Keying Sets available for use (Builtins and Absolute Keying Sets for this Scene)");
	RNA_def_property_update(prop, NC_SCENE | ND_KEYINGSET, NULL);
	rna_def_scene_keying_sets_all(brna, prop);

	/* Rigid Body Simulation */
	prop = RNA_def_property(srna, "rigidbody_world", PROP_POINTER, PROP_NONE);
	RNA_def_property_pointer_sdna(prop, NULL, "rigidbody_world");
	RNA_def_property_struct_type(prop, "RigidBodyWorld");
	RNA_def_property_ui_text(prop, "Rigid Body World", "");
	RNA_def_property_update(prop, NC_SCENE, NULL);

	/* Tool Settings */
	prop = RNA_def_property(srna, "tool_settings", PROP_POINTER, PROP_NONE);
	RNA_def_property_flag(prop, PROP_NEVER_NULL);
	RNA_def_property_pointer_sdna(prop, NULL, "toolsettings");
	RNA_def_property_struct_type(prop, "ToolSettings");
	RNA_def_property_ui_text(prop, "Tool Settings", "");

	/* Unit Settings */
	prop = RNA_def_property(srna, "unit_settings", PROP_POINTER, PROP_NONE);
	RNA_def_property_flag(prop, PROP_NEVER_NULL);
	RNA_def_property_pointer_sdna(prop, NULL, "unit");
	RNA_def_property_struct_type(prop, "UnitSettings");
	RNA_def_property_ui_text(prop, "Unit Settings", "Unit editing settings");

	/* Physics Settings */
	prop = RNA_def_property(srna, "gravity", PROP_FLOAT, PROP_ACCELERATION);
	RNA_def_property_float_sdna(prop, NULL, "physics_settings.gravity");
	RNA_def_property_array(prop, 3);
	RNA_def_property_ui_range(prop, -200.0f, 200.0f, 1, 2);
	RNA_def_property_ui_text(prop, "Gravity", "Constant acceleration in a given direction");
	RNA_def_property_update(prop, 0, "rna_Physics_update");

	prop = RNA_def_property(srna, "use_gravity", PROP_BOOLEAN, PROP_NONE);
	RNA_def_property_boolean_sdna(prop, NULL, "physics_settings.flag", PHYS_GLOBAL_GRAVITY);
	RNA_def_property_ui_text(prop, "Global Gravity", "Use global gravity for all dynamics");
	RNA_def_property_update(prop, 0, "rna_Physics_update");

	/* Render Data */
	prop = RNA_def_property(srna, "render", PROP_POINTER, PROP_NONE);
	RNA_def_property_flag(prop, PROP_NEVER_NULL);
	RNA_def_property_pointer_sdna(prop, NULL, "r");
	RNA_def_property_struct_type(prop, "RenderSettings");
	RNA_def_property_ui_text(prop, "Render Data", "");

	/* Safe Areas */
	prop = RNA_def_property(srna, "safe_areas", PROP_POINTER, PROP_NONE);
	RNA_def_property_pointer_sdna(prop, NULL, "safe_areas");
	RNA_def_property_flag(prop, PROP_NEVER_NULL);
	RNA_def_property_struct_type(prop, "DisplaySafeAreas");
	RNA_def_property_ui_text(prop, "Safe Areas", "");

	/* Markers */
	prop = RNA_def_property(srna, "timeline_markers", PROP_COLLECTION, PROP_NONE);
	RNA_def_property_collection_sdna(prop, NULL, "markers", NULL);
	RNA_def_property_struct_type(prop, "TimelineMarker");
	RNA_def_property_ui_text(prop, "Timeline Markers", "Markers used in all timelines for the current scene");
	rna_def_timeline_markers(brna, prop);

	/* Orientations */
	prop = RNA_def_property(srna, "transform_orientation", PROP_ENUM, PROP_NONE);
	RNA_def_property_enum_sdna(prop, NULL, "orientation_type");
	RNA_def_property_enum_items(prop, rna_enum_transform_orientation_items);
	RNA_def_property_enum_funcs(prop, "rna_Scene_transform_orientation_get", "rna_Scene_transform_orientation_set",
	                            "rna_TransformOrientation_itemf");
	RNA_def_property_ui_text(prop, "Transform Orientation", "Transformation orientation");
	RNA_def_property_update(prop, NC_SPACE | ND_SPACE_VIEW3D, NULL);

	prop = RNA_def_property(srna, "current_orientation", PROP_POINTER, PROP_NONE);
	RNA_def_property_struct_type(prop, "TransformOrientation");
	RNA_def_property_pointer_funcs(prop, "rna_Scene_current_orientation_get", NULL, NULL, NULL);
	RNA_def_property_ui_text(prop, "Current Transform Orientation", "Current transformation orientation");

	/* Audio Settings */
	prop = RNA_def_property(srna, "use_audio", PROP_BOOLEAN, PROP_NONE);
	RNA_def_property_boolean_funcs(prop, "rna_Scene_use_audio_get", "rna_Scene_use_audio_set");
	RNA_def_property_ui_text(prop, "Audio Muted", "Play back of audio from Sequence Editor will be muted");
	RNA_def_property_update(prop, NC_SCENE, NULL);

#if 0 /* XXX: Is this actually needed? */
	prop = RNA_def_property(srna, "use_audio_sync", PROP_BOOLEAN, PROP_NONE);
	RNA_def_property_boolean_sdna(prop, NULL, "audio.flag", AUDIO_SYNC);
	RNA_def_property_ui_text(prop, "Audio Sync",
	                         "Play back and sync with audio clock, dropping frames if frame display is too slow");
	RNA_def_property_update(prop, NC_SCENE, NULL);
#endif

	prop = RNA_def_property(srna, "use_audio_scrub", PROP_BOOLEAN, PROP_NONE);
	RNA_def_property_boolean_sdna(prop, NULL, "audio.flag", AUDIO_SCRUB);
	RNA_def_property_ui_text(prop, "Audio Scrubbing", "Play audio from Sequence Editor while scrubbing");
	RNA_def_property_update(prop, NC_SCENE, NULL);

	prop = RNA_def_property(srna, "audio_doppler_speed", PROP_FLOAT, PROP_NONE);
	RNA_def_property_float_sdna(prop, NULL, "audio.speed_of_sound");
	RNA_def_property_clear_flag(prop, PROP_ANIMATABLE);
	RNA_def_property_range(prop, 0.01f, FLT_MAX);
	RNA_def_property_ui_text(prop, "Speed of Sound", "Speed of sound for Doppler effect calculation");
	RNA_def_property_update(prop, NC_SCENE, "rna_Scene_listener_update");

	prop = RNA_def_property(srna, "audio_doppler_factor", PROP_FLOAT, PROP_NONE);
	RNA_def_property_float_sdna(prop, NULL, "audio.doppler_factor");
	RNA_def_property_clear_flag(prop, PROP_ANIMATABLE);
	RNA_def_property_range(prop, 0.0, FLT_MAX);
	RNA_def_property_ui_text(prop, "Doppler Factor", "Pitch factor for Doppler effect calculation");
	RNA_def_property_update(prop, NC_SCENE, "rna_Scene_listener_update");

	prop = RNA_def_property(srna, "audio_distance_model", PROP_ENUM, PROP_NONE);
	RNA_def_property_enum_bitflag_sdna(prop, NULL, "audio.distance_model");
	RNA_def_property_clear_flag(prop, PROP_ANIMATABLE);
	RNA_def_property_enum_items(prop, audio_distance_model_items);
	RNA_def_property_ui_text(prop, "Distance Model", "Distance model for distance attenuation calculation");
	RNA_def_property_update(prop, NC_SCENE, "rna_Scene_listener_update");

	prop = RNA_def_property(srna, "audio_volume", PROP_FLOAT, PROP_NONE);
	RNA_def_property_float_sdna(prop, NULL, "audio.volume");
	RNA_def_property_range(prop, 0.0f, 100.0f);
	RNA_def_property_ui_text(prop, "Volume", "Audio volume");
	RNA_def_property_translation_context(prop, BLT_I18NCONTEXT_ID_SOUND);
	RNA_def_property_update(prop, NC_SCENE, NULL);
	RNA_def_property_float_funcs(prop, NULL, "rna_Scene_volume_set", NULL);

	/* Statistics */
	func = RNA_def_function(srna, "statistics", "ED_info_stats_string");
	parm = RNA_def_pointer(func, "view_layer", "ViewLayer", "", "Active layer");
	RNA_def_parameter_flags(parm, PROP_NEVER_NULL, PARM_REQUIRED);
	parm = RNA_def_string(func, "statistics", NULL, 0, "Statistics", "");
	RNA_def_function_return(func, parm);

	/* Grease Pencil */
	prop = RNA_def_property(srna, "grease_pencil", PROP_POINTER, PROP_NONE);
	RNA_def_property_pointer_sdna(prop, NULL, "gpd");
	RNA_def_property_struct_type(prop, "GreasePencil");
	RNA_def_property_pointer_funcs(prop, NULL, NULL, NULL, "rna_GPencil_datablocks_annotations_poll");
	RNA_def_property_flag(prop, PROP_EDITABLE | PROP_ID_REFCOUNT);
	RNA_def_property_ui_text(prop, "Annotations", "Grease Pencil data-block used for annotations in the 3D view");
	RNA_def_property_update(prop, NC_GPENCIL | ND_DATA | NA_EDITED, NULL);

	/* active MovieClip */
	prop = RNA_def_property(srna, "active_clip", PROP_POINTER, PROP_NONE);
	RNA_def_property_pointer_sdna(prop, NULL, "clip");
	RNA_def_property_flag(prop, PROP_EDITABLE);
	RNA_def_property_struct_type(prop, "MovieClip");
	RNA_def_property_ui_text(prop, "Active Movie Clip", "Active movie clip used for constraints and viewport drawing");
	RNA_def_property_update(prop, NC_SPACE | ND_SPACE_VIEW3D, NULL);

	/* color management */
	prop = RNA_def_property(srna, "view_settings", PROP_POINTER, PROP_NONE);
	RNA_def_property_pointer_sdna(prop, NULL, "view_settings");
	RNA_def_property_struct_type(prop, "ColorManagedViewSettings");
	RNA_def_property_ui_text(prop, "View Settings", "Color management settings applied on image before saving");

	prop = RNA_def_property(srna, "display_settings", PROP_POINTER, PROP_NONE);
	RNA_def_property_pointer_sdna(prop, NULL, "display_settings");
	RNA_def_property_struct_type(prop, "ColorManagedDisplaySettings");
	RNA_def_property_ui_text(prop, "Display Settings", "Settings of device saved image would be displayed on");

	prop = RNA_def_property(srna, "sequencer_colorspace_settings", PROP_POINTER, PROP_NONE);
	RNA_def_property_pointer_sdna(prop, NULL, "sequencer_colorspace_settings");
	RNA_def_property_struct_type(prop, "ColorManagedSequencerColorspaceSettings");
	RNA_def_property_ui_text(prop, "Sequencer Color Space Settings", "Settings of color space sequencer is working in");

	/* Layer and Collections */
	prop = RNA_def_property(srna, "view_layers", PROP_COLLECTION, PROP_NONE);
	RNA_def_property_collection_sdna(prop, NULL, "view_layers", NULL);
	RNA_def_property_struct_type(prop, "ViewLayer");
	RNA_def_property_ui_text(prop, "View Layers", "");
	rna_def_view_layers(brna, prop);

	prop = RNA_def_property(srna, "collection", PROP_POINTER, PROP_NONE);
	RNA_def_property_flag(prop, PROP_NEVER_NULL);
	RNA_def_property_pointer_sdna(prop, NULL, "master_collection");
	RNA_def_property_struct_type(prop, "Collection");
	RNA_def_property_ui_text(prop, "Collection", "Scene master collection that objects and other collections in the scene");

	/* Scene Display */
	prop = RNA_def_property(srna, "display", PROP_POINTER, PROP_NONE);
	RNA_def_property_pointer_sdna(prop, NULL, "display");
	RNA_def_property_struct_type(prop, "SceneDisplay");
	RNA_def_property_ui_text(prop, "Scene Display", "Scene display settings for 3d viewport");

	/* EEVEE */
	prop = RNA_def_property(srna, "eevee", PROP_POINTER, PROP_NONE);
	RNA_def_property_struct_type(prop, "SceneEEVEE");
	RNA_def_property_ui_text(prop, "EEVEE", "EEVEE settings for the scene");

	/* Nestled Data  */
	/* *** Non-Animated *** */
	RNA_define_animate_sdna(false);
	rna_def_tool_settings(brna);
	rna_def_gpencil_interpolate(brna);
	rna_def_unified_paint_settings(brna);
	rna_def_curve_paint_settings(brna);
	rna_def_statvis(brna);
	rna_def_unit_settings(brna);
	rna_def_scene_image_format_data(brna);
	rna_def_transform_orientation(brna);
	rna_def_selected_uv_element(brna);
	rna_def_display_safe_areas(brna);
	rna_def_scene_display(brna);
	rna_def_scene_eevee(brna);
	RNA_define_animate_sdna(true);
	/* *** Animated *** */
	rna_def_scene_render_data(brna);
	rna_def_gpu_fx(brna);
	rna_def_scene_render_view(brna);

	/* Scene API */
	RNA_api_scene(srna);
}

#endif<|MERGE_RESOLUTION|>--- conflicted
+++ resolved
@@ -2457,11 +2457,7 @@
 		"When creating new strokes, the weight data is added according to the current vertex group and weight, "
 		"if no vertex group selected, weight is not added");
 	RNA_def_property_update(prop, NC_SCENE | ND_TOOLSETTINGS, NULL);
-<<<<<<< HEAD
-
-=======
 	
->>>>>>> 9d00b0f7
 	prop = RNA_def_property(srna, "gpencil_sculpt", PROP_POINTER, PROP_NONE);
 	RNA_def_property_pointer_sdna(prop, NULL, "gp_sculpt");
 	RNA_def_property_struct_type(prop, "GPencilSculptSettings");
