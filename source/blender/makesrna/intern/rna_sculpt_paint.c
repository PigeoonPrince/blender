/*
 * ***** BEGIN GPL LICENSE BLOCK *****
 *
 * This program is free software; you can redistribute it and/or
 * modify it under the terms of the GNU General Public License
 * as published by the Free Software Foundation; either version 2
 * of the License, or (at your option) any later version.
 *
 * This program is distributed in the hope that it will be useful,
 * but WITHOUT ANY WARRANTY; without even the implied warranty of
 * MERCHANTABILITY or FITNESS FOR A PARTICULAR PURPOSE.  See the
 * GNU General Public License for more details.
 *
 * You should have received a copy of the GNU General Public License
 * along with this program; if not, write to the Free Software Foundation,
 * Inc., 51 Franklin Street, Fifth Floor, Boston, MA 02110-1301, USA.
 *
 * Contributor(s): Campbell Barton
 *
 * ***** END GPL LICENSE BLOCK *****
 */

/** \file blender/makesrna/intern/rna_sculpt_paint.c
 *  \ingroup RNA
 */


#include <stdlib.h>

#include "RNA_define.h"

#include "rna_internal.h"

#include "DNA_ID.h"
#include "DNA_scene_types.h"
#include "DNA_brush_types.h"
#include "DNA_screen_types.h"
#include "DNA_space_types.h"

#include "BKE_paint.h"
#include "BKE_material.h"

#include "ED_image.h"

#include "WM_api.h"
#include "WM_types.h"

#include "BLI_utildefines.h"
#include "bmesh.h"

static EnumPropertyItem particle_edit_hair_brush_items[] = {
	{PE_BRUSH_NONE, "NONE", 0, "None", "Don't use any brush"},
	{PE_BRUSH_COMB, "COMB", 0, "Comb", "Comb hairs"},
	{PE_BRUSH_SMOOTH, "SMOOTH", 0, "Smooth", "Smooth hairs"},
	{PE_BRUSH_ADD, "ADD", 0, "Add", "Add hairs"},
	{PE_BRUSH_LENGTH, "LENGTH", 0, "Length", "Make hairs longer or shorter"},
	{PE_BRUSH_PUFF, "PUFF", 0, "Puff", "Make hairs stand up"},
	{PE_BRUSH_CUT, "CUT", 0, "Cut", "Cut hairs"},
	{PE_BRUSH_WEIGHT, "WEIGHT", 0, "Weight", "Weight hair particles"},
	{0, NULL, 0, NULL, NULL}
};

EnumPropertyItem rna_enum_gpencil_sculpt_brush_items[] = {
	{GP_EDITBRUSH_TYPE_SMOOTH, "SMOOTH", 0, "Smooth", "Smooth stroke points"},
	{GP_EDITBRUSH_TYPE_THICKNESS, "THICKNESS", 0, "Thickness", "Adjust thickness of strokes"},
	{GP_EDITBRUSH_TYPE_GRAB, "GRAB", 0, "Grab", "Translate the set of points initially within the brush circle"},
	{GP_EDITBRUSH_TYPE_PUSH, "PUSH", 0, "Push", "Move points out of the way, as if combing them"},
	{GP_EDITBRUSH_TYPE_TWIST, "TWIST", 0, "Twist", "Rotate points around the midpoint of the brush"},
	{GP_EDITBRUSH_TYPE_PINCH, "PINCH", 0, "Pinch", "Pull points towards the midpoint of the brush"},
	{GP_EDITBRUSH_TYPE_RANDOMIZE, "RANDOMIZE", 0, "Randomize", "Introduce jitter/randomness into strokes"},
	//{GP_EDITBRUSH_TYPE_SUBDIVIDE, "SUBDIVIDE", 0, "Subdivide", "Increase point density for higher resolution strokes when zoomed in"},
	//{GP_EDITBRUSH_TYPE_SIMPLIFY, "SIMPLIFY", 0, "Simplify", "Reduce density of stroke points"},
	{GP_EDITBRUSH_TYPE_CLONE, "CLONE", 0, "Clone", "Paste copies of the strokes stored on the clipboard"},
	{0, NULL, 0, NULL, NULL}
};

EnumPropertyItem rna_enum_symmetrize_direction_items[] = {
	{BMO_SYMMETRIZE_NEGATIVE_X, "NEGATIVE_X", 0, "-X to +X", ""},
	{BMO_SYMMETRIZE_POSITIVE_X, "POSITIVE_X", 0, "+X to -X", ""},

	{BMO_SYMMETRIZE_NEGATIVE_Y, "NEGATIVE_Y", 0, "-Y to +Y", ""},
	{BMO_SYMMETRIZE_POSITIVE_Y, "POSITIVE_Y", 0, "+Y to -Y", ""},

	{BMO_SYMMETRIZE_NEGATIVE_Z, "NEGATIVE_Z", 0, "-Z to +Z", ""},
	{BMO_SYMMETRIZE_POSITIVE_Z, "POSITIVE_Z", 0, "+Z to -Z", ""},
	{0, NULL, 0, NULL, NULL},
};

#ifdef RNA_RUNTIME
#include "MEM_guardedalloc.h"

#include "BKE_context.h"
#include "BKE_DerivedMesh.h"
#include "BKE_pointcache.h"
#include "BKE_particle.h"
#include "BKE_depsgraph.h"
#include "BKE_pbvh.h"

#include "GPU_buffers.h"

#include "ED_particle.h"

static EnumPropertyItem particle_edit_disconnected_hair_brush_items[] = {
	{PE_BRUSH_NONE, "NONE", 0, "None", "Don't use any brush"},
	{PE_BRUSH_COMB, "COMB", 0, "Comb", "Comb hairs"},
	{PE_BRUSH_SMOOTH, "SMOOTH", 0, "Smooth", "Smooth hairs"},
	{PE_BRUSH_LENGTH, "LENGTH", 0, "Length", "Make hairs longer or shorter"},
	{PE_BRUSH_CUT, "CUT", 0, "Cut", "Cut hairs"},
	{PE_BRUSH_WEIGHT, "WEIGHT", 0, "Weight", "Weight hair particles"},
	{0, NULL, 0, NULL, NULL}
};

static EnumPropertyItem particle_edit_cache_brush_items[] = {
	{PE_BRUSH_NONE, "NONE", 0, "None", "Don't use any brush"},
	{PE_BRUSH_COMB, "COMB", 0, "Comb", "Comb paths"},
	{PE_BRUSH_SMOOTH, "SMOOTH", 0, "Smooth", "Smooth paths"},
	{PE_BRUSH_LENGTH, "LENGTH", 0, "Length", "Make paths longer or shorter"},
	{0, NULL, 0, NULL, NULL}
};

static PointerRNA rna_ParticleEdit_brush_get(PointerRNA *ptr)
{
	ParticleEditSettings *pset = (ParticleEditSettings *)ptr->data;
	ParticleBrushData *brush = NULL;

	if (pset->brushtype != PE_BRUSH_NONE)
		brush = &pset->brush[pset->brushtype];

	return rna_pointer_inherit_refine(ptr, &RNA_ParticleBrush, brush);
}

static PointerRNA rna_ParticleBrush_curve_get(PointerRNA *ptr)
{
	return rna_pointer_inherit_refine(ptr, &RNA_CurveMapping, NULL);
}

static void rna_ParticleEdit_redo(Main *UNUSED(bmain), Scene *scene, PointerRNA *UNUSED(ptr))
{
	Object *ob = (scene->basact) ? scene->basact->object : NULL;
	PTCacheEdit *edit = PE_get_current(scene, ob);

	if (!edit)
		return;

	psys_free_path_cache(edit->psys, edit);
}

static void rna_ParticleEdit_update(Main *UNUSED(bmain), Scene *scene, PointerRNA *UNUSED(ptr))
{
	Object *ob = (scene->basact) ? scene->basact->object : NULL;

	if (ob) DAG_id_tag_update(&ob->id, OB_RECALC_DATA);
}
static void rna_ParticleEdit_tool_set(PointerRNA *ptr, int value)
{
	ParticleEditSettings *pset = (ParticleEditSettings *)ptr->data;
	
	/* redraw hair completely if weight brush is/was used */
	if ((pset->brushtype == PE_BRUSH_WEIGHT || value == PE_BRUSH_WEIGHT) && pset->scene) {
		Object *ob = (pset->scene->basact) ? pset->scene->basact->object : NULL;
		if (ob) {
			DAG_id_tag_update(&ob->id, OB_RECALC_DATA);
			WM_main_add_notifier(NC_OBJECT | ND_PARTICLE | NA_EDITED, NULL);
		}
	}

	pset->brushtype = value;
}
static EnumPropertyItem *rna_ParticleEdit_tool_itemf(bContext *C, PointerRNA *UNUSED(ptr),
                                                     PropertyRNA *UNUSED(prop), bool *UNUSED(r_free))
{
	Scene *scene = CTX_data_scene(C);
	Object *ob = (scene->basact) ? scene->basact->object : NULL;
#if 0
	PTCacheEdit *edit = PE_get_current(scene, ob);
	ParticleSystem *psys = edit ? edit->psys : NULL;
#else
	/* use this rather than PE_get_current() - because the editing cache is
	 * dependent on the cache being updated which can happen after this UI
	 * draws causing a glitch [#28883] */
	ParticleSystem *psys = psys_get_current(ob);
#endif

	if (psys) {
		if (psys->flag & PSYS_GLOBAL_HAIR) {
			return particle_edit_disconnected_hair_brush_items;
		}
		else {
			return particle_edit_hair_brush_items;
		}
	}

	return particle_edit_cache_brush_items;
}

static int rna_ParticleEdit_editable_get(PointerRNA *ptr)
{
	ParticleEditSettings *pset = (ParticleEditSettings *)ptr->data;

	return (pset->object && pset->scene && PE_get_current(pset->scene, pset->object));
}
static int rna_ParticleEdit_hair_get(PointerRNA *ptr)
{
	ParticleEditSettings *pset = (ParticleEditSettings *)ptr->data;

	if (pset->scene) {
		PTCacheEdit *edit = PE_get_current(pset->scene, pset->object);

		return (edit && edit->psys);
	}
	
	return 0;
}

static char *rna_ParticleEdit_path(PointerRNA *UNUSED(ptr))
{
	return BLI_strdup("tool_settings.particle_edit");
}

static void rna_PoseSculpt_update(Main *UNUSED(bmain), Scene *UNUSED(scene), PointerRNA *ptr)
{
	WM_main_add_notifier(NC_SPACE | ND_SPACE_VIEW3D, NULL);
}

static void rna_PSculptBrush_update(Main *UNUSED(bmain), Scene *UNUSED(scene), PointerRNA *ptr)
{
	WM_main_add_notifier(NC_SPACE | ND_SPACE_VIEW3D, NULL);
}

static PointerRNA rna_PoseSculpt_brush_get(PointerRNA *ptr)
{
	PSculptSettings *pset = (PSculptSettings*)ptr->data;
	PSculptBrushData *brush = &pset->brush[pset->brushtype];
	
	return rna_pointer_inherit_refine(ptr, &RNA_PoseSculptBrush, brush);
}

static PointerRNA rna_PSculptBrush_curve_get(PointerRNA *ptr)
{
	// FIXME: this is just a dummy for now, but could be useful later?
	return rna_pointer_inherit_refine(ptr, &RNA_CurveMapping, NULL);
}

static char *rna_PoseSculpt_path(PointerRNA *UNUSED(ptr))
{
	return BLI_strdup("tool_settings.pose_sculpt");
}

static int rna_Brush_mode_poll(PointerRNA *ptr, PointerRNA value)
{
	Scene *scene = (Scene *)ptr->id.data;
	ToolSettings *ts = scene->toolsettings;
	Brush *brush = value.id.data;
	int mode = 0;

	/* check the origin of the Paint struct to see which paint
	 * mode to select from */

	if (ptr->data == &ts->imapaint)
		mode = OB_MODE_TEXTURE_PAINT;
	else if (ptr->data == ts->sculpt)
		mode = OB_MODE_SCULPT;
	else if (ptr->data == ts->vpaint)
		mode = OB_MODE_VERTEX_PAINT;
	else if (ptr->data == ts->wpaint)
		mode = OB_MODE_WEIGHT_PAINT;

	return brush->ob_mode & mode;
}

static void rna_Sculpt_update(Main *UNUSED(bmain), Scene *scene, PointerRNA *UNUSED(ptr))
{
	Object *ob = (scene->basact) ? scene->basact->object : NULL;

	if (ob) {
		DAG_id_tag_update(&ob->id, OB_RECALC_DATA);
		WM_main_add_notifier(NC_OBJECT | ND_MODIFIER, ob);

		if (ob->sculpt) {
			ob->sculpt->bm_smooth_shading = ((scene->toolsettings->sculpt->flags &
			                                  SCULPT_DYNTOPO_SMOOTH_SHADING) != 0);
		}
	}
}

static void rna_Sculpt_ShowDiffuseColor_update(Main *UNUSED(bmain), Scene *scene, PointerRNA *UNUSED(ptr))
{
	Object *ob = (scene->basact) ? scene->basact->object : NULL;

	if (ob && ob->sculpt) {
		Sculpt *sd = scene->toolsettings->sculpt;
		ob->sculpt->show_diffuse_color = ((sd->flags & SCULPT_SHOW_DIFFUSE) != 0);

		if (ob->sculpt->pbvh)
			pbvh_show_diffuse_color_set(ob->sculpt->pbvh, ob->sculpt->show_diffuse_color);

		WM_main_add_notifier(NC_OBJECT | ND_DRAW, ob);
	}
}

static char *rna_Sculpt_path(PointerRNA *UNUSED(ptr))
{
	return BLI_strdup("tool_settings.sculpt");
}

static char *rna_VertexPaint_path(PointerRNA *ptr)
{
	Scene *scene = (Scene *)ptr->id.data;
	ToolSettings *ts = scene->toolsettings;
	if (ptr->data == ts->vpaint) {
		return BLI_strdup("tool_settings.vertex_paint");
	}
	else {
		return BLI_strdup("tool_settings.weight_paint");
	}
}

static char *rna_ImagePaintSettings_path(PointerRNA *UNUSED(ptr))
{
	return BLI_strdup("tool_settings.image_paint");
}

static char *rna_UvSculpt_path(PointerRNA *UNUSED(ptr))
{
	return BLI_strdup("tool_settings.uv_sculpt");
}

static char *rna_ParticleBrush_path(PointerRNA *UNUSED(ptr))
{
	return BLI_strdup("tool_settings.particle_edit.brush");
}

static void rna_Paint_brush_update(Main *UNUSED(bmain), Scene *UNUSED(scene), PointerRNA *ptr)
{
	Paint *paint = ptr->data;
	Brush *br = paint->brush;
	BKE_paint_invalidate_overlay_all();
	WM_main_add_notifier(NC_BRUSH | NA_SELECTED, br);
}

static void rna_ImaPaint_viewport_update(Main *UNUSED(bmain), Scene *UNUSED(scene), PointerRNA *UNUSED(ptr))
{
	/* not the best solution maybe, but will refresh the 3D viewport */
	WM_main_add_notifier(NC_OBJECT | ND_DRAW, NULL);
}

static void rna_ImaPaint_mode_update(Main *UNUSED(bmain), Scene *scene, PointerRNA *UNUSED(ptr))
{
	Object *ob = OBACT;

	if (ob && ob->type == OB_MESH) {
		/* of course we need to invalidate here */
		BKE_texpaint_slots_refresh_object(scene, ob);

		/* we assume that changing the current mode will invalidate the uv layers so we need to refresh display */
		GPU_drawobject_free(ob->derivedFinal);
		BKE_paint_proj_mesh_data_check(scene, ob, NULL, NULL, NULL, NULL);
		WM_main_add_notifier(NC_OBJECT | ND_DRAW, NULL);
	}
}

static void rna_ImaPaint_stencil_update(Main *UNUSED(bmain), Scene *scene, PointerRNA *UNUSED(ptr))
{
	Object *ob = OBACT;

	if (ob && ob->type == OB_MESH) {
		GPU_drawobject_free(ob->derivedFinal);
		BKE_paint_proj_mesh_data_check(scene, ob, NULL, NULL, NULL, NULL);
		WM_main_add_notifier(NC_OBJECT | ND_DRAW, NULL);
	}
}

static void rna_ImaPaint_canvas_update(Main *bmain, Scene *scene, PointerRNA *UNUSED(ptr))
{
	Object *ob = OBACT;
	bScreen *sc;
	Image *ima = scene->toolsettings->imapaint.canvas;
	
	for (sc = bmain->screen.first; sc; sc = sc->id.next) {
		ScrArea *sa;
		for (sa = sc->areabase.first; sa; sa = sa->next) {
			SpaceLink *sl;
			for (sl = sa->spacedata.first; sl; sl = sl->next) {
				if (sl->spacetype == SPACE_IMAGE) {
					SpaceImage *sima = (SpaceImage *)sl;
					
					if (!sima->pin)
						ED_space_image_set(sima, scene, scene->obedit, ima);
				}
			}
		}
	}
	
	if (ob && ob->type == OB_MESH) {
		GPU_drawobject_free(ob->derivedFinal);
		BKE_paint_proj_mesh_data_check(scene, ob, NULL, NULL, NULL, NULL);
		WM_main_add_notifier(NC_OBJECT | ND_DRAW, NULL);
	}
}

static int rna_ImaPaint_detect_data(ImagePaintSettings *imapaint)
{
	return imapaint->missing_data == 0;
}


static PointerRNA rna_GPencilSculptSettings_brush_get(PointerRNA *ptr)
{
	GP_BrushEdit_Settings *gset = (GP_BrushEdit_Settings *)ptr->data;
	GP_EditBrush_Data *brush = NULL;
	
	if ((gset->brushtype >= 0) && (gset->brushtype < TOT_GP_EDITBRUSH_TYPES))
		brush = &gset->brush[gset->brushtype];

	return rna_pointer_inherit_refine(ptr, &RNA_GPencilSculptBrush, brush);
}

static char *rna_GPencilSculptSettings_path(PointerRNA *UNUSED(ptr))
{
	return BLI_strdup("tool_settings.gpencil_sculpt");
}

static char *rna_GPencilSculptBrush_path(PointerRNA *UNUSED(ptr))
{
	return BLI_strdup("tool_settings.gpencil_sculpt.brush");
}


#else

static void rna_def_paint_curve(BlenderRNA *brna)
{
	StructRNA *srna;

	srna = RNA_def_struct(brna, "PaintCurve", "ID");
	RNA_def_struct_ui_text(srna, "Paint Curve", "");
	RNA_def_struct_ui_icon(srna, ICON_CURVE_BEZCURVE);
}


static void rna_def_paint(BlenderRNA *brna)
{
	StructRNA *srna;
	PropertyRNA *prop;

	srna = RNA_def_struct(brna, "Paint", NULL);
	RNA_def_struct_ui_text(srna, "Paint", "");

	/* Global Settings */
	prop = RNA_def_property(srna, "brush", PROP_POINTER, PROP_NONE);
	RNA_def_property_flag(prop, PROP_EDITABLE);
	RNA_def_property_pointer_funcs(prop, NULL, NULL, NULL, "rna_Brush_mode_poll");
	RNA_def_property_ui_text(prop, "Brush", "Active Brush");
	RNA_def_property_update(prop, 0, "rna_Paint_brush_update");

	prop = RNA_def_property(srna, "palette", PROP_POINTER, PROP_NONE);
	RNA_def_property_flag(prop, PROP_EDITABLE);
	RNA_def_property_pointer_funcs(prop, NULL, NULL, NULL, NULL);
	RNA_def_property_ui_text(prop, "Palette", "Active Palette");

	prop = RNA_def_property(srna, "show_brush", PROP_BOOLEAN, PROP_NONE);
	RNA_def_property_boolean_sdna(prop, NULL, "flags", PAINT_SHOW_BRUSH);
	RNA_def_property_ui_text(prop, "Show Brush", "");
	RNA_def_property_update(prop, NC_SCENE | ND_TOOLSETTINGS, NULL);

	prop = RNA_def_property(srna, "show_brush_on_surface", PROP_BOOLEAN, PROP_NONE);
	RNA_def_property_boolean_sdna(prop, NULL, "flags", PAINT_SHOW_BRUSH_ON_SURFACE);
	RNA_def_property_ui_text(prop, "Show Brush On Surface", "");
	RNA_def_property_update(prop, NC_SCENE | ND_TOOLSETTINGS, NULL);

	prop = RNA_def_property(srna, "show_low_resolution", PROP_BOOLEAN, PROP_NONE);
	RNA_def_property_boolean_sdna(prop, NULL, "flags", PAINT_FAST_NAVIGATE);
	RNA_def_property_ui_text(prop, "Fast Navigate", "For multires, show low resolution while navigating the view");
	RNA_def_property_update(prop, NC_SCENE | ND_TOOLSETTINGS, NULL);

	prop = RNA_def_property(srna, "input_samples", PROP_INT, PROP_UNSIGNED);
	RNA_def_property_int_sdna(prop, NULL, "num_input_samples");
	RNA_def_property_ui_range(prop, 1, PAINT_MAX_INPUT_SAMPLES, 0, -1);
	RNA_def_property_ui_text(prop, "Input Samples", "Average multiple input samples together to smooth the brush stroke");
	RNA_def_property_update(prop, NC_SCENE | ND_TOOLSETTINGS, NULL);

	prop = RNA_def_property(srna, "use_symmetry_x", PROP_BOOLEAN, PROP_NONE);
	RNA_def_property_boolean_sdna(prop, NULL, "symmetry_flags", PAINT_SYMM_X);
	RNA_def_property_ui_text(prop, "Symmetry X", "Mirror brush across the X axis");
	RNA_def_property_update(prop, NC_SCENE | ND_TOOLSETTINGS, NULL);

	prop = RNA_def_property(srna, "use_symmetry_y", PROP_BOOLEAN, PROP_NONE);
	RNA_def_property_boolean_sdna(prop, NULL, "symmetry_flags", PAINT_SYMM_Y);
	RNA_def_property_ui_text(prop, "Symmetry Y", "Mirror brush across the Y axis");
	RNA_def_property_update(prop, NC_SCENE | ND_TOOLSETTINGS, NULL);

	prop = RNA_def_property(srna, "use_symmetry_z", PROP_BOOLEAN, PROP_NONE);
	RNA_def_property_boolean_sdna(prop, NULL, "symmetry_flags", PAINT_SYMM_Z);
	RNA_def_property_ui_text(prop, "Symmetry Z", "Mirror brush across the Z axis");
	RNA_def_property_update(prop, NC_SCENE | ND_TOOLSETTINGS, NULL);

	prop = RNA_def_property(srna, "use_symmetry_feather", PROP_BOOLEAN, PROP_NONE);
	RNA_def_property_boolean_sdna(prop, NULL, "symmetry_flags", PAINT_SYMMETRY_FEATHER);
	RNA_def_property_ui_text(prop, "Symmetry Feathering",
	                         "Reduce the strength of the brush where it overlaps symmetrical daubs");
	RNA_def_property_update(prop, NC_SCENE | ND_TOOLSETTINGS, NULL);

	prop = RNA_def_property(srna, "cavity_curve", PROP_POINTER, PROP_NONE);
	RNA_def_property_flag(prop, PROP_NEVER_NULL);
	RNA_def_property_ui_text(prop, "Curve", "Editable cavity curve");
	RNA_def_property_update(prop, NC_SCENE | ND_TOOLSETTINGS, NULL);

	prop = RNA_def_property(srna, "use_cavity", PROP_BOOLEAN, PROP_NONE);
	RNA_def_property_boolean_sdna(prop, NULL, "flags", PAINT_USE_CAVITY_MASK);
	RNA_def_property_ui_text(prop, "Cavity Mask", "Mask painting according to mesh geometry cavity");
	RNA_def_property_update(prop, NC_SCENE | ND_TOOLSETTINGS, NULL);

	prop = RNA_def_property(srna, "tile_offset", PROP_FLOAT, PROP_XYZ);
	RNA_def_property_float_sdna(prop, NULL, "tile_offset");
	RNA_def_property_array(prop, 3);
	RNA_def_property_range(prop, 0.01, FLT_MAX);
	RNA_def_property_ui_range(prop, 0.01, 100, 1 * 100, 2);
	RNA_def_property_ui_text(prop, "Tiling offset for the X Axis",
	                         "Stride at which tiled strokes are copied");

	prop = RNA_def_property(srna, "tile_x", PROP_BOOLEAN, PROP_NONE);
	RNA_def_property_boolean_sdna(prop, NULL, "symmetry_flags", PAINT_TILE_X);
	RNA_def_property_ui_text(prop, "Tile X", "Tile along X axis");
	RNA_def_property_update(prop, NC_SCENE | ND_TOOLSETTINGS, NULL);

	prop = RNA_def_property(srna, "tile_y", PROP_BOOLEAN, PROP_NONE);
	RNA_def_property_boolean_sdna(prop, NULL, "symmetry_flags", PAINT_TILE_Y);
	RNA_def_property_ui_text(prop, "Tile Y", "Tile along Y axis");
	RNA_def_property_update(prop, NC_SCENE | ND_TOOLSETTINGS, NULL);

	prop = RNA_def_property(srna, "tile_z", PROP_BOOLEAN, PROP_NONE);
	RNA_def_property_boolean_sdna(prop, NULL, "symmetry_flags", PAINT_TILE_Z);
	RNA_def_property_ui_text(prop, "Tile Z", "Tile along Z axis");
	RNA_def_property_update(prop, NC_SCENE | ND_TOOLSETTINGS, NULL);
}

static void rna_def_sculpt(BlenderRNA  *brna)
{
	static EnumPropertyItem detail_refine_items[] = {
		{SCULPT_DYNTOPO_SUBDIVIDE, "SUBDIVIDE", 0,
		 "Subdivide Edges", "Subdivide long edges to add mesh detail where needed"},
		{SCULPT_DYNTOPO_COLLAPSE, "COLLAPSE", 0,
		 "Collapse Edges", "Collapse short edges to remove mesh detail where possible"},
		{SCULPT_DYNTOPO_SUBDIVIDE | SCULPT_DYNTOPO_COLLAPSE, "SUBDIVIDE_COLLAPSE", 0,
		 "Subdivide Collapse", "Both subdivide long edges and collapse short edges to refine mesh detail"},
		{0, NULL, 0, NULL, NULL}
	};

	static EnumPropertyItem detail_type_items[] = {
		{0, "RELATIVE", 0,
		 "Relative Detail", "Mesh detail is relative to the brush size and detail size"},
		{SCULPT_DYNTOPO_DETAIL_CONSTANT, "CONSTANT", 0,
		 "Constant Detail", "Mesh detail is constant in object space according to detail size"},
	    {SCULPT_DYNTOPO_DETAIL_BRUSH, "BRUSH", 0,
		 "Brush Detail", "Mesh detail is relative to brush radius"},
		{0, NULL, 0, NULL, NULL}
	};

	StructRNA *srna;
	PropertyRNA *prop;

	srna = RNA_def_struct(brna, "Sculpt", "Paint");
	RNA_def_struct_path_func(srna, "rna_Sculpt_path");
	RNA_def_struct_ui_text(srna, "Sculpt", "");

	prop = RNA_def_property(srna, "radial_symmetry", PROP_INT, PROP_XYZ);
	RNA_def_property_int_sdna(prop, NULL, "radial_symm");
	RNA_def_property_int_default(prop, 1);
	RNA_def_property_range(prop, 1, 64);
	RNA_def_property_ui_range(prop, 0, 32, 1, 1);
	RNA_def_property_ui_text(prop, "Radial Symmetry Count X Axis",
	                         "Number of times to copy strokes across the surface");

	prop = RNA_def_property(srna, "lock_x", PROP_BOOLEAN, PROP_NONE);
	RNA_def_property_boolean_sdna(prop, NULL, "flags", SCULPT_LOCK_X);
	RNA_def_property_ui_text(prop, "Lock X", "Disallow changes to the X axis of vertices");
	RNA_def_property_update(prop, NC_SCENE | ND_TOOLSETTINGS, NULL);

	prop = RNA_def_property(srna, "lock_y", PROP_BOOLEAN, PROP_NONE);
	RNA_def_property_boolean_sdna(prop, NULL, "flags", SCULPT_LOCK_Y);
	RNA_def_property_ui_text(prop, "Lock Y", "Disallow changes to the Y axis of vertices");
	RNA_def_property_update(prop, NC_SCENE | ND_TOOLSETTINGS, NULL);

	prop = RNA_def_property(srna, "lock_z", PROP_BOOLEAN, PROP_NONE);
	RNA_def_property_boolean_sdna(prop, NULL, "flags", SCULPT_LOCK_Z);
	RNA_def_property_ui_text(prop, "Lock Z", "Disallow changes to the Z axis of vertices");
	RNA_def_property_update(prop, NC_SCENE | ND_TOOLSETTINGS, NULL);

	prop = RNA_def_property(srna, "use_threaded", PROP_BOOLEAN, PROP_NONE);
	RNA_def_property_boolean_sdna(prop, NULL, "flags", SCULPT_USE_OPENMP);
	RNA_def_property_ui_text(prop, "Use OpenMP",
	                         "Take advantage of multiple CPU cores to improve sculpting performance");
	RNA_def_property_update(prop, NC_SCENE | ND_TOOLSETTINGS, NULL);

	prop = RNA_def_property(srna, "use_deform_only", PROP_BOOLEAN, PROP_NONE);
	RNA_def_property_boolean_sdna(prop, NULL, "flags", SCULPT_ONLY_DEFORM);
	RNA_def_property_ui_text(prop, "Use Deform Only",
	                         "Use only deformation modifiers (temporary disable all "
	                         "constructive modifiers except multi-resolution)");
	RNA_def_property_update(prop, NC_OBJECT | ND_DRAW, "rna_Sculpt_update");

	prop = RNA_def_property(srna, "show_diffuse_color", PROP_BOOLEAN, PROP_NONE);
	RNA_def_property_boolean_sdna(prop, NULL, "flags", SCULPT_SHOW_DIFFUSE);
	RNA_def_property_ui_text(prop, "Show Diffuse Color",
	                         "Show diffuse color of object and overlay sculpt mask on top of it");
	RNA_def_property_update(prop, NC_OBJECT | ND_DRAW, "rna_Sculpt_ShowDiffuseColor_update");

	prop = RNA_def_property(srna, "detail_size", PROP_FLOAT, PROP_PIXEL);
	RNA_def_property_ui_range(prop, 0.5, 40.0, 10, 2);
	RNA_def_property_ui_text(prop, "Detail Size", "Maximum edge length for dynamic topology sculpting (in pixels)");
	RNA_def_property_update(prop, NC_SCENE | ND_TOOLSETTINGS, NULL);

	prop = RNA_def_property(srna, "detail_percent", PROP_FLOAT, PROP_PERCENTAGE);
	RNA_def_property_ui_range(prop, 0.5, 100.0, 10, 2);
	RNA_def_property_ui_text(prop, "Detail Percentage", "Maximum edge length for dynamic topology sculpting (in brush percenage)");
	RNA_def_property_update(prop, NC_SCENE | ND_TOOLSETTINGS, NULL);

	prop = RNA_def_property(srna, "constant_detail", PROP_FLOAT, PROP_PERCENTAGE);
	RNA_def_property_range(prop, 0.001, 10000.0);
	RNA_def_property_ui_range(prop, 0.1, 100.0, 10, 2);
	RNA_def_property_ui_text(prop, "Detail Size", "Maximum edge length for dynamic topology sculpting (as percentage of blender unit)");
	RNA_def_property_update(prop, NC_SCENE | ND_TOOLSETTINGS, NULL);

	prop = RNA_def_property(srna, "use_smooth_shading", PROP_BOOLEAN, PROP_NONE);
	RNA_def_property_boolean_sdna(prop, NULL, "flags", SCULPT_DYNTOPO_SMOOTH_SHADING);
	RNA_def_property_ui_text(prop, "Smooth Shading",
	                         "Show faces in dynamic-topology mode with smooth "
	                         "shading rather than flat shaded");
	RNA_def_property_update(prop, NC_OBJECT | ND_DRAW, "rna_Sculpt_update");

	prop = RNA_def_property(srna, "symmetrize_direction", PROP_ENUM, PROP_NONE);
	RNA_def_property_enum_items(prop, rna_enum_symmetrize_direction_items);
	RNA_def_property_ui_text(prop, "Direction", "Source and destination for symmetrize operator");

	prop = RNA_def_property(srna, "detail_refine_method", PROP_ENUM, PROP_NONE);
	RNA_def_property_enum_bitflag_sdna(prop, NULL, "flags");
	RNA_def_property_enum_items(prop, detail_refine_items);
	RNA_def_property_ui_text(prop, "Detail Refine Method",
	                         "In dynamic-topology mode, how to add or remove mesh detail");
	RNA_def_property_update(prop, NC_SCENE | ND_TOOLSETTINGS, NULL);

	prop = RNA_def_property(srna, "detail_type_method", PROP_ENUM, PROP_NONE);
	RNA_def_property_enum_bitflag_sdna(prop, NULL, "flags");
	RNA_def_property_enum_items(prop, detail_type_items);
	RNA_def_property_ui_text(prop, "Detail Type Method",
	                         "In dynamic-topology mode, how mesh detail size is calculated");
	RNA_def_property_update(prop, NC_SCENE | ND_TOOLSETTINGS, NULL);

	prop = RNA_def_property(srna, "gravity", PROP_FLOAT, PROP_NONE);
	RNA_def_property_float_sdna(prop, NULL, "gravity_factor");
	RNA_def_property_range(prop, 0.0f, 1.0f);
	RNA_def_property_ui_range(prop, 0.0f, 1.0f, 0.1, 3);
	RNA_def_property_ui_text(prop, "Gravity", "Amount of gravity after each dab");
	RNA_def_property_update(prop, NC_SCENE | ND_TOOLSETTINGS, NULL);

	prop = RNA_def_property(srna, "gravity_object", PROP_POINTER, PROP_NONE);
	RNA_def_property_flag(prop, PROP_EDITABLE);
	RNA_def_property_ui_text(prop, "Orientation", "Object whose Z axis defines orientation of gravity");
	RNA_def_property_update(prop, NC_SCENE | ND_TOOLSETTINGS, NULL);
}


static void rna_def_uv_sculpt(BlenderRNA  *brna)
{
	StructRNA *srna;

	srna = RNA_def_struct(brna, "UvSculpt", "Paint");
	RNA_def_struct_path_func(srna, "rna_UvSculpt_path");
	RNA_def_struct_ui_text(srna, "UV Sculpting", "");
}


/* use for weight paint too */
static void rna_def_vertex_paint(BlenderRNA *brna)
{
	StructRNA *srna;
	PropertyRNA *prop;

	srna = RNA_def_struct(brna, "VertexPaint", "Paint");
	RNA_def_struct_sdna(srna, "VPaint");
	RNA_def_struct_path_func(srna, "rna_VertexPaint_path");
	RNA_def_struct_ui_text(srna, "Vertex Paint", "Properties of vertex and weight paint mode");

	/* vertex paint only */
	prop = RNA_def_property(srna, "use_normal", PROP_BOOLEAN, PROP_NONE);
	RNA_def_property_boolean_sdna(prop, NULL, "flag", VP_NORMALS);
	RNA_def_property_ui_text(prop, "Normals", "Apply the vertex normal before painting");
	RNA_def_property_update(prop, NC_SCENE | ND_TOOLSETTINGS, NULL);
	
	prop = RNA_def_property(srna, "use_spray", PROP_BOOLEAN, PROP_NONE);
	RNA_def_property_boolean_sdna(prop, NULL, "flag", VP_SPRAY);
	RNA_def_property_ui_text(prop, "Spray", "Keep applying paint effect while holding mouse");
	RNA_def_property_update(prop, NC_SCENE | ND_TOOLSETTINGS, NULL);

	/* weight paint only */
	prop = RNA_def_property(srna, "use_group_restrict", PROP_BOOLEAN, PROP_NONE);
	RNA_def_property_boolean_sdna(prop, NULL, "flag", VP_ONLYVGROUP);
	RNA_def_property_ui_text(prop, "Restrict", "Restrict painting to vertices in the group");
	RNA_def_property_update(prop, NC_SCENE | ND_TOOLSETTINGS, NULL);
}

static void rna_def_image_paint(BlenderRNA *brna)
{
	StructRNA *srna;
	PropertyRNA *prop;
	FunctionRNA *func;

	static EnumPropertyItem paint_type_items[] = {
		{IMAGEPAINT_MODE_MATERIAL, "MATERIAL", 0,
		 "Material", "Detect image slots from the material"},
		{IMAGEPAINT_MODE_IMAGE, "IMAGE", 0,
		 "Image", "Set image for texture painting directly"},
		{0, NULL, 0, NULL, NULL}
	};
	
	srna = RNA_def_struct(brna, "ImagePaint", "Paint");
	RNA_def_struct_sdna(srna, "ImagePaintSettings");
	RNA_def_struct_path_func(srna, "rna_ImagePaintSettings_path");
	RNA_def_struct_ui_text(srna, "Image Paint", "Properties of image and texture painting mode");

	/* functions */	
	func = RNA_def_function(srna, "detect_data", "rna_ImaPaint_detect_data");
	RNA_def_function_ui_description(func, "Check if required texpaint data exist");

	/* return type */
	RNA_def_function_return(func, RNA_def_boolean(func, "ok", 1, "", ""));
	
	/* booleans */	
	prop = RNA_def_property(srna, "use_occlude", PROP_BOOLEAN, PROP_NONE);
	RNA_def_property_boolean_negative_sdna(prop, NULL, "flag", IMAGEPAINT_PROJECT_XRAY);
	RNA_def_property_ui_text(prop, "Occlude", "Only paint onto the faces directly under the brush (slower)");
	RNA_def_property_update(prop, NC_SCENE | ND_TOOLSETTINGS, NULL);
	
	prop = RNA_def_property(srna, "use_backface_culling", PROP_BOOLEAN, PROP_NONE);
	RNA_def_property_boolean_negative_sdna(prop, NULL, "flag", IMAGEPAINT_PROJECT_BACKFACE);
	RNA_def_property_ui_text(prop, "Cull", "Ignore faces pointing away from the view (faster)");
	RNA_def_property_update(prop, NC_SCENE | ND_TOOLSETTINGS, NULL);
	
	prop = RNA_def_property(srna, "use_normal_falloff", PROP_BOOLEAN, PROP_NONE);
	RNA_def_property_boolean_negative_sdna(prop, NULL, "flag", IMAGEPAINT_PROJECT_FLAT);
	RNA_def_property_ui_text(prop, "Normal", "Paint most on faces pointing towards the view");
	RNA_def_property_update(prop, NC_SCENE | ND_TOOLSETTINGS, NULL);
	
	prop = RNA_def_property(srna, "use_stencil_layer", PROP_BOOLEAN, PROP_NONE);
	RNA_def_property_boolean_sdna(prop, NULL, "flag", IMAGEPAINT_PROJECT_LAYER_STENCIL);
	RNA_def_property_ui_text(prop, "Stencil Layer", "Set the mask layer from the UV map buttons");
	RNA_def_property_update(prop, NC_SCENE | ND_TOOLSETTINGS, "rna_ImaPaint_viewport_update");

	prop = RNA_def_property(srna, "invert_stencil", PROP_BOOLEAN, PROP_NONE);
	RNA_def_property_boolean_sdna(prop, NULL, "flag", IMAGEPAINT_PROJECT_LAYER_STENCIL_INV);
	RNA_def_property_ui_text(prop, "Invert", "Invert the stencil layer");
	RNA_def_property_update(prop, NC_SCENE | ND_TOOLSETTINGS, "rna_ImaPaint_viewport_update");

	prop = RNA_def_property(srna, "stencil_image", PROP_POINTER, PROP_NONE);
	RNA_def_property_pointer_sdna(prop, NULL, "stencil");
	RNA_def_property_flag(prop, PROP_EDITABLE);
	RNA_def_property_ui_text(prop, "Stencil Image", "Image used as stencil");
	RNA_def_property_update(prop, NC_SCENE | ND_TOOLSETTINGS, "rna_ImaPaint_stencil_update");

	prop = RNA_def_property(srna, "canvas", PROP_POINTER, PROP_NONE);
	RNA_def_property_flag(prop, PROP_EDITABLE);
	RNA_def_property_ui_text(prop, "Canvas", "Image used as canvas");
	RNA_def_property_update(prop, NC_SCENE | ND_TOOLSETTINGS, "rna_ImaPaint_canvas_update");
	
	prop = RNA_def_property(srna, "clone_image", PROP_POINTER, PROP_NONE);
	RNA_def_property_pointer_sdna(prop, NULL, "clone");
	RNA_def_property_flag(prop, PROP_EDITABLE);
	RNA_def_property_ui_text(prop, "Clone Image", "Image used as clone source");
	RNA_def_property_update(prop, NC_SCENE | ND_TOOLSETTINGS, NULL);
	
	prop = RNA_def_property(srna, "stencil_color", PROP_FLOAT, PROP_COLOR_GAMMA);
	RNA_def_property_range(prop, 0.0, 1.0);
	RNA_def_property_float_sdna(prop, NULL, "stencil_col");
	RNA_def_property_ui_text(prop, "Stencil Color", "Stencil color in the viewport");
	RNA_def_property_update(prop, NC_SCENE | ND_TOOLSETTINGS, "rna_ImaPaint_viewport_update");

	prop = RNA_def_property(srna, "dither", PROP_FLOAT, PROP_NONE);
	RNA_def_property_range(prop, 0.0, 2.0);
	RNA_def_property_ui_text(prop, "Dither", "Amount of dithering when painting on byte images");
	RNA_def_property_update(prop, NC_SCENE | ND_TOOLSETTINGS, NULL);
	
	prop = RNA_def_property(srna, "use_clone_layer", PROP_BOOLEAN, PROP_NONE);
	RNA_def_property_boolean_sdna(prop, NULL, "flag", IMAGEPAINT_PROJECT_LAYER_CLONE);
	RNA_def_property_ui_text(prop, "Clone Map",
	                         "Use another UV map as clone source, otherwise use the 3D cursor as the source");
	RNA_def_property_update(prop, NC_SCENE | ND_TOOLSETTINGS, "rna_ImaPaint_viewport_update");
	
	/* integers */
	
	prop = RNA_def_property(srna, "seam_bleed", PROP_INT, PROP_PIXEL);
	RNA_def_property_ui_range(prop, 0, 8, 0, -1);
	RNA_def_property_ui_text(prop, "Bleed", "Extend paint beyond the faces UVs to reduce seams (in pixels, slower)");

	prop = RNA_def_property(srna, "normal_angle", PROP_INT, PROP_UNSIGNED);
	RNA_def_property_range(prop, 0, 90);
	RNA_def_property_ui_text(prop, "Angle", "Paint most on faces pointing towards the view according to this angle");

	prop = RNA_def_int_array(srna, "screen_grab_size", 2, NULL, 0, 0, "screen_grab_size",
	                         "Size to capture the image for re-projecting", 0, 0);
	RNA_def_property_range(prop, 512, 16384);
	
	prop = RNA_def_property(srna, "mode", PROP_ENUM, PROP_NONE);
	RNA_def_property_enum_items(prop, paint_type_items);
	RNA_def_property_ui_text(prop, "Mode", "Mode of operation for projection painting");
	RNA_def_property_update(prop, NC_SCENE | ND_TOOLSETTINGS, "rna_ImaPaint_mode_update");
	
	/* Missing data */
	prop = RNA_def_property(srna, "missing_uvs", PROP_BOOLEAN, PROP_NONE);
	RNA_def_property_boolean_sdna(prop, NULL, "missing_data", IMAGEPAINT_MISSING_UVS);
	RNA_def_property_ui_text(prop, "Missing UVs",
	                         "A UV layer is missing on the mesh");
	RNA_def_property_clear_flag(prop, PROP_EDITABLE);	
	
	prop = RNA_def_property(srna, "missing_materials", PROP_BOOLEAN, PROP_NONE);
	RNA_def_property_boolean_sdna(prop, NULL, "missing_data", IMAGEPAINT_MISSING_MATERIAL);
	RNA_def_property_ui_text(prop, "Missing Materials",
	                         "The mesh is missing materials");
	RNA_def_property_clear_flag(prop, PROP_EDITABLE);	

	prop = RNA_def_property(srna, "missing_stencil", PROP_BOOLEAN, PROP_NONE);
	RNA_def_property_boolean_sdna(prop, NULL, "missing_data", IMAGEPAINT_MISSING_STENCIL);
	RNA_def_property_ui_text(prop, "Missing Stencil",
	                         "Image Painting does not have a stencil");
	RNA_def_property_clear_flag(prop, PROP_EDITABLE);	

	prop = RNA_def_property(srna, "missing_texture", PROP_BOOLEAN, PROP_NONE);
	RNA_def_property_boolean_sdna(prop, NULL, "missing_data", IMAGEPAINT_MISSING_TEX);
	RNA_def_property_ui_text(prop, "Missing Texture",
	                         "Image Painting does not have a texture to paint on");
	RNA_def_property_clear_flag(prop, PROP_EDITABLE);	
}

static void rna_def_particle_edit(BlenderRNA *brna)
{
	StructRNA *srna;
	PropertyRNA *prop;

	static EnumPropertyItem select_mode_items[] = {
		{SCE_SELECT_PATH, "PATH", ICON_PARTICLE_PATH, "Path", "Path edit mode"},
		{SCE_SELECT_POINT, "POINT", ICON_PARTICLE_POINT, "Point", "Point select mode"},
		{SCE_SELECT_END, "TIP", ICON_PARTICLE_TIP, "Tip", "Tip select mode"},
		{0, NULL, 0, NULL, NULL}
	};

	static EnumPropertyItem puff_mode[] = {
		{0, "ADD", 0, "Add", "Make hairs more puffy"},
		{1, "SUB", 0, "Sub", "Make hairs less puffy"},
		{0, NULL, 0, NULL, NULL}
	};

	static EnumPropertyItem length_mode[] = {
		{0, "GROW", 0, "Grow", "Make hairs longer"},
		{1, "SHRINK", 0, "Shrink", "Make hairs shorter"},
		{0, NULL, 0, NULL, NULL}
	};

	static EnumPropertyItem edit_type_items[] = {
		{PE_TYPE_PARTICLES, "PARTICLES", 0, "Particles", ""},
		{PE_TYPE_SOFTBODY, "SOFT_BODY", 0, "Soft body", ""},
		{PE_TYPE_CLOTH, "CLOTH", 0, "Cloth", ""},
		{0, NULL, 0, NULL, NULL}
	};


	/* edit */

	srna = RNA_def_struct(brna, "ParticleEdit", NULL);
	RNA_def_struct_sdna(srna, "ParticleEditSettings");
	RNA_def_struct_path_func(srna, "rna_ParticleEdit_path");
	RNA_def_struct_ui_text(srna, "Particle Edit", "Properties of particle editing mode");

	prop = RNA_def_property(srna, "tool", PROP_ENUM, PROP_NONE);
	RNA_def_property_enum_sdna(prop, NULL, "brushtype");
	RNA_def_property_enum_items(prop, particle_edit_hair_brush_items);
	RNA_def_property_enum_funcs(prop, NULL, "rna_ParticleEdit_tool_set", "rna_ParticleEdit_tool_itemf");
	RNA_def_property_ui_text(prop, "Tool", "");

	prop = RNA_def_property(srna, "select_mode", PROP_ENUM, PROP_NONE);
	RNA_def_property_enum_bitflag_sdna(prop, NULL, "selectmode");
	RNA_def_property_enum_items(prop, select_mode_items);
	RNA_def_property_ui_text(prop, "Selection Mode", "Particle select and display mode");
	RNA_def_property_update(prop, NC_OBJECT | ND_DRAW, "rna_ParticleEdit_update");

	prop = RNA_def_property(srna, "use_preserve_length", PROP_BOOLEAN, PROP_NONE);
	RNA_def_property_boolean_sdna(prop, NULL, "flag", PE_KEEP_LENGTHS);
	RNA_def_property_ui_text(prop, "Keep Lengths", "Keep path lengths constant");

	prop = RNA_def_property(srna, "use_preserve_root", PROP_BOOLEAN, PROP_NONE);
	RNA_def_property_boolean_sdna(prop, NULL, "flag", PE_LOCK_FIRST);
	RNA_def_property_ui_text(prop, "Keep Root", "Keep root keys unmodified");

	prop = RNA_def_property(srna, "use_emitter_deflect", PROP_BOOLEAN, PROP_NONE);
	RNA_def_property_boolean_sdna(prop, NULL, "flag", PE_DEFLECT_EMITTER);
	RNA_def_property_ui_text(prop, "Deflect Emitter", "Keep paths from intersecting the emitter");

	prop = RNA_def_property(srna, "emitter_distance", PROP_FLOAT, PROP_UNSIGNED);
	RNA_def_property_float_sdna(prop, NULL, "emitterdist");
	RNA_def_property_ui_range(prop, 0.0f, 10.0f, 10, 3);
	RNA_def_property_ui_text(prop, "Emitter Distance", "Distance to keep particles away from the emitter");

	prop = RNA_def_property(srna, "use_fade_time", PROP_BOOLEAN, PROP_NONE);
	RNA_def_property_boolean_sdna(prop, NULL, "flag", PE_FADE_TIME);
	RNA_def_property_ui_text(prop, "Fade Time", "Fade paths and keys further away from current frame");
	RNA_def_property_update(prop, NC_OBJECT | ND_DRAW, "rna_ParticleEdit_update");

	prop = RNA_def_property(srna, "use_auto_velocity", PROP_BOOLEAN, PROP_NONE);
	RNA_def_property_boolean_sdna(prop, NULL, "flag", PE_AUTO_VELOCITY);
	RNA_def_property_ui_text(prop, "Auto Velocity", "Calculate point velocities automatically");

	prop = RNA_def_property(srna, "show_particles", PROP_BOOLEAN, PROP_NONE);
	RNA_def_property_boolean_sdna(prop, NULL, "flag", PE_DRAW_PART);
	RNA_def_property_ui_text(prop, "Draw Particles", "Draw actual particles");
	RNA_def_property_update(prop, NC_OBJECT | ND_DRAW, "rna_ParticleEdit_redo");

	prop = RNA_def_property(srna, "use_default_interpolate", PROP_BOOLEAN, PROP_NONE);
	RNA_def_property_boolean_sdna(prop, NULL, "flag", PE_INTERPOLATE_ADDED);
	RNA_def_property_ui_text(prop, "Interpolate", "Interpolate new particles from the existing ones");

	prop = RNA_def_property(srna, "default_key_count", PROP_INT, PROP_NONE);
	RNA_def_property_int_sdna(prop, NULL, "totaddkey");
	RNA_def_property_range(prop, 2, SHRT_MAX);
	RNA_def_property_ui_range(prop, 2, 20, 10, 3);
	RNA_def_property_ui_text(prop, "Keys", "How many keys to make new particles with");

	prop = RNA_def_property(srna, "brush", PROP_POINTER, PROP_NONE);
	RNA_def_property_struct_type(prop, "ParticleBrush");
	RNA_def_property_pointer_funcs(prop, "rna_ParticleEdit_brush_get", NULL, NULL, NULL);
	RNA_def_property_ui_text(prop, "Brush", "");

	prop = RNA_def_property(srna, "draw_step", PROP_INT, PROP_NONE);
	RNA_def_property_range(prop, 1, 10);
	RNA_def_property_ui_text(prop, "Steps", "How many steps to draw the path with");
	RNA_def_property_update(prop, NC_OBJECT | ND_DRAW, "rna_ParticleEdit_redo");

	prop = RNA_def_property(srna, "fade_frames", PROP_INT, PROP_NONE);
	RNA_def_property_range(prop, 1, 100);
	RNA_def_property_ui_text(prop, "Frames", "How many frames to fade");
	RNA_def_property_update(prop, NC_OBJECT | ND_DRAW, "rna_ParticleEdit_update");

	prop = RNA_def_property(srna, "type", PROP_ENUM, PROP_NONE);
	RNA_def_property_enum_sdna(prop, NULL, "edittype");
	RNA_def_property_enum_items(prop, edit_type_items);
	RNA_def_property_ui_text(prop, "Type", "");
	RNA_def_property_update(prop, NC_OBJECT | ND_DRAW, "rna_ParticleEdit_redo");

	prop = RNA_def_property(srna, "is_editable", PROP_BOOLEAN, PROP_NONE);
	RNA_def_property_boolean_funcs(prop, "rna_ParticleEdit_editable_get", NULL);
	RNA_def_property_clear_flag(prop, PROP_EDITABLE);
	RNA_def_property_ui_text(prop, "Editable", "A valid edit mode exists");

	prop = RNA_def_property(srna, "is_hair", PROP_BOOLEAN, PROP_NONE);
	RNA_def_property_boolean_funcs(prop, "rna_ParticleEdit_hair_get", NULL);
	RNA_def_property_clear_flag(prop, PROP_EDITABLE);
	RNA_def_property_ui_text(prop, "Hair", "Editing hair");

	prop = RNA_def_property(srna, "object", PROP_POINTER, PROP_NONE);
	RNA_def_property_clear_flag(prop, PROP_EDITABLE);
	RNA_def_property_ui_text(prop, "Object", "The edited object");

	prop = RNA_def_property(srna, "shape_object", PROP_POINTER, PROP_NONE);
	RNA_def_property_flag(prop, PROP_EDITABLE);
	RNA_def_property_ui_text(prop, "Shape Object", "Outer shape to use for tools");
	RNA_def_property_pointer_funcs(prop, NULL, NULL, NULL, "rna_Mesh_object_poll");
	RNA_def_property_update(prop, NC_OBJECT | ND_DRAW, "rna_ParticleEdit_redo");

	/* brush */

	srna = RNA_def_struct(brna, "ParticleBrush", NULL);
	RNA_def_struct_sdna(srna, "ParticleBrushData");
	RNA_def_struct_path_func(srna, "rna_ParticleBrush_path");
	RNA_def_struct_ui_text(srna, "Particle Brush", "Particle editing brush");

	prop = RNA_def_property(srna, "size", PROP_INT, PROP_PIXEL);
	RNA_def_property_range(prop, 1, SHRT_MAX);
	RNA_def_property_ui_range(prop, 1, MAX_BRUSH_PIXEL_RADIUS, 10, 3);
	RNA_def_property_ui_text(prop, "Radius", "Radius of the brush in pixels");

	prop = RNA_def_property(srna, "strength", PROP_FLOAT, PROP_FACTOR);
	RNA_def_property_range(prop, 0.001, 1.0);
	RNA_def_property_ui_text(prop, "Strength", "Brush strength");

	prop = RNA_def_property(srna, "count", PROP_INT, PROP_NONE);
	RNA_def_property_range(prop, 1, 1000);
	RNA_def_property_ui_range(prop, 1, 100, 10, 3);
	RNA_def_property_ui_text(prop, "Count", "Particle count");

	prop = RNA_def_property(srna, "steps", PROP_INT, PROP_NONE);
	RNA_def_property_int_sdna(prop, NULL, "step");
	RNA_def_property_range(prop, 1, SHRT_MAX);
	RNA_def_property_ui_range(prop, 1, 50, 10, 3);
	RNA_def_property_ui_text(prop, "Steps", "Brush steps");

	prop = RNA_def_property(srna, "puff_mode", PROP_ENUM, PROP_NONE);
	RNA_def_property_enum_sdna(prop, NULL, "invert");
	RNA_def_property_enum_items(prop, puff_mode);
	RNA_def_property_ui_text(prop, "Puff Mode", "");

	prop = RNA_def_property(srna, "use_puff_volume", PROP_BOOLEAN, PROP_NONE);
	RNA_def_property_boolean_sdna(prop, NULL, "flag", PE_BRUSH_DATA_PUFF_VOLUME);
	RNA_def_property_ui_text(prop, "Puff Volume",
	                         "Apply puff to unselected end-points (helps maintain hair volume when puffing root)");

	prop = RNA_def_property(srna, "length_mode", PROP_ENUM, PROP_NONE);
	RNA_def_property_enum_sdna(prop, NULL, "invert");
	RNA_def_property_enum_items(prop, length_mode);
	RNA_def_property_ui_text(prop, "Length Mode", "");

	/* dummy */
	prop = RNA_def_property(srna, "curve", PROP_POINTER, PROP_NONE);
	RNA_def_property_struct_type(prop, "CurveMapping");
	RNA_def_property_pointer_funcs(prop, "rna_ParticleBrush_curve_get", NULL, NULL, NULL);
	RNA_def_property_ui_text(prop, "Curve", "");
}

<<<<<<< HEAD
static void rna_def_pose_sculpt(BlenderRNA *brna)
{
	static EnumPropertyItem pose_sculpt_brush_items[] = {
		{0, "", 0, "Draw:", ""},
		{PSCULPT_BRUSH_DRAW, "DRAW", 0, "Draw", "Easily sculpt bones into place by drawing over the rig"},
		{PSCULPT_BRUSH_SMOOTH, "SMOOTH", 0, "Smooth", "Reduce differences between bones"},
		
		{0, "", 0, "Transform:", ""},
		{PSCULPT_BRUSH_GRAB, "GRAB", 0, "Grab", "Move bones around as if affected by a force"},
		{PSCULPT_BRUSH_CURL, "CURL", 0, "Curl", "Rotate all bones along some local axis (e.g. finger curling)"},
		{PSCULPT_BRUSH_TWIST, "TWIST", 0, "Twist", "Scale bones length-wise"},
		{PSCULPT_BRUSH_STRETCH, "STRETCH", 0, "Stretch", "Scale bones length-wise"},
		
		{0, "", 0, "Distribute:", ""},
		{PSCULPT_BRUSH_RADIAL, "RADIAL", 0, "Radial Spread", "Distribute child bones in a radial manner"},
		{PSCULPT_BRUSH_WRAP, "WRAP", 0, "Wrap", "Snap bones to lie on the nearest surface"},
		
		{0, "", 0, "Utils:", ""},
		{PSCULPT_BRUSH_RESET, "RESET", 0, "Reset", "Clear/reset transforms"},
		{PSCULPT_BRUSH_SELECT, "SELECT", 0, "Select", "Brush-select bones to mask affected area"}, // TODO: rename define
		{0, NULL, 0, NULL, NULL}};
		
	static EnumPropertyItem prop_direction_items[]= {
		{0, "ADD", 0, "Add", "Add effect of brush"},
		{PSCULPT_BRUSH_FLAG_INV, "SUBTRACT", 0, "Subtract", "Subtract effect of brush"},
		{0, NULL, 0, NULL, NULL}};
		
	static EnumPropertyItem prop_xz_mode_items[]= {
		{PSCULPT_BRUSH_DO_XZ, "XZ", 0, "XZ", "Affect both X and Z axes"},
		{PSCULPT_BRUSH_DO_X, "X", 0, "X", "Affect X axis only"},
		{PSCULPT_BRUSH_DO_Z, "Z", 0, "Z", "Affect Z axis only"},
=======
static void rna_def_gpencil_sculpt(BlenderRNA *brna)
{
	static EnumPropertyItem prop_direction_items[] = {
		{0, "ADD", 0, "Add", "Add effect of brush"},
		{GP_EDITBRUSH_FLAG_INVERT, "SUBTRACT", 0, "Subtract", "Subtract effect of brush"},
>>>>>>> d48abb8f
		{0, NULL, 0, NULL, NULL}};
	
	StructRNA *srna;
	PropertyRNA *prop;
	
<<<<<<< HEAD
	/* EDIT ------------------------------------------- */
	srna = RNA_def_struct(brna, "PoseSculpt", NULL);
	RNA_def_struct_sdna(srna, "PSculptSettings");
	RNA_def_struct_path_func(srna, "rna_PoseSculpt_path");
	RNA_def_struct_ui_text(srna, "Pose Sculpt", "Properties of pose sculpting tool");

	prop = RNA_def_property(srna, "tool", PROP_ENUM, PROP_NONE);
	RNA_def_property_enum_sdna(prop, NULL, "brushtype");
	RNA_def_property_enum_items(prop, pose_sculpt_brush_items);
	RNA_def_property_ui_text(prop, "Tool", "");
	RNA_def_property_update(prop, 0, "rna_PoseSculpt_update");
	
	prop = RNA_def_property(srna, "brush", PROP_POINTER, PROP_NONE);
	RNA_def_property_struct_type(prop, "PoseSculptBrush");
	RNA_def_property_pointer_funcs(prop, "rna_PoseSculpt_brush_get", NULL, NULL, NULL);
	RNA_def_property_ui_text(prop, "Brush", "");
	
	prop = RNA_def_property(srna, "use_select_mask", PROP_BOOLEAN, PROP_NONE);
	RNA_def_property_boolean_sdna(prop, NULL, "flag", PSCULPT_FLAG_SELECT_MASK);
	RNA_def_property_ui_text(prop, "Selection Mask", 
	                         "Only affect selected bones, preventing accidentally destroying poses");
	RNA_def_property_ui_icon(prop, ICON_VERTEXSEL, 0);
	
	/* BRUSH ------------------------------------------ */
	srna = RNA_def_struct(brna, "PoseSculptBrush", NULL);
	RNA_def_struct_sdna(srna, "PSculptBrushData");
	RNA_def_struct_ui_text(srna, "Pose Sculpt Brush", "Pose sculpting brush");

	prop = RNA_def_property(srna, "size", PROP_INT, PROP_NONE);
	RNA_def_property_range(prop, 1, SHRT_MAX);
	RNA_def_property_ui_range(prop, 1, 300, 10, 3);
	RNA_def_property_ui_text(prop, "Radius", "Radius of the brush in pixels");
	RNA_def_property_update(prop, 0, "rna_PSculptBrush_update");

	prop = RNA_def_property(srna, "strength", PROP_FLOAT, PROP_FACTOR);
	RNA_def_property_range(prop, 0.001f, 1.0f);
	RNA_def_property_ui_text(prop, "Strength", "Brush strength");
	RNA_def_property_update(prop, 0, "rna_PSculptBrush_update");
	
	prop = RNA_def_property(srna, "rate", PROP_FLOAT, PROP_FACTOR);
	RNA_def_property_range(prop, 0.001f, 1.0f);
	RNA_def_property_ui_text(prop, "Rate", "Rate of brush application in seconds");
	RNA_def_property_update(prop, 0, "rna_PSculptBrush_update");
=======
	/* == Settings == */
	srna = RNA_def_struct(brna, "GPencilSculptSettings", NULL);
	RNA_def_struct_sdna(srna, "GP_BrushEdit_Settings");
	RNA_def_struct_path_func(srna, "rna_GPencilSculptSettings_path");
	RNA_def_struct_ui_text(srna, "GPencil Sculpt Settings", "Properties for Grease Pencil stroke sculpting tool");

	prop = RNA_def_property(srna, "tool", PROP_ENUM, PROP_NONE);
	RNA_def_property_enum_sdna(prop, NULL, "brushtype");
	RNA_def_property_enum_items(prop, rna_enum_gpencil_sculpt_brush_items);
	RNA_def_property_ui_text(prop, "Tool", "");
	
	prop = RNA_def_property(srna, "brush", PROP_POINTER, PROP_NONE);
	RNA_def_property_struct_type(prop, "GPencilSculptBrush");
	RNA_def_property_pointer_funcs(prop, "rna_GPencilSculptSettings_brush_get", NULL, NULL, NULL);
	RNA_def_property_ui_text(prop, "Brush", "");
	
	prop = RNA_def_property(srna, "use_select_mask", PROP_BOOLEAN, PROP_NONE);
	RNA_def_property_boolean_sdna(prop, NULL, "flag", GP_BRUSHEDIT_FLAG_SELECT_MASK);
	RNA_def_property_ui_text(prop, "Selection Mask", "Only sculpt selected stroke points");
	RNA_def_property_ui_icon(prop, ICON_VERTEXSEL, 0); // FIXME: this needs a custom icon
	
	
	/* brush */
	srna = RNA_def_struct(brna, "GPencilSculptBrush", NULL);
	RNA_def_struct_sdna(srna, "GP_EditBrush_Data");
	RNA_def_struct_path_func(srna, "rna_GPencilSculptBrush_path");
	RNA_def_struct_ui_text(srna, "GPencil Sculpt Brush", "Stroke editing brush");

	prop = RNA_def_property(srna, "size", PROP_INT, PROP_PIXEL);
	RNA_def_property_range(prop, 1, MAX_BRUSH_PIXEL_RADIUS);
	RNA_def_property_ui_range(prop, 1, 100, 10, 3); // XXX: too big
	RNA_def_property_ui_text(prop, "Radius", "Radius of the brush in pixels");

	prop = RNA_def_property(srna, "strength", PROP_FLOAT, PROP_FACTOR);
	RNA_def_property_range(prop, 0.001, 1.0);
	RNA_def_property_ui_text(prop, "Strength", "Brush strength");
	
	prop = RNA_def_property(srna, "use_pressure_strength", PROP_BOOLEAN, PROP_NONE);
	RNA_def_property_boolean_sdna(prop, NULL, "flag", GP_EDITBRUSH_FLAG_USE_PRESSURE);
	RNA_def_property_ui_icon(prop, ICON_STYLUS_PRESSURE, 0);
	RNA_def_property_ui_text(prop, "Strength Pressure", "Enable tablet pressure sensitivity for strength");
	
	prop = RNA_def_property(srna, "use_falloff", PROP_BOOLEAN, PROP_NONE);
	RNA_def_property_boolean_sdna(prop, NULL, "flag", GP_EDITBRUSH_FLAG_USE_FALLOFF);
	RNA_def_property_ui_text(prop, "Use Falloff", "Strength of brush decays with distance from cursor");
	
	prop = RNA_def_property(srna, "affect_pressure", PROP_BOOLEAN, PROP_NONE);
	RNA_def_property_boolean_sdna(prop, NULL, "flag", GP_EDITBRUSH_FLAG_SMOOTH_PRESSURE);
	RNA_def_property_ui_text(prop, "Affect Pressure", "Affect pressure values as well when smoothing strokes");
>>>>>>> d48abb8f
	
	prop = RNA_def_property(srna, "direction", PROP_ENUM, PROP_NONE);
	RNA_def_property_enum_bitflag_sdna(prop, NULL, "flag");
	RNA_def_property_enum_items(prop, prop_direction_items);
	RNA_def_property_ui_text(prop, "Direction", "");
<<<<<<< HEAD
	RNA_def_property_update(prop, 0, "rna_PSculptBrush_update"); // XXX: to change color
	
	// XXX: review this property...
	prop = RNA_def_property(srna, "xz_mode", PROP_ENUM, PROP_NONE);
	RNA_def_property_enum_sdna(prop, NULL, "xzMode");
	RNA_def_property_enum_items(prop, prop_xz_mode_items);
	RNA_def_property_ui_text(prop, "XZ Axis Behaviour", "Which axes (X and Z) get affected by brush");
	RNA_def_property_update(prop, 0, "rna_PSculptBrush_update");
	
	prop = RNA_def_property(srna, "use_initial_only", PROP_BOOLEAN, PROP_NONE);
	RNA_def_property_boolean_sdna(prop, NULL, "flag", PSCULPT_BRUSH_FLAG_GRAB_INITIAL);
	RNA_def_property_ui_text(prop, "Initial Bones Only", "Only affect the bones within the brush when the stroke was initiated");
	RNA_def_property_update(prop, 0, "rna_PSculptBrush_update");
	
	/* dummy */
	prop = RNA_def_property(srna, "curve", PROP_POINTER, PROP_NONE);
	RNA_def_property_struct_type(prop, "CurveMapping");
	RNA_def_property_pointer_funcs(prop, "rna_PSculptBrush_curve_get", NULL, NULL, NULL);
	RNA_def_property_ui_text(prop, "Curve", "");
}


=======
}

>>>>>>> d48abb8f
void RNA_def_sculpt_paint(BlenderRNA *brna)
{
	/* *** Non-Animated *** */
	RNA_define_animate_sdna(false);
	rna_def_paint_curve(brna);
	rna_def_paint(brna);
	rna_def_sculpt(brna);
	rna_def_uv_sculpt(brna);
	rna_def_vertex_paint(brna);
	rna_def_image_paint(brna);
	rna_def_particle_edit(brna);
<<<<<<< HEAD
	rna_def_pose_sculpt(brna);
=======
	rna_def_gpencil_sculpt(brna);
>>>>>>> d48abb8f
	RNA_define_animate_sdna(true);
}

#endif<|MERGE_RESOLUTION|>--- conflicted
+++ resolved
@@ -1012,7 +1012,73 @@
 	RNA_def_property_ui_text(prop, "Curve", "");
 }
 
-<<<<<<< HEAD
+static void rna_def_gpencil_sculpt(BlenderRNA *brna)
+{
+	static EnumPropertyItem prop_direction_items[] = {
+		{0, "ADD", 0, "Add", "Add effect of brush"},
+		{GP_EDITBRUSH_FLAG_INVERT, "SUBTRACT", 0, "Subtract", "Subtract effect of brush"},
+		{0, NULL, 0, NULL, NULL}};
+	
+	StructRNA *srna;
+	PropertyRNA *prop;
+	
+	
+	/* == Settings == */
+	srna = RNA_def_struct(brna, "GPencilSculptSettings", NULL);
+	RNA_def_struct_sdna(srna, "GP_BrushEdit_Settings");
+	RNA_def_struct_path_func(srna, "rna_GPencilSculptSettings_path");
+	RNA_def_struct_ui_text(srna, "GPencil Sculpt Settings", "Properties for Grease Pencil stroke sculpting tool");
+
+	prop = RNA_def_property(srna, "tool", PROP_ENUM, PROP_NONE);
+	RNA_def_property_enum_sdna(prop, NULL, "brushtype");
+	RNA_def_property_enum_items(prop, rna_enum_gpencil_sculpt_brush_items);
+	RNA_def_property_ui_text(prop, "Tool", "");
+	
+	prop = RNA_def_property(srna, "brush", PROP_POINTER, PROP_NONE);
+	RNA_def_property_struct_type(prop, "GPencilSculptBrush");
+	RNA_def_property_pointer_funcs(prop, "rna_GPencilSculptSettings_brush_get", NULL, NULL, NULL);
+	RNA_def_property_ui_text(prop, "Brush", "");
+	
+	prop = RNA_def_property(srna, "use_select_mask", PROP_BOOLEAN, PROP_NONE);
+	RNA_def_property_boolean_sdna(prop, NULL, "flag", GP_BRUSHEDIT_FLAG_SELECT_MASK);
+	RNA_def_property_ui_text(prop, "Selection Mask", "Only sculpt selected stroke points");
+	RNA_def_property_ui_icon(prop, ICON_VERTEXSEL, 0); // FIXME: this needs a custom icon
+	
+	
+	/* brush */
+	srna = RNA_def_struct(brna, "GPencilSculptBrush", NULL);
+	RNA_def_struct_sdna(srna, "GP_EditBrush_Data");
+	RNA_def_struct_path_func(srna, "rna_GPencilSculptBrush_path");
+	RNA_def_struct_ui_text(srna, "GPencil Sculpt Brush", "Stroke editing brush");
+
+	prop = RNA_def_property(srna, "size", PROP_INT, PROP_PIXEL);
+	RNA_def_property_range(prop, 1, MAX_BRUSH_PIXEL_RADIUS);
+	RNA_def_property_ui_range(prop, 1, 100, 10, 3); // XXX: too big
+	RNA_def_property_ui_text(prop, "Radius", "Radius of the brush in pixels");
+
+	prop = RNA_def_property(srna, "strength", PROP_FLOAT, PROP_FACTOR);
+	RNA_def_property_range(prop, 0.001, 1.0);
+	RNA_def_property_ui_text(prop, "Strength", "Brush strength");
+	
+	prop = RNA_def_property(srna, "use_pressure_strength", PROP_BOOLEAN, PROP_NONE);
+	RNA_def_property_boolean_sdna(prop, NULL, "flag", GP_EDITBRUSH_FLAG_USE_PRESSURE);
+	RNA_def_property_ui_icon(prop, ICON_STYLUS_PRESSURE, 0);
+	RNA_def_property_ui_text(prop, "Strength Pressure", "Enable tablet pressure sensitivity for strength");
+	
+	prop = RNA_def_property(srna, "use_falloff", PROP_BOOLEAN, PROP_NONE);
+	RNA_def_property_boolean_sdna(prop, NULL, "flag", GP_EDITBRUSH_FLAG_USE_FALLOFF);
+	RNA_def_property_ui_text(prop, "Use Falloff", "Strength of brush decays with distance from cursor");
+	
+	prop = RNA_def_property(srna, "affect_pressure", PROP_BOOLEAN, PROP_NONE);
+	RNA_def_property_boolean_sdna(prop, NULL, "flag", GP_EDITBRUSH_FLAG_SMOOTH_PRESSURE);
+	RNA_def_property_ui_text(prop, "Affect Pressure", "Affect pressure values as well when smoothing strokes");
+	
+	prop = RNA_def_property(srna, "direction", PROP_ENUM, PROP_NONE);
+	RNA_def_property_enum_bitflag_sdna(prop, NULL, "flag");
+	RNA_def_property_enum_items(prop, prop_direction_items);
+	RNA_def_property_ui_text(prop, "Direction", "");
+}
+
 static void rna_def_pose_sculpt(BlenderRNA *brna)
 {
 	static EnumPropertyItem pose_sculpt_brush_items[] = {
@@ -1044,19 +1110,11 @@
 		{PSCULPT_BRUSH_DO_XZ, "XZ", 0, "XZ", "Affect both X and Z axes"},
 		{PSCULPT_BRUSH_DO_X, "X", 0, "X", "Affect X axis only"},
 		{PSCULPT_BRUSH_DO_Z, "Z", 0, "Z", "Affect Z axis only"},
-=======
-static void rna_def_gpencil_sculpt(BlenderRNA *brna)
-{
-	static EnumPropertyItem prop_direction_items[] = {
-		{0, "ADD", 0, "Add", "Add effect of brush"},
-		{GP_EDITBRUSH_FLAG_INVERT, "SUBTRACT", 0, "Subtract", "Subtract effect of brush"},
->>>>>>> d48abb8f
 		{0, NULL, 0, NULL, NULL}};
 	
 	StructRNA *srna;
 	PropertyRNA *prop;
 	
-<<<<<<< HEAD
 	/* EDIT ------------------------------------------- */
 	srna = RNA_def_struct(brna, "PoseSculpt", NULL);
 	RNA_def_struct_sdna(srna, "PSculptSettings");
@@ -1100,63 +1158,11 @@
 	RNA_def_property_range(prop, 0.001f, 1.0f);
 	RNA_def_property_ui_text(prop, "Rate", "Rate of brush application in seconds");
 	RNA_def_property_update(prop, 0, "rna_PSculptBrush_update");
-=======
-	/* == Settings == */
-	srna = RNA_def_struct(brna, "GPencilSculptSettings", NULL);
-	RNA_def_struct_sdna(srna, "GP_BrushEdit_Settings");
-	RNA_def_struct_path_func(srna, "rna_GPencilSculptSettings_path");
-	RNA_def_struct_ui_text(srna, "GPencil Sculpt Settings", "Properties for Grease Pencil stroke sculpting tool");
-
-	prop = RNA_def_property(srna, "tool", PROP_ENUM, PROP_NONE);
-	RNA_def_property_enum_sdna(prop, NULL, "brushtype");
-	RNA_def_property_enum_items(prop, rna_enum_gpencil_sculpt_brush_items);
-	RNA_def_property_ui_text(prop, "Tool", "");
-	
-	prop = RNA_def_property(srna, "brush", PROP_POINTER, PROP_NONE);
-	RNA_def_property_struct_type(prop, "GPencilSculptBrush");
-	RNA_def_property_pointer_funcs(prop, "rna_GPencilSculptSettings_brush_get", NULL, NULL, NULL);
-	RNA_def_property_ui_text(prop, "Brush", "");
-	
-	prop = RNA_def_property(srna, "use_select_mask", PROP_BOOLEAN, PROP_NONE);
-	RNA_def_property_boolean_sdna(prop, NULL, "flag", GP_BRUSHEDIT_FLAG_SELECT_MASK);
-	RNA_def_property_ui_text(prop, "Selection Mask", "Only sculpt selected stroke points");
-	RNA_def_property_ui_icon(prop, ICON_VERTEXSEL, 0); // FIXME: this needs a custom icon
-	
-	
-	/* brush */
-	srna = RNA_def_struct(brna, "GPencilSculptBrush", NULL);
-	RNA_def_struct_sdna(srna, "GP_EditBrush_Data");
-	RNA_def_struct_path_func(srna, "rna_GPencilSculptBrush_path");
-	RNA_def_struct_ui_text(srna, "GPencil Sculpt Brush", "Stroke editing brush");
-
-	prop = RNA_def_property(srna, "size", PROP_INT, PROP_PIXEL);
-	RNA_def_property_range(prop, 1, MAX_BRUSH_PIXEL_RADIUS);
-	RNA_def_property_ui_range(prop, 1, 100, 10, 3); // XXX: too big
-	RNA_def_property_ui_text(prop, "Radius", "Radius of the brush in pixels");
-
-	prop = RNA_def_property(srna, "strength", PROP_FLOAT, PROP_FACTOR);
-	RNA_def_property_range(prop, 0.001, 1.0);
-	RNA_def_property_ui_text(prop, "Strength", "Brush strength");
-	
-	prop = RNA_def_property(srna, "use_pressure_strength", PROP_BOOLEAN, PROP_NONE);
-	RNA_def_property_boolean_sdna(prop, NULL, "flag", GP_EDITBRUSH_FLAG_USE_PRESSURE);
-	RNA_def_property_ui_icon(prop, ICON_STYLUS_PRESSURE, 0);
-	RNA_def_property_ui_text(prop, "Strength Pressure", "Enable tablet pressure sensitivity for strength");
-	
-	prop = RNA_def_property(srna, "use_falloff", PROP_BOOLEAN, PROP_NONE);
-	RNA_def_property_boolean_sdna(prop, NULL, "flag", GP_EDITBRUSH_FLAG_USE_FALLOFF);
-	RNA_def_property_ui_text(prop, "Use Falloff", "Strength of brush decays with distance from cursor");
-	
-	prop = RNA_def_property(srna, "affect_pressure", PROP_BOOLEAN, PROP_NONE);
-	RNA_def_property_boolean_sdna(prop, NULL, "flag", GP_EDITBRUSH_FLAG_SMOOTH_PRESSURE);
-	RNA_def_property_ui_text(prop, "Affect Pressure", "Affect pressure values as well when smoothing strokes");
->>>>>>> d48abb8f
 	
 	prop = RNA_def_property(srna, "direction", PROP_ENUM, PROP_NONE);
 	RNA_def_property_enum_bitflag_sdna(prop, NULL, "flag");
 	RNA_def_property_enum_items(prop, prop_direction_items);
 	RNA_def_property_ui_text(prop, "Direction", "");
-<<<<<<< HEAD
 	RNA_def_property_update(prop, 0, "rna_PSculptBrush_update"); // XXX: to change color
 	
 	// XXX: review this property...
@@ -1178,11 +1184,6 @@
 	RNA_def_property_ui_text(prop, "Curve", "");
 }
 
-
-=======
-}
-
->>>>>>> d48abb8f
 void RNA_def_sculpt_paint(BlenderRNA *brna)
 {
 	/* *** Non-Animated *** */
@@ -1194,11 +1195,8 @@
 	rna_def_vertex_paint(brna);
 	rna_def_image_paint(brna);
 	rna_def_particle_edit(brna);
-<<<<<<< HEAD
+	rna_def_gpencil_sculpt(brna);
 	rna_def_pose_sculpt(brna);
-=======
-	rna_def_gpencil_sculpt(brna);
->>>>>>> d48abb8f
 	RNA_define_animate_sdna(true);
 }
 
