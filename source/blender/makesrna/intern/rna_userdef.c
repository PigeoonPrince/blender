--- conflicted
+++ resolved
@@ -6056,13 +6056,10 @@
       prop,
       "Undo Speedup",
       "Use new undo speedup (WARNING: can lead to crashes and serious .blend file corruption)");
-<<<<<<< HEAD
-=======
 
   prop = RNA_def_property(srna, "use_menu_search", PROP_BOOLEAN, PROP_NONE);
   RNA_def_property_boolean_sdna(prop, NULL, "use_menu_search", 1);
   RNA_def_property_ui_text(prop, "Menu Search", "Search actions by menus instead of operators");
->>>>>>> e8dd9651
 }
 
 static void rna_def_userdef_addon_collection(BlenderRNA *brna, PropertyRNA *cprop)
