--- conflicted
+++ resolved
@@ -6068,24 +6068,8 @@
   RNA_def_property_boolean_sdna(prop, NULL, "use_undo_legacy", 1);
   RNA_def_property_ui_text(
       prop,
-<<<<<<< HEAD
-      "Undo Speedup",
-      "Use new undo speedup (WARNING: can lead to crashes and serious .blend file corruption)");
-
-  prop = RNA_def_property(srna, "use_menu_search", PROP_BOOLEAN, PROP_NONE);
-  RNA_def_property_boolean_sdna(prop, NULL, "use_menu_search", 1);
-  RNA_def_property_ui_text(prop, "Menu Search", "Search actions by menus instead of operators");
-
-  prop = RNA_def_property(srna, "use_viewport_motion_blur", PROP_BOOLEAN, PROP_NONE);
-  RNA_def_property_boolean_sdna(prop, NULL, "use_viewport_motion_blur", 1);
-  RNA_def_property_ui_text(
-      prop,
-      "Viewport Motion Blur",
-      "Activate partial support of viewport motion blur relying on last previously drawn frame");
-=======
       "Undo Legacy",
       "Use legacy undo (slower than the new default one, but may be more stable in some cases)");
->>>>>>> 10b34ad6
 }
 
 static void rna_def_userdef_addon_collection(BlenderRNA *brna, PropertyRNA *cprop)
