--- conflicted
+++ resolved
@@ -1075,7 +1075,6 @@
   copy_v3_v3(values, sl->light_ambient);
 }
 
-<<<<<<< HEAD
 /* User Menus Functions */
 
 static bUserMenu *rna_UserDef_usermenus_get_current(UserDef *userdef, bool ensure)
@@ -1593,11 +1592,11 @@
 {
   UserDef *userdef = (UserDef *)ptr->data;
   rna_iterator_listbase_begin(iter, &userdef->runtime.um_buttons, NULL);
-=======
+}
+
 int rna_show_statusbar_vram_editable(struct PointerRNA *UNUSED(ptr), const char **UNUSED(r_info))
 {
   return GPU_mem_stats_supported() ? PROP_EDITABLE : 0;
->>>>>>> 78e40ad2
 }
 
 #else
