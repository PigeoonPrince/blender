# ***** BEGIN GPL LICENSE BLOCK *****
#
# This program is free software; you can redistribute it and/or
# modify it under the terms of the GNU General Public License
# as published by the Free Software Foundation; either version 2
# of the License, or (at your option) any later version.
#
# This program is distributed in the hope that it will be useful,
# but WITHOUT ANY WARRANTY; without even the implied warranty of
# MERCHANTABILITY or FITNESS FOR A PARTICULAR PURPOSE.  See the
# GNU General Public License for more details.
#
# You should have received a copy of the GNU General Public License
# along with this program; if not, write to the Free Software Foundation,
# Inc., 51 Franklin Street, Fifth Floor, Boston, MA 02110-1301, USA.
#
# The Original Code is Copyright (C) 2006, Blender Foundation
# All rights reserved.
# ***** END GPL LICENSE BLOCK *****

set(INC
  .
  intern
  ../blenkernel
  ../blenlib
  ../blenfont
  ../depsgraph
  ../makesdna
  ../makesrna
  ../bmesh
  ../render/extern/include
  ../../../intern/elbeem/extern
  ../../../intern/guardedalloc
  ../../../intern/eigen
)

set(INC_SYS
  ${ZLIB_INCLUDE_DIRS}
)

set(SRC
<<<<<<< HEAD
	intern/MOD_armature.c
	intern/MOD_array.c
	intern/MOD_bevel.c
	intern/MOD_boolean.c
	intern/MOD_build.c
	intern/MOD_cast.c
	intern/MOD_cloth.c
	intern/MOD_collision.c
	intern/MOD_correctivesmooth.c
	intern/MOD_curve.c
	intern/MOD_datatransfer.c
	intern/MOD_decimate.c
	intern/MOD_displace.c
	intern/MOD_dynamicpaint.c
	intern/MOD_edgesplit.c
	intern/MOD_explode.c
	intern/MOD_fluidsim.c
	intern/MOD_fluidsim_util.c
	intern/MOD_hook.c
	intern/MOD_laplaciandeform.c
	intern/MOD_laplaciansmooth.c
	intern/MOD_lattice.c
	intern/MOD_mask.c
	intern/MOD_meshcache.c
	intern/MOD_meshcache_mdd.c
	intern/MOD_meshcache_pc2.c
	intern/MOD_meshcache_util.c
	intern/MOD_meshdeform.c
	intern/MOD_meshsequencecache.c
	intern/MOD_mirror.c
	intern/MOD_multires.c
	intern/MOD_mybmesh.c
	intern/MOD_none.c
	intern/MOD_normal_edit.c
	intern/MOD_ocean.c
	intern/MOD_particleinstance.c
	intern/MOD_particlesystem.c
	intern/MOD_remesh.c
	intern/MOD_screw.c
	intern/MOD_shapekey.c
	intern/MOD_shrinkwrap.c
	intern/MOD_simpledeform.c
	intern/MOD_skin.c
	intern/MOD_smoke.c
	intern/MOD_smooth.c
	intern/MOD_softbody.c
	intern/MOD_solidify.c
	intern/MOD_subsurf.c
	intern/MOD_surface.c
	intern/MOD_surfacedeform.c
	intern/MOD_triangulate.c
	intern/MOD_util.c
	intern/MOD_uvproject.c
	intern/MOD_uvwarp.c
	intern/MOD_warp.c
	intern/MOD_wave.c
	intern/MOD_weighted_normal.c
	intern/MOD_weightvg_util.c
	intern/MOD_weightvgedit.c
	intern/MOD_weightvgmix.c
	intern/MOD_weightvgproximity.c
	intern/MOD_wireframe.c
=======
  intern/MOD_armature.c
  intern/MOD_array.c
  intern/MOD_bevel.c
  intern/MOD_boolean.c
  intern/MOD_build.c
  intern/MOD_cast.c
  intern/MOD_cloth.c
  intern/MOD_collision.c
  intern/MOD_correctivesmooth.c
  intern/MOD_curve.c
  intern/MOD_datatransfer.c
  intern/MOD_decimate.c
  intern/MOD_displace.c
  intern/MOD_dynamicpaint.c
  intern/MOD_edgesplit.c
  intern/MOD_explode.c
  intern/MOD_fluidsim.c
  intern/MOD_fluidsim_util.c
  intern/MOD_hook.c
  intern/MOD_laplaciandeform.c
  intern/MOD_laplaciansmooth.c
  intern/MOD_lattice.c
  intern/MOD_mask.c
  intern/MOD_meshcache.c
  intern/MOD_meshcache_mdd.c
  intern/MOD_meshcache_pc2.c
  intern/MOD_meshcache_util.c
  intern/MOD_meshdeform.c
  intern/MOD_meshsequencecache.c
  intern/MOD_mirror.c
  intern/MOD_multires.c
  intern/MOD_none.c
  intern/MOD_normal_edit.c
  intern/MOD_ocean.c
  intern/MOD_particleinstance.c
  intern/MOD_particlesystem.c
  intern/MOD_remesh.c
  intern/MOD_screw.c
  intern/MOD_shapekey.c
  intern/MOD_shrinkwrap.c
  intern/MOD_simpledeform.c
  intern/MOD_skin.c
  intern/MOD_smoke.c
  intern/MOD_smooth.c
  intern/MOD_softbody.c
  intern/MOD_solidify.c
  intern/MOD_subsurf.c
  intern/MOD_surface.c
  intern/MOD_surfacedeform.c
  intern/MOD_triangulate.c
  intern/MOD_util.c
  intern/MOD_uvproject.c
  intern/MOD_uvwarp.c
  intern/MOD_warp.c
  intern/MOD_wave.c
  intern/MOD_weighted_normal.c
  intern/MOD_weightvg_util.c
  intern/MOD_weightvgedit.c
  intern/MOD_weightvgmix.c
  intern/MOD_weightvgproximity.c
  intern/MOD_wireframe.c
>>>>>>> 2a39f259

  MOD_modifiertypes.h
  intern/MOD_fluidsim_util.h
  intern/MOD_meshcache_util.h
  intern/MOD_util.h
  intern/MOD_weightvg_util.h
)

set(LIB
  bf_blenkernel
  bf_blenlib
)

if(WITH_ALEMBIC)
  add_definitions(-DWITH_ALEMBIC)
  list(APPEND INC
    ../alembic
  )
  list(APPEND LIB
    bf_alembic
  )
endif()

if(WITH_MOD_REMESH)
  list(APPEND INC
    ../../../intern/dualcon
  )
  list(APPEND LIB
    bf_intern_dualcon
  )
  add_definitions(-DWITH_MOD_REMESH)
endif()

if(WITH_MOD_FLUID)
  add_definitions(-DWITH_MOD_FLUID)
endif()

if(WITH_MOD_OCEANSIM)
  add_definitions(-DWITH_OCEANSIM)
endif()

if(WITH_BULLET)
  list(APPEND LIB
    extern_bullet
  )
  add_definitions(-DWITH_BULLET)
endif()

if(WITH_INTERNATIONAL)
  add_definitions(-DWITH_INTERNATIONAL)
endif()

# So we can have special tricks in modifier system.
add_definitions(${GL_DEFINITIONS})

blender_add_lib(bf_modifiers "${SRC}" "${INC}" "${INC_SYS}" "${LIB}")<|MERGE_RESOLUTION|>--- conflicted
+++ resolved
@@ -39,7 +39,6 @@
 )
 
 set(SRC
-<<<<<<< HEAD
 	intern/MOD_armature.c
 	intern/MOD_array.c
 	intern/MOD_bevel.c
@@ -102,75 +101,12 @@
 	intern/MOD_weightvgmix.c
 	intern/MOD_weightvgproximity.c
 	intern/MOD_wireframe.c
-=======
-  intern/MOD_armature.c
-  intern/MOD_array.c
-  intern/MOD_bevel.c
-  intern/MOD_boolean.c
-  intern/MOD_build.c
-  intern/MOD_cast.c
-  intern/MOD_cloth.c
-  intern/MOD_collision.c
-  intern/MOD_correctivesmooth.c
-  intern/MOD_curve.c
-  intern/MOD_datatransfer.c
-  intern/MOD_decimate.c
-  intern/MOD_displace.c
-  intern/MOD_dynamicpaint.c
-  intern/MOD_edgesplit.c
-  intern/MOD_explode.c
-  intern/MOD_fluidsim.c
-  intern/MOD_fluidsim_util.c
-  intern/MOD_hook.c
-  intern/MOD_laplaciandeform.c
-  intern/MOD_laplaciansmooth.c
-  intern/MOD_lattice.c
-  intern/MOD_mask.c
-  intern/MOD_meshcache.c
-  intern/MOD_meshcache_mdd.c
-  intern/MOD_meshcache_pc2.c
-  intern/MOD_meshcache_util.c
-  intern/MOD_meshdeform.c
-  intern/MOD_meshsequencecache.c
-  intern/MOD_mirror.c
-  intern/MOD_multires.c
-  intern/MOD_none.c
-  intern/MOD_normal_edit.c
-  intern/MOD_ocean.c
-  intern/MOD_particleinstance.c
-  intern/MOD_particlesystem.c
-  intern/MOD_remesh.c
-  intern/MOD_screw.c
-  intern/MOD_shapekey.c
-  intern/MOD_shrinkwrap.c
-  intern/MOD_simpledeform.c
-  intern/MOD_skin.c
-  intern/MOD_smoke.c
-  intern/MOD_smooth.c
-  intern/MOD_softbody.c
-  intern/MOD_solidify.c
-  intern/MOD_subsurf.c
-  intern/MOD_surface.c
-  intern/MOD_surfacedeform.c
-  intern/MOD_triangulate.c
-  intern/MOD_util.c
-  intern/MOD_uvproject.c
-  intern/MOD_uvwarp.c
-  intern/MOD_warp.c
-  intern/MOD_wave.c
-  intern/MOD_weighted_normal.c
-  intern/MOD_weightvg_util.c
-  intern/MOD_weightvgedit.c
-  intern/MOD_weightvgmix.c
-  intern/MOD_weightvgproximity.c
-  intern/MOD_wireframe.c
->>>>>>> 2a39f259
 
-  MOD_modifiertypes.h
-  intern/MOD_fluidsim_util.h
-  intern/MOD_meshcache_util.h
-  intern/MOD_util.h
-  intern/MOD_weightvg_util.h
+	MOD_modifiertypes.h
+	intern/MOD_fluidsim_util.h
+	intern/MOD_meshcache_util.h
+	intern/MOD_util.h
+	intern/MOD_weightvg_util.h
 )
 
 set(LIB
