/*
 * ***** BEGIN GPL LICENSE BLOCK *****
 *
 * This program is free software; you can redistribute it and/or
 * modify it under the terms of the GNU General Public License
 * as published by the Free Software Foundation; either version 2
 * of the License, or (at your option) any later version.
 *
 * This program is distributed in the hope that it will be useful,
 * but WITHOUT ANY WARRANTY; without even the implied warranty of
 * MERCHANTABILITY or FITNESS FOR A PARTICULAR PURPOSE.  See the
 * GNU General Public License for more details.
 *
 * You should have received a copy of the GNU General Public License
 * along with this program; if not, write to the Free Software Foundation,
 * Inc., 51 Franklin Street, Fifth Floor, Boston, MA 02110-1301, USA.
 *
 * The Original Code is Copyright (C) Blender Foundation
 * All rights reserved.
 *
 * Contributor(s): Sergey Sharybin.
 *
 * ***** END GPL LICENSE BLOCK *****
 */

/** \file blender/modifiers/intern/MOD_boolean_util.c
 *  \ingroup modifiers
 */

#include "DNA_material_types.h"
#include "DNA_meshdata_types.h"
#include "DNA_modifier_types.h"
#include "DNA_object_types.h"

#include "MEM_guardedalloc.h"

#include "BLI_utildefines.h"
#include "BLI_alloca.h"
#include "BLI_ghash.h"
#include "BLI_math.h"
<<<<<<< HEAD
=======
#include "BLI_polyfill2d.h"
>>>>>>> d0505771

#include "BKE_cdderivedmesh.h"
#include "BKE_material.h"

#include "MOD_boolean_util.h"

#include "carve-capi.h"
<<<<<<< HEAD

static void DM_loop_interp_from_poly(DerivedMesh *source_dm,
                                     MVert *source_mverts,
                                     MLoop *source_mloops,
                                     MPoly *source_poly,
                                     DerivedMesh *target_dm,
                                     MVert *target_mverts,
                                     MLoop *target_mloop,
                                     int target_loop_index)
{
	float (*cos_3d)[3] = BLI_array_alloca(cos_3d, source_poly->totloop);
	int *source_indices = BLI_array_alloca(source_indices, source_poly->totloop);
	float *weights = BLI_array_alloca(weights, source_poly->totloop);
	int i;
	int target_vert_index = target_mloop[target_loop_index].v;

	for (i = 0; i < source_poly->totloop; ++i) {
		MLoop *mloop = &source_mloops[source_poly->loopstart + i];
		source_indices[i] = source_poly->loopstart + i;
		copy_v3_v3(cos_3d[i], source_mverts[mloop->v].co);
	}

	interp_weights_poly_v3(weights, cos_3d, source_poly->totloop,
	                       target_mverts[target_vert_index].co);

	DM_interp_loop_data(source_dm, target_dm, source_indices, weights,
	                    source_poly->totloop, target_loop_index);
}

/* **** Importer from derived mesh to Carve ****  */

typedef struct ImportMeshData {
	DerivedMesh *dm;
	float obmat[4][4];
	MVert *mvert;
	MEdge *medge;
	MLoop *mloop;
	MPoly *mpoly;
} ImportMeshData;

/* Get number of vertices. */
static int importer_GetNumVerts(ImportMeshData *import_data)
{
	DerivedMesh *dm = import_data->dm;
	return dm->getNumVerts(dm);
}

/* Get number of edges. */
static int importer_GetNumEdges(ImportMeshData *import_data)
{
	DerivedMesh *dm = import_data->dm;
	return dm->getNumEdges(dm);
}

/* Get number of polys. */
static int importer_GetNumPolys(ImportMeshData *import_data)
{
	DerivedMesh *dm = import_data->dm;
	return dm->getNumPolys(dm);
}

/* Get 3D coordinate of vertex with given index. */
static void importer_GetVertCoord(ImportMeshData *import_data, int vert_index, float coord[3])
{
	MVert *mvert = import_data->mvert;

	BLI_assert(vert_index >= 0 && vert_index < import_data->dm->getNumVerts(import_data->dm));

=======

/* Adopted from BM_loop_interp_from_face(),
 *
 * Transform matrix is used in cases when target coordinate needs
 * to be converted to source space (namely when interpolating
 * boolean result loops from second operand).
 *
 * TODO(sergey): Consider making it a generic function in DerivedMesh.c.
 */
static void DM_loop_interp_from_poly(DerivedMesh *source_dm,
                                     MVert *source_mverts,
                                     MLoop *source_mloops,
                                     MPoly *source_poly,
                                     DerivedMesh *target_dm,
                                     MVert *target_mverts,
                                     MLoop *target_mloop,
                                     float transform[4][4],
                                     int target_loop_index)
{
	float (*cos_3d)[3] = BLI_array_alloca(cos_3d, source_poly->totloop);
	int *source_indices = BLI_array_alloca(source_indices, source_poly->totloop);
	float *weights = BLI_array_alloca(weights, source_poly->totloop);
	int i;
	int target_vert_index = target_mloop[target_loop_index].v;
	float coord[3];

	for (i = 0; i < source_poly->totloop; ++i) {
		MLoop *mloop = &source_mloops[source_poly->loopstart + i];
		source_indices[i] = source_poly->loopstart + i;
		copy_v3_v3(cos_3d[i], source_mverts[mloop->v].co);
	}

	if (transform) {
		mul_v3_m4v3(coord, transform, target_mverts[target_vert_index].co);
	}
	else {
		copy_v3_v3(coord, target_mverts[target_vert_index].co);
	}

	interp_weights_poly_v3(weights, cos_3d, source_poly->totloop, coord);

	DM_interp_loop_data(source_dm, target_dm, source_indices, weights,
	                    source_poly->totloop, target_loop_index);
}

/* **** Importer from derived mesh to Carve ****  */

typedef struct ImportMeshData {
	DerivedMesh *dm;
	float obmat[4][4];
	MVert *mvert;
	MEdge *medge;
	MLoop *mloop;
	MPoly *mpoly;
} ImportMeshData;

/* Get number of vertices. */
static int importer_GetNumVerts(ImportMeshData *import_data)
{
	DerivedMesh *dm = import_data->dm;
	return dm->getNumVerts(dm);
}

/* Get number of edges. */
static int importer_GetNumEdges(ImportMeshData *import_data)
{
	DerivedMesh *dm = import_data->dm;
	return dm->getNumEdges(dm);
}

/* Get number of loops. */
static int importer_GetNumLoops(ImportMeshData *import_data)
{
	DerivedMesh *dm = import_data->dm;
	return dm->getNumLoops(dm);
}

/* Get number of polys. */
static int importer_GetNumPolys(ImportMeshData *import_data)
{
	DerivedMesh *dm = import_data->dm;
	return dm->getNumPolys(dm);
}

/* Get 3D coordinate of vertex with given index. */
static void importer_GetVertCoord(ImportMeshData *import_data, int vert_index, float coord[3])
{
	MVert *mvert = import_data->mvert;

	BLI_assert(vert_index >= 0 && vert_index < import_data->dm->getNumVerts(import_data->dm));

>>>>>>> d0505771
	mul_v3_m4v3(coord, import_data->obmat, mvert[vert_index].co);
}

/* Get index of vertices which are adjucent to edge specified by it's index. */
static void importer_GetEdgeVerts(ImportMeshData *import_data, int edge_index, int *v1, int *v2)
{
	MEdge *medge = &import_data->medge[edge_index];

	BLI_assert(edge_index >= 0 && edge_index < import_data->dm->getNumEdges(import_data->dm));

	*v1 = medge->v1;
	*v2 = medge->v2;
}

/* Get number of adjucent vertices to the poly specified by it's index. */
static int importer_GetPolyNumVerts(ImportMeshData *import_data, int poly_index)
{
	MPoly *mpoly = import_data->mpoly;

	BLI_assert(poly_index >= 0 && poly_index < import_data->dm->getNumPolys(import_data->dm));

	return mpoly[poly_index].totloop;
}

/* Get list of adjucent vertices to the poly specified by it's index. */
static void importer_GetPolyVerts(ImportMeshData *import_data, int poly_index, int *verts)
{
	MPoly *mpoly = &import_data->mpoly[poly_index];
	MLoop *mloop = import_data->mloop + mpoly->loopstart;
	int i;
	BLI_assert(poly_index >= 0 && poly_index < import_data->dm->getNumPolys(import_data->dm));
	for (i = 0; i < mpoly->totloop; i++, mloop++) {
		verts[i] = mloop->v;
	}
}

<<<<<<< HEAD
static CarveMeshImporter MeshImporter = {
	importer_GetNumVerts,
	importer_GetNumEdges,
	importer_GetNumPolys,
	importer_GetVertCoord,
	importer_GetEdgeVerts,
	importer_GetPolyNumVerts,
	importer_GetPolyVerts
};

/* **** Exporter from Carve to derived mesh ****  */

typedef struct ExportMeshData {
	DerivedMesh *dm;
	float obimat[4][4];
	MVert *mvert;
	MEdge *medge;
	MLoop *mloop;
	MPoly *mpoly;
	int *vert_origindex;
	int *edge_origindex;
	int *poly_origindex;
	int *loop_origindex;

	/* Objects and derived meshes of left and right operands.
	 * Used for custom data merge and interpolation.
	 */
	Object *ob_left;
	Object *ob_right;
	DerivedMesh *dm_left;
	DerivedMesh *dm_right;
	MVert *mvert_left;
	MLoop *mloop_left;
	MPoly *mpoly_left;
	MVert *mvert_right;
	MLoop *mloop_right;
	MPoly *mpoly_right;

	/* Hash to map materials from right object to result. */
	GHash *material_hash;
} ExportMeshData;

BLI_INLINE Object *which_object(ExportMeshData *export_data, int which_mesh)
{
	Object *object = NULL;
	switch (which_mesh) {
		case CARVE_MESH_LEFT:
			object = export_data->ob_left;
			break;
		case CARVE_MESH_RIGHT:
			object = export_data->ob_right;
			break;
	}
	return object;
=======
// Triangulate 2D polygon.
#if 0
static int importer_triangulate2DPoly(ImportMeshData *UNUSED(import_data),
                                      const float (*vertices)[2], int num_vertices,
                                      unsigned int (*triangles)[3])
{
	// TODO(sergey): Currently import_data is unused but in the future we could
	// put memory arena there which will reduce amount of allocations happening
	// over the triangulation period.
	//
	// However that's not so much straighforward to do it right now because we
	// also are tu consider threaded import/export.

	BLI_assert(num_vertices > 3);

	BLI_polyfill_calc(vertices, num_vertices, triangles);

	return num_vertices - 2;
>>>>>>> d0505771
}
#endif

<<<<<<< HEAD
BLI_INLINE DerivedMesh *which_dm(ExportMeshData *export_data, int which_mesh)
{
	DerivedMesh *dm = NULL;
	switch (which_mesh) {
		case CARVE_MESH_LEFT:
			dm = export_data->dm_left;
			break;
		case CARVE_MESH_RIGHT:
			dm = export_data->dm_right;
			break;
	}
	return dm;
}

BLI_INLINE MVert *which_mvert(ExportMeshData *export_data, int which_mesh)
{
=======
static CarveMeshImporter MeshImporter = {
	importer_GetNumVerts,
	importer_GetNumEdges,
	importer_GetNumLoops,
	importer_GetNumPolys,
	importer_GetVertCoord,
	importer_GetEdgeVerts,
	importer_GetPolyNumVerts,
	importer_GetPolyVerts,

	/* TODO(sergey): We don't use BLI_polyfill_calc() because it tends
	 * to generate degenerated geometry which is fatal for booleans.
	 *
	 * For now we stick to Carve's triangulation.
	 */
	NULL, /* importer_triangulate2DPoly */
};

/* **** Exporter from Carve to derived mesh ****  */

typedef struct ExportMeshData {
	DerivedMesh *dm;
	float obimat[4][4];
	MVert *mvert;
	MEdge *medge;
	MLoop *mloop;
	MPoly *mpoly;
	int *vert_origindex;
	int *edge_origindex;
	int *poly_origindex;
	int *loop_origindex;

	/* Objects and derived meshes of left and right operands.
	 * Used for custom data merge and interpolation.
	 */
	Object *ob_left;
	Object *ob_right;
	DerivedMesh *dm_left;
	DerivedMesh *dm_right;
	MVert *mvert_left;
	MLoop *mloop_left;
	MPoly *mpoly_left;
	MVert *mvert_right;
	MLoop *mloop_right;
	MPoly *mpoly_right;

	float left_to_right_mat[4][4];

	/* Hash to map materials from right object to result. */
	GHash *material_hash;
} ExportMeshData;

BLI_INLINE Object *which_object(ExportMeshData *export_data, int which_mesh)
{
	Object *object = NULL;
	switch (which_mesh) {
		case CARVE_MESH_LEFT:
			object = export_data->ob_left;
			break;
		case CARVE_MESH_RIGHT:
			object = export_data->ob_right;
			break;
	}
	return object;
}

BLI_INLINE DerivedMesh *which_dm(ExportMeshData *export_data, int which_mesh)
{
	DerivedMesh *dm = NULL;
	switch (which_mesh) {
		case CARVE_MESH_LEFT:
			dm = export_data->dm_left;
			break;
		case CARVE_MESH_RIGHT:
			dm = export_data->dm_right;
			break;
	}
	return dm;
}

BLI_INLINE MVert *which_mvert(ExportMeshData *export_data, int which_mesh)
{
>>>>>>> d0505771
	MVert *mvert = NULL;
	switch (which_mesh) {
		case CARVE_MESH_LEFT:
			mvert = export_data->mvert_left;
			break;
		case CARVE_MESH_RIGHT:
			mvert = export_data->mvert_right;
			break;
	}
	return mvert;
}

BLI_INLINE MLoop *which_mloop(ExportMeshData *export_data, int which_mesh)
{
	MLoop *mloop = NULL;
	switch (which_mesh) {
		case CARVE_MESH_LEFT:
			mloop = export_data->mloop_left;
			break;
		case CARVE_MESH_RIGHT:
			mloop = export_data->mloop_right;
			break;
	}
	return mloop;
}

BLI_INLINE MPoly *which_mpoly(ExportMeshData *export_data, int which_mesh)
{
	MPoly *mpoly = NULL;
	switch (which_mesh) {
		case CARVE_MESH_LEFT:
			mpoly = export_data->mpoly_left;
			break;
		case CARVE_MESH_RIGHT:
			mpoly = export_data->mpoly_right;
			break;
	}
	return mpoly;
}

static void allocate_custom_layers(CustomData *data, int type, int num_elements, int num_layers)
{
	int i;
	for (i = 0; i < num_layers; i++) {
<<<<<<< HEAD
		CustomData_add_layer(data, type, CD_CALLOC, NULL, num_elements);
=======
		CustomData_add_layer(data, type, CD_DEFAULT, NULL, num_elements);
>>>>>>> d0505771
	}
}

/* Create new external mesh */
static void exporter_InitGeomArrays(ExportMeshData *export_data,
                                    int num_verts, int num_edges,
                                    int num_loops, int num_polys)
{
	DerivedMesh *dm = CDDM_new(num_verts, num_edges, 0,
	                           num_loops, num_polys);
	DerivedMesh *dm_left = export_data->dm_left,
	            *dm_right = export_data->dm_right;

	/* Mask for custom data layers to be merhed from operands. */
	CustomDataMask merge_mask = CD_MASK_DERIVEDMESH & ~CD_MASK_ORIGINDEX;

	export_data->dm = dm;
	export_data->mvert = dm->getVertArray(dm);
	export_data->medge = dm->getEdgeArray(dm);
	export_data->mloop = dm->getLoopArray(dm);
	export_data->mpoly = dm->getPolyArray(dm);

	/* Allocate layers for UV layers and vertex colors.
	 * Without this interpolation of those data will not happen.
	 */
	allocate_custom_layers(&dm->loopData, CD_MLOOPCOL, num_loops,
	                       CustomData_number_of_layers(&dm_left->loopData, CD_MLOOPCOL));
	allocate_custom_layers(&dm->loopData, CD_MLOOPUV, num_loops,
	                       CustomData_number_of_layers(&dm_left->loopData, CD_MLOOPUV));

<<<<<<< HEAD
=======
	allocate_custom_layers(&dm->loopData, CD_MLOOPCOL, num_loops,
	                       CustomData_number_of_layers(&dm_right->loopData, CD_MLOOPCOL));
	allocate_custom_layers(&dm->loopData, CD_MLOOPUV, num_loops,
	                       CustomData_number_of_layers(&dm_right->loopData, CD_MLOOPUV));

>>>>>>> d0505771
	/* Merge custom data layers from operands.
	 *
	 * Will only create custom data layers for all the layers which appears in
	 * the operand. Data for those layers will not be allocated or initialized.
	 */
	CustomData_merge(&dm_left->polyData, &dm->polyData, merge_mask, CD_DEFAULT, num_polys);
	CustomData_merge(&dm_right->polyData, &dm->polyData, merge_mask, CD_DEFAULT, num_polys);

	export_data->vert_origindex = dm->getVertDataArray(dm, CD_ORIGINDEX);
	export_data->edge_origindex = dm->getEdgeDataArray(dm, CD_ORIGINDEX);
	export_data->poly_origindex = dm->getPolyDataArray(dm, CD_ORIGINDEX);
	export_data->loop_origindex = dm->getLoopDataArray(dm, CD_ORIGINDEX);
}

/* Set coordinate of vertex with given index. */
static void exporter_SetVert(ExportMeshData *export_data,
                             int vert_index, float coord[3],
                             int which_orig_mesh, int orig_vert_index)
{
	DerivedMesh *dm = export_data->dm;
	DerivedMesh *dm_orig;
	MVert *mvert = export_data->mvert;

	BLI_assert(vert_index >= 0 && vert_index <= dm->getNumVerts(dm));

	dm_orig = which_dm(export_data, which_orig_mesh);
	if (dm_orig) {
		BLI_assert(orig_vert_index >= 0 && orig_vert_index < dm_orig->getNumVerts(dm_orig));
		CustomData_copy_data(&dm_orig->vertData, &dm->vertData, orig_vert_index, vert_index, 1);
<<<<<<< HEAD
	}

	/* Set original index of the vertex. */
	if (export_data->vert_origindex) {
		if (which_orig_mesh == CARVE_MESH_LEFT) {
			export_data->vert_origindex[vert_index] = orig_vert_index;
		}
		else {
			export_data->vert_origindex[vert_index] = ORIGINDEX_NONE;
		}
	}

	mul_v3_m4v3(mvert[vert_index].co, export_data->obimat, coord);
}

/* Set vertices which are adjucent to the edge specified by it's index. */
static void exporter_SetEdge(ExportMeshData *export_data,
                             int edge_index, int v1, int v2,
                             int which_orig_mesh, int orig_edge_index)
{
	DerivedMesh *dm = export_data->dm;
	MEdge *medge = &export_data->medge[edge_index];
	DerivedMesh *dm_orig;

	BLI_assert(edge_index >= 0 && edge_index < dm->getNumEdges(dm));
	BLI_assert(v1 >= 0 && v1 < dm->getNumVerts(dm));
	BLI_assert(v2 >= 0 && v2 < dm->getNumVerts(dm));

	dm_orig = which_dm(export_data, which_orig_mesh);
	if (dm_orig) {
		BLI_assert(orig_edge_index >= 0 && orig_edge_index < dm_orig->getNumEdges(dm_orig));

		/* Copy all edge layers, including mpoly. */
		CustomData_copy_data(&dm_orig->edgeData, &dm->edgeData, orig_edge_index, edge_index, 1);
	}

	/* Set original index of the edge. */
	if (export_data->edge_origindex) {
		if (which_orig_mesh == CARVE_MESH_LEFT) {
			export_data->edge_origindex[edge_index] = orig_edge_index;
		}
		else {
			export_data->edge_origindex[edge_index] = ORIGINDEX_NONE;
		}
	}

	medge->v1 = v1;
	medge->v2 = v2;

	medge->flag |= ME_EDGEDRAW | ME_EDGERENDER;
}

static void setMPolyMaterial(ExportMeshData *export_data,
                             MPoly *mpoly,
                             int which_orig_mesh)
{
	Object *orig_object;
	GHash *material_hash;
	Material *orig_mat;

	if (which_orig_mesh == CARVE_MESH_LEFT) {
		/* No need to change materian index for faces from left operand */
		return;
	}

	material_hash = export_data->material_hash;
	orig_object = which_object(export_data, which_orig_mesh);

	/* Set material, based on lookup in hash table. */
	orig_mat = give_current_material(orig_object, mpoly->mat_nr + 1);

	if (orig_mat) {
		/* For faces from right operand check if there's requested material
		 * in the left operand. And if it is, use index of that material,
		 * otherwise fallback to first material (material with index=0).
		 */
		if (!BLI_ghash_haskey(material_hash, orig_mat)) {
			int a, mat_nr;;

			mat_nr = 0;
			for (a = 0; a < export_data->ob_left->totcol; a++) {
				if (give_current_material(export_data->ob_left, a + 1) == orig_mat) {
					mat_nr = a;
					break;
				}
			}

			BLI_ghash_insert(material_hash, orig_mat, SET_INT_IN_POINTER(mat_nr));

			mpoly->mat_nr = mat_nr;
		}
		else
			mpoly->mat_nr = GET_INT_FROM_POINTER(BLI_ghash_lookup(material_hash, orig_mat));
	}
	else {
		mpoly->mat_nr = 0;
	}
}

/* Set list of adjucent loops to the poly specified by it's index. */
static void exporter_SetPoly(ExportMeshData *export_data,
                             int poly_index, int start_loop, int num_loops,
                             int which_orig_mesh, int orig_poly_index)
{
	DerivedMesh *dm = export_data->dm;
	MPoly *mpoly = &export_data->mpoly[poly_index];
	DerivedMesh *dm_orig;
	int i;

	/* Poly is always to be either from left or right operand. */
	dm_orig = which_dm(export_data, which_orig_mesh);

	BLI_assert(poly_index >= 0 && poly_index < dm->getNumPolys(dm));
	BLI_assert(start_loop >= 0 && start_loop <= dm->getNumLoops(dm) - num_loops);
	BLI_assert(num_loops >= 3);
	BLI_assert(dm_orig != NULL);
	BLI_assert(orig_poly_index >= 0 && orig_poly_index < dm_orig->getNumPolys(dm_orig));

	/* Copy all poly layers, including mpoly. */
	CustomData_copy_data(&dm_orig->polyData, &dm->polyData, orig_poly_index, poly_index, 1);

	/* Set material of the curren poly.
	 * This would re-map materials from right operand to materials from the
	 * left one as well.
	 */
	setMPolyMaterial(export_data, mpoly, which_orig_mesh);

	/* Set original index of the poly. */
	if (export_data->poly_origindex) {
		if (which_orig_mesh == CARVE_MESH_LEFT) {
			export_data->poly_origindex[poly_index] = orig_poly_index;
		}
		else {
			export_data->poly_origindex[poly_index] = ORIGINDEX_NONE;
		}
	}

	/* Set poly data itself. */
	mpoly->loopstart = start_loop;
	mpoly->totloop = num_loops;

	/* Interpolate data for poly loops. */
	{
		MVert *source_mverts = which_mvert(export_data, which_orig_mesh);
		MLoop *source_mloops = which_mloop(export_data, which_orig_mesh);
		MPoly *source_mpolys = which_mpoly(export_data, which_orig_mesh);
		MPoly *source_poly = &source_mpolys[orig_poly_index];
		MVert *target_mverts = export_data->mvert;
		MLoop *target_mloops = export_data->mloop;

		for (i = 0; i < mpoly->totloop; i++) {
			DM_loop_interp_from_poly(dm_orig,
			                         source_mverts,
			                         source_mloops,
			                         source_poly,
			                         dm,
			                         target_mverts,
			                         target_mloops,
			                         i + mpoly->loopstart);
=======
	}

	/* Set original index of the vertex. */
	if (export_data->vert_origindex) {
		if (which_orig_mesh == CARVE_MESH_LEFT) {
			export_data->vert_origindex[vert_index] = orig_vert_index;
		}
		else {
			export_data->vert_origindex[vert_index] = ORIGINDEX_NONE;
		}
	}

	mul_v3_m4v3(mvert[vert_index].co, export_data->obimat, coord);
}

/* Set vertices which are adjucent to the edge specified by it's index. */
static void exporter_SetEdge(ExportMeshData *export_data,
                             int edge_index, int v1, int v2,
                             int which_orig_mesh, int orig_edge_index)
{
	DerivedMesh *dm = export_data->dm;
	MEdge *medge = &export_data->medge[edge_index];
	DerivedMesh *dm_orig;

	BLI_assert(edge_index >= 0 && edge_index < dm->getNumEdges(dm));
	BLI_assert(v1 >= 0 && v1 < dm->getNumVerts(dm));
	BLI_assert(v2 >= 0 && v2 < dm->getNumVerts(dm));

	dm_orig = which_dm(export_data, which_orig_mesh);
	if (dm_orig) {
		BLI_assert(orig_edge_index >= 0 && orig_edge_index < dm_orig->getNumEdges(dm_orig));

		/* Copy all edge layers, including mpoly. */
		CustomData_copy_data(&dm_orig->edgeData, &dm->edgeData, orig_edge_index, edge_index, 1);
	}

	/* Set original index of the edge. */
	if (export_data->edge_origindex) {
		if (which_orig_mesh == CARVE_MESH_LEFT) {
			export_data->edge_origindex[edge_index] = orig_edge_index;
		}
		else {
			export_data->edge_origindex[edge_index] = ORIGINDEX_NONE;
		}
	}

	medge->v1 = v1;
	medge->v2 = v2;

	medge->flag |= ME_EDGEDRAW | ME_EDGERENDER;
}

static void setMPolyMaterial(ExportMeshData *export_data,
                             MPoly *mpoly,
                             int which_orig_mesh)
{
	Object *orig_object;
	GHash *material_hash;
	Material *orig_mat;

	if (which_orig_mesh == CARVE_MESH_LEFT) {
		/* No need to change materian index for faces from left operand */
		return;
	}

	material_hash = export_data->material_hash;
	orig_object = which_object(export_data, which_orig_mesh);

	/* Set material, based on lookup in hash table. */
	orig_mat = give_current_material(orig_object, mpoly->mat_nr + 1);

	if (orig_mat) {
		/* For faces from right operand check if there's requested material
		 * in the left operand. And if it is, use index of that material,
		 * otherwise fallback to first material (material with index=0).
		 */
		if (!BLI_ghash_haskey(material_hash, orig_mat)) {
			int a, mat_nr;

			mat_nr = 0;
			for (a = 0; a < export_data->ob_left->totcol; a++) {
				if (give_current_material(export_data->ob_left, a + 1) == orig_mat) {
					mat_nr = a;
					break;
				}
			}

			BLI_ghash_insert(material_hash, orig_mat, SET_INT_IN_POINTER(mat_nr));

			mpoly->mat_nr = mat_nr;
		}
		else
			mpoly->mat_nr = GET_INT_FROM_POINTER(BLI_ghash_lookup(material_hash, orig_mat));
	}
	else {
		mpoly->mat_nr = 0;
	}
}

/* Set list of adjucent loops to the poly specified by it's index. */
static void exporter_SetPoly(ExportMeshData *export_data,
                             int poly_index, int start_loop, int num_loops,
                             int which_orig_mesh, int orig_poly_index)
{
	DerivedMesh *dm = export_data->dm;
	MPoly *mpoly = &export_data->mpoly[poly_index];
	DerivedMesh *dm_orig;
	int i;

	/* Poly is always to be either from left or right operand. */
	dm_orig = which_dm(export_data, which_orig_mesh);

	BLI_assert(poly_index >= 0 && poly_index < dm->getNumPolys(dm));
	BLI_assert(start_loop >= 0 && start_loop <= dm->getNumLoops(dm) - num_loops);
	BLI_assert(num_loops >= 3);
	BLI_assert(dm_orig != NULL);
	BLI_assert(orig_poly_index >= 0 && orig_poly_index < dm_orig->getNumPolys(dm_orig));

	/* Copy all poly layers, including mpoly. */
	CustomData_copy_data(&dm_orig->polyData, &dm->polyData, orig_poly_index, poly_index, 1);

	/* Set material of the curren poly.
	 * This would re-map materials from right operand to materials from the
	 * left one as well.
	 */
	setMPolyMaterial(export_data, mpoly, which_orig_mesh);

	/* Set original index of the poly. */
	if (export_data->poly_origindex) {
		if (which_orig_mesh == CARVE_MESH_LEFT) {
			export_data->poly_origindex[poly_index] = orig_poly_index;
		}
		else {
			export_data->poly_origindex[poly_index] = ORIGINDEX_NONE;
		}
	}

	/* Set poly data itself. */
	mpoly->loopstart = start_loop;
	mpoly->totloop = num_loops;

	/* Interpolate data for poly loops. */
	{
		MVert *source_mverts = which_mvert(export_data, which_orig_mesh);
		MLoop *source_mloops = which_mloop(export_data, which_orig_mesh);
		MPoly *source_mpolys = which_mpoly(export_data, which_orig_mesh);
		MPoly *source_poly = &source_mpolys[orig_poly_index];
		MVert *target_mverts = export_data->mvert;
		MLoop *target_mloops = export_data->mloop;
		float (*transform)[4] = NULL;

		if (which_orig_mesh == CARVE_MESH_RIGHT) {
			transform = export_data->left_to_right_mat;
		}

		for (i = 0; i < mpoly->totloop; i++) {
			DM_loop_interp_from_poly(dm_orig,
			                         source_mverts,
			                         source_mloops,
			                         source_poly,
			                         dm,
			                         target_mverts,
			                         target_mloops,
			                         transform,
			                         i + mpoly->loopstart);
		}
	}
}

/* Set list vertex and edge which are adjucent to loop with given index. */
static void exporter_SetLoop(ExportMeshData *export_data,
                             int loop_index, int vertex, int edge,
                             int which_orig_mesh, int orig_loop_index)
{
	DerivedMesh *dm = export_data->dm;
	MLoop *mloop = &export_data->mloop[loop_index];
	DerivedMesh *dm_orig;

	BLI_assert(loop_index >= 0 && loop_index < dm->getNumLoops(dm));
	BLI_assert(vertex >= 0 && vertex < dm->getNumVerts(dm));
	BLI_assert(edge >= 0 && vertex < dm->getNumEdges(dm));

	dm_orig = which_dm(export_data, which_orig_mesh);
	if (dm_orig) {
		BLI_assert(orig_loop_index >= 0 && orig_loop_index < dm_orig->getNumLoops(dm_orig));

		/* Copy all loop layers, including mpoly. */
		CustomData_copy_data(&dm_orig->loopData, &dm->loopData, orig_loop_index, loop_index, 1);
	}

	/* Set original index of the loop. */
	if (export_data->loop_origindex) {
		if (which_orig_mesh == CARVE_MESH_LEFT) {
			export_data->loop_origindex[loop_index] = orig_loop_index;
		}
		else {
			export_data->loop_origindex[loop_index] = ORIGINDEX_NONE;
>>>>>>> d0505771
		}
	}
}

<<<<<<< HEAD
/* Set list vertex and edge which are adjucent to loop with given index. */
static void exporter_SetLoop(ExportMeshData *export_data,
                             int loop_index, int vertex, int edge,
                             int which_orig_mesh, int orig_loop_index)
{
	DerivedMesh *dm = export_data->dm;
	MLoop *mloop = &export_data->mloop[loop_index];
	DerivedMesh *dm_orig;

	BLI_assert(loop_index >= 0 && loop_index < dm->getNumLoops(dm));
	BLI_assert(vertex >= 0 && vertex < dm->getNumVerts(dm));
	BLI_assert(edge >= 0 && vertex < dm->getNumEdges(dm));

	dm_orig = which_dm(export_data, which_orig_mesh);
	if (dm_orig) {
		BLI_assert(orig_loop_index >= 0 && orig_loop_index < dm_orig->getNumLoops(dm_orig));

		/* Copy all loop layers, including mpoly. */
		CustomData_copy_data(&dm_orig->loopData, &dm->loopData, orig_loop_index, loop_index, 1);
	}

	/* Set original index of the loop. */
	if (export_data->loop_origindex) {
		if (which_orig_mesh == CARVE_MESH_LEFT) {
			export_data->loop_origindex[loop_index] = orig_loop_index;
		}
		else {
			export_data->loop_origindex[loop_index] = ORIGINDEX_NONE;
		}
	}

	mloop->v = vertex;
	mloop->e = edge;
}

static CarveMeshExporter MeshExporter = {
	exporter_InitGeomArrays,
	exporter_SetVert,
	exporter_SetEdge,
	exporter_SetPoly,
	exporter_SetLoop,
};

=======
	mloop->v = vertex;
	mloop->e = edge;
}

/* Edge index from a loop index for a given original mesh. */
static int exporter_MapLoopToEdge(ExportMeshData *export_data,
                                  int which_mesh, int loop_index)
{
	DerivedMesh *dm = which_dm(export_data, which_mesh);
	MLoop *mloop = which_mloop(export_data, which_mesh);

	(void) dm;  /* Unused in release builds. */

	BLI_assert(dm != NULL);
	BLI_assert(loop_index >= 0 && loop_index < dm->getNumLoops(dm));

	return mloop[loop_index].e;
}

static CarveMeshExporter MeshExporter = {
	exporter_InitGeomArrays,
	exporter_SetVert,
	exporter_SetEdge,
	exporter_SetPoly,
	exporter_SetLoop,
	exporter_MapLoopToEdge
};

>>>>>>> d0505771
static int operation_from_optype(int int_op_type)
{
	int operation;

	switch (int_op_type) {
		case 1:
			operation = CARVE_OP_INTERSECTION;
			break;
		case 2:
			operation = CARVE_OP_UNION;
			break;
		case 3:
			operation = CARVE_OP_A_MINUS_B;
			break;
		default:
			BLI_assert(!"Should not happen");
			operation = -1;
			break;
	}

	return operation;
}

static void prepare_import_data(Object *object, DerivedMesh *dm, ImportMeshData *import_data)
{
	import_data->dm = dm;
	copy_m4_m4(import_data->obmat, object->obmat);
	import_data->mvert = dm->getVertArray(dm);
	import_data->medge = dm->getEdgeArray(dm);
	import_data->mloop = dm->getLoopArray(dm);
	import_data->mpoly = dm->getPolyArray(dm);
}

static struct CarveMeshDescr *carve_mesh_from_dm(Object *object, DerivedMesh *dm)
{
	ImportMeshData import_data;
	prepare_import_data(object, dm, &import_data);
	return carve_addMesh(&import_data, &MeshImporter);
}

static void prepare_export_data(Object *object_left, DerivedMesh *dm_left,
                                Object *object_right, DerivedMesh *dm_right,
                                ExportMeshData *export_data)
{
<<<<<<< HEAD
	invert_m4_m4(export_data->obimat, object_left->obmat);

	export_data->ob_left = object_left;
	export_data->ob_right = object_right;

	export_data->dm_left = dm_left;
	export_data->dm_right = dm_right;

	export_data->mvert_left = dm_left->getVertArray(dm_left);
	export_data->mloop_left = dm_left->getLoopArray(dm_left);
	export_data->mpoly_left = dm_left->getPolyArray(dm_left);
	export_data->mvert_right = dm_right->getVertArray(dm_right);
	export_data->mloop_right = dm_right->getLoopArray(dm_right);
	export_data->mpoly_right = dm_right->getPolyArray(dm_right);

	export_data->material_hash = BLI_ghash_ptr_new("CSG_mat gh");
}

DerivedMesh *NewBooleanDerivedMesh(DerivedMesh *dm, struct Object *ob,
                                   DerivedMesh *dm_select, struct Object *ob_select,
                                   int int_op_type)
{

	struct CarveMeshDescr *left, *right, *output = NULL;
	DerivedMesh *output_dm = NULL;
	int operation;
	bool result;

	if (dm == NULL || dm_select == NULL) {
		return NULL;
	}

	operation = operation_from_optype(int_op_type);
	if (operation == -1) {
		return NULL;
	}

	left = carve_mesh_from_dm(ob_select, dm_select);
	right = carve_mesh_from_dm(ob, dm);

	result = carve_performBooleanOperation(left, right, operation, &output);

=======
	float object_right_imat[4][4];

	invert_m4_m4(export_data->obimat, object_left->obmat);

	export_data->ob_left = object_left;
	export_data->ob_right = object_right;

	export_data->dm_left = dm_left;
	export_data->dm_right = dm_right;

	export_data->mvert_left = dm_left->getVertArray(dm_left);
	export_data->mloop_left = dm_left->getLoopArray(dm_left);
	export_data->mpoly_left = dm_left->getPolyArray(dm_left);
	export_data->mvert_right = dm_right->getVertArray(dm_right);
	export_data->mloop_right = dm_right->getLoopArray(dm_right);
	export_data->mpoly_right = dm_right->getPolyArray(dm_right);

	export_data->material_hash = BLI_ghash_ptr_new("CSG_mat gh");

	/* Matrix to convert coord from left object's loca; space to
	 * right object's local space.
	 */
	invert_m4_m4(object_right_imat, object_right->obmat);
	mul_m4_m4m4(export_data->left_to_right_mat, object_left->obmat,
	            object_right_imat);
}

DerivedMesh *NewBooleanDerivedMesh(DerivedMesh *dm, struct Object *ob,
                                   DerivedMesh *dm_select, struct Object *ob_select,
                                   int int_op_type)
{

	struct CarveMeshDescr *left, *right, *output = NULL;
	DerivedMesh *output_dm = NULL;
	int operation;
	bool result;

	if (dm == NULL || dm_select == NULL) {
		return NULL;
	}

	operation = operation_from_optype(int_op_type);
	if (operation == -1) {
		return NULL;
	}

	left = carve_mesh_from_dm(ob_select, dm_select);
	right = carve_mesh_from_dm(ob, dm);

	result = carve_performBooleanOperation(left, right, operation, &output);

>>>>>>> d0505771
	carve_deleteMesh(left);
	carve_deleteMesh(right);

	if (result) {
		ExportMeshData export_data;

		prepare_export_data(ob_select, dm_select, ob, dm, &export_data);

		carve_exportMesh(output, &MeshExporter, &export_data);
		output_dm = export_data.dm;

		/* Free memory used by export mesh. */
		BLI_ghash_free(export_data.material_hash, NULL, NULL);

		output_dm->dirty |= DM_DIRTY_NORMALS;
		carve_deleteMesh(output);
	}

	return output_dm;
}<|MERGE_RESOLUTION|>--- conflicted
+++ resolved
@@ -38,10 +38,7 @@
 #include "BLI_alloca.h"
 #include "BLI_ghash.h"
 #include "BLI_math.h"
-<<<<<<< HEAD
-=======
 #include "BLI_polyfill2d.h"
->>>>>>> d0505771
 
 #include "BKE_cdderivedmesh.h"
 #include "BKE_material.h"
@@ -49,76 +46,6 @@
 #include "MOD_boolean_util.h"
 
 #include "carve-capi.h"
-<<<<<<< HEAD
-
-static void DM_loop_interp_from_poly(DerivedMesh *source_dm,
-                                     MVert *source_mverts,
-                                     MLoop *source_mloops,
-                                     MPoly *source_poly,
-                                     DerivedMesh *target_dm,
-                                     MVert *target_mverts,
-                                     MLoop *target_mloop,
-                                     int target_loop_index)
-{
-	float (*cos_3d)[3] = BLI_array_alloca(cos_3d, source_poly->totloop);
-	int *source_indices = BLI_array_alloca(source_indices, source_poly->totloop);
-	float *weights = BLI_array_alloca(weights, source_poly->totloop);
-	int i;
-	int target_vert_index = target_mloop[target_loop_index].v;
-
-	for (i = 0; i < source_poly->totloop; ++i) {
-		MLoop *mloop = &source_mloops[source_poly->loopstart + i];
-		source_indices[i] = source_poly->loopstart + i;
-		copy_v3_v3(cos_3d[i], source_mverts[mloop->v].co);
-	}
-
-	interp_weights_poly_v3(weights, cos_3d, source_poly->totloop,
-	                       target_mverts[target_vert_index].co);
-
-	DM_interp_loop_data(source_dm, target_dm, source_indices, weights,
-	                    source_poly->totloop, target_loop_index);
-}
-
-/* **** Importer from derived mesh to Carve ****  */
-
-typedef struct ImportMeshData {
-	DerivedMesh *dm;
-	float obmat[4][4];
-	MVert *mvert;
-	MEdge *medge;
-	MLoop *mloop;
-	MPoly *mpoly;
-} ImportMeshData;
-
-/* Get number of vertices. */
-static int importer_GetNumVerts(ImportMeshData *import_data)
-{
-	DerivedMesh *dm = import_data->dm;
-	return dm->getNumVerts(dm);
-}
-
-/* Get number of edges. */
-static int importer_GetNumEdges(ImportMeshData *import_data)
-{
-	DerivedMesh *dm = import_data->dm;
-	return dm->getNumEdges(dm);
-}
-
-/* Get number of polys. */
-static int importer_GetNumPolys(ImportMeshData *import_data)
-{
-	DerivedMesh *dm = import_data->dm;
-	return dm->getNumPolys(dm);
-}
-
-/* Get 3D coordinate of vertex with given index. */
-static void importer_GetVertCoord(ImportMeshData *import_data, int vert_index, float coord[3])
-{
-	MVert *mvert = import_data->mvert;
-
-	BLI_assert(vert_index >= 0 && vert_index < import_data->dm->getNumVerts(import_data->dm));
-
-=======
 
 /* Adopted from BM_loop_interp_from_face(),
  *
@@ -210,7 +137,6 @@
 
 	BLI_assert(vert_index >= 0 && vert_index < import_data->dm->getNumVerts(import_data->dm));
 
->>>>>>> d0505771
 	mul_v3_m4v3(coord, import_data->obmat, mvert[vert_index].co);
 }
 
@@ -247,15 +173,43 @@
 	}
 }
 
-<<<<<<< HEAD
+// Triangulate 2D polygon.
+#if 0
+static int importer_triangulate2DPoly(ImportMeshData *UNUSED(import_data),
+                                      const float (*vertices)[2], int num_vertices,
+                                      unsigned int (*triangles)[3])
+{
+	// TODO(sergey): Currently import_data is unused but in the future we could
+	// put memory arena there which will reduce amount of allocations happening
+	// over the triangulation period.
+	//
+	// However that's not so much straighforward to do it right now because we
+	// also are tu consider threaded import/export.
+
+	BLI_assert(num_vertices > 3);
+
+	BLI_polyfill_calc(vertices, num_vertices, triangles);
+
+	return num_vertices - 2;
+}
+#endif
+
 static CarveMeshImporter MeshImporter = {
 	importer_GetNumVerts,
 	importer_GetNumEdges,
+	importer_GetNumLoops,
 	importer_GetNumPolys,
 	importer_GetVertCoord,
 	importer_GetEdgeVerts,
 	importer_GetPolyNumVerts,
-	importer_GetPolyVerts
+	importer_GetPolyVerts,
+
+	/* TODO(sergey): We don't use BLI_polyfill_calc() because it tends
+	 * to generate degenerated geometry which is fatal for booleans.
+	 *
+	 * For now we stick to Carve's triangulation.
+	 */
+	NULL, /* importer_triangulate2DPoly */
 };
 
 /* **** Exporter from Carve to derived mesh ****  */
@@ -286,6 +240,8 @@
 	MLoop *mloop_right;
 	MPoly *mpoly_right;
 
+	float left_to_right_mat[4][4];
+
 	/* Hash to map materials from right object to result. */
 	GHash *material_hash;
 } ExportMeshData;
@@ -302,30 +258,8 @@
 			break;
 	}
 	return object;
-=======
-// Triangulate 2D polygon.
-#if 0
-static int importer_triangulate2DPoly(ImportMeshData *UNUSED(import_data),
-                                      const float (*vertices)[2], int num_vertices,
-                                      unsigned int (*triangles)[3])
-{
-	// TODO(sergey): Currently import_data is unused but in the future we could
-	// put memory arena there which will reduce amount of allocations happening
-	// over the triangulation period.
-	//
-	// However that's not so much straighforward to do it right now because we
-	// also are tu consider threaded import/export.
-
-	BLI_assert(num_vertices > 3);
-
-	BLI_polyfill_calc(vertices, num_vertices, triangles);
-
-	return num_vertices - 2;
->>>>>>> d0505771
-}
-#endif
-
-<<<<<<< HEAD
+}
+
 BLI_INLINE DerivedMesh *which_dm(ExportMeshData *export_data, int which_mesh)
 {
 	DerivedMesh *dm = NULL;
@@ -342,90 +276,6 @@
 
 BLI_INLINE MVert *which_mvert(ExportMeshData *export_data, int which_mesh)
 {
-=======
-static CarveMeshImporter MeshImporter = {
-	importer_GetNumVerts,
-	importer_GetNumEdges,
-	importer_GetNumLoops,
-	importer_GetNumPolys,
-	importer_GetVertCoord,
-	importer_GetEdgeVerts,
-	importer_GetPolyNumVerts,
-	importer_GetPolyVerts,
-
-	/* TODO(sergey): We don't use BLI_polyfill_calc() because it tends
-	 * to generate degenerated geometry which is fatal for booleans.
-	 *
-	 * For now we stick to Carve's triangulation.
-	 */
-	NULL, /* importer_triangulate2DPoly */
-};
-
-/* **** Exporter from Carve to derived mesh ****  */
-
-typedef struct ExportMeshData {
-	DerivedMesh *dm;
-	float obimat[4][4];
-	MVert *mvert;
-	MEdge *medge;
-	MLoop *mloop;
-	MPoly *mpoly;
-	int *vert_origindex;
-	int *edge_origindex;
-	int *poly_origindex;
-	int *loop_origindex;
-
-	/* Objects and derived meshes of left and right operands.
-	 * Used for custom data merge and interpolation.
-	 */
-	Object *ob_left;
-	Object *ob_right;
-	DerivedMesh *dm_left;
-	DerivedMesh *dm_right;
-	MVert *mvert_left;
-	MLoop *mloop_left;
-	MPoly *mpoly_left;
-	MVert *mvert_right;
-	MLoop *mloop_right;
-	MPoly *mpoly_right;
-
-	float left_to_right_mat[4][4];
-
-	/* Hash to map materials from right object to result. */
-	GHash *material_hash;
-} ExportMeshData;
-
-BLI_INLINE Object *which_object(ExportMeshData *export_data, int which_mesh)
-{
-	Object *object = NULL;
-	switch (which_mesh) {
-		case CARVE_MESH_LEFT:
-			object = export_data->ob_left;
-			break;
-		case CARVE_MESH_RIGHT:
-			object = export_data->ob_right;
-			break;
-	}
-	return object;
-}
-
-BLI_INLINE DerivedMesh *which_dm(ExportMeshData *export_data, int which_mesh)
-{
-	DerivedMesh *dm = NULL;
-	switch (which_mesh) {
-		case CARVE_MESH_LEFT:
-			dm = export_data->dm_left;
-			break;
-		case CARVE_MESH_RIGHT:
-			dm = export_data->dm_right;
-			break;
-	}
-	return dm;
-}
-
-BLI_INLINE MVert *which_mvert(ExportMeshData *export_data, int which_mesh)
-{
->>>>>>> d0505771
 	MVert *mvert = NULL;
 	switch (which_mesh) {
 		case CARVE_MESH_LEFT:
@@ -470,11 +320,7 @@
 {
 	int i;
 	for (i = 0; i < num_layers; i++) {
-<<<<<<< HEAD
-		CustomData_add_layer(data, type, CD_CALLOC, NULL, num_elements);
-=======
 		CustomData_add_layer(data, type, CD_DEFAULT, NULL, num_elements);
->>>>>>> d0505771
 	}
 }
 
@@ -505,14 +351,11 @@
 	allocate_custom_layers(&dm->loopData, CD_MLOOPUV, num_loops,
 	                       CustomData_number_of_layers(&dm_left->loopData, CD_MLOOPUV));
 
-<<<<<<< HEAD
-=======
 	allocate_custom_layers(&dm->loopData, CD_MLOOPCOL, num_loops,
 	                       CustomData_number_of_layers(&dm_right->loopData, CD_MLOOPCOL));
 	allocate_custom_layers(&dm->loopData, CD_MLOOPUV, num_loops,
 	                       CustomData_number_of_layers(&dm_right->loopData, CD_MLOOPUV));
 
->>>>>>> d0505771
 	/* Merge custom data layers from operands.
 	 *
 	 * Will only create custom data layers for all the layers which appears in
@@ -542,167 +385,6 @@
 	if (dm_orig) {
 		BLI_assert(orig_vert_index >= 0 && orig_vert_index < dm_orig->getNumVerts(dm_orig));
 		CustomData_copy_data(&dm_orig->vertData, &dm->vertData, orig_vert_index, vert_index, 1);
-<<<<<<< HEAD
-	}
-
-	/* Set original index of the vertex. */
-	if (export_data->vert_origindex) {
-		if (which_orig_mesh == CARVE_MESH_LEFT) {
-			export_data->vert_origindex[vert_index] = orig_vert_index;
-		}
-		else {
-			export_data->vert_origindex[vert_index] = ORIGINDEX_NONE;
-		}
-	}
-
-	mul_v3_m4v3(mvert[vert_index].co, export_data->obimat, coord);
-}
-
-/* Set vertices which are adjucent to the edge specified by it's index. */
-static void exporter_SetEdge(ExportMeshData *export_data,
-                             int edge_index, int v1, int v2,
-                             int which_orig_mesh, int orig_edge_index)
-{
-	DerivedMesh *dm = export_data->dm;
-	MEdge *medge = &export_data->medge[edge_index];
-	DerivedMesh *dm_orig;
-
-	BLI_assert(edge_index >= 0 && edge_index < dm->getNumEdges(dm));
-	BLI_assert(v1 >= 0 && v1 < dm->getNumVerts(dm));
-	BLI_assert(v2 >= 0 && v2 < dm->getNumVerts(dm));
-
-	dm_orig = which_dm(export_data, which_orig_mesh);
-	if (dm_orig) {
-		BLI_assert(orig_edge_index >= 0 && orig_edge_index < dm_orig->getNumEdges(dm_orig));
-
-		/* Copy all edge layers, including mpoly. */
-		CustomData_copy_data(&dm_orig->edgeData, &dm->edgeData, orig_edge_index, edge_index, 1);
-	}
-
-	/* Set original index of the edge. */
-	if (export_data->edge_origindex) {
-		if (which_orig_mesh == CARVE_MESH_LEFT) {
-			export_data->edge_origindex[edge_index] = orig_edge_index;
-		}
-		else {
-			export_data->edge_origindex[edge_index] = ORIGINDEX_NONE;
-		}
-	}
-
-	medge->v1 = v1;
-	medge->v2 = v2;
-
-	medge->flag |= ME_EDGEDRAW | ME_EDGERENDER;
-}
-
-static void setMPolyMaterial(ExportMeshData *export_data,
-                             MPoly *mpoly,
-                             int which_orig_mesh)
-{
-	Object *orig_object;
-	GHash *material_hash;
-	Material *orig_mat;
-
-	if (which_orig_mesh == CARVE_MESH_LEFT) {
-		/* No need to change materian index for faces from left operand */
-		return;
-	}
-
-	material_hash = export_data->material_hash;
-	orig_object = which_object(export_data, which_orig_mesh);
-
-	/* Set material, based on lookup in hash table. */
-	orig_mat = give_current_material(orig_object, mpoly->mat_nr + 1);
-
-	if (orig_mat) {
-		/* For faces from right operand check if there's requested material
-		 * in the left operand. And if it is, use index of that material,
-		 * otherwise fallback to first material (material with index=0).
-		 */
-		if (!BLI_ghash_haskey(material_hash, orig_mat)) {
-			int a, mat_nr;;
-
-			mat_nr = 0;
-			for (a = 0; a < export_data->ob_left->totcol; a++) {
-				if (give_current_material(export_data->ob_left, a + 1) == orig_mat) {
-					mat_nr = a;
-					break;
-				}
-			}
-
-			BLI_ghash_insert(material_hash, orig_mat, SET_INT_IN_POINTER(mat_nr));
-
-			mpoly->mat_nr = mat_nr;
-		}
-		else
-			mpoly->mat_nr = GET_INT_FROM_POINTER(BLI_ghash_lookup(material_hash, orig_mat));
-	}
-	else {
-		mpoly->mat_nr = 0;
-	}
-}
-
-/* Set list of adjucent loops to the poly specified by it's index. */
-static void exporter_SetPoly(ExportMeshData *export_data,
-                             int poly_index, int start_loop, int num_loops,
-                             int which_orig_mesh, int orig_poly_index)
-{
-	DerivedMesh *dm = export_data->dm;
-	MPoly *mpoly = &export_data->mpoly[poly_index];
-	DerivedMesh *dm_orig;
-	int i;
-
-	/* Poly is always to be either from left or right operand. */
-	dm_orig = which_dm(export_data, which_orig_mesh);
-
-	BLI_assert(poly_index >= 0 && poly_index < dm->getNumPolys(dm));
-	BLI_assert(start_loop >= 0 && start_loop <= dm->getNumLoops(dm) - num_loops);
-	BLI_assert(num_loops >= 3);
-	BLI_assert(dm_orig != NULL);
-	BLI_assert(orig_poly_index >= 0 && orig_poly_index < dm_orig->getNumPolys(dm_orig));
-
-	/* Copy all poly layers, including mpoly. */
-	CustomData_copy_data(&dm_orig->polyData, &dm->polyData, orig_poly_index, poly_index, 1);
-
-	/* Set material of the curren poly.
-	 * This would re-map materials from right operand to materials from the
-	 * left one as well.
-	 */
-	setMPolyMaterial(export_data, mpoly, which_orig_mesh);
-
-	/* Set original index of the poly. */
-	if (export_data->poly_origindex) {
-		if (which_orig_mesh == CARVE_MESH_LEFT) {
-			export_data->poly_origindex[poly_index] = orig_poly_index;
-		}
-		else {
-			export_data->poly_origindex[poly_index] = ORIGINDEX_NONE;
-		}
-	}
-
-	/* Set poly data itself. */
-	mpoly->loopstart = start_loop;
-	mpoly->totloop = num_loops;
-
-	/* Interpolate data for poly loops. */
-	{
-		MVert *source_mverts = which_mvert(export_data, which_orig_mesh);
-		MLoop *source_mloops = which_mloop(export_data, which_orig_mesh);
-		MPoly *source_mpolys = which_mpoly(export_data, which_orig_mesh);
-		MPoly *source_poly = &source_mpolys[orig_poly_index];
-		MVert *target_mverts = export_data->mvert;
-		MLoop *target_mloops = export_data->mloop;
-
-		for (i = 0; i < mpoly->totloop; i++) {
-			DM_loop_interp_from_poly(dm_orig,
-			                         source_mverts,
-			                         source_mloops,
-			                         source_poly,
-			                         dm,
-			                         target_mverts,
-			                         target_mloops,
-			                         i + mpoly->loopstart);
-=======
 	}
 
 	/* Set original index of the vertex. */
@@ -870,7 +552,6 @@
 			                         i + mpoly->loopstart);
 		}
 	}
-}
 
 /* Set list vertex and edge which are adjucent to loop with given index. */
 static void exporter_SetLoop(ExportMeshData *export_data,
@@ -900,56 +581,9 @@
 		}
 		else {
 			export_data->loop_origindex[loop_index] = ORIGINDEX_NONE;
->>>>>>> d0505771
-		}
-	}
-}
-
-<<<<<<< HEAD
-/* Set list vertex and edge which are adjucent to loop with given index. */
-static void exporter_SetLoop(ExportMeshData *export_data,
-                             int loop_index, int vertex, int edge,
-                             int which_orig_mesh, int orig_loop_index)
-{
-	DerivedMesh *dm = export_data->dm;
-	MLoop *mloop = &export_data->mloop[loop_index];
-	DerivedMesh *dm_orig;
-
-	BLI_assert(loop_index >= 0 && loop_index < dm->getNumLoops(dm));
-	BLI_assert(vertex >= 0 && vertex < dm->getNumVerts(dm));
-	BLI_assert(edge >= 0 && vertex < dm->getNumEdges(dm));
-
-	dm_orig = which_dm(export_data, which_orig_mesh);
-	if (dm_orig) {
-		BLI_assert(orig_loop_index >= 0 && orig_loop_index < dm_orig->getNumLoops(dm_orig));
-
-		/* Copy all loop layers, including mpoly. */
-		CustomData_copy_data(&dm_orig->loopData, &dm->loopData, orig_loop_index, loop_index, 1);
-	}
-
-	/* Set original index of the loop. */
-	if (export_data->loop_origindex) {
-		if (which_orig_mesh == CARVE_MESH_LEFT) {
-			export_data->loop_origindex[loop_index] = orig_loop_index;
-		}
-		else {
-			export_data->loop_origindex[loop_index] = ORIGINDEX_NONE;
-		}
-	}
-
-	mloop->v = vertex;
-	mloop->e = edge;
-}
-
-static CarveMeshExporter MeshExporter = {
-	exporter_InitGeomArrays,
-	exporter_SetVert,
-	exporter_SetEdge,
-	exporter_SetPoly,
-	exporter_SetLoop,
-};
-
-=======
+		}
+	}
+
 	mloop->v = vertex;
 	mloop->e = edge;
 }
@@ -978,7 +612,6 @@
 	exporter_MapLoopToEdge
 };
 
->>>>>>> d0505771
 static int operation_from_optype(int int_op_type)
 {
 	int operation;
@@ -1023,7 +656,8 @@
                                 Object *object_right, DerivedMesh *dm_right,
                                 ExportMeshData *export_data)
 {
-<<<<<<< HEAD
+	float object_right_imat[4][4];
+
 	invert_m4_m4(export_data->obimat, object_left->obmat);
 
 	export_data->ob_left = object_left;
@@ -1040,51 +674,6 @@
 	export_data->mpoly_right = dm_right->getPolyArray(dm_right);
 
 	export_data->material_hash = BLI_ghash_ptr_new("CSG_mat gh");
-}
-
-DerivedMesh *NewBooleanDerivedMesh(DerivedMesh *dm, struct Object *ob,
-                                   DerivedMesh *dm_select, struct Object *ob_select,
-                                   int int_op_type)
-{
-
-	struct CarveMeshDescr *left, *right, *output = NULL;
-	DerivedMesh *output_dm = NULL;
-	int operation;
-	bool result;
-
-	if (dm == NULL || dm_select == NULL) {
-		return NULL;
-	}
-
-	operation = operation_from_optype(int_op_type);
-	if (operation == -1) {
-		return NULL;
-	}
-
-	left = carve_mesh_from_dm(ob_select, dm_select);
-	right = carve_mesh_from_dm(ob, dm);
-
-	result = carve_performBooleanOperation(left, right, operation, &output);
-
-=======
-	float object_right_imat[4][4];
-
-	invert_m4_m4(export_data->obimat, object_left->obmat);
-
-	export_data->ob_left = object_left;
-	export_data->ob_right = object_right;
-
-	export_data->dm_left = dm_left;
-	export_data->dm_right = dm_right;
-
-	export_data->mvert_left = dm_left->getVertArray(dm_left);
-	export_data->mloop_left = dm_left->getLoopArray(dm_left);
-	export_data->mpoly_left = dm_left->getPolyArray(dm_left);
-	export_data->mvert_right = dm_right->getVertArray(dm_right);
-	export_data->mloop_right = dm_right->getLoopArray(dm_right);
-	export_data->mpoly_right = dm_right->getPolyArray(dm_right);
-
-	export_data->material_hash = BLI_ghash_ptr_new("CSG_mat gh");
 
 	/* Matrix to convert coord from left object's loca; space to
 	 * right object's local space.
@@ -1118,7 +707,6 @@
 
 	result = carve_performBooleanOperation(left, right, operation, &output);
 
->>>>>>> d0505771
 	carve_deleteMesh(left);
 	carve_deleteMesh(right);
 
