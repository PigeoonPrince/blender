--- conflicted
+++ resolved
@@ -251,18 +251,9 @@
   PointerRNA ptr;
   PointerRNA ob_ptr;
   modifier_panel_get_property_pointers(C, panel, &ob_ptr, &ptr);
-<<<<<<< HEAD
-  modifier_panel_buttons(C, panel);
-
-  uiLayoutSetPropSep(layout, true);
-
-  bool has_vertex_group = RNA_string_length(&ptr, "vertex_group") != 0;
-
-=======
-
-  uiLayoutSetPropSep(layout, true);
-
->>>>>>> 9b099c86
+
+  uiLayoutSetPropSep(layout, true);
+
   row = uiLayoutRow(layout, true);
   uiItemR(row, &ptr, "object", 0, IFACE_("Source"), ICON_NONE);
   sub = uiLayoutRow(row, true);
@@ -272,16 +263,7 @@
   uiItemR(layout, &ptr, "mix_mode", 0, NULL, ICON_NONE);
   uiItemR(layout, &ptr, "mix_factor", 0, NULL, ICON_NONE);
 
-<<<<<<< HEAD
-  row = uiLayoutRow(layout, true);
-  uiItemPointerR(row, &ptr, "vertex_group", &ob_ptr, "vertex_groups", NULL, ICON_NONE);
-  sub = uiLayoutColumn(row, true);
-  uiLayoutSetActive(sub, has_vertex_group);
-  uiLayoutSetPropDecorate(sub, false);
-  uiItemR(sub, &ptr, "invert_vertex_group", 0, "", ICON_ARROW_LEFTRIGHT);
-=======
   modifier_vgroup_ui(layout, &ptr, &ob_ptr, "vertex_group", "invert_vertex_group", NULL);
->>>>>>> 9b099c86
 
   uiItemO(layout, "Generate Data Layers", ICON_NONE, "OBJECT_OT_datalayout_transfer");
 
