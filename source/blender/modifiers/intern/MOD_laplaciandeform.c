/*
 * This program is free software; you can redistribute it and/or
 * modify it under the terms of the GNU General Public License
 * as published by the Free Software Foundation; either version 2
 * of the License, or (at your option) any later version.
 *
 * This program is distributed in the hope that it will be useful,
 * but WITHOUT ANY WARRANTY; without even the implied warranty of
 * MERCHANTABILITY or FITNESS FOR A PARTICULAR PURPOSE.  See the
 * GNU General Public License for more details.
 *
 * You should have received a copy of the GNU General Public License
 * along with this program; if not, write to the Free Software Foundation,
 * Inc., 51 Franklin Street, Fifth Floor, Boston, MA 02110-1301, USA.
 *
 * The Original Code is Copyright (C) 2013 by the Blender Foundation.
 * All rights reserved.
 */

/** \file
 * \ingroup modifiers
 */

#include "BLI_utildefines.h"

#include "BLI_math.h"
#include "BLI_string.h"
#include "BLI_utildefines_stack.h"

#include "MEM_guardedalloc.h"

#include "BLT_translation.h"

#include "DNA_mesh_types.h"
#include "DNA_meshdata_types.h"
#include "DNA_screen_types.h"

#include "BKE_context.h"
#include "BKE_deform.h"
#include "BKE_editmesh.h"
#include "BKE_lib_id.h"
#include "BKE_mesh.h"
#include "BKE_mesh_mapping.h"
#include "BKE_mesh_runtime.h"
#include "BKE_particle.h"
#include "BKE_screen.h"

#include "UI_interface.h"
#include "UI_resources.h"

#include "RNA_access.h"

#include "MOD_ui_common.h"
#include "MOD_util.h"

#include "eigen_capi.h"

enum {
  LAPDEFORM_SYSTEM_NOT_CHANGE = 0,
  LAPDEFORM_SYSTEM_IS_DIFFERENT,
  LAPDEFORM_SYSTEM_ONLY_CHANGE_ANCHORS,
  LAPDEFORM_SYSTEM_ONLY_CHANGE_GROUP,
  LAPDEFORM_SYSTEM_ONLY_CHANGE_MESH,
  LAPDEFORM_SYSTEM_CHANGE_VERTEXES,
  LAPDEFORM_SYSTEM_CHANGE_EDGES,
  LAPDEFORM_SYSTEM_CHANGE_NOT_VALID_GROUP,
};

typedef struct LaplacianSystem {
  bool is_matrix_computed;
  bool has_solution;
  int total_verts;
  int total_edges;
  int total_tris;
  int total_anchors;
  int repeat;
  char anchor_grp_name[64]; /* Vertex Group name */
  float (*co)[3];           /* Original vertex coordinates */
  float (*no)[3];           /* Original vertex normal */
  float (*delta)[3];        /* Differential Coordinates */
  uint (*tris)[3];          /* Copy of MLoopTri (tessellation triangle) v1-v3 */
  int *index_anchors;       /* Static vertex index list */
  int *unit_verts;          /* Unit vectors of projected edges onto the plane orthogonal to n */
  int *ringf_indices;       /* Indices of faces per vertex */
  int *ringv_indices;       /* Indices of neighbors(vertex) per vertex */
  LinearSolver *context;    /* System for solve general implicit rotations */
  MeshElemMap *ringf_map;   /* Map of faces per vertex */
  MeshElemMap *ringv_map;   /* Map of vertex per vertex */
} LaplacianSystem;

static LaplacianSystem *newLaplacianSystem(void)
{
  LaplacianSystem *sys;
  sys = MEM_callocN(sizeof(LaplacianSystem), "DeformCache");

  sys->is_matrix_computed = false;
  sys->has_solution = false;
  sys->total_verts = 0;
  sys->total_edges = 0;
  sys->total_anchors = 0;
  sys->total_tris = 0;
  sys->repeat = 1;
  sys->anchor_grp_name[0] = '\0';

  return sys;
}

static LaplacianSystem *initLaplacianSystem(int totalVerts,
                                            int totalEdges,
                                            int totalTris,
                                            int totalAnchors,
                                            const char defgrpName[64],
                                            int iterations)
{
  LaplacianSystem *sys = newLaplacianSystem();

  sys->is_matrix_computed = false;
  sys->has_solution = false;
  sys->total_verts = totalVerts;
  sys->total_edges = totalEdges;
  sys->total_tris = totalTris;
  sys->total_anchors = totalAnchors;
  sys->repeat = iterations;
  BLI_strncpy(sys->anchor_grp_name, defgrpName, sizeof(sys->anchor_grp_name));
  sys->co = MEM_malloc_arrayN(totalVerts, sizeof(float[3]), "DeformCoordinates");
  sys->no = MEM_calloc_arrayN(totalVerts, sizeof(float[3]), "DeformNormals");
  sys->delta = MEM_calloc_arrayN(totalVerts, sizeof(float[3]), "DeformDeltas");
  sys->tris = MEM_malloc_arrayN(totalTris, sizeof(int[3]), "DeformFaces");
  sys->index_anchors = MEM_malloc_arrayN((totalAnchors), sizeof(int), "DeformAnchors");
  sys->unit_verts = MEM_calloc_arrayN(totalVerts, sizeof(int), "DeformUnitVerts");
  return sys;
}

static void deleteLaplacianSystem(LaplacianSystem *sys)
{
  MEM_SAFE_FREE(sys->co);
  MEM_SAFE_FREE(sys->no);
  MEM_SAFE_FREE(sys->delta);
  MEM_SAFE_FREE(sys->tris);
  MEM_SAFE_FREE(sys->index_anchors);
  MEM_SAFE_FREE(sys->unit_verts);
  MEM_SAFE_FREE(sys->ringf_indices);
  MEM_SAFE_FREE(sys->ringv_indices);
  MEM_SAFE_FREE(sys->ringf_map);
  MEM_SAFE_FREE(sys->ringv_map);

  if (sys->context) {
    EIG_linear_solver_delete(sys->context);
  }
  MEM_SAFE_FREE(sys);
}

static void createFaceRingMap(const int mvert_tot,
                              const MLoopTri *mlooptri,
                              const int mtri_tot,
                              const MLoop *mloop,
                              MeshElemMap **r_map,
                              int **r_indices)
{
  int i, j, totalr = 0;
  int *indices, *index_iter;
  MeshElemMap *map = MEM_calloc_arrayN(mvert_tot, sizeof(MeshElemMap), "DeformRingMap");
  const MLoopTri *mlt;

  for (i = 0, mlt = mlooptri; i < mtri_tot; i++, mlt++) {

    for (j = 0; j < 3; j++) {
      const uint v_index = mloop[mlt->tri[j]].v;
      map[v_index].count++;
      totalr++;
    }
  }
  indices = MEM_calloc_arrayN(totalr, sizeof(int), "DeformRingIndex");
  index_iter = indices;
  for (i = 0; i < mvert_tot; i++) {
    map[i].indices = index_iter;
    index_iter += map[i].count;
    map[i].count = 0;
  }
  for (i = 0, mlt = mlooptri; i < mtri_tot; i++, mlt++) {
    for (j = 0; j < 3; j++) {
      const uint v_index = mloop[mlt->tri[j]].v;
      map[v_index].indices[map[v_index].count] = i;
      map[v_index].count++;
    }
  }
  *r_map = map;
  *r_indices = indices;
}

static void createVertRingMap(const int mvert_tot,
                              const MEdge *medge,
                              const int medge_tot,
                              MeshElemMap **r_map,
                              int **r_indices)
{
  MeshElemMap *map = MEM_calloc_arrayN(mvert_tot, sizeof(MeshElemMap), "DeformNeighborsMap");
  int i, vid[2], totalr = 0;
  int *indices, *index_iter;
  const MEdge *me;

  for (i = 0, me = medge; i < medge_tot; i++, me++) {
    vid[0] = me->v1;
    vid[1] = me->v2;
    map[vid[0]].count++;
    map[vid[1]].count++;
    totalr += 2;
  }
  indices = MEM_calloc_arrayN(totalr, sizeof(int), "DeformNeighborsIndex");
  index_iter = indices;
  for (i = 0; i < mvert_tot; i++) {
    map[i].indices = index_iter;
    index_iter += map[i].count;
    map[i].count = 0;
  }
  for (i = 0, me = medge; i < medge_tot; i++, me++) {
    vid[0] = me->v1;
    vid[1] = me->v2;
    map[vid[0]].indices[map[vid[0]].count] = vid[1];
    map[vid[0]].count++;
    map[vid[1]].indices[map[vid[1]].count] = vid[0];
    map[vid[1]].count++;
  }
  *r_map = map;
  *r_indices = indices;
}

/**
 * This method computes the Laplacian Matrix and Differential Coordinates
 * for all vertex in the mesh..
 * The Linear system is LV = d
 * Where L is Laplacian Matrix, V as the vertices in Mesh, d is the differential coordinates
 * The Laplacian Matrix is computes as a
 * Lij = sum(Wij) (if i == j)
 * Lij = Wij (if i != j)
 * Wij is weight between vertex Vi and vertex Vj, we use cotangent weight
 *
 * The Differential Coordinate is computes as a
 * di = Vi * sum(Wij) - sum(Wij * Vj)
 * Where :
 * di is the Differential Coordinate i
 * sum (Wij) is the sum of all weights between vertex Vi and its vertices neighbors (Vj)
 * sum (Wij * Vj) is the sum of the product between vertex neighbor Vj and weight Wij
 *                for all neighborhood.
 *
 * This Laplacian Matrix is described in the paper:
 * Desbrun M. et.al, Implicit fairing of irregular meshes using diffusion and curvature flow,
 * SIGGRAPH '99, page 317-324, New York, USA
 *
 * The computation of Laplace Beltrami operator on Hybrid Triangle/Quad Meshes is described in the
 * paper: Pinzon A., Romero E., Shape Inflation With an Adapted Laplacian Operator For
 * Hybrid Quad/Triangle Meshes,
 * Conference on Graphics Patterns and Images, SIBGRAPI, 2013
 *
 * The computation of Differential Coordinates is described in the paper:
 * Sorkine, O. Laplacian Surface Editing.
 * Proceedings of the EUROGRAPHICS/ACM SIGGRAPH Symposium on Geometry Processing,
 * 2004. p. 179-188.
 */
static void initLaplacianMatrix(LaplacianSystem *sys)
{
  float no[3];
  float w2, w3;
  int i = 3, j, ti;
  int idv[3];

  for (ti = 0; ti < sys->total_tris; ti++) {
    const uint *vidt = sys->tris[ti];
    const float *co[3];

    co[0] = sys->co[vidt[0]];
    co[1] = sys->co[vidt[1]];
    co[2] = sys->co[vidt[2]];

    normal_tri_v3(no, UNPACK3(co));
    add_v3_v3(sys->no[vidt[0]], no);
    add_v3_v3(sys->no[vidt[1]], no);
    add_v3_v3(sys->no[vidt[2]], no);

    for (j = 0; j < 3; j++) {
      const float *v1, *v2, *v3;

      idv[0] = vidt[j];
      idv[1] = vidt[(j + 1) % i];
      idv[2] = vidt[(j + 2) % i];

      v1 = sys->co[idv[0]];
      v2 = sys->co[idv[1]];
      v3 = sys->co[idv[2]];

      w2 = cotangent_tri_weight_v3(v3, v1, v2);
      w3 = cotangent_tri_weight_v3(v2, v3, v1);

      sys->delta[idv[0]][0] += v1[0] * (w2 + w3);
      sys->delta[idv[0]][1] += v1[1] * (w2 + w3);
      sys->delta[idv[0]][2] += v1[2] * (w2 + w3);

      sys->delta[idv[0]][0] -= v2[0] * w2;
      sys->delta[idv[0]][1] -= v2[1] * w2;
      sys->delta[idv[0]][2] -= v2[2] * w2;

      sys->delta[idv[0]][0] -= v3[0] * w3;
      sys->delta[idv[0]][1] -= v3[1] * w3;
      sys->delta[idv[0]][2] -= v3[2] * w3;

      EIG_linear_solver_matrix_add(sys->context, idv[0], idv[1], -w2);
      EIG_linear_solver_matrix_add(sys->context, idv[0], idv[2], -w3);
      EIG_linear_solver_matrix_add(sys->context, idv[0], idv[0], w2 + w3);
    }
  }
}

static void computeImplictRotations(LaplacianSystem *sys)
{
  int vid, *vidn = NULL;
  float minj, mjt, qj[3], vj[3];
  int i, j, ln;

  for (i = 0; i < sys->total_verts; i++) {
    normalize_v3(sys->no[i]);
    vidn = sys->ringv_map[i].indices;
    ln = sys->ringv_map[i].count;
    minj = 1000000.0f;
    for (j = 0; j < ln; j++) {
      vid = vidn[j];
      copy_v3_v3(qj, sys->co[vid]);
      sub_v3_v3v3(vj, qj, sys->co[i]);
      normalize_v3(vj);
      mjt = fabsf(dot_v3v3(vj, sys->no[i]));
      if (mjt < minj) {
        minj = mjt;
        sys->unit_verts[i] = vidn[j];
      }
    }
  }
}

static void rotateDifferentialCoordinates(LaplacianSystem *sys)
{
  float alpha, beta, gamma;
  float pj[3], ni[3], di[3];
  float uij[3], dun[3], e2[3], pi[3], fni[3], vn[3][3];
  int i, j, num_fni, k, fi;
  int *fidn;

  for (i = 0; i < sys->total_verts; i++) {
    copy_v3_v3(pi, sys->co[i]);
    copy_v3_v3(ni, sys->no[i]);
    k = sys->unit_verts[i];
    copy_v3_v3(pj, sys->co[k]);
    sub_v3_v3v3(uij, pj, pi);
    mul_v3_v3fl(dun, ni, dot_v3v3(uij, ni));
    sub_v3_v3(uij, dun);
    normalize_v3(uij);
    cross_v3_v3v3(e2, ni, uij);
    copy_v3_v3(di, sys->delta[i]);
    alpha = dot_v3v3(ni, di);
    beta = dot_v3v3(uij, di);
    gamma = dot_v3v3(e2, di);

    pi[0] = EIG_linear_solver_variable_get(sys->context, 0, i);
    pi[1] = EIG_linear_solver_variable_get(sys->context, 1, i);
    pi[2] = EIG_linear_solver_variable_get(sys->context, 2, i);
    zero_v3(ni);
    num_fni = sys->ringf_map[i].count;
    for (fi = 0; fi < num_fni; fi++) {
      const uint *vin;
      fidn = sys->ringf_map[i].indices;
      vin = sys->tris[fidn[fi]];
      for (j = 0; j < 3; j++) {
        vn[j][0] = EIG_linear_solver_variable_get(sys->context, 0, vin[j]);
        vn[j][1] = EIG_linear_solver_variable_get(sys->context, 1, vin[j]);
        vn[j][2] = EIG_linear_solver_variable_get(sys->context, 2, vin[j]);
        if (vin[j] == sys->unit_verts[i]) {
          copy_v3_v3(pj, vn[j]);
        }
      }

      normal_tri_v3(fni, UNPACK3(vn));
      add_v3_v3(ni, fni);
    }

    normalize_v3(ni);
    sub_v3_v3v3(uij, pj, pi);
    mul_v3_v3fl(dun, ni, dot_v3v3(uij, ni));
    sub_v3_v3(uij, dun);
    normalize_v3(uij);
    cross_v3_v3v3(e2, ni, uij);
    fni[0] = alpha * ni[0] + beta * uij[0] + gamma * e2[0];
    fni[1] = alpha * ni[1] + beta * uij[1] + gamma * e2[1];
    fni[2] = alpha * ni[2] + beta * uij[2] + gamma * e2[2];

    if (len_squared_v3(fni) > FLT_EPSILON) {
      EIG_linear_solver_right_hand_side_add(sys->context, 0, i, fni[0]);
      EIG_linear_solver_right_hand_side_add(sys->context, 1, i, fni[1]);
      EIG_linear_solver_right_hand_side_add(sys->context, 2, i, fni[2]);
    }
    else {
      EIG_linear_solver_right_hand_side_add(sys->context, 0, i, sys->delta[i][0]);
      EIG_linear_solver_right_hand_side_add(sys->context, 1, i, sys->delta[i][1]);
      EIG_linear_solver_right_hand_side_add(sys->context, 2, i, sys->delta[i][2]);
    }
  }
}

static void laplacianDeformPreview(LaplacianSystem *sys, float (*vertexCos)[3])
{
  int vid, i, j, n, na;
  n = sys->total_verts;
  na = sys->total_anchors;

  if (!sys->is_matrix_computed) {
    sys->context = EIG_linear_least_squares_solver_new(n + na, n, 3);

    for (i = 0; i < n; i++) {
      EIG_linear_solver_variable_set(sys->context, 0, i, sys->co[i][0]);
      EIG_linear_solver_variable_set(sys->context, 1, i, sys->co[i][1]);
      EIG_linear_solver_variable_set(sys->context, 2, i, sys->co[i][2]);
    }
    for (i = 0; i < na; i++) {
      vid = sys->index_anchors[i];
      EIG_linear_solver_variable_set(sys->context, 0, vid, vertexCos[vid][0]);
      EIG_linear_solver_variable_set(sys->context, 1, vid, vertexCos[vid][1]);
      EIG_linear_solver_variable_set(sys->context, 2, vid, vertexCos[vid][2]);
    }

    initLaplacianMatrix(sys);
    computeImplictRotations(sys);

    for (i = 0; i < n; i++) {
      EIG_linear_solver_right_hand_side_add(sys->context, 0, i, sys->delta[i][0]);
      EIG_linear_solver_right_hand_side_add(sys->context, 1, i, sys->delta[i][1]);
      EIG_linear_solver_right_hand_side_add(sys->context, 2, i, sys->delta[i][2]);
    }
    for (i = 0; i < na; i++) {
      vid = sys->index_anchors[i];
      EIG_linear_solver_right_hand_side_add(sys->context, 0, n + i, vertexCos[vid][0]);
      EIG_linear_solver_right_hand_side_add(sys->context, 1, n + i, vertexCos[vid][1]);
      EIG_linear_solver_right_hand_side_add(sys->context, 2, n + i, vertexCos[vid][2]);
      EIG_linear_solver_matrix_add(sys->context, n + i, vid, 1.0f);
    }
    if (EIG_linear_solver_solve(sys->context)) {
      sys->has_solution = true;

      for (j = 1; j <= sys->repeat; j++) {
        rotateDifferentialCoordinates(sys);

        for (i = 0; i < na; i++) {
          vid = sys->index_anchors[i];
          EIG_linear_solver_right_hand_side_add(sys->context, 0, n + i, vertexCos[vid][0]);
          EIG_linear_solver_right_hand_side_add(sys->context, 1, n + i, vertexCos[vid][1]);
          EIG_linear_solver_right_hand_side_add(sys->context, 2, n + i, vertexCos[vid][2]);
        }

        if (!EIG_linear_solver_solve(sys->context)) {
          sys->has_solution = false;
          break;
        }
      }
      if (sys->has_solution) {
        for (vid = 0; vid < sys->total_verts; vid++) {
          vertexCos[vid][0] = EIG_linear_solver_variable_get(sys->context, 0, vid);
          vertexCos[vid][1] = EIG_linear_solver_variable_get(sys->context, 1, vid);
          vertexCos[vid][2] = EIG_linear_solver_variable_get(sys->context, 2, vid);
        }
      }
      else {
        sys->has_solution = false;
      }
    }
    else {
      sys->has_solution = false;
    }
    sys->is_matrix_computed = true;
  }
  else if (sys->has_solution) {
    for (i = 0; i < n; i++) {
      EIG_linear_solver_right_hand_side_add(sys->context, 0, i, sys->delta[i][0]);
      EIG_linear_solver_right_hand_side_add(sys->context, 1, i, sys->delta[i][1]);
      EIG_linear_solver_right_hand_side_add(sys->context, 2, i, sys->delta[i][2]);
    }
    for (i = 0; i < na; i++) {
      vid = sys->index_anchors[i];
      EIG_linear_solver_right_hand_side_add(sys->context, 0, n + i, vertexCos[vid][0]);
      EIG_linear_solver_right_hand_side_add(sys->context, 1, n + i, vertexCos[vid][1]);
      EIG_linear_solver_right_hand_side_add(sys->context, 2, n + i, vertexCos[vid][2]);
      EIG_linear_solver_matrix_add(sys->context, n + i, vid, 1.0f);
    }

    if (EIG_linear_solver_solve(sys->context)) {
      sys->has_solution = true;
      for (j = 1; j <= sys->repeat; j++) {
        rotateDifferentialCoordinates(sys);

        for (i = 0; i < na; i++) {
          vid = sys->index_anchors[i];
          EIG_linear_solver_right_hand_side_add(sys->context, 0, n + i, vertexCos[vid][0]);
          EIG_linear_solver_right_hand_side_add(sys->context, 1, n + i, vertexCos[vid][1]);
          EIG_linear_solver_right_hand_side_add(sys->context, 2, n + i, vertexCos[vid][2]);
        }
        if (!EIG_linear_solver_solve(sys->context)) {
          sys->has_solution = false;
          break;
        }
      }
      if (sys->has_solution) {
        for (vid = 0; vid < sys->total_verts; vid++) {
          vertexCos[vid][0] = EIG_linear_solver_variable_get(sys->context, 0, vid);
          vertexCos[vid][1] = EIG_linear_solver_variable_get(sys->context, 1, vid);
          vertexCos[vid][2] = EIG_linear_solver_variable_get(sys->context, 2, vid);
        }
      }
      else {
        sys->has_solution = false;
      }
    }
    else {
      sys->has_solution = false;
    }
  }
}

static bool isValidVertexGroup(LaplacianDeformModifierData *lmd, Object *ob, Mesh *mesh)
{
  int defgrp_index;
  MDeformVert *dvert = NULL;

  MOD_get_vgroup(ob, mesh, lmd->anchor_grp_name, &dvert, &defgrp_index);

  return (dvert != NULL);
}

static void initSystem(
    LaplacianDeformModifierData *lmd, Object *ob, Mesh *mesh, float (*vertexCos)[3], int numVerts)
{
  int i;
  int defgrp_index;
  int total_anchors;
  float wpaint;
  MDeformVert *dvert = NULL;
  MDeformVert *dv = NULL;
  LaplacianSystem *sys;
  const bool invert_vgroup = (lmd->flag & MOD_LAPLACIANDEFORM_INVERT_VGROUP) != 0;

  if (isValidVertexGroup(lmd, ob, mesh)) {
    int *index_anchors = MEM_malloc_arrayN(numVerts, sizeof(int), __func__); /* over-alloc */
    const MLoopTri *mlooptri;
    const MLoop *mloop;

    STACK_DECLARE(index_anchors);

    STACK_INIT(index_anchors, numVerts);

    MOD_get_vgroup(ob, mesh, lmd->anchor_grp_name, &dvert, &defgrp_index);
    BLI_assert(dvert != NULL);
    dv = dvert;
    for (i = 0; i < numVerts; i++) {
      wpaint = invert_vgroup ? 1.0f - BKE_defvert_find_weight(dv, defgrp_index) :
                               BKE_defvert_find_weight(dv, defgrp_index);
      dv++;
      if (wpaint > 0.0f) {
        STACK_PUSH(index_anchors, i);
      }
    }

    total_anchors = STACK_SIZE(index_anchors);
    lmd->cache_system = initLaplacianSystem(numVerts,
                                            mesh->totedge,
                                            BKE_mesh_runtime_looptri_len(mesh),
                                            total_anchors,
                                            lmd->anchor_grp_name,
                                            lmd->repeat);
    sys = (LaplacianSystem *)lmd->cache_system;
    memcpy(sys->index_anchors, index_anchors, sizeof(int) * total_anchors);
    memcpy(sys->co, vertexCos, sizeof(float[3]) * numVerts);
    MEM_freeN(index_anchors);
    lmd->vertexco = MEM_malloc_arrayN(numVerts, sizeof(float[3]), "ModDeformCoordinates");
    memcpy(lmd->vertexco, vertexCos, sizeof(float[3]) * numVerts);
    lmd->total_verts = numVerts;

    createFaceRingMap(mesh->totvert,
                      BKE_mesh_runtime_looptri_ensure(mesh),
                      BKE_mesh_runtime_looptri_len(mesh),
                      mesh->mloop,
                      &sys->ringf_map,
                      &sys->ringf_indices);
    createVertRingMap(
        mesh->totvert, mesh->medge, mesh->totedge, &sys->ringv_map, &sys->ringv_indices);

    mlooptri = BKE_mesh_runtime_looptri_ensure(mesh);
    mloop = mesh->mloop;

    for (i = 0; i < sys->total_tris; i++) {
      sys->tris[i][0] = mloop[mlooptri[i].tri[0]].v;
      sys->tris[i][1] = mloop[mlooptri[i].tri[1]].v;
      sys->tris[i][2] = mloop[mlooptri[i].tri[2]].v;
    }
  }
}

static int isSystemDifferent(LaplacianDeformModifierData *lmd,
                             Object *ob,
                             Mesh *mesh,
                             int numVerts)
{
  int i;
  int defgrp_index;
  int total_anchors = 0;
  float wpaint;
  MDeformVert *dvert = NULL;
  MDeformVert *dv = NULL;
  LaplacianSystem *sys = (LaplacianSystem *)lmd->cache_system;
  const bool invert_vgroup = (lmd->flag & MOD_LAPLACIANDEFORM_INVERT_VGROUP) != 0;

  if (sys->total_verts != numVerts) {
    return LAPDEFORM_SYSTEM_CHANGE_VERTEXES;
  }
  if (sys->total_edges != mesh->totedge) {
    return LAPDEFORM_SYSTEM_CHANGE_EDGES;
  }
  if (!STREQ(lmd->anchor_grp_name, sys->anchor_grp_name)) {
    return LAPDEFORM_SYSTEM_ONLY_CHANGE_GROUP;
  }
  MOD_get_vgroup(ob, mesh, lmd->anchor_grp_name, &dvert, &defgrp_index);
  if (!dvert) {
    return LAPDEFORM_SYSTEM_CHANGE_NOT_VALID_GROUP;
  }
  dv = dvert;
  for (i = 0; i < numVerts; i++) {
    wpaint = invert_vgroup ? 1.0f - BKE_defvert_find_weight(dv, defgrp_index) :
                             BKE_defvert_find_weight(dv, defgrp_index);
    dv++;
    if (wpaint > 0.0f) {
      total_anchors++;
    }
  }
  if (sys->total_anchors != total_anchors) {
    return LAPDEFORM_SYSTEM_ONLY_CHANGE_ANCHORS;
  }

  return LAPDEFORM_SYSTEM_NOT_CHANGE;
}

static void LaplacianDeformModifier_do(
    LaplacianDeformModifierData *lmd, Object *ob, Mesh *mesh, float (*vertexCos)[3], int numVerts)
{
  float(*filevertexCos)[3];
  int sysdif;
  LaplacianSystem *sys = NULL;
  filevertexCos = NULL;
  if (!(lmd->flag & MOD_LAPLACIANDEFORM_BIND)) {
    if (lmd->cache_system) {
      sys = lmd->cache_system;
      deleteLaplacianSystem(sys);
      lmd->cache_system = NULL;
    }
    lmd->total_verts = 0;
    MEM_SAFE_FREE(lmd->vertexco);
    return;
  }
  if (lmd->cache_system) {
    sysdif = isSystemDifferent(lmd, ob, mesh, numVerts);
    sys = lmd->cache_system;
    if (sysdif) {
      if (sysdif == LAPDEFORM_SYSTEM_ONLY_CHANGE_ANCHORS ||
          sysdif == LAPDEFORM_SYSTEM_ONLY_CHANGE_GROUP) {
        filevertexCos = MEM_malloc_arrayN(numVerts, sizeof(float[3]), "TempModDeformCoordinates");
        memcpy(filevertexCos, lmd->vertexco, sizeof(float[3]) * numVerts);
        MEM_SAFE_FREE(lmd->vertexco);
        lmd->total_verts = 0;
        deleteLaplacianSystem(sys);
        lmd->cache_system = NULL;
        initSystem(lmd, ob, mesh, filevertexCos, numVerts);
        sys = lmd->cache_system; /* may have been reallocated */
        MEM_SAFE_FREE(filevertexCos);
        if (sys) {
          laplacianDeformPreview(sys, vertexCos);
        }
      }
      else {
        if (sysdif == LAPDEFORM_SYSTEM_CHANGE_VERTEXES) {
          BKE_modifier_set_error(
              &lmd->modifier, "Vertices changed from %d to %d", lmd->total_verts, numVerts);
        }
        else if (sysdif == LAPDEFORM_SYSTEM_CHANGE_EDGES) {
          BKE_modifier_set_error(
              &lmd->modifier, "Edges changed from %d to %d", sys->total_edges, mesh->totedge);
        }
        else if (sysdif == LAPDEFORM_SYSTEM_CHANGE_NOT_VALID_GROUP) {
          BKE_modifier_set_error(&lmd->modifier,
                                 "Vertex group '%s' is not valid, or maybe empty",
                                 sys->anchor_grp_name);
        }
      }
    }
    else {
      sys->repeat = lmd->repeat;
      laplacianDeformPreview(sys, vertexCos);
    }
  }
  else {
    if (!isValidVertexGroup(lmd, ob, mesh)) {
      BKE_modifier_set_error(
          &lmd->modifier, "Vertex group '%s' is not valid, or maybe empty", lmd->anchor_grp_name);
      lmd->flag &= ~MOD_LAPLACIANDEFORM_BIND;
    }
    else if (lmd->total_verts > 0 && lmd->total_verts == numVerts) {
      filevertexCos = MEM_malloc_arrayN(numVerts, sizeof(float[3]), "TempDeformCoordinates");
      memcpy(filevertexCos, lmd->vertexco, sizeof(float[3]) * numVerts);
      MEM_SAFE_FREE(lmd->vertexco);
      lmd->total_verts = 0;
      initSystem(lmd, ob, mesh, filevertexCos, numVerts);
      sys = lmd->cache_system;
      MEM_SAFE_FREE(filevertexCos);
      laplacianDeformPreview(sys, vertexCos);
    }
    else {
      initSystem(lmd, ob, mesh, vertexCos, numVerts);
      sys = lmd->cache_system;
      laplacianDeformPreview(sys, vertexCos);
    }
  }
  if (sys && sys->is_matrix_computed && !sys->has_solution) {
    BKE_modifier_set_error(&lmd->modifier, "The system did not find a solution");
  }
}

static void initData(ModifierData *md)
{
  LaplacianDeformModifierData *lmd = (LaplacianDeformModifierData *)md;
  lmd->anchor_grp_name[0] = '\0';
  lmd->total_verts = 0;
  lmd->repeat = 1;
  lmd->vertexco = NULL;
  lmd->cache_system = NULL;
  lmd->flag = 0;
}

static void copyData(const ModifierData *md, ModifierData *target, const int flag)
{
  const LaplacianDeformModifierData *lmd = (const LaplacianDeformModifierData *)md;
  LaplacianDeformModifierData *tlmd = (LaplacianDeformModifierData *)target;

  BKE_modifier_copydata_generic(md, target, flag);

  tlmd->vertexco = MEM_dupallocN(lmd->vertexco);
  tlmd->cache_system = NULL;
}

static bool isDisabled(const struct Scene *UNUSED(scene),
                       ModifierData *md,
                       bool UNUSED(useRenderParams))
{
  LaplacianDeformModifierData *lmd = (LaplacianDeformModifierData *)md;
  if (lmd->anchor_grp_name[0]) {
    return 0;
  }
  return 1;
}

static void requiredDataMask(Object *UNUSED(ob),
                             ModifierData *md,
                             CustomData_MeshMasks *r_cddata_masks)
{
  LaplacianDeformModifierData *lmd = (LaplacianDeformModifierData *)md;

  if (lmd->anchor_grp_name[0] != '\0') {
    r_cddata_masks->vmask |= CD_MASK_MDEFORMVERT;
  }
}

static void deformVerts(ModifierData *md,
                        const ModifierEvalContext *ctx,
                        Mesh *mesh,
                        float (*vertexCos)[3],
                        int numVerts)
{
  Mesh *mesh_src = MOD_deform_mesh_eval_get(ctx->object, NULL, mesh, NULL, numVerts, false, false);

  LaplacianDeformModifier_do(
      (LaplacianDeformModifierData *)md, ctx->object, mesh_src, vertexCos, numVerts);

  if (!ELEM(mesh_src, NULL, mesh)) {
    BKE_id_free(NULL, mesh_src);
  }
}

static void deformVertsEM(ModifierData *md,
                          const ModifierEvalContext *ctx,
                          struct BMEditMesh *editData,
                          Mesh *mesh,
                          float (*vertexCos)[3],
                          int numVerts)
{
  Mesh *mesh_src = MOD_deform_mesh_eval_get(
      ctx->object, editData, mesh, NULL, numVerts, false, false);

  /* TODO(Campbell): use edit-mode data only (remove this line). */
  if (mesh_src != NULL) {
    BKE_mesh_wrapper_ensure_mdata(mesh_src);
  }

  LaplacianDeformModifier_do(
      (LaplacianDeformModifierData *)md, ctx->object, mesh_src, vertexCos, numVerts);

  if (!ELEM(mesh_src, NULL, mesh)) {
    BKE_id_free(NULL, mesh_src);
  }
}

static void freeData(ModifierData *md)
{
  LaplacianDeformModifierData *lmd = (LaplacianDeformModifierData *)md;
  LaplacianSystem *sys = (LaplacianSystem *)lmd->cache_system;
  if (sys) {
    deleteLaplacianSystem(sys);
  }
  MEM_SAFE_FREE(lmd->vertexco);
  lmd->total_verts = 0;
}

static void panel_draw(const bContext *C, Panel *panel)
{
<<<<<<< HEAD
  uiLayout *sub, *row;
=======
  uiLayout *row;
>>>>>>> 9b099c86
  uiLayout *layout = panel->layout;

  PointerRNA ptr;
  PointerRNA ob_ptr;
  modifier_panel_get_property_pointers(C, panel, &ob_ptr, &ptr);
<<<<<<< HEAD
  modifier_panel_buttons(C, panel);
=======
>>>>>>> 9b099c86

  bool is_bind = RNA_boolean_get(&ptr, "is_bind");
  bool has_vertex_group = RNA_string_length(&ptr, "vertex_group") != 0;

  uiLayoutSetPropSep(layout, true);

  uiItemR(layout, &ptr, "iterations", 0, NULL, ICON_NONE);

<<<<<<< HEAD
  row = uiLayoutRow(layout, true);
  uiLayoutSetEnabled(row, !is_bind);
  uiItemPointerR(row, &ptr, "vertex_group", &ob_ptr, "vertex_groups", NULL, ICON_NONE);
  sub = uiLayoutRow(row, true);
  uiLayoutSetActive(sub, has_vertex_group);
  uiLayoutSetPropSep(sub, false);
  uiItemR(sub, &ptr, "invert_vertex_group", 0, "", ICON_ARROW_LEFTRIGHT);
=======
  modifier_vgroup_ui(layout, &ptr, &ob_ptr, "vertex_group", "invert_vertex_group", NULL);
>>>>>>> 9b099c86

  uiItemS(layout);

  row = uiLayoutRow(layout, true);
  uiLayoutSetEnabled(row, has_vertex_group);
  uiItemO(row,
<<<<<<< HEAD
          (RNA_boolean_get(&ptr, "is_bind") ? IFACE_("Unbind") : IFACE_("Bind")),
=======
          is_bind ? IFACE_("Unbind") : IFACE_("Bind"),
>>>>>>> 9b099c86
          ICON_NONE,
          "OBJECT_OT_laplaciandeform_bind");

  modifier_panel_end(layout, &ptr);
}

static void panelRegister(ARegionType *region_type)
{
  modifier_panel_register(region_type, eModifierType_LaplacianDeform, panel_draw);
}

ModifierTypeInfo modifierType_LaplacianDeform = {
    /* name */ "LaplacianDeform",
    /* structName */ "LaplacianDeformModifierData",
    /* structSize */ sizeof(LaplacianDeformModifierData),
    /* type */ eModifierTypeType_OnlyDeform,
    /* flags */ eModifierTypeFlag_AcceptsMesh | eModifierTypeFlag_SupportsEditmode,
    /* copyData */ copyData,

    /* deformVerts */ deformVerts,
    /* deformMatrices */ NULL,
    /* deformVertsEM */ deformVertsEM,
    /* deformMatricesEM */ NULL,
    /* modifyMesh */ NULL,
    /* modifyHair */ NULL,
    /* modifyPointCloud */ NULL,
    /* modifyVolume */ NULL,

    /* initData */ initData,
    /* requiredDataMask */ requiredDataMask,
    /* freeData */ freeData,
    /* isDisabled */ isDisabled,
    /* updateDepsgraph */ NULL,
    /* dependsOnTime */ NULL,
    /* dependsOnNormals */ NULL,
    /* foreachObjectLink */ NULL,
    /* foreachIDLink */ NULL,
    /* foreachTexLink */ NULL,
    /* freeRuntimeData */ NULL,
    /* panelRegister */ panelRegister,
};<|MERGE_RESOLUTION|>--- conflicted
+++ resolved
@@ -821,20 +821,12 @@
 
 static void panel_draw(const bContext *C, Panel *panel)
 {
-<<<<<<< HEAD
-  uiLayout *sub, *row;
-=======
   uiLayout *row;
->>>>>>> 9b099c86
   uiLayout *layout = panel->layout;
 
   PointerRNA ptr;
   PointerRNA ob_ptr;
   modifier_panel_get_property_pointers(C, panel, &ob_ptr, &ptr);
-<<<<<<< HEAD
-  modifier_panel_buttons(C, panel);
-=======
->>>>>>> 9b099c86
 
   bool is_bind = RNA_boolean_get(&ptr, "is_bind");
   bool has_vertex_group = RNA_string_length(&ptr, "vertex_group") != 0;
@@ -843,28 +835,14 @@
 
   uiItemR(layout, &ptr, "iterations", 0, NULL, ICON_NONE);
 
-<<<<<<< HEAD
-  row = uiLayoutRow(layout, true);
-  uiLayoutSetEnabled(row, !is_bind);
-  uiItemPointerR(row, &ptr, "vertex_group", &ob_ptr, "vertex_groups", NULL, ICON_NONE);
-  sub = uiLayoutRow(row, true);
-  uiLayoutSetActive(sub, has_vertex_group);
-  uiLayoutSetPropSep(sub, false);
-  uiItemR(sub, &ptr, "invert_vertex_group", 0, "", ICON_ARROW_LEFTRIGHT);
-=======
   modifier_vgroup_ui(layout, &ptr, &ob_ptr, "vertex_group", "invert_vertex_group", NULL);
->>>>>>> 9b099c86
 
   uiItemS(layout);
 
   row = uiLayoutRow(layout, true);
   uiLayoutSetEnabled(row, has_vertex_group);
   uiItemO(row,
-<<<<<<< HEAD
-          (RNA_boolean_get(&ptr, "is_bind") ? IFACE_("Unbind") : IFACE_("Bind")),
-=======
           is_bind ? IFACE_("Unbind") : IFACE_("Bind"),
->>>>>>> 9b099c86
           ICON_NONE,
           "OBJECT_OT_laplaciandeform_bind");
 
