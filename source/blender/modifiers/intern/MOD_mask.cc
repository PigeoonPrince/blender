--- conflicted
+++ resolved
@@ -411,15 +411,8 @@
   PointerRNA ptr;
   PointerRNA ob_ptr;
   modifier_panel_get_property_pointers(C, panel, &ob_ptr, &ptr);
-<<<<<<< HEAD
-  modifier_panel_buttons(C, panel);
 
   int mode = RNA_enum_get(&ptr, "mode");
-  bool has_vertex_group = RNA_string_length(&ptr, "vertex_group") != 0;
-=======
-
-  int mode = RNA_enum_get(&ptr, "mode");
->>>>>>> 9b099c86
 
   uiItemR(layout, &ptr, "mode", UI_ITEM_R_EXPAND, NULL, ICON_NONE);
 
@@ -433,16 +426,7 @@
     uiItemR(sub, &ptr, "invert_vertex_group", 0, "", ICON_ARROW_LEFTRIGHT);
   }
   else if (mode == MOD_MASK_MODE_VGROUP) {
-<<<<<<< HEAD
-    row = uiLayoutRow(layout, true);
-    uiItemPointerR(row, &ptr, "vertex_group", &ob_ptr, "vertex_groups", NULL, ICON_NONE);
-    sub = uiLayoutRow(row, true);
-    uiLayoutSetActive(sub, has_vertex_group);
-    uiLayoutSetPropDecorate(sub, false);
-    uiItemR(sub, &ptr, "invert_vertex_group", 0, "", ICON_ARROW_LEFTRIGHT);
-=======
     modifier_vgroup_ui(layout, &ptr, &ob_ptr, "vertex_group", "invert_vertex_group", nullptr);
->>>>>>> 9b099c86
   }
 
   uiItemR(layout, &ptr, "threshold", 0, NULL, ICON_NONE);
