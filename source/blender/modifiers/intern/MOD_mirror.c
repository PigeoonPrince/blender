/*
 * This program is free software; you can redistribute it and/or
 * modify it under the terms of the GNU General Public License
 * as published by the Free Software Foundation; either version 2
 * of the License, or (at your option) any later version.
 *
 * This program is distributed in the hope that it will be useful,
 * but WITHOUT ANY WARRANTY; without even the implied warranty of
 * MERCHANTABILITY or FITNESS FOR A PARTICULAR PURPOSE.  See the
 * GNU General Public License for more details.
 *
 * You should have received a copy of the GNU General Public License
 * along with this program; if not, write to the Free Software  Foundation,
 * Inc., 51 Franklin Street, Fifth Floor, Boston, MA 02110-1301, USA.
 *
 * The Original Code is Copyright (C) 2005 by the Blender Foundation.
 * All rights reserved.
 */

/** \file
 * \ingroup modifiers
 */

#include "BLI_math.h"

#include "DNA_mesh_types.h"
#include "DNA_meshdata_types.h"
#include "DNA_object_types.h"

#include "BKE_library.h"
#include "BKE_library_query.h"
#include "BKE_mesh.h"
#include "BKE_mirror.h"
#include "BKE_modifier.h"
#include "BKE_deform.h"

#include "bmesh.h"
#include "bmesh_tools.h"

#include "MEM_guardedalloc.h"

#include "DEG_depsgraph_build.h"
#include "DEG_depsgraph_query.h"

#include "MOD_modifiertypes.h"

static void initData(ModifierData *md)
{
  MirrorModifierData *mmd = (MirrorModifierData *)md;

  mmd->flag |= (MOD_MIR_AXIS_X | MOD_MIR_VGROUP);
  mmd->tolerance = 0.001;
  mmd->mirror_ob = NULL;
}

static void foreachObjectLink(ModifierData *md, Object *ob, ObjectWalkFunc walk, void *userData)
{
  MirrorModifierData *mmd = (MirrorModifierData *)md;

  walk(userData, ob, &mmd->mirror_ob, IDWALK_CB_NOP);
}

static void updateDepsgraph(ModifierData *md, const ModifierUpdateDepsgraphContext *ctx)
{
  MirrorModifierData *mmd = (MirrorModifierData *)md;
  if (mmd->mirror_ob != NULL) {
    DEG_add_object_relation(ctx->node, mmd->mirror_ob, DEG_OB_COMP_TRANSFORM, "Mirror Modifier");
    DEG_add_modifier_to_transform_relation(ctx->node, "Mirror Modifier");
  }
}

<<<<<<< HEAD
static Mesh *doBiscetOnMirrorPlane(MirrorModifierData *mmd,
                                   const Mesh *mesh,
                                   int axis,
                                   const float plane_co[3],
                                   float plane_no[3])
{
  bool do_bisect_flip_axis = ((axis == 0 && mmd->flag & MOD_MIR_BISECT_FLIP_AXIS_X) ||
                              (axis == 1 && mmd->flag & MOD_MIR_BISECT_FLIP_AXIS_Y) ||
                              (axis == 2 && mmd->flag & MOD_MIR_BISECT_FLIP_AXIS_Z));

  const float bisect_distance = 0.001f;

  Mesh *result;
  BMesh *bm;
  BMIter viter;
  BMVert *v, *v_next;

  bm = BKE_mesh_to_bmesh_ex(mesh,
                            &(struct BMeshCreateParams){0},
                            &(struct BMeshFromMeshParams){
                                .calc_face_normal = true,
                                .cd_mask_extra = {.vmask = CD_MASK_ORIGINDEX,
                                                  .emask = CD_MASK_ORIGINDEX,
                                                  .pmask = CD_MASK_ORIGINDEX},
                            });

  /* Define bisecting plane (aka mirror plane). */
  float plane[4];
  if (!do_bisect_flip_axis) {
    /* That reversed condition is a tad weird, but for some reason that's how you keep
     * the part of the mesh which is on the non-mirrored side when flip option is disabled,
     * think that that is the expected behavior. */
    negate_v3(plane_no);
  }
  plane_from_point_normal_v3(plane, plane_co, plane_no);

  BM_mesh_bisect_plane(bm, plane, false, false, 0, 0, bisect_distance);

  /* Plane definitions for vert killing. */
  float plane_offset[4];
  copy_v3_v3(plane_offset, plane);
  plane_offset[3] = plane[3] - bisect_distance;

  /* Delete verts across the mirror plane. */
  BM_ITER_MESH_MUTABLE (v, v_next, &viter, bm, BM_VERTS_OF_MESH) {
    if (plane_point_side_v3(plane_offset, v->co) > 0.0f) {
      BM_vert_kill(bm, v);
    }
  }

  result = BKE_mesh_from_bmesh_for_eval_nomain(bm, NULL);
  BM_mesh_free(bm);

  return result;
}

static Mesh *doMirrorOnAxis(MirrorModifierData *mmd,
                            const ModifierEvalContext *UNUSED(ctx),
                            Object *ob,
                            const Mesh *mesh,
                            int axis)
{
  const float tolerance_sq = mmd->tolerance * mmd->tolerance;
  const bool do_vtargetmap = (mmd->flag & MOD_MIR_NO_MERGE) == 0;
  int tot_vtargetmap = 0; /* total merge vertices */

  const bool do_bisect = ((axis == 0 && mmd->flag & MOD_MIR_BISECT_AXIS_X) ||
                          (axis == 1 && mmd->flag & MOD_MIR_BISECT_AXIS_Y) ||
                          (axis == 2 && mmd->flag & MOD_MIR_BISECT_AXIS_Z));

  Mesh *result;
  MVert *mv, *mv_prev;
  MEdge *me;
  MLoop *ml;
  MPoly *mp;
  float mtx[4][4];
  float plane_co[3], plane_no[3];
  int i;
  int a, totshape;
  int *vtargetmap = NULL, *vtmap_a = NULL, *vtmap_b = NULL;

  /* mtx is the mirror transformation */
  unit_m4(mtx);
  mtx[axis][axis] = -1.0f;

  Object *mirror_ob = mmd->mirror_ob;
  if (mirror_ob != NULL) {
    float tmp[4][4];
    float itmp[4][4];

    /* tmp is a transform from coords relative to the object's own origin,
     * to coords relative to the mirror object origin */
    invert_m4_m4(tmp, mirror_ob->obmat);
    mul_m4_m4m4(tmp, tmp, ob->obmat);

    /* itmp is the reverse transform back to origin-relative coordinates */
    invert_m4_m4(itmp, tmp);

    /* combine matrices to get a single matrix that translates coordinates into
     * mirror-object-relative space, does the mirror, and translates back to
     * origin-relative space */
    mul_m4_series(mtx, itmp, mtx, tmp);

    if (do_bisect) {
      copy_v3_v3(plane_co, itmp[3]);
      copy_v3_v3(plane_no, itmp[axis]);
    }
  }
  else if (do_bisect) {
    copy_v3_v3(plane_co, mtx[3]);
    /* Need to negate here, since that axis is inverted (for mirror transform). */
    negate_v3_v3(plane_no, mtx[axis]);
  }

  Mesh *mesh_bisect = NULL;
  if (do_bisect) {
    mesh_bisect = doBiscetOnMirrorPlane(mmd, mesh, axis, plane_co, plane_no);
    mesh = mesh_bisect;
  }

  const int maxVerts = mesh->totvert;
  const int maxEdges = mesh->totedge;
  const int maxLoops = mesh->totloop;
  const int maxPolys = mesh->totpoly;

  result = BKE_mesh_new_nomain_from_template(
      mesh, maxVerts * 2, maxEdges * 2, 0, maxLoops * 2, maxPolys * 2);

  /*copy customdata to original geometry*/
  CustomData_copy_data(&mesh->vdata, &result->vdata, 0, 0, maxVerts);
  CustomData_copy_data(&mesh->edata, &result->edata, 0, 0, maxEdges);
  CustomData_copy_data(&mesh->ldata, &result->ldata, 0, 0, maxLoops);
  CustomData_copy_data(&mesh->pdata, &result->pdata, 0, 0, maxPolys);

  /* Subsurf for eg won't have mesh data in the custom data arrays.
   * now add mvert/medge/mpoly layers. */
  if (!CustomData_has_layer(&mesh->vdata, CD_MVERT)) {
    memcpy(result->mvert, mesh->mvert, sizeof(*result->mvert) * mesh->totvert);
  }
  if (!CustomData_has_layer(&mesh->edata, CD_MEDGE)) {
    memcpy(result->medge, mesh->medge, sizeof(*result->medge) * mesh->totedge);
  }
  if (!CustomData_has_layer(&mesh->pdata, CD_MPOLY)) {
    memcpy(result->mloop, mesh->mloop, sizeof(*result->mloop) * mesh->totloop);
    memcpy(result->mpoly, mesh->mpoly, sizeof(*result->mpoly) * mesh->totpoly);
  }

  /* copy customdata to new geometry,
   * copy from its self because this data may have been created in the checks above */
  CustomData_copy_data(&result->vdata, &result->vdata, 0, maxVerts, maxVerts);
  CustomData_copy_data(&result->edata, &result->edata, 0, maxEdges, maxEdges);
  /* loops are copied later */
  CustomData_copy_data(&result->pdata, &result->pdata, 0, maxPolys, maxPolys);

  if (do_vtargetmap) {
    /* second half is filled with -1 */
    vtargetmap = MEM_malloc_arrayN(maxVerts, 2 * sizeof(int), "MOD_mirror tarmap");

    vtmap_a = vtargetmap;
    vtmap_b = vtargetmap + maxVerts;
  }

  /* mirror vertex coordinates */
  mv_prev = result->mvert;
  mv = mv_prev + maxVerts;
  for (i = 0; i < maxVerts; i++, mv++, mv_prev++) {
    mul_m4_v3(mtx, mv->co);

    if (do_vtargetmap) {
      /* compare location of the original and mirrored vertex, to see if they
       * should be mapped for merging */
      if (UNLIKELY(len_squared_v3v3(mv_prev->co, mv->co) < tolerance_sq)) {
        *vtmap_a = maxVerts + i;
        tot_vtargetmap++;

        /* average location */
        mid_v3_v3v3(mv->co, mv_prev->co, mv->co);
        copy_v3_v3(mv_prev->co, mv->co);
      }
      else {
        *vtmap_a = -1;
      }

      *vtmap_b = -1; /* fill here to avoid 2x loops */

      vtmap_a++;
      vtmap_b++;
    }
  }

  /* handle shape keys */
  totshape = CustomData_number_of_layers(&result->vdata, CD_SHAPEKEY);
  for (a = 0; a < totshape; a++) {
    float(*cos)[3] = CustomData_get_layer_n(&result->vdata, CD_SHAPEKEY, a);
    for (i = maxVerts; i < result->totvert; i++) {
      mul_m4_v3(mtx, cos[i]);
    }
  }

  /* adjust mirrored edge vertex indices */
  me = result->medge + maxEdges;
  for (i = 0; i < maxEdges; i++, me++) {
    me->v1 += maxVerts;
    me->v2 += maxVerts;
  }

  /* adjust mirrored poly loopstart indices, and reverse loop order (normals) */
  mp = result->mpoly + maxPolys;
  ml = result->mloop;
  for (i = 0; i < maxPolys; i++, mp++) {
    MLoop *ml2;
    int j, e;

    /* reverse the loop, but we keep the first vertex in the face the same,
     * to ensure that quads are split the same way as on the other side */
    CustomData_copy_data(
        &result->ldata, &result->ldata, mp->loopstart, mp->loopstart + maxLoops, 1);

    for (j = 1; j < mp->totloop; j++) {
      CustomData_copy_data(&result->ldata,
                           &result->ldata,
                           mp->loopstart + j,
                           mp->loopstart + maxLoops + mp->totloop - j,
                           1);
    }

    ml2 = ml + mp->loopstart + maxLoops;
    e = ml2[0].e;
    for (j = 0; j < mp->totloop - 1; j++) {
      ml2[j].e = ml2[j + 1].e;
    }
    ml2[mp->totloop - 1].e = e;

    mp->loopstart += maxLoops;
  }

  /* adjust mirrored loop vertex and edge indices */
  ml = result->mloop + maxLoops;
  for (i = 0; i < maxLoops; i++, ml++) {
    ml->v += maxVerts;
    ml->e += maxEdges;
  }

  /* handle uvs,
   * let tessface recalc handle updating the MTFace data */
  if (mmd->flag & (MOD_MIR_MIRROR_U | MOD_MIR_MIRROR_V) ||
      (is_zero_v2(mmd->uv_offset_copy) == false)) {
    const bool do_mirr_u = (mmd->flag & MOD_MIR_MIRROR_U) != 0;
    const bool do_mirr_v = (mmd->flag & MOD_MIR_MIRROR_V) != 0;

    const int totuv = CustomData_number_of_layers(&result->ldata, CD_MLOOPUV);

    for (a = 0; a < totuv; a++) {
      MLoopUV *dmloopuv = CustomData_get_layer_n(&result->ldata, CD_MLOOPUV, a);
      int j = maxLoops;
      dmloopuv += j; /* second set of loops only */
      for (; j-- > 0; dmloopuv++) {
        if (do_mirr_u) {
          dmloopuv->uv[0] = 1.0f - dmloopuv->uv[0] + mmd->uv_offset[0];
        }
        if (do_mirr_v) {
          dmloopuv->uv[1] = 1.0f - dmloopuv->uv[1] + mmd->uv_offset[1];
        }
        dmloopuv->uv[0] += mmd->uv_offset_copy[0];
        dmloopuv->uv[1] += mmd->uv_offset_copy[1];
      }
    }
  }

  /* handle custom split normals */
  if (ob->type == OB_MESH && (((Mesh *)ob->data)->flag & ME_AUTOSMOOTH) &&
      CustomData_has_layer(&result->ldata, CD_CUSTOMLOOPNORMAL)) {
    const int totloop = result->totloop;
    const int totpoly = result->totpoly;
    float(*loop_normals)[3] = MEM_calloc_arrayN((size_t)totloop, sizeof(*loop_normals), __func__);
    CustomData *ldata = &result->ldata;
    short(*clnors)[2] = CustomData_get_layer(ldata, CD_CUSTOMLOOPNORMAL);
    MLoopNorSpaceArray lnors_spacearr = {NULL};
    float(*poly_normals)[3] = MEM_mallocN(sizeof(*poly_normals) * totpoly, __func__);

    /* calculate custom normals into loop_normals, then mirror first half into second half */

    BKE_mesh_calc_normals_poly(result->mvert,
                               NULL,
                               result->totvert,
                               result->mloop,
                               result->mpoly,
                               totloop,
                               totpoly,
                               poly_normals,
                               false);

    BKE_mesh_normals_loop_split(result->mvert,
                                result->totvert,
                                result->medge,
                                result->totedge,
                                result->mloop,
                                loop_normals,
                                totloop,
                                result->mpoly,
                                poly_normals,
                                totpoly,
                                true,
                                mesh->smoothresh,
                                &lnors_spacearr,
                                clnors,
                                NULL);

    /* mirroring has to account for loops being reversed in polys in second half */
    mp = result->mpoly;
    for (i = 0; i < maxPolys; i++, mp++) {
      MPoly *mpmirror = result->mpoly + maxPolys + i;
      int j;

      for (j = mp->loopstart; j < mp->loopstart + mp->totloop; j++) {
        int mirrorj = mpmirror->loopstart;
        if (j > mp->loopstart) {
          mirrorj += mpmirror->totloop - (j - mp->loopstart);
        }
        copy_v3_v3(loop_normals[mirrorj], loop_normals[j]);
        loop_normals[mirrorj][axis] = -loop_normals[j][axis];
        BKE_lnor_space_custom_normal_to_data(
            lnors_spacearr.lspacearr[mirrorj], loop_normals[mirrorj], clnors[mirrorj]);
      }
    }

    MEM_freeN(poly_normals);
    MEM_freeN(loop_normals);
    BKE_lnor_spacearr_free(&lnors_spacearr);
  }

  /* handle vgroup stuff */
  if ((mmd->flag & MOD_MIR_VGROUP) && CustomData_has_layer(&result->vdata, CD_MDEFORMVERT)) {
    MDeformVert *dvert = (MDeformVert *)CustomData_get_layer(&result->vdata, CD_MDEFORMVERT) +
                         maxVerts;
    int *flip_map = NULL, flip_map_len = 0;

    flip_map = defgroup_flip_map(ob, &flip_map_len, false);

    if (flip_map) {
      for (i = 0; i < maxVerts; dvert++, i++) {
        /* merged vertices get both groups, others get flipped */
        if (do_vtargetmap && (vtargetmap[i] != -1)) {
          defvert_flip_merged(dvert, flip_map, flip_map_len);
        }
        else {
          defvert_flip(dvert, flip_map, flip_map_len);
        }
      }

      MEM_freeN(flip_map);
    }
  }

  if (do_vtargetmap) {
    /* slow - so only call if one or more merge verts are found,
     * users may leave this on and not realize there is nothing to merge - campbell */
    if (tot_vtargetmap) {
      result = BKE_mesh_merge_verts(
          result, vtargetmap, tot_vtargetmap, MESH_MERGE_VERTS_DUMP_IF_MAPPED);
    }
    MEM_freeN(vtargetmap);
  }

  if (mesh_bisect != NULL) {
    BKE_id_free(NULL, mesh_bisect);
  }

  return result;
}

=======
>>>>>>> 92686c66
static Mesh *mirrorModifier__doMirror(MirrorModifierData *mmd,
                                      const ModifierEvalContext *ctx,
                                      Object *ob,
                                      Mesh *mesh)
{
  Mesh *result = mesh;

  /* check which axes have been toggled and mirror accordingly */
  if (mmd->flag & MOD_MIR_AXIS_X) {
    result = BKE_mirror_apply_mirror_on_axis(mmd, ctx, ob, result, 0);
  }
  if (mmd->flag & MOD_MIR_AXIS_Y) {
    Mesh *tmp = result;
    result = BKE_mirror_apply_mirror_on_axis(mmd, ctx, ob, result, 1);
    if (tmp != mesh) {
      /* free intermediate results */
      BKE_id_free(NULL, tmp);
    }
  }
  if (mmd->flag & MOD_MIR_AXIS_Z) {
    Mesh *tmp = result;
    result = BKE_mirror_apply_mirror_on_axis(mmd, ctx, ob, result, 2);
    if (tmp != mesh) {
      /* free intermediate results */
      BKE_id_free(NULL, tmp);
    }
  }

  return result;
}

static Mesh *applyModifier(ModifierData *md, const ModifierEvalContext *ctx, Mesh *mesh)
{
  Mesh *result;
  MirrorModifierData *mmd = (MirrorModifierData *)md;

  result = mirrorModifier__doMirror(mmd, ctx, ctx->object, mesh);

  if (result != mesh) {
    result->runtime.cd_dirty_vert |= CD_MASK_NORMAL;
  }
  return result;
}

ModifierTypeInfo modifierType_Mirror = {
    /* name */ "Mirror",
    /* structName */ "MirrorModifierData",
    /* structSize */ sizeof(MirrorModifierData),
    /* type */ eModifierTypeType_Constructive,
    /* flags */ eModifierTypeFlag_AcceptsMesh | eModifierTypeFlag_SupportsMapping |
        eModifierTypeFlag_SupportsEditmode | eModifierTypeFlag_EnableInEditmode |
        eModifierTypeFlag_AcceptsCVs |
        /* this is only the case when 'MOD_MIR_VGROUP' is used */
        eModifierTypeFlag_UsesPreview,

    /* copyData */ modifier_copyData_generic,

    /* deformVerts */ NULL,
    /* deformMatrices */ NULL,
    /* deformVertsEM */ NULL,
    /* deformMatricesEM */ NULL,
    /* applyModifier */ applyModifier,

    /* initData */ initData,
    /* requiredDataMask */ NULL,
    /* freeData */ NULL,
    /* isDisabled */ NULL,
    /* updateDepsgraph */ updateDepsgraph,
    /* dependsOnTime */ NULL,
    /* dependsOnNormals */ NULL,
    /* foreachObjectLink */ foreachObjectLink,
    /* foreachIDLink */ NULL,
    /* foreachTexLink */ NULL,
    /* freeRuntimeData */ NULL,
};<|MERGE_RESOLUTION|>--- conflicted
+++ resolved
@@ -69,380 +69,6 @@
   }
 }
 
-<<<<<<< HEAD
-static Mesh *doBiscetOnMirrorPlane(MirrorModifierData *mmd,
-                                   const Mesh *mesh,
-                                   int axis,
-                                   const float plane_co[3],
-                                   float plane_no[3])
-{
-  bool do_bisect_flip_axis = ((axis == 0 && mmd->flag & MOD_MIR_BISECT_FLIP_AXIS_X) ||
-                              (axis == 1 && mmd->flag & MOD_MIR_BISECT_FLIP_AXIS_Y) ||
-                              (axis == 2 && mmd->flag & MOD_MIR_BISECT_FLIP_AXIS_Z));
-
-  const float bisect_distance = 0.001f;
-
-  Mesh *result;
-  BMesh *bm;
-  BMIter viter;
-  BMVert *v, *v_next;
-
-  bm = BKE_mesh_to_bmesh_ex(mesh,
-                            &(struct BMeshCreateParams){0},
-                            &(struct BMeshFromMeshParams){
-                                .calc_face_normal = true,
-                                .cd_mask_extra = {.vmask = CD_MASK_ORIGINDEX,
-                                                  .emask = CD_MASK_ORIGINDEX,
-                                                  .pmask = CD_MASK_ORIGINDEX},
-                            });
-
-  /* Define bisecting plane (aka mirror plane). */
-  float plane[4];
-  if (!do_bisect_flip_axis) {
-    /* That reversed condition is a tad weird, but for some reason that's how you keep
-     * the part of the mesh which is on the non-mirrored side when flip option is disabled,
-     * think that that is the expected behavior. */
-    negate_v3(plane_no);
-  }
-  plane_from_point_normal_v3(plane, plane_co, plane_no);
-
-  BM_mesh_bisect_plane(bm, plane, false, false, 0, 0, bisect_distance);
-
-  /* Plane definitions for vert killing. */
-  float plane_offset[4];
-  copy_v3_v3(plane_offset, plane);
-  plane_offset[3] = plane[3] - bisect_distance;
-
-  /* Delete verts across the mirror plane. */
-  BM_ITER_MESH_MUTABLE (v, v_next, &viter, bm, BM_VERTS_OF_MESH) {
-    if (plane_point_side_v3(plane_offset, v->co) > 0.0f) {
-      BM_vert_kill(bm, v);
-    }
-  }
-
-  result = BKE_mesh_from_bmesh_for_eval_nomain(bm, NULL);
-  BM_mesh_free(bm);
-
-  return result;
-}
-
-static Mesh *doMirrorOnAxis(MirrorModifierData *mmd,
-                            const ModifierEvalContext *UNUSED(ctx),
-                            Object *ob,
-                            const Mesh *mesh,
-                            int axis)
-{
-  const float tolerance_sq = mmd->tolerance * mmd->tolerance;
-  const bool do_vtargetmap = (mmd->flag & MOD_MIR_NO_MERGE) == 0;
-  int tot_vtargetmap = 0; /* total merge vertices */
-
-  const bool do_bisect = ((axis == 0 && mmd->flag & MOD_MIR_BISECT_AXIS_X) ||
-                          (axis == 1 && mmd->flag & MOD_MIR_BISECT_AXIS_Y) ||
-                          (axis == 2 && mmd->flag & MOD_MIR_BISECT_AXIS_Z));
-
-  Mesh *result;
-  MVert *mv, *mv_prev;
-  MEdge *me;
-  MLoop *ml;
-  MPoly *mp;
-  float mtx[4][4];
-  float plane_co[3], plane_no[3];
-  int i;
-  int a, totshape;
-  int *vtargetmap = NULL, *vtmap_a = NULL, *vtmap_b = NULL;
-
-  /* mtx is the mirror transformation */
-  unit_m4(mtx);
-  mtx[axis][axis] = -1.0f;
-
-  Object *mirror_ob = mmd->mirror_ob;
-  if (mirror_ob != NULL) {
-    float tmp[4][4];
-    float itmp[4][4];
-
-    /* tmp is a transform from coords relative to the object's own origin,
-     * to coords relative to the mirror object origin */
-    invert_m4_m4(tmp, mirror_ob->obmat);
-    mul_m4_m4m4(tmp, tmp, ob->obmat);
-
-    /* itmp is the reverse transform back to origin-relative coordinates */
-    invert_m4_m4(itmp, tmp);
-
-    /* combine matrices to get a single matrix that translates coordinates into
-     * mirror-object-relative space, does the mirror, and translates back to
-     * origin-relative space */
-    mul_m4_series(mtx, itmp, mtx, tmp);
-
-    if (do_bisect) {
-      copy_v3_v3(plane_co, itmp[3]);
-      copy_v3_v3(plane_no, itmp[axis]);
-    }
-  }
-  else if (do_bisect) {
-    copy_v3_v3(plane_co, mtx[3]);
-    /* Need to negate here, since that axis is inverted (for mirror transform). */
-    negate_v3_v3(plane_no, mtx[axis]);
-  }
-
-  Mesh *mesh_bisect = NULL;
-  if (do_bisect) {
-    mesh_bisect = doBiscetOnMirrorPlane(mmd, mesh, axis, plane_co, plane_no);
-    mesh = mesh_bisect;
-  }
-
-  const int maxVerts = mesh->totvert;
-  const int maxEdges = mesh->totedge;
-  const int maxLoops = mesh->totloop;
-  const int maxPolys = mesh->totpoly;
-
-  result = BKE_mesh_new_nomain_from_template(
-      mesh, maxVerts * 2, maxEdges * 2, 0, maxLoops * 2, maxPolys * 2);
-
-  /*copy customdata to original geometry*/
-  CustomData_copy_data(&mesh->vdata, &result->vdata, 0, 0, maxVerts);
-  CustomData_copy_data(&mesh->edata, &result->edata, 0, 0, maxEdges);
-  CustomData_copy_data(&mesh->ldata, &result->ldata, 0, 0, maxLoops);
-  CustomData_copy_data(&mesh->pdata, &result->pdata, 0, 0, maxPolys);
-
-  /* Subsurf for eg won't have mesh data in the custom data arrays.
-   * now add mvert/medge/mpoly layers. */
-  if (!CustomData_has_layer(&mesh->vdata, CD_MVERT)) {
-    memcpy(result->mvert, mesh->mvert, sizeof(*result->mvert) * mesh->totvert);
-  }
-  if (!CustomData_has_layer(&mesh->edata, CD_MEDGE)) {
-    memcpy(result->medge, mesh->medge, sizeof(*result->medge) * mesh->totedge);
-  }
-  if (!CustomData_has_layer(&mesh->pdata, CD_MPOLY)) {
-    memcpy(result->mloop, mesh->mloop, sizeof(*result->mloop) * mesh->totloop);
-    memcpy(result->mpoly, mesh->mpoly, sizeof(*result->mpoly) * mesh->totpoly);
-  }
-
-  /* copy customdata to new geometry,
-   * copy from its self because this data may have been created in the checks above */
-  CustomData_copy_data(&result->vdata, &result->vdata, 0, maxVerts, maxVerts);
-  CustomData_copy_data(&result->edata, &result->edata, 0, maxEdges, maxEdges);
-  /* loops are copied later */
-  CustomData_copy_data(&result->pdata, &result->pdata, 0, maxPolys, maxPolys);
-
-  if (do_vtargetmap) {
-    /* second half is filled with -1 */
-    vtargetmap = MEM_malloc_arrayN(maxVerts, 2 * sizeof(int), "MOD_mirror tarmap");
-
-    vtmap_a = vtargetmap;
-    vtmap_b = vtargetmap + maxVerts;
-  }
-
-  /* mirror vertex coordinates */
-  mv_prev = result->mvert;
-  mv = mv_prev + maxVerts;
-  for (i = 0; i < maxVerts; i++, mv++, mv_prev++) {
-    mul_m4_v3(mtx, mv->co);
-
-    if (do_vtargetmap) {
-      /* compare location of the original and mirrored vertex, to see if they
-       * should be mapped for merging */
-      if (UNLIKELY(len_squared_v3v3(mv_prev->co, mv->co) < tolerance_sq)) {
-        *vtmap_a = maxVerts + i;
-        tot_vtargetmap++;
-
-        /* average location */
-        mid_v3_v3v3(mv->co, mv_prev->co, mv->co);
-        copy_v3_v3(mv_prev->co, mv->co);
-      }
-      else {
-        *vtmap_a = -1;
-      }
-
-      *vtmap_b = -1; /* fill here to avoid 2x loops */
-
-      vtmap_a++;
-      vtmap_b++;
-    }
-  }
-
-  /* handle shape keys */
-  totshape = CustomData_number_of_layers(&result->vdata, CD_SHAPEKEY);
-  for (a = 0; a < totshape; a++) {
-    float(*cos)[3] = CustomData_get_layer_n(&result->vdata, CD_SHAPEKEY, a);
-    for (i = maxVerts; i < result->totvert; i++) {
-      mul_m4_v3(mtx, cos[i]);
-    }
-  }
-
-  /* adjust mirrored edge vertex indices */
-  me = result->medge + maxEdges;
-  for (i = 0; i < maxEdges; i++, me++) {
-    me->v1 += maxVerts;
-    me->v2 += maxVerts;
-  }
-
-  /* adjust mirrored poly loopstart indices, and reverse loop order (normals) */
-  mp = result->mpoly + maxPolys;
-  ml = result->mloop;
-  for (i = 0; i < maxPolys; i++, mp++) {
-    MLoop *ml2;
-    int j, e;
-
-    /* reverse the loop, but we keep the first vertex in the face the same,
-     * to ensure that quads are split the same way as on the other side */
-    CustomData_copy_data(
-        &result->ldata, &result->ldata, mp->loopstart, mp->loopstart + maxLoops, 1);
-
-    for (j = 1; j < mp->totloop; j++) {
-      CustomData_copy_data(&result->ldata,
-                           &result->ldata,
-                           mp->loopstart + j,
-                           mp->loopstart + maxLoops + mp->totloop - j,
-                           1);
-    }
-
-    ml2 = ml + mp->loopstart + maxLoops;
-    e = ml2[0].e;
-    for (j = 0; j < mp->totloop - 1; j++) {
-      ml2[j].e = ml2[j + 1].e;
-    }
-    ml2[mp->totloop - 1].e = e;
-
-    mp->loopstart += maxLoops;
-  }
-
-  /* adjust mirrored loop vertex and edge indices */
-  ml = result->mloop + maxLoops;
-  for (i = 0; i < maxLoops; i++, ml++) {
-    ml->v += maxVerts;
-    ml->e += maxEdges;
-  }
-
-  /* handle uvs,
-   * let tessface recalc handle updating the MTFace data */
-  if (mmd->flag & (MOD_MIR_MIRROR_U | MOD_MIR_MIRROR_V) ||
-      (is_zero_v2(mmd->uv_offset_copy) == false)) {
-    const bool do_mirr_u = (mmd->flag & MOD_MIR_MIRROR_U) != 0;
-    const bool do_mirr_v = (mmd->flag & MOD_MIR_MIRROR_V) != 0;
-
-    const int totuv = CustomData_number_of_layers(&result->ldata, CD_MLOOPUV);
-
-    for (a = 0; a < totuv; a++) {
-      MLoopUV *dmloopuv = CustomData_get_layer_n(&result->ldata, CD_MLOOPUV, a);
-      int j = maxLoops;
-      dmloopuv += j; /* second set of loops only */
-      for (; j-- > 0; dmloopuv++) {
-        if (do_mirr_u) {
-          dmloopuv->uv[0] = 1.0f - dmloopuv->uv[0] + mmd->uv_offset[0];
-        }
-        if (do_mirr_v) {
-          dmloopuv->uv[1] = 1.0f - dmloopuv->uv[1] + mmd->uv_offset[1];
-        }
-        dmloopuv->uv[0] += mmd->uv_offset_copy[0];
-        dmloopuv->uv[1] += mmd->uv_offset_copy[1];
-      }
-    }
-  }
-
-  /* handle custom split normals */
-  if (ob->type == OB_MESH && (((Mesh *)ob->data)->flag & ME_AUTOSMOOTH) &&
-      CustomData_has_layer(&result->ldata, CD_CUSTOMLOOPNORMAL)) {
-    const int totloop = result->totloop;
-    const int totpoly = result->totpoly;
-    float(*loop_normals)[3] = MEM_calloc_arrayN((size_t)totloop, sizeof(*loop_normals), __func__);
-    CustomData *ldata = &result->ldata;
-    short(*clnors)[2] = CustomData_get_layer(ldata, CD_CUSTOMLOOPNORMAL);
-    MLoopNorSpaceArray lnors_spacearr = {NULL};
-    float(*poly_normals)[3] = MEM_mallocN(sizeof(*poly_normals) * totpoly, __func__);
-
-    /* calculate custom normals into loop_normals, then mirror first half into second half */
-
-    BKE_mesh_calc_normals_poly(result->mvert,
-                               NULL,
-                               result->totvert,
-                               result->mloop,
-                               result->mpoly,
-                               totloop,
-                               totpoly,
-                               poly_normals,
-                               false);
-
-    BKE_mesh_normals_loop_split(result->mvert,
-                                result->totvert,
-                                result->medge,
-                                result->totedge,
-                                result->mloop,
-                                loop_normals,
-                                totloop,
-                                result->mpoly,
-                                poly_normals,
-                                totpoly,
-                                true,
-                                mesh->smoothresh,
-                                &lnors_spacearr,
-                                clnors,
-                                NULL);
-
-    /* mirroring has to account for loops being reversed in polys in second half */
-    mp = result->mpoly;
-    for (i = 0; i < maxPolys; i++, mp++) {
-      MPoly *mpmirror = result->mpoly + maxPolys + i;
-      int j;
-
-      for (j = mp->loopstart; j < mp->loopstart + mp->totloop; j++) {
-        int mirrorj = mpmirror->loopstart;
-        if (j > mp->loopstart) {
-          mirrorj += mpmirror->totloop - (j - mp->loopstart);
-        }
-        copy_v3_v3(loop_normals[mirrorj], loop_normals[j]);
-        loop_normals[mirrorj][axis] = -loop_normals[j][axis];
-        BKE_lnor_space_custom_normal_to_data(
-            lnors_spacearr.lspacearr[mirrorj], loop_normals[mirrorj], clnors[mirrorj]);
-      }
-    }
-
-    MEM_freeN(poly_normals);
-    MEM_freeN(loop_normals);
-    BKE_lnor_spacearr_free(&lnors_spacearr);
-  }
-
-  /* handle vgroup stuff */
-  if ((mmd->flag & MOD_MIR_VGROUP) && CustomData_has_layer(&result->vdata, CD_MDEFORMVERT)) {
-    MDeformVert *dvert = (MDeformVert *)CustomData_get_layer(&result->vdata, CD_MDEFORMVERT) +
-                         maxVerts;
-    int *flip_map = NULL, flip_map_len = 0;
-
-    flip_map = defgroup_flip_map(ob, &flip_map_len, false);
-
-    if (flip_map) {
-      for (i = 0; i < maxVerts; dvert++, i++) {
-        /* merged vertices get both groups, others get flipped */
-        if (do_vtargetmap && (vtargetmap[i] != -1)) {
-          defvert_flip_merged(dvert, flip_map, flip_map_len);
-        }
-        else {
-          defvert_flip(dvert, flip_map, flip_map_len);
-        }
-      }
-
-      MEM_freeN(flip_map);
-    }
-  }
-
-  if (do_vtargetmap) {
-    /* slow - so only call if one or more merge verts are found,
-     * users may leave this on and not realize there is nothing to merge - campbell */
-    if (tot_vtargetmap) {
-      result = BKE_mesh_merge_verts(
-          result, vtargetmap, tot_vtargetmap, MESH_MERGE_VERTS_DUMP_IF_MAPPED);
-    }
-    MEM_freeN(vtargetmap);
-  }
-
-  if (mesh_bisect != NULL) {
-    BKE_id_free(NULL, mesh_bisect);
-  }
-
-  return result;
-}
-
-=======
->>>>>>> 92686c66
 static Mesh *mirrorModifier__doMirror(MirrorModifierData *mmd,
                                       const ModifierEvalContext *ctx,
                                       Object *ob,
