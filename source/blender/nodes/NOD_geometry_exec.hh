--- conflicted
+++ resolved
@@ -66,15 +66,10 @@
                     GValueMap<StringRef> &input_values,
                     GValueMap<StringRef> &output_values,
                     const PersistentDataHandleMap &handle_map,
-<<<<<<< HEAD
-                    const Object *self_object)
+                    const Object *self_object,
+                    Depsgraph *depsgraph)
       : ntree_(ntree),
         node_(node),
-=======
-                    const Object *self_object,
-                    Depsgraph *depsgraph)
-      : node_(node),
->>>>>>> 9a32c713
         input_values_(input_values),
         output_values_(output_values),
         handle_map_(handle_map),
@@ -177,15 +172,17 @@
     return self_object_;
   }
 
-<<<<<<< HEAD
+  Depsgraph *depsgraph() const
+  {
+    return depsgraph_;
+  }
+
   void add_error_message(StringRef message)
   {
-    BKE_nodetree_error_message_add(&ntree_, &node_, message.data());
-=======
-  Depsgraph *depsgraph() const
-  {
-    return depsgraph_;
->>>>>>> 9a32c713
+    bNodeTree *original_ntree = (bNodeTree *)DEG_get_original_id(&(ID &)ntree_);
+    if (original_ntree != nullptr) {
+      BKE_nodetree_error_message_add(original_ntree, &node_, message.data());
+    }
   }
 
   /**
