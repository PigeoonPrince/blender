--- conflicted
+++ resolved
@@ -782,11 +782,7 @@
     return;
   }
 
-<<<<<<< HEAD
   /* Copy the whole displacement branch to avoid cyclic dependency
-=======
-  /* Copy the whole displacement branch to avoid cyclic dependancy
->>>>>>> 9d6b5e23
    * and issue when bypassing bump nodes. */
   ntree_shader_copy_branch_displacement(
       ntree, displacement_node, displacement_socket, displacement_link);
