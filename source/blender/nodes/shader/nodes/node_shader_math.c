/*
 * This program is free software; you can redistribute it and/or
 * modify it under the terms of the GNU General Public License
 * as published by the Free Software Foundation; either version 2
 * of the License, or (at your option) any later version.
 *
 * This program is distributed in the hope that it will be useful,
 * but WITHOUT ANY WARRANTY; without even the implied warranty of
 * MERCHANTABILITY or FITNESS FOR A PARTICULAR PURPOSE.  See the
 * GNU General Public License for more details.
 *
 * You should have received a copy of the GNU General Public License
 * along with this program; if not, write to the Free Software Foundation,
 * Inc., 51 Franklin Street, Fifth Floor, Boston, MA 02110-1301, USA.
 *
 * The Original Code is Copyright (C) 2005 Blender Foundation.
 * All rights reserved.
 */

/** \file
 * \ingroup shdnodes
 */

#include "node_shader_util.h"

/* **************** SCALAR MATH ******************** */
static bNodeSocketTemplate sh_node_math_in[] = {
    {SOCK_FLOAT, 1, N_("Value"), 0.5f, 0.5f, 0.5f, 1.0f, -10000.0f, 10000.0f, PROP_NONE},
    {SOCK_FLOAT, 1, N_("Value"), 0.5f, 0.5f, 0.5f, 1.0f, -10000.0f, 10000.0f, PROP_NONE},
    {-1, 0, ""}};

static bNodeSocketTemplate sh_node_math_out[] = {{SOCK_FLOAT, 0, N_("Value")}, {-1, 0, ""}};

<<<<<<< HEAD
=======
static void node_shader_exec_math(void *UNUSED(data),
                                  int UNUSED(thread),
                                  bNode *node,
                                  bNodeExecData *UNUSED(execdata),
                                  bNodeStack **in,
                                  bNodeStack **out)
{
  float a, b, r = 0.0f;

  nodestack_get_vec(&a, SOCK_FLOAT, in[0]);
  nodestack_get_vec(&b, SOCK_FLOAT, in[1]);

  switch (node->custom1) {

    case NODE_MATH_ADD:
      r = a + b;
      break;
    case NODE_MATH_SUB:
      r = a - b;
      break;
    case NODE_MATH_MUL:
      r = a * b;
      break;
    case NODE_MATH_DIVIDE: {
      if (b == 0) { /* We don't want to divide by zero. */
        r = 0.0;
      }
      else {
        r = a / b;
      }
      break;
    }
    case NODE_MATH_SIN: {
      /* This one only takes one input, so we've got to choose. */
      if (in[0]->hasinput || !in[1]->hasinput) {
        r = sinf(a);
      }
      else {
        r = sinf(b);
      }
      break;
    }
    case NODE_MATH_COS: {
      /* This one only takes one input, so we've got to choose. */
      if (in[0]->hasinput || !in[1]->hasinput) {
        r = cosf(a);
      }
      else {
        r = cosf(b);
      }
      break;
    }
    case NODE_MATH_TAN: {
      /* This one only takes one input, so we've got to choose. */
      if (in[0]->hasinput || !in[1]->hasinput) {
        r = tanf(a);
      }
      else {
        r = tanf(b);
      }
      break;
    }
    case NODE_MATH_ASIN: {
      /* This one only takes one input, so we've got to choose. */
      if (in[0]->hasinput || !in[1]->hasinput) {
        /* Can't do the impossible... */
        if (a <= 1 && a >= -1) {
          r = asinf(a);
        }
        else {
          r = 0.0;
        }
      }
      else {
        /* Can't do the impossible... */
        if (b <= 1 && b >= -1) {
          r = asinf(b);
        }
        else {
          r = 0.0;
        }
      }
      break;
    }
    case NODE_MATH_ACOS: {
      /* This one only takes one input, so we've got to choose. */
      if (in[0]->hasinput || !in[1]->hasinput) {
        /* Can't do the impossible... */
        if (a <= 1 && a >= -1) {
          r = acosf(a);
        }
        else {
          r = 0.0;
        }
      }
      else {
        /* Can't do the impossible... */
        if (b <= 1 && b >= -1) {
          r = acosf(b);
        }
        else {
          r = 0.0;
        }
      }
      break;
    }
    case NODE_MATH_ATAN: {
      /* This one only takes one input, so we've got to choose. */
      if (in[0]->hasinput || !in[1]->hasinput) {
        r = atan(a);
      }
      else {
        r = atan(b);
      }
      break;
    }
    case NODE_MATH_POW: {
      /* Only raise negative numbers by full integers */
      if (a >= 0) {
        r = pow(a, b);
      }
      else {
        float y_mod_1 = fabsf(fmodf(b, 1.0f));

        /* if input value is not nearly an integer,
         * fall back to zero, nicer than straight rounding. */
        if (y_mod_1 > 0.999f || y_mod_1 < 0.001f) {
          r = powf(a, floorf(b + 0.5f));
        }
        else {
          r = 0.0f;
        }
      }

      break;
    }
    case NODE_MATH_LOG: {
      /* Don't want any imaginary numbers... */
      if (a > 0 && b > 0) {
        r = log(a) / log(b);
      }
      else {
        r = 0.0;
      }
      break;
    }
    case NODE_MATH_MIN: {
      if (a < b) {
        r = a;
      }
      else {
        r = b;
      }
      break;
    }
    case NODE_MATH_MAX: {
      if (a > b) {
        r = a;
      }
      else {
        r = b;
      }
      break;
    }
    case NODE_MATH_ROUND: {
      /* This one only takes one input, so we've got to choose. */
      if (in[0]->hasinput || !in[1]->hasinput) {
        r = (a < 0) ? (int)(a - 0.5f) : (int)(a + 0.5f);
      }
      else {
        r = (b < 0) ? (int)(b - 0.5f) : (int)(b + 0.5f);
      }
      break;
    }
    case NODE_MATH_LESS: {
      if (a < b) {
        r = 1.0f;
      }
      else {
        r = 0.0f;
      }
      break;
    }
    case NODE_MATH_GREATER: {
      if (a > b) {
        r = 1.0f;
      }
      else {
        r = 0.0f;
      }
      break;
    }
    case NODE_MATH_MOD: {
      if (b == 0.0f) {
        r = 0.0f;
      }
      else {
        r = fmod(a, b);
      }
      break;
    }
    case NODE_MATH_ABS: {
      r = fabsf(a);
      break;
    }
    case NODE_MATH_ATAN2: {
      r = atan2(a, b);
      break;
    }
    case NODE_MATH_FLOOR: {
      /* This one only takes one input, so we've got to choose. */
      if (in[0]->hasinput || !in[1]->hasinput) {
        r = floorf(a);
      }
      else {
        r = floorf(b);
      }
      break;
    }
    case NODE_MATH_CEIL: {
      /* This one only takes one input, so we've got to choose. */
      if (in[0]->hasinput || !in[1]->hasinput) {
        r = ceilf(a);
      }
      else {
        r = ceilf(b);
      }
      break;
    }
    case NODE_MATH_FRACT: {
      /* This one only takes one input, so we've got to choose. */
      if (in[0]->hasinput || !in[1]->hasinput) {
        r = a - floorf(a);
      }
      else {
        r = b - floorf(b);
      }
      break;
    }
    case NODE_MATH_SQRT: {
      /* This one only takes one input, so we've got to choose. */
      if (in[0]->hasinput || !in[1]->hasinput) {
        if (a > 0) {
          r = sqrt(a);
        }
        else {
          r = 0.0;
        }
      }
      else {
        if (b > 0) {
          r = sqrt(b);
        }
        else {
          r = 0.0;
        }
      }
      break;
    }
  }
  if (node->custom2 & SHD_MATH_CLAMP) {
    CLAMP(r, 0.0f, 1.0f);
  }
  out[0]->vec[0] = r;
}

>>>>>>> 9d6b5e23
static int gpu_shader_math(GPUMaterial *mat,
                           bNode *node,
                           bNodeExecData *UNUSED(execdata),
                           GPUNodeStack *in,
                           GPUNodeStack *out)
{
  static const char *names[] = {
      [NODE_MATH_ADD] = "math_add",
      [NODE_MATH_SUBTRACT] = "math_subtract",
      [NODE_MATH_MULTIPLY] = "math_multiply",
      [NODE_MATH_DIVIDE] = "math_divide",

      [NODE_MATH_POWER] = "math_power",
      [NODE_MATH_LOGARITHM] = "math_logarithm",
      [NODE_MATH_SQRT] = "math_sqrt",
      [NODE_MATH_ABSOLUTE] = "math_absolute",

      [NODE_MATH_MINIMUM] = "math_minimum",
      [NODE_MATH_MAXIMUM] = "math_maximum",
      [NODE_MATH_LESS_THAN] = "math_less_than",
      [NODE_MATH_GREATER_THAN] = "math_greater_than",

      [NODE_MATH_ROUND] = "math_round",
      [NODE_MATH_FLOOR] = "math_floor",
      [NODE_MATH_CEIL] = "math_ceil",
      [NODE_MATH_FRACTION] = "math_fraction",
      [NODE_MATH_MODULO] = "math_modulo",

      [NODE_MATH_SINE] = "math_sine",
      [NODE_MATH_COSINE] = "math_cosine",
      [NODE_MATH_TANGENT] = "math_tangent",
      [NODE_MATH_ARCSINE] = "math_arcsine",
      [NODE_MATH_ARCCOSINE] = "math_arccosine",
      [NODE_MATH_ARCTANGENT] = "math_arctangent",
      [NODE_MATH_ARCTAN2] = "math_arctan2",
  };

  GPU_stack_link(mat, node, names[node->custom1], in, out);

  if (node->custom2 & SHD_MATH_CLAMP) {
    float min[3] = {0.0f, 0.0f, 0.0f};
    float max[3] = {1.0f, 1.0f, 1.0f};
    GPU_link(mat, "clamp_value", out[0].link, GPU_constant(min), GPU_constant(max), &out[0].link);
  }
  return 1;
}

static void node_shader_update_math(bNodeTree *UNUSED(ntree), bNode *node)
{
  bNodeSocket *sock = BLI_findlink(&node->inputs, 1);
  nodeSetSocketAvailability(sock,
                            !ELEM(node->custom1,
                                  NODE_MATH_SQRT,
                                  NODE_MATH_CEIL,
                                  NODE_MATH_SINE,
                                  NODE_MATH_ROUND,
                                  NODE_MATH_FLOOR,
                                  NODE_MATH_COSINE,
                                  NODE_MATH_ARCSINE,
                                  NODE_MATH_TANGENT,
                                  NODE_MATH_ABSOLUTE,
                                  NODE_MATH_FRACTION,
                                  NODE_MATH_ARCCOSINE,
                                  NODE_MATH_ARCTANGENT));
}

void register_node_type_sh_math(void)
{
  static bNodeType ntype;

  sh_node_type_base(&ntype, SH_NODE_MATH, "Math", NODE_CLASS_CONVERTOR, 0);
  node_type_socket_templates(&ntype, sh_node_math_in, sh_node_math_out);
  node_type_label(&ntype, node_math_label);
  node_type_gpu(&ntype, gpu_shader_math);
  node_type_update(&ntype, node_shader_update_math);

  nodeRegisterType(&ntype);
}<|MERGE_RESOLUTION|>--- conflicted
+++ resolved
@@ -31,275 +31,6 @@
 
 static bNodeSocketTemplate sh_node_math_out[] = {{SOCK_FLOAT, 0, N_("Value")}, {-1, 0, ""}};
 
-<<<<<<< HEAD
-=======
-static void node_shader_exec_math(void *UNUSED(data),
-                                  int UNUSED(thread),
-                                  bNode *node,
-                                  bNodeExecData *UNUSED(execdata),
-                                  bNodeStack **in,
-                                  bNodeStack **out)
-{
-  float a, b, r = 0.0f;
-
-  nodestack_get_vec(&a, SOCK_FLOAT, in[0]);
-  nodestack_get_vec(&b, SOCK_FLOAT, in[1]);
-
-  switch (node->custom1) {
-
-    case NODE_MATH_ADD:
-      r = a + b;
-      break;
-    case NODE_MATH_SUB:
-      r = a - b;
-      break;
-    case NODE_MATH_MUL:
-      r = a * b;
-      break;
-    case NODE_MATH_DIVIDE: {
-      if (b == 0) { /* We don't want to divide by zero. */
-        r = 0.0;
-      }
-      else {
-        r = a / b;
-      }
-      break;
-    }
-    case NODE_MATH_SIN: {
-      /* This one only takes one input, so we've got to choose. */
-      if (in[0]->hasinput || !in[1]->hasinput) {
-        r = sinf(a);
-      }
-      else {
-        r = sinf(b);
-      }
-      break;
-    }
-    case NODE_MATH_COS: {
-      /* This one only takes one input, so we've got to choose. */
-      if (in[0]->hasinput || !in[1]->hasinput) {
-        r = cosf(a);
-      }
-      else {
-        r = cosf(b);
-      }
-      break;
-    }
-    case NODE_MATH_TAN: {
-      /* This one only takes one input, so we've got to choose. */
-      if (in[0]->hasinput || !in[1]->hasinput) {
-        r = tanf(a);
-      }
-      else {
-        r = tanf(b);
-      }
-      break;
-    }
-    case NODE_MATH_ASIN: {
-      /* This one only takes one input, so we've got to choose. */
-      if (in[0]->hasinput || !in[1]->hasinput) {
-        /* Can't do the impossible... */
-        if (a <= 1 && a >= -1) {
-          r = asinf(a);
-        }
-        else {
-          r = 0.0;
-        }
-      }
-      else {
-        /* Can't do the impossible... */
-        if (b <= 1 && b >= -1) {
-          r = asinf(b);
-        }
-        else {
-          r = 0.0;
-        }
-      }
-      break;
-    }
-    case NODE_MATH_ACOS: {
-      /* This one only takes one input, so we've got to choose. */
-      if (in[0]->hasinput || !in[1]->hasinput) {
-        /* Can't do the impossible... */
-        if (a <= 1 && a >= -1) {
-          r = acosf(a);
-        }
-        else {
-          r = 0.0;
-        }
-      }
-      else {
-        /* Can't do the impossible... */
-        if (b <= 1 && b >= -1) {
-          r = acosf(b);
-        }
-        else {
-          r = 0.0;
-        }
-      }
-      break;
-    }
-    case NODE_MATH_ATAN: {
-      /* This one only takes one input, so we've got to choose. */
-      if (in[0]->hasinput || !in[1]->hasinput) {
-        r = atan(a);
-      }
-      else {
-        r = atan(b);
-      }
-      break;
-    }
-    case NODE_MATH_POW: {
-      /* Only raise negative numbers by full integers */
-      if (a >= 0) {
-        r = pow(a, b);
-      }
-      else {
-        float y_mod_1 = fabsf(fmodf(b, 1.0f));
-
-        /* if input value is not nearly an integer,
-         * fall back to zero, nicer than straight rounding. */
-        if (y_mod_1 > 0.999f || y_mod_1 < 0.001f) {
-          r = powf(a, floorf(b + 0.5f));
-        }
-        else {
-          r = 0.0f;
-        }
-      }
-
-      break;
-    }
-    case NODE_MATH_LOG: {
-      /* Don't want any imaginary numbers... */
-      if (a > 0 && b > 0) {
-        r = log(a) / log(b);
-      }
-      else {
-        r = 0.0;
-      }
-      break;
-    }
-    case NODE_MATH_MIN: {
-      if (a < b) {
-        r = a;
-      }
-      else {
-        r = b;
-      }
-      break;
-    }
-    case NODE_MATH_MAX: {
-      if (a > b) {
-        r = a;
-      }
-      else {
-        r = b;
-      }
-      break;
-    }
-    case NODE_MATH_ROUND: {
-      /* This one only takes one input, so we've got to choose. */
-      if (in[0]->hasinput || !in[1]->hasinput) {
-        r = (a < 0) ? (int)(a - 0.5f) : (int)(a + 0.5f);
-      }
-      else {
-        r = (b < 0) ? (int)(b - 0.5f) : (int)(b + 0.5f);
-      }
-      break;
-    }
-    case NODE_MATH_LESS: {
-      if (a < b) {
-        r = 1.0f;
-      }
-      else {
-        r = 0.0f;
-      }
-      break;
-    }
-    case NODE_MATH_GREATER: {
-      if (a > b) {
-        r = 1.0f;
-      }
-      else {
-        r = 0.0f;
-      }
-      break;
-    }
-    case NODE_MATH_MOD: {
-      if (b == 0.0f) {
-        r = 0.0f;
-      }
-      else {
-        r = fmod(a, b);
-      }
-      break;
-    }
-    case NODE_MATH_ABS: {
-      r = fabsf(a);
-      break;
-    }
-    case NODE_MATH_ATAN2: {
-      r = atan2(a, b);
-      break;
-    }
-    case NODE_MATH_FLOOR: {
-      /* This one only takes one input, so we've got to choose. */
-      if (in[0]->hasinput || !in[1]->hasinput) {
-        r = floorf(a);
-      }
-      else {
-        r = floorf(b);
-      }
-      break;
-    }
-    case NODE_MATH_CEIL: {
-      /* This one only takes one input, so we've got to choose. */
-      if (in[0]->hasinput || !in[1]->hasinput) {
-        r = ceilf(a);
-      }
-      else {
-        r = ceilf(b);
-      }
-      break;
-    }
-    case NODE_MATH_FRACT: {
-      /* This one only takes one input, so we've got to choose. */
-      if (in[0]->hasinput || !in[1]->hasinput) {
-        r = a - floorf(a);
-      }
-      else {
-        r = b - floorf(b);
-      }
-      break;
-    }
-    case NODE_MATH_SQRT: {
-      /* This one only takes one input, so we've got to choose. */
-      if (in[0]->hasinput || !in[1]->hasinput) {
-        if (a > 0) {
-          r = sqrt(a);
-        }
-        else {
-          r = 0.0;
-        }
-      }
-      else {
-        if (b > 0) {
-          r = sqrt(b);
-        }
-        else {
-          r = 0.0;
-        }
-      }
-      break;
-    }
-  }
-  if (node->custom2 & SHD_MATH_CLAMP) {
-    CLAMP(r, 0.0f, 1.0f);
-  }
-  out[0]->vec[0] = r;
-}
-
->>>>>>> 9d6b5e23
 static int gpu_shader_math(GPUMaterial *mat,
                            bNode *node,
                            bNodeExecData *UNUSED(execdata),
