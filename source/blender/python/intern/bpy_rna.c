/**
 * $Id$
 *
 * ***** BEGIN GPL LICENSE BLOCK *****
 *
 * This program is free software; you can redistribute it and/or
 * modify it under the terms of the GNU General Public License
 * as published by the Free Software Foundation; either version 2
 * of the License, or (at your option) any later version.
 *
 * This program is distributed in the hope that it will be useful,
 * but WITHOUT ANY WARRANTY; without even the implied warranty of
 * MERCHANTABILITY or FITNESS FOR A PARTICULAR PURPOSE.  See the
 * GNU General Public License for more details.
 *
 * You should have received a copy of the GNU General Public License
 * along with this program; if not, write to the Free Software Foundation,
 * Inc., 59 Temple Place - Suite 330, Boston, MA  02111-1307, USA.
 *
 * Contributor(s): Campbell Barton
 *
 * ***** END GPL LICENSE BLOCK *****
 */

#include "bpy_rna.h"
#include "bpy_util.h"
//#include "blendef.h"
#include "BLI_dynstr.h"
#include "BLI_listbase.h"
#include "BLI_string.h"
#include "float.h" /* FLT_MIN/MAX */

#include "RNA_access.h"
#include "RNA_define.h" /* for defining our own rna */

#include "MEM_guardedalloc.h"
#include "BKE_utildefines.h"
#include "BKE_context.h"
#include "BKE_global.h" /* evil G.* */
#include "BKE_report.h"

/* only for keyframing */
#include "DNA_scene_types.h"
#include "ED_keyframing.h"

#define USE_MATHUTILS

#ifdef USE_MATHUTILS
#include "../generic/Mathutils.h" /* so we can have mathutils callbacks */

/* bpyrna vector/euler/quat callbacks */
static int mathutils_rna_array_cb_index= -1; /* index for our callbacks */

static int mathutils_rna_generic_check(BPy_PropertyRNA *self)
{
	return self->prop?1:0;
}

static int mathutils_rna_vector_get(BPy_PropertyRNA *self, int subtype, float *vec_from)
{
	if(self->prop==NULL)
		return 0;
	
	RNA_property_float_get_array(&self->ptr, self->prop, vec_from);
	return 1;
}

static int mathutils_rna_vector_set(BPy_PropertyRNA *self, int subtype, float *vec_to)
{
	if(self->prop==NULL)
		return 0;

	RNA_property_float_set_array(&self->ptr, self->prop, vec_to);
	return 1;
}

static int mathutils_rna_vector_get_index(BPy_PropertyRNA *self, int subtype, float *vec_from, int index)
{
	if(self->prop==NULL)
		return 0;
	
	vec_from[index]= RNA_property_float_get_index(&self->ptr, self->prop, index);
	return 1;
}

static int mathutils_rna_vector_set_index(BPy_PropertyRNA *self, int subtype, float *vec_to, int index)
{
	if(self->prop==NULL)
		return 0;

	RNA_property_float_set_index(&self->ptr, self->prop, index, vec_to[index]);
	return 1;
}

Mathutils_Callback mathutils_rna_array_cb = {
	(BaseMathCheckFunc)		mathutils_rna_generic_check,
	(BaseMathGetFunc)		mathutils_rna_vector_get,
	(BaseMathSetFunc)		mathutils_rna_vector_set,
	(BaseMathGetIndexFunc)	mathutils_rna_vector_get_index,
	(BaseMathSetIndexFunc)	mathutils_rna_vector_set_index
};


/* bpyrna matrix callbacks */
static int mathutils_rna_matrix_cb_index= -1; /* index for our callbacks */

static int mathutils_rna_matrix_get(BPy_PropertyRNA *self, int subtype, float *mat_from)
{
	if(self->prop==NULL)
		return 0;

	RNA_property_float_get_array(&self->ptr, self->prop, mat_from);
	return 1;
}

static int mathutils_rna_matrix_set(BPy_PropertyRNA *self, int subtype, float *mat_to)
{
	if(self->prop==NULL)
		return 0;

	RNA_property_float_set_array(&self->ptr, self->prop, mat_to);
	return 1;
}

Mathutils_Callback mathutils_rna_matrix_cb = {
	(BaseMathCheckFunc)		mathutils_rna_generic_check,
	(BaseMathGetFunc)		mathutils_rna_matrix_get,
	(BaseMathSetFunc)		mathutils_rna_matrix_set,
	(BaseMathGetIndexFunc)	NULL,
	(BaseMathSetIndexFunc)	NULL
};

#endif

static StructRNA *pyrna_struct_as_srna(PyObject *self);

static int pyrna_struct_compare( BPy_StructRNA * a, BPy_StructRNA * b )
{
	return (a->ptr.data==b->ptr.data) ? 0 : -1;
}

static int pyrna_prop_compare( BPy_PropertyRNA * a, BPy_PropertyRNA * b )
{
	return (a->prop==b->prop && a->ptr.data==b->ptr.data ) ? 0 : -1;
}

/* For some reason python3 needs these :/ */
static PyObject *pyrna_struct_richcmp(BPy_StructRNA * a, BPy_StructRNA * b, int op)
{
	int cmp_result= -1; /* assume false */
	if (BPy_StructRNA_Check(a) && BPy_StructRNA_Check(b)) {
		cmp_result= pyrna_struct_compare(a, b);
	}

	return Py_CmpToRich(op, cmp_result);
}

static PyObject *pyrna_prop_richcmp(BPy_PropertyRNA * a, BPy_PropertyRNA * b, int op)
{
	int cmp_result= -1; /* assume false */
	if (BPy_PropertyRNA_Check(a) && BPy_PropertyRNA_Check(b)) {
		cmp_result= pyrna_prop_compare(a, b);
	}

	return Py_CmpToRich(op, cmp_result);
}

/*----------------------repr--------------------------------------------*/
static PyObject *pyrna_struct_repr( BPy_StructRNA * self )
{
	PyObject *pyob;
	char *name;

	/* print name if available */
	name= RNA_struct_name_get_alloc(&self->ptr, NULL, FALSE);
	if(name) {
		pyob= PyUnicode_FromFormat( "[BPy_StructRNA \"%.200s\" -> \"%.200s\"]", RNA_struct_identifier(self->ptr.type), name);
		MEM_freeN(name);
		return pyob;
	}

	return PyUnicode_FromFormat( "[BPy_StructRNA \"%.200s\"]", RNA_struct_identifier(self->ptr.type));
}

static PyObject *pyrna_prop_repr( BPy_PropertyRNA * self )
{
	PyObject *pyob;
	PointerRNA ptr;
	char *name;

	/* if a pointer, try to print name of pointer target too */
	if(RNA_property_type(self->prop) == PROP_POINTER) {
		ptr= RNA_property_pointer_get(&self->ptr, self->prop);
		name= RNA_struct_name_get_alloc(&ptr, NULL, FALSE);

		if(name) {
			pyob= PyUnicode_FromFormat( "[BPy_PropertyRNA \"%.200s\" -> \"%.200s\" -> \"%.200s\" ]", RNA_struct_identifier(self->ptr.type), RNA_property_identifier(self->prop), name);
			MEM_freeN(name);
			return pyob;
		}
	}

	return PyUnicode_FromFormat( "[BPy_PropertyRNA \"%.200s\" -> \"%.200s\"]", RNA_struct_identifier(self->ptr.type), RNA_property_identifier(self->prop));
}

static long pyrna_struct_hash( BPy_StructRNA * self )
{
	return (long)self->ptr.data;
}

/* use our own dealloc so we can free a property if we use one */
static void pyrna_struct_dealloc( BPy_StructRNA * self )
{
	if (self->freeptr && self->ptr.data) {
		IDP_FreeProperty(self->ptr.data);
		MEM_freeN(self->ptr.data);
		self->ptr.data= NULL;
	}

	/* Note, for subclassed PyObjects we cant just call PyObject_DEL() directly or it will crash */
	Py_TYPE(self)->tp_free(self);
	return;
}

static char *pyrna_enum_as_string(PointerRNA *ptr, PropertyRNA *prop)
{
	EnumPropertyItem *item;
	char *result;
	int free= FALSE;
	
	RNA_property_enum_items(BPy_GetContext(), ptr, prop, &item, NULL, &free);
	if(item) {
		result= (char*)BPy_enum_as_string(item);
	}
	else {
		result= "";
	}
	
	if(free)
		MEM_freeN(item);
	
	return result;
}

static int pyrna_string_to_enum(PyObject *item, PointerRNA *ptr, PropertyRNA *prop, int *val, const char *error_prefix)
{
	char *param= _PyUnicode_AsString(item);

	if (param==NULL) {
		char *enum_str= pyrna_enum_as_string(ptr, prop);
		PyErr_Format(PyExc_TypeError, "%.200s expected a string enum type in (%.200s)", error_prefix, enum_str);
		MEM_freeN(enum_str);
		return 0;
	} else {
		if (!RNA_property_enum_value(BPy_GetContext(), ptr, prop, param, val)) {
			char *enum_str= pyrna_enum_as_string(ptr, prop);
			PyErr_Format(PyExc_TypeError, "%.200s enum \"%.200s\" not found in (%.200s)", error_prefix, param, enum_str);
			MEM_freeN(enum_str);
			return 0;
		}
	}

	return 1;
}

PyObject * pyrna_prop_to_py(PointerRNA *ptr, PropertyRNA *prop)
{
	PyObject *ret;
	int type = RNA_property_type(prop);
<<<<<<< HEAD

	if (RNA_property_array_check(ptr, prop)) {
		return pyrna_py_from_array(ptr, prop);
=======
	int len = RNA_property_array_length(prop);

	if (len > 0) {
		/* resolve the array from a new pytype */
		PyObject *ret = pyrna_prop_CreatePyObject(ptr, prop);
		
#ifdef USE_MATHUTILS

		/* return a mathutils vector where possible */
		if(RNA_property_type(prop)==PROP_FLOAT) {
			switch(RNA_property_subtype(prop)) {
			case PROP_TRANSLATION:
			case PROP_DIRECTION:
			case PROP_VELOCITY:
			case PROP_ACCELERATION:
			case PROP_XYZ:
				if(len>=2 && len <= 4) {
					PyObject *vec_cb= newVectorObject_cb(ret, len, mathutils_rna_array_cb_index, FALSE);
					Py_DECREF(ret); /* the vector owns now */
					ret= vec_cb; /* return the vector instead */
				}
				break;
			case PROP_MATRIX:
				if(len==16) {
					PyObject *mat_cb= newMatrixObject_cb(ret, 4,4, mathutils_rna_matrix_cb_index, FALSE);
					Py_DECREF(ret); /* the matrix owns now */
					ret= mat_cb; /* return the matrix instead */
				}
				else if (len==9) {
					PyObject *mat_cb= newMatrixObject_cb(ret, 3,3, mathutils_rna_matrix_cb_index, FALSE);
					Py_DECREF(ret); /* the matrix owns now */
					ret= mat_cb; /* return the matrix instead */
				}
				break;
			case PROP_EULER:
			case PROP_QUATERNION:
				if(len==3) { /* euler */
					PyObject *eul_cb= newEulerObject_cb(ret, mathutils_rna_array_cb_index, FALSE);
					Py_DECREF(ret); /* the matrix owns now */
					ret= eul_cb; /* return the matrix instead */
				}
				else if (len==4) {
					PyObject *quat_cb= newQuaternionObject_cb(ret, mathutils_rna_array_cb_index, FALSE);
					Py_DECREF(ret); /* the matrix owns now */
					ret= quat_cb; /* return the matrix instead */
				}
				break;
			default:
				break;
			}
		}

#endif
		
		return ret;
>>>>>>> 816377cc
	}
	
	/* see if we can coorce into a python type - PropertyType */
	switch (type) {
	case PROP_BOOLEAN:
		ret = PyBool_FromLong( RNA_property_boolean_get(ptr, prop) );
		break;
	case PROP_INT:
		ret = PyLong_FromSsize_t( (Py_ssize_t)RNA_property_int_get(ptr, prop) );
		break;
	case PROP_FLOAT:
		ret = PyFloat_FromDouble( RNA_property_float_get(ptr, prop) );
		break;
	case PROP_STRING:
	{
		char *buf;
		buf = RNA_property_string_get_alloc(ptr, prop, NULL, -1);
		ret = PyUnicode_FromString( buf );
		MEM_freeN(buf);
		break;
	}
	case PROP_ENUM:
	{
		const char *identifier;
		int val = RNA_property_enum_get(ptr, prop);
		
		if (RNA_property_enum_identifier(BPy_GetContext(), ptr, prop, val, &identifier)) {
			ret = PyUnicode_FromString( identifier );
		} else {
			EnumPropertyItem *item;
			int free= FALSE;

			/* don't throw error here, can't trust blender 100% to give the
			 * right values, python code should not generate error for that */
			RNA_property_enum_items(BPy_GetContext(), ptr, prop, &item, NULL, &free);
			if(item && item->identifier) {
				ret = PyUnicode_FromString( item->identifier );
			}
			else {
				/* prefer not fail silently incase of api errors, maybe disable it later */
				char error_str[128];
				sprintf(error_str, "RNA Warning: Current value \"%d\" matches no enum", val);
				PyErr_Warn(PyExc_RuntimeWarning, error_str);

				ret = PyUnicode_FromString( "" );
			}

			if(free)
				MEM_freeN(item);

			/*PyErr_Format(PyExc_AttributeError, "RNA Error: Current value \"%d\" matches no enum", val);
			ret = NULL;*/
		}

		break;
	}
	case PROP_POINTER:
	{
		PointerRNA newptr;
		newptr= RNA_property_pointer_get(ptr, prop);
		if (newptr.data) {
			ret = pyrna_struct_CreatePyObject(&newptr);
		} else {
			ret = Py_None;
			Py_INCREF(ret);
		}
		break;
	}
	case PROP_COLLECTION:
		ret = pyrna_prop_CreatePyObject(ptr, prop);
		break;
	default:
		PyErr_Format(PyExc_TypeError, "RNA Error: unknown type \"%d\" (pyrna_prop_to_py)", type);
		ret = NULL;
		break;
	}
	
	return ret;
}

/* This function is used by operators and converting dicts into collections.
 * Its takes keyword args and fills them with property values */
int pyrna_pydict_to_props(PointerRNA *ptr, PyObject *kw, int all_args, const char *error_prefix)
{
	int error_val = 0;
	int totkw;
	const char *arg_name= NULL;
	PyObject *item;

	totkw = kw ? PyDict_Size(kw):0;

	RNA_STRUCT_BEGIN(ptr, prop) {
		arg_name= RNA_property_identifier(prop);

		if (strcmp(arg_name, "rna_type")==0) continue;

		if (kw==NULL) {
			PyErr_Format( PyExc_TypeError, "%.200s: no keywords, expected \"%.200s\"", error_prefix, arg_name ? arg_name : "<UNKNOWN>");
			error_val= -1;
			break;
		}

		item= PyDict_GetItemString(kw, arg_name); /* wont set an error */

		if (item == NULL) {
			if(all_args) {
				PyErr_Format( PyExc_TypeError, "%.200s: keyword \"%.200s\" missing", error_prefix, arg_name ? arg_name : "<UNKNOWN>");
				error_val = -1; /* pyrna_py_to_prop sets the error */
				break;
			}
		} else {
			if (pyrna_py_to_prop(ptr, prop, NULL, item, error_prefix)) {
				error_val= -1;
				break;
			}
			totkw--;
		}
	}
	RNA_STRUCT_END;

	if (error_val==0 && totkw > 0) { /* some keywords were given that were not used :/ */
		PyObject *key, *value;
		Py_ssize_t pos = 0;

		while (PyDict_Next(kw, &pos, &key, &value)) {
			arg_name= _PyUnicode_AsString(key);
			if (RNA_struct_find_property(ptr, arg_name) == NULL) break;
			arg_name= NULL;
		}

		PyErr_Format( PyExc_TypeError, "%.200s: keyword \"%.200s\" unrecognized", error_prefix, arg_name ? arg_name : "<UNKNOWN>");
		error_val = -1;
	}

	return error_val;
}

static PyObject * pyrna_func_call(PyObject * self, PyObject *args, PyObject *kw);

PyObject *pyrna_func_to_py(BPy_StructRNA *pyrna, FunctionRNA *func)
{
	static PyMethodDef func_meth = {"<generic rna function>", (PyCFunction)pyrna_func_call, METH_VARARGS|METH_KEYWORDS, "python rna function"};
	PyObject *self;
	PyObject *ret;
	
	if(func==NULL) {
		PyErr_Format( PyExc_RuntimeError, "%.200s: type attempted to get NULL function", RNA_struct_identifier(pyrna->ptr.type));
		return NULL;
	}

	self= PyTuple_New(2);
	
	PyTuple_SET_ITEM(self, 0, (PyObject *)pyrna);
	Py_INCREF(pyrna);

	PyTuple_SET_ITEM(self, 1, PyCObject_FromVoidPtr((void *)func, NULL));
	
	ret= PyCFunction_New(&func_meth, self);
	Py_DECREF(self);
	
	return ret;
}


int pyrna_py_to_prop(PointerRNA *ptr, PropertyRNA *prop, void *data, PyObject *value, const char *error_prefix)
{
	/* XXX hard limits should be checked here */
	int type = RNA_property_type(prop);
<<<<<<< HEAD
	

	if (RNA_property_array_check(ptr, prop)) {

		/* char error_str[512]; */
		int ok= 1;

=======
	int len = RNA_property_array_length(prop);
	
	if (len > 0) {
		PyObject *item;
		int py_len = -1;
		int i;
		
>>>>>>> 816377cc
#ifdef USE_MATHUTILS
		if(MatrixObject_Check(value)) {
			MatrixObject *mat = (MatrixObject*)value;
			if(!BaseMath_ReadCallback(mat))
				return -1;

			py_len = mat->rowSize * mat->colSize;
		} else /* continue... */
#endif
		if (PySequence_Check(value)) {
			py_len= (int)PySequence_Length(value);
		}
		else {
			PyErr_Format(PyExc_TypeError, "%.200s RNA array assignment expected a sequence instead of %.200s instance.", error_prefix, Py_TYPE(value)->tp_name);
			return -1;
		}
		/* done getting the length */
		
		if (py_len != len) {
			PyErr_Format(PyExc_TypeError, "%.200s python sequence length %d did not match the RNA array length %d.", error_prefix, py_len, len);
			return -1;
		}
		
		/* for arrays we have a limited number of types */
		switch (type) {
		case PROP_BOOLEAN:
		{
			int *param_arr;
			if(data)	param_arr= (int*)data;
			else		param_arr= MEM_mallocN(sizeof(int) * len, "pyrna bool array");

			
			/* collect the variables before assigning, incase one of them is incorrect */
			for (i=0; i<len; i++) {
				item = PySequence_GetItem(value, i);
				param_arr[i] = PyObject_IsTrue( item );
				Py_DECREF(item);
				
				if (param_arr[i] < 0) {
					if(data==NULL)
						MEM_freeN(param_arr);
					PyErr_Format(PyExc_AttributeError, "%.200s one or more of the values in the sequence is not a boolean", error_prefix);
					return -1;
				}
			}
			if(data==NULL) {
				RNA_property_boolean_set_array(ptr, prop, param_arr);
				MEM_freeN(param_arr);
			}

			break;
		}
		case PROP_INT:
		{
			int *param_arr;
			if(data)	param_arr= (int*)data;
			else		param_arr= MEM_mallocN(sizeof(int) * len, "pyrna int array");

			
			/* collect the variables */
			for (i=0; i<len; i++) {
				item = PySequence_GetItem(value, i);
				param_arr[i] = (int)PyLong_AsSsize_t(item); /* deal with any errors later */
				Py_DECREF(item);
			}
			
			if (PyErr_Occurred()) {
				if(data==NULL)
					MEM_freeN(param_arr);
				PyErr_Format(PyExc_AttributeError, "%.200s one or more of the values in the sequence could not be used as an int", error_prefix);
				return -1;
			}
			if(data==NULL) {
				RNA_property_int_set_array(ptr, prop, param_arr);
				MEM_freeN(param_arr);
			}
			break;
		}
		case PROP_FLOAT:
		{
			float *param_arr;
			if(data)	param_arr = (float*)data;
			else		param_arr = MEM_mallocN(sizeof(float) * len, "pyrna float array");


#ifdef USE_MATHUTILS
			if(MatrixObject_Check(value) && RNA_property_subtype(prop) == PROP_MATRIX) {
				MatrixObject *mat = (MatrixObject*)value;
				memcpy(param_arr, mat->contigPtr, sizeof(float) * len);
			} else /* continue... */
#endif
			{
				/* collect the variables */
				for (i=0; i<len; i++) {
					item = PySequence_GetItem(value, i);
					param_arr[i] = (float)PyFloat_AsDouble(item); /* deal with any errors later */
					Py_DECREF(item);
				}
			}

			if (PyErr_Occurred()) {
				if(data==NULL)
					MEM_freeN(param_arr);
				PyErr_Format(PyExc_AttributeError, "%.200s one or more of the values in the sequence could not be used as a float", error_prefix);
				return -1;
			}
			if(data==NULL) {
				RNA_property_float_set_array(ptr, prop, param_arr);				
				MEM_freeN(param_arr);
			}
			break;
		}
		}
	} else {
		/* Normal Property (not an array) */
		
		/* see if we can coorce into a python type - PropertyType */
		switch (type) {
		case PROP_BOOLEAN:
		{
			int param = PyObject_IsTrue( value );
			
			if( param < 0 ) {
				PyErr_Format(PyExc_TypeError, "%.200s expected True/False or 0/1", error_prefix);
				return -1;
			} else {
				if(data)	*((int*)data)= param;
				else		RNA_property_boolean_set(ptr, prop, param);
			}
			break;
		}
		case PROP_INT:
		{
			int param = PyLong_AsSsize_t(value);
			if (PyErr_Occurred()) {
				PyErr_Format(PyExc_TypeError, "%.200s expected an int type", error_prefix);
				return -1;
			} else {
				if(data)	*((int*)data)= param;
				else		RNA_property_int_set(ptr, prop, param);
			}
			break;
		}
		case PROP_FLOAT:
		{
			float param = PyFloat_AsDouble(value);
			if (PyErr_Occurred()) {
				PyErr_Format(PyExc_TypeError, "%.200s expected a float type", error_prefix);
				return -1;
			} else {
				if(data)	*((float*)data)= param;
				else		RNA_property_float_set(ptr, prop, param);
			}
			break;
		}
		case PROP_STRING:
		{
			char *param = _PyUnicode_AsString(value);
			
			if (param==NULL) {
				PyErr_Format(PyExc_TypeError, "%.200s expected a string type", error_prefix);
				return -1;
			} else {
				if(data)	*((char**)data)= param;
				else		RNA_property_string_set(ptr, prop, param);
			}
			break;
		}
		case PROP_ENUM:
		{
			int val, i;

			if (PyUnicode_Check(value)) {
				if (!pyrna_string_to_enum(value, ptr, prop, &val, error_prefix))
					return -1;
			}
			else if (PyTuple_Check(value)) {
				/* tuple of enum items, concatenate all values with OR */
				val= 0;
				for (i= 0; i < PyTuple_Size(value); i++) {
					int tmpval;

					/* PyTuple_GET_ITEM returns a borrowed reference */
					if (!pyrna_string_to_enum(PyTuple_GET_ITEM(value, i), ptr, prop, &tmpval, error_prefix))
						return -1;

					val |= tmpval;
				}
			}
			else {
				char *enum_str= pyrna_enum_as_string(ptr, prop);
				PyErr_Format(PyExc_TypeError, "%.200s expected a string enum or a tuple of strings in (%.200s)", error_prefix, enum_str);
				MEM_freeN(enum_str);
				return -1;
			}

			if(data)	*((int*)data)= val;
			else		RNA_property_enum_set(ptr, prop, val);
			
			break;
		}
		case PROP_POINTER:
		{
			StructRNA *ptype= RNA_property_pointer_type(ptr, prop);
			int flag = RNA_property_flag(prop);

			if(!BPy_StructRNA_Check(value) && value != Py_None) {
				PyErr_Format(PyExc_TypeError, "%.200s expected a %.200s type", error_prefix, RNA_struct_identifier(ptype));
				return -1;
			} else if((flag & PROP_NEVER_NULL) && value == Py_None) {
				PyErr_Format(PyExc_TypeError, "property can't be assigned a None value");
				return -1;
			} else {
				BPy_StructRNA *param= (BPy_StructRNA*)value;
				int raise_error= FALSE;
				if(data) {

					if(flag & PROP_RNAPTR) {
						if(value == Py_None)
							memset(data, 0, sizeof(PointerRNA));
						else
							*((PointerRNA*)data)= param->ptr;
					}
					else if(value == Py_None) {
						*((void**)data)= NULL;
					}
					else if(RNA_struct_is_a(param->ptr.type, ptype)) {
						*((void**)data)= param->ptr.data;
					}
					else {
						raise_error= TRUE;
					}
				}
				else {
					/* data==NULL, assign to RNA */
					if(value == Py_None) {
						PointerRNA valueptr;
						memset(&valueptr, 0, sizeof(valueptr));
						RNA_property_pointer_set(ptr, prop, valueptr);
					}
					else if(RNA_struct_is_a(param->ptr.type, ptype)) {
						RNA_property_pointer_set(ptr, prop, param->ptr);
					}
					else {
						PointerRNA tmp;
						RNA_pointer_create(NULL, ptype, NULL, &tmp);
						PyErr_Format(PyExc_TypeError, "%.200s expected a %.200s type", error_prefix, RNA_struct_identifier(tmp.type));
						return -1;
					}
				}
				
				if(raise_error) {
					PointerRNA tmp;
					RNA_pointer_create(NULL, ptype, NULL, &tmp);
					PyErr_Format(PyExc_TypeError, "%.200s expected a %.200s type", error_prefix, RNA_struct_identifier(tmp.type));
					return -1;
				}
			}
			break;
		}
		case PROP_COLLECTION:
		{
			int seq_len, i;
			PyObject *item;
			PointerRNA itemptr;
			ListBase *lb;
			CollectionPointerLink *link;

			lb= (data)? (ListBase*)data: NULL;
			
			/* convert a sequence of dict's into a collection */
			if(!PySequence_Check(value)) {
				PyErr_Format(PyExc_TypeError, "%.200s expected a sequence of dicts for an RNA collection", error_prefix);
				return -1;
			}
			
			seq_len = PySequence_Length(value);
			for(i=0; i<seq_len; i++) {
				item= PySequence_GetItem(value, i);
				if(item==NULL || PyDict_Check(item)==0) {
					PyErr_Format(PyExc_TypeError, "%.200s expected a sequence of dicts for an RNA collection", error_prefix);
					Py_XDECREF(item);
					return -1;
				}

				if(lb) {
					link= MEM_callocN(sizeof(CollectionPointerLink), "PyCollectionPointerLink");
					link->ptr= itemptr;
					BLI_addtail(lb, link);
				}
				else
					RNA_property_collection_add(ptr, prop, &itemptr);

				if(pyrna_pydict_to_props(&itemptr, item, 1, "Converting a python list to an RNA collection")==-1) {
					Py_DECREF(item);
					return -1;
				}
				Py_DECREF(item);
			}
			
			break;
		}
		default:
			PyErr_Format(PyExc_AttributeError, "%.200s unknown property type (pyrna_py_to_prop)", error_prefix);
			return -1;
			break;
		}
	}
	
	return 0;
}

static PyObject * pyrna_prop_to_py_index(PointerRNA *ptr, PropertyRNA *prop, int index)
{
	PyObject *ret;
	int type = RNA_property_type(prop);
	
	/* see if we can coorce into a python type - PropertyType */
	switch (type) {
	case PROP_BOOLEAN:
		ret = PyBool_FromLong( RNA_property_boolean_get_index(ptr, prop, index) );
		break;
	case PROP_INT:
		ret = PyLong_FromSsize_t( (Py_ssize_t)RNA_property_int_get_index(ptr, prop, index) );
		break;
	case PROP_FLOAT:
		ret = PyFloat_FromDouble( RNA_property_float_get_index(ptr, prop, index) );
		break;
	default:
		PyErr_SetString(PyExc_AttributeError, "not an array type");
		ret = NULL;
		break;
	}
	
	return ret;
}

static int pyrna_py_to_prop_index(PointerRNA *ptr, PropertyRNA *prop, int index, PyObject *value)
{
	int ret = 0;
	int type = RNA_property_type(prop);
	
	/* see if we can coorce into a python type - PropertyType */
	switch (type) {
	case PROP_BOOLEAN:
	{
		int param = PyObject_IsTrue( value );
		
		if( param < 0 ) {
			PyErr_SetString(PyExc_TypeError, "expected True/False or 0/1");
			ret = -1;
		} else {
			RNA_property_boolean_set_index(ptr, prop, index, param);
		}
		break;
	}
	case PROP_INT:
	{
		int param = PyLong_AsSsize_t(value);
		if (PyErr_Occurred()) {
			PyErr_SetString(PyExc_TypeError, "expected an int type");
			ret = -1;
		} else {
			RNA_property_int_set_index(ptr, prop, index, param);
		}
		break;
	}
	case PROP_FLOAT:
	{
		float param = PyFloat_AsDouble(value);
		if (PyErr_Occurred()) {
			PyErr_SetString(PyExc_TypeError, "expected a float type");
			ret = -1;
		} else {
			RNA_property_float_set_index(ptr, prop, index, param);
		}
		break;
	}
	default:
		PyErr_SetString(PyExc_AttributeError, "not an array type");
		ret = -1;
		break;
	}
	
	return ret;
}

//---------------sequence-------------------------------------------
static Py_ssize_t pyrna_prop_len( BPy_PropertyRNA * self )
{
	Py_ssize_t len;
	
	if (RNA_property_type(self->prop) == PROP_COLLECTION) {
		len = RNA_property_collection_length(&self->ptr, self->prop);
<<<<<<< HEAD
	} else if (RNA_property_array_check(&self->ptr, self->prop)) {
		len = pyrna_prop_array_length(self);
	} else {
		PyErr_SetString(PyExc_AttributeError, "len() only available for collection and array RNA types");
		len = -1; /* error value */
=======
	} else {
		len = RNA_property_array_length(self->prop);
		
		if (len==0) { /* not an array*/
			PyErr_SetString(PyExc_AttributeError, "len() only available for collection RNA types");
			return -1;
		}
>>>>>>> 816377cc
	}
	
	return len;
}

/* internal use only */
static PyObject *prop_subscript_collection_int(BPy_PropertyRNA * self, int keynum)
{
	PointerRNA newptr;

	if(keynum < 0) keynum += RNA_property_collection_length(&self->ptr, self->prop);

	if(RNA_property_collection_lookup_int(&self->ptr, self->prop, keynum, &newptr))
		return pyrna_struct_CreatePyObject(&newptr);

	PyErr_Format(PyExc_IndexError, "index %d out of range", keynum);
	return NULL;
}
static PyObject *prop_subscript_array_int(BPy_PropertyRNA * self, int keynum)
{
	int len= RNA_property_array_length(self->prop);

	if(keynum < 0) keynum += len;

	if(keynum >= 0 && keynum < len)
		return pyrna_prop_to_py_index(&self->ptr, self->prop, keynum);

	PyErr_Format(PyExc_IndexError, "index %d out of range", keynum);
	return NULL;
}

static PyObject *prop_subscript_collection_str(BPy_PropertyRNA * self, char *keyname)
{
	PointerRNA newptr;
	if(RNA_property_collection_lookup_string(&self->ptr, self->prop, keyname, &newptr))
		return pyrna_struct_CreatePyObject(&newptr);

	PyErr_Format(PyExc_KeyError, "key \"%.200s\" not found", keyname);
	return NULL;
}
/* static PyObject *prop_subscript_array_str(BPy_PropertyRNA * self, char *keyname) */

static PyObject *prop_subscript_collection_slice(BPy_PropertyRNA * self, int start, int stop)
{
	PointerRNA newptr;
	PyObject *list = PyList_New(stop - start);
	int count;

	start = MIN2(start,stop); /* values are clamped from  */

	for(count = start; count < stop; count++) {
		if(RNA_property_collection_lookup_int(&self->ptr, self->prop, count - start, &newptr)) {
			PyList_SetItem(list, count - start, pyrna_struct_CreatePyObject(&newptr));
		}
		else {
			Py_DECREF(list);

			PyErr_SetString(PyExc_RuntimeError, "error getting an rna struct from a collection");
			return NULL;
		}
	}

	return list;
}
static PyObject *prop_subscript_array_slice(BPy_PropertyRNA * self, int start, int stop)
{
	PyObject *list = PyList_New(stop - start);
	int count;

	start = MIN2(start,stop); /* values are clamped from PySlice_GetIndicesEx */

	for(count = start; count < stop; count++)
		PyList_SetItem(list, count - start, pyrna_prop_to_py_index(&self->ptr, self->prop, count));

	return list;
}

static PyObject *prop_subscript_collection(BPy_PropertyRNA * self, PyObject *key)
{
	if (PyUnicode_Check(key)) {
		return prop_subscript_collection_str(self, _PyUnicode_AsString(key));
	}
	else if (PyIndex_Check(key)) {
		Py_ssize_t i = PyNumber_AsSsize_t(key, PyExc_IndexError);
		if (i == -1 && PyErr_Occurred())
			return NULL;

		return prop_subscript_collection_int(self, i);
	}
	else if (PySlice_Check(key)) {
		int len= RNA_property_collection_length(&self->ptr, self->prop);
		Py_ssize_t start, stop, step, slicelength;

		if (PySlice_GetIndicesEx((PySliceObject*)key, len, &start, &stop, &step, &slicelength) < 0)
			return NULL;

		if (slicelength <= 0) {
			return PyList_New(0);
		}
		else if (step == 1) {
			return prop_subscript_collection_slice(self, start, stop);
		}
		else {
			PyErr_SetString(PyExc_TypeError, "slice steps not supported with rna");
			return NULL;
		}
	}
	else {
		PyErr_Format(PyExc_TypeError, "invalid rna key, key must be a string or an int instead of %.200s instance.", Py_TYPE(key)->tp_name);
		return NULL;
	}
}

static PyObject *prop_subscript_array(BPy_PropertyRNA * self, PyObject *key)
{
	/*if (PyUnicode_Check(key)) {
		return prop_subscript_array_str(self, _PyUnicode_AsString(key));
	} else*/
	if (PyIndex_Check(key)) {
		Py_ssize_t i = PyNumber_AsSsize_t(key, PyExc_IndexError);
		if (i == -1 && PyErr_Occurred())
			return NULL;
		return prop_subscript_array_int(self, PyLong_AsSsize_t(key));
	}
	else if (PySlice_Check(key)) {
		int len= RNA_property_array_length(self->prop);
		Py_ssize_t start, stop, step, slicelength;

		if (PySlice_GetIndicesEx((PySliceObject*)key, len, &start, &stop, &step, &slicelength) < 0)
			return NULL;

		if (slicelength <= 0) {
			return PyList_New(0);
		}
		else if (step == 1) {
			return prop_subscript_array_slice(self, start, stop);
		}
		else {
			PyErr_SetString(PyExc_TypeError, "slice steps not supported with rna");
			return NULL;
		}
	}
	else {
		PyErr_SetString(PyExc_AttributeError, "invalid key, key must be an int");
		return NULL;
	}
}

static PyObject *pyrna_prop_subscript( BPy_PropertyRNA * self, PyObject *key )
{
	if (RNA_property_type(self->prop) == PROP_COLLECTION) {
		return prop_subscript_collection(self, key);
<<<<<<< HEAD
	} else if (RNA_property_array_check(&self->ptr, self->prop)) {
=======
	} else if (RNA_property_array_length(self->prop)) { /* arrays are currently fixed length, zero length means its not an array */
>>>>>>> 816377cc
		return prop_subscript_array(self, key);
	} else {
		PyErr_SetString(PyExc_TypeError, "rna type is not an array or a collection");
		return NULL;
	}

}

static int prop_subscript_ass_array_slice(BPy_PropertyRNA * self, int begin, int end, PyObject *value)
{
	int count;

	/* values are clamped from */
	begin = MIN2(begin,end);

	for(count = begin; count < end; count++) {
		if(pyrna_py_to_prop_index(&self->ptr, self->prop, count - begin, value) == -1) {
			/* TODO - this is wrong since some values have been assigned... will need to fix that */
			return -1; /* pyrna_struct_CreatePyObject should set the error */
		}
	}

	return 0;
}

static int prop_subscript_ass_array_int(BPy_PropertyRNA * self, int keynum, PyObject *value)
{

	int len= RNA_property_array_length(self->prop);

	if(keynum < 0) keynum += len;

	if(keynum >= 0 && keynum < len)
		return pyrna_py_to_prop_index(&self->ptr, self->prop, keynum, value);

	PyErr_SetString(PyExc_IndexError, "out of range");
	return -1;
}

static int pyrna_prop_ass_subscript( BPy_PropertyRNA * self, PyObject *key, PyObject *value )
{
	/* char *keyname = NULL; */ /* not supported yet */
	
	if (!RNA_property_editable(&self->ptr, self->prop)) {
		PyErr_Format( PyExc_AttributeError, "PropertyRNA - attribute \"%.200s\" from \"%.200s\" is read-only", RNA_property_identifier(self->prop), RNA_struct_identifier(self->ptr.type) );
		return -1;
	}
	
	/* maybe one day we can support this... */
	if (RNA_property_type(self->prop) == PROP_COLLECTION) {
		PyErr_Format( PyExc_AttributeError, "PropertyRNA - attribute \"%.200s\" from \"%.200s\" is a collection, assignment not supported", RNA_property_identifier(self->prop), RNA_struct_identifier(self->ptr.type) );
		return -1;
	}

	if (PyIndex_Check(key)) {
		Py_ssize_t i = PyNumber_AsSsize_t(key, PyExc_IndexError);
		if (i == -1 && PyErr_Occurred())
			return -1;

		return prop_subscript_ass_array_int(self, i, value);
	}
	else if (PySlice_Check(key)) {
		int len= RNA_property_array_length(self->prop);
		Py_ssize_t start, stop, step, slicelength;

		if (PySlice_GetIndicesEx((PySliceObject*)key, len, &start, &stop, &step, &slicelength) < 0)
			return -1;

		if (slicelength <= 0) {
			return 0;
		}
		else if (step == 1) {
			return prop_subscript_ass_array_slice(self, start, stop, value);
		}
		else {
			PyErr_SetString(PyExc_TypeError, "slice steps not supported with rna");
			return -1;
		}
	}
	else {
		PyErr_SetString(PyExc_AttributeError, "invalid key, key must be an int");
		return -1;
	}
}


static PyMappingMethods pyrna_prop_as_mapping = {
	( lenfunc ) pyrna_prop_len,	/* mp_length */
	( binaryfunc ) pyrna_prop_subscript,	/* mp_subscript */
	( objobjargproc ) pyrna_prop_ass_subscript,	/* mp_ass_subscript */
};

static int pyrna_prop_contains(BPy_PropertyRNA * self, PyObject *value)
{
	PointerRNA newptr; /* not used, just so RNA_property_collection_lookup_string runs */
	char *keyname = _PyUnicode_AsString(value);
	
	if(keyname==NULL) {
		PyErr_SetString(PyExc_TypeError, "PropertyRNA - key in prop, key must be a string type");
		return -1;
	}
	
	if (RNA_property_type(self->prop) != PROP_COLLECTION) {
		PyErr_SetString(PyExc_TypeError, "PropertyRNA - key in prop, is only valid for collection types");
		return -1;
	}
	
	
	if (RNA_property_collection_lookup_string(&self->ptr, self->prop, keyname, &newptr))
		return 1;
	
	return 0;
}

static PySequenceMethods pyrna_prop_as_sequence = {
	NULL,		/* Cant set the len otherwise it can evaluate as false */
	NULL,		/* sq_concat */
	NULL,		/* sq_repeat */
	NULL,		/* sq_item */
	NULL,		/* sq_slice */
	NULL,		/* sq_ass_item */
	NULL,		/* sq_ass_slice */
	(objobjproc)pyrna_prop_contains,	/* sq_contains */
};


static PyObject *pyrna_struct_keyframe_insert(BPy_StructRNA * self, PyObject *args)
{
	char *path;
	int index= 0;
	float cfra = CTX_data_scene(BPy_GetContext())->r.cfra;

	if(!RNA_struct_is_ID(self->ptr.type)) {
		PyErr_SetString( PyExc_TypeError, "StructRNA - keyframe_insert only for ID type");
		return NULL;
	}

	if (!PyArg_ParseTuple(args, "s|if:keyframe_insert", &path, &index, &cfra))
		return NULL;

	return PyBool_FromLong( insert_keyframe((ID *)self->ptr.data, NULL, NULL, path, index, cfra, 0));
}


static PyObject *pyrna_struct_dir(BPy_StructRNA * self)
{
	PyObject *ret, *dict;
	PyObject *pystring;
	
	/* for looping over attrs and funcs */
	PropertyRNA *iterprop;
	
	/* Include this incase this instance is a subtype of a python class
	 * In these instances we may want to return a function or variable provided by the subtype
	 * */

	if (BPy_StructRNA_CheckExact(self)) {
		ret = PyList_New(0);
	} else {
		pystring = PyUnicode_FromString("__dict__");
		dict = PyObject_GenericGetAttr((PyObject *)self, pystring);
		Py_DECREF(pystring);

		if (dict==NULL) {
			PyErr_Clear();
			ret = PyList_New(0);
		}
		else {
			ret = PyDict_Keys(dict);
			Py_DECREF(dict);
		}
	}
	
	/* Collect RNA items*/
	{
		/*
		 * Collect RNA attributes
		 */
		char name[256], *nameptr;

		iterprop= RNA_struct_iterator_property(self->ptr.type);

		RNA_PROP_BEGIN(&self->ptr, itemptr, iterprop) {
			nameptr= RNA_struct_name_get_alloc(&itemptr, name, sizeof(name));

			if(nameptr) {
				pystring = PyUnicode_FromString(nameptr);
				PyList_Append(ret, pystring);
				Py_DECREF(pystring);
				
				if(name != nameptr)
					MEM_freeN(nameptr);
			}
		}
		RNA_PROP_END;
	}
	
	
	{
		/*
		 * Collect RNA function items
		 */
		PointerRNA tptr;

		RNA_pointer_create(NULL, &RNA_Struct, self->ptr.type, &tptr);
		iterprop= RNA_struct_find_property(&tptr, "functions");

		RNA_PROP_BEGIN(&tptr, itemptr, iterprop) {
			pystring = PyUnicode_FromString(RNA_function_identifier(itemptr.data));
			PyList_Append(ret, pystring);
			Py_DECREF(pystring);
		}
		RNA_PROP_END;
	}

	if(self->ptr.type == &RNA_Context) {
		ListBase lb = CTX_data_dir_get(self->ptr.data);
		LinkData *link;

		for(link=lb.first; link; link=link->next) {
			pystring = PyUnicode_FromString(link->data);
			PyList_Append(ret, pystring);
			Py_DECREF(pystring);
		}

		BLI_freelistN(&lb);
	}
	
	return ret;
}


//---------------getattr--------------------------------------------
static PyObject *pyrna_struct_getattro( BPy_StructRNA * self, PyObject *pyname )
{
	char *name = _PyUnicode_AsString(pyname);
	PyObject *ret;
	PropertyRNA *prop;
	FunctionRNA *func;
	
	/* Include this incase this instance is a subtype of a python class
	 * In these instances we may want to return a function or variable provided by the subtype
	 * 
	 * Also needed to return methods when its not a subtype
	 * */
	ret = PyObject_GenericGetAttr((PyObject *)self, pyname);
	if (ret)	return ret;
	else		PyErr_Clear();
	/* done with subtypes */
	
  	if ((prop = RNA_struct_find_property(&self->ptr, name))) {
  		ret = pyrna_prop_to_py(&self->ptr, prop);
  	}
	else if ((func = RNA_struct_find_function(&self->ptr, name))) {
		ret = pyrna_func_to_py(self, func);
	}
	else if (self->ptr.type == &RNA_Context) {
		PointerRNA newptr;
		ListBase newlb;

		CTX_data_get(self->ptr.data, name, &newptr, &newlb);

        if (newptr.data) {
            ret = pyrna_struct_CreatePyObject(&newptr);
		}
		else if (newlb.first) {
			CollectionPointerLink *link;
			PyObject *linkptr;

			ret = PyList_New(0);

			for(link=newlb.first; link; link=link->next) {
				linkptr= pyrna_struct_CreatePyObject(&link->ptr);
				PyList_Append(ret, linkptr);
				Py_DECREF(linkptr);
			}
		}
        else {
            ret = Py_None;
            Py_INCREF(ret);
        }

		BLI_freelistN(&newlb);
	}
	else {
		PyErr_Format( PyExc_AttributeError, "StructRNA - Attribute \"%.200s\" not found", name);
		ret = NULL;
	}
	
	return ret;
}

//--------------- setattr-------------------------------------------
static int pyrna_struct_setattro( BPy_StructRNA * self, PyObject *pyname, PyObject * value )
{
	char *name = _PyUnicode_AsString(pyname);
	PropertyRNA *prop = RNA_struct_find_property(&self->ptr, name);
	
	if (prop==NULL) {
		if (!BPy_StructRNA_CheckExact(self) && PyObject_GenericSetAttr((PyObject *)self, pyname, value) >= 0) {
			return 0;
		}
		else {
			PyErr_Format( PyExc_AttributeError, "StructRNA - Attribute \"%.200s\" not found", name);
			return -1;
		}
	}		
	
	if (!RNA_property_editable(&self->ptr, prop)) {
		PyErr_Format( PyExc_AttributeError, "StructRNA - Attribute \"%.200s\" from \"%.200s\" is read-only", RNA_property_identifier(prop), RNA_struct_identifier(self->ptr.type) );
		return -1;
	}
		
	/* pyrna_py_to_prop sets its own exceptions */
	return pyrna_py_to_prop(&self->ptr, prop, NULL, value, "StructRNA - Attribute (setattr):");
}

static PyObject *pyrna_prop_keys(BPy_PropertyRNA *self)
{
	PyObject *ret;
	if (RNA_property_type(self->prop) != PROP_COLLECTION) {
		PyErr_SetString( PyExc_TypeError, "keys() is only valid for collection types" );
		ret = NULL;
	} else {
		PyObject *item;
		char name[256], *nameptr;

		ret = PyList_New(0);
		
		RNA_PROP_BEGIN(&self->ptr, itemptr, self->prop) {
			nameptr= RNA_struct_name_get_alloc(&itemptr, name, sizeof(name));

			if(nameptr) {
				/* add to python list */
				item = PyUnicode_FromString( nameptr );
				PyList_Append(ret, item);
				Py_DECREF(item);
				/* done */
				
				if(name != nameptr)
					MEM_freeN(nameptr);
			}
		}
		RNA_PROP_END;
	}
	
	return ret;
}

static PyObject *pyrna_prop_items(BPy_PropertyRNA *self)
{
	PyObject *ret;
	if (RNA_property_type(self->prop) != PROP_COLLECTION) {
		PyErr_SetString( PyExc_TypeError, "items() is only valid for collection types" );
		ret = NULL;
	} else {
		PyObject *item;
		char name[256], *nameptr;
		int i= 0;

		ret = PyList_New(0);
		
		RNA_PROP_BEGIN(&self->ptr, itemptr, self->prop) {
			if(itemptr.data) {
				/* add to python list */
				item= PyTuple_New(2);
				nameptr= RNA_struct_name_get_alloc(&itemptr, name, sizeof(name));
				if(nameptr) {
					PyTuple_SET_ITEM(item, 0, PyUnicode_FromString( nameptr ));
					if(name != nameptr)
						MEM_freeN(nameptr);
				}
				else {
					PyTuple_SET_ITEM(item, 0, PyLong_FromSsize_t(i)); /* a bit strange but better then returning an empty list */
				}
				PyTuple_SET_ITEM(item, 1, pyrna_struct_CreatePyObject(&itemptr));
				
				PyList_Append(ret, item);
				Py_DECREF(item);
				
				i++;
			}
		}
		RNA_PROP_END;
	}
	
	return ret;
}


static PyObject *pyrna_prop_values(BPy_PropertyRNA *self)
{
	PyObject *ret;
	
	if (RNA_property_type(self->prop) != PROP_COLLECTION) {
		PyErr_SetString( PyExc_TypeError, "values() is only valid for collection types" );
		ret = NULL;
	} else {
		PyObject *item;
		ret = PyList_New(0);
		
		RNA_PROP_BEGIN(&self->ptr, itemptr, self->prop) {
			item = pyrna_struct_CreatePyObject(&itemptr);
			PyList_Append(ret, item);
			Py_DECREF(item);
		}
		RNA_PROP_END;
	}
	
	return ret;
}

static PyObject *pyrna_prop_get(BPy_PropertyRNA *self, PyObject *args)
{
	PointerRNA newptr;
	
	char *key;
	PyObject* def = Py_None;

	if (!PyArg_ParseTuple(args, "s|O:get", &key, &def))
		return NULL;
	
	if(RNA_property_collection_lookup_string(&self->ptr, self->prop, key, &newptr))
		return pyrna_struct_CreatePyObject(&newptr);
	
	Py_INCREF(def);
	return def;
}


static PyObject *pyrna_prop_add(BPy_PropertyRNA *self, PyObject *args)
{
	PointerRNA newptr;

	RNA_property_collection_add(&self->ptr, self->prop, &newptr);
	if(!newptr.data) {
		PyErr_SetString( PyExc_TypeError, "add() not supported for this collection");
		return NULL;
	}
	else {
		return pyrna_struct_CreatePyObject(&newptr);
	}
}

static PyObject *pyrna_prop_remove(BPy_PropertyRNA *self, PyObject *args)
{
	PyObject *ret;
	int key= 0;

	if (!PyArg_ParseTuple(args, "i:remove", &key))
		return NULL;

	if(!RNA_property_collection_remove(&self->ptr, self->prop, key)) {
		PyErr_SetString( PyExc_TypeError, "remove() not supported for this collection");
		return NULL;
	}

	ret = Py_None;
	Py_INCREF(ret);

	return ret;
}

static void foreach_attr_type(	BPy_PropertyRNA *self, char *attr,
									/* values to assign */
									RawPropertyType *raw_type, int *attr_tot, int *attr_signed )
{
	PropertyRNA *prop;
	*raw_type= -1;
	*attr_tot= 0;
	*attr_signed= FALSE;

	RNA_PROP_BEGIN(&self->ptr, itemptr, self->prop) {
		prop = RNA_struct_find_property(&itemptr, attr);
		*raw_type= RNA_property_raw_type(prop);
		*attr_tot = RNA_property_array_length(prop);
		*attr_signed= (RNA_property_subtype(prop)==PROP_UNSIGNED) ? FALSE:TRUE;
		break;
	}
	RNA_PROP_END;
}

/* pyrna_prop_foreach_get/set both use this */
static int foreach_parse_args(
		BPy_PropertyRNA *self, PyObject *args,

		/*values to assign */
		char **attr, PyObject **seq, int *tot, int *size, RawPropertyType *raw_type, int *attr_tot, int *attr_signed)
{
#if 0
	int array_tot;
	int target_tot;
#endif

	*size= *raw_type= *attr_tot= *attr_signed= FALSE;

	if(!PyArg_ParseTuple(args, "sO", attr, seq) || (!PySequence_Check(*seq) && PyObject_CheckBuffer(*seq))) {
		PyErr_SetString( PyExc_TypeError, "foreach_get(attr, sequence) expects a string and a sequence" );
		return -1;
	}

	*tot= PySequence_Length(*seq); // TODO - buffer may not be a sequence! array.array() is tho.

	if(*tot>0) {
		foreach_attr_type(self, *attr, raw_type, attr_tot, attr_signed);
		*size= RNA_raw_type_sizeof(*raw_type);

#if 0	// works fine but not strictly needed, we could allow RNA_property_collection_raw_* to do the checks
		if((*attr_tot) < 1)
			*attr_tot= 1;

		if (RNA_property_type(self->prop) == PROP_COLLECTION)
			array_tot = RNA_property_collection_length(&self->ptr, self->prop);
		else
			array_tot = RNA_property_array_length(self->prop);


		target_tot= array_tot * (*attr_tot);

		/* rna_access.c - rna_raw_access(...) uses this same method */
		if(target_tot != (*tot)) {
			PyErr_Format( PyExc_TypeError, "foreach_get(attr, sequence) sequence length mismatch given %d, needed %d", *tot, target_tot);
			return -1;
		}
#endif
	}

	return 0;
}

static int foreach_compat_buffer(RawPropertyType raw_type, int attr_signed, const char *format)
{
	char f = format ? *format:'B'; /* B is assumed when not set */

	switch(raw_type) {
	case PROP_RAW_CHAR:
		if (attr_signed)	return (f=='b') ? 1:0;
		else				return (f=='B') ? 1:0;
	case PROP_RAW_SHORT:
		if (attr_signed)	return (f=='h') ? 1:0;
		else				return (f=='H') ? 1:0;
	case PROP_RAW_INT:
		if (attr_signed)	return (f=='i') ? 1:0;
		else				return (f=='I') ? 1:0;
	case PROP_RAW_FLOAT:
		return (f=='f') ? 1:0;
	case PROP_RAW_DOUBLE:
		return (f=='d') ? 1:0;
	}

	return 0;
}

static PyObject *foreach_getset(BPy_PropertyRNA *self, PyObject *args, int set)
{
	PyObject *item;
	int i=0, ok, buffer_is_compat;
	void *array= NULL;

	/* get/set both take the same args currently */
	char *attr;
	PyObject *seq;
	int tot, size, attr_tot, attr_signed;
	RawPropertyType raw_type;

	if(foreach_parse_args(self, args,    &attr, &seq, &tot, &size, &raw_type, &attr_tot, &attr_signed) < 0)
		return NULL;

	if(tot==0)
		Py_RETURN_NONE;



	if(set) { /* get the array from python */
		buffer_is_compat = FALSE;
		if(PyObject_CheckBuffer(seq)) {
			Py_buffer buf;
			PyObject_GetBuffer(seq, &buf, PyBUF_SIMPLE | PyBUF_FORMAT);

			/* check if the buffer matches */

			buffer_is_compat = foreach_compat_buffer(raw_type, attr_signed, buf.format);

			if(buffer_is_compat) {
				ok = RNA_property_collection_raw_set(NULL, &self->ptr, self->prop, attr, buf.buf, raw_type, tot);
			}

			PyBuffer_Release(&buf);
		}

		/* could not use the buffer, fallback to sequence */
		if(!buffer_is_compat) {
			array= PyMem_Malloc(size * tot);

			for( ; i<tot; i++) {
				item= PySequence_GetItem(seq, i);
				switch(raw_type) {
				case PROP_RAW_CHAR:
					((char *)array)[i]= (char)PyLong_AsSsize_t(item);
					break;
				case PROP_RAW_SHORT:
					((short *)array)[i]= (short)PyLong_AsSsize_t(item);
					break;
				case PROP_RAW_INT:
					((int *)array)[i]= (int)PyLong_AsSsize_t(item);
					break;
				case PROP_RAW_FLOAT:
					((float *)array)[i]= (float)PyFloat_AsDouble(item);
					break;
				case PROP_RAW_DOUBLE:
					((double *)array)[i]= (double)PyFloat_AsDouble(item);
					break;
				}

				Py_DECREF(item);
			}

			ok = RNA_property_collection_raw_set(NULL, &self->ptr, self->prop, attr, array, raw_type, tot);
		}
	}
	else {
		buffer_is_compat = FALSE;
		if(PyObject_CheckBuffer(seq)) {
			Py_buffer buf;
			PyObject_GetBuffer(seq, &buf, PyBUF_SIMPLE | PyBUF_FORMAT);

			/* check if the buffer matches, TODO - signed/unsigned types */

			buffer_is_compat = foreach_compat_buffer(raw_type, attr_signed, buf.format);

			if(buffer_is_compat) {
				ok = RNA_property_collection_raw_get(NULL, &self->ptr, self->prop, attr, buf.buf, raw_type, tot);
			}

			PyBuffer_Release(&buf);
		}

		/* could not use the buffer, fallback to sequence */
		if(!buffer_is_compat) {
			array= PyMem_Malloc(size * tot);

			ok = RNA_property_collection_raw_get(NULL, &self->ptr, self->prop, attr, array, raw_type, tot);

			if(!ok) i= tot; /* skip the loop */

			for( ; i<tot; i++) {

				switch(raw_type) {
				case PROP_RAW_CHAR:
					item= PyLong_FromSsize_t(  (Py_ssize_t) ((char *)array)[i]  );
					break;
				case PROP_RAW_SHORT:
					item= PyLong_FromSsize_t(  (Py_ssize_t) ((short *)array)[i]  );
					break;
				case PROP_RAW_INT:
					item= PyLong_FromSsize_t(  (Py_ssize_t) ((int *)array)[i]  );
					break;
				case PROP_RAW_FLOAT:
					item= PyFloat_FromDouble(  (double) ((float *)array)[i]  );
					break;
				case PROP_RAW_DOUBLE:
					item= PyFloat_FromDouble(  (double) ((double *)array)[i]  );
					break;
				}

				PySequence_SetItem(seq, i, item);
				Py_DECREF(item);
			}
		}
	}

	if(PyErr_Occurred()) {
		/* Maybe we could make our own error */
		PyErr_Print();
		PyErr_SetString(PyExc_SystemError, "could not access the py sequence");
		return NULL;
	}
	if (!ok) {
		PyErr_SetString(PyExc_SystemError, "internal error setting the array");
		return NULL;
	}

	if(array)
		PyMem_Free(array);

	Py_RETURN_NONE;
}

static PyObject *pyrna_prop_foreach_get(BPy_PropertyRNA *self, PyObject *args)
{
	return foreach_getset(self, args, 0);
}

static  PyObject *pyrna_prop_foreach_set(BPy_PropertyRNA *self, PyObject *args)
{
	return foreach_getset(self, args, 1);
}

/* A bit of a kludge, make a list out of a collection or array,
 * then return the lists iter function, not especially fast but convenient for now */
PyObject *pyrna_prop_iter(BPy_PropertyRNA *self)
{
	/* Try get values from a collection */
	PyObject *ret;
	PyObject *iter;
	
<<<<<<< HEAD
	if(RNA_property_array_check(&self->ptr, self->prop)) {
		int len = pyrna_prop_array_length(self);
		int i;
		PyErr_Clear();
		ret = PyList_New(len);
		
		for (i=0; i < len; i++) {
			PyList_SET_ITEM(ret, i, pyrna_prop_to_py_index(self, i));
=======
	if (ret==NULL) {
		/* collection did not work, try array */
		int len = RNA_property_array_length(self->prop);
		
		if (len) {
			int i;
			PyErr_Clear();
			ret = PyList_New(len);
			
			for (i=0; i < len; i++) {
				PyList_SET_ITEM(ret, i, pyrna_prop_to_py_index(&self->ptr, self->prop, i));
			}
>>>>>>> 816377cc
		}
	}
	else if ((ret = pyrna_prop_values(self))) {
		/* do nothing */
	}
	else {
		PyErr_SetString( PyExc_TypeError, "this BPy_PropertyRNA object is not iterable" );
		return NULL;
	}
	
	
	/* we know this is a list so no need to PyIter_Check */
	iter = PyObject_GetIter(ret);
	Py_DECREF(ret);
	return iter;
}

static struct PyMethodDef pyrna_struct_methods[] = {

	/* maybe this become and ID function */
	{"keyframe_insert", (PyCFunction)pyrna_struct_keyframe_insert, METH_VARARGS, NULL},

	{"__dir__", (PyCFunction)pyrna_struct_dir, METH_NOARGS, NULL},
	{NULL, NULL, 0, NULL}
};

static struct PyMethodDef pyrna_prop_methods[] = {
	{"keys", (PyCFunction)pyrna_prop_keys, METH_NOARGS, NULL},
	{"items", (PyCFunction)pyrna_prop_items, METH_NOARGS,NULL},
	{"values", (PyCFunction)pyrna_prop_values, METH_NOARGS, NULL},
	
	{"get", (PyCFunction)pyrna_prop_get, METH_VARARGS, NULL},

	{"add", (PyCFunction)pyrna_prop_add, METH_VARARGS, NULL},
	{"remove", (PyCFunction)pyrna_prop_remove, METH_VARARGS, NULL},

	/* array accessor function */
	{"foreach_get", (PyCFunction)pyrna_prop_foreach_get, METH_VARARGS, NULL},
	{"foreach_set", (PyCFunction)pyrna_prop_foreach_set, METH_VARARGS, NULL},

	{NULL, NULL, 0, NULL}
};

/* only needed for subtyping, so a new class gets a valid BPy_StructRNA
 * todo - also accept useful args */
static PyObject * pyrna_struct_new(PyTypeObject *type, PyObject *args, PyObject *kwds) {

	BPy_StructRNA *base = NULL;
	
	if (!PyArg_ParseTuple(args, "O!:Base BPy_StructRNA", &pyrna_struct_Type, &base))
		return NULL;
	
	if (type == &pyrna_struct_Type) {
		return pyrna_struct_CreatePyObject(&base->ptr);
	} else {
		BPy_StructRNA *ret = (BPy_StructRNA *) type->tp_alloc(type, 0);
		ret->ptr = base->ptr;
		return (PyObject *)ret;
	}
}

/* only needed for subtyping, so a new class gets a valid BPy_StructRNA
 * todo - also accept useful args */
static PyObject * pyrna_prop_new(PyTypeObject *type, PyObject *args, PyObject *kwds) {

	BPy_PropertyRNA *base = NULL;
	
	if (!PyArg_ParseTuple(args, "O!:Base BPy_PropertyRNA", &pyrna_prop_Type, &base))
		return NULL;
	
	if (type == &pyrna_prop_Type) {
		return pyrna_prop_CreatePyObject(&base->ptr, base->prop);
	} else {
		BPy_PropertyRNA *ret = (BPy_PropertyRNA *) type->tp_alloc(type, 0);
		ret->ptr = base->ptr;
		ret->prop = base->prop;
		return (PyObject *)ret;
	}
}

PyObject *pyrna_param_to_py(PointerRNA *ptr, PropertyRNA *prop, void *data)
{
	PyObject *ret;
	int type = RNA_property_type(prop);
<<<<<<< HEAD
=======
	int len = RNA_property_array_length(prop);
>>>>>>> 816377cc

	int a;

	if(RNA_property_array_check(ptr, prop)) {
		int len = RNA_property_array_length(ptr, prop);

		/* resolve the array from a new pytype */
		ret = PyTuple_New(len);

		/* for return values, data is a pointer to an array, not first element pointer */
		if (RNA_property_flag(prop) & PROP_DYNAMIC_ARRAY)
			data = *(char**)(char*)data;

		switch (type) {
		case PROP_BOOLEAN:
			for(a=0; a<len; a++)
				PyTuple_SET_ITEM(ret, a, PyBool_FromLong( ((int*)data)[a] ));
			break;
		case PROP_INT:
			for(a=0; a<len; a++)
				PyTuple_SET_ITEM(ret, a, PyLong_FromSsize_t( (Py_ssize_t)((int*)data)[a] ));
			break;
		case PROP_FLOAT:
			for(a=0; a<len; a++)
				PyTuple_SET_ITEM(ret, a, PyFloat_FromDouble( ((float*)data)[a] ));
			break;
		default:
			PyErr_Format(PyExc_TypeError, "RNA Error: unknown array type \"%d\" (pyrna_param_to_py)", type);
			ret = NULL;
			break;
		}
	}
	else {
		/* see if we can coorce into a python type - PropertyType */
		switch (type) {
		case PROP_BOOLEAN:
			ret = PyBool_FromLong( *(int*)data );
			break;
		case PROP_INT:
			ret = PyLong_FromSsize_t( (Py_ssize_t)*(int*)data );
			break;
		case PROP_FLOAT:
			ret = PyFloat_FromDouble( *(float*)data );
			break;
		case PROP_STRING:
		{
			ret = PyUnicode_FromString( *(char**)data );
			break;
		}
		case PROP_ENUM:
		{
			const char *identifier;
			int val = *(int*)data;
			
			if (RNA_property_enum_identifier(BPy_GetContext(), ptr, prop, val, &identifier)) {
				ret = PyUnicode_FromString( identifier );
			} else {
				/* prefer not fail silently incase of api errors, maybe disable it later */
				char error_str[128];
				sprintf(error_str, "RNA Warning: Current value \"%d\" matches no enum", val);
				PyErr_Warn(PyExc_RuntimeWarning, error_str);
				
				ret = PyUnicode_FromString( "" );
				/*PyErr_Format(PyExc_AttributeError, "RNA Error: Current value \"%d\" matches no enum", val);
				ret = NULL;*/
			}

			break;
		}
		case PROP_POINTER:
		{
			PointerRNA newptr;
			StructRNA *type= RNA_property_pointer_type(ptr, prop);
			int flag = RNA_property_flag(prop);

			if(flag & PROP_RNAPTR) {
				/* in this case we get the full ptr */
				newptr= *(PointerRNA*)data;
			}
			else {
				if(RNA_struct_is_ID(type)) {
					RNA_id_pointer_create(*(void**)data, &newptr);
				} else {
					/* XXX this is missing the ID part! */
					RNA_pointer_create(NULL, type, *(void**)data, &newptr);
				}
			}

			if (newptr.data) {
				ret = pyrna_struct_CreatePyObject(&newptr);
			} else {
				ret = Py_None;
				Py_INCREF(ret);
			}
			break;
		}
		case PROP_COLLECTION:
		{
			ListBase *lb= (ListBase*)data;
			CollectionPointerLink *link;
			PyObject *linkptr;

			ret = PyList_New(0);

			for(link=lb->first; link; link=link->next) {
				linkptr= pyrna_struct_CreatePyObject(&link->ptr);
				PyList_Append(ret, linkptr);
				Py_DECREF(linkptr);
			}

			break;
		}
		default:
			PyErr_Format(PyExc_TypeError, "RNA Error: unknown type \"%d\" (pyrna_param_to_py)", type);
			ret = NULL;
			break;
		}
	}

	return ret;
}

static PyObject * pyrna_func_call(PyObject * self, PyObject *args, PyObject *kw)
{
	PointerRNA *self_ptr= &(((BPy_StructRNA *)PyTuple_GET_ITEM(self, 0))->ptr);
	FunctionRNA *self_func=  PyCObject_AsVoidPtr(PyTuple_GET_ITEM(self, 1));

	PointerRNA funcptr;
	ParameterList parms;
	ParameterIterator iter;
	PropertyRNA *pret, *parm;
	PyObject *ret, *item;
	int i, args_len, parms_len, flag, err= 0, kw_tot= 0, kw_arg;
	const char *parm_id;
	void *retdata= NULL;

	/* Should never happen but it does in rare cases */
	if(self_ptr==NULL) {
		PyErr_SetString(PyExc_RuntimeError, "rna functions internal rna pointer is NULL, this is a bug. aborting");
		return NULL;
	}
	
	if(self_func==NULL) {
		PyErr_Format(PyExc_RuntimeError, "%.200s.<unknown>(): rna function internal function is NULL, this is a bug. aborting", RNA_struct_identifier(self_ptr->type));
		return NULL;
	}
	
	/* setup */
	RNA_pointer_create(NULL, &RNA_Function, self_func, &funcptr);

	pret= RNA_function_return(self_func);
	args_len= PyTuple_GET_SIZE(args);

	RNA_parameter_list_create(&parms, self_ptr, self_func);
	RNA_parameter_list_begin(&parms, &iter);
	parms_len = RNA_parameter_list_size(&parms);

	if(args_len + (kw ? PyDict_Size(kw):0) > parms_len) {
		PyErr_Format(PyExc_TypeError, "%.200s.%.200s(): takes at most %d arguments, got %d", RNA_struct_identifier(self_ptr->type), RNA_function_identifier(self_func), parms_len, args_len);
		err= -1;
	}

	/* parse function parameters */
	for (i= 0; iter.valid && err==0; RNA_parameter_list_next(&iter)) {
		parm= iter.parm;

		if (parm==pret) {
			retdata= iter.data;
			continue;
		}

		parm_id= RNA_property_identifier(parm);
		flag= RNA_property_flag(parm);
		item= NULL;

		if ((i < args_len) && (flag & PROP_REQUIRED)) {
			item= PyTuple_GET_ITEM(args, i);
			i++;

			kw_arg= FALSE;
		}
		else if (kw != NULL) {
			item= PyDict_GetItemString(kw, parm_id);  /* borrow ref */
			if(item)
				kw_tot++; /* make sure invalid keywords are not given */

			kw_arg= TRUE;
		}

		if (item==NULL) {
			if(flag & PROP_REQUIRED) {
				PyErr_Format(PyExc_TypeError, "%.200s.%.200s(): required parameter \"%.200s\" not specified", RNA_struct_identifier(self_ptr->type), RNA_function_identifier(self_func), parm_id);
				err= -1;
				break;
			}
			else /* PyDict_GetItemString wont raise an error */
				continue;
		}

		err= pyrna_py_to_prop(&funcptr, parm, iter.data, item, "");

		if(err!=0) {
			/* the error generated isnt that useful, so generate it again with a useful prefix
			 * could also write a function to prepend to error messages */
			char error_prefix[512];
			PyErr_Clear(); /* re-raise */

			if(kw_arg==TRUE)
				snprintf(error_prefix, sizeof(error_prefix), "%s.%s(): error with keyword argument \"%s\" - ", RNA_struct_identifier(self_ptr->type), RNA_function_identifier(self_func), parm_id);
			else
				snprintf(error_prefix, sizeof(error_prefix), "%s.%s(): error with argument %d, \"%s\" - ", RNA_struct_identifier(self_ptr->type), RNA_function_identifier(self_func), i, parm_id);

			pyrna_py_to_prop(&funcptr, parm, iter.data, item, error_prefix);

			break;
		}
	}


	/* Check if we gave args that dont exist in the function
	 * printing the error is slow but it should only happen when developing.
	 * the if below is quick, checking if it passed less keyword args then we gave.
	 * (Dont overwrite the error if we have one, otherwise can skip important messages and confuse with args)
	 */
	if(err == 0 && kw && (PyDict_Size(kw) > kw_tot)) {
		PyObject *key, *value;
		Py_ssize_t pos = 0;

		DynStr *bad_args= BLI_dynstr_new();
		DynStr *good_args= BLI_dynstr_new();

		char *arg_name, *bad_args_str, *good_args_str;
		int found= FALSE, first= TRUE;

		while (PyDict_Next(kw, &pos, &key, &value)) {

			arg_name= _PyUnicode_AsString(key);
			found= FALSE;

			if(arg_name==NULL) { /* unlikely the argname is not a string but ignore if it is*/
				PyErr_Clear();
			}
			else {
				/* Search for arg_name */
				RNA_parameter_list_begin(&parms, &iter);
				for(; iter.valid; RNA_parameter_list_next(&iter)) {
					parm= iter.parm;
					if (strcmp(arg_name, RNA_property_identifier(parm))==0) {
						found= TRUE;
						break;
					}
				}

				RNA_parameter_list_end(&iter);

				if(found==FALSE) {
					BLI_dynstr_appendf(bad_args, first ? "%s" : ", %s", arg_name);
					first= FALSE;
				}
			}
		}

		/* list good args */
		first= TRUE;

		RNA_parameter_list_begin(&parms, &iter);
		for(; iter.valid; RNA_parameter_list_next(&iter)) {
			parm= iter.parm;
			BLI_dynstr_appendf(good_args, first ? "%s" : ", %s", RNA_property_identifier(parm));
			first= FALSE;
		}
		RNA_parameter_list_end(&iter);


		bad_args_str= BLI_dynstr_get_cstring(bad_args);
		good_args_str= BLI_dynstr_get_cstring(good_args);

		PyErr_Format(PyExc_TypeError, "%.200s.%.200s(): was called with invalid keyword arguments(s) (%s), expected (%s)", RNA_struct_identifier(self_ptr->type), RNA_function_identifier(self_func), bad_args_str, good_args_str);

		BLI_dynstr_free(bad_args);
		BLI_dynstr_free(good_args);
		MEM_freeN(bad_args_str);
		MEM_freeN(good_args_str);

		err= -1;
	}

	ret= NULL;
	if (err==0) {
		/* call function */
		ReportList reports;
		bContext *C= BPy_GetContext();

		BKE_reports_init(&reports, RPT_STORE);
		RNA_function_call(C, &reports, self_ptr, self_func, &parms);

		err= (BPy_reports_to_error(&reports))? -1: 0;
		BKE_reports_clear(&reports);

		/* return value */
		if(err==0) {
			if(pret) {
				ret= pyrna_param_to_py(&funcptr, pret, retdata);

				/* possible there is an error in conversion */
				if(ret==NULL)
					err= -1;
			}
		}
	}

	/* cleanup */
	RNA_parameter_list_end(&iter);
	RNA_parameter_list_free(&parms);

	if (ret)
		return ret;

	if (err==-1)
		return NULL;

	Py_RETURN_NONE;
}

/*-----------------------BPy_StructRNA method def------------------------------*/
PyTypeObject pyrna_struct_Type = {
	PyVarObject_HEAD_INIT(NULL, 0)
	"StructRNA",			/* tp_name */
	sizeof( BPy_StructRNA ),	/* tp_basicsize */
	0,			/* tp_itemsize */
	/* methods */
	( destructor ) pyrna_struct_dealloc,/* tp_dealloc */
	NULL,                       /* printfunc tp_print; */
	NULL,						/* getattrfunc tp_getattr; */
	NULL,						/* setattrfunc tp_setattr; */
	NULL,						/* tp_compare */ /* DEPRECATED in python 3.0! */
	( reprfunc ) pyrna_struct_repr,	/* tp_repr */

	/* Method suites for standard classes */

	NULL,                       /* PyNumberMethods *tp_as_number; */
	NULL,						/* PySequenceMethods *tp_as_sequence; */
	NULL,						/* PyMappingMethods *tp_as_mapping; */

	/* More standard operations (here for binary compatibility) */

	( hashfunc )pyrna_struct_hash,	/* hashfunc tp_hash; */
	NULL,						/* ternaryfunc tp_call; */
	NULL,                       /* reprfunc tp_str; */
	( getattrofunc ) pyrna_struct_getattro,	/* getattrofunc tp_getattro; */
	( setattrofunc ) pyrna_struct_setattro,	/* setattrofunc tp_setattro; */

	/* Functions to access object as input/output buffer */
	NULL,                       /* PyBufferProcs *tp_as_buffer; */

  /*** Flags to define presence of optional/expanded features ***/
	Py_TPFLAGS_DEFAULT | Py_TPFLAGS_BASETYPE,         /* long tp_flags; */

	NULL,						/*  char *tp_doc;  Documentation string */
  /*** Assigned meaning in release 2.0 ***/
	/* call function for all accessible objects */
	NULL,                       /* traverseproc tp_traverse; */

	/* delete references to contained objects */
	NULL,                       /* inquiry tp_clear; */

  /***  Assigned meaning in release 2.1 ***/
  /*** rich comparisons ***/
	(richcmpfunc)pyrna_struct_richcmp,	/* richcmpfunc tp_richcompare; */

  /***  weak reference enabler ***/
	0,                          /* long tp_weaklistoffset; */

  /*** Added in release 2.2 ***/
	/*   Iterators */
	NULL,                       /* getiterfunc tp_iter; */
	NULL,                       /* iternextfunc tp_iternext; */

  /*** Attribute descriptor and subclassing stuff ***/
	pyrna_struct_methods,			/* struct PyMethodDef *tp_methods; */
	NULL,                       /* struct PyMemberDef *tp_members; */
	NULL,      					/* struct PyGetSetDef *tp_getset; */
	NULL,                       /* struct _typeobject *tp_base; */
	NULL,                       /* PyObject *tp_dict; */
	NULL,                       /* descrgetfunc tp_descr_get; */
	NULL,                       /* descrsetfunc tp_descr_set; */
	0,                          /* long tp_dictoffset; */
	NULL,                       /* initproc tp_init; */
	NULL,                       /* allocfunc tp_alloc; */
	pyrna_struct_new,			/* newfunc tp_new; */
	/*  Low-level free-memory routine */
	NULL,                       /* freefunc tp_free;  */
	/* For PyObject_IS_GC */
	NULL,                       /* inquiry tp_is_gc;  */
	NULL,                       /* PyObject *tp_bases; */
	/* method resolution order */
	NULL,                       /* PyObject *tp_mro;  */
	NULL,                       /* PyObject *tp_cache; */
	NULL,                       /* PyObject *tp_subclasses; */
	NULL,                       /* PyObject *tp_weaklist; */
	NULL
};

/*-----------------------BPy_PropertyRNA method def------------------------------*/
PyTypeObject pyrna_prop_Type = {
	PyVarObject_HEAD_INIT(NULL, 0)
	"PropertyRNA",		/* tp_name */
	sizeof( BPy_PropertyRNA ),			/* tp_basicsize */
	0,			/* tp_itemsize */
	/* methods */
	NULL,						/* tp_dealloc */
	NULL,                       /* printfunc tp_print; */
	NULL,						/* getattrfunc tp_getattr; */
	NULL,                       /* setattrfunc tp_setattr; */
	NULL,						/* tp_compare */ /* DEPRECATED in python 3.0! */
	( reprfunc ) pyrna_prop_repr,	/* tp_repr */

	/* Method suites for standard classes */

	NULL,                       /* PyNumberMethods *tp_as_number; */
	&pyrna_prop_as_sequence,	/* PySequenceMethods *tp_as_sequence; */
	&pyrna_prop_as_mapping,		/* PyMappingMethods *tp_as_mapping; */

	/* More standard operations (here for binary compatibility) */

	NULL,						/* hashfunc tp_hash; */
	NULL,                       /* ternaryfunc tp_call; */
	NULL,                       /* reprfunc tp_str; */
	NULL, /*PyObject_GenericGetAttr - MINGW Complains, assign later */	/* getattrofunc tp_getattro; */ /* will only use these if this is a subtype of a py class */
	NULL, /*PyObject_GenericSetAttr - MINGW Complains, assign later */	/* setattrofunc tp_setattro; */

	/* Functions to access object as input/output buffer */
	NULL,                       /* PyBufferProcs *tp_as_buffer; */

  /*** Flags to define presence of optional/expanded features ***/
	Py_TPFLAGS_DEFAULT | Py_TPFLAGS_BASETYPE,         /* long tp_flags; */

	NULL,						/*  char *tp_doc;  Documentation string */
  /*** Assigned meaning in release 2.0 ***/
	/* call function for all accessible objects */
	NULL,                       /* traverseproc tp_traverse; */

	/* delete references to contained objects */
	NULL,                       /* inquiry tp_clear; */

  /***  Assigned meaning in release 2.1 ***/
  /*** rich comparisons ***/
	(richcmpfunc)pyrna_prop_richcmp,	/* richcmpfunc tp_richcompare; */

  /***  weak reference enabler ***/
	0,                          /* long tp_weaklistoffset; */

  /*** Added in release 2.2 ***/
	/*   Iterators */
	(getiterfunc)pyrna_prop_iter,	/* getiterfunc tp_iter; */
	NULL,                       /* iternextfunc tp_iternext; */

  /*** Attribute descriptor and subclassing stuff ***/
	pyrna_prop_methods,			/* struct PyMethodDef *tp_methods; */
	NULL,                       /* struct PyMemberDef *tp_members; */
	NULL,      					/* struct PyGetSetDef *tp_getset; */
	NULL,                       /* struct _typeobject *tp_base; */
	NULL,                       /* PyObject *tp_dict; */
	NULL,                       /* descrgetfunc tp_descr_get; */
	NULL,                       /* descrsetfunc tp_descr_set; */
	0,                          /* long tp_dictoffset; */
	NULL,                       /* initproc tp_init; */
	NULL,                       /* allocfunc tp_alloc; */
	pyrna_prop_new,				/* newfunc tp_new; */
	/*  Low-level free-memory routine */
	NULL,                       /* freefunc tp_free;  */
	/* For PyObject_IS_GC */
	NULL,                       /* inquiry tp_is_gc;  */
	NULL,                       /* PyObject *tp_bases; */
	/* method resolution order */
	NULL,                       /* PyObject *tp_mro;  */
	NULL,                       /* PyObject *tp_cache; */
	NULL,                       /* PyObject *tp_subclasses; */
	NULL,                       /* PyObject *tp_weaklist; */
	NULL
};

static void pyrna_subtype_set_rna(PyObject *newclass, StructRNA *srna)
{
	PointerRNA ptr;
	PyObject *item;
	
	Py_INCREF(newclass);

	if (RNA_struct_py_type_get(srna))
		PyObSpit("RNA WAS SET - ", RNA_struct_py_type_get(srna));
	
	Py_XDECREF(((PyObject *)RNA_struct_py_type_get(srna)));
	
	RNA_struct_py_type_set(srna, (void *)newclass); /* Store for later use */

	/* Not 100% needed but useful,
	 * having an instance within a type looks wrong however this instance IS an rna type */

	/* python deals with the curcular ref */
	RNA_pointer_create(NULL, &RNA_Struct, srna, &ptr);
	item = pyrna_struct_CreatePyObject(&ptr);

	//item = PyCObject_FromVoidPtr(srna, NULL);
	PyDict_SetItemString(((PyTypeObject *)newclass)->tp_dict, "__rna__", item);
	Py_DECREF(item);
	/* done with rna instance */
}

/*
static StructRNA *srna_from_self(PyObject *self);
PyObject *BPy_GetStructRNA(PyObject *self)
{
	StructRNA *srna= pyrna_struct_as_srna(self);
	PointerRNA ptr;
	PyObject *ret;

	RNA_pointer_create(NULL, &RNA_Struct, srna, &ptr);
	ret= pyrna_struct_CreatePyObject(&ptr);

	if(ret) {
		return ret;
	}
	else {
		Py_RETURN_NONE;
	}
}
*/

static struct PyMethodDef pyrna_struct_subtype_methods[] = {
	{"BoolProperty", (PyCFunction)BPy_BoolProperty, METH_VARARGS|METH_KEYWORDS, ""},
	{"IntProperty", (PyCFunction)BPy_IntProperty, METH_VARARGS|METH_KEYWORDS, ""},
	{"FloatProperty", (PyCFunction)BPy_FloatProperty, METH_VARARGS|METH_KEYWORDS, ""},
	{"StringProperty", (PyCFunction)BPy_StringProperty, METH_VARARGS|METH_KEYWORDS, ""},
	{"EnumProperty", (PyCFunction)BPy_EnumProperty, METH_VARARGS|METH_KEYWORDS, ""},
	{"PointerProperty", (PyCFunction)BPy_PointerProperty, METH_VARARGS|METH_KEYWORDS, ""},
	{"CollectionProperty", (PyCFunction)BPy_CollectionProperty, METH_VARARGS|METH_KEYWORDS, ""},

//	{"__get_rna", (PyCFunction)BPy_GetStructRNA, METH_NOARGS, ""},
	{NULL, NULL, 0, NULL}
};


PyObject* pyrna_srna_Subtype(StructRNA *srna)
{
	PyObject *newclass = NULL;

	if (srna == NULL) {
		newclass= NULL; /* Nothing to do */
	} else if ((newclass= RNA_struct_py_type_get(srna))) {
		Py_INCREF(newclass);
	} else {
		/* subclass equivelents
		- class myClass(myBase):
			some='value' # or ...
		- myClass = type(name='myClass', bases=(myBase,), dict={'__module__':'bpy.types'})
		*/

		/* Assume RNA_struct_py_type_get(srna) was alredy checked */
		StructRNA *base;

		PyObject *py_base= NULL;

		const char *idname= RNA_struct_identifier(srna);
		const char *descr= RNA_struct_ui_description(srna);

		if(!descr) descr= "(no docs)";
		
		/* get the base type */
		base= RNA_struct_base(srna);
		if(base && base != srna) {
			/*/printf("debug subtype %s %p\n", RNA_struct_identifier(srna), srna); */
			py_base= pyrna_srna_Subtype(base);
			Py_DECREF(py_base); /* srna owns, this is only to pass as an arg */
		}
		
		if(py_base==NULL) {
			py_base= (PyObject *)&pyrna_struct_Type;
		}
		
		/* always use O not N when calling, N causes refcount errors */
		newclass = PyObject_CallFunction(	(PyObject*)&PyType_Type, "s(O){ssss}", idname, py_base, "__module__","bpy.types", "__doc__",descr);
		/* newclass will now have 2 ref's, ???, probably 1 is internal since decrefing here segfaults */

		/* PyObSpit("new class ref", newclass); */

		if (newclass) {

			/* srna owns one, and the other is owned by the caller */
			pyrna_subtype_set_rna(newclass, srna);

			Py_DECREF(newclass); /* let srna own */


			/* attach functions into the class
			 * so you can do... bpy.types.Scene.SomeFunction()
			 */
			{
				PyMethodDef *ml;
				for(ml= pyrna_struct_subtype_methods; ml->ml_name; ml++){
					PyObject_SetAttrString(newclass, ml->ml_name, PyCFunction_New(ml, newclass));
				}
			}

		}
		else {
			/* this should not happen */
			PyErr_Print();
			PyErr_Clear();
		}
	}
	
	return newclass;
}

/* use for subtyping so we know which srna is used for a PointerRNA */
static StructRNA *srna_from_ptr(PointerRNA *ptr)
{
	if(ptr->type == &RNA_Struct) {
		return ptr->data;
	}
	else {
		return ptr->type;
	}
}

/* always returns a new ref, be sure to decref when done */
PyObject* pyrna_struct_Subtype(PointerRNA *ptr)
{
	return pyrna_srna_Subtype(srna_from_ptr(ptr));
}

/*-----------------------CreatePyObject---------------------------------*/
PyObject *pyrna_struct_CreatePyObject( PointerRNA *ptr )
{
	BPy_StructRNA *pyrna= NULL;
	
	if (ptr->data==NULL && ptr->type==NULL) { /* Operator RNA has NULL data */
		Py_RETURN_NONE;
	}
	else {
		PyTypeObject *tp = (PyTypeObject *)pyrna_struct_Subtype(ptr);
		
		if (tp) {
			pyrna = (BPy_StructRNA *) tp->tp_alloc(tp, 0);
			Py_DECREF(tp); /* srna owns, cant hold a ref */
		}
		else {
			fprintf(stderr, "Could not make type\n");
			pyrna = ( BPy_StructRNA * ) PyObject_NEW( BPy_StructRNA, &pyrna_struct_Type );
		}
	}

	if( !pyrna ) {
		PyErr_SetString( PyExc_MemoryError, "couldn't create BPy_StructRNA object" );
		return NULL;
	}
	
	pyrna->ptr= *ptr;
	pyrna->freeptr= FALSE;
	
	// PyObSpit("NewStructRNA: ", (PyObject *)pyrna);
	
	return ( PyObject * ) pyrna;
}

PyObject *pyrna_prop_CreatePyObject( PointerRNA *ptr, PropertyRNA *prop )
{
	BPy_PropertyRNA *pyrna;

	pyrna = ( BPy_PropertyRNA * ) PyObject_NEW( BPy_PropertyRNA, &pyrna_prop_Type );

	if( !pyrna ) {
		PyErr_SetString( PyExc_MemoryError, "couldn't create BPy_rna object" );
		return NULL;
	}
	
	pyrna->ptr = *ptr;
	pyrna->prop = prop;
		
	return ( PyObject * ) pyrna;
}

/* bpy.data from python */
static PointerRNA *rna_module_ptr= NULL;
PyObject *BPY_rna_module( void )
{
	BPy_StructRNA *pyrna;
	PointerRNA ptr;
	
#ifdef USE_MATHUTILS // register mathutils callbacks, ok to run more then once.
	mathutils_rna_array_cb_index= Mathutils_RegisterCallback(&mathutils_rna_array_cb);
	mathutils_rna_matrix_cb_index= Mathutils_RegisterCallback(&mathutils_rna_matrix_cb);
#endif
	
	/* This can't be set in the pytype struct because some compilers complain */
	pyrna_prop_Type.tp_getattro = PyObject_GenericGetAttr; 
	pyrna_prop_Type.tp_setattro = PyObject_GenericSetAttr; 
	
	if( PyType_Ready( &pyrna_struct_Type ) < 0 )
		return NULL;
	
	if( PyType_Ready( &pyrna_prop_Type ) < 0 )
		return NULL;

	/* for now, return the base RNA type rather then a real module */
	RNA_main_pointer_create(G.main, &ptr);
	pyrna= (BPy_StructRNA *)pyrna_struct_CreatePyObject(&ptr);
	
	rna_module_ptr= &pyrna->ptr;
	return (PyObject *)pyrna;
}

void BPY_update_rna_module(void)
{
	RNA_main_pointer_create(G.main, rna_module_ptr);
}

#if 0
/* This is a way we can access docstrings for RNA types
 * without having the datatypes in blender */
PyObject *BPY_rna_doc( void )
{
	PointerRNA ptr;
	
	/* for now, return the base RNA type rather then a real module */
	RNA_blender_rna_pointer_create(&ptr);
	
	return pyrna_struct_CreatePyObject(&ptr);
}
#endif


/* pyrna_basetype_* - BPy_BaseTypeRNA is just a BPy_PropertyRNA struct with a differnt type
 * the self->ptr and self->prop are always set to the "structs" collection */
//---------------getattr--------------------------------------------
static PyObject *pyrna_basetype_getattro( BPy_BaseTypeRNA * self, PyObject *pyname )
{
	PointerRNA newptr;
	PyObject *ret;
	
	ret = PyObject_GenericGetAttr((PyObject *)self, pyname);
	if (ret)	return ret;
	else		PyErr_Clear();
	
	if (RNA_property_collection_lookup_string(&self->ptr, self->prop, _PyUnicode_AsString(pyname), &newptr)) {
		ret= pyrna_struct_Subtype(&newptr);
		if (ret==NULL) {
			PyErr_Format(PyExc_SystemError, "bpy.types.%.200s subtype could not be generated, this is a bug!", _PyUnicode_AsString(pyname));
		}
		return ret;
	}
	else { /* Override the error */
		PyErr_Format(PyExc_AttributeError, "bpy.types.%.200s RNA_Struct does not exist", _PyUnicode_AsString(pyname));
		return NULL;
	}
}

static PyObject *pyrna_basetype_dir(BPy_BaseTypeRNA *self);
static struct PyMethodDef pyrna_basetype_methods[] = {
	{"__dir__", (PyCFunction)pyrna_basetype_dir, METH_NOARGS, ""},
	{"register", (PyCFunction)pyrna_basetype_register, METH_O, ""},
	{"unregister", (PyCFunction)pyrna_basetype_unregister, METH_O, ""},
	{NULL, NULL, 0, NULL}
};

static PyObject *pyrna_basetype_dir(BPy_BaseTypeRNA *self)
{
	PyObject *list, *name;
	PyMethodDef *meth;
	
	list= pyrna_prop_keys(self); /* like calling structs.keys(), avoids looping here */

	for(meth=pyrna_basetype_methods; meth->ml_name; meth++) {
		name = PyUnicode_FromString(meth->ml_name);
		PyList_Append(list, name);
		Py_DECREF(name);
	}
	
	return list;
}

PyTypeObject pyrna_basetype_Type = BLANK_PYTHON_TYPE;

PyObject *BPY_rna_types(void)
{
	BPy_BaseTypeRNA *self;

	if ((pyrna_basetype_Type.tp_flags & Py_TPFLAGS_READY)==0)  {
		pyrna_basetype_Type.tp_name = "RNA_Types";
		pyrna_basetype_Type.tp_basicsize = sizeof( BPy_BaseTypeRNA );
		pyrna_basetype_Type.tp_getattro = ( getattrofunc )pyrna_basetype_getattro;
		pyrna_basetype_Type.tp_flags = Py_TPFLAGS_DEFAULT;
		pyrna_basetype_Type.tp_methods = pyrna_basetype_methods;
		
		if( PyType_Ready( &pyrna_basetype_Type ) < 0 )
			return NULL;
	}
	
	self= (BPy_BaseTypeRNA *)PyObject_NEW( BPy_BaseTypeRNA, &pyrna_basetype_Type );
	
	/* avoid doing this lookup for every getattr */
	RNA_blender_rna_pointer_create(&self->ptr);
	self->prop = RNA_struct_find_property(&self->ptr, "structs");
	
	return (PyObject *)self;
}

static struct PyMethodDef props_methods[] = {
	{"BoolProperty", (PyCFunction)BPy_BoolProperty, METH_VARARGS|METH_KEYWORDS, ""},
	{"IntProperty", (PyCFunction)BPy_IntProperty, METH_VARARGS|METH_KEYWORDS, ""},
	{"FloatProperty", (PyCFunction)BPy_FloatProperty, METH_VARARGS|METH_KEYWORDS, ""},
	{"StringProperty", (PyCFunction)BPy_StringProperty, METH_VARARGS|METH_KEYWORDS, ""},
	{"EnumProperty", (PyCFunction)BPy_EnumProperty, METH_VARARGS|METH_KEYWORDS, ""},
	{"PointerProperty", (PyCFunction)BPy_PointerProperty, METH_VARARGS|METH_KEYWORDS, ""},
	{"CollectionProperty", (PyCFunction)BPy_CollectionProperty, METH_VARARGS|METH_KEYWORDS, ""},
	{NULL, NULL, 0, NULL}
};

static struct PyModuleDef props_module = {
	PyModuleDef_HEAD_INIT,
	"bpy.props",
	"",
	-1,/* multiple "initialization" just copies the module dict. */
	props_methods,
	NULL, NULL, NULL, NULL
};

PyObject *BPY_rna_props( void )
{
	PyObject *submodule;
	submodule= PyModule_Create(&props_module);
	
	/* INCREF since its its assumed that all these functions return the
	 * module with a new ref like PyDict_New, since they are passed to
	  * PyModule_AddObject which steals a ref */
	Py_INCREF(submodule);
	
	return submodule;
}

static StructRNA *pyrna_struct_as_srna(PyObject *self)
{
	BPy_StructRNA *py_srna= (BPy_StructRNA*)PyObject_GetAttrString(self, "__rna__");
	StructRNA *srna;

	if(py_srna==NULL) {
	 	PyErr_SetString(PyExc_SystemError, "internal error, self had no __rna__ attribute, should never happen.");
		return NULL;
	}

	if(!BPy_StructRNA_Check(py_srna)) {
	 	PyErr_Format(PyExc_SystemError, "internal error, __rna__ was of type %.200s, instead of %.200s instance.", Py_TYPE(py_srna)->tp_name, pyrna_struct_Type.tp_name);
	 	Py_DECREF(py_srna);
		return NULL;
	}

	if(py_srna->ptr.type != &RNA_Struct) {
	 	PyErr_SetString(PyExc_SystemError, "internal error, __rna__ was not a RNA_Struct type of rna struct.");
	 	Py_DECREF(py_srna);
		return NULL;
	}

	srna= py_srna->ptr.data;
	Py_DECREF(py_srna);

	return srna;
}


/* Orphan functions, not sure where they should go */
/* get the srna for methods attached to types */
/* */
static StructRNA *srna_from_self(PyObject *self)
{
	/* a bit sloppy but would cause a very confusing bug if
	 * an error happened to be set here */
	PyErr_Clear();
	
	if(self==NULL) {
		return NULL;
	}
	else if (PyCObject_Check(self)) {
		return PyCObject_AsVoidPtr(self);
	}
	else if (PyType_Check(self)==0) {
		return NULL;
	}
	/* These cases above not errors, they just mean the type was not compatible
	 * After this any errors will be raised in the script */

	return pyrna_struct_as_srna(self);
}

/* operators use this so it can store the args given but defer running
 * it until the operator runs where these values are used to setup the 
 * default args for that operator instance */
static PyObject *bpy_prop_deferred_return(void *func, PyObject *kw)
{
	PyObject *ret = PyTuple_New(2);
	PyTuple_SET_ITEM(ret, 0, PyCObject_FromVoidPtr(func, NULL));
	PyTuple_SET_ITEM(ret, 1, kw);
	Py_INCREF(kw);
	return ret;	
}

/* Function that sets RNA, NOTE - self is NULL when called from python, but being abused from C so we can pass the srna allong
 * This isnt incorrect since its a python object - but be careful */

PyObject *BPy_BoolProperty(PyObject *self, PyObject *args, PyObject *kw)
{
	static char *kwlist[] = {"attr", "name", "description", "default", NULL};
	char *id, *name="", *description="";
	int def=0;
	PropertyRNA *prop;
	StructRNA *srna;

	if (!PyArg_ParseTupleAndKeywords(args, kw, "s|ssi:BoolProperty", kwlist, &id, &name, &description, &def))
		return NULL;
	
	if (PyTuple_Size(args) > 0) {
	 	PyErr_SetString(PyExc_ValueError, "all args must be keywors"); // TODO - py3 can enforce this.
		return NULL;
	}
	
	srna= srna_from_self(self);
	if(srna==NULL && PyErr_Occurred()) {
		return NULL; /* self's type was compatible but error getting the srna */
	}
	else if(srna) {
		prop= RNA_def_boolean(srna, id, def, name, description);
		RNA_def_property_duplicate_pointers(prop);
		Py_RETURN_NONE;
	}
	else { /* operators defer running this function */
		return bpy_prop_deferred_return((void *)BPy_BoolProperty, kw);
	}
}

PyObject *BPy_IntProperty(PyObject *self, PyObject *args, PyObject *kw)
{
	static char *kwlist[] = {"attr", "name", "description", "min", "max", "soft_min", "soft_max", "default", NULL};
	char *id, *name="", *description="";
	int min=INT_MIN, max=INT_MAX, soft_min=INT_MIN, soft_max=INT_MAX, def=0;
	PropertyRNA *prop;
	StructRNA *srna;

	if (!PyArg_ParseTupleAndKeywords(args, kw, "s|ssiiiii:IntProperty", kwlist, &id, &name, &description, &min, &max, &soft_min, &soft_max, &def))
		return NULL;
	
	if (PyTuple_Size(args) > 0) {
	 	PyErr_SetString(PyExc_ValueError, "all args must be keywors"); // TODO - py3 can enforce this.
		return NULL;
	}
	
	srna= srna_from_self(self);
	if(srna==NULL && PyErr_Occurred()) {
		return NULL; /* self's type was compatible but error getting the srna */
	}
	else if(srna) {
		prop= RNA_def_int(srna, id, def, min, max, name, description, soft_min, soft_max);
		RNA_def_property_duplicate_pointers(prop);
		Py_RETURN_NONE;
	}
	else { /* operators defer running this function */
		return bpy_prop_deferred_return((void *)BPy_IntProperty, kw);
	}
}

PyObject *BPy_FloatProperty(PyObject *self, PyObject *args, PyObject *kw)
{
	static char *kwlist[] = {"attr", "name", "description", "min", "max", "soft_min", "soft_max", "default", NULL};
	char *id, *name="", *description="";
	float min=FLT_MIN, max=FLT_MAX, soft_min=FLT_MIN, soft_max=FLT_MAX, def=0.0f;
	PropertyRNA *prop;
	StructRNA *srna;

	if (!PyArg_ParseTupleAndKeywords(args, kw, "s|ssfffff:FloatProperty", kwlist, &id, &name, &description, &min, &max, &soft_min, &soft_max, &def))
		return NULL;
	
	if (PyTuple_Size(args) > 0) {
	 	PyErr_SetString(PyExc_ValueError, "all args must be keywors"); // TODO - py3 can enforce this.
		return NULL;
	}
	
	srna= srna_from_self(self);
	if(srna==NULL && PyErr_Occurred()) {
		return NULL; /* self's type was compatible but error getting the srna */
	}
	else if(srna) {
		prop= RNA_def_float(srna, id, def, min, max, name, description, soft_min, soft_max);
		RNA_def_property_duplicate_pointers(prop);
		Py_RETURN_NONE;
	}
	else { /* operators defer running this function */
		return bpy_prop_deferred_return((void *)BPy_FloatProperty, kw);
	}
}

PyObject *BPy_StringProperty(PyObject *self, PyObject *args, PyObject *kw)
{
	static char *kwlist[] = {"attr", "name", "description", "maxlen", "default", NULL};
	char *id, *name="", *description="", *def="";
	int maxlen=0;
	PropertyRNA *prop;
	StructRNA *srna;

	if (!PyArg_ParseTupleAndKeywords(args, kw, "s|ssis:StringProperty", kwlist, &id, &name, &description, &maxlen, &def))
		return NULL;
	
	if (PyTuple_Size(args) > 0) {
	 	PyErr_SetString(PyExc_ValueError, "all args must be keywors"); // TODO - py3 can enforce this.
		return NULL;
	}

	srna= srna_from_self(self);
	if(srna==NULL && PyErr_Occurred()) {
		return NULL; /* self's type was compatible but error getting the srna */
	}
	else if(srna) {
		prop= RNA_def_string(srna, id, def, maxlen, name, description);
		RNA_def_property_duplicate_pointers(prop);
		Py_RETURN_NONE;
	}
	else { /* operators defer running this function */
		return bpy_prop_deferred_return((void *)BPy_StringProperty, kw);
	}
}

static EnumPropertyItem *enum_items_from_py(PyObject *value, const char *def, int *defvalue)
{
	EnumPropertyItem *items= NULL;
	PyObject *item;
	int seq_len, i, totitem= 0;
	
	if(!PySequence_Check(value)) {
		PyErr_SetString(PyExc_TypeError, "expected a sequence of tuples for the enum items");
		return NULL;
	}

	seq_len = PySequence_Length(value);
	for(i=0; i<seq_len; i++) {
		EnumPropertyItem tmp= {0, "", 0, "", ""};

		item= PySequence_GetItem(value, i);
		if(item==NULL || PyTuple_Check(item)==0) {
			PyErr_SetString(PyExc_TypeError, "expected a sequence of tuples for the enum items");
			if(items) MEM_freeN(items);
			Py_XDECREF(item);
			return NULL;
		}

		if(!PyArg_ParseTuple(item, "sss", &tmp.identifier, &tmp.name, &tmp.description)) {
			PyErr_SetString(PyExc_TypeError, "expected an identifier, name and description in the tuple");
			Py_DECREF(item);
			return NULL;
		}

		tmp.value= i;
		RNA_enum_item_add(&items, &totitem, &tmp);

		if(def[0] && strcmp(def, tmp.identifier) == 0)
			*defvalue= tmp.value;

		Py_DECREF(item);
	}

	if(!def[0])
		*defvalue= 0;

	RNA_enum_item_end(&items, &totitem);

	return items;
}

PyObject *BPy_EnumProperty(PyObject *self, PyObject *args, PyObject *kw)
{
	static char *kwlist[] = {"attr", "items", "name", "description", "default", NULL};
	char *id, *name="", *description="", *def="";
	int defvalue=0;
	PyObject *items= Py_None;
	EnumPropertyItem *eitems;
	PropertyRNA *prop;
	StructRNA *srna;

	if (!PyArg_ParseTupleAndKeywords(args, kw, "sO|sss:EnumProperty", kwlist, &id, &items, &name, &description, &def))
		return NULL;
	
	if (PyTuple_Size(args) > 0) {
	 	PyErr_SetString(PyExc_ValueError, "all args must be keywors"); // TODO - py3 can enforce this.
		return NULL;
	}
	
	srna= srna_from_self(self);
	if(srna==NULL && PyErr_Occurred()) {
		return NULL; /* self's type was compatible but error getting the srna */
	}
	else if(srna) {
		eitems= enum_items_from_py(items, def, &defvalue);
		if(!eitems)
			return NULL;
			
		prop= RNA_def_enum(srna, id, eitems, defvalue, name, description);
		RNA_def_property_duplicate_pointers(prop);
		MEM_freeN(eitems);

		Py_RETURN_NONE;
	}
	else { /* operators defer running this function */
		return bpy_prop_deferred_return((void *)BPy_EnumProperty, kw);
	}
}

static StructRNA *pointer_type_from_py(PyObject *value)
{
	StructRNA *srna;

	srna= srna_from_self(value);
	if(!srna) {
	 	PyErr_SetString(PyExc_SystemError, "expected an RNA type derived from IDPropertyGroup (1)");
		return NULL;
	}

	if(!RNA_struct_is_a(srna, &RNA_IDPropertyGroup)) {
	 	PyErr_SetString(PyExc_SystemError, "expected an RNA type derived from IDPropertyGroup (3)");
		return NULL;
	}

	return srna;
}

PyObject *BPy_PointerProperty(PyObject *self, PyObject *args, PyObject *kw)
{
	static char *kwlist[] = {"attr", "type", "name", "description", NULL};
	char *id, *name="", *description="";
	PropertyRNA *prop;
	StructRNA *srna, *ptype;
	PyObject *type= Py_None;

	if (!PyArg_ParseTupleAndKeywords(args, kw, "sO|ss:PointerProperty", kwlist, &id, &type, &name, &description))
		return NULL;
	
	if (PyTuple_Size(args) > 0) {
	 	PyErr_SetString(PyExc_ValueError, "all args must be keywors"); // TODO - py3 can enforce this.
		return NULL;
	}

	srna= srna_from_self(self);
	if(srna==NULL && PyErr_Occurred()) {
		return NULL; /* self's type was compatible but error getting the srna */
	}
	else if(srna) {
		ptype= pointer_type_from_py(type);
		if(!ptype)
			return NULL;

		prop= RNA_def_pointer_runtime(srna, id, ptype, name, description);
		RNA_def_property_duplicate_pointers(prop);
		Py_RETURN_NONE;
	}
	else { /* operators defer running this function */
		return bpy_prop_deferred_return((void *)BPy_PointerProperty, kw);
	}
	return NULL;
}

PyObject *BPy_CollectionProperty(PyObject *self, PyObject *args, PyObject *kw)
{
	static char *kwlist[] = {"attr", "type", "name", "description", NULL};
	char *id, *name="", *description="";
	PropertyRNA *prop;
	StructRNA *srna, *ptype;
	PyObject *type= Py_None;

	if (!PyArg_ParseTupleAndKeywords(args, kw, "sO|ss:CollectionProperty", kwlist, &id, &type, &name, &description))
		return NULL;
	
	if (PyTuple_Size(args) > 0) {
	 	PyErr_SetString(PyExc_ValueError, "all args must be keywors"); // TODO - py3 can enforce this.
		return NULL;
	}

	srna= srna_from_self(self);
	if(srna==NULL && PyErr_Occurred()) {
		return NULL; /* self's type was compatible but error getting the srna */
	}
	else if(srna) {
		ptype= pointer_type_from_py(type);
		if(!ptype)
			return NULL;

		prop= RNA_def_collection_runtime(srna, id, ptype, name, description);
		RNA_def_property_duplicate_pointers(prop);
		Py_RETURN_NONE;
	}
	else { /* operators defer running this function */
		return bpy_prop_deferred_return((void *)BPy_CollectionProperty, kw);
	}
	return NULL;
}

/*-------------------- Type Registration ------------------------*/

static int rna_function_arg_count(FunctionRNA *func)
{
	const ListBase *lb= RNA_function_defined_parameters(func);
	PropertyRNA *parm;
	Link *link;
	int count= 1;

	for(link=lb->first; link; link=link->next) {
		parm= (PropertyRNA*)link;
		if(!(RNA_property_flag(parm) & PROP_RETURN))
			count++;
	}
	
	return count;
}

static int bpy_class_validate(PointerRNA *dummyptr, void *py_data, int *have_function)
{
	const ListBase *lb;
	Link *link;
	FunctionRNA *func;
	PropertyRNA *prop;
	StructRNA *srna= dummyptr->type;
	const char *class_type= RNA_struct_identifier(srna);
	PyObject *py_class= (PyObject*)py_data;
	PyObject *base_class= RNA_struct_py_type_get(srna);
	PyObject *item, *fitem;
	PyObject *py_arg_count;
	int i, flag, arg_count, func_arg_count;
	char identifier[128];

	if (base_class) {
		if (!PyObject_IsSubclass(py_class, base_class)) {
			PyObject *name= PyObject_GetAttrString(base_class, "__name__");
			PyErr_Format( PyExc_TypeError, "expected %.200s subclass of class \"%.200s\"", class_type, name ? _PyUnicode_AsString(name):"<UNKNOWN>");
			Py_XDECREF(name);
			return -1;
		}
	}

	/* verify callback functions */
	lb= RNA_struct_defined_functions(srna);
	i= 0;
	for(link=lb->first; link; link=link->next) {
		func= (FunctionRNA*)link;
		flag= RNA_function_flag(func);

		if(!(flag & FUNC_REGISTER))
			continue;

		item = PyObject_GetAttrString(py_class, RNA_function_identifier(func));

		have_function[i]= (item != NULL);
		i++;

		if (item==NULL) {
			if ((flag & FUNC_REGISTER_OPTIONAL)==0) {
				PyErr_Format( PyExc_AttributeError, "expected %.200s class to have an \"%.200s\" attribute", class_type, RNA_function_identifier(func));
				return -1;
			}

			PyErr_Clear();
		}
		else {
			Py_DECREF(item); /* no need to keep a ref, the class owns it */

			if (PyMethod_Check(item))
				fitem= PyMethod_Function(item); /* py 2.x */
			else
				fitem= item; /* py 3.x */

			if (PyFunction_Check(fitem)==0) {
				PyErr_Format( PyExc_TypeError, "expected %.200s class \"%.200s\" attribute to be a function", class_type, RNA_function_identifier(func));
				return -1;
			}

			func_arg_count= rna_function_arg_count(func);

			if (func_arg_count >= 0) { /* -1 if we dont care*/
				py_arg_count = PyObject_GetAttrString(PyFunction_GET_CODE(fitem), "co_argcount");
				arg_count = PyLong_AsSsize_t(py_arg_count);
				Py_DECREF(py_arg_count);

				if (arg_count != func_arg_count) {
					PyErr_Format( PyExc_AttributeError, "expected %.200s class \"%.200s\" function to have %d args", class_type, RNA_function_identifier(func), func_arg_count);
					return -1;
				}
			}
		}
	}

	/* verify properties */
	lb= RNA_struct_defined_properties(srna);
	for(link=lb->first; link; link=link->next) {
		prop= (PropertyRNA*)link;
		flag= RNA_property_flag(prop);

		if(!(flag & PROP_REGISTER))
			continue;

		BLI_snprintf(identifier, sizeof(identifier), "__%s__", RNA_property_identifier(prop));
		item = PyObject_GetAttrString(py_class, identifier);

		if (item==NULL) {
			if(strcmp(identifier, "__idname__") == 0) {
				item= PyObject_GetAttrString(py_class, "__name__");

				if(item) {
					Py_DECREF(item); /* no need to keep a ref, the class owns it */

					if(pyrna_py_to_prop(dummyptr, prop, NULL, item, "validating class error:") != 0)
						return -1;
				}
			}

			if (item==NULL && (flag & PROP_REGISTER_OPTIONAL)==0) {
				PyErr_Format( PyExc_AttributeError, "expected %.200s class to have an \"%.200s\" attribute", class_type, identifier);
				return -1;
			}

			PyErr_Clear();
		}
		else {
			Py_DECREF(item); /* no need to keep a ref, the class owns it */

			if(pyrna_py_to_prop(dummyptr, prop, NULL, item, "validating class error:") != 0)
				return -1;
		}
	}

	return 0;
}

extern void BPY_update_modules( void ); //XXX temp solution

static int bpy_class_call(PointerRNA *ptr, FunctionRNA *func, ParameterList *parms)
{
	PyObject *args;
	PyObject *ret= NULL, *py_class, *py_class_instance, *item, *parmitem;
	PropertyRNA *pret= NULL, *parm;
	ParameterIterator iter;
	PointerRNA funcptr;
	void *retdata= NULL;
	int err= 0, i, flag;

	PyGILState_STATE gilstate;

	bContext *C= BPy_GetContext(); // XXX - NEEDS FIXING, QUITE BAD.
	bpy_context_set(C, &gilstate);

	py_class= RNA_struct_py_type_get(ptr->type);
	
	item = pyrna_struct_CreatePyObject(ptr);
	if(item == NULL) {
		py_class_instance = NULL;
	}
	else if(item == Py_None) { /* probably wont ever happen but possible */
		Py_DECREF(item);
		py_class_instance = NULL;
	}
	else {
		args = PyTuple_New(1);
		PyTuple_SET_ITEM(args, 0, item);
		py_class_instance = PyObject_Call(py_class, args, NULL);
		Py_DECREF(args);
	}

	if (py_class_instance) { /* Initializing the class worked, now run its invoke function */
		item= PyObject_GetAttrString(py_class, RNA_function_identifier(func));
		flag= RNA_function_flag(func);

		if(item) {
			pret= RNA_function_return(func);
			RNA_pointer_create(NULL, &RNA_Function, func, &funcptr);

			args = PyTuple_New(rna_function_arg_count(func));
			PyTuple_SET_ITEM(args, 0, py_class_instance);

			RNA_parameter_list_begin(parms, &iter);

			/* parse function parameters */
			for (i= 1; iter.valid; RNA_parameter_list_next(&iter)) {
				parm= iter.parm;

				if (parm==pret) {
					retdata= iter.data;
					continue;
				}

				parmitem= pyrna_param_to_py(&funcptr, parm, iter.data);
				PyTuple_SET_ITEM(args, i, parmitem);
				i++;
			}

			ret = PyObject_Call(item, args, NULL);

			Py_DECREF(item);
			Py_DECREF(args);
		}
		else {
			Py_DECREF(py_class_instance);
			PyErr_Format(PyExc_TypeError, "could not find function %.200s in %.200s to execute callback.", RNA_function_identifier(func), RNA_struct_identifier(ptr->type));
			err= -1;
		}
	}
	else {
		PyErr_Format(PyExc_RuntimeError, "could not create instance of %.200s to call callback function %.200s.", RNA_struct_identifier(ptr->type), RNA_function_identifier(func));
		err= -1;
	}

	if (ret == NULL) { /* covers py_class_instance failing too */
		err= -1;
	}
	else {
		if(retdata)
			err= pyrna_py_to_prop(&funcptr, pret, retdata, ret, "calling class function:");
		Py_DECREF(ret);
	}

	if(err != 0) {
		PyErr_Print();
		PyErr_Clear();
	}

	bpy_context_clear(C, &gilstate);
	
	return err;
}

static void bpy_class_free(void *pyob_ptr)
{
	PyObject *self= (PyObject *)pyob_ptr;
	PyGILState_STATE gilstate;

	gilstate = PyGILState_Ensure();

	PyDict_Clear(((PyTypeObject*)self)->tp_dict);

	if(G.f&G_DEBUG) {
		if(self->ob_refcnt > 1) {
			PyObSpit("zombie class - ref should be 1", self);
		}
	}

	Py_DECREF((PyObject *)pyob_ptr);

	PyGILState_Release(gilstate);
}

void pyrna_alloc_types(void)
{
	PyGILState_STATE gilstate;

	PointerRNA ptr;
	PropertyRNA *prop;
	
	gilstate = PyGILState_Ensure();

	/* avoid doing this lookup for every getattr */
	RNA_blender_rna_pointer_create(&ptr);
	prop = RNA_struct_find_property(&ptr, "structs");

	RNA_PROP_BEGIN(&ptr, itemptr, prop) {
		Py_DECREF(pyrna_struct_Subtype(&itemptr));
	}
	RNA_PROP_END;

	PyGILState_Release(gilstate);
}


void pyrna_free_types(void)
{
	PointerRNA ptr;
	PropertyRNA *prop;

	/* avoid doing this lookup for every getattr */
	RNA_blender_rna_pointer_create(&ptr);
	prop = RNA_struct_find_property(&ptr, "structs");


	RNA_PROP_BEGIN(&ptr, itemptr, prop) {
		StructRNA *srna= srna_from_ptr(&itemptr);
		void *py_ptr= RNA_struct_py_type_get(srna);

		if(py_ptr) {
#if 0	// XXX - should be able to do this but makes python crash on exit
			bpy_class_free(py_ptr);
#endif
			RNA_struct_py_type_set(srna, NULL);
		}
	}
	RNA_PROP_END;
}

/* Note! MemLeak XXX
 *
 * There is currently a bug where moving registering a python class does
 * not properly manage refcounts from the python class, since the srna owns
 * the python class this should not be so tricky but changing the references as
 * youd expect when changing ownership crashes blender on exit so I had to comment out
 * the decref. This is not so bad because the leak only happens when re-registering (hold F8)
 * - Should still be fixed - Campbell
 * */

PyObject *pyrna_basetype_register(PyObject *self, PyObject *py_class)
{
	bContext *C= NULL;
	ReportList reports;
	StructRegisterFunc reg;
	StructRNA *srna;
	StructRNA *srna_new;
	PyObject *item;
	const char *identifier= "";

	srna= pyrna_struct_as_srna(py_class);
	if(srna==NULL)
		return NULL;
	
	/* check that we have a register callback for this type */
	reg= RNA_struct_register(srna);

	if(!reg) {
		PyErr_SetString(PyExc_AttributeError, "expected a Type subclassed from a registerable rna type (no register supported).");
		return NULL;
	}
	
	/* get the context, so register callback can do necessary refreshes */
	C= BPy_GetContext();

	/* call the register callback with reports & identifier */
	BKE_reports_init(&reports, RPT_STORE);

	item= PyObject_GetAttrString(py_class, "__name__");

	if(item) {
		identifier= _PyUnicode_AsString(item);
		Py_DECREF(item); /* no need to keep a ref, the class owns it */
	}

	srna_new= reg(C, &reports, py_class, identifier, bpy_class_validate, bpy_class_call, bpy_class_free);

	if(!srna_new) {
		BPy_reports_to_error(&reports);
		BKE_reports_clear(&reports);
		return NULL;
	}

	BKE_reports_clear(&reports);

	pyrna_subtype_set_rna(py_class, srna_new); /* takes a ref to py_class */

	/* old srna still references us, keep the check incase registering somehow can free it  */
	if(RNA_struct_py_type_get(srna)) {
		RNA_struct_py_type_set(srna, NULL);
		// Py_DECREF(py_class); // shuld be able to do this XXX since the old rna adds a new ref.
	}

	Py_RETURN_NONE;
}

PyObject *pyrna_basetype_unregister(PyObject *self, PyObject *py_class)
{
	bContext *C= NULL;
	StructUnregisterFunc unreg;
	StructRNA *srna;

	srna= pyrna_struct_as_srna(py_class);
	if(srna==NULL)
		return NULL;
	
	/* check that we have a unregister callback for this type */
	unreg= RNA_struct_unregister(srna);

	if(!unreg) {
		PyErr_SetString(PyExc_AttributeError, "expected a Type subclassed from a registerable rna type (no unregister supported).");
		return NULL;
	}
	
	/* get the context, so register callback can do necessary refreshes */
	C= BPy_GetContext();
	

	/* call unregister */
	unreg(C, srna); /* calls bpy_class_free, this decref's py_class */

	Py_RETURN_NONE;
}
<|MERGE_RESOLUTION|>--- conflicted
+++ resolved
@@ -130,8 +130,72 @@
 	(BaseMathSetIndexFunc)	NULL
 };
 
+PyObject *pyrna_math_object_from_array(PointerRNA *ptr, PropertyRNA *prop)
+{
+	PyObject *ret= NULL;
+
+#ifdef USE_MATHUTILS
+	int type, subtype, totdim;
+	int len;
+
+	len= RNA_property_array_length(ptr, prop);
+	type= RNA_property_type(prop);
+	subtype= RNA_property_subtype(prop);
+	totdim= RNA_property_array_dimension(ptr, prop, NULL);
+
+	if (type != PROP_FLOAT) return NULL;
+
+	if (totdim == 1 || (totdim == 2 && subtype == PROP_MATRIX)) {
+		ret = pyrna_prop_CreatePyObject(ptr, prop);
+
+		switch(RNA_property_subtype(prop)) {
+		case PROP_TRANSLATION:
+		case PROP_DIRECTION:
+		case PROP_VELOCITY:
+		case PROP_ACCELERATION:
+		case PROP_XYZ:
+			if(len>=2 && len <= 4) {
+				PyObject *vec_cb= newVectorObject_cb(ret, len, mathutils_rna_array_cb_index, FALSE);
+				Py_DECREF(ret); /* the vector owns now */
+				ret= vec_cb; /* return the vector instead */
+			}
+			break;
+		case PROP_MATRIX:
+			if(len==16) {
+				PyObject *mat_cb= newMatrixObject_cb(ret, 4,4, mathutils_rna_matrix_cb_index, FALSE);
+				Py_DECREF(ret); /* the matrix owns now */
+				ret= mat_cb; /* return the matrix instead */
+			}
+			else if (len==9) {
+				PyObject *mat_cb= newMatrixObject_cb(ret, 3,3, mathutils_rna_matrix_cb_index, FALSE);
+				Py_DECREF(ret); /* the matrix owns now */
+				ret= mat_cb; /* return the matrix instead */
+			}
+			break;
+		case PROP_EULER:
+		case PROP_QUATERNION:
+			if(len==3) { /* euler */
+				PyObject *eul_cb= newEulerObject_cb(ret, mathutils_rna_array_cb_index, FALSE);
+				Py_DECREF(ret); /* the matrix owns now */
+				ret= eul_cb; /* return the matrix instead */
+			}
+			else if (len==4) {
+				PyObject *quat_cb= newQuaternionObject_cb(ret, mathutils_rna_array_cb_index, FALSE);
+				Py_DECREF(ret); /* the matrix owns now */
+				ret= quat_cb; /* return the matrix instead */
+			}
+			break;
+		default:
+			break;
+		}
+	}
 #endif
 
+	return ret;
+}
+
+#endif
+
 static StructRNA *pyrna_struct_as_srna(PyObject *self);
 
 static int pyrna_struct_compare( BPy_StructRNA * a, BPy_StructRNA * b )
@@ -144,25 +208,64 @@
 	return (a->prop==b->prop && a->ptr.data==b->ptr.data ) ? 0 : -1;
 }
 
-/* For some reason python3 needs these :/ */
-static PyObject *pyrna_struct_richcmp(BPy_StructRNA * a, BPy_StructRNA * b, int op)
-{
-	int cmp_result= -1; /* assume false */
-	if (BPy_StructRNA_Check(a) && BPy_StructRNA_Check(b)) {
-		cmp_result= pyrna_struct_compare(a, b);
-	}
-
-	return Py_CmpToRich(op, cmp_result);
-}
-
-static PyObject *pyrna_prop_richcmp(BPy_PropertyRNA * a, BPy_PropertyRNA * b, int op)
-{
-	int cmp_result= -1; /* assume false */
-	if (BPy_PropertyRNA_Check(a) && BPy_PropertyRNA_Check(b)) {
-		cmp_result= pyrna_prop_compare(a, b);
-	}
-
-	return Py_CmpToRich(op, cmp_result);
+static PyObject *pyrna_struct_richcmp(PyObject *a, PyObject *b, int op)
+{
+	PyObject *res;
+	int ok= -1; /* zero is true */
+
+	if (BPy_StructRNA_Check(a) && BPy_StructRNA_Check(b))
+		ok= pyrna_struct_compare((BPy_StructRNA *)a, (BPy_StructRNA *)b);
+
+	switch (op) {
+	case Py_NE:
+		ok = !ok; /* pass through */
+	case Py_EQ:
+		res = ok ? Py_False : Py_True;
+		break;
+
+	case Py_LT:
+	case Py_LE:
+	case Py_GT:
+	case Py_GE:
+		res = Py_NotImplemented;
+		break;
+	default:
+		PyErr_BadArgument();
+		return NULL;
+	}
+
+	Py_INCREF(res);
+	return res;
+}
+
+static PyObject *pyrna_prop_richcmp(PyObject *a, PyObject *b, int op)
+{
+	PyObject *res;
+	int ok= -1; /* zero is true */
+
+	if (BPy_PropertyRNA_Check(a) && BPy_PropertyRNA_Check(b))
+		ok= pyrna_prop_compare((BPy_PropertyRNA *)a, (BPy_PropertyRNA *)b);
+
+	switch (op) {
+	case Py_NE:
+		ok = !ok; /* pass through */
+	case Py_EQ:
+		res = ok ? Py_False : Py_True;
+		break;
+
+	case Py_LT:
+	case Py_LE:
+	case Py_GT:
+	case Py_GE:
+		res = Py_NotImplemented;
+		break;
+	default:
+		PyErr_BadArgument();
+		return NULL;
+	}
+
+	Py_INCREF(res);
+	return res;
 }
 
 /*----------------------repr--------------------------------------------*/
@@ -267,67 +370,9 @@
 {
 	PyObject *ret;
 	int type = RNA_property_type(prop);
-<<<<<<< HEAD
 
 	if (RNA_property_array_check(ptr, prop)) {
 		return pyrna_py_from_array(ptr, prop);
-=======
-	int len = RNA_property_array_length(prop);
-
-	if (len > 0) {
-		/* resolve the array from a new pytype */
-		PyObject *ret = pyrna_prop_CreatePyObject(ptr, prop);
-		
-#ifdef USE_MATHUTILS
-
-		/* return a mathutils vector where possible */
-		if(RNA_property_type(prop)==PROP_FLOAT) {
-			switch(RNA_property_subtype(prop)) {
-			case PROP_TRANSLATION:
-			case PROP_DIRECTION:
-			case PROP_VELOCITY:
-			case PROP_ACCELERATION:
-			case PROP_XYZ:
-				if(len>=2 && len <= 4) {
-					PyObject *vec_cb= newVectorObject_cb(ret, len, mathutils_rna_array_cb_index, FALSE);
-					Py_DECREF(ret); /* the vector owns now */
-					ret= vec_cb; /* return the vector instead */
-				}
-				break;
-			case PROP_MATRIX:
-				if(len==16) {
-					PyObject *mat_cb= newMatrixObject_cb(ret, 4,4, mathutils_rna_matrix_cb_index, FALSE);
-					Py_DECREF(ret); /* the matrix owns now */
-					ret= mat_cb; /* return the matrix instead */
-				}
-				else if (len==9) {
-					PyObject *mat_cb= newMatrixObject_cb(ret, 3,3, mathutils_rna_matrix_cb_index, FALSE);
-					Py_DECREF(ret); /* the matrix owns now */
-					ret= mat_cb; /* return the matrix instead */
-				}
-				break;
-			case PROP_EULER:
-			case PROP_QUATERNION:
-				if(len==3) { /* euler */
-					PyObject *eul_cb= newEulerObject_cb(ret, mathutils_rna_array_cb_index, FALSE);
-					Py_DECREF(ret); /* the matrix owns now */
-					ret= eul_cb; /* return the matrix instead */
-				}
-				else if (len==4) {
-					PyObject *quat_cb= newQuaternionObject_cb(ret, mathutils_rna_array_cb_index, FALSE);
-					Py_DECREF(ret); /* the matrix owns now */
-					ret= quat_cb; /* return the matrix instead */
-				}
-				break;
-			default:
-				break;
-			}
-		}
-
-#endif
-		
-		return ret;
->>>>>>> 816377cc
 	}
 	
 	/* see if we can coorce into a python type - PropertyType */
@@ -496,7 +541,6 @@
 {
 	/* XXX hard limits should be checked here */
 	int type = RNA_property_type(prop);
-<<<<<<< HEAD
 	
 
 	if (RNA_property_array_check(ptr, prop)) {
@@ -504,129 +548,26 @@
 		/* char error_str[512]; */
 		int ok= 1;
 
-=======
-	int len = RNA_property_array_length(prop);
-	
-	if (len > 0) {
-		PyObject *item;
-		int py_len = -1;
-		int i;
-		
->>>>>>> 816377cc
 #ifdef USE_MATHUTILS
 		if(MatrixObject_Check(value)) {
 			MatrixObject *mat = (MatrixObject*)value;
 			if(!BaseMath_ReadCallback(mat))
 				return -1;
-
-			py_len = mat->rowSize * mat->colSize;
 		} else /* continue... */
 #endif
-		if (PySequence_Check(value)) {
-			py_len= (int)PySequence_Length(value);
-		}
-		else {
+		if (!PySequence_Check(value)) {
 			PyErr_Format(PyExc_TypeError, "%.200s RNA array assignment expected a sequence instead of %.200s instance.", error_prefix, Py_TYPE(value)->tp_name);
 			return -1;
 		}
 		/* done getting the length */
-		
-		if (py_len != len) {
-			PyErr_Format(PyExc_TypeError, "%.200s python sequence length %d did not match the RNA array length %d.", error_prefix, py_len, len);
+		ok= pyrna_py_to_array(ptr, prop, data, value, error_prefix);
+
+		if (!ok) {
+			/* PyErr_Format(PyExc_AttributeError, "%.200s %s", error_prefix, error_str); */
 			return -1;
 		}
-		
-		/* for arrays we have a limited number of types */
-		switch (type) {
-		case PROP_BOOLEAN:
-		{
-			int *param_arr;
-			if(data)	param_arr= (int*)data;
-			else		param_arr= MEM_mallocN(sizeof(int) * len, "pyrna bool array");
-
-			
-			/* collect the variables before assigning, incase one of them is incorrect */
-			for (i=0; i<len; i++) {
-				item = PySequence_GetItem(value, i);
-				param_arr[i] = PyObject_IsTrue( item );
-				Py_DECREF(item);
-				
-				if (param_arr[i] < 0) {
-					if(data==NULL)
-						MEM_freeN(param_arr);
-					PyErr_Format(PyExc_AttributeError, "%.200s one or more of the values in the sequence is not a boolean", error_prefix);
-					return -1;
-				}
-			}
-			if(data==NULL) {
-				RNA_property_boolean_set_array(ptr, prop, param_arr);
-				MEM_freeN(param_arr);
-			}
-
-			break;
-		}
-		case PROP_INT:
-		{
-			int *param_arr;
-			if(data)	param_arr= (int*)data;
-			else		param_arr= MEM_mallocN(sizeof(int) * len, "pyrna int array");
-
-			
-			/* collect the variables */
-			for (i=0; i<len; i++) {
-				item = PySequence_GetItem(value, i);
-				param_arr[i] = (int)PyLong_AsSsize_t(item); /* deal with any errors later */
-				Py_DECREF(item);
-			}
-			
-			if (PyErr_Occurred()) {
-				if(data==NULL)
-					MEM_freeN(param_arr);
-				PyErr_Format(PyExc_AttributeError, "%.200s one or more of the values in the sequence could not be used as an int", error_prefix);
-				return -1;
-			}
-			if(data==NULL) {
-				RNA_property_int_set_array(ptr, prop, param_arr);
-				MEM_freeN(param_arr);
-			}
-			break;
-		}
-		case PROP_FLOAT:
-		{
-			float *param_arr;
-			if(data)	param_arr = (float*)data;
-			else		param_arr = MEM_mallocN(sizeof(float) * len, "pyrna float array");
-
-
-#ifdef USE_MATHUTILS
-			if(MatrixObject_Check(value) && RNA_property_subtype(prop) == PROP_MATRIX) {
-				MatrixObject *mat = (MatrixObject*)value;
-				memcpy(param_arr, mat->contigPtr, sizeof(float) * len);
-			} else /* continue... */
-#endif
-			{
-				/* collect the variables */
-				for (i=0; i<len; i++) {
-					item = PySequence_GetItem(value, i);
-					param_arr[i] = (float)PyFloat_AsDouble(item); /* deal with any errors later */
-					Py_DECREF(item);
-				}
-			}
-
-			if (PyErr_Occurred()) {
-				if(data==NULL)
-					MEM_freeN(param_arr);
-				PyErr_Format(PyExc_AttributeError, "%.200s one or more of the values in the sequence could not be used as a float", error_prefix);
-				return -1;
-			}
-			if(data==NULL) {
-				RNA_property_float_set_array(ptr, prop, param_arr);				
-				MEM_freeN(param_arr);
-			}
-			break;
-		}
-		}
-	} else {
+	}
+	else {
 		/* Normal Property (not an array) */
 		
 		/* see if we can coorce into a python type - PropertyType */
@@ -825,103 +766,95 @@
 	return 0;
 }
 
-static PyObject * pyrna_prop_to_py_index(PointerRNA *ptr, PropertyRNA *prop, int index)
-{
-	PyObject *ret;
+static PyObject * pyrna_prop_to_py_index(BPy_PropertyRNA *self, int index)
+{
+	return pyrna_py_from_array_index(self, index);
+}
+
+static int pyrna_py_to_prop_index(BPy_PropertyRNA *self, int index, PyObject *value)
+{
+	int ret = 0;
+	int totdim;
+	PointerRNA *ptr= &self->ptr;
+	PropertyRNA *prop= self->prop;
 	int type = RNA_property_type(prop);
-	
-	/* see if we can coorce into a python type - PropertyType */
-	switch (type) {
-	case PROP_BOOLEAN:
-		ret = PyBool_FromLong( RNA_property_boolean_get_index(ptr, prop, index) );
-		break;
-	case PROP_INT:
-		ret = PyLong_FromSsize_t( (Py_ssize_t)RNA_property_int_get_index(ptr, prop, index) );
-		break;
-	case PROP_FLOAT:
-		ret = PyFloat_FromDouble( RNA_property_float_get_index(ptr, prop, index) );
-		break;
-	default:
-		PyErr_SetString(PyExc_AttributeError, "not an array type");
-		ret = NULL;
-		break;
+
+	totdim= RNA_property_array_dimension(ptr, prop, NULL);
+
+	if (totdim > 1) {
+		/* char error_str[512]; */
+		if (!pyrna_py_to_array_index(&self->ptr, self->prop, self->arraydim, self->arrayoffset, index, value, "")) {
+			/* PyErr_SetString(PyExc_AttributeError, error_str); */
+			ret= -1;
+		}
+	}
+	else {
+		/* see if we can coorce into a python type - PropertyType */
+		switch (type) {
+		case PROP_BOOLEAN:
+			{
+				int param = PyObject_IsTrue( value );
+		
+				if( param < 0 ) {
+					PyErr_SetString(PyExc_TypeError, "expected True/False or 0/1");
+					ret = -1;
+				} else {
+					RNA_property_boolean_set_index(ptr, prop, index, param);
+				}
+				break;
+			}
+		case PROP_INT:
+			{
+				int param = PyLong_AsSsize_t(value);
+				if (PyErr_Occurred()) {
+					PyErr_SetString(PyExc_TypeError, "expected an int type");
+					ret = -1;
+				} else {
+					RNA_property_int_set_index(ptr, prop, index, param);
+				}
+				break;
+			}
+		case PROP_FLOAT:
+			{
+				float param = PyFloat_AsDouble(value);
+				if (PyErr_Occurred()) {
+					PyErr_SetString(PyExc_TypeError, "expected a float type");
+					ret = -1;
+				} else {
+					RNA_property_float_set_index(ptr, prop, index, param);
+				}
+				break;
+			}
+		default:
+			PyErr_SetString(PyExc_AttributeError, "not an array type");
+			ret = -1;
+			break;
+		}
 	}
 	
 	return ret;
 }
 
-static int pyrna_py_to_prop_index(PointerRNA *ptr, PropertyRNA *prop, int index, PyObject *value)
-{
-	int ret = 0;
-	int type = RNA_property_type(prop);
-	
-	/* see if we can coorce into a python type - PropertyType */
-	switch (type) {
-	case PROP_BOOLEAN:
-	{
-		int param = PyObject_IsTrue( value );
-		
-		if( param < 0 ) {
-			PyErr_SetString(PyExc_TypeError, "expected True/False or 0/1");
-			ret = -1;
-		} else {
-			RNA_property_boolean_set_index(ptr, prop, index, param);
-		}
-		break;
-	}
-	case PROP_INT:
-	{
-		int param = PyLong_AsSsize_t(value);
-		if (PyErr_Occurred()) {
-			PyErr_SetString(PyExc_TypeError, "expected an int type");
-			ret = -1;
-		} else {
-			RNA_property_int_set_index(ptr, prop, index, param);
-		}
-		break;
-	}
-	case PROP_FLOAT:
-	{
-		float param = PyFloat_AsDouble(value);
-		if (PyErr_Occurred()) {
-			PyErr_SetString(PyExc_TypeError, "expected a float type");
-			ret = -1;
-		} else {
-			RNA_property_float_set_index(ptr, prop, index, param);
-		}
-		break;
-	}
-	default:
-		PyErr_SetString(PyExc_AttributeError, "not an array type");
-		ret = -1;
-		break;
-	}
-	
-	return ret;
-}
-
 //---------------sequence-------------------------------------------
+static int pyrna_prop_array_length(BPy_PropertyRNA *self)
+{
+	if (RNA_property_array_dimension(&self->ptr, self->prop, NULL) > 1)
+		return RNA_property_multi_array_length(&self->ptr, self->prop, self->arraydim);
+	else
+		return RNA_property_array_length(&self->ptr, self->prop);
+}
+
 static Py_ssize_t pyrna_prop_len( BPy_PropertyRNA * self )
 {
 	Py_ssize_t len;
 	
 	if (RNA_property_type(self->prop) == PROP_COLLECTION) {
 		len = RNA_property_collection_length(&self->ptr, self->prop);
-<<<<<<< HEAD
 	} else if (RNA_property_array_check(&self->ptr, self->prop)) {
 		len = pyrna_prop_array_length(self);
 	} else {
 		PyErr_SetString(PyExc_AttributeError, "len() only available for collection and array RNA types");
 		len = -1; /* error value */
-=======
-	} else {
-		len = RNA_property_array_length(self->prop);
-		
-		if (len==0) { /* not an array*/
-			PyErr_SetString(PyExc_AttributeError, "len() only available for collection RNA types");
-			return -1;
-		}
->>>>>>> 816377cc
 	}
 	
 	return len;
@@ -940,14 +873,15 @@
 	PyErr_Format(PyExc_IndexError, "index %d out of range", keynum);
 	return NULL;
 }
+
 static PyObject *prop_subscript_array_int(BPy_PropertyRNA * self, int keynum)
 {
-	int len= RNA_property_array_length(self->prop);
+	int len= pyrna_prop_array_length(self);
 
 	if(keynum < 0) keynum += len;
 
 	if(keynum >= 0 && keynum < len)
-		return pyrna_prop_to_py_index(&self->ptr, self->prop, keynum);
+		return pyrna_prop_to_py_index(self, keynum);
 
 	PyErr_Format(PyExc_IndexError, "index %d out of range", keynum);
 	return NULL;
@@ -994,7 +928,7 @@
 	start = MIN2(start,stop); /* values are clamped from PySlice_GetIndicesEx */
 
 	for(count = start; count < stop; count++)
-		PyList_SetItem(list, count - start, pyrna_prop_to_py_index(&self->ptr, self->prop, count));
+		PyList_SetItem(list, count - start, pyrna_prop_to_py_index(self, count));
 
 	return list;
 }
@@ -1047,8 +981,8 @@
 		return prop_subscript_array_int(self, PyLong_AsSsize_t(key));
 	}
 	else if (PySlice_Check(key)) {
-		int len= RNA_property_array_length(self->prop);
 		Py_ssize_t start, stop, step, slicelength;
+		int len = pyrna_prop_array_length(self);
 
 		if (PySlice_GetIndicesEx((PySliceObject*)key, len, &start, &stop, &step, &slicelength) < 0)
 			return NULL;
@@ -1074,17 +1008,12 @@
 {
 	if (RNA_property_type(self->prop) == PROP_COLLECTION) {
 		return prop_subscript_collection(self, key);
-<<<<<<< HEAD
 	} else if (RNA_property_array_check(&self->ptr, self->prop)) {
-=======
-	} else if (RNA_property_array_length(self->prop)) { /* arrays are currently fixed length, zero length means its not an array */
->>>>>>> 816377cc
 		return prop_subscript_array(self, key);
-	} else {
-		PyErr_SetString(PyExc_TypeError, "rna type is not an array or a collection");
-		return NULL;
-	}
-
+	} 
+
+	PyErr_SetString(PyExc_TypeError, "rna type is not an array or a collection");
+	return NULL;
 }
 
 static int prop_subscript_ass_array_slice(BPy_PropertyRNA * self, int begin, int end, PyObject *value)
@@ -1095,7 +1024,7 @@
 	begin = MIN2(begin,end);
 
 	for(count = begin; count < end; count++) {
-		if(pyrna_py_to_prop_index(&self->ptr, self->prop, count - begin, value) == -1) {
+		if(pyrna_py_to_prop_index(self, count - begin, value) == -1) {
 			/* TODO - this is wrong since some values have been assigned... will need to fix that */
 			return -1; /* pyrna_struct_CreatePyObject should set the error */
 		}
@@ -1106,13 +1035,12 @@
 
 static int prop_subscript_ass_array_int(BPy_PropertyRNA * self, int keynum, PyObject *value)
 {
-
-	int len= RNA_property_array_length(self->prop);
+	int len= pyrna_prop_array_length(self);
 
 	if(keynum < 0) keynum += len;
 
 	if(keynum >= 0 && keynum < len)
-		return pyrna_py_to_prop_index(&self->ptr, self->prop, keynum, value);
+		return pyrna_py_to_prop_index(self, keynum, value);
 
 	PyErr_SetString(PyExc_IndexError, "out of range");
 	return -1;
@@ -1141,7 +1069,7 @@
 		return prop_subscript_ass_array_int(self, i, value);
 	}
 	else if (PySlice_Check(key)) {
-		int len= RNA_property_array_length(self->prop);
+		int len= RNA_property_array_length(&self->ptr, self->prop);
 		Py_ssize_t start, stop, step, slicelength;
 
 		if (PySlice_GetIndicesEx((PySliceObject*)key, len, &start, &stop, &step, &slicelength) < 0)
@@ -1554,7 +1482,7 @@
 	RNA_PROP_BEGIN(&self->ptr, itemptr, self->prop) {
 		prop = RNA_struct_find_property(&itemptr, attr);
 		*raw_type= RNA_property_raw_type(prop);
-		*attr_tot = RNA_property_array_length(prop);
+		*attr_tot = RNA_property_array_length(&itemptr, prop);
 		*attr_signed= (RNA_property_subtype(prop)==PROP_UNSIGNED) ? FALSE:TRUE;
 		break;
 	}
@@ -1593,7 +1521,7 @@
 		if (RNA_property_type(self->prop) == PROP_COLLECTION)
 			array_tot = RNA_property_collection_length(&self->ptr, self->prop);
 		else
-			array_tot = RNA_property_array_length(self->prop);
+			array_tot = RNA_property_array_length(&self->ptr, self->prop);
 
 
 		target_tot= array_tot * (*attr_tot);
@@ -1785,7 +1713,6 @@
 	PyObject *ret;
 	PyObject *iter;
 	
-<<<<<<< HEAD
 	if(RNA_property_array_check(&self->ptr, self->prop)) {
 		int len = pyrna_prop_array_length(self);
 		int i;
@@ -1794,20 +1721,6 @@
 		
 		for (i=0; i < len; i++) {
 			PyList_SET_ITEM(ret, i, pyrna_prop_to_py_index(self, i));
-=======
-	if (ret==NULL) {
-		/* collection did not work, try array */
-		int len = RNA_property_array_length(self->prop);
-		
-		if (len) {
-			int i;
-			PyErr_Clear();
-			ret = PyList_New(len);
-			
-			for (i=0; i < len; i++) {
-				PyList_SET_ITEM(ret, i, pyrna_prop_to_py_index(&self->ptr, self->prop, i));
-			}
->>>>>>> 816377cc
 		}
 	}
 	else if ((ret = pyrna_prop_values(self))) {
@@ -1892,10 +1805,6 @@
 {
 	PyObject *ret;
 	int type = RNA_property_type(prop);
-<<<<<<< HEAD
-=======
-	int len = RNA_property_array_length(prop);
->>>>>>> 816377cc
 
 	int a;
 
@@ -1905,9 +1814,7 @@
 		/* resolve the array from a new pytype */
 		ret = PyTuple_New(len);
 
-		/* for return values, data is a pointer to an array, not first element pointer */
-		if (RNA_property_flag(prop) & PROP_DYNAMIC_ARRAY)
-			data = *(char**)(char*)data;
+		/* kazanbas: TODO make multidim sequences here */
 
 		switch (type) {
 		case PROP_BOOLEAN:
@@ -2575,6 +2482,9 @@
 	
 	pyrna->ptr = *ptr;
 	pyrna->prop = prop;
+
+	pyrna->arraydim= 0;
+	pyrna->arrayoffset= 0;
 		
 	return ( PyObject * ) pyrna;
 }
@@ -2739,8 +2649,17 @@
 
 static StructRNA *pyrna_struct_as_srna(PyObject *self)
 {
-	BPy_StructRNA *py_srna= (BPy_StructRNA*)PyObject_GetAttrString(self, "__rna__");
+	BPy_StructRNA *py_srna;
 	StructRNA *srna;
+	
+	/* ack, PyObject_GetAttrString wont look up this types tp_dict first :/ */
+	if(PyType_Check(self)) {
+		py_srna = (BPy_StructRNA *)PyDict_GetItemString(((PyTypeObject *)self)->tp_dict, "__rna__");
+		Py_XINCREF(py_srna);
+	}
+	
+	if(py_srna==NULL)
+		py_srna = (BPy_StructRNA*)PyObject_GetAttrString(self, "__rna__");
 
 	if(py_srna==NULL) {
 	 	PyErr_SetString(PyExc_SystemError, "internal error, self had no __rna__ attribute, should never happen.");
@@ -3015,12 +2934,12 @@
 
 	srna= srna_from_self(value);
 	if(!srna) {
-	 	PyErr_SetString(PyExc_SystemError, "expected an RNA type derived from IDPropertyGroup (1)");
+	 	PyErr_SetString(PyExc_SystemError, "expected an RNA type derived from IDPropertyGroup");
 		return NULL;
 	}
 
 	if(!RNA_struct_is_a(srna, &RNA_IDPropertyGroup)) {
-	 	PyErr_SetString(PyExc_SystemError, "expected an RNA type derived from IDPropertyGroup (3)");
+	 	PyErr_SetString(PyExc_SystemError, "expected an RNA type derived from IDPropertyGroup");
 		return NULL;
 	}
 
@@ -3095,6 +3014,52 @@
 		return bpy_prop_deferred_return((void *)BPy_CollectionProperty, kw);
 	}
 	return NULL;
+}
+
+static int deferred_register_props(PyObject *py_class, StructRNA *srna)
+{
+	PyObject *props, *dummy_args, *item;
+	int i;
+
+	props= PyObject_GetAttrString(py_class, "__props__");
+	
+	if(!props) {
+		PyErr_Clear();
+		return 1;
+	}
+
+	dummy_args = PyTuple_New(0);
+
+	for(i=0; i<PyList_Size(props); i++) {
+		PyObject *py_func_ptr, *py_kw, *py_srna_cobject, *py_ret;
+		item = PyList_GET_ITEM(props, i);
+		
+		if(PyArg_ParseTuple(item, "O!O!", &PyCObject_Type, &py_func_ptr, &PyDict_Type, &py_kw)) {
+			PyObject *(*pyfunc)(PyObject *, PyObject *, PyObject *);
+			pyfunc = PyCObject_AsVoidPtr(py_func_ptr);
+			py_srna_cobject = PyCObject_FromVoidPtr(srna, NULL);
+			
+			py_ret = pyfunc(py_srna_cobject, dummy_args, py_kw);
+			Py_DECREF(py_srna_cobject);
+
+			if(py_ret) {
+				Py_DECREF(py_ret);
+			}
+			else {
+				Py_DECREF(dummy_args);
+				return 0;
+			}
+		}
+		else {
+			PyErr_Clear();
+			PyErr_SetString(PyExc_AttributeError, "expected list of dicts for __props__.");
+			Py_DECREF(dummy_args);
+			return 0;
+		}
+	}
+
+	Py_DECREF(dummy_args);
+	return 1;
 }
 
 /*-------------------- Type Registration ------------------------*/
@@ -3457,6 +3422,9 @@
 		// Py_DECREF(py_class); // shuld be able to do this XXX since the old rna adds a new ref.
 	}
 
+	if(!deferred_register_props(py_class, srna_new))
+		return NULL;
+
 	Py_RETURN_NONE;
 }
 
@@ -3480,7 +3448,6 @@
 	
 	/* get the context, so register callback can do necessary refreshes */
 	C= BPy_GetContext();
-	
 
 	/* call unregister */
 	unreg(C, srna); /* calls bpy_class_free, this decref's py_class */
