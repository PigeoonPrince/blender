/**
 * $Id$
 *
 * ***** BEGIN GPL LICENSE BLOCK *****
 *
 * This program is free software; you can redistribute it and/or
 * modify it under the terms of the GNU General Public License
 * as published by the Free Software Foundation; either version 2
 * of the License, or (at your option) any later version.
 *
 * This program is distributed in the hope that it will be useful,
 * but WITHOUT ANY WARRANTY; without even the implied warranty of
 * MERCHANTABILITY or FITNESS FOR A PARTICULAR PURPOSE.  See the
 * GNU General Public License for more details.
 *
 * You should have received a copy of the GNU General Public License
 * along with this program; if not, write to the Free Software Foundation,
 * Inc., 51 Franklin Street, Fifth Floor, Boston, MA 02110-1301, USA.
 *
 * The Original Code is Copyright (C) 2001-2002 by NaN Holding BV.
 * All rights reserved.
 *
 * Contributors: 2004/2005/2006 Blender Foundation, full recode
 *
 * ***** END GPL LICENSE BLOCK *****
 */

#include <math.h>
#include <stdlib.h>
#include <stdio.h>
#include <string.h>
#include <limits.h>

#include "MEM_guardedalloc.h"

#include "BLI_math.h"
#include "BLI_blenlib.h"
#include "BLI_rand.h"
#include "BLI_memarena.h"
#include "BLI_ghash.h"

#include "DNA_camera_types.h"
#include "DNA_material_types.h"
#include "DNA_group_types.h"
#include "DNA_node_types.h"
#include "DNA_object_types.h"
#include "DNA_object_fluidsim.h"
#include "DNA_scene_types.h"
#include "DNA_texture_types.h"

#include "BKE_anim.h"
#include "BKE_colortools.h"
#include "BKE_DerivedMesh.h"
#include "BKE_displist.h"
#include "BKE_global.h"
#include "BKE_group.h"
#include "BKE_image.h"
#include "BKE_library.h"
#include "BKE_main.h"
#include "BKE_material.h"
#include "BKE_mball.h"
#include "BKE_modifier.h"
#include "BKE_node.h"
#include "BKE_object.h"
#include "BKE_particle.h"
#include "BKE_scene.h"
#include "BKE_texture.h"
#include "BKE_utildefines.h"
#include "BKE_world.h"

#include "IMB_imbuf.h"

#include "PIL_time.h"

#include "cache.h"
#include "camera.h"
#include "database.h"
#include "diskocclusion.h"
#include "environment.h"
#include "envmap.h"
#include "lamp.h"
#include "object.h"
#include "object_halo.h"
#include "object_mesh.h"
#include "pointdensity.h"
#include "raytrace.h"
#include "render_types.h"
#include "rendercore.h"
#include "sampler.h"
#include "shading.h"
#include "shadowbuf.h"
#include "sss.h"
#include "object_strand.h"
#include "texture.h"
#include "texture_stack.h"
#include "volumetric.h"
#include "volume_precache.h"
#include "zbuf.h"

static void check_material_mapto(Material *ma)
{
	int a;
	ma->mapto_textured = 0;
	
	/* cache which inputs are actually textured.
	 * this can avoid a bit of time spent iterating through all the texture slots, map inputs and map tos
	 * every time a property which may or may not be textured is accessed */
	
	for(a=0; a<MAX_MTEX; a++) {
		if(ma->mtex && ma->mtex[a] && ma->mtex[a]->tex) {
			/* currently used only in volume render, so we'll check for those flags */
			if(ma->mtex[a]->mapto & MAP_DENSITY) ma->mapto_textured |= MAP_DENSITY;
			if(ma->mtex[a]->mapto & MAP_EMISSION) ma->mapto_textured |= MAP_EMISSION;
			if(ma->mtex[a]->mapto & MAP_EMISSION_COL) ma->mapto_textured |= MAP_EMISSION_COL;
			if(ma->mtex[a]->mapto & MAP_SCATTERING) ma->mapto_textured |= MAP_SCATTERING;
			if(ma->mtex[a]->mapto & MAP_TRANSMISSION_COL) ma->mapto_textured |= MAP_TRANSMISSION_COL;
			if(ma->mtex[a]->mapto & MAP_REFLECTION) ma->mapto_textured |= MAP_REFLECTION;
			if(ma->mtex[a]->mapto & MAP_REFLECTION_COL) ma->mapto_textured |= MAP_REFLECTION_COL;
		}
	}
}
static void flag_render_node_material(Render *re, bNodeTree *ntree)
{
	bNode *node;

	for(node=ntree->nodes.first; node; node= node->next) {
		if(node->id) {
			if(GS(node->id->name)==ID_MA) {
				Material *ma= (Material *)node->id;

				if((ma->mode & MA_TRANSP) && (ma->mode & MA_ZTRANSP))
					re->params.flag |= R_ZTRA;

				ma->flag |= MA_IS_USED;
			}
			else if(node->type==NODE_GROUP)
				flag_render_node_material(re, (bNodeTree *)node->id);
		}
	}
}

Material *give_render_material(Render *re, Object *ob, int nr)
{
	extern Material defmaterial;	/* material.c */
	Material *ma;
	
	ma= give_current_material(ob, nr);
	if(ma==NULL) 
		ma= &defmaterial;
	
	if(re->params.r.mode & R_SPEED) ma->texco |= NEED_UV;
	
	if(ma->material_type == MA_TYPE_VOLUME) {
		ma->mode |= MA_TRANSP;
		ma->mode &= ~MA_SHADBUF;
	}
	if((ma->mode & MA_TRANSP) && (ma->mode & MA_ZTRANSP))
		re->params.flag |= R_ZTRA;
	
	/* for light groups */
	ma->flag |= MA_IS_USED;

	if(ma->nodetree && ma->use_nodes)
		flag_render_node_material(re, ma->nodetree);
	
	check_material_mapto(ma);
	
	return ma;
}

static void init_camera_inside_volumes(Render *re)
{
	ObjectInstanceRen *obi;
	VolumeOb *vo;
	float co[3] = {0.f, 0.f, 0.f};

	for(vo= re->db.volumes.first; vo; vo= vo->next) {
		for(obi= re->db.instancetable.first; obi; obi= obi->next) {
			if (obi->obr == vo->obr) {
				if (point_inside_volume_objectinstance(re, obi, co)) {
					MatInside *mi;
					
					mi = MEM_mallocN(sizeof(MatInside), "camera inside material");
					mi->ma = vo->ma;
					mi->obi = obi;
					
					BLI_addtail(&(re->db.render_volumes_inside), mi);
				}
			}
		}
	}
	
	/* debug {
	MatInside *m;
	for (m=re->db.render_volumes_inside.first; m; m=m->next) {
		printf("matinside: ma: %s \n", m->ma->id.name+2);
	}
	}*/
}

static void add_volume(Render *re, ObjectRen *obr, Material *ma)
{
	struct VolumeOb *vo;
	
	vo = MEM_mallocN(sizeof(VolumeOb), "volume object");
	
	vo->ma = ma;
	vo->obr = obr;
	
	BLI_addtail(&re->db.volumes, vo);
}

static void set_material_lightgroups(Render *re)
{
	Group *group, *lightgroup;
	Material *ma;
	
	/* not for preview render */
	if(re->db.scene->r.scemode & R_PREVIEWBUTS)
		return;
	
	for(group= G.main->group.first; group; group=group->id.next)
		group->id.flag |= LIB_DOIT;
	
	/* it's a bit too many loops in loops... but will survive */
	/* hola! materials not in use...? */
	for(ma= G.main->mat.first; ma; ma=ma->id.next) {
		if(ma->group) {
			lightgroup= ma->group;

			/* local group override */
			if((ma->shade_flag & MA_GROUP_LOCAL) && ma->id.lib && ma->group->id.lib) {
				for(group= G.main->group.first; group; group= group->id.next) {
					if(!group->id.lib && strcmp(group->id.name, ma->group->id.name) == 0) {
						lightgroup= group;
						break;
					}
				}
			}
			
			BLI_ghash_insert(re->db.lightgrouphash, ma->group, lightgroup);

			if(lightgroup->id.flag & LIB_DOIT)
				lightgroup_create(re, lightgroup, ma->mode & MA_GROUP_EXCLUSIVE);
		}
	}
}

static void set_renderlayer_lightgroups(Render *re, Scene *sce)
{
	SceneRenderLayer *srl;
	
	for(srl= sce->r.layers.first; srl; srl= srl->next) {
		if(srl->light_override)
			lightgroup_create(re, srl->light_override, 0);
	}
}

/* ------------------------------------------------------------------------- */
/* Database																	 */
/* ------------------------------------------------------------------------- */

static int render_object_type(int type) 
{
	return ELEM5(type, OB_FONT, OB_CURVE, OB_SURF, OB_MESH, OB_MBALL);
}

static void find_dupli_instances(Render *re, ObjectRen *obr)
{
	ObjectInstanceRen *obi;
	float imat[4][4], obmat[4][4], obimat[4][4], nmat[3][3];
	int first = 1;

	mul_m4_m4m4(obmat, obr->obmat, re->cam.viewmat);
	invert_m4_m4(imat, obmat);

	/* for objects instanced by dupliverts/faces/particles, we go over the
	 * list of instances to find ones that instance obr, and setup their
	 * matrices and obr pointer */
	for(obi=re->db.instancetable.last; obi; obi=obi->prev) {
		if(!obi->obr && obi->ob == obr->ob && obi->psysindex == obr->psysindex) {
			obi->obr= obr;

			/* compute difference between object matrix and
			 * object matrix with dupli transform, in viewspace */
			copy_m4_m4(obimat, obi->mat);
			mul_m4_m4m4(obi->mat, imat, obimat);

			copy_m3_m4(nmat, obi->mat);
			invert_m3_m3(obi->nmat, nmat);
			transpose_m3(obi->nmat);

			if(!first) {
				re->db.totvert += obr->totvert;
				re->db.totvlak += obr->totvlak;
				re->db.tothalo += obr->tothalo;
				re->db.totstrand += obr->totstrand;
			}
			else
				first= 0;
		}
	}
}

static void assign_dupligroup_dupli(Render *re, ObjectInstanceRen *obi, ObjectRen *obr)
{
	float imat[4][4], obmat[4][4], obimat[4][4], nmat[3][3];

	mul_m4_m4m4(obmat, obr->obmat, re->cam.viewmat);
	invert_m4_m4(imat, obmat);

	obi->obr= obr;

	/* compute difference between object matrix and
	 * object matrix with dupli transform, in viewspace */
	copy_m4_m4(obimat, obi->mat);
	mul_m4_m4m4(obi->mat, imat, obimat);

	copy_m3_m4(nmat, obi->mat);
	invert_m3_m3(obi->nmat, nmat);
	transpose_m3(obi->nmat);

	re->db.totvert += obr->totvert;
	re->db.totvlak += obr->totvlak;
	re->db.tothalo += obr->tothalo;
	re->db.totstrand += obr->totstrand;
}

static ObjectRen *find_dupligroup_dupli(Render *re, Object *ob, int psysindex)
{
	ObjectRen *obr;

	/* if the object is itself instanced, we don't want to create an instance
	 * for it */
	if(ob->transflag & OB_RENDER_DUPLI)
		return NULL;

	/* try to find an object that was already created so we can reuse it
	 * and save memory */
	for(obr=re->db.objecttable.first; obr; obr=obr->next)
		if(obr->ob == ob && obr->psysindex == psysindex && (obr->flag & R_INSTANCEABLE))
			return obr;
	
	return NULL;
}

static void set_dupli_tex_mat(Render *re, ObjectInstanceRen *obi, DupliObject *dob)
{
	/* For duplis we need to have a matrix that transform the coordinate back
	 * to it's original position, without the dupli transforms. We also check
	 * the matrix is actually needed, to save memory on lots of dupliverts for
	 * example */
	static Object *lastob= NULL;
	static int needtexmat= 0;

	/* init */
	if(!re) {
		lastob= NULL;
		needtexmat= 0;
		return;
	}

	/* check if we actually need it */
	if(lastob != dob->ob) {
		Material ***material;
		short a, *totmaterial;

		lastob= dob->ob;
		needtexmat= 0;

		totmaterial= give_totcolp(dob->ob);
		material= give_matarar(dob->ob);

		if(totmaterial && material)
			for(a= 0; a<*totmaterial; a++)
				if((*material)[a] && (*material)[a]->texco & TEXCO_OBJECT)
					needtexmat= 1;
	}

	if(needtexmat) {
		float imat[4][4];

		obi->duplitexmat= BLI_memarena_alloc(re->db.memArena, sizeof(float)*4*4);
		invert_m4_m4(imat, dob->mat);
		mul_serie_m4(obi->duplitexmat, re->cam.viewmat, dob->omat, imat, re->cam.viewinv, 0, 0, 0, 0);
	}
}

static void add_render_object(Render *re, Object *ob, Object *par, DupliObject *dob, int timeoffset, int vectorlay)
{
	ObjectRen *obr;
	ObjectInstanceRen *obi= NULL;
	ParticleSystem *psys;
	int show_emitter, allow_render= 1, index, psysindex, i;

	if (dob)
		index = par->index ? par->index : dob->ob->index;
	else index = ob->index;

	/* the emitter has to be processed first (render levels of modifiers) */
	/* so here we only check if the emitter should be rendered */
	if(ob->particlesystem.first) {
		show_emitter= 0;
		for(psys=ob->particlesystem.first; psys; psys=psys->next) {
			show_emitter += psys->part->draw & PART_DRAW_EMITTER;
			psys_render_set(ob, psys, re->cam.viewmat, re->cam.winmat, re->cam.winx, re->cam.winy, timeoffset);
		}

		/* if no psys has "show emitter" selected don't render emitter */
		if(show_emitter == 0)
			allow_render= 0;
	}

	/* one render object for the data itself */
	if(allow_render) {
		obr= render_object_create(&re->db, ob, par, index, 0, ob->lay);
		if((dob && !dob->animated) || (ob->transflag & OB_RENDER_DUPLI)) {
			obr->flag |= R_INSTANCEABLE;
			copy_m4_m4(obr->obmat, ob->obmat);
		}
		if(obr->lay & vectorlay)
			obr->flag |= R_NEED_VECTORS;
		init_render_object_data(re, obr, timeoffset);

		/* only add instance for objects that have not been used for dupli */
		if(!(ob->transflag & OB_RENDER_DUPLI)) {
			obi= render_instance_create(&re->db, obr, ob, par, index, 0, NULL, ob->lay);
			if(dob) set_dupli_tex_mat(re, obi, dob);
		}
		else
			find_dupli_instances(re, obr);

		for (i=1; i<=ob->totcol; i++) {
			Material* ma = give_render_material(re, ob, i);
			if (ma && ma->material_type == MA_TYPE_VOLUME)
				add_volume(re, obr, ma);
		}

		/* create low resolution version */
		if(re->params.r.mode & R_SUBDIVISION)
			obr->flag |= R_HIGHRES;
	}

	/* and one render object per particle system */
	if(ob->particlesystem.first) {
		psysindex= 1;
		for(psys=ob->particlesystem.first; psys; psys=psys->next, psysindex++) {
			obr= render_object_create(&re->db, ob, par, index, psysindex, ob->lay);
			if((dob && !dob->animated) || (ob->transflag & OB_RENDER_DUPLI)) {
				obr->flag |= R_INSTANCEABLE;
				copy_m4_m4(obr->obmat, ob->obmat);
			}
			if(obr->lay & vectorlay)
				obr->flag |= R_NEED_VECTORS;
			init_render_object_data(re, obr, timeoffset);
			psys_render_restore(ob, psys);

			/* only add instance for objects that have not been used for dupli */
			if(!(ob->transflag & OB_RENDER_DUPLI)) {
				obi= render_instance_create(&re->db, obr, ob, par, index, psysindex, NULL, ob->lay);
				if(dob) set_dupli_tex_mat(re, obi, dob);
			}
			else
				find_dupli_instances(re, obr);
		}
	}
}

/* par = pointer to duplicator parent, needed for object lookup table */
/* index = when duplicater copies same object (particle), the counter */
static void init_render_object(Render *re, Object *ob, Object *par, DupliObject *dob, int timeoffset, int vectorlay)
{
	static double lasttime= 0.0;
	double time;
	float mat[4][4];

	if(ob->type==OB_LAMP)
		lamp_create(re, ob);
	else if(render_object_type(ob->type))
		add_render_object(re, ob, par, dob, timeoffset, vectorlay);
	else {
		mul_m4_m4m4(mat, ob->obmat, re->cam.viewmat);
		invert_m4_m4(ob->imat, mat);
	}
	
	time= PIL_check_seconds_timer();
	if(time - lasttime > 1.0) {
		lasttime= time;
		/* clumsy copying still */
		re->cb.i.totvert= re->db.totvert;
		re->cb.i.totface= re->db.totvlak;
		re->cb.i.totstrand= re->db.totstrand;
		re->cb.i.tothalo= re->db.tothalo;
		re->cb.i.totlamp= re->db.totlamp;
		re->cb.stats_draw(re->cb.sdh, &re->cb.i);
	}

	ob->flag |= OB_DONE;
}

void materials_init(Render *re)
{
	/* still bad... doing all */
	init_render_materials(re->params.r.mode);
	set_node_shader_lamp_loop(shade_material_loop);
}

void materials_free(Render *re)
{
	end_render_materials();
}

void textures_init(Render *re)
{
	tex_list_init(re, &G.main->tex);
}

void textures_free(Render *re)
{
	tex_list_free(re, &G.main->tex);

	if(re->db.scene)
		if(re->db.scene->r.scemode & R_FREE_IMAGE)
			if((re->params.r.scemode & R_PREVIEWBUTS)==0)
				BKE_image_free_all_textures();
}

void RE_Database_Free(Render *re)
{
	Object *ob;
	
	/* statistics for debugging render memory usage */
	if((G.f & G_DEBUG) && (G.rendering)) {
		if((re->params.r.scemode & R_PREVIEWBUTS)==0) {
			BKE_image_print_memlist();
			MEM_printmemlist_stats();
		}
	}

	/* remake metaball display lists */
	for(ob=G.main->object.first; ob; ob=ob->id.next) {
		if(ob->type==OB_MBALL) {
			if(ob->disp.first && ob->disp.first!=ob->disp.last) {
				DispList *dl= ob->disp.first;
				BLI_remlink(&ob->disp, dl);
				freedisplist(&ob->disp);
				BLI_addtail(&ob->disp, dl);
			}
		}
	}

	/* free database */
	materials_free(re);
	textures_free(re);
	environment_free(re);
	samplers_free(re);
	render_db_free(&re->db);

	re->cb.i.convertdone= 0;
}

static int allow_render_object(Render *re, Object *ob, int nolamps, int onlyselected, Object *actob)
{
	/* override not showing object when duplis are used with particles */
	if(ob->transflag & OB_DUPLIPARTS)
		; /* let particle system(s) handle showing vs. not showing */
	else if((ob->transflag & OB_DUPLI) && !(ob->transflag & OB_DUPLIFRAMES))
		return 0;
	
	/* don't add non-basic meta objects, ends up having renderobjects with no geometry */
	if (ob->type == OB_MBALL && ob!=find_basis_mball(re->db.scene, ob))
		return 0;
	
	if(nolamps && (ob->type==OB_LAMP))
		return 0;
	
	if(onlyselected && (ob!=actob && !(ob->flag & SELECT)))
		return 0;
	
	return 1;
}

static int allow_render_dupli_instance(Render *re, DupliObject *dob, Object *obd)
{
	ParticleSystem *psys;
	Material *ma;
	short a, *totmaterial;

	/* don't allow objects with halos. we need to have
	 * all halo's to sort them globally in advance */
	totmaterial= give_totcolp(obd);

	if(totmaterial) {
		for(a= 0; a<*totmaterial; a++) {
			ma= give_current_material(obd, a);
			if(ma && (ma->material_type == MA_TYPE_HALO))
				return 0;
		}
	}

	for(psys=obd->particlesystem.first; psys; psys=psys->next)
		if(!ELEM5(psys->part->ren_as, PART_DRAW_BB, PART_DRAW_LINE, PART_DRAW_PATH, PART_DRAW_OB, PART_DRAW_GR))
			return 0;

	/* don't allow lamp, animated duplis, or radio render */
	return (render_object_type(obd->type) &&
			(!(dob->type == OB_DUPLIGROUP) || !dob->animated));
}

static void dupli_render_particle_set(Render *re, Object *ob, int timeoffset, int level, int enable)
{
	/* ugly function, but we need to set particle systems to their render
	 * settings before calling object_duplilist, to get render level duplis */
	Group *group;
	GroupObject *go;
	ParticleSystem *psys;
	DerivedMesh *dm;

	if(level >= MAX_DUPLI_RECUR)
		return;
	
	if(ob->transflag & OB_DUPLIPARTS) {
		for(psys=ob->particlesystem.first; psys; psys=psys->next) {
			if(ELEM(psys->part->ren_as, PART_DRAW_OB, PART_DRAW_GR)) {
				if(enable)
					psys_render_set(ob, psys, re->cam.viewmat, re->cam.winmat, re->cam.winx, re->cam.winy, timeoffset);
				else
					psys_render_restore(ob, psys);
			}
		}

		if(enable) {
			/* this is to make sure we get render level duplis in groups:
			* the derivedmesh must be created before init_render_mesh,
			* since object_duplilist does dupliparticles before that */
			dm = mesh_create_derived_render(re->db.scene, ob, CD_MASK_BAREMESH|CD_MASK_MTFACE|CD_MASK_MCOL);
			dm->release(dm);

			for(psys=ob->particlesystem.first; psys; psys=psys->next)
				psys_get_modifier(ob, psys)->flag &= ~eParticleSystemFlag_psys_updated;
		}
	}

	if(ob->dup_group==NULL) return;
	group= ob->dup_group;

	for(go= group->gobject.first; go; go= go->next)
		dupli_render_particle_set(re, go->ob, timeoffset, level+1, enable);
}

static int get_vector_renderlayers(Scene *sce)
{
	SceneRenderLayer *srl;
	unsigned int lay= 0;

	for(srl= sce->r.layers.first; srl; srl= srl->next)
		if(srl->passflag & SCE_PASS_VECTOR)
			lay |= srl->lay;

	return lay;
}

static void add_group_render_dupli_obs(Render *re, Group *group, int nolamps, int onlyselected, Object *actob, int timeoffset, int vectorlay, int level)
{
	GroupObject *go;
	Object *ob;

	/* simple preventing of too deep nested groups */
	if(level>MAX_DUPLI_RECUR) return;

	/* recursively go into dupligroups to find objects with OB_RENDER_DUPLI
	 * that were not created yet */
	for(go= group->gobject.first; go; go= go->next) {
		ob= go->ob;

		if(ob->flag & OB_DONE) {
			if(ob->transflag & OB_RENDER_DUPLI) {
				if(allow_render_object(re, ob, nolamps, onlyselected, actob)) {
					init_render_object(re, ob, NULL, 0, timeoffset, vectorlay);
					ob->transflag &= ~OB_RENDER_DUPLI;

					if(ob->dup_group)
						add_group_render_dupli_obs(re, ob->dup_group, nolamps, onlyselected, actob, timeoffset, vectorlay, level+1);
				}
			}
		}
	}
}

static void database_init_objects(Render *re, unsigned int renderlay, int nolamps, int onlyselected, Object *actob, int timeoffset)
{
	Base *base;
	Object *ob;
	Group *group;
	ObjectInstanceRen *obi;
	Scene *sce;
	float mat[4][4];
	int lay, vectorlay, redoimat= 0;

	/* for duplis we need the Object texture mapping to work as if
	 * untransformed, set_dupli_tex_mat sets the matrix to allow that
	 * NULL is just for init */
	set_dupli_tex_mat(NULL, NULL, NULL);

	for(SETLOOPER(re->db.scene, base)) {
		ob= base->object;
		/* imat objects has to be done here, since displace can have texture using Object map-input */
		mul_m4_m4m4(mat, ob->obmat, re->cam.viewmat);
		invert_m4_m4(ob->imat, mat);
		/* each object should only be rendered once */
		ob->flag &= ~OB_DONE;
		ob->transflag &= ~OB_RENDER_DUPLI;
	}

	for(SETLOOPER(re->db.scene, base)) {
		ob= base->object;

		/* in the prev/next pass for making speed vectors, avoid creating
		 * objects that are not on a renderlayer with a vector pass, can
		 * save a lot of time in complex scenes */
		vectorlay= get_vector_renderlayers(re->db.scene);
		lay= (timeoffset)? renderlay & vectorlay: renderlay;

		/* if the object has been restricted from rendering in the outliner, ignore it */
		if(ob->restrictflag & OB_RESTRICT_RENDER) continue;

		/* OB_DONE means the object itself got duplicated, so was already converted */
		if(ob->flag & OB_DONE) {
			/* OB_RENDER_DUPLI means instances for it were already created, now
			 * it still needs to create the ObjectRen containing the data */
			if(ob->transflag & OB_RENDER_DUPLI) {
				if(allow_render_object(re, ob, nolamps, onlyselected, actob)) {
					init_render_object(re, ob, NULL, 0, timeoffset, vectorlay);
					ob->transflag &= ~OB_RENDER_DUPLI;
				}
			}
		}
		else if((base->lay & lay) || (ob->type==OB_LAMP && (base->lay & re->db.lay)) ) {
			if((ob->transflag & OB_DUPLI) && (ob->type!=OB_MBALL)) {
				DupliObject *dob;
				ListBase *lb;

				redoimat= 1;

				/* create list of duplis generated by this object, particle
				 * system need to have render settings set for dupli particles */
				dupli_render_particle_set(re, ob, timeoffset, 0, 1);
				lb= object_duplilist(sce, ob);
				dupli_render_particle_set(re, ob, timeoffset, 0, 0);

				for(dob= lb->first; dob; dob= dob->next) {
					Object *obd= dob->ob;
					
					copy_m4_m4(obd->obmat, dob->mat);

					/* group duplis need to set ob matrices correct, for deform. so no_draw is part handled */
					if(!(obd->transflag & OB_RENDER_DUPLI) && dob->no_draw)
						continue;

					if(obd->restrictflag & OB_RESTRICT_RENDER)
						continue;

					if(obd->type==OB_MBALL)
						continue;

					if(!allow_render_object(re, obd, nolamps, onlyselected, actob))
						continue;

					if(allow_render_dupli_instance(re, dob, obd)) {
						ParticleSystem *psys;
						ObjectRen *obr = NULL;
						int psysindex;
						float mat[4][4];

						/* instances instead of the actual object are added in two cases, either
						 * this is a duplivert/face/particle, or it is a non-animated object in
						 * a dupligroup that has already been created before */
						if(dob->type != OB_DUPLIGROUP || (obr=find_dupligroup_dupli(re, obd, 0))) {
							mul_m4_m4m4(mat, dob->mat, re->cam.viewmat);
							obi= render_instance_create(&re->db, NULL, obd, ob, dob->ob->index, 0, mat, obd->lay);

							/* fill in instance variables for texturing */
							set_dupli_tex_mat(re, obi, dob);
							if(dob->type != OB_DUPLIGROUP) {
								copy_v3_v3(obi->dupliorco, dob->orco);
								obi->dupliuv[0]= dob->uv[0];
								obi->dupliuv[1]= dob->uv[1];
							}
							else {
								/* for the second case, setup instance to point to the already
								 * created object, and possibly setup instances if this object
								 * itself was duplicated. for the first case find_dupli_instances
								 * will be called later. */
								assign_dupligroup_dupli(re, obi, obr);
								if(obd->transflag & OB_RENDER_DUPLI)
									find_dupli_instances(re, obr);
							}
						}
						else
							/* can't instance, just create the object */
							init_render_object(re, obd, ob, dob, timeoffset, vectorlay);

						/* same logic for particles, each particle system has it's own object, so
						 * need to go over them separately */
						psysindex= 1;
						for(psys=obd->particlesystem.first; psys; psys=psys->next) {
							if(dob->type != OB_DUPLIGROUP || (obr=find_dupligroup_dupli(re, ob, psysindex))) {
								obi= render_instance_create(&re->db, NULL, obd, ob, dob->ob->index, psysindex++, mat, obd->lay);

								set_dupli_tex_mat(re, obi, dob);
								if(dob->type != OB_DUPLIGROUP) {
									copy_v3_v3(obi->dupliorco, dob->orco);
									obi->dupliuv[0]= dob->uv[0];
									obi->dupliuv[1]= dob->uv[1];
								}
								else {
									assign_dupligroup_dupli(re, obi, obr);
									if(obd->transflag & OB_RENDER_DUPLI)
										find_dupli_instances(re, obr);
								}
							}
						}
						
						if(dob->type != OB_DUPLIGROUP) {
							obd->flag |= OB_DONE;
							obd->transflag |= OB_RENDER_DUPLI;
						}
					}
					else
						init_render_object(re, obd, ob, dob, timeoffset, vectorlay);
					
					if(re->cb.test_break(re->cb.tbh)) break;
				}
				free_object_duplilist(lb);

				if(allow_render_object(re, ob, nolamps, onlyselected, actob))
					init_render_object(re, ob, NULL, 0, timeoffset, vectorlay);
			}
			else if(allow_render_object(re, ob, nolamps, onlyselected, actob))
				init_render_object(re, ob, NULL, 0, timeoffset, vectorlay);
		}

		if(re->cb.test_break(re->cb.tbh)) break;
	}

	/* objects in groups with OB_RENDER_DUPLI set still need to be created,
	 * since they may not be part of the scene */
	for(group= G.main->group.first; group; group=group->id.next)
		add_group_render_dupli_obs(re, group, nolamps, onlyselected, actob, timeoffset, renderlay, 0);

	/* imat objects has to be done again, since groups can mess it up */
	if(redoimat) {
		for(SETLOOPER(re->db.scene, base)) {
			ob= base->object;
			mul_m4_m4m4(mat, ob->obmat, re->cam.viewmat);
			invert_m4_m4(ob->imat, mat);
		}
	}

	if(!re->cb.test_break(re->cb.tbh))
		render_instances_init(&re->db);
}

static void render_db_preprocess(Render *re)
{
	int tothalo;
	
	/* halo sorting (don't sort stars) */
	if(!re->cb.test_break(re->cb.tbh)) {
		tothalo= re->db.tothalo;

		if(re->db.wrld.mode & WO_STARS)
			RE_make_stars(re, NULL, NULL, NULL, NULL);

		halos_sort(&re->db, tothalo);
	}
	
	/* volumes */
	init_camera_inside_volumes(re);
	
	/* shadow buffer */
	shadowbufs_make_threaded(re);
	
	/* raytree */
	if(!re->cb.test_break(re->cb.tbh))
		if(re->params.r.mode & R_RAYTRACE)
			raytree_create(re);

	/* environment maps */
	if(!re->cb.test_break(re->cb.tbh))
		envmaps_make(re);

	/* point density texture */
	if(!re->cb.test_break(re->cb.tbh))
		pointdensity_make(re, &G.main->tex);
	
	/* project into camera space */
	if(!re->cb.test_break(re->cb.tbh))
		halos_project(&re->db, &re->cam, 0, re->xparts);
	
	/* Occlusion */
	if((re->db.wrld.mode & (WO_AMB_OCC|WO_ENV_LIGHT|WO_INDIRECT_LIGHT)) && !re->cb.test_break(re->cb.tbh))
		if(re->db.wrld.ao_gather_method == WO_LIGHT_GATHER_APPROX)
			if(re->params.r.renderer==R_INTERN)
				if(re->params.r.mode & R_SHADOW)
					disk_occlusion_create(re);

	/* SSS */
	if((re->params.r.mode & R_SSS) && !re->cb.test_break(re->cb.tbh))
		if(re->params.r.renderer==R_INTERN)
			sss_create(re);
	
	/* Volumes */
	if(!re->cb.test_break(re->cb.tbh))
		if(re->params.r.mode & R_RAYTRACE)
			volume_precache_create(re);
}

/* used to be 'rotate scene' */
void RE_Database_FromScene(Render *re, Scene *scene, unsigned int lay, int use_camera_view)
{
	extern int slurph_opt;	/* key.c */
	Scene *sce;
	float mat[4][4];

	re->db.scene= scene;
	re->db.lay= lay;
	
	/* per second, per object, stats print this */
	re->cb.i.infostr= "Preparing Scene data";
	re->cb.i.cfra= scene->r.cfra;
	strncpy(re->cb.i.scenename, scene->id.name+2, 20);
	
	render_db_init(&re->db);

	slurph_opt= 0;
	re->cb.i.partsdone= 0;	/* signal now in use for previewrender */
	
	/* in localview, lamps are using normal layers, objects only local bits */
	if(lay & 0xFF000000)
		lay &= 0xFF000000;
	
	/* applies changes fully */
	if((re->params.r.scemode & R_PREVIEWBUTS)==0)
		scene_update_for_newframe(re->db.scene, lay);
	
	/* if no camera, viewmat should have been set! */
<<<<<<< HEAD
	if(use_camera_view && re->db.scene->camera) {
		normalize_m4(re->db.scene->camera->obmat);
		invert_m4_m4(mat, re->db.scene->camera->obmat);
=======
	if(use_camera_view && re->scene->camera) {
		/* called before but need to call again incase of lens animation from the
		 * above call to scene_update_for_newframe, fixes bug. [#22702].
		 * following calls dont depend on 'RE_SetCamera' */
		RE_SetCamera(re, scene->camera);

		normalize_m4(re->scene->camera->obmat);
		invert_m4_m4(mat, re->scene->camera->obmat);
>>>>>>> 7f3b7c07
		RE_SetView(re, mat);
		re->db.scene->camera->recalc= OB_RECALC_OB; /* force correct matrix for scaled cameras */
	}
	
	/* do first, because of ambient. also requires re->params.osa set correct */
	environment_init(re, re->db.scene->world);
	samplers_init(re);
	materials_init(re);
	textures_init(re);

	/* make render objects */
	database_init_objects(re, lay, 0, 0, 0, 0);
	
	if(!re->cb.test_break(re->cb.tbh)) {
		set_material_lightgroups(re);
		for(sce= re->db.scene; sce; sce= sce->set)
			set_renderlayer_lightgroups(re, sce);
		
		slurph_opt= 1;
		
		/* for now some clumsy copying still */
		re->cb.i.totvert= re->db.totvert;
		re->cb.i.totface= re->db.totvlak;
		re->cb.i.totstrand= re->db.totstrand;
		re->cb.i.tothalo= re->db.tothalo;
		re->cb.i.totlamp= re->db.totlamp;
		re->cb.stats_draw(re->cb.sdh, &re->cb.i);

		/* do DB preprocessing */
		render_db_preprocess(re);
	}
	
	if(re->cb.test_break(re->cb.tbh))
		RE_Database_Free(re);
	else
		re->cb.i.convertdone= 1;
	
	re->cb.i.infostr= NULL;
	re->cb.stats_draw(re->cb.sdh, &re->cb.i);
}

/* exported call to recalculate hoco for vertices, when winmat changed */
void RE_DataBase_ApplyWindow(Render *re)
{
	halos_project(&re->db, &re->cam, 0, re->xparts);
}

void RE_DataBase_GetView(Render *re, float mat[][4])
{
	copy_m4_m4(mat, re->cam.viewmat);
}

/* ------------------------------------------------------------------------- */
/* Speed Vectors															 */
/* ------------------------------------------------------------------------- */

static void database_fromscene_vectors(Render *re, Scene *scene, unsigned int lay, int timeoffset)
{
	extern int slurph_opt;	/* key.c */
	float mat[4][4];
	
	re->db.scene= scene;
	re->db.lay= lay;
	
	render_db_init(&re->db);

	re->cb.i.totface=re->cb.i.totvert=re->cb.i.totstrand=re->cb.i.totlamp=re->cb.i.tothalo= 0;

	slurph_opt= 0;
	
	/* in localview, lamps are using normal layers, objects only local bits */
	if(lay & 0xFF000000)
		lay &= 0xFF000000;
	
	/* applies changes fully */
	scene->r.cfra += timeoffset;
	scene_update_for_newframe(re->db.scene, lay);
	
	/* if no camera, viewmat should have been set! */
	if(re->db.scene->camera) {
		normalize_m4(re->db.scene->camera->obmat);
		invert_m4_m4(mat, re->db.scene->camera->obmat);
		RE_SetView(re, mat);
	}
	
	/* make render objects */
	database_init_objects(re, lay, 0, 0, 0, timeoffset);
	
	/* do this in end, particles for example need cfra */
	scene->r.cfra -= timeoffset;
}

/* choose to use static, to prevent giving too many args to this call */
static void speedvector_project(Render *re, float *zco, float *co, float *ho)
{
	static float pixelphix=0.0f, pixelphiy=0.0f, zmulx=0.0f, zmuly=0.0f;
	static int pano= 0;
	float div;
	
	/* initialize */
	if(re) {
		pano= re->cam.type == CAM_PANORAMA;
		
		/* precalculate amount of radians 1 pixel rotates */
		if(pano) {
			/* size of 1 pixel mapped to viewplane coords */
			float psize= (re->cam.viewplane.xmax-re->cam.viewplane.xmin)/(float)re->cam.winx;
			/* x angle of a pixel */
			pixelphix= atan(psize/re->cam.clipsta);
			
			psize= (re->cam.viewplane.ymax-re->cam.viewplane.ymin)/(float)re->cam.winy;
			/* y angle of a pixel */
			pixelphiy= atan(psize/re->cam.clipsta);
		}
		zmulx= re->cam.winx/2;
		zmuly= re->cam.winy/2;
		
		return;
	}
	
	/* now map hocos to screenspace, uses very primitive clip still */
	if(ho[3]<0.1f) div= 10.0f;
	else div= 1.0f/ho[3];
	
	/* use cylinder projection */
	if(pano) {
		float vec[3], ang;
		/* angle between (0,0,-1) and (co) */
		copy_v3_v3(vec, co);

		ang= saacos(-vec[2]/sqrt(vec[0]*vec[0] + vec[2]*vec[2]));
		if(vec[0]<0.0f) ang= -ang;
		zco[0]= ang/pixelphix + zmulx;
		
		ang= 0.5f*M_PI - saacos(vec[1]/sqrt(vec[0]*vec[0] + vec[1]*vec[1] + vec[2]*vec[2]));
		zco[1]= ang/pixelphiy + zmuly;
		
	}
	else {
		zco[0]= zmulx*(1.0f+ho[0]*div);
		zco[1]= zmuly*(1.0f+ho[1]*div);
	}
}

static void calculate_speedvector(float *vectors, int step, float winsq, float winroot, float *co, float *ho, float *speed)
{
	float zco[2], len;

	speedvector_project(NULL, zco, co, ho);
	
	zco[0]= vectors[0] - zco[0];
	zco[1]= vectors[1] - zco[1];
	
	/* enable nice masks for hardly moving stuff or float inaccuracy */
	if(zco[0]<0.1f && zco[0]>-0.1f && zco[1]<0.1f && zco[1]>-0.1f ) {
		zco[0]= 0.0f;
		zco[1]= 0.0f;
	}
	
	/* maximize speed for image width, otherwise it never looks good */
	len= zco[0]*zco[0] + zco[1]*zco[1];
	if(len > winsq) {
		len= winroot/sqrt(len);
		zco[0]*= len;
		zco[1]*= len;
	}
	
	/* note; in main vecblur loop speedvec is negated again */
	if(step) {
		speed[2]= -zco[0];
		speed[3]= -zco[1];
	}
	else {
		speed[0]= zco[0];
		speed[1]= zco[1];
	}
}

static float *calculate_surfacecache_speedvectors(Render *re, ObjectInstanceRen *obi, SurfaceCache *mesh)
{
	float winsq= re->cam.winx*re->cam.winy, winroot= sqrt(winsq), (*winspeed)[4];
	float ho[4], prevho[4], nextho[4], winmat[4][4], vec[2];
	int a;

	if(mesh->co && mesh->prevco && mesh->nextco) {
		if(obi->flag & R_TRANSFORMED)
			mul_m4_m4m4(winmat, obi->mat, re->cam.winmat);
		else
			copy_m4_m4(winmat, re->cam.winmat);

		winspeed= MEM_callocN(sizeof(float)*4*mesh->totvert, "StrandSurfWin");

		for(a=0; a<mesh->totvert; a++) {
			camera_matrix_co_to_hoco(winmat, ho, mesh->co[a]);

			camera_matrix_co_to_hoco(winmat, prevho, mesh->prevco[a]);
			speedvector_project(NULL, vec, mesh->prevco[a], prevho);
			calculate_speedvector(vec, 0, winsq, winroot, mesh->co[a], ho, winspeed[a]);

			camera_matrix_co_to_hoco(winmat, nextho, mesh->nextco[a]);
			speedvector_project(NULL, vec, mesh->nextco[a], nextho);
			calculate_speedvector(vec, 1, winsq, winroot, mesh->co[a], ho, winspeed[a]);
		}

		return (float*)winspeed;
	}

	return NULL;
}

static void calculate_speedvectors(Render *re, ObjectInstanceRen *obi, float *vectors, int step)
{
	ObjectRen *obr= obi->obr;
	VertRen *ver= NULL;
	StrandRen *strand= NULL;
	StrandBuffer *strandbuf;
	SurfaceCache *mesh= NULL;
	float *speed, (*winspeed)[4]=NULL, ho[4], winmat[4][4];
	float *co1, *co2, *co3, *co4, w[4];
	float winsq= re->cam.winx*re->cam.winy, winroot= sqrt(winsq);
	int a, *face, *index;

	if(obi->flag & R_TRANSFORMED)
		mul_m4_m4m4(winmat, obi->mat, re->cam.winmat);
	else
		copy_m4_m4(winmat, re->cam.winmat);

	if(obr->vertnodes) {
		for(a=0; a<obr->totvert; a++, vectors+=2) {
			if((a & 255)==0) ver= obr->vertnodes[a>>8].vert;
			else ver++;

			speed= render_vert_get_winspeed(obi, ver, 1);
			camera_matrix_co_to_hoco(winmat, ho, ver->co);
			calculate_speedvector(vectors, step, winsq, winroot, ver->co, ho, speed);
		}
	}

	if(obr->strandnodes) {
		strandbuf= obr->strandbuf;
		mesh= (strandbuf)? strandbuf->surface: NULL;

		/* compute speed vectors at surface vertices */
		if(mesh)
			winspeed= (float(*)[4])calculate_surfacecache_speedvectors(re, obi, mesh);

		if(winspeed) {
			for(a=0; a<obr->totstrand; a++, vectors+=2) {
				if((a & 255)==0) strand= obr->strandnodes[a>>8].strand;
				else strand++;

				index= render_strand_get_face(obr, strand, 0);
				if(index && *index < mesh->totface) {
					speed= render_strand_get_winspeed(obi, strand, 1);

					/* interpolate speed vectors from strand surface */
					face= mesh->face[*index];

					co1= mesh->co[face[0]];
					co2= mesh->co[face[1]];
					co3= mesh->co[face[2]];
					co4= (face[3])? mesh->co[face[3]]: NULL;

					interp_weights_face_v3( w,co1, co2, co3, co4, strand->vert->co);

					speed[0]= speed[1]= speed[2]= speed[3]= 0.0f;
					QUATADDFAC(speed, speed, winspeed[face[0]], w[0]);
					QUATADDFAC(speed, speed, winspeed[face[1]], w[1]);
					QUATADDFAC(speed, speed, winspeed[face[2]], w[2]);
					if(face[3])
						QUATADDFAC(speed, speed, winspeed[face[3]], w[3]);
				}
			}

			MEM_freeN(winspeed);
		}
	}
}

static int load_fluidsimspeedvectors(Render *re, ObjectInstanceRen *obi, float *vectors, int step)
{
	ObjectRen *obr= obi->obr;
	Object *fsob= obr->ob;
	VertRen *ver= NULL;
	float *speed, div, zco[2], avgvel[4] = {0.0, 0.0, 0.0, 0.0};
	float zmulx= re->cam.winx/2, zmuly= re->cam.winy/2, len;
	float winsq= re->cam.winx*re->cam.winy, winroot= sqrt(winsq);
	int a, j;
	float hoco[4], ho[4], fsvec[4], camco[4];
	float mat[4][4], winmat[4][4];
	float imat[4][4];
	FluidsimModifierData *fluidmd = (FluidsimModifierData *)modifiers_findByType(fsob, eModifierType_Fluidsim);
	FluidsimSettings *fss;
	float *velarray = NULL;
	
	/* only one step needed */
	if(step) return 1;
	
	if(fluidmd)
		fss = fluidmd->fss;
	else
		return 0;
	
	copy_m4_m4(mat, re->cam.viewmat);
	invert_m4_m4(imat, mat);

	/* set first vertex OK */
	if(!fss->meshSurfNormals) return 0;
	
	if( obr->totvert != GET_INT_FROM_POINTER(fss->meshSurface) ) {
		//fprintf(stderr, "load_fluidsimspeedvectors - modified fluidsim mesh, not using speed vectors (%d,%d)...\n", obr->totvert, fsob->fluidsimSettings->meshSurface->totvert); // DEBUG
		return 0;
	}
	
	velarray = (float *)fss->meshSurfNormals;

	if(obi->flag & R_TRANSFORMED)
		mul_m4_m4m4(winmat, obi->mat, re->cam.winmat);
	else
		copy_m4_m4(winmat, re->cam.winmat);
	
	/* (bad) HACK calculate average velocity */
	/* better solution would be fixing getVelocityAt() in intern/elbeem/intern/solver_util.cpp
	so that also small drops/little water volumes return a velocity != 0. 
	But I had no luck in fixing that function - DG */
	for(a=0; a<obr->totvert; a++) {
		for(j=0;j<3;j++) avgvel[j] += velarray[3*a + j];
		
	}
	for(j=0;j<3;j++) avgvel[j] /= (float)(obr->totvert);
	
	
	for(a=0; a<obr->totvert; a++, vectors+=2) {
		if((a & 255)==0)
			ver= obr->vertnodes[a>>8].vert;
		else
			ver++;

		// get fluid velocity
		fsvec[3] = 0.; 
		//fsvec[0] = fsvec[1] = fsvec[2] = fsvec[3] = 0.; fsvec[2] = 2.; // NT fixed test
		for(j=0;j<3;j++) fsvec[j] = velarray[3*a + j];
		
		/* (bad) HACK insert average velocity if none is there (see previous comment) */
		if((fsvec[0] == 0.0) && (fsvec[1] == 0.0) && (fsvec[2] == 0.0))
		{
			fsvec[0] = avgvel[0];
			fsvec[1] = avgvel[1];
			fsvec[2] = avgvel[2];
		}
		
		// transform (=rotate) to cam space
		camco[0]= imat[0][0]*fsvec[0] + imat[0][1]*fsvec[1] + imat[0][2]*fsvec[2];
		camco[1]= imat[1][0]*fsvec[0] + imat[1][1]*fsvec[1] + imat[1][2]*fsvec[2];
		camco[2]= imat[2][0]*fsvec[0] + imat[2][1]*fsvec[1] + imat[2][2]*fsvec[2];

		// get homogenous coordinates
		camera_matrix_co_to_hoco(winmat, hoco, camco);
		camera_matrix_co_to_hoco(winmat, ho, ver->co);
		
		/* now map hocos to screenspace, uses very primitive clip still */
		// use ho[3] of original vertex, xy component of vel. direction
		if(ho[3]<0.1f) div= 10.0f;
		else div= 1.0f/ho[3];
		zco[0]= zmulx*hoco[0]*div;
		zco[1]= zmuly*hoco[1]*div;
		
		// maximize speed as usual
		len= zco[0]*zco[0] + zco[1]*zco[1];
		if(len > winsq) {
			len= winroot/sqrt(len);
			zco[0]*= len; zco[1]*= len;
		}
		
		speed= render_vert_get_winspeed(obi, ver, 1);
		// set both to the same value
		speed[0]= speed[2]= zco[0];
		speed[1]= speed[3]= zco[1];
		//if(a<20) fprintf(stderr,"speed %d %f,%f | camco %f,%f,%f | hoco %f,%f,%f,%f  \n", a, speed[0], speed[1], camco[0],camco[1], camco[2], hoco[0],hoco[1], hoco[2],hoco[3]); // NT DEBUG
	}

	return 1;
}

/* makes copy per object of all vectors */
/* result should be that we can free entire database */
static void copy_dbase_object_vectors(Render *re, ListBase *lb)
{
	ObjectInstanceRen *obi, *obilb;
	ObjectRen *obr;
	VertRen *ver= NULL;
	float *vec, ho[4], winmat[4][4];
	int a, totvector;

	for(obi= re->db.instancetable.first; obi; obi= obi->next) {
		obr= obi->obr;

		obilb= MEM_mallocN(sizeof(ObjectInstanceRen), "ObInstanceVector");
		memcpy(obilb, obi, sizeof(ObjectInstanceRen));
		BLI_addtail(lb, obilb);

		obilb->totvector= totvector= obr->totvert;

		if(totvector > 0) {
			vec= obilb->vectors= MEM_mallocN(2*sizeof(float)*totvector, "vector array");

			if(obi->flag & R_TRANSFORMED)
				mul_m4_m4m4(winmat, obi->mat, re->cam.winmat);
			else
				copy_m4_m4(winmat, re->cam.winmat);

			for(a=0; a<obr->totvert; a++, vec+=2) {
				if((a & 255)==0) ver= obr->vertnodes[a>>8].vert;
				else ver++;
				
				camera_matrix_co_to_hoco(winmat, ho, ver->co);
				speedvector_project(NULL, vec, ver->co, ho);
			}
		}
	}
}

static void free_dbase_object_vectors(ListBase *lb)
{
	ObjectInstanceRen *obi;
	
	for(obi= lb->first; obi; obi= obi->next)
		if(obi->vectors)
			MEM_freeN(obi->vectors);
	BLI_freelistN(lb);
}

void RE_Database_FromScene_Vectors(Render *re, Scene *sce, unsigned int lay)
{
	ObjectInstanceRen *obi, *oldobi;
	SurfaceCache *mesh;
	ListBase *table;
	ListBase oldtable= {NULL, NULL}, newtable= {NULL, NULL};
	ListBase surfacecache;
	int step;
	
	re->cb.i.infostr= "Calculating previous vectors";
	re->params.r.mode |= R_SPEED;
	
	speedvector_project(re, NULL, NULL, NULL);	/* initializes projection code */

	/* this should not be necessary, but works around some cases where the
	   state is not correct yet after one update, giving wrong speed vectors */
	scene_update_for_newframe(re->db.scene, lay);
	
	/* creates entire dbase */
	database_fromscene_vectors(re, sce, lay, -1);
	
	/* copy away vertex info */
	copy_dbase_object_vectors(re, &oldtable);
		
	/* free dbase and make the future one */
	surfacecache= re->db.surfacecache;
	memset(&re->db.surfacecache, 0, sizeof(ListBase));
	RE_Database_Free(re);
	re->db.surfacecache= surfacecache;
	
	if(!re->cb.test_break(re->cb.tbh)) {
		/* creates entire dbase */
		re->cb.i.infostr= "Calculating next frame vectors";
		
		database_fromscene_vectors(re, sce, lay, +1);
	}	
	/* copy away vertex info */
	copy_dbase_object_vectors(re, &newtable);
	
	/* free dbase and make the real one */
	surfacecache= re->db.surfacecache;
	memset(&re->db.surfacecache, 0, sizeof(ListBase));
	RE_Database_Free(re);
	re->db.surfacecache= surfacecache;
	
	if(!re->cb.test_break(re->cb.tbh))
		RE_Database_FromScene(re, sce, lay, 1);
	
	if(!re->cb.test_break(re->cb.tbh)) {
		for(step= 0; step<2; step++) {
			
			if(step)
				table= &newtable;
			else
				table= &oldtable;
			
			oldobi= table->first;
			for(obi= re->db.instancetable.first; obi && oldobi; obi= obi->next) {
				int ok= 1;
				FluidsimModifierData *fluidmd;

				if(!(obi->obr->flag & R_NEED_VECTORS))
					continue;

				obi->totvector= obi->obr->totvert;

				/* find matching object in old table */
				if(oldobi->ob!=obi->ob || oldobi->par!=obi->par || oldobi->index!=obi->index || oldobi->psysindex!=obi->psysindex) {
					ok= 0;
					for(oldobi= table->first; oldobi; oldobi= oldobi->next)
						if(oldobi->ob==obi->ob && oldobi->par==obi->par && oldobi->index==obi->index && oldobi->psysindex==obi->psysindex)
							break;
					if(oldobi==NULL)
						oldobi= table->first;
					else
						ok= 1;
				}
				if(ok==0) {
					 printf("speed table: missing object %s\n", obi->ob->id.name+2);
					continue;
				}

				// NT check for fluidsim special treatment
				fluidmd = (FluidsimModifierData *)modifiers_findByType(obi->ob, eModifierType_Fluidsim);
				if(fluidmd && fluidmd->fss && (fluidmd->fss->type & OB_FLUIDSIM_DOMAIN)) {
					// use preloaded per vertex simulation data , only does calculation for step=1
					// NOTE/FIXME - velocities and meshes loaded unnecessarily often during the database_fromscene_vectors calls...
					load_fluidsimspeedvectors(re, obi, oldobi->vectors, step);
				}
				else {
					/* check if both have same amounts of vertices */
					if(obi->totvector==oldobi->totvector)
						calculate_speedvectors(re, obi, oldobi->vectors, step);
					else
						printf("Warning: object %s has different amount of vertices or strands on other frame\n", obi->ob->id.name+2);
				} // not fluidsim

				oldobi= oldobi->next;
			}
		}
	}
	
	free_dbase_object_vectors(&oldtable);
	free_dbase_object_vectors(&newtable);

	for(mesh=re->db.surfacecache.first; mesh; mesh=mesh->next) {
		if(mesh->prevco) {
			MEM_freeN(mesh->prevco);
			mesh->prevco= NULL;
		}
		if(mesh->nextco) {
			MEM_freeN(mesh->nextco);
			mesh->nextco= NULL;
		}
	}
	
	re->cb.i.infostr= NULL;
	re->cb.stats_draw(re->cb.sdh, &re->cb.i);
}


/* ------------------------------------------------------------------------- */
/* Baking																	 */
/* ------------------------------------------------------------------------- */

/* setup for shaded view or bake, so only lamps and materials are initialized */
/* type:
   RE_BAKE_LIGHT:  for shaded view, only add lamps
   RE_BAKE_ALL:    for baking, all lamps and objects
   RE_BAKE_NORMALS:for baking, no lamps and only selected objects
   RE_BAKE_AO:     for baking, no lamps, but all objects
   RE_BAKE_TEXTURE:for baking, no lamps, only selected objects
   RE_BAKE_DISPLACEMENT:for baking, no lamps, only selected objects
   RE_BAKE_SHADOW: for baking, only shadows, but all objects
*/
void RE_Database_Baking(Render *re, Scene *scene, unsigned int lay, int type, Object *actob)
{
	float mat[4][4];
	int onlyselected, nolamps;
	
	re->db.scene= scene;
	re->db.lay= lay;

	/* renderdata setup and exceptions */
	re->params.r= scene->r;
	
	RE_init_threadcount(re);
	IMB_tile_cache_params(re->params.r.threads, U.imagetilememory);
	
	re->params.flag |= R_BAKING;
	re->db.excludeob= actob;
	if(actob)
		re->params.flag |= R_BAKE_TRACE;

	if(type==RE_BAKE_NORMALS && re->params.r.bake_normal_space==R_BAKE_SPACE_TANGENT)
		re->params.flag |= R_NEED_TANGENT;
	
	if(!actob && ELEM4(type, RE_BAKE_LIGHT, RE_BAKE_NORMALS, RE_BAKE_TEXTURE, RE_BAKE_DISPLACEMENT)) {
		re->params.r.mode &= ~R_SHADOW;
		re->params.r.mode &= ~R_RAYTRACE;
	}
	
	if(!actob && (type==RE_BAKE_SHADOW)) {
		re->params.r.mode |= R_SHADOW;
	}
	
	/* setup render stuff */
	render_db_init(&re->db);

	/* if no camera, set unit */
	if(re->db.scene->camera) {
		normalize_m4(re->db.scene->camera->obmat);
		invert_m4_m4(mat, re->db.scene->camera->obmat);
		RE_SetView(re, mat);
	}
	else {
		unit_m4(mat);
		RE_SetView(re, mat);
	}
	
	/* do first, because of ambient. also requires re->params.osa set correct */
	environment_init(re, re->db.scene->world);
	samplers_init(re);
	materials_init(re);
	textures_init(re);
	
	/* MAKE RENDER DATA */
	nolamps= !ELEM3(type, RE_BAKE_LIGHT, RE_BAKE_ALL, RE_BAKE_SHADOW);
	onlyselected= ELEM3(type, RE_BAKE_NORMALS, RE_BAKE_TEXTURE, RE_BAKE_DISPLACEMENT);

	/* in localview, lamps are using normal layers, objects only local bits */
	if(lay & 0xFF000000)
		lay &= 0xFF000000;
	
	database_init_objects(re, lay, nolamps, onlyselected, actob, 0);

	set_material_lightgroups(re);

	/* shadow buffer */
	if(type!=RE_BAKE_LIGHT)
		shadowbufs_make_threaded(re);

	/* raytree */
	if(!re->cb.test_break(re->cb.tbh))
		if(re->params.r.mode & R_RAYTRACE)
			raytree_create(re);
	
	/* occlusion */
	if((re->db.wrld.mode & (WO_AMB_OCC|WO_ENV_LIGHT|WO_INDIRECT_LIGHT)) && !re->cb.test_break(re->cb.tbh))
		if(re->db.wrld.ao_gather_method == WO_LIGHT_GATHER_APPROX)
			if(re->params.r.mode & R_SHADOW)
				disk_occlusion_create(re);
}
<|MERGE_RESOLUTION|>--- conflicted
+++ resolved
@@ -945,20 +945,14 @@
 		scene_update_for_newframe(re->db.scene, lay);
 	
 	/* if no camera, viewmat should have been set! */
-<<<<<<< HEAD
 	if(use_camera_view && re->db.scene->camera) {
-		normalize_m4(re->db.scene->camera->obmat);
-		invert_m4_m4(mat, re->db.scene->camera->obmat);
-=======
-	if(use_camera_view && re->scene->camera) {
 		/* called before but need to call again incase of lens animation from the
 		 * above call to scene_update_for_newframe, fixes bug. [#22702].
 		 * following calls dont depend on 'RE_SetCamera' */
-		RE_SetCamera(re, scene->camera);
-
-		normalize_m4(re->scene->camera->obmat);
-		invert_m4_m4(mat, re->scene->camera->obmat);
->>>>>>> 7f3b7c07
+		RE_SetCamera(re, re->db.scene->camera);
+
+		normalize_m4(re->db.scene->camera->obmat);
+		invert_m4_m4(mat, re->db.scene->camera->obmat);
 		RE_SetView(re, mat);
 		re->db.scene->camera->recalc= OB_RECALC_OB; /* force correct matrix for scaled cameras */
 	}
