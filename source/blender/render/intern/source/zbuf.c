--- conflicted
+++ resolved
@@ -2881,16 +2881,8 @@
 	PixStrMain *psm;
 	PixStr *ps, *last= NULL;
 	
-<<<<<<< HEAD
 	if(*rd) {	
 		ps= (PixStr *)(*rd);
-=======
-	for(a=0; a < osa; a++, samp_shr++) {
-		ShadeInput *shi= ssamp->shi;
-		ShadeResult *shr= ssamp->shr;
-		
-		 for(sample=0; sample<ssamp->tot; sample++, shi++, shr++) {
->>>>>>> a2778a26
 		
 		while(ps) {
 			if( ps->obi == obi && ps->facenr == facenr ) {
