/**
 * $Id$
 *
 * ***** BEGIN GPL LICENSE BLOCK *****
 *
 * This program is free software; you can redistribute it and/or
 * modify it under the terms of the GNU General Public License
 * as published by the Free Software Foundation; either version 2
 * of the License, or (at your option) any later version.
 *
 * This program is distributed in the hope that it will be useful,
 * but WITHOUT ANY WARRANTY; without even the implied warranty of
 * MERCHANTABILITY or FITNESS FOR A PARTICULAR PURPOSE.  See the
 * GNU General Public License for more details.
 *
 * You should have received a copy of the GNU General Public License
 * along with this program; if not, write to the Free Software Foundation,
 * Inc., 59 Temple Place - Suite 330, Boston, MA  02111-1307, USA.
 *
 * The Original Code is Copyright (C) 2001-2002 by NaN Holding BV.
 * All rights reserved.
 *
 * The Original Code is: all of this file.
 *
 * Contributor(s): none yet.
 *
 * ***** END GPL LICENSE BLOCK *****
 */

#include <time.h>
#include <math.h>
#include <stdlib.h>
#include <stddef.h>
#include <string.h>

#ifdef WIN32
#ifndef snprintf
#define snprintf _snprintf
#endif
#endif

#include "MEM_guardedalloc.h"
#include "DNA_screen_types.h"
#include "DNA_space_types.h"
#include "DNA_scene_types.h"

#include "DNA_action_types.h"
#include "DNA_armature_types.h"
#include "DNA_brush_types.h"
#include "DNA_camera_types.h"
#include "DNA_cloth_types.h"
#include "DNA_color_types.h"
#include "DNA_constraint_types.h"
#include "DNA_curve_types.h"
#include "DNA_effect_types.h"
#include "DNA_group_types.h"
#include "DNA_key_types.h"
#include "DNA_lamp_types.h"
#include "DNA_lattice_types.h"
#include "DNA_material_types.h"
#include "DNA_meta_types.h"
#include "DNA_mesh_types.h"
#include "DNA_meshdata_types.h"
#include "DNA_modifier_types.h"
#include "DNA_nla_types.h"
#include "DNA_object_types.h"
#include "DNA_object_force.h"
#include "DNA_particle_types.h"
#include "DNA_radio_types.h"
#include "DNA_screen_types.h"
#include "DNA_texture_types.h"
#include "DNA_userdef_types.h"
#include "DNA_vfont_types.h"
#include "DNA_view3d_types.h"
#include "DNA_world_types.h"
#include "DNA_packedFile_types.h"

#include "BKE_blender.h"
#include "BKE_brush.h"
#include "BKE_cloth.h"
#include "BKE_curve.h"
#include "BKE_customdata.h"
#include "BKE_colortools.h"
#include "BKE_deform.h"
#include "BKE_depsgraph.h"
#include "BKE_global.h"
#include "BKE_key.h"
#include "BKE_library.h"
#include "BKE_main.h"
#include "BKE_mesh.h"
#include "BKE_modifier.h"
#include "BKE_multires.h"
#include "BKE_packedFile.h"
#include "BKE_particle.h"
#include "BKE_scene.h"
#include "BKE_bmesh.h"

#include "BLI_blenlib.h"
#include "BLI_arithb.h"
#include "BLI_vfontdata.h"
#include "BLI_editVert.h"
#include "BLI_dynstr.h"

#include "BSE_filesel.h"

#include "BIF_gl.h"
#include "BIF_editaction.h"
#include "BIF_editarmature.h"
#include "BIF_editconstraint.h"
#include "BIF_editdeform.h"
#include "BIF_editfont.h"
#include "BIF_editkey.h"
#include "BIF_editmesh.h"
#include "BIF_editparticle.h"
#include "BIF_imasel.h"
#include "BIF_interface.h"
#include "BIF_meshtools.h"
#include "BIF_mywindow.h"
#include "BIF_poselib.h"
#include "BIF_poseobject.h"
#include "BIF_renderwin.h"
#include "BIF_resources.h"
#include "BIF_retopo.h"
#include "BIF_screen.h"
#include "BIF_scrarea.h"
#include "BIF_space.h"
#include "BIF_toets.h"
#include "BIF_toolbox.h"
#include "BIF_previewrender.h"
#include "BIF_butspace.h"

#ifdef WITH_VERSE
#include "BIF_verse.h"
#endif

#include "mydevice.h"
#include "blendef.h"

#include "BKE_action.h"
#include "BKE_anim.h"
#include "BKE_armature.h"
#include "BKE_constraint.h"
#include "BKE_curve.h"
#include "BKE_displist.h"
#include "BKE_DerivedMesh.h"
#include "BKE_effect.h"
#include "BKE_font.h"
#include "BKE_icons.h"
#include "BKE_image.h"
#include "BKE_ipo.h"
#include "BKE_lattice.h"
#include "BKE_material.h"
#include "BKE_mball.h"
#include "BKE_mesh.h"
#include "BKE_object.h"
#include "BKE_texture.h"
#include "BKE_utildefines.h"

#include "BIF_poseobject.h"

#include "BDR_drawobject.h"
#include "BDR_editcurve.h"
#include "BDR_editface.h"
#include "BDR_editobject.h"
#include "BDR_sculptmode.h"
#include "BDR_vpaint.h"
#include "BDR_unwrapper.h"

#include "BSE_drawview.h"
#include "BSE_editipo.h"
#include "BSE_edit.h"
#include "BSE_filesel.h"
#include "BSE_headerbuttons.h"
#include "BSE_trans_types.h"
#include "BSE_view.h"
#include "BSE_seqaudio.h"

#include "RE_render_ext.h"		// make_sticky

#include "butspace.h" // own module
#include "multires.h"

static float editbutweight= 1.0;
float editbutvweight= 1;
static int actmcol= 0, acttface= 0, acttface_rnd = 0, actmcol_rnd = 0;

extern ListBase editNurb;

/* *************************** Unicode Character Groups ****************** */
unicodect uctabname[125] = {
	{"All", "All", 0x0000, 0xffff},
	{"Basic Latin", "Basic Latin", 0x0000, 0x007f},
	{"Latin 1 Supp", "Latin-1 Supplement", 0x0080, 0x00ff}, 

	{"Latin Ext. A.", "Latin Extended-A", 0x0100, 0x017F},
	{"Latin Ext. B.", "Latin Extended-B", 0x0180,0x024F}, 
	{"Latin Ext. Add.", "Latin Extended Additional", 0x1e00, 0x1eff},

	{"IPA Ext", "IPA Extensions", 0x0250, 0x02AF},
	{"Spacing Mod.", "Spacing Modifier Letters", 0x02b0, 0x02ff},

	{"Comb. Dia.", "Combining Diacritical Marks", 0x0300, 0x036F},
	{"Greek, Coptic", "Greek and Coptic", 0x0370, 0x03ff},
	{"Greek Ext.", "Greek Extended", 0x1f00, 0x1fff},

	{"Cyrillic", "Cyrillic", 0x0400, 0x04ff},
	{"Cyrillic Supp.", "Cyrillic Supplementary", 0x0500, 0x052f},

	{"Armenian", "Armenian", 0x0530, 0x058f},
	{"Hebrew", "Hebrew", 0x0590, 0x05ff},

	
	{"Arabic", "Arabic", 0x0600, 0x06ff},
	{"Syriac", "Syriac", 0x0700, 0x074f},

	{"Thaana", "Thaana", 0x0780, 0x07bf},
	{"Devanagari", "Devanagari", 0x0900, 0x097f},

	{"Bengali", "Bengali", 0x0980, 0x09ff},
	{"Gurmukhi", "Gurmukhi", 0x0a00, 0x0a7f},

	{"Gujarati", "Gujarati", 0x0a80, 0x0aff},
	{"Oriya", "Oriya", 0x0b00, 0x0b7f},

	{"Tamil", "Tamil", 0x0b80, 0x0bff},
	{"Tegulu", "Tegulu", 0x0c00, 0x0c7f},

	{"Kannada", "Kannada", 0x0c80, 0x0cff},
	{"Malayalam", "Malayalam", 0x0d00, 0x0d7f},

	{"Sinhala", "Sinhala", 0x0d80, 0x0dff},
	{"Thai", "Thai", 0x0e00, 0x0e7f},

	{"Lao", "Lao", 0x0e80, 0x0eff},
	{"Tibetan", "Tibetan", 0x0f00, 0x0fff},

	{"Myanmar", "Myanmar", 0x1000, 0x109f},
	{"Georgian", "Georgian", 0x10a0, 0x10ff},

	{"Ethiopic", "Ethiopic", 0x1200, 0x137f},

	{"Cherokee", "Cherokee", 0x13a0, 0x13ff},
	{"Unif. Canadian", "Unified Canadian Aboriginal Syllabics", 0x1400, 0x167f},

	{"Ogham", "Ogham", 0x1680, 0x169f},
	{"Runic", "Runic", 0x16a0, 0x16ff},

	{"Tagalog", "Tagalog", 0x1700, 0x171f},
	{"Hanunoo", "Hanunoo", 0x1720, 0x173f},

	{"Buhid", "Buhid", 0x1740, 0x175f},
	{"Tagbanwa", "Tagbanwa", 0x1760, 0x177f},

	{"Khmer", "Khmer", 0x1780, 0x17ff},
	{"Khmer Symb", "Khmer Symbols", 0x19e0, 0x19ff},

	{"Mongolian", "Mongolian", 0x1800, 0x18af},

	{"Limbu", "Limbu", 0x1900, 0x194f},
	{"Tai Le", "Tai Le", 0x1950, 0x197f},

	{"Phon. Ext.", "Phonetic Extensions", 0x1d00, 0x1d7f},


	{"Gen. Punct.", "General Punctutation", 0x2000, 0x206f},
	{"Super, Sub", "Superscripts and Subscripts", 0x2070, 0x209f},

	{"Curr. Symb.", "Currency Symbols", 0x20a0, 0x20cf},
	{"Comb. Diacrit.", "Combining Diacritical Marks for Symbols", 0x20d0, 0x20ff},

	{"Letter Symb", "Letterlike Symbols", 0x2100, 0x214f},
	{"Numb. Forms", "Number Forms", 0x2150, 0x218f},

	{"Arrows", "Arrows", 0x2190, 0x21ff},
	{"Math Oper.", "Mathematical Operators", 0x2200, 0x22ff},

	{"Misc. Tech.", "Miscellaneous Technical", 0x2300, 0x23ff},
	{"Ctrl. Pict.", "Control Pictures", 0x2400, 0x243f},

	{"OCR", "Optical Character Recognition", 0x2440, 0x245f},
	{"Enc. Alpha", "Enclosed Alphanumerics", 0x2460, 0x24ff},

	{"Bow Drawing", "Box Drawing", 0x2500, 0x257f},
	{"BLock Elem.", "Block Elements", 0x2580, 0x259f},

	{"Geom. Shapes", "Geometric Shapes", 0x25a0, 0x25ff},
	{"Misc. Symb.", "Miscellaneous Symbols", 0x2600, 0x26ff},

	{"Dingbats", "Dingbats", 0x2700, 0x27bf},
	{"Misc. Math A", "Miscellaneous Mathematical Symbols-A", 0x27c0, 0x27ef},

	{"Supp. Arrows-A", "Supplemental Arrows-A", 0x27f0, 0x27ff},
	{"Braille Pat.", "Braille Patterns", 0x2800, 0x28ff},

	{"Supp. Arrows-B", "Supplemental Arrows-B", 0x2900, 0x297f},
	{"Misc. Math B", "Miscellaneous Mathematical Symbols-B", 0x2980, 0x29ff},

	{"Supp. Math Op.", "Supplemental Mathematical Operators", 0x2a00, 0x2aff},
	{"Misc. Symb.", "Miscellaneous Symbols and Arrows", 0x2b00, 0x2bff},

	{"Kangxi Rad.", "Kangxi Radicals", 0x2f00, 0x2fdf},

	{"Ideographic", "Ideographic Description Characters", 0x2ff0, 0x2fff},

	{"Hiragana", "Hiragana", 0x3040, 0x309f},
	{"Katakana", "Katakana", 0x30a0, 0x30ff},
	{"Katakana Ext.", "Katakana Phonetic Extensions", 0x31f0, 0x31ff},

	{"Bopomofo", "Bopomofo", 0x3100, 0x312f},
	{"Bopomofo Ext.", "Bopomofo Extended", 0x31a0, 0x31bf},

	{"Hangul", "Hangul Jamo", 0x1100, 0x11ff},
	{"Hangul Comp.", "Hangul Compatibility Jamo", 0x3130, 0x318f},
	{"Hangul Syll.", "Hangul Syllables", 0xac00, 0xd7af},

	{"Kanbun", "Kanbun", 0x3190, 0x319f},



	{"Yijing Hex.", "Yijing Hexagram Symbols", 0x4dc0, 0x4dff},

	{"Yi Syllables", "Yi Syllables", 0xa000, 0xa48f},
	{"Yi Radicals", "Yi Radicals", 0xa490, 0xa4cf},

	{"High Surr.", "High Surrogate Area", 0xd800, 0xdbff},

	{"Low Surr.", "Low Surrogates", 0xdc00, 0xdfff},
	{"Priv. Use Area", "Private Use Area", 0xe000, 0xf8ff},

	{"CJK Rad. Supp.", "CJK Radicals Supplement", 0x2e80, 0x2eff},
	{"CJK Ideographs", "CJK Unified Ideographs", 0x4e00, 0x9faf},
	{"CJK Ideog. Ext. A", "CJK Unified Ideographs Extension A", 0x3400, 0x4dbf},
	{"CJK Ideog. Ext. B", "CJK Unified Ideographs Extension B", 0x20000, 0x2a6df},
	{"CJK Symbols.", "CJK Symbols and Punctuation", 0x3000, 0x303f},
	{"Enclosed CJK", "Enclosed CJK Letters and Months", 0x3200, 0x32ff},
	{"CJK Comp.", "CJK Compatibility", 0x3300, 0x33ff},
	{"CJK Comp. Ideog.", "CJK Compatibility Ideographs", 0xf900, 0xfaff},
	{"CJK Comp. Forms", "CJK Compatibility Forms", 0xfe30, 0xfe4f},
	{"CJK Comp. Supp.", "CJK Compatibility Ideographs Supplement", 0x2f800, 0x2fa1f},

	{"Alpha. Pres. Forms", "Alphabetic Presentation Forms", 0xfb00, 0xfb4f},

	{"Arabic Pres. A", "Arabic Presentation Forms-A", 0xfb50, 0xfdff},
	{"Arabic Pres. B", "Arabic Presentation Forms-B", 0xfe70, 0xfeff},

	{"Var. Sel.", "Variation Selectors", 0xfe00, 0xfe0f},

	{"Comb. Half", "Combining Half Marks", 0xfe20, 0xfe2f},

	{"Sml. From Var.", "Small Form Variants", 0xfe50, 0xfe6f},

	{"Half, Full Forms", "Halfwidth and Fullwidth Forms", 0xff00, 0xffef},
	{"Specials", "Specials", 0xfff0, 0xffff},

	{"Lin. B Syllab.", "Linear B Syllabary", 0x10000, 0x1007f},
	{"Lin. B Idog.", "Linear B Ideograms", 0x10080, 0x100ff},

	{"Aegean Num.", "Aegean Numbers", 0x10100, 0x1013f},
	{"Old Italic", "Old Italic", 0x10300, 0x1032f},

	{"Gothic", "Gothic", 0x10330, 0x1034f},
	{"Ugaritic", "Ugaritic", 0x10380, 0x1039f},

	{"Deseret", "Deseret", 0x10400, 0x1044f},
	{"Shavian", "Shavian", 0x10450, 0x1047f},

	{"Osmanya", "Osmanya", 0x10480, 0x104af},
	{"Cypriot Syll", "Cypriot Syllabary", 0x10800, 0x1083f},

	{"Bysantine Mus.", "Bysantine Musical Symbols", 0x1d000, 0x1d0ff},
	{"Music Symb.", "Musical Symbols", 0x1d100, 0x1d1ff},

	{"Tai Xuan Symb", "Tai Xuan Jing Symbols", 0x1d300, 0x1d35f},
	{"Math. Alpha Symb.", "Mathematical Alpanumeric Symbols", 0x1d400, 0x1d7ff},


	{"Tags", "Tags", 0xe0000, 0xe007f},
	{"Var. Supp", "Variation Selectors Supplement", 0xe0100, 0xe01ef},

	{"Supp. Priv. A", "Supplementary Private Use Area-A", 0xf0000, 0xffffd},
	{"Supp. Priv. B", "Supplementary Private Use Area-B", 0x100000, 0x10fffd}
};


/* *************************** static functions prototypes ****************** */
VFont *exist_vfont(char *str);

/* *************** */

void do_common_editbuts(unsigned short event) // old name, is a mix of object and editing events.... 
{
	EditMesh *em = G.editMesh;
	EditFace *efa;
	Base *base;
	Object *ob= OBACT;
	Material *ma;
	Nurb *nu;
	Curve *cu;
	BezTriple *bezt;
	BPoint *bp;
	unsigned int local;
	int a, bit, index= -1;

	switch(event) {
		
	case B_MATWICH:
		if(G.obedit && G.obedit->actcol>0) {
			if(G.obedit->type == OB_MESH) {
				for(efa= em->faces.first; efa; efa= efa->next) {
					if(efa->f & SELECT) {
						if(index== -1) index= efa->mat_nr;
						else if(index!=efa->mat_nr) {
							error("Mixed colors");
							return;
						}
					}
				}
			}
			else if ELEM(G.obedit->type, OB_CURVE, OB_SURF) {
				nu= editNurb.first;
				while(nu) {
					if( isNurbsel(nu) ) {
						if(index== -1) index= nu->mat_nr;
						else if(index!=nu->mat_nr) {
							error("Mixed colors");
							return;
						}
					}
					nu= nu->next;
				}				
			}
			if(index>=0) {
				G.obedit->actcol= index+1;
				scrarea_queue_winredraw(curarea);
			}
		}
		break;
	case B_MATNEW:
		new_material_to_objectdata(ob);
		scrarea_queue_winredraw(curarea);
		BIF_undo_push("New material");
		allqueue(REDRAWBUTSSHADING, 0);
		allqueue(REDRAWVIEW3D_Z, 0);
		allqueue(REDRAWOOPS, 0);
		break;
	case B_MATDEL:
		delete_material_index();
		scrarea_queue_winredraw(curarea);
		BIF_undo_push("Delete material index");
		allqueue(REDRAWBUTSSHADING, 0);
		allqueue(REDRAWVIEW3D_Z, 0);
		allqueue(REDRAWOOPS, 0);
		break;
	case B_MATASS:
		if(G.obedit && G.obedit->actcol>0) {
			if(G.obedit->type == OB_MESH) {
				efa= em->faces.first;
				while(efa) {
					if(efa->f & SELECT)
						efa->mat_nr= G.obedit->actcol-1;
					efa= efa->next;
				}
			}
			else if ELEM(G.obedit->type, OB_CURVE, OB_SURF) {
				nu= editNurb.first;
				while(nu) {
					if( isNurbsel(nu) )
						nu->mat_nr= nu->charidx= G.obedit->actcol-1;
					nu= nu->next;
				}
			}
			else if (G.obedit->type == OB_FONT) {
        		if (mat_to_sel()) {
        			allqueue(REDRAWVIEW3D, 0);
        		}
			}
			allqueue(REDRAWVIEW3D_Z, 0);
			DAG_object_flush_update(G.scene, G.obedit, OB_RECALC_DATA);
			shade_buttons_change_3d();
			BIF_undo_push("Assign material index");
		}
		break;
	case B_MATASS_BROWSE:
		/* if slot available, make that index active, and assign */
		/* else, make new slot, and assign */
		ma= BLI_findlink(&G.main->mat, G.buts->menunr-1);
		if(ma) {
			ob->actcol= find_material_index(ob, ma);
			if(ob->actcol==0) {
				assign_material(ob, ma, ob->totcol+1);
				ob->actcol= ob->totcol;
			}
		}
		else {
			do_common_editbuts(B_MATNEW);
		}
		do_common_editbuts(B_MATASS);
		break;
		
	case B_MATCOL2:
		ma= give_current_material(ob, ob->actcol);
		BKE_icon_changed(BKE_icon_getid((ID *)ma));
		allqueue(REDRAWVIEW3D, 0);
		allqueue(REDRAWBUTSEDIT, 0);
		break;
		
	case B_MATSEL:
	case B_MATDESEL:
		if(G.obedit) {
			if(G.obedit->type == OB_MESH) {
				if (event==B_MATSEL) {
					editmesh_select_by_material(G.obedit->actcol-1);
				} else {
					editmesh_deselect_by_material(G.obedit->actcol-1);
				}
				allqueue(REDRAWVIEW3D, 0);
			}
			else if ELEM(G.obedit->type, OB_CURVE, OB_SURF) {
				nu= editNurb.first;
				while(nu) {
					if(nu->mat_nr==G.obedit->actcol-1) {
						if(nu->bezt) {
							a= nu->pntsu;
							bezt= nu->bezt;
							while(a--) {
								if(bezt->hide==0) {
									if(event==B_MATSEL) {
										bezt->f1 |= SELECT;
										bezt->f2 |= SELECT;
										bezt->f3 |= SELECT;
									}
									else {
										bezt->f1 &= ~SELECT;
										bezt->f2 &= ~SELECT;
										bezt->f3 &= ~SELECT;
									}
								}
								bezt++;
							}
						}
						else if(nu->bp) {
							a= nu->pntsu*nu->pntsv;
							bp= nu->bp;
							while(a--) {
								if(bp->hide==0) {
									if(event==B_MATSEL) bp->f1 |= SELECT;
									else bp->f1 &= ~SELECT;
								}
								bp++;
							}
						}
					}
					nu= nu->next;
				}
				BIF_undo_push("Select material index");
				allqueue(REDRAWVIEW3D, 0);
			}
		}
		countall();
		break;
	case B_HIDE:
		if(G.obedit) {
			if(G.obedit->type == OB_MESH) hide_mesh(0);
			else if ELEM(G.obedit->type, OB_CURVE, OB_SURF) hideNurb(0);
		}
		break;
	case B_REVEAL:
		if(G.obedit) {
			if(G.obedit->type == OB_MESH) reveal_mesh();
			else if ELEM(G.obedit->type, OB_CURVE, OB_SURF) revealNurb();
		}
		else if(FACESEL_PAINT_TEST) reveal_tface();
		
		break;
	case B_SELSWAP:
		if(G.obedit) {
			if(G.obedit->type == OB_MESH) selectswap_mesh();
			else if ELEM(G.obedit->type, OB_CURVE, OB_SURF) selectswapNurb();
		}
		break;
	case B_AUTOTEX:
		if(ob && G.obedit==0) {
			if(ELEM3(ob->type, OB_CURVE, OB_SURF, OB_FONT)) tex_space_curve(ob->data);
		}
		break;
	case B_DOCENTER:
		docenter(0);
		break;
	case B_DOCENTERNEW:
		docenter_new();
		break;
	case B_DOCENTERCURSOR:
		docenter_cursor();
		break;
	case B_SETSMOOTH:
	case B_SETSOLID:
		if(G.obedit) {
			if(G.obedit->type == OB_MESH) {
				mesh_set_smooth_faces((event==B_SETSMOOTH));
			}
			else {
				nurb_set_smooth((event==B_SETSMOOTH));
			}
		}
		else if(G.vd) {
			base= FIRSTBASE;
			while(base) {
				if(TESTBASELIB(base)) {
					if(base->object->type==OB_MESH) {
						mesh_set_smooth_flag(base->object, (event==B_SETSMOOTH));
					}
					else if ELEM(base->object->type, OB_SURF, OB_CURVE) {
						cu= base->object->data;
						nu= cu->nurb.first;
						while(nu) {
							if(event==B_SETSMOOTH) nu->flag |= ME_SMOOTH;
							else nu->flag &= ~ME_SMOOTH;
							nu= nu->next;
						}
						makeDispListCurveTypes(base->object, 0);
					}
				}
				base= base->next;
			}
			allqueue(REDRAWVIEW3D, 0);
			
			if(event == B_SETSMOOTH) BIF_undo_push("Set Smooth");
			else BIF_undo_push("Set Solid");
		}
		break;
	case B_CHANGEDEP:
		DAG_scene_sort(G.scene); // makes new dag
		if(ob) ob->recalc |= OB_RECALC;
		allqueue(REDRAWVIEW3D, 0);
		break;
	
	case B_ADDKEY:
		insert_shapekey(ob);
		break;
	case B_SETKEY:
		ob->shapeflag |= OB_SHAPE_TEMPLOCK;
		DAG_object_flush_update(G.scene, ob, OB_RECALC_DATA);
		allqueue(REDRAWVIEW3D, 0);
		allqueue(REDRAWIPO, 0);
		allqueue(REDRAWBUTSEDIT, 0);
		break;
	case B_LOCKKEY:
		ob->shapeflag &= ~OB_SHAPE_TEMPLOCK;
		DAG_object_flush_update(G.scene, ob, OB_RECALC_DATA);
		allqueue(REDRAWVIEW3D, 0);
		allqueue(REDRAWIPO, 0);
		allqueue(REDRAWBUTSEDIT, 0);
		break;
	case B_NEXTKEY:
	{
		Key *key= ob_get_key(ob);
		if(ob->shapenr == BLI_countlist(&key->block))
		   ob->shapenr= 1;
		else ob->shapenr++;
		do_common_editbuts(B_SETKEY);
		break;
	}
	case B_PREVKEY:
	{
		Key *key= ob_get_key(ob);
		if(ob->shapenr <= 1)
			ob->shapenr= BLI_countlist(&key->block);
		else ob->shapenr--;
		do_common_editbuts(B_SETKEY);
		break;
	}
	case B_NAMEKEY:
		allspace(REMAKEIPO, 0);
        allqueue (REDRAWIPO, 0);
		break;
	case B_DELKEY:
		delete_key(OBACT);
		allqueue(REDRAWACTION, 0);
		break;
		
		
	default:
		if (G.vd==NULL)
			break;
		
		if(event>=B_OBLAY && event<=B_OBLAY+31) {
			local= BASACT->lay & 0xFF000000;
			BASACT->lay -= local;
			if(BASACT->lay==0 || (G.qual & LR_SHIFTKEY)==0) {
				bit= event-B_OBLAY;
				BASACT->lay= 1<<bit;
				scrarea_queue_winredraw(curarea);
			}
			BASACT->lay += local;
			/* optimal redraw */
			if( (ob->lay & G.vd->lay) && (BASACT->lay & G.vd->lay) );
			else if( (ob->lay & G.vd->lay)==0 && (BASACT->lay & G.vd->lay)==0 );
			else {
				allqueue(REDRAWVIEW3D, 0);
				DAG_scene_sort(G.scene);
			}
			ob->lay= BASACT->lay;
		}
	}

}

/* *************************** MESH  ******************************** */

static void verify_customdata_name_func(void *data1, void *data2)
{
	CustomData *data= (CustomData*)data1;
	CustomDataLayer *layer= (CustomDataLayer*)data2;

	CustomData_set_layer_unique_name(data, layer - data->layers);
}

static void delete_customdata_layer(void *data1, void *data2)
{
	Mesh *me= (Mesh*)data1;
	CustomData *data= (G.obedit)? &G.editMesh->fdata: &me->fdata;
	CustomDataLayer *layer= (CustomDataLayer*)data2;
	void *actlayerdata, *rndlayerdata, *layerdata=layer->data;
	int type= layer->type;
	int index= CustomData_get_layer_index(data, type);
	int i, actindex, rndindex;
	
	/*ok, deleting a non-active layer needs to preserve the active layer indices.
	  to do this, we store a pointer to the .data member of both layer and the active layer,
	  (to detect if we're deleting the active layer or not), then use the active
	  layer data pointer to find where the active layer has ended up.
	  
	  this is necassary because the deletion functions only support deleting the active
	  layer. */
	actlayerdata = data->layers[CustomData_get_active_layer_index(data, type)].data;
	rndlayerdata = data->layers[CustomData_get_render_layer_index(data, type)].data;
	CustomData_set_layer_active(data, type, layer - &data->layers[index]);

	/* Multires is handled seperately because the display data is separate
	   from the data stored in multires */
	if(me && me->mr) {
		multires_delete_layer(me, &me->mr->fdata, type, layer - &data->layers[index]);
		multires_level_to_editmesh(OBACT, me, 0);
		multires_finish_mesh_update(OBACT);
	}
	else if(G.obedit) {
		EM_free_data_layer(data, type);
	}
	else if(me) {
		CustomData_free_layer_active(data, type, me->totface);
		mesh_update_customdata_pointers(me);
	}

	if(!CustomData_has_layer(data, type)) {
		if(type == CD_MCOL && (G.f & G_VERTEXPAINT))
			G.f &= ~G_VERTEXPAINT; /* get out of vertexpaint mode */
	}

	/*reconstruct active layer*/
	if (actlayerdata != layerdata) {
		/*find index. . .*/
		actindex = CustomData_get_layer_index(data, type);
		for (i=actindex; i<data->totlayer; i++) {
			if (data->layers[i].data == actlayerdata) {
				actindex = i - actindex;
				break;
			}
		}
		
		/*set index. . .*/
		CustomData_set_layer_active(data, type, actindex);
	}
	
	if (rndlayerdata != layerdata) {
		/*find index. . .*/
		rndindex = CustomData_get_layer_index(data, type);
		for (i=rndindex; i<data->totlayer; i++) {
			if (data->layers[i].data == rndlayerdata) {
				rndindex = i - rndindex;
				break;
			}
		}
		
		/*set index. . .*/
		CustomData_set_layer_render(data, type, rndindex);
	}
	
	
	DAG_object_flush_update(G.scene, OBACT, OB_RECALC_DATA);
	
	if(type == CD_MTFACE)
		BIF_undo_push("Delete UV Texture");
	else if(type == CD_MCOL)
		BIF_undo_push("Delete Vertex Color");

	allqueue(REDRAWVIEW3D, 0);
	allqueue(REDRAWIMAGE, 0);
	allqueue(REDRAWBUTSEDIT, 0);
}

static int customdata_buttons(
	uiBlock *block,	Mesh *me, CustomData *data,
	int type, int *activep,	int *renderp,
	int setevt, int setevt_rnd, int newevt,
	char *label, char *shortlabel, char *browsetip, char *browsetip_rnd,
	char *newtip, char *deltip, int x, int y)
{
	CustomDataLayer *layer;
	uiBut *but;
	int i, count= CustomData_number_of_layers(data, type);

	if(count >= MAX_MTFACE) {
		uiDefBut(block, LABEL, 0, label, x,y,220,19, 0, 0.0, 0, 0, 0, "");
	}
	else {
		uiDefBut(block, LABEL, 0, label, x,y,140,19, 0, 0.0, 0, 0, 0, "");
		uiBlockBeginAlign(block);
		uiDefBut(block, BUT, newevt, "New", x+140,y,80,19, 0,0,0,0,0, newtip);
		uiBlockEndAlign(block);
	}

	y -= (count)? 24: 19;

	uiBlockBeginAlign(block);
	for (count=1, i=0; i<data->totlayer; i++) {
		layer= &data->layers[i];

		if(layer->type == type) {
			*activep= layer->active + 1;
			*renderp= layer->active_rnd + 1;
			
			uiDefIconButI(block, ROW, setevt, ICON_VIEW3D, x,y,25,19, activep, 1.0, count, 0, 0, browsetip);
			uiDefIconButI(block, ROW, setevt_rnd, ICON_SCENE, x+25,y,25,19, renderp, 1.0, count, 0, 0, browsetip_rnd);
			but=uiDefBut(block, TEX, setevt, "", x+50,y,145,19, layer->name, 0.0, 31.0, 0, 0, label);
			uiButSetFunc(but, verify_customdata_name_func, data, layer);
			but= uiDefIconBut(block, BUT, B_NOP, VICON_X, x+195,y,25,19, NULL, 0.0, 0.0, 0.0, 0.0, deltip);
			uiButSetFunc(but, delete_customdata_layer, me, layer);


			count++;
			y -= 19;
		}
	}
	uiBlockEndAlign(block);

	return y;
}

static void editing_panel_mesh_type(Object *ob, Mesh *me)
{
	uiBlock *block;
	uiBut *but;
	float val;
	CustomData *fdata;
	int yco;

	block= uiNewBlock(&curarea->uiblocks, "editing_panel_mesh_type", UI_EMBOSS, UI_HELV, curarea->win);
	if( uiNewPanel(curarea, block, "Mesh", "Editing", 320, 0, 318, 204)==0) return;
	uiSetButLock(object_data_is_libdata(ob), ERROR_LIBDATA_MESSAGE);

	uiBlockBeginAlign(block);
	uiDefButBitS(block, TOG, ME_AUTOSMOOTH, REDRAWVIEW3D, "Auto Smooth",10,180,170,19, &me->flag, 0, 0, 0, 0, "Treats all set-smoothed faces with angles less than Degr: as 'smooth' during render");
	uiDefButS(block, NUM, B_DIFF, "Degr:",				10,160,170,19, &me->smoothresh, 1, 80, 0, 0, "Defines maximum angle between face normals that 'Auto Smooth' will operate on");
	uiBlockEndAlign(block);

	/* Retopo */
	if(G.obedit) {
		uiBlockBeginAlign(block);
		but= uiDefButBitC(block,TOG,RETOPO,B_NOP, "Retopo", 10,130,170,19, &G.scene->toolsettings->retopo_mode, 0,0,0,0, "Turn on the re-topology tool");
		uiButSetFunc(but,retopo_toggle,ob,me);
		if(G.scene->toolsettings->retopo_mode) {
			but= uiDefButBitC(block,TOG,RETOPO_PAINT,B_NOP,"Paint", 10,110,55,19, &G.scene->toolsettings->retopo_mode,0,0,0,0, "Draw intersecting lines in the 3d view, ENTER creates quad or tri faces, wrapped onto other objects in the 3d view.");
			uiButSetFunc(but,retopo_paint_toggle,ob,me);
			but= uiDefBut(block,BUT,B_NOP,"Retopo All", 65,110,115,19, 0,0,0,0,0, "Apply the re-topology tool to all selected vertices");
			uiButSetFunc(but,retopo_do_all_cb,ob,me);
		}
		uiBlockEndAlign(block);
	}

	uiBlockBeginAlign(block);
	uiDefBut(block, BUT,B_DOCENTER, "Center",					10, 80, 65, 19, 0, 0, 0, 0, 0, "Shifts object data to be centered about object's origin");
	uiDefBut(block, BUT,B_DOCENTERNEW, "Center New",			75, 80, 105, 19, 0, 0, 0, 0, 0, "Shifts object's origin to center of object data");
	uiDefBut(block, BUT,B_DOCENTERCURSOR, "Center Cursor",		10, 60, 170, 19, 0, 0, 0, 0, 0, "Shifts object's origin to cursor location");
	uiBlockEndAlign(block);

	uiBlockBeginAlign(block);
	uiDefButBitS(block, TOG, ME_TWOSIDED, REDRAWVIEW3D, "Double Sided",	10,30,170,19, &me->flag, 0, 0, 0, 0, "Render/display the mesh as double or single sided");
	uiDefButBitS(block, TOG, ME_NOPUNOFLIP, REDRAWVIEW3D, "No V.Normal Flip", 10,10,170,19, &me->flag, 0, 0, 0, 0, "Disables flipping of vertexnormals during render");
	uiBlockEndAlign(block);

	uiDefIDPoinBut(block, test_meshpoin_but, ID_ME, B_REDR, "TexMesh: ",	190,180,220,19, &me->texcomesh, "Derive texture coordinates from another mesh.");

	if(me->msticky) val= 1.0; else val= 0.0;
	uiDefBut(block, LABEL, 0, "Sticky", 				190,155,140,19, 0, val, 0, 0, 0, "");
	uiBlockBeginAlign(block);
	if(me->msticky==NULL) {
		uiDefBut(block, BUT, B_MAKESTICKY, "Make",		330,155, 80,19, 0, 0, 0, 0, 0, "Creates Sticky coordinates from the current camera view background picture");
	}
	else uiDefBut(block, BUT, B_DELSTICKY, "Delete", 	330,155, 80,19, 0, 0, 0, 0, 0, "Deletes Sticky texture coordinates");
	uiBlockEndAlign(block);

	fdata= (G.obedit)? &G.editMesh->fdata: &me->fdata;
	yco= customdata_buttons(block, me, fdata, CD_MTFACE, &acttface, &acttface_rnd,
		B_SETTFACE, B_SETTFACE_RND, B_NEWTFACE, "UV Texture", "UV Texture:",
		"Set active UV texture", "Set rendering UV texture", "Creates a new UV texture layer",
		"Removes the current UV texture layer", 190, 130);

	yco= customdata_buttons(block, me, fdata, CD_MCOL, &actmcol, &actmcol_rnd,
		B_SETMCOL, B_SETMCOL_RND, B_NEWMCOL, "Vertex Color", "Vertex Color:",
		"Sets active vertex color layer", "Sets rendering vertex color layer", "Creates a new vertex color layer",
		"Removes the current vertex color layer", 190, yco-5);

	if(yco < 0)
		uiNewPanelHeight(block, 204 - yco);
}

/* *************************** MODIFIERS ******************************** */

void do_modifier_panels(unsigned short event)
{
	Object *ob = OBACT;

	switch(event) {
	case B_MODIFIER_REDRAW:
		allqueue(REDRAWBUTSEDIT, 0);
		allqueue(REDRAWOOPS, 0);
		break;

	case B_MODIFIER_RECALC:
		allqueue(REDRAWBUTSEDIT, 0);
		allqueue(REDRAWVIEW3D, 0);
		allqueue(REDRAWIMAGE, 0);
		allqueue(REDRAWOOPS, 0);
		DAG_object_flush_update(G.scene, ob, OB_RECALC_DATA);
		object_handle_update(ob);
		countall();
		break;
	}
}

static void modifiers_add(void *ob_v, int type)
{
	Object *ob = ob_v;
	ModifierTypeInfo *mti = modifierType_getInfo(type);
	
	if (mti->flags&eModifierTypeFlag_RequiresOriginalData) {
		ModifierData *md = ob->modifiers.first;

		while (md && modifierType_getInfo(md->type)->type==eModifierTypeType_OnlyDeform) {
			md = md->next;
		}

		BLI_insertlinkbefore(&ob->modifiers, md, modifier_new(type));
	} else {
		BLI_addtail(&ob->modifiers, modifier_new(type));
	}
	BIF_undo_push("Add modifier");
}

typedef struct MenuEntry {
	char *name;
	int ID;
} MenuEntry;

static int menuEntry_compare_names(const void *entry1, const void *entry2)
{
	return strcmp(((MenuEntry *)entry1)->name, ((MenuEntry *)entry2)->name);
}

static uiBlock *modifiers_add_menu(void *ob_v)
{
	Object *ob = ob_v;
	uiBlock *block;
	int i, yco=0;
	int numEntries = 0;
	MenuEntry entries[NUM_MODIFIER_TYPES];
	
	block= uiNewBlock(&curarea->uiblocks, "modifier_add_menu",
	                  UI_EMBOSSP, UI_HELV, curarea->win);
	uiBlockSetButmFunc(block, modifiers_add, ob);

	for (i=eModifierType_None+1; i<NUM_MODIFIER_TYPES; i++) {
		ModifierTypeInfo *mti = modifierType_getInfo(i);

		/* Only allow adding through appropriate other interfaces */
		if(ELEM3(i, eModifierType_Softbody, eModifierType_Hook, eModifierType_ParticleSystem)) continue;
		
		if(ELEM(i, eModifierType_Cloth, eModifierType_Collision)) continue;

		if((mti->flags&eModifierTypeFlag_AcceptsCVs) ||
		   (ob->type==OB_MESH && (mti->flags&eModifierTypeFlag_AcceptsMesh))) {
			entries[numEntries].name = mti->name;
			entries[numEntries].ID = i;

			++numEntries;
		}
	}

	qsort(entries, numEntries, sizeof(*entries), menuEntry_compare_names);


	for(i = 0; i < numEntries; ++i)
		uiDefBut(block, BUTM, B_MODIFIER_RECALC, entries[i].name,
		         0, yco -= 20, 160, 19, NULL, 0, 0, 1, entries[i].ID, "");

	uiTextBoundsBlock(block, 50);
	uiBlockSetDirection(block, UI_DOWN);

	return block;
}

static void modifiers_del(void *ob_v, void *md_v)
{
	Object *ob = ob_v;
	ModifierData *md;

		/* It seems on rapid delete it is possible to
		 * get called twice on same modifier, so make
		 * sure it is in list.
		 */
	for (md=ob->modifiers.first; md; md=md->next)
		if (md==md_v)
			break;
	
	if (!md)
		return;

	if(md->type==eModifierType_ParticleSystem){
		ParticleSystemModifierData *psmd=(ParticleSystemModifierData*)md;
		BLI_remlink(&ob->particlesystem, psmd->psys);
		psys_free(ob,psmd->psys);
	}

	BLI_remlink(&ob->modifiers, md_v);

	modifier_free(md_v);

	BIF_undo_push("Del modifier");
}

int mod_moveUp(void *ob_v, void *md_v)
{
	Object *ob = ob_v;
	ModifierData *md = md_v;

	if (md->prev) {
		ModifierTypeInfo *mti = modifierType_getInfo(md->type);

		if (mti->type!=eModifierTypeType_OnlyDeform) {
			ModifierTypeInfo *nmti = modifierType_getInfo(md->prev->type);

			if (nmti->flags&eModifierTypeFlag_RequiresOriginalData)
				return -1;
		}

		BLI_remlink(&ob->modifiers, md);
		BLI_insertlink(&ob->modifiers, md->prev->prev, md);
	}

	return 0;
}

static void modifiers_moveUp(void *ob_v, void *md_v)
{
	if( mod_moveUp( ob_v, md_v ) )
		error("Cannot move above a modifier requiring original data.");
	else
		BIF_undo_push("Move modifier");
}

int mod_moveDown(void *ob_v, void *md_v)
{
	Object *ob = ob_v;
	ModifierData *md = md_v;

	if (md->next) {
		ModifierTypeInfo *mti = modifierType_getInfo(md->type);

		if (mti->flags&eModifierTypeFlag_RequiresOriginalData) {
			ModifierTypeInfo *nmti = modifierType_getInfo(md->next->type);

			if (nmti->type!=eModifierTypeType_OnlyDeform)
				return -1;
		}

		BLI_remlink(&ob->modifiers, md);
		BLI_insertlink(&ob->modifiers, md->next, md);
	}

	return 0;
}

static void modifiers_moveDown(void *ob_v, void *md_v)
{
	if( mod_moveDown( ob_v, md_v ) )
		error("Cannot move beyond a non-deforming modifier.");
	else
		BIF_undo_push("Move modifier");
}

static void modifier_testLatticeObj(char *name, ID **idpp)
{
	ID *id;

	for (id= G.main->object.first; id; id= id->next) {
		if( strcmp(name, id->name+2)==0 ) {
			if (((Object *)id)->type != OB_LATTICE) {
				error ("Lattice deform object must be a lattice");
				break;
			} 
			*idpp= id;
			return;
		}
	}
	*idpp= 0;
}

static void modifier_testCurveObj(char *name, ID **idpp)
{
	ID *id;

	for (id= G.main->object.first; id; id= id->next) {
		if( strcmp(name, id->name+2)==0 ) {
			if (((Object *)id)->type != OB_CURVE) {
				error ("Curve deform object must be a curve");
				break;
			} 
			*idpp= id;
			return;
		}
	}
	*idpp= 0;
}

static void modifier_testMeshObj(char *name, ID **idpp)
{
	ID *id;

	for (id= G.main->object.first; id; id= id->next) {
		/* no boolean on its own object */
		if(id != (ID *)OBACT) {
			if( strcmp(name, id->name+2)==0 ) {
				if (((Object *)id)->type != OB_MESH) {
					error ("Boolean modifier object must be a mesh");
					break;
				} 
				*idpp= id;
				return;
			}
		}
	}
	*idpp= NULL;
}

static void modifier_testArmatureObj(char *name, ID **idpp)
{
	ID *id;

	for (id= G.main->object.first; id; id= id->next) {
		if( strcmp(name, id->name+2)==0 ) {
			if (((Object *)id)->type != OB_ARMATURE) {
				error ("Armature deform object must be an armature");
				break;
			} 
			*idpp= id;
			return;
		}
	}
	*idpp= 0;
}

static void modifier_testTexture(char *name, ID **idpp)
{
	ID *id;

	for(id = G.main->tex.first; id; id = id->next) {
		if(strcmp(name, id->name + 2) == 0) {
			*idpp = id;
			/* texture gets user, objects not: delete object = clear modifier */
			id_us_plus(id);
			return;
		}
	}
	*idpp = 0;
}

#if 0 /* this is currently unused, but could be useful in the future */
static void modifier_testMaterial(char *name, ID **idpp)
{
	ID *id;

	for(id = G.main->mat.first; id; id = id->next) {
		if(strcmp(name, id->name + 2) == 0) {
			*idpp = id;
			return;
		}
	}
	*idpp = 0;
}
#endif

static void modifier_testImage(char *name, ID **idpp)
{
	ID *id;

	for(id = G.main->image.first; id; id = id->next) {
		if(strcmp(name, id->name + 2) == 0) {
			*idpp = id;
			return;
		}
	}
	*idpp = 0;
}

/* autocomplete callback for ID buttons */
void autocomplete_image(char *str, void *arg_v)
{
	/* search if str matches the beginning of an ID struct */
	if(str[0]) {
		AutoComplete *autocpl = autocomplete_begin(str, 22);
		ID *id;

		for(id = G.main->image.first; id; id = id->next)
			autocomplete_do_name(autocpl, id->name+2);

		autocomplete_end(autocpl, str);
	}
}

/* autocomplete callback for ID buttons */
void autocomplete_meshob(char *str, void *arg_v)
{
	/* search if str matches the beginning of an ID struct */
	if(str[0]) {
		AutoComplete *autocpl = autocomplete_begin(str, 22);
		ID *id;

		for(id = G.main->object.first; id; id = id->next)
			if(((Object *)id)->type == OB_MESH)
				autocomplete_do_name(autocpl, id->name+2);

		autocomplete_end(autocpl, str);
	}
}
static void modifiers_convertParticles(void *obv, void *mdv)
{
	Object *obn;
	ModifierData *md = mdv;
	ParticleSystem *psys;
	ParticleCacheKey *key, **cache;
	Mesh *me;
	MVert *mvert;
	MEdge *medge;
	int a, k, kmax;
	int totvert=0, totedge=0, cvert=0;
	int totpart=0, totchild=0;

	if(md->type != eModifierType_ParticleSystem) return;

	if(G.f & G_PARTICLEEDIT) return;

	psys=((ParticleSystemModifierData *)md)->psys;

	if(psys->part->draw_as != PART_DRAW_PATH || psys->pathcache == 0) return;

	totpart= psys->totcached;
	totchild= psys->totchildcache;

	if(totchild && (psys->part->draw&PART_DRAW_PARENT)==0)
		totpart= 0;

	/* count */
	cache= psys->pathcache;
	for(a=0; a<totpart; a++) {
		key= cache[a];
		totvert+= key->steps+1;
		totedge+= key->steps;
	}

	cache= psys->childcache;
	for(a=0; a<totchild; a++) {
		key= cache[a];
		totvert+= key->steps+1;
		totedge+= key->steps;
	}

	if(totvert==0) return;

	/* add new mesh */
	obn= add_object(OB_MESH);
	me= obn->data;
	
	me->totvert= totvert;
	me->totedge= totedge;
	
	me->mvert= CustomData_add_layer(&me->vdata, CD_MVERT, CD_CALLOC, NULL, totvert);
	me->medge= CustomData_add_layer(&me->edata, CD_MEDGE, CD_CALLOC, NULL, totedge);
	me->mface= CustomData_add_layer(&me->fdata, CD_MFACE, CD_CALLOC, NULL, 0);
	
	mvert= me->mvert;
	medge= me->medge;

	/* copy coordinates */
	cache= psys->pathcache;
	for(a=0; a<totpart; a++) {
		key= cache[a];
		kmax= key->steps;
		for(k=0; k<=kmax; k++,key++,cvert++,mvert++) {
			VECCOPY(mvert->co,key->co);
			if(k) {
				medge->v1= cvert-1;
				medge->v2= cvert;
				medge->flag= ME_EDGEDRAW|ME_EDGERENDER|ME_LOOSEEDGE;
				medge++;
			}
		}
	}

	cache=psys->childcache;
	for(a=0; a<totchild; a++) {
		key=cache[a];
		kmax=key->steps;
		for(k=0; k<=kmax; k++,key++,cvert++,mvert++) {
			VECCOPY(mvert->co,key->co);
			if(k) {
				medge->v1=cvert-1;
				medge->v2=cvert;
				medge->flag= ME_EDGEDRAW|ME_EDGERENDER|ME_LOOSEEDGE;
				medge++;
			}
		}
	}

	DAG_scene_sort(G.scene);
}

static void modifiers_applyModifier(void *obv, void *mdv)
{
	Object *ob = obv;
	ModifierData *md = mdv;
	DerivedMesh *dm;
	Mesh *me = ob->data;
	int converted = 0;

	if (G.obedit) {
		error("Modifiers cannot be applied in editmode");
		return;
	} else if (((ID*) ob->data)->us>1) {
		error("Modifiers cannot be applied to multi-user data");
		return;
	}

	if (md!=ob->modifiers.first) {
		if (!okee("Modifier is not first"))
			return;
	}

	if (ob->type==OB_MESH) {
		if(me->mr && multires_modifier_warning()) {
			error("Modifier changes topology; cannot apply with multires active");
			return;
		}
		if(me->key) {
			error("Modifier cannot be applied to Mesh with Shape Keys");
			return;
		}
	
		mesh_pmv_off(ob, me);
	
		dm = mesh_create_derived_for_modifier(ob, md);
		if (!dm) {
			error("Modifier is disabled or returned error, skipping apply");
			return;
		}

		DM_to_mesh(dm, me);
		converted = 1;

		dm->release(dm);
	} 
	else if (ELEM(ob->type, OB_CURVE, OB_SURF)) {
		ModifierTypeInfo *mti = modifierType_getInfo(md->type);
		Curve *cu = ob->data;
		int numVerts;
		float (*vertexCos)[3];

		if (!okee("Apply will only change CV points, not tesselated/bevel vertices"))
			return;

		if (!(md->mode&eModifierMode_Realtime) || (mti->isDisabled && mti->isDisabled(md))) {
			error("Modifier is disabled, skipping apply");
			return;
		}

		vertexCos = curve_getVertexCos(cu, &cu->nurb, &numVerts);
		mti->deformVerts(md, ob, NULL, vertexCos, numVerts);
		curve_applyVertexCos(cu, &cu->nurb, vertexCos);

		converted = 1;

		MEM_freeN(vertexCos);

		DAG_object_flush_update(G.scene, ob, OB_RECALC_DATA);
	}
	else {
		error("Cannot apply modifier for this object type");
		return;
	}

	if (converted) {
		BLI_remlink(&ob->modifiers, md);
		modifier_free(md);

		BIF_undo_push("Apply modifier");
	}
}

static void modifiers_copyModifier(void *ob_v, void *md_v)
{
	Object *ob = ob_v;
	ModifierData *md = md_v;
	ModifierData *nmd = modifier_new(md->type);

	modifier_copyData(md, nmd);

	BLI_insertlink(&ob->modifiers, md, nmd);

	BIF_undo_push("Copy modifier");
}

static void modifiers_setOnCage(void *ob_v, void *md_v)
{
	Object *ob = ob_v;
	ModifierData *md;
	
	int i, cageIndex = modifiers_getCageIndex(ob, NULL );

	for( i = 0, md=ob->modifiers.first; md; ++i, md=md->next )
		if( md == md_v ) {
			if( i >= cageIndex )
				md->mode ^= eModifierMode_OnCage;
			break;
		}
}

static void modifiers_clearHookOffset(void *ob_v, void *md_v)
{
	Object *ob = ob_v;
	ModifierData *md = md_v;
	HookModifierData *hmd = (HookModifierData*) md;
	
	if (hmd->object) {
		Mat4Invert(hmd->object->imat, hmd->object->obmat);
		Mat4MulSerie(hmd->parentinv, hmd->object->imat, ob->obmat, NULL, NULL, NULL, NULL, NULL, NULL);
		BIF_undo_push("Clear hook offset");
	}
}

static void modifiers_cursorHookCenter(void *ob_v, void *md_v)
{
	Object *ob = ob_v;
	ModifierData *md = md_v;
	HookModifierData *hmd = (HookModifierData*) md;

	if (G.vd) {
		float *curs = give_cursor();
		float bmat[3][3], imat[3][3];

		where_is_object(ob);
	
		Mat3CpyMat4(bmat, ob->obmat);
		Mat3Inv(imat, bmat);

		curs= give_cursor();
		hmd->cent[0]= curs[0]-ob->obmat[3][0];
		hmd->cent[1]= curs[1]-ob->obmat[3][1];
		hmd->cent[2]= curs[2]-ob->obmat[3][2];
		Mat3MulVecfl(imat, hmd->cent);

		BIF_undo_push("Hook cursor center");
	}
}

static void modifiers_selectHook(void *ob_v, void *md_v)
{
	ModifierData *md = md_v;
	HookModifierData *hmd = (HookModifierData*) md;

	hook_select(hmd);
}

static void modifiers_reassignHook(void *ob_v, void *md_v)
{
	ModifierData *md = md_v;
	HookModifierData *hmd = (HookModifierData*) md;
	float cent[3];
	int *indexar, tot, ok;
	char name[32];
		
	ok= hook_getIndexArray(&tot, &indexar, name, cent);

	if (!ok) {
		error("Requires selected vertices or active Vertex Group");
	} else {
		if (hmd->indexar) {
			MEM_freeN(hmd->indexar);
		}

		VECCOPY(hmd->cent, cent);
		hmd->indexar = indexar;
		hmd->totindex = tot;
	}
}

static void modifiers_convertToReal(void *ob_v, void *md_v)
{
	Object *ob = ob_v;
	ModifierData *md = md_v;
	ModifierData *nmd = modifier_new(md->type);

	modifier_copyData(md, nmd);
	nmd->mode &= ~eModifierMode_Virtual;

	BLI_addhead(&ob->modifiers, nmd);

	ob->partype = PAROBJECT;

	BIF_undo_push("Modifier convert to real");
}

static void build_uvlayer_menu_vars(CustomData *data, char **menu_string,
                                    int *uvlayer_tmp, char *uvlayer_name)
{
	char strtmp[38];
	int totuv, i;
	CustomDataLayer *layer
	            = &data->layers[CustomData_get_layer_index(data, CD_MTFACE)];

	*uvlayer_tmp = -1;

	totuv = CustomData_number_of_layers(data, CD_MTFACE);

	*menu_string = MEM_callocN(sizeof(**menu_string) * (totuv * 38 + 10),
	                           "menu_string");
	sprintf(*menu_string, "UV Layer%%t");
	for(i = 0; i < totuv; i++) {
		/* assign first layer as uvlayer_name if uvlayer_name is null. */
		if(strcmp(layer->name, uvlayer_name) == 0) *uvlayer_tmp = i + 1;
		sprintf(strtmp, "|%s%%x%d", layer->name, i + 1);
		strcat(*menu_string, strtmp);
		layer++;
	}

	/* there is no uvlayer defined, or else it was deleted. Assign active
	 * layer, then recalc modifiers.
	 */
	if(*uvlayer_tmp == -1) {
		if(CustomData_get_active_layer_index(data, CD_MTFACE) != -1) {
			*uvlayer_tmp = 1;
			layer = data->layers;
			for(i = 0; i < CustomData_get_active_layer_index(data, CD_MTFACE);
			    i++, layer++) {
				if(layer->type == CD_MTFACE) (*uvlayer_tmp)++;
			}
			strcpy(uvlayer_name, layer->name);

			/* update the modifiers */
			do_modifier_panels(B_MODIFIER_RECALC);
		} else {
			/* ok we have no uv layers, so make sure menu button knows that.*/
			*uvlayer_tmp = 0;
		}
	}
}

void set_displace_uvlayer(void *arg1, void *arg2)
{
	DisplaceModifierData *dmd=arg1;
	CustomDataLayer *layer = arg2;

	/*check we have UV layers*/
	if (dmd->uvlayer_tmp < 1) return;
	layer = layer + (dmd->uvlayer_tmp-1);
	
	strcpy(dmd->uvlayer_name, layer->name);
}

void set_uvproject_uvlayer(void *arg1, void *arg2)
{
	UVProjectModifierData *umd=arg1;
	CustomDataLayer *layer = arg2;

	/*check we have UV layers*/
	if (umd->uvlayer_tmp < 1) return;
	layer = layer + (umd->uvlayer_tmp-1);
	
	strcpy(umd->uvlayer_name, layer->name);
}

static void modifiers_bindMeshDeform(void *ob_v, void *md_v)
{
	MeshDeformModifierData *mmd = (MeshDeformModifierData*) md_v;
	Object *ob = (Object*)ob_v;

	if(mmd->bindcos) {
		if(mmd->bindweights) MEM_freeN(mmd->bindweights);
		if(mmd->bindcos) MEM_freeN(mmd->bindcos);
		if(mmd->dyngrid) MEM_freeN(mmd->dyngrid);
		if(mmd->dyninfluences) MEM_freeN(mmd->dyninfluences);
		if(mmd->dynverts) MEM_freeN(mmd->dynverts);
		mmd->bindweights= NULL;
		mmd->bindcos= NULL;
		mmd->dyngrid= NULL;
		mmd->dyninfluences= NULL;
		mmd->dynverts= NULL;
		mmd->totvert= 0;
		mmd->totcagevert= 0;
		mmd->totinfluence= 0;
	}
	else {
		DerivedMesh *dm;
		int mode= mmd->modifier.mode;

		/* force modifier to run, it will call binding routine */
		mmd->needbind= 1;
		mmd->modifier.mode |= eModifierMode_Realtime;

		if(ob->type == OB_MESH) {
			dm= mesh_create_derived_view(ob, 0);
			dm->release(dm);
		}
		else if(ob->type == OB_LATTICE) {
			lattice_calc_modifiers(ob);
		}
		else if(ob->type==OB_MBALL) {
			makeDispListMBall(ob);
		}
		else if(ELEM3(ob->type, OB_CURVE, OB_SURF, OB_FONT)) {
			makeDispListCurveTypes(ob, 0);
		}

		mmd->needbind= 0;
		mmd->modifier.mode= mode;
	}
}

void modifiers_explodeFacepa(void *arg1, void *arg2)
{
	ExplodeModifierData *emd=arg1;

	emd->flag |= eExplodeFlag_CalcFaces;
}

static int modifier_is_fluid_particles(ModifierData *md) {
	if(md->type == eModifierType_ParticleSystem) {
		if(((ParticleSystemModifierData *)md)->psys->part->type == PART_FLUID)
			return 1;
	}
	return 0;
}
static void draw_modifier(uiBlock *block, Object *ob, ModifierData *md, int *xco, int *yco, int index, int cageIndex, int lastCageIndex)
{
	ModifierTypeInfo *mti = modifierType_getInfo(md->type);
	uiBut *but;
	int isVirtual = md->mode&eModifierMode_Virtual;
	int x = *xco, y = *yco, color = md->error?TH_REDALERT:TH_BUT_NEUTRAL;
	int editing = (G.obedit==ob);
	short height=26, width = 295, buttonWidth = width-120-10;
	char str[128];

	/* rounded header */
	uiBlockSetCol(block, color);
		/* roundbox 4 free variables: corner-rounding, nop, roundbox type, shade */
	uiDefBut(block, ROUNDBOX, 0, "", x-10, y-4, width, 25, NULL, 7.0, 0.0, 
			 (!isVirtual && (md->mode&eModifierMode_Expanded))?3:15, 20, ""); 
	uiBlockSetCol(block, TH_AUTO);
	
	/* open/close icon */
	if (!isVirtual) {
		uiBlockSetEmboss(block, UI_EMBOSSN);
		uiDefIconButBitI(block, ICONTOG, eModifierMode_Expanded, B_MODIFIER_REDRAW, VICON_DISCLOSURE_TRI_RIGHT, x-10, y-2, 20, 20, &md->mode, 0.0, 0.0, 0.0, 0.0, "Collapse/Expand Modifier");
	}

	uiBlockSetEmboss(block, UI_EMBOSS);
	
	if (isVirtual) {
		sprintf(str, "%s parent deform", md->name);
		uiDefBut(block, LABEL, 0, str, x+10, y-1, width-110, 19, NULL, 0.0, 0.0, 0.0, 0.0, "Modifier name"); 

		but = uiDefBut(block, BUT, B_MODIFIER_RECALC, "Make Real", x+width-100, y, 80, 16, NULL, 0.0, 0.0, 0.0, 0.0, "Convert virtual modifier to a real modifier");
		uiButSetFunc(but, modifiers_convertToReal, ob, md);
	} else {
		uiBlockBeginAlign(block);
		uiDefBut(block, TEX, B_MODIFIER_REDRAW, "", x+10, y-1, buttonWidth-60, 19, md->name, 0.0, sizeof(md->name)-1, 0.0, 0.0, "Modifier name"); 

		/* Softbody not allowed in this situation, enforce! */
		if ((md->type!=eModifierType_Softbody && md->type!=eModifierType_Collision) || !(ob->pd && ob->pd->deflect)) {
			uiDefIconButBitI(block, TOG, eModifierMode_Render, B_MODIFIER_RECALC, ICON_SCENE, x+10+buttonWidth-60, y-1, 19, 19,&md->mode, 0, 0, 1, 0, "Enable modifier during rendering");
			but= uiDefIconButBitI(block, TOG, eModifierMode_Realtime, B_MODIFIER_RECALC, VICON_VIEW3D, x+10+buttonWidth-40, y-1, 19, 19,&md->mode, 0, 0, 1, 0, "Enable modifier during interactive display");
			if (mti->flags&eModifierTypeFlag_SupportsEditmode) {
				uiDefIconButBitI(block, TOG, eModifierMode_Editmode, B_MODIFIER_RECALC, VICON_EDIT, x+10+buttonWidth-20, y-1, 19, 19,&md->mode, 0, 0, 1, 0, "Enable modifier during Editmode (only if enabled for display)");
			}
		}
		uiBlockEndAlign(block);

		uiBlockSetEmboss(block, UI_EMBOSSR);

		if (ob->type==OB_MESH && modifier_couldBeCage(md) && index<=lastCageIndex) {
			int icon, color;

			if (index==cageIndex) {
				color = TH_BUT_SETTING;
				icon = VICON_EDITMODE_HLT;
			} else if (index<cageIndex) {
				color = TH_BUT_NEUTRAL;
				icon = VICON_EDITMODE_DEHLT;
			} else {
				color = TH_BUT_NEUTRAL;
				icon = ICON_BLANK1;
			}
			uiBlockSetCol(block, color);
			but = uiDefIconBut(block, BUT, B_MODIFIER_RECALC, icon, x+width-105, y, 16, 16, NULL, 0.0, 0.0, 0.0, 0.0, "Apply modifier to editing cage during Editmode");
			uiButSetFunc(but, modifiers_setOnCage, ob, md);
			uiBlockSetCol(block, TH_AUTO);
		}

		uiBlockSetCol(block, TH_BUT_ACTION);

		but = uiDefIconBut(block, BUT, B_MODIFIER_RECALC, VICON_MOVE_UP, x+width-75, y, 16, 16, NULL, 0.0, 0.0, 0.0, 0.0, "Move modifier up in stack");
		uiButSetFunc(but, modifiers_moveUp, ob, md);

		but = uiDefIconBut(block, BUT, B_MODIFIER_RECALC, VICON_MOVE_DOWN, x+width-75+20, y, 16, 16, NULL, 0.0, 0.0, 0.0, 0.0, "Move modifier down in stack");
		uiButSetFunc(but, modifiers_moveDown, ob, md);
		
		uiBlockSetEmboss(block, UI_EMBOSSN);
		
		// deletion over the deflection panel
		// fluid particle modifier can't be deleted here
		if(md->type!=eModifierType_Collision && !modifier_is_fluid_particles(md))
		{
			but = uiDefIconBut(block, BUT, B_MODIFIER_RECALC, VICON_X, x+width-70+40, y, 16, 16, NULL, 0.0, 0.0, 0.0, 0.0, "Delete modifier");
			uiButSetFunc(but, modifiers_del, ob, md);
		}
		uiBlockSetCol(block, TH_AUTO);
	}

	uiBlockSetEmboss(block, UI_EMBOSS);

	if (isVirtual || !(md->mode&eModifierMode_Expanded)) {
		y -= 18;
	} else {
		int cy = y - 8;
		int lx = x + width - 60 - 15;

		if (md->type==eModifierType_Subsurf) {
			height = 105;
		} else if (md->type==eModifierType_Lattice) {
			height = 48;
		} else if (md->type==eModifierType_Curve) {
			height = 72;
		} else if (md->type==eModifierType_Build) {
			height = 86;
		} else if (md->type==eModifierType_Mirror) {
			height = 86;
		} else if (md->type==eModifierType_Bevel) {
			BevelModifierData *bmd = (BevelModifierData*) md;
			height = 105; /* height = 124; */
			if ((bmd->lim_flags & BME_BEVEL_ANGLE) || ((bmd->lim_flags & BME_BEVEL_WEIGHT) && !(bmd->flags & BME_BEVEL_VERT))) height += 19;
		} else if (md->type==eModifierType_EdgeSplit) {
			EdgeSplitModifierData *emd = (EdgeSplitModifierData*) md;
			height = 48;
			if(emd->flags & MOD_EDGESPLIT_FROMANGLE) height += 19;
		} else if (md->type==eModifierType_Displace) {
			DisplaceModifierData *dmd = (DisplaceModifierData *)md;
			height = 124;
			if(dmd->texmapping == MOD_DISP_MAP_OBJECT ||
			   dmd->texmapping == MOD_DISP_MAP_UV)
				height += 19;
		} else if (md->type==eModifierType_UVProject) {
			height = 114 + ((UVProjectModifierData *)md)->num_projectors * 19;
		} else if (md->type==eModifierType_Decimate) {
			height = 48;
		} else if (md->type==eModifierType_Smooth) {
			height = 86;
		} else if (md->type==eModifierType_Cast) {
			height = 143;
		} else if (md->type==eModifierType_Wave) {
			WaveModifierData *wmd = (WaveModifierData *)md;
			height = 294;
			if(wmd->texmapping == MOD_WAV_MAP_OBJECT ||
			   wmd->texmapping == MOD_WAV_MAP_UV)
				height += 19;
			if(wmd->flag & MOD_WAVE_NORM)
				height += 19;
		} else if (md->type==eModifierType_Armature) {
			height = 105;
		} else if (md->type==eModifierType_Hook) {
			HookModifierData *hmd = (HookModifierData*) md;
			height = 86;
			if (editing)
				height += 20;
			if(hmd->indexar==NULL)
				height += 20;
		} else if (md->type==eModifierType_Softbody) {
			height = 31;
		} else if (md->type==eModifierType_Cloth) {
			height = 31;
		} else if (md->type==eModifierType_Collision) {
			height = 31;
		} else if (md->type==eModifierType_Boolean) {
			height = 48;
		} else if (md->type==eModifierType_Array) {
			height = 211;
		} else if (md->type==eModifierType_MeshDeform) {
			MeshDeformModifierData *mmd= (MeshDeformModifierData*)md;
			height = (mmd->bindcos)? 73: 93;
		} else if (md->type==eModifierType_ParticleSystem) {
			height = 31;
		} else if (md->type==eModifierType_ParticleInstance) {
			height = 94;
		} else if (md->type==eModifierType_Explode) {
			height = 94;
		}
							/* roundbox 4 free variables: corner-rounding, nop, roundbox type, shade */
		uiDefBut(block, ROUNDBOX, 0, "", x-10, y-height-2, width, height-2, NULL, 5.0, 0.0, 12, 40, ""); 

		y -= 18;

		if (!isVirtual && (md->type!=eModifierType_Collision)) {
			uiBlockBeginAlign(block);
			if (md->type==eModifierType_ParticleSystem) {
				but = uiDefBut(block, BUT, B_MODIFIER_RECALC, "Convert",	lx,(cy-=19),60,19, 0, 0, 0, 0, 0, "Convert the current particles to a mesh object");
				uiButSetFunc(but, modifiers_convertParticles, ob, md);
			}
			else{
				but = uiDefBut(block, BUT, B_MODIFIER_RECALC, "Apply",	lx,(cy-=19),60,19, 0, 0, 0, 0, 0, "Apply the current modifier and remove from the stack");
				uiButSetFunc(but, modifiers_applyModifier, ob, md);
			}
			
			if (md->type!=eModifierType_Softbody && md->type!=eModifierType_ParticleSystem && (md->type!=eModifierType_Cloth)) {
				but = uiDefBut(block, BUT, B_MODIFIER_RECALC, "Copy",	lx,(cy-=19),60,19, 0, 0, 0, 0, 0, "Duplicate the current modifier at the same position in the stack");
				uiButSetFunc(but, modifiers_copyModifier, ob, md);
			}
			uiBlockEndAlign(block);
		}

		lx = x + 10;
		cy = y + 10 - 1;
		uiBlockBeginAlign(block);
		if (md->type==eModifierType_Subsurf) {
			SubsurfModifierData *smd = (SubsurfModifierData*) md;
			char subsurfmenu[]="Subsurf Type%t|Catmull-Clark%x0|Simple Subdiv.%x1";
			uiDefButS(block, MENU, B_MODIFIER_RECALC, subsurfmenu,		lx,(cy-=19),buttonWidth,19, &smd->subdivType, 0, 0, 0, 0, "Selects type of subdivision algorithm.");
			uiDefButS(block, NUM, B_MODIFIER_RECALC, "Levels:",		lx, (cy-=19), buttonWidth,19, &smd->levels, 1, 6, 0, 0, "Number subdivisions to perform");
			uiDefButS(block, NUM, B_MODIFIER_REDRAW, "Render Levels:",		lx, (cy-=19), buttonWidth,19, &smd->renderLevels, 1, 6, 0, 0, "Number subdivisions to perform when rendering");

			/* Disabled until non-EM DerivedMesh implementation is complete */

			/*
			uiDefButBitS(block, TOG, eSubsurfModifierFlag_Incremental, B_MODIFIER_RECALC, "Incremental", lx, (cy-=19),90,19,&smd->flags, 0, 0, 0, 0, "Use incremental calculation, even outside of mesh mode");
			uiDefButBitS(block, TOG, eSubsurfModifierFlag_DebugIncr, B_MODIFIER_RECALC, "Debug", lx+90, cy,buttonWidth-90,19,&smd->flags, 0, 0, 0, 0, "Visualize the subsurf incremental calculation, for debugging effect of other modifiers");
			*/

			uiDefButBitS(block, TOG, eSubsurfModifierFlag_ControlEdges, B_MODIFIER_RECALC, "Optimal Draw", lx, (cy-=19), buttonWidth,19,&smd->flags, 0, 0, 0, 0, "Skip drawing/rendering of interior subdivided edges");
			uiDefButBitS(block, TOG, eSubsurfModifierFlag_SubsurfUv, B_MODIFIER_RECALC, "Subsurf UV", lx, (cy-=19),buttonWidth,19,&smd->flags, 0, 0, 0, 0, "Use subsurf to subdivide UVs");
		} else if (md->type==eModifierType_Lattice) {
			LatticeModifierData *lmd = (LatticeModifierData*) md;
			uiDefIDPoinBut(block, modifier_testLatticeObj, ID_OB, B_CHANGEDEP, "Ob: ",	lx, (cy-=19), buttonWidth,19, &lmd->object, "Lattice object to deform with");
			but=uiDefBut(block, TEX, B_MODIFIER_RECALC, "VGroup: ",				  lx, (cy-=19), buttonWidth,19, &lmd->name, 0.0, 31.0, 0, 0, "Vertex Group name");
			uiButSetCompleteFunc(but, autocomplete_vgroup, (void *)ob);
		} else if (md->type==eModifierType_Curve) {
			CurveModifierData *cmd = (CurveModifierData*) md;
			uiDefIDPoinBut(block, modifier_testCurveObj, ID_OB, B_CHANGEDEP, "Ob: ", lx, (cy-=19), buttonWidth,19, &cmd->object, "Curve object to deform with");
			but=uiDefBut(block, TEX, B_MODIFIER_RECALC, "VGroup: ",				  lx, (cy-=19), buttonWidth,19, &cmd->name, 0.0, 31.0, 0, 0, "Vertex Group name");
			uiButSetCompleteFunc(but, autocomplete_vgroup, (void *)ob);
			
			uiDefButS(block, ROW,B_MODIFIER_RECALC,"X",		lx, (cy-=19), 19,19, &cmd->defaxis, 12.0, MOD_CURVE_POSX, 0, 0, "The axis that the curve deforms along");
			uiDefButS(block, ROW,B_MODIFIER_RECALC,"Y",		(lx+buttonWidth/6), cy, 19,19, &cmd->defaxis, 12.0, MOD_CURVE_POSY, 0, 0, "The axis that the curve deforms along");
			uiDefButS(block, ROW,B_MODIFIER_RECALC,"Z",		(lx+2*buttonWidth/6), cy, 19,19, &cmd->defaxis, 12.0, MOD_CURVE_POSZ, 0, 0, "The axis that the curve deforms along");
			uiDefButS(block, ROW,B_MODIFIER_RECALC,"-X",		(lx+3*buttonWidth/6), cy, 24,19, &cmd->defaxis, 12.0, MOD_CURVE_NEGX, 0, 0, "The axis that the curve deforms along");
			uiDefButS(block, ROW,B_MODIFIER_RECALC,"-Y",		(lx+4*buttonWidth/6), cy, 24,19, &cmd->defaxis, 12.0, MOD_CURVE_NEGY, 0, 0, "The axis that the curve deforms along");
			uiDefButS(block, ROW,B_MODIFIER_RECALC,"-Z",		(lx+buttonWidth-buttonWidth/6), cy, 24,19, &cmd->defaxis, 12.0, MOD_CURVE_NEGZ, 0, 0, "The axis that the curve deforms along");
		} else if (md->type==eModifierType_Build) {
			BuildModifierData *bmd = (BuildModifierData*) md;
			uiDefButF(block, NUM, B_MODIFIER_RECALC, "Start:", lx, (cy-=19), buttonWidth,19, &bmd->start, 1.0, MAXFRAMEF, 100, 0, "Specify the start frame of the effect");
			uiDefButF(block, NUM, B_MODIFIER_RECALC, "Length:", lx, (cy-=19), buttonWidth,19, &bmd->length, 1.0, MAXFRAMEF, 100, 0, "Specify the total time the build effect requires");
			uiDefButI(block, TOG, B_MODIFIER_RECALC, "Randomize", lx, (cy-=19), buttonWidth,19, &bmd->randomize, 0, 0, 1, 0, "Randomize the faces or edges during build.");
			uiDefButI(block, NUM, B_MODIFIER_RECALC, "Seed:", lx, (cy-=19), buttonWidth,19, &bmd->seed, 1.0, MAXFRAMEF, 100, 0, "Specify the seed for random if used.");
		} else if (md->type==eModifierType_Mirror) {
			MirrorModifierData *mmd = (MirrorModifierData*) md;
			uiDefButF(block, NUM, B_MODIFIER_RECALC, "Merge Limit:", lx, (cy-=19), buttonWidth,19, &mmd->tolerance, 0.0, 1.0, 10, 10, "Distance from axis within which mirrored vertices are merged");
			uiDefButBitS(block, TOG, MOD_MIR_AXIS_X, B_MODIFIER_RECALC, "X",	lx,(cy-=19),20,19, &mmd->flag, 0, 0, 0, 0, "Enable X axis mirror");
			uiDefButBitS(block, TOG, MOD_MIR_AXIS_Y, B_MODIFIER_RECALC, "Y",	lx+20,cy,20,19,    &mmd->flag, 0, 0, 0, 0, "Enable Y axis mirror");
			uiDefButBitS(block, TOG, MOD_MIR_AXIS_Z, B_MODIFIER_RECALC, "Z",	lx+40,cy,20,19,    &mmd->flag, 0, 0, 0, 0, "Enable Z axis mirror");
			uiDefButBitS(block, TOG, MOD_MIR_CLIPPING, B_MODIFIER_RECALC, "Do Clipping",	lx+60, cy, buttonWidth-60,19, &mmd->flag, 1, 2, 0, 0, "Prevents during Transform vertices to go through Mirror");
			uiDefButBitS(block, TOG, MOD_MIR_MIRROR_U, B_MODIFIER_RECALC,
			             "Mirror U",
			             lx, (cy-=19), buttonWidth/2, 19,
			             &mmd->flag, 0, 0, 0, 0,
			             "Mirror the U texture coordinate around "
			             "the 0.5 point");
			uiDefButBitS(block, TOG, MOD_MIR_MIRROR_V, B_MODIFIER_RECALC,
			             "Mirror V",
			             lx + buttonWidth/2 + 1, cy, buttonWidth/2, 19,
			             &mmd->flag, 0, 0, 0, 0,
			             "Mirror the V texture coordinate around "
			             "the 0.5 point");
			uiDefIDPoinBut(block, test_obpoin_but, ID_OB, B_CHANGEDEP,
			               "Ob: ", lx, (cy -= 19), buttonWidth, 19,
			               &mmd->mirror_ob,
			               "Object to use as mirror");
		} else if (md->type==eModifierType_Bevel) {
			BevelModifierData *bmd = (BevelModifierData*) md;
			/*uiDefButS(block, ROW, B_MODIFIER_RECALC, "Distance",
					  lx, (cy -= 19), (buttonWidth/2), 19, &bmd->val_flags,
					  11.0, 0, 0, 0,
					  "Interpret bevel value as a constant distance from each edge");
			uiDefButS(block, ROW, B_MODIFIER_RECALC, "Radius",
					  (lx+buttonWidth/2), cy, (buttonWidth - buttonWidth/2), 19, &bmd->val_flags,
					  11.0, BME_BEVEL_RADIUS, 0, 0,
					  "Interpret bevel value as a radius - smaller angles will be beveled more");*/
			uiBlockBeginAlign(block);
			uiDefButF(block, NUM, B_MODIFIER_RECALC, "Width: ",
					  lx, (cy -= 19), buttonWidth, 19, &bmd->value,
					  0.0, 0.5, 5, 2,
					  "Bevel value/amount");
			/*uiDefButI(block, NUM, B_MODIFIER_RECALC, "Recurs",
					  lx, (cy -= 19), buttonWidth, 19, &bmd->res,
					  1, 4, 5, 2,
					  "Number of times to bevel");*/
			uiDefButBitS(block, TOG, BME_BEVEL_VERT,
					  B_MODIFIER_RECALC, "Only Vertices",
					  lx, (cy -= 19), buttonWidth, 19,
					  &bmd->flags, 0, 0, 0, 0,
					  "Bevel only verts/corners; not edges");
			uiBlockEndAlign(block);
					  
			uiDefBut(block, LABEL, 1, "Limit using:",	lx, (cy-=25), buttonWidth,19, NULL, 0.0, 0.0, 0, 0, "");
			uiBlockBeginAlign(block);
			uiDefButS(block, ROW, B_MODIFIER_RECALC, "None",
					  lx, (cy -= 19), (buttonWidth/3), 19, &bmd->lim_flags,
					  12.0, 0, 0, 0,
					  "Bevel the entire mesh by a constant amount");
			uiDefButS(block, ROW, B_MODIFIER_RECALC, "Angle",
					  (lx+buttonWidth/3), cy, (buttonWidth/3), 19, &bmd->lim_flags,
					  12.0, BME_BEVEL_ANGLE, 0, 0,
					  "Only bevel edges with sharp enough angles between faces");
			uiDefButS(block, ROW, B_MODIFIER_RECALC, "BevWeight",
					  lx+(2*buttonWidth/3), cy, buttonWidth-2*(buttonWidth/3), 19, &bmd->lim_flags,
					  12.0, BME_BEVEL_WEIGHT, 0, 0,
					  "Use bevel weights to determine how much bevel is applied; apply them separately in vert/edge select mode");
			if ((bmd->lim_flags & BME_BEVEL_WEIGHT) && !(bmd->flags & BME_BEVEL_VERT)) {
				uiDefButS(block, ROW, B_MODIFIER_RECALC, "Min",
					  lx, (cy -= 19), (buttonWidth/3), 19, &bmd->e_flags,
					  13.0, BME_BEVEL_EMIN, 0, 0,
					  "The sharpest edge's weight is used when weighting a vert");
				uiDefButS(block, ROW, B_MODIFIER_RECALC, "Average",
					  (lx+buttonWidth/3), cy, (buttonWidth/3), 19, &bmd->e_flags,
					  13.0, 0, 0, 0,
					  "The edge weights are averaged when weighting a vert");
				uiDefButS(block, ROW, B_MODIFIER_RECALC, "Max",
					  (lx+2*(buttonWidth/3)), cy, buttonWidth-2*(buttonWidth/3), 19, &bmd->e_flags,
					  13.0, BME_BEVEL_EMAX, 0, 0,
					  "The largest edge's wieght is used when weighting a vert");
			}
			else if (bmd->lim_flags & BME_BEVEL_ANGLE) {
				uiDefButF(block, NUM, B_MODIFIER_RECALC, "Angle:",
					  lx, (cy -= 19), buttonWidth, 19, &bmd->bevel_angle,
					  0.0, 180.0, 100, 2,
					  "Angle above which to bevel edges");
			}
		} else if (md->type==eModifierType_EdgeSplit) {
			EdgeSplitModifierData *emd = (EdgeSplitModifierData*) md;
			uiDefButBitI(block, TOG, MOD_EDGESPLIT_FROMANGLE,
			             B_MODIFIER_RECALC, "From Edge Angle",
			             lx, (cy -= 19), buttonWidth, 19,
			             &emd->flags, 0, 0, 0, 0,
			             "Split edges with high angle between faces");
			if(emd->flags & MOD_EDGESPLIT_FROMANGLE) {
				uiDefButF(block, NUM, B_MODIFIER_RECALC, "Split Angle:",
				          lx, (cy -= 19), buttonWidth, 19, &emd->split_angle,
				          0.0, 180.0, 100, 2,
				          "Angle above which to split edges");
			}
			uiDefButBitI(block, TOG, MOD_EDGESPLIT_FROMFLAG,
			             B_MODIFIER_RECALC, "From Marked As Sharp",
			             lx, (cy -= 19), buttonWidth, 19,
			             &emd->flags, 0, 0, 0, 0,
			             "Split edges that are marked as sharp");
		} else if (md->type==eModifierType_Displace) {
			DisplaceModifierData *dmd = (DisplaceModifierData*) md;
			but = uiDefBut(block, TEX, B_MODIFIER_RECALC, "VGroup: ",
			               lx, (cy -= 19), buttonWidth, 19,
			               &dmd->defgrp_name, 0.0, 31.0, 0, 0,
			               "Name of vertex group to displace"
			               " (displace whole mesh if blank)");
			uiButSetCompleteFunc(but, autocomplete_vgroup, (void *)ob);
			uiDefIDPoinBut(block, modifier_testTexture, ID_TE, B_CHANGEDEP,
			               "Texture: ", lx, (cy -= 19), buttonWidth, 19,
			               &dmd->texture,
			               "Texture to use as displacement input");
			uiDefButF(block, NUM, B_MODIFIER_RECALC, "Midlevel:",
			          lx, (cy -= 19), buttonWidth, 19, &dmd->midlevel,
			          0, 1, 10, 3,
			          "Material value that gives no displacement");
			uiDefButF(block, NUM, B_MODIFIER_RECALC, "Strength:",
			          lx, (cy -= 19), buttonWidth, 19, &dmd->strength,
			          -1000, 1000, 10, 0.1,
			          "Strength of displacement");
			sprintf(str, "Direction%%t|Normal%%x%d|RGB -> XYZ%%x%d|"
			        "Z%%x%d|Y%%x%d|X%%x%d",
			        MOD_DISP_DIR_NOR, MOD_DISP_DIR_RGB_XYZ,
			        MOD_DISP_DIR_Z, MOD_DISP_DIR_Y, MOD_DISP_DIR_X);
			uiDefButI(block, MENU, B_MODIFIER_RECALC, str,
			          lx, (cy -= 19), buttonWidth, 19, &dmd->direction,
			          0.0, 1.0, 0, 0, "Displace direction");
			sprintf(str, "Texture Coordinates%%t"
			        "|Local%%x%d|Global%%x%d|Object%%x%d|UV%%x%d",
			        MOD_DISP_MAP_LOCAL, MOD_DISP_MAP_GLOBAL,
			        MOD_DISP_MAP_OBJECT, MOD_DISP_MAP_UV);
			uiDefButI(block, MENU, B_MODIFIER_RECALC, str,
			          lx, (cy -= 19), buttonWidth, 19, &dmd->texmapping,
			          0.0, 1.0, 0, 0,
			          "Texture coordinates used for displacement input");
			if (dmd->texmapping == MOD_DISP_MAP_UV) {
				char *strtmp;
				int i;
				CustomData *fdata = G.obedit ? &G.editMesh->fdata
				                             : &((Mesh*)ob->data)->fdata;
				build_uvlayer_menu_vars(fdata, &strtmp, &dmd->uvlayer_tmp,
				                        dmd->uvlayer_name);
				but = uiDefButI(block, MENU, B_MODIFIER_RECALC, strtmp,
				      lx, (cy -= 19), buttonWidth, 19, &dmd->uvlayer_tmp,
				      0.0, 1.0, 0, 0, "Set the UV layer to use");
				MEM_freeN(strtmp);
				i = CustomData_get_layer_index(fdata, CD_MTFACE);
				uiButSetFunc(but, set_displace_uvlayer, dmd,
				             &fdata->layers[i]);
			}
			if(dmd->texmapping == MOD_DISP_MAP_OBJECT) {
				uiDefIDPoinBut(block, test_obpoin_but, ID_OB, B_CHANGEDEP,
				               "Ob: ", lx, (cy -= 19), buttonWidth, 19,
				               &dmd->map_object,
				               "Object to get texture coordinates from");
			}
		} else if (md->type==eModifierType_UVProject) {
			UVProjectModifierData *umd = (UVProjectModifierData *) md;
			int i;
			char *strtmp;
			CustomData *fdata = G.obedit ? &G.editMesh->fdata
			                             : &((Mesh*)ob->data)->fdata;
			build_uvlayer_menu_vars(fdata, &strtmp, &umd->uvlayer_tmp,
			                        umd->uvlayer_name);
			but = uiDefButI(block, MENU, B_MODIFIER_RECALC, strtmp,
			      lx, (cy -= 19), buttonWidth, 19, &umd->uvlayer_tmp,
			      0.0, 1.0, 0, 0, "Set the UV layer to use");
			i = CustomData_get_layer_index(fdata, CD_MTFACE);
			uiButSetFunc(but, set_uvproject_uvlayer, umd, &fdata->layers[i]);
			MEM_freeN(strtmp);
			uiDefButF(block, NUM, B_MODIFIER_RECALC, "AspX:",
			          lx, (cy -= 19), buttonWidth / 2, 19, &umd->aspectx,
			          1, 1000, 100, 2,
			          "Horizontal Aspect Ratio");
			uiDefButF(block, NUM, B_MODIFIER_RECALC, "AspY:",
			          lx + (buttonWidth / 2) + 1, cy, buttonWidth / 2, 19,
			          &umd->aspecty,
			          1, 1000, 100, 2,
			          "Vertical Aspect Ratio");
			uiDefButI(block, NUM, B_MODIFIER_RECALC, "Projectors:",
			          lx, (cy -= 19), buttonWidth, 19, &umd->num_projectors,
			          1, MOD_UVPROJECT_MAXPROJECTORS, 0, 0,
			          "Number of objects to use as projectors");
			for(i = 0; i < umd->num_projectors; ++i) {
				uiDefIDPoinBut(block, test_obpoin_but, ID_OB, B_CHANGEDEP,
				               "Ob: ", lx, (cy -= 19), buttonWidth, 19,
				               &umd->projectors[i],
				               "Object to use as projector");
			}
			uiDefIDPoinBut(block, modifier_testImage, ID_IM, B_CHANGEDEP,
			               "Image: ", lx, (cy -= 19), buttonWidth, 19,
			               &umd->image,
			               "Image to project (only faces with this image "
			               "will be altered");
			uiButSetCompleteFunc(but, autocomplete_image, (void *)ob);
			uiDefButBitI(block, TOG, MOD_UVPROJECT_OVERRIDEIMAGE,
			             B_MODIFIER_RECALC, "Override Image",
			             lx, (cy -= 19), buttonWidth, 19,
			             &umd->flags, 0, 0, 0, 0,
			             "Override faces' current images with the "
			             "given image");
		} else if (md->type==eModifierType_Decimate) {
			DecimateModifierData *dmd = (DecimateModifierData*) md;
			uiDefButF(block, NUM, B_MODIFIER_RECALC, "Ratio:",	lx,(cy-=19),buttonWidth,19, &dmd->percent, 0.0, 1.0, 10, 0, "Defines the percentage of triangles to reduce to");
			sprintf(str, "Face Count: %d", dmd->faceCount);
			uiDefBut(block, LABEL, 1, str,	lx, (cy-=19), 160,19, NULL, 0.0, 0.0, 0, 0, "Displays the current number of faces in the decimated mesh");
		} else if (md->type==eModifierType_Smooth) {
			SmoothModifierData *smd = (SmoothModifierData*) md;

			uiDefButBitS(block, TOG, MOD_SMOOTH_X, B_MODIFIER_RECALC, "X",		lx,(cy-=19),45,19, &smd->flag, 0, 0, 0, 0, "Enable X axis smoothing");
			uiDefButBitS(block, TOG, MOD_SMOOTH_Y, B_MODIFIER_RECALC, "Y",		lx+45,cy,45,19, &smd->flag, 0, 0, 0, 0, "Enable Y axis smoothing");
			uiDefButBitS(block, TOG, MOD_SMOOTH_Z, B_MODIFIER_RECALC, "Z",		lx+90,cy,45,19, &smd->flag, 0, 0, 0, 0, "Enable Z axis smoothing");

			uiDefButF(block, NUM, B_MODIFIER_RECALC, "Factor:",	lx,(cy-=19),buttonWidth, 19, &smd->fac, -10.0, 10.0, 0.5, 0, "Define the amount of smoothing, from 0.0 to 1.0 (lower / higher values can deform the mesh)");
			uiDefButS(block, NUM, B_MODIFIER_RECALC, "Repeat:",	lx,(cy-=19),buttonWidth, 19, &smd->repeat, 0.0, 30.0, 1, 0, "Number of smoothing iterations");
			but=uiDefBut(block, TEX, B_MODIFIER_RECALC, "VGroup: ",				  lx, (cy-=19), buttonWidth,19, &smd->defgrp_name, 0.0, 31.0, 0, 0, "Vertex Group name to define which vertices are affected");
		} else if (md->type==eModifierType_Cast) {
			CastModifierData *cmd = (CastModifierData*) md;

			char casttypemenu[]="Projection Type%t|Sphere%x0|Cylinder%x1|Cuboid%x2";
			uiDefButS(block, MENU, B_MODIFIER_RECALC, casttypemenu,		lx,(cy-=19),buttonWidth - 30,19, &cmd->type, 0, 0, 0, 0, "Projection type to apply");
			uiDefButBitS(block, TOG, MOD_CAST_X, B_MODIFIER_RECALC, "X",		lx,(cy-=19),45,19, &cmd->flag, 0, 0, 0, 0, "Enable (local) X axis deformation");
			uiDefButBitS(block, TOG, MOD_CAST_Y, B_MODIFIER_RECALC, "Y",		lx+45,cy,45,19, &cmd->flag, 0, 0, 0, 0, "Enable (local) Y axis deformation");
			if (cmd->type != MOD_CAST_TYPE_CYLINDER) {
				uiDefButBitS(block, TOG, MOD_CAST_Z, B_MODIFIER_RECALC, "Z",		lx+90,cy,45,19, &cmd->flag, 0, 0, 0, 0, "Enable (local) Z axis deformation");
			}
			uiDefButF(block, NUM, B_MODIFIER_RECALC, "Factor:",	lx,(cy-=19),buttonWidth, 19, &cmd->fac, -10.0, 10.0, 5, 0, "Define the amount of deformation");
			uiDefButF(block, NUM, B_MODIFIER_RECALC, "Radius:",	lx,(cy-=19),buttonWidth, 19, &cmd->radius, 0.0, 100.0, 10.0, 0, "Only deform vertices within this distance from the center of the effect (leave as 0 for infinite)");
			uiDefButF(block, NUM, B_MODIFIER_RECALC, "Size:",	lx,(cy-=19),buttonWidth, 19, &cmd->size, 0.0, 100.0, 10.0, 0, "Size of projection shape (leave as 0 for auto)");
			uiDefButBitS(block, TOG, MOD_CAST_SIZE_FROM_RADIUS, B_MODIFIER_RECALC, "From radius",		lx+buttonWidth,cy,80,19, &cmd->flag, 0, 0, 0, 0, "Use radius as size of projection shape (0 = auto)");
			if (ob->type == OB_MESH) {
				but=uiDefBut(block, TEX, B_MODIFIER_RECALC, "VGroup: ",				  lx, (cy-=19), buttonWidth,19, &cmd->defgrp_name, 0.0, 31.0, 0, 0, "Vertex Group name to define which vertices are affected");
			}
			uiDefIDPoinBut(block, test_obpoin_but, ID_OB, B_CHANGEDEP, "Ob: ", lx,(cy-=19), buttonWidth,19, &cmd->object, "Control object: if available, its location determines the center of the effect");
			if(cmd->object) {
				uiDefButBitS(block, TOG, MOD_CAST_USE_OB_TRANSFORM, B_MODIFIER_RECALC, "Use transform",		lx+buttonWidth,cy,80,19, &cmd->flag, 0, 0, 0, 0, "Use object transform to control projection shape");
			}
		} else if (md->type==eModifierType_Wave) {
			WaveModifierData *wmd = (WaveModifierData*) md;
			uiDefButBitS(block, TOG, MOD_WAVE_X, B_MODIFIER_RECALC, "X",		lx,(cy-=19),45,19, &wmd->flag, 0, 0, 0, 0, "Enable X axis motion");
			uiDefButBitS(block, TOG, MOD_WAVE_Y, B_MODIFIER_RECALC, "Y",		lx+45,cy,45,19, &wmd->flag, 0, 0, 0, 0, "Enable Y axis motion");
			uiDefButBitS(block, TOG, MOD_WAVE_CYCL, B_MODIFIER_RECALC, "Cycl",	lx+90,cy,buttonWidth-90,19, &wmd->flag, 0, 0, 0, 0, "Enable cyclic wave effect");
			uiDefButBitS(block, TOG, MOD_WAVE_NORM, B_MODIFIER_RECALC, "Normals",	lx,(cy-=19),buttonWidth,19, &wmd->flag, 0, 0, 0, 0, "Displace along normals");
			if (wmd->flag & MOD_WAVE_NORM){
				if (ob->type==OB_MESH) {
					uiDefButBitS(block, TOG, MOD_WAVE_NORM_X, B_MODIFIER_RECALC, "X",	lx,(cy-=19),buttonWidth/3,19, &wmd->flag, 0, 0, 0, 0, "Enable displacement along the X normal");
					uiDefButBitS(block, TOG, MOD_WAVE_NORM_Y, B_MODIFIER_RECALC, "Y",	lx+(buttonWidth/3),cy,buttonWidth/3,19, &wmd->flag, 0, 0, 0, 0, "Enable displacement along the Y normal");
					uiDefButBitS(block, TOG, MOD_WAVE_NORM_Z, B_MODIFIER_RECALC, "Z",	lx+(buttonWidth/3)*2,cy,buttonWidth/3,19, &wmd->flag, 0, 0, 0, 0, "Enable displacement along the Z normal");
				}
				else
					uiDefBut(block, LABEL, 1, "Meshes Only",	lx, (cy-=19), buttonWidth,19, NULL, 0.0, 0.0, 0, 0, "");				
			}

			uiBlockBeginAlign(block);
			if(wmd->speed >= 0)
				uiDefButF(block, NUM, B_MODIFIER_RECALC, "Time sta:",	lx,(cy-=19),buttonWidth,19, &wmd->timeoffs, -MAXFRAMEF, MAXFRAMEF, 100, 0, "Specify starting frame of the wave");
			else
				uiDefButF(block, NUM, B_MODIFIER_RECALC, "Time end:",	lx,(cy-=19),buttonWidth,19, &wmd->timeoffs, -MAXFRAMEF, MAXFRAMEF, 100, 0, "Specify ending frame of the wave");
			uiDefButF(block, NUM, B_MODIFIER_RECALC, "Lifetime:",	lx,(cy-=19),buttonWidth,19, &wmd->lifetime,  -MAXFRAMEF, MAXFRAMEF, 100, 0, "Specify the lifespan of the wave");
			uiDefButF(block, NUM, B_MODIFIER_RECALC, "Damptime:",	lx,(cy-=19),buttonWidth,19, &wmd->damp,  -MAXFRAMEF, MAXFRAMEF, 100, 0, "Specify the dampingtime of the wave");
			cy -= 9;
			uiBlockBeginAlign(block);
			uiDefButF(block, NUM, B_MODIFIER_RECALC, "Sta x:",		lx,(cy-=19),113,19, &wmd->startx, -100.0, 100.0, 100, 0, "Starting position for the X axis");
			uiDefButF(block, NUM, B_MODIFIER_RECALC, "Sta y:",		lx+115,cy,105,19, &wmd->starty, -100.0, 100.0, 100, 0, "Starting position for the Y axis");
			uiDefIDPoinBut(block, test_obpoin_but, ID_OB, B_MODIFIER_RECALC, "Ob: ", lx, (cy-=19), 220,19, &wmd->objectcenter, "Object to use as Starting Position (leave blank to disable)");
			uiDefBut(block, TEX, B_MODIFIER_RECALC, "VGroup: ",lx, (cy -= 19), 220, 19,&wmd->defgrp_name, 0.0, 31.0, 0, 0, "Name of vertex group with which to modulate displacement");
			uiDefIDPoinBut(block, modifier_testTexture, ID_TE, B_CHANGEDEP,"Texture: ", lx, (cy -= 19), 220, 19, &wmd->texture,"Texture with which to modulate wave");
			sprintf(str, "Texture Coordinates%%t"
			        "|Local%%x%d|Global%%x%d|Object%%x%d|UV%%x%d",
			        MOD_WAV_MAP_LOCAL, MOD_WAV_MAP_GLOBAL,
			        MOD_WAV_MAP_OBJECT, MOD_WAV_MAP_UV);
			uiDefButI(block, MENU, B_MODIFIER_RECALC, str,
			          lx, (cy -= 19), 220, 19, &wmd->texmapping,
			          0.0, 1.0, 0, 0,
			          "Texture coordinates used for modulation input");
			if (wmd->texmapping == MOD_WAV_MAP_UV) {
				char *strtmp;
				int i;
				CustomData *fdata = G.obedit ? &G.editMesh->fdata
				                             : &((Mesh*)ob->data)->fdata;
				build_uvlayer_menu_vars(fdata, &strtmp, &wmd->uvlayer_tmp,
				                        wmd->uvlayer_name);
				but = uiDefButI(block, MENU, B_MODIFIER_RECALC, strtmp,
				      lx, (cy -= 19), 220, 19, &wmd->uvlayer_tmp,
				      0.0, 1.0, 0, 0, "Set the UV layer to use");
				MEM_freeN(strtmp);
				i = CustomData_get_layer_index(fdata, CD_MTFACE);
				uiButSetFunc(but, set_displace_uvlayer, wmd,
				             &fdata->layers[i]);
			}
			if(wmd->texmapping == MOD_DISP_MAP_OBJECT) {
				uiDefIDPoinBut(block, test_obpoin_but, ID_OB, B_CHANGEDEP,
				               "Ob: ", lx, (cy -= 19), 220, 19,
				               &wmd->map_object,
				               "Object to get texture coordinates from");
			}
            cy -= 9;
			uiBlockBeginAlign(block);
			uiDefButF(block, NUMSLI, B_MODIFIER_RECALC, "Speed:",	lx,(cy-=19),220,19, &wmd->speed, -2.0, 2.0, 0, 0, "Specify the wave speed");
			uiDefButF(block, NUMSLI, B_MODIFIER_RECALC, "Height:",	lx,(cy-=19),220,19, &wmd->height, -2.0, 2.0, 0, 0, "Specify the amplitude of the wave");
			uiDefButF(block, NUMSLI, B_MODIFIER_RECALC, "Width:",	lx,(cy-=19),220,19, &wmd->width, 0.0, 5.0, 0, 0, "Specify the width of the wave");
			uiDefButF(block, NUMSLI, B_MODIFIER_RECALC, "Narrow:",	lx,(cy-=19),220,19, &wmd->narrow, 0.0, 10.0, 0, 0, "Specify how narrow the wave follows");
		} else if (md->type==eModifierType_Armature) {
			ArmatureModifierData *amd = (ArmatureModifierData*) md;
			uiDefIDPoinBut(block, modifier_testArmatureObj, ID_OB, B_CHANGEDEP, "Ob: ", lx, (cy-=19), buttonWidth,19, &amd->object, "Armature object to deform with");
			
			but=uiDefBut(block, TEX, B_MODIFIER_RECALC, "VGroup: ",				  lx, (cy-=19), buttonWidth-40,19, &amd->defgrp_name, 0.0, 31.0, 0, 0, "Vertex Group name to control overall armature influence");
			uiButSetCompleteFunc(but, autocomplete_vgroup, (void *)ob);
			uiDefButBitS(block, TOG, ARM_DEF_INVERT_VGROUP, B_ARM_RECALCDATA, "Inv",	lx+buttonWidth-40,cy, 40, 20, &amd->deformflag, 0, 0, 0, 0, "Invert vertex group influence");
			
			uiDefButBitS(block, TOG, ARM_DEF_VGROUP, B_ARM_RECALCDATA, "Vert.Groups",	lx,cy-=19,buttonWidth/2,20, &amd->deformflag, 0, 0, 0, 0, "Enable VertexGroups defining deform");
			uiDefButBitS(block, TOG, ARM_DEF_ENVELOPE, B_ARM_RECALCDATA, "Envelopes",	lx+buttonWidth/2,cy,(buttonWidth + 1)/2,20, &amd->deformflag, 0, 0, 0, 0, "Enable Bone Envelopes defining deform");
			uiDefButBitS(block, TOG, ARM_DEF_QUATERNION, B_ARM_RECALCDATA, "Quaternion",	lx,(cy-=19),buttonWidth/2,20, &amd->deformflag, 0, 0, 0, 0, "Enable deform rotation interpolation with Quaternions");
			uiDefButBitS(block, TOG, ARM_DEF_B_BONE_REST, B_ARM_RECALCDATA, "B-Bone Rest", lx+buttonWidth/2,cy,(buttonWidth + 1)/2,20, &amd->deformflag, 0, 0, 0, 0, "Make B-Bones deform already in rest position");
			
			uiDefButS(block, TOG, B_ARM_RECALCDATA, "MultiModifier",	lx,cy-=19, buttonWidth, 20, &amd->multi, 0, 0, 0, 0, "Use same input as previous modifier, and mix results using overall vgroup");

		} else if (md->type==eModifierType_Hook) {
			HookModifierData *hmd = (HookModifierData*) md;
			uiDefButF(block, NUM, B_MODIFIER_RECALC, "Falloff: ",		lx, (cy-=19), buttonWidth,19, &hmd->falloff, 0.0, 100.0, 100, 0, "If not zero, the distance from hook where influence ends");
			uiDefButF(block, NUMSLI, B_MODIFIER_RECALC, "Force: ",		lx, (cy-=19), buttonWidth,19, &hmd->force, 0.0, 1.0, 100, 0, "Set relative force of hook");
			uiDefIDPoinBut(block, test_obpoin_but, ID_OB, B_CHANGEDEP, "Ob: ", lx, (cy-=19), buttonWidth,19, &hmd->object, "Parent Object for hook, also recalculates and clears offset"); 
			if(hmd->indexar==NULL) {
				but=uiDefBut(block, TEX, B_MODIFIER_RECALC, "VGroup: ",		lx, (cy-=19), buttonWidth,19, &hmd->name, 0.0, 31.0, 0, 0, "Vertex Group name");
				uiButSetCompleteFunc(but, autocomplete_vgroup, (void *)ob);
			}
			uiBlockBeginAlign(block);
			but = uiDefBut(block, BUT, B_MODIFIER_RECALC, "Reset", 		lx, (cy-=19), 80,19,			NULL, 0.0, 0.0, 0, 0, "Recalculate and clear offset (transform) of hook");
			uiButSetFunc(but, modifiers_clearHookOffset, ob, md);
			but = uiDefBut(block, BUT, B_MODIFIER_RECALC, "Recenter", 	lx+80, cy, buttonWidth-80,19,	NULL, 0.0, 0.0, 0, 0, "Sets hook center to cursor position");
			uiButSetFunc(but, modifiers_cursorHookCenter, ob, md);

			if (editing) {
				but = uiDefBut(block, BUT, B_MODIFIER_RECALC, "Select", 		lx, (cy-=19), 80,19, NULL, 0.0, 0.0, 0, 0, "Selects effected vertices on mesh");
				uiButSetFunc(but, modifiers_selectHook, ob, md);
				but = uiDefBut(block, BUT, B_MODIFIER_RECALC, "Reassign", 		lx+80, cy, buttonWidth-80,19, NULL, 0.0, 0.0, 0, 0, "Reassigns selected vertices to hook");
				uiButSetFunc(but, modifiers_reassignHook, ob, md);
			}
		} else if (md->type==eModifierType_Softbody) {
			uiDefBut(block, LABEL, 1, "See Soft Body panel.",	lx, (cy-=19), buttonWidth,19, NULL, 0.0, 0.0, 0, 0, "");
		} else if (md->type==eModifierType_Cloth) {
			uiDefBut(block, LABEL, 1, "See Cloth panel.",	lx, (cy-=19), buttonWidth,19, NULL, 0.0, 0.0, 0, 0, "");
		} else if (md->type==eModifierType_Collision) {
			uiDefBut(block, LABEL, 1, "See Collision panel.",	lx, (cy-=19), buttonWidth,19, NULL, 0.0, 0.0, 0, 0, "");
		} else if (md->type==eModifierType_Boolean) {
			BooleanModifierData *bmd = (BooleanModifierData*) md;
			uiDefButI(block, MENU, B_MODIFIER_RECALC, "Operation%t|Intersect%x0|Union%x1|Difference%x2",	lx,(cy-=19),buttonWidth,19, &bmd->operation, 0.0, 1.0, 0, 0, "Boolean operation to perform");
			uiDefIDPoinBut(block, modifier_testMeshObj, ID_OB, B_CHANGEDEP, "Ob: ", lx, (cy-=19), buttonWidth,19, &bmd->object, "Mesh object to use for boolean operation");
		} else if (md->type==eModifierType_Array) {
			ArrayModifierData *amd = (ArrayModifierData*) md;
			float range = 10000;
			int cytop, halfwidth = (width - 5)/2 - 15;
			int halflx = lx + halfwidth + 10;

			uiBlockSetEmboss(block, UI_EMBOSSX);
			uiBlockEndAlign(block);

			/* length parameters */
			uiBlockBeginAlign(block);
			sprintf(str, "Length Fit%%t|Fixed Count%%x%d|Fixed Length%%x%d"
			        "|Fit To Curve Length%%x%d",
			        MOD_ARR_FIXEDCOUNT, MOD_ARR_FITLENGTH, MOD_ARR_FITCURVE);
			uiDefButI(block, MENU, B_MODIFIER_RECALC, str,
			          lx, (cy-=19), buttonWidth, 19, &amd->fit_type,
			          0.0, 1.0, 0, 0, "Array length calculation method");
			switch(amd->fit_type)
			{
			case MOD_ARR_FIXEDCOUNT:
				uiDefButI(block, NUM, B_MODIFIER_RECALC, "Count:",
				          lx, (cy -= 19), buttonWidth, 19, &amd->count,
				          1, 1000, 0, 0, "Number of duplicates to make");
				break;
			case MOD_ARR_FITLENGTH:
				uiDefButF(block, NUM, B_MODIFIER_RECALC, "Length:",
				          lx, (cy -= 19), buttonWidth, 19, &amd->length,
				          0, range, 10, 2,
				          "Length to fit array within");
				break;
			case MOD_ARR_FITCURVE:
				uiDefIDPoinBut(block, modifier_testCurveObj, ID_OB,
				               B_CHANGEDEP, "Ob: ",
				               lx, (cy -= 19), buttonWidth, 19, &amd->curve_ob,
				               "Curve object to fit array length to");
				break;
			}
			uiBlockEndAlign(block);

			/* offset parameters */
			cy -= 10;
			cytop= cy;
			uiBlockBeginAlign(block);
			uiDefButBitI(block, TOG, MOD_ARR_OFF_CONST, B_MODIFIER_RECALC,
			             "Constant Offset", lx, (cy-=19), halfwidth, 19,
			             &amd->offset_type, 0, 0, 0, 0,
			             "Constant offset between duplicates "
			             "(local coordinates)");
			uiDefButF(block, NUM, B_MODIFIER_RECALC, "X:",
			          lx, (cy-=19), halfwidth, 19,
			          &amd->offset[0],
			          -range, range, 10, 3,
			          "Constant component for duplicate offsets "
			          "(local coordinates)");
			uiDefButF(block, NUM, B_MODIFIER_RECALC, "Y:",
			          lx, (cy-=19), halfwidth, 19,
			          &amd->offset[1],
			          -range, range, 10, 3,
			          "Constant component for duplicate offsets "
			          "(local coordinates)");
			uiDefButF(block, NUM, B_MODIFIER_RECALC, "Z:",
			          lx, (cy-=19), halfwidth, 19,
			          &amd->offset[2],
			          -range, range, 10, 3,
			          "Constant component for duplicate offsets "
			          "(local coordinates)");
			uiBlockEndAlign(block);

			cy= cytop;
			uiBlockBeginAlign(block);
			uiDefButBitI(block, TOG, MOD_ARR_OFF_RELATIVE, B_MODIFIER_RECALC,
			             "Relative Offset", halflx, (cy-=19), halfwidth, 19,
			             &amd->offset_type, 0, 0, 0, 0,
			             "Offset between duplicates relative to object width "
			             "(local coordinates)");
			uiDefButF(block, NUM, B_MODIFIER_RECALC, "X:",
			          halflx, (cy-=19), halfwidth, 19,
			          &amd->scale[0],
			          -range, range, 10, 3,
			          "Component for duplicate offsets relative to object "
			          "width (local coordinates)");
			uiDefButF(block, NUM, B_MODIFIER_RECALC, "Y:",
			          halflx, (cy-=19), halfwidth, 19,
			          &amd->scale[1],
			          -range, range, 10, 3,
			          "Component for duplicate offsets relative to object "
			          "width (local coordinates)");
			uiDefButF(block, NUM, B_MODIFIER_RECALC, "Z:",
			          halflx, (cy-=19), halfwidth, 19,
			          &amd->scale[2],
			          -range, range, 10, 3,
			          "Component for duplicate offsets relative to object "
			          "width (local coordinates)");
			uiBlockEndAlign(block);

			/* vertex merging parameters */
			cy -= 10;
			cytop= cy;

			uiBlockBeginAlign(block);
			uiDefButBitI(block, TOG, MOD_ARR_MERGE, B_MODIFIER_RECALC,
			             "Merge",
			             lx, (cy-=19), halfwidth/2, 19, &amd->flags,
			             0, 0, 0, 0,
			             "Merge vertices in adjacent duplicates");
			uiDefButBitI(block, TOG, MOD_ARR_MERGEFINAL, B_MODIFIER_RECALC,
			             "First Last",
			             lx + halfwidth/2, cy, (halfwidth+1)/2, 19,
			             &amd->flags,
			             0, 0, 0, 0,
			             "Merge vertices in first duplicate with vertices"
			             " in last duplicate");
			uiDefButF(block, NUM, B_MODIFIER_RECALC, "Limit:",
					  lx, (cy-=19), halfwidth, 19, &amd->merge_dist,
					  0, 1.0f, 1, 4,
					  "Limit below which to merge vertices");

			/* offset ob */
			cy = cytop;
			uiBlockBeginAlign(block);
			uiDefButBitI(block, TOG, MOD_ARR_OFF_OBJ, B_MODIFIER_RECALC,
			             "Object Offset", halflx, (cy -= 19), halfwidth, 19,
			             &amd->offset_type, 0, 0, 0, 0,
			             "Add an object transformation to the total offset");
			uiDefIDPoinBut(block, test_obpoin_but, ID_OB, B_CHANGEDEP,
			               "Ob: ", halflx, (cy -= 19), halfwidth, 19,
			               &amd->offset_ob,
			               "Object from which to take offset transformation");
			uiBlockEndAlign(block);

			cy -= 10;
			but = uiDefIDPoinBut(block, test_meshobpoin_but, ID_OB,
			                     B_CHANGEDEP, "Start cap: ",
			                     lx, (cy -= 19), halfwidth, 19,
			                     &amd->start_cap,
			                     "Mesh object to use as start cap");
			uiButSetCompleteFunc(but, autocomplete_meshob, (void *)ob);
			but = uiDefIDPoinBut(block, test_meshobpoin_but, ID_OB,
			                     B_CHANGEDEP, "End cap: ",
			                     halflx, cy, halfwidth, 19,
			                     &amd->end_cap,
			                     "Mesh object to use as end cap");
			uiButSetCompleteFunc(but, autocomplete_meshob, (void *)ob);
		} else if (md->type==eModifierType_MeshDeform) {
			MeshDeformModifierData *mmd = (MeshDeformModifierData*) md;

			uiBlockBeginAlign(block);
			uiDefIDPoinBut(block, test_meshobpoin_but, ID_OB, B_CHANGEDEP, "Ob: ", lx, (cy-=19), buttonWidth,19, &mmd->object, "Mesh object to be use as cage"); 
			but=uiDefBut(block, TEX, B_MODIFIER_RECALC, "VGroup: ",				  lx, (cy-19), buttonWidth-40,19, &mmd->defgrp_name, 0.0, 31.0, 0, 0, "Vertex Group name to control overall meshdeform influence");
			uiButSetCompleteFunc(but, autocomplete_vgroup, (void *)ob);
			uiDefButBitS(block, TOG, MOD_MDEF_INVERT_VGROUP, B_MODIFIER_RECALC, "Inv", lx+buttonWidth-40, (cy-=19), 40,19, &mmd->flag, 0.0, 31.0, 0, 0, "Invert vertex group influence");

			uiBlockBeginAlign(block);
			if(mmd->bindcos) {
				but= uiDefBut(block, BUT, B_MODIFIER_RECALC, "Unbind", lx,(cy-=24), buttonWidth,19, 0, 0, 0, 0, 0, "Unbind mesh from cage");
				uiButSetFunc(but,modifiers_bindMeshDeform,ob,md);
			}
			else {
				but= uiDefBut(block, BUT, B_MODIFIER_RECALC, "Bind", lx,(cy-=24), buttonWidth,19, 0, 0, 0, 0, 0, "Bind mesh to cage");
				uiButSetFunc(but,modifiers_bindMeshDeform,ob,md);
				uiDefButS(block, NUM, B_NOP, "Precision:", lx,(cy-19), buttonWidth/2 + 20,19, &mmd->gridsize, 2, 10, 0.5, 0, "The grid size for binding");
				uiDefButBitS(block, TOG, MOD_MDEF_DYNAMIC_BIND, B_MODIFIER_RECALC, "Dynamic", lx+(buttonWidth+1)/2 + 20, (cy-=19), buttonWidth/2 - 20,19, &mmd->flag, 0.0, 31.0, 0, 0, "Invert vertex group influence");
			}
			uiBlockEndAlign(block);
		} else if (md->type==eModifierType_ParticleSystem) {
			uiDefBut(block, LABEL, 1, "See Particle buttons.",	lx, (cy-=19), buttonWidth,19, NULL, 0.0, 0.0, 0, 0, "");
		} else if (md->type==eModifierType_ParticleInstance) {
			ParticleInstanceModifierData *pimd = (ParticleInstanceModifierData*) md;
			uiDefIDPoinBut(block, test_obpoin_but, ID_OB, B_CHANGEDEP, "Ob: ", lx, (cy -= 19), buttonWidth, 19, &pimd->ob, "Object that has the particlesystem");
			uiDefButS(block, NUM, B_MODIFIER_RECALC, "PSYS:", lx, (cy -= 19), buttonWidth, 19, &pimd->psys, 1, 10, 10, 3, "Particlesystem number in the object");
			uiDefButBitS(block, TOG, eParticleInstanceFlag_Parents, B_MODIFIER_RECALC, "Normal",	lx, (cy -= 19), buttonWidth/3,19, &pimd->flag, 0, 0, 0, 0, "Create instances from normal particles");
			uiDefButBitS(block, TOG, eParticleInstanceFlag_Children, B_MODIFIER_RECALC, "Children",	lx+buttonWidth/3, cy, buttonWidth/3,19, &pimd->flag, 0, 0, 0, 0, "Create instances from child particles");
			uiDefButBitS(block, TOG, eParticleInstanceFlag_Path, B_MODIFIER_RECALC, "Path",	lx+buttonWidth*2/3, cy, buttonWidth/3,19, &pimd->flag, 0, 0, 0, 0, "Create instances along particle paths");
			uiDefButBitS(block, TOG, eParticleInstanceFlag_Unborn, B_MODIFIER_RECALC, "Unborn",	lx, (cy -= 19), buttonWidth/3,19, &pimd->flag, 0, 0, 0, 0, "Show instances when particles are unborn");
			uiDefButBitS(block, TOG, eParticleInstanceFlag_Alive, B_MODIFIER_RECALC, "Alive",	lx+buttonWidth/3, cy, buttonWidth/3,19, &pimd->flag, 0, 0, 0, 0, "Show instances when particles are alive");
			uiDefButBitS(block, TOG, eParticleInstanceFlag_Dead, B_MODIFIER_RECALC, "Dead",	lx+buttonWidth*2/3, cy, buttonWidth/3,19, &pimd->flag, 0, 0, 0, 0, "Show instances when particles are dead");
		} else if (md->type==eModifierType_Explode) {
			ExplodeModifierData *emd = (ExplodeModifierData*) md;
			uiBut *but;
			char *menustr= get_vertexgroup_menustr(ob);
			int defCount=BLI_countlist(&ob->defbase);
			if(defCount==0) emd->vgroup=0;

			but=uiDefButS(block, MENU, B_MODIFIER_RECALC, menustr,	lx, (cy-=19), buttonWidth/2,19, &emd->vgroup, 0, defCount, 0, 0, "Protect this vertex group");
			uiButSetFunc(but,modifiers_explodeFacepa,emd,0);
			MEM_freeN(menustr);

			but=uiDefButF(block, NUMSLI, B_MODIFIER_RECALC, "",	lx+buttonWidth/2, cy, buttonWidth/2,19, &emd->protect, 0.0f, 1.0f, 0, 0, "Clean vertex group edges");
			uiButSetFunc(but,modifiers_explodeFacepa,emd,0);

			but=uiDefBut(block, BUT, B_MODIFIER_RECALC, "Refresh",	lx, (cy-=19), buttonWidth/2,19, 0, 0, 0, 0, 0, "Recalculate faces assigned to particles");
			uiButSetFunc(but,modifiers_explodeFacepa,emd,0);

			uiDefButBitS(block, TOG, eExplodeFlag_EdgeSplit, B_MODIFIER_RECALC, "Split Edges",	lx+buttonWidth/2, cy, buttonWidth/2,19, &emd->flag, 0, 0, 0, 0, "Split face edges for nicer shrapnel");
			uiDefButBitS(block, TOG, eExplodeFlag_Unborn, B_MODIFIER_RECALC, "Unborn",	lx, (cy-=19), buttonWidth/3,19, &emd->flag, 0, 0, 0, 0, "Show mesh when particles are unborn");
			uiDefButBitS(block, TOG, eExplodeFlag_Alive, B_MODIFIER_RECALC, "Alive",	lx+buttonWidth/3, cy, buttonWidth/3,19, &emd->flag, 0, 0, 0, 0, "Show mesh when particles are alive");
			uiDefButBitS(block, TOG, eExplodeFlag_Dead, B_MODIFIER_RECALC, "Dead",	lx+buttonWidth*2/3, cy, buttonWidth/3,19, &emd->flag, 0, 0, 0, 0, "Show mesh when particles are dead");
		}

		uiBlockEndAlign(block);

		y-=height;
	}

	if (md->error) {
		y -= 6;

		uiBlockSetCol(block, color);
					/* roundbox 4 free variables: corner-rounding, nop, roundbox type, shade */
		uiDefBut(block, ROUNDBOX, 0, "", x-10, y, width, 20, NULL, 5.0, 0.0, 15, 40, ""); 
		uiBlockSetCol(block, TH_AUTO);

		uiDefIconBut(block,LABEL,B_NOP,ICON_ERROR, x-9, y,19,19, 0,0,0,0,0, "");
		uiDefBut(block, LABEL, B_NOP, md->error, x+5, y, width-15, 19, NULL, 0.0, 0.0, 0.0, 0.0, ""); 

		y -= 18;
	}

	uiClearButLock();

	y -= 3+6;

	*xco = x;
	*yco = y;
}

static void editing_panel_modifiers(Object *ob)
{
	ModifierData *md;
	uiBlock *block;
	char str[64];
	int xco, yco, i, lastCageIndex, cageIndex = modifiers_getCageIndex(ob, &lastCageIndex);

	block= uiNewBlock(&curarea->uiblocks, "editing_panel_modifiers", UI_EMBOSS, UI_HELV, curarea->win);
	if( uiNewPanel(curarea, block, "Modifiers", "Editing", 640, 0, 318, 204)==0) return;
	
	uiSetButLock(object_data_is_libdata(ob), ERROR_LIBDATA_MESSAGE);
	uiNewPanelHeight(block, 204);

	uiDefBlockBut(block, modifiers_add_menu, ob, "Add Modifier", 0, 190, 130, 20, "Add a new modifier");

	sprintf(str, "To: %s", ob->id.name+2);
	uiDefBut(block, LABEL, 1, str,	140, 190, 160, 20, NULL, 0.0, 0.0, 0, 0, "Object whose modifier stack is being edited");

	xco = 0;
	yco = 160;

	md = modifiers_getVirtualModifierList(ob);

	for (i=0; md; i++, md=md->next) {
		draw_modifier(block, ob, md, &xco, &yco, i, cageIndex, lastCageIndex);
		if (md->mode&eModifierMode_Virtual) i--;
	}
	
	if(yco < 0) uiNewPanelHeight(block, 204-yco);
}

static char *make_key_menu(Key *key, int startindex)
{
	KeyBlock *kb;
	int index= 1;
	char *str, item[64];

	for (kb = key->block.first; kb; kb=kb->next, index++);
	str= MEM_mallocN(index*40, "key string");
	str[0]= 0;
	
	index= startindex;
	for (kb = key->block.first; kb; kb=kb->next, index++) {
		sprintf (item,  "|%s%%x%d", kb->name, index);
		strcat(str, item);
	}
	
	return str;
}

static void editing_panel_shapes(Object *ob)
{
	uiBlock *block;
	Key *key= NULL;
	KeyBlock *kb;
	int icon;
	char *strp;
	
	block= uiNewBlock(&curarea->uiblocks, "editing_panel_shapes", UI_EMBOSS, UI_HELV, curarea->win);
	uiNewPanelTabbed("Modifiers", "Editing");
	if( uiNewPanel(curarea, block, "Shapes", "Editing", 640, 0, 318, 204)==0) return;
	
	/* Todo check data is library here */
	uiSetButLock(object_data_is_libdata(ob), ERROR_LIBDATA_MESSAGE);
	
	uiDefBut(block, BUT, B_ADDKEY, "Add Shape Key" ,	10, 180, 150, 20, NULL, 0.0, 0.0, 0, 0, "Add new Shape Key");
	
	key= ob_get_key(ob);
	if(key==NULL) {
		/* label aligns add button */
		uiDefBut(block, LABEL, 0, "",		170, 180,140,20, NULL, 0, 0, 0, 0, "");
		return;
	}
	
	uiDefButS(block, TOG, B_RELKEY, "Relative",		170, 180,140,20, &key->type, 0, 0, 0, 0, "Makes Shape Keys relative");

	kb= BLI_findlink(&key->block, ob->shapenr-1);
	if(kb==NULL) {
		ob->shapenr= 1;
		kb= key->block.first;
	}

	uiBlockBeginAlign(block);
	if(ob->shapeflag & OB_SHAPE_LOCK) icon= ICON_PIN_HLT; else icon= ICON_PIN_DEHLT;
	uiDefIconButBitS(block, TOG, OB_SHAPE_LOCK, B_LOCKKEY, icon, 10,150,25,20, &ob->shapeflag, 0, 0, 0, 0, "Always show the current Shape for this Object");
	if(kb->flag & KEYBLOCK_MUTE) icon= ICON_MUTE_IPO_ON; else icon = ICON_MUTE_IPO_OFF;
	uiDefIconButBitS(block, TOG, KEYBLOCK_MUTE, B_MODIFIER_RECALC, icon, 35,150,20,20, &kb->flag, 0, 0, 0, 0, "Mute the current Shape");
	uiSetButLock(G.obedit==ob, "Unable to perform in EditMode");
	uiDefIconBut(block, BUT, B_PREVKEY, ICON_TRIA_LEFT,		55,150,20,20, NULL, 0, 0, 0, 0, "Previous Shape Key");
	strp= make_key_menu(key, 1);
	uiDefButS(block, MENU, B_SETKEY, strp,					75,150,20,20, &ob->shapenr, 0, 0, 0, 0, "Browse existing choices");
	MEM_freeN(strp);
	
	uiDefIconBut(block, BUT, B_NEXTKEY, ICON_TRIA_RIGHT,	95,150,20,20, NULL, 0, 0, 0, 0, "Next Shape Key");
	uiClearButLock();
	uiDefBut(block, TEX, B_NAMEKEY, "",						115, 150, 170, 20, kb->name, 0.0, 31.0, 0, 0, "Current Shape Key name");
	uiDefIconBut(block, BUT, B_DELKEY, ICON_X,				285,150,25,20, 0, 0, 0, 0, 0, "Deletes current Shape Key");
	uiBlockEndAlign(block);

	if(key->type && (ob->shapeflag & OB_SHAPE_LOCK)==0 && ob->shapenr!=1) {
		uiBlockBeginAlign(block);
		make_rvk_slider(block, ob, ob->shapenr-1,			10, 120, 150, 20, "Key value, when used it inserts an animation curve point");
		uiDefButF(block, NUM, B_REDR, "Min ",				160,120, 75, 20, &kb->slidermin, -10.0, 10.0, 100, 1, "Minumum for slider");
		uiDefButF(block, NUM, B_REDR, "Max ",				235,120, 75, 20, &kb->slidermax, -10.0, 10.0, 100, 1, "Maximum for slider");
		uiBlockEndAlign(block);
	}
	if(key->type && ob->shapenr!=1) {
		uiDefBut(block, TEX, B_MODIFIER_RECALC, "VGroup: ",	10, 90, 150,19, &kb->vgroup, 0.0, 31.0, 0, 0, "Vertex Weight Group name, to blend with Basis Shape");

		strp= make_key_menu(key, 0);
		uiDefButS(block, MENU, B_MODIFIER_RECALC, strp,		160, 90, 150,19, &kb->relative, 0.0, 0.0, 0, 0, "Shape used as a relative key");
		MEM_freeN(strp);
	}
	
	if(key->type==0)
		uiDefButS(block, NUM, B_DIFF, "Slurph:",			10, 60, 150, 19, &(key->slurph), -500.0, 500.0, 0, 0, "Creates a delay in amount of frames in applying keypositions, first vertex goes first");
	
}

/* *************************** FONT ******************************** */

static short give_vfontnr(VFont *vfont)
{
	VFont *vf;
	short nr= 1;

	vf= G.main->vfont.first;
	while(vf) {
		if(vf==vfont) return nr;
		nr++;
		vf= vf->id.next;
	}
	return -1;
}

static VFont *give_vfontpointer(int nr)	/* nr= button */
{
	VFont *vf;
	short tel= 1;

	vf= G.main->vfont.first;
	while(vf) {
		if(tel==nr) return vf;
		tel++;
		vf= vf->id.next;
	}
	return G.main->vfont.first;
}

VFont *exist_vfont(char *str)
{
	VFont *vf;

	vf= G.main->vfont.first;
	while(vf) {
		if(strcmp(vf->name, str)==0) return vf;
		vf= vf->id.next;
	}
	return 0;
}

static char *give_vfontbutstr(void)
{
	VFont *vf;
	int len= 0;
	char *str, di[FILE_MAXDIR], fi[FILE_MAXFILE];

	vf= G.main->vfont.first;
	while(vf) {
		strcpy(di, vf->name);
		BLI_splitdirstring(di, fi);
		len+= strlen(fi)+4;
		vf= vf->id.next;
	}

	str= MEM_callocN(len+21, "vfontbutstr");
	strcpy(str, "FONTS %t");
	vf= G.main->vfont.first;
	while(vf) {

		if(vf->id.us==0) strcat(str, "|0 ");
		else strcat(str, "|   ");

		strcpy(di, vf->name);
		BLI_splitdirstring(di, fi);

		strcat(str, fi);
		vf= vf->id.next;
	}
	return str;
}

static void load_buts_vfont(char *name)
{
	VFont *vf;
	Curve *cu;

	if(OBACT && OBACT->type==OB_FONT) cu= OBACT->data;
	else return;

	vf= exist_vfont(name);
	if(vf==0) {
		vf= load_vfont(name);
		if(vf==0) return;
	}
	else id_us_plus((ID *)vf);
	
	switch(cu->curinfo.flag & CU_STYLE) {
		case CU_BOLD:
			if(cu->vfontb) cu->vfontb->id.us--;
			cu->vfontb= vf;
			break;
		case CU_ITALIC:
			if(cu->vfonti) cu->vfonti->id.us--;		
			cu->vfonti= vf;
			break;						
		case (CU_BOLD|CU_ITALIC):
			if(cu->vfontbi) cu->vfontbi->id.us--;
			cu->vfontbi= vf;
			break;
		default:
			if(cu->vfont) cu->vfont->id.us--;
			cu->vfont= vf;
			break;						
	}	

	DAG_object_flush_update(G.scene, OBACT, OB_RECALC_DATA);
	BIF_undo_push("Load vector font");
	allqueue(REDRAWVIEW3D, 0);
	allqueue(REDRAWBUTSEDIT, 0);
}

static void set_unicode_text_fs(char *file)
{
	if (file) paste_unicodeText(file); 
}

void do_fontbuts(unsigned short event)
{
	Curve *cu;
	VFont *vf;
	Object *ob;
	ScrArea *sa;
	char str[80];
	int ctevt;
	char *ctmenu;
	DynStr *ds;
	int i, style=0;

	ob= OBACT;

	switch(event) {
	case B_MAKEFONT:
		DAG_object_flush_update(G.scene, ob, OB_RECALC_DATA);
		allqueue(REDRAWVIEW3D, 0);
		break;

	case B_STYLETOSELU:	
	case B_STYLETOSELB:
	case B_STYLETOSELI:
		switch (event) {
			case B_STYLETOSELU: style = CU_UNDERLINE; break;
			case B_STYLETOSELB: style = CU_BOLD; break;			
			case B_STYLETOSELI: style = CU_ITALIC; break;
		}
		if (style_to_sel(style, ((Curve*)ob->data)->curinfo.flag & style)) {
			text_to_curve(ob, 0);
			makeDispListCurveTypes(ob, 0);
			allqueue(REDRAWVIEW3D, 0);
		}
		allqueue(REDRAWBUTSEDIT, 0);
		break;		
		
	case B_FASTFONT:
		if (G.obedit) {
			DAG_object_flush_update(G.scene, ob, OB_RECALC_DATA);
			allqueue(REDRAWVIEW3D, 0);
		}
		break;
	case B_INSTB:
		cu= ob->data;
		if (cu->totbox < 256) {
			for (i = cu->totbox; i>cu->actbox; i--) cu->tb[i]= cu->tb[i-1];
			cu->tb[cu->actbox]= cu->tb[cu->actbox-1];
			cu->actbox++;
			cu->totbox++;
			allqueue(REDRAWBUTSEDIT, 0);
			allqueue(REDRAWVIEW3D, 0);
			text_to_curve(ob, 0);
			makeDispListCurveTypes(ob, 0);
		}
		else {
			error("Do you really need that many text frames?");
		}
		break;
	case B_DELTB:
		cu= ob->data;
		if (cu->totbox > 1) {
			for (i = cu->actbox-1; i < cu->totbox; i++) cu->tb[i]= cu->tb[i+1];
			cu->totbox--;
			cu->actbox--;
			allqueue(REDRAWBUTSEDIT, 0);
			allqueue(REDRAWVIEW3D, 0);
			text_to_curve(ob, 0);
			makeDispListCurveTypes(ob, 0);
		}
		break;
	case B_TOUPPER:
		to_upper();
		break;
	case B_LOADFONT:
		vf= give_vfontpointer(G.buts->texnr);
		if(vf && vf->id.prev!=vf->id.next) strcpy(str, vf->name);
		else strcpy(str, U.fontdir);

		sa= closest_bigger_area();
		areawinset(sa->win);

		activate_fileselect(FILE_LOADFONT, "SELECT FONT", str, load_buts_vfont);

		break;
	case B_PACKFONT:
		if (ob) {
			cu= ob->data;
			if(cu && cu->vfont) {
				if (cu->vfont->packedfile) {
					if (G.fileflags & G_AUTOPACK) {
						if (okee("Disable AutoPack ?")) {
							G.fileflags &= ~G_AUTOPACK;
						}
					}

					if ((G.fileflags & G_AUTOPACK) == 0) {
						if (unpackVFont(cu->vfont, PF_ASK) == RET_OK) {
							DAG_object_flush_update(G.scene, ob, OB_RECALC_DATA);
							allqueue(REDRAWVIEW3D, 0);
						}
					}
				} else {
					cu->vfont->packedfile = newPackedFile(cu->vfont->name);
				}
			}
		}
		allqueue(REDRAWHEADERS, 0);
		allqueue(REDRAWBUTSEDIT, 0);
		break;

	case B_LOAD3DTEXT:
		if (!G.obedit) { error("Only in editmode!"); return; }
		if (G.obedit->type != OB_FONT) return;	
		activate_fileselect(FILE_SPECIAL, "Open Text File", G.sce, load_3dtext_fs);
		break;
		
	case B_LOREM:
		if (!G.obedit) { error("Only in editmode!"); return; }
		if (G.obedit->type != OB_FONT) return;	
		add_lorem();
		
		break;		

	case B_SETFONT:
		if(ob) {
			cu= ob->data;

			vf= give_vfontpointer(G.buts->texnr);
			if(vf) {
				id_us_plus((ID *)vf);

				switch(cu->curinfo.flag & CU_STYLE) {
					case CU_BOLD:
						cu->vfontb->id.us--;
						cu->vfontb= vf;
						break;
					case CU_ITALIC:
						cu->vfonti->id.us--;
						cu->vfonti= vf;
						break;						
					case (CU_BOLD|CU_ITALIC):
						cu->vfontbi->id.us--;
						cu->vfontbi= vf;
						break;
					default:
						cu->vfont->id.us--;
						cu->vfont= vf;
						break;						
				}
				DAG_object_flush_update(G.scene, ob, OB_RECALC_DATA);

				BIF_undo_push("Set vector font");
				allqueue(REDRAWVIEW3D, 0);
				allqueue(REDRAWBUTSEDIT, 0);
			}
		}
		break;
		
	case B_SETCHAR:
		G.charmin = 0x0000;
		G.charmax = 0xffff;
		if(G.charstart < 0)
			G.charstart = 0;	
		if(G.charstart > (0xffff - 12*6))
			G.charstart = 0xffff - (12*6);
		allqueue(REDRAWBUTSEDIT, 0);
		break;
		
	case B_SETUPCHAR:
		G.charstart = G.charstart - (12*6);
		if(G.charstart < 0)
			G.charstart = 0;	
		if(G.charstart < G.charmin)
			G.charstart = G.charmin;
		allqueue(REDRAWBUTSEDIT, 0);
		break;
		
	case B_SETCAT:
		// Create new dynamic string
		ds = BLI_dynstr_new();
		
		// Fill the dynamic string with entries
		for(i=0;i<104;i++)
		{
			BLI_dynstr_append(ds, "|");
			BLI_dynstr_append(ds, uctabname[i].name);
		}
		
		// Create the menu string from dyn string
		ctmenu = BLI_dynstr_get_cstring(ds);
		
		// Call the popup menu
		ctevt = pupmenu_col(ctmenu, 40);
		G.charstart = uctabname[ctevt-1].start;
		G.charmin = uctabname[ctevt-1].start;
		G.charmax = uctabname[ctevt-1].end;

		// Free all data
		BLI_dynstr_free(ds);
		MEM_freeN(ctmenu);

		// And refresh
		allqueue(REDRAWVIEW3D, 0);
		allqueue(REDRAWBUTSEDIT, 0);
		
		break;	
		
	case B_SETDOWNCHAR:
		G.charstart = G.charstart + (12*6);
		if(G.charstart > (0xffff - 12*6))
			G.charstart = 0xffff - (12*6);
		if(G.charstart > G.charmax - 12*6)
			G.charstart = G.charmax - 12*6;
		allqueue(REDRAWBUTSEDIT, 0);
		break;
		
	case B_SETUNITEXT:
		sa= closest_bigger_area();
		areawinset(sa->win);

		if(ob==G.obedit) {
			activate_fileselect(FILE_SPECIAL, "Open Text File", G.sce, set_unicode_text_fs);
		}
		break;		
		
	case B_TEXTONCURVE:
		if(ob) {
			cu= ob->data;
			if(cu->textoncurve && cu->textoncurve->type!=OB_CURVE) {
				error("Only Curve Objects");
				cu->textoncurve= 0;
				allqueue(REDRAWBUTSEDIT, 0);
			}
			DAG_scene_sort(G.scene); // makes new dag
			DAG_object_flush_update(G.scene, ob, OB_RECALC_DATA);
			allqueue(REDRAWVIEW3D, 0);
		}
	}
}

#ifdef INTERNATIONAL
static void editing_panel_char_type(Object *ob, Curve *cu)
{
	uiBlock *block;

	block= uiNewBlock(&curarea->uiblocks, "editing_panel_char_type", UI_EMBOSS, UI_HELV, curarea->win);
	uiNewPanelTabbed("Font", "Editing");
	if(uiNewPanel(curarea, block, "Char", "Editing", 640, 0, 318, 204)==0) 
		return;

	// Set the selected font
	G.selfont = cu->vfont;
	
	uiDefIconBut(block, BUT, B_SETUNITEXT, ICON_TEXT,	0,210,20,20, 0, 0, 0, 0, 0, "Load Unicode Text file");

	// Unicode categorization selection button
	uiDefBut(block, BUT, B_SETCAT, "Unicode Table", 22,210,226,20, 0, 0, 0, 0, 0, "Select Unicode Table");
	uiDefButI(block, NUM, /*B_SETUPCHAR*/ 0, "", 250,210,50,20, &G.charstart, 0, 0xffff, 0, 0, "UT");

	// Character selection button
	uiDefBut(block, CHARTAB, B_SETCHAR, "", 0, 0, 264, 200, 0, 0, 0, 0, 0, "Select character");

	// Buttons to change the max, min
	uiDefButI(block, BUT, B_SETUPCHAR, "U", 280, 185, 15, 15, &G.charstart, 0, 0xffff, 0, 0, "Scroll character table up");
	uiDefButI(block, BUT, B_SETDOWNCHAR, "D", 280, 0, 15, 15, &G.charstart, 0, 0xffff, 0, 0, "Scroll character table down");
}
#endif

static void editing_panel_font_type(Object *ob, Curve *cu)
{
	uiBlock *block;
	char *strp;
	static int packdummy = 0;
	char str[32];

	block= uiNewBlock(&curarea->uiblocks, "editing_panel_font_type", UI_EMBOSS, UI_HELV, curarea->win);
	if(uiNewPanel(curarea, block, "Font", "Editing", 640, 0, 470, 204)==0) return;

	switch(cu->curinfo.flag & CU_STYLE) {
		case CU_BOLD:
			G.buts->texnr= give_vfontnr(cu->vfontb);
			break;
		case CU_ITALIC:
			G.buts->texnr= give_vfontnr(cu->vfonti);
			break;						
		case (CU_BOLD|CU_ITALIC):
			G.buts->texnr= give_vfontnr(cu->vfontbi);
			break;
		default:
			G.buts->texnr= give_vfontnr(cu->vfont);
			break;						
	}	

	strp= give_vfontbutstr();
//	vfd= cu->vfont->data;

	uiDefBut(block, BUT,B_LOADFONT, "Load",	480,188,68,20, 0, 0, 0, 0, 0, "Load a new font");
	uiDefButS(block, MENU, B_SETFONT, strp, 550,188,220,20, &G.buts->texnr, 0, 0, 0, 0, "Change font for object");

	if (cu->vfont->packedfile) {
		packdummy = 1;
	} else {
		packdummy = 0;
	}
	uiDefIconButI(block, TOG|BIT|0, B_PACKFONT, ICON_PACKAGE,	772,188,20,20, &packdummy, 0, 0, 0, 0, "Pack/Unpack this font");

	/* This doesn't work anyway */
//	uiDefBut(block, LABEL, 0, vfd->name,  480, 165,314,20, 0, 0, 0, 0, 0, "Postscript name of the font");

	uiDefBut(block, BUT, B_LOAD3DTEXT, "Insert Text", 480, 165, 90, 20, 0, 0, 0, 0, 0, "Insert text file at cursor");
	uiDefBut(block, BUT, B_LOREM, "Lorem", 575, 165, 70, 20, 0, 0, 0, 0, 0, "Insert a paragraph of Lorem Ipsum at cursor");	
	uiDefButC(block, TOG|BIT|2,B_STYLETOSELU, "U",		727,165,20,20, &(cu->curinfo.flag), 0,0, 0, 0, "");	
	uiBlockBeginAlign(block);
	uiDefButBitC(block, TOG, CU_BOLD, B_STYLETOSELB, "B",		752,165,20,20, &(cu->curinfo.flag), 0,0, 0, 0, "");
	uiDefButBitC(block, TOG, CU_ITALIC, B_STYLETOSELI, "i",		772,165,20,20, &(cu->curinfo.flag), 0, 0, 0, 0, "");	
	uiBlockEndAlign(block);

	MEM_freeN(strp);

	uiBlockBeginAlign(block);
	uiDefButS(block, ROW,B_MAKEFONT, "Left",		480,135,47,20, &cu->spacemode, 0.0,0.0, 0, 0, "Left align the text from the object center");
	uiDefButS(block, ROW,B_MAKEFONT, "Center",		527,135,47,20, &cu->spacemode, 0.0,1.0, 0, 0, "Middle align the text from the object center");
	uiDefButS(block, ROW,B_MAKEFONT, "Right",		574,135,47,20, &cu->spacemode, 0.0,2.0, 0, 0, "Right align the text from the object center");
	uiDefButS(block, ROW,B_MAKEFONT, "Justify",		621,135,47,20, &cu->spacemode, 0.0,3.0, 0, 0, "Fill completed lines to maximum textframe width by expanding whitespace");
	uiDefButS(block, ROW,B_MAKEFONT, "Flush",		668,135,47,20, &cu->spacemode, 0.0,4.0, 0, 0, "Fill every line to maximum textframe width, distributing space among all characters");	
	uiDefBut(block, BUT, B_TOUPPER, "ToUpper",		715,135,78,20, 0, 0, 0, 0, 0, "Toggle between upper and lower case in editmode");
	uiBlockEndAlign(block);
	uiDefButBitS(block, TOG, CU_FAST, B_FASTFONT, "Fast Edit",		715,105,78,20, &cu->flag, 0, 0, 0, 0, "Don't fill polygons while editing");	

	uiDefIDPoinBut(block, test_obpoin_but, ID_OB, B_TEXTONCURVE, "TextOnCurve:",	480,105,220,19, &cu->textoncurve, "Apply a deforming curve to the text");
	uiDefBut(block, TEX,REDRAWVIEW3D, "Ob Family:",	480,84,220,19, cu->family, 0.0, 20.0, 0, 0, "Blender uses font from selfmade objects");

	uiBlockBeginAlign(block);
	uiDefButF(block, NUM,B_MAKEFONT, "Size:",		480,56,155,20, &cu->fsize, 0.1,10.0, 10, 0, "Size of the text");
	uiDefButF(block, NUM,B_MAKEFONT, "Linedist:",	640,56,155,20, &cu->linedist, 0.0,10.0, 10, 0, "Distance between text lines");
	uiDefButF(block, NUM,B_MAKEFONT, "Word spacing:",	795,56,155,20, &cu->wordspace, 0.0,10.0, 10, 0, "Distance factor between words");		
	uiDefButF(block, NUM,B_MAKEFONT, "Spacing:",	480,34,155,20, &cu->spacing, 0.0,10.0, 10, 0, "Spacing of individual characters");
	uiDefButF(block, NUM,B_MAKEFONT, "X offset:",	640,34,155,20, &cu->xof, -50.0,50.0, 10, 0, "Horizontal position from object center");
	uiDefButF(block, NUM,B_MAKEFONT, "UL position:",	795,34,155,20, &cu->ulpos, -0.2,0.8, 10, 0, "Vertical position of underline");			
	uiDefButF(block, NUM,B_MAKEFONT, "Shear:",		480,12,155,20, &cu->shear, -1.0,1.0, 10, 0, "Italic angle of the characters");
	uiDefButF(block, NUM,B_MAKEFONT, "Y offset:",	640,12,155,20, &cu->yof, -50.0,50.0, 10, 0, "Vertical position from object center");
	uiDefButF(block, NUM,B_MAKEFONT, "UL height:",	795,12,155,20, &cu->ulheight, 0.01,0.5, 10, 0, "Thickness of underline");				
	uiBlockEndAlign(block);	
	
	sprintf(str, "%d TextFrame: ", cu->totbox);
	uiBlockBeginAlign(block);
	uiDefButI(block, NUM, REDRAWVIEW3D, str, 805, 188, 145, 20, &cu->actbox, 1.0, cu->totbox, 0, 10, "Textbox to show settings for");
	uiDefBut(block, BUT,B_INSTB, "Insert", 805, 168, 72, 20, 0, 0, 0, 0, 0, "Insert a new text frame after the current one");
	uiDefBut(block, BUT,B_DELTB, "Delete", 877, 168, 73, 20, 0, 0, 0, 0, 0, "Delete current text frame and shift the others up");	
	uiDefButF(block, NUM,B_MAKEFONT, "X:", 805, 148, 72, 20, &(cu->tb[cu->actbox-1].x), -50.0, 50.0, 10, 0, "Horizontal offset of text frame");
	uiDefButF(block, NUM,B_MAKEFONT, "Y:", 877, 148, 73, 20, &(cu->tb[cu->actbox-1].y), -50.0, 50.0, 10, 0, "Horizontal offset of text frame");	
	uiDefButF(block, NUM,B_MAKEFONT, "Width:", 805, 128, 145, 20, &(cu->tb[cu->actbox-1].w), 0.0, 50.0, 10, 0, "Horizontal offset of text frame");
	uiDefButF(block, NUM,B_MAKEFONT, "Height:", 805, 108, 145, 20, &(cu->tb[cu->actbox-1].h), 0.0, 50.0, 10, 0, "Horizontal offset of text frame");		
	uiBlockEndAlign(block);
}


/* *************************** CURVE ******************************** */


void do_curvebuts(unsigned short event)
{
	extern Nurb *lastnu;
	extern ListBase editNurb;  /* from editcurve */
	Object *ob;
	Curve *cu;
	Nurb *nu;

	ob= OBACT;
	if(ob==0) return;

	switch(event) {

	case B_CONVERTPOLY:
	case B_CONVERTBEZ:
	case B_CONVERTBSPL:
	case B_CONVERTCARD:
	case B_CONVERTNURB:
		if(G.obedit) {
			setsplinetype(event-B_CONVERTPOLY);
			DAG_object_flush_update(G.scene, G.obedit, OB_RECALC_DATA);
			allqueue(REDRAWVIEW3D, 0);
		}
		break;
	case B_UNIFU:
	case B_ENDPU:
	case B_BEZU:
	case B_UNIFV:
	case B_ENDPV:
	case B_BEZV:
		if(G.obedit) {
			nu= editNurb.first;
			while(nu) {
				if(isNurbsel(nu)) {
					if((nu->type & 7)==CU_NURBS) {
						if(event<B_UNIFV) {
							nu->flagu &= 1;
							nu->flagu += ((event-B_UNIFU)<<1);
							makeknots(nu, 1, nu->flagu>>1);
						}
						else if(nu->pntsv>1) {
							nu->flagv &= 1;
							nu->flagv += ((event-B_UNIFV)<<1);
							makeknots(nu, 2, nu->flagv>>1);
						}
					}
				}
				nu= nu->next;
			}
			DAG_object_flush_update(G.scene, G.obedit, OB_RECALC_DATA);
			allqueue(REDRAWVIEW3D, 0);
		}
		break;
	case B_SETWEIGHT:
		if(G.obedit) {
			weightflagNurb(1, editbutweight, 0);
			DAG_object_flush_update(G.scene, G.obedit, OB_RECALC_DATA);
			allqueue(REDRAWVIEW3D, 0);
		}
		break;
	case B_SETW1:
		editbutweight= 1.0;
		scrarea_queue_winredraw(curarea);
		break;
	case B_SETW2:
		editbutweight= sqrt(2.0)/4.0;
		scrarea_queue_winredraw(curarea);
		break;
	case B_SETW3:
		editbutweight= 0.25;
		scrarea_queue_winredraw(curarea);
		break;
	case B_SETW4:
		editbutweight= sqrt(0.5);
		scrarea_queue_winredraw(curarea);
		break;
	case B_SETORDER:
		if(G.obedit) {
			nu= lastnu;
			if(nu && (nu->type & 7)==CU_NURBS ) {
				if(nu->orderu>nu->pntsu) {
					nu->orderu= nu->pntsu;
					scrarea_queue_winredraw(curarea);
				}
				makeknots(nu, 1, nu->flagu>>1);
				if(nu->orderv>nu->pntsv) {
					nu->orderv= nu->pntsv;
					scrarea_queue_winredraw(curarea);
				}
				makeknots(nu, 2, nu->flagv>>1);
			}
			DAG_object_flush_update(G.scene, G.obedit, OB_RECALC_DATA);
			allqueue(REDRAWVIEW3D, 0);
		}
		break;
	case B_TILTINTERP:
		DAG_object_flush_update(G.scene, G.obedit, OB_RECALC_DATA);
		allqueue(REDRAWVIEW3D, 0);
		break;
	case B_SUBSURFTYPE:
		/* fallthrough */
	case B_MAKEDISP:
		if(G.vd) {
			DAG_object_flush_update(G.scene, ob, OB_RECALC_DATA);
			allqueue(REDRAWVIEW3D, 0);
			allqueue(REDRAWBUTSALL, 0);
			allqueue(REDRAWINFO, 1); 	/* 1, because header->win==0! */
		}
		break;

	case B_SUBDIVCURVE:
		subdivideNurb();
		break;
	case B_SPINNURB:
		if( (G.obedit==NULL) || (G.obedit->type!=OB_SURF) || (G.vd==NULL) ||
			((G.obedit->lay & G.vd->lay) == 0) ) return;
		spinNurb(0, 0);
		countall();
		DAG_object_flush_update(G.scene, G.obedit, OB_RECALC_DATA);
		allqueue(REDRAWVIEW3D, 0);
		break;
	case B_CU3D:	    /* allow 3D curve */
		if(G.obedit) {
			cu= G.obedit->data;
			nu= editNurb.first;
			while(nu) {
				nu->type &= ~CU_2D;
				if((cu->flag & CU_3D)==0) nu->type |= CU_2D;
				test2DNurb(nu);
				nu= nu->next;
			}
		}
		if(ob->type==OB_CURVE) {
			cu= ob->data;
			nu= cu->nurb.first;
			while(nu) {
				nu->type &= ~CU_2D;
				if((cu->flag & CU_3D)==0) nu->type |= CU_2D;
				test2DNurb(nu);
				nu= nu->next;
			}
		}
		DAG_object_flush_update(G.scene, ob, OB_RECALC_DATA);
		allqueue(REDRAWVIEW3D, 0);
		break;
	case B_SETRESOLU:
		if(ob->type==OB_CURVE) {
			cu= ob->data;
			if(ob==G.obedit) nu= editNurb.first;
			else nu= cu->nurb.first;

			while(nu) {
				nu->resolu= cu->resolu;
				nu= nu->next;
			}
		}

		DAG_object_flush_update(G.scene, ob, OB_RECALC_DATA);
		allqueue(REDRAWVIEW3D, 0);
		allqueue(REDRAWBUTSALL, 0);
		allqueue(REDRAWINFO, 1); 	/* 1, because header->win==0! */

		break;
	
	/* Buttons for aligning handles */
	case B_SETPT_AUTO:
		if(ob->type==OB_CURVE) {
			sethandlesNurb(1);
			BIF_undo_push("Auto Curve Handles");
			DAG_object_flush_update(G.scene, ob, OB_RECALC_DATA);
			allqueue(REDRAWVIEW3D, 0);
		}
		break;
	case B_SETPT_VECTOR:
		if(ob->type==OB_CURVE) {
			sethandlesNurb(2);
			BIF_undo_push("Vector Curve Handles");
			DAG_object_flush_update(G.scene, ob, OB_RECALC_DATA);
			allqueue(REDRAWVIEW3D, 0);
		}
		break;
	case B_SETPT_ALIGN:
		if(ob->type==OB_CURVE) {
			sethandlesNurb(5);
			BIF_undo_push("Align Curve Handles");
			DAG_object_flush_update(G.scene, ob, OB_RECALC_DATA);
			allqueue(REDRAWVIEW3D, 0);
		}
		break;
	case B_SETPT_FREE:
		if(ob->type==OB_CURVE) {
			sethandlesNurb(6);
			BIF_undo_push("Free Align Curve Handles");
			DAG_object_flush_update(G.scene, ob, OB_RECALC_DATA);
			allqueue(REDRAWVIEW3D, 0);
		}
		break;
	}
}

static void editing_panel_curve_tools(Object *ob, Curve *cu)
{
	Nurb *nu;
	extern ListBase editNurb;  /* from editcurve */
	extern Nurb *lastnu;
	uiBlock *block;
	short *sp;

	block= uiNewBlock(&curarea->uiblocks, "editing_panel_curve_tools", UI_EMBOSS, UI_HELV, curarea->win);
	if(uiNewPanel(curarea, block, "Curve Tools", "Editing", 640, 0, 318, 204)==0) return;

	uiDefBut(block, LABEL, 0, "Make Knots",562,173,102, 18, 0, 0, 0, 0, 0, "");

	if(ob->type==OB_CURVE) {
		uiDefBut(block, LABEL, 0, "Convert",	463,173,72, 18, 0, 0, 0, 0, 0, "");
		uiBlockBeginAlign(block);
		uiDefBut(block, BUT,B_CONVERTPOLY,"Poly",		467,152,72, 18, 0, 0, 0, 0, 0, "Converts selected into regular Polygon vertices");
		uiDefBut(block, BUT,B_CONVERTBEZ,"Bezier",		467,132,72, 18, 0, 0, 0, 0, 0, "Converts selected to Bezier triples");
		uiDefBut(block, BUT,B_CONVERTNURB,"Nurb",		467,112,72, 18, 0, 0, 0, 0, 0, "Converts selected to Nurbs Points");
	}
	uiBlockBeginAlign(block);
	uiDefBut(block, BUT,B_UNIFU,"Uniform U",	565,152,102, 18, 0, 0, 0, 0, 0, "Nurbs only; interpolated result doesn't go to end points in U");
	uiDefBut(block, BUT,B_UNIFV,"V",			670,152,50, 18, 0, 0, 0, 0, 0, "Nurbs only; interpolated result doesn't go to end points in V");
	uiDefBut(block, BUT,B_ENDPU,"Endpoint U",	565,132,102, 18, 0, 0, 0, 0, 0, "Nurbs only; interpolated result is forced to end points in U");
	uiDefBut(block, BUT,B_ENDPV,"V",			670,132,50, 18, 0, 0, 0, 0, 0, "Nurbs only; interpolated result is forced to end points in V");
	uiDefBut(block, BUT,B_BEZU,"Bezier U",		565,112,102, 18, 0, 0, 0, 0, 0, "Nurbs only; make knots array mimic a Bezier in U");
	uiDefBut(block, BUT,B_BEZV,"V",				670,112,50, 18, 0, 0, 0, 0, 0, "Nurbs only; make knots array mimic a Bezier in V");
	uiBlockEndAlign(block);

	uiDefBut(block, BUT,B_SETWEIGHT,"Set Weight",	465,11,95,49, 0, 0, 0, 0, 0, "Nurbs only; set weight for select points");

	uiBlockBeginAlign(block);
	uiDefButF(block, NUM,0,"Weight:",		565,36,102,22, &editbutweight, 0.01, 100.0, 10, 0, "The weight you can assign");
	uiDefBut(block, BUT,B_SETW1,"1.0",		670,36,50,22, 0, 0, 0, 0, 0, "");
	uiDefBut(block, BUT,B_SETW2,"sqrt(2)/4",565,11,55,20, 0, 0, 0, 0, 0, "");
	uiDefBut(block, BUT,B_SETW3,"0.25",		620,11,45,20, 0, 0, 0, 0, 0, "");
	uiDefBut(block, BUT,B_SETW4,"sqrt(0.5)",665,11,55,20, 0, 0, 0, 0, 0, "");
	uiBlockEndAlign(block);

	if(ob==G.obedit) {
		nu= lastnu;
		if(nu==NULL) nu= lastnu= editNurb.first;
		if(nu) {
			if (ob->type==OB_CURVE) {
				uiDefBut(block, LABEL, 0, "Tilt",
					467,87,72, 18, 0, 0, 0, 0, 0, "");
				/* KEY_LINEAR, KEY_CARDINAL, KEY_BSPLINE */
				uiDefButS(block, MENU, B_TILTINTERP, "Tilt Interpolation %t|Linear %x0|Cardinal %x1|BSpline %x2",
					467,67,72, 18, &(nu->tilt_interp), 0, 0, 0, 0, "Tilt interpolation");
			}
						
			uiBlockBeginAlign(block);
			sp= &(nu->orderu);
			uiDefButS(block, NUM, B_SETORDER, "Order U:", 565,90,102, 19, sp, 2.0, 6.0, 0, 0, "Nurbs only; the amount of control points involved");
			sp= &(nu->orderv);
			uiDefButS(block, NUM, B_SETORDER, "V:",	 	670,90,50, 19, sp, 2.0, 6.0, 0, 0, "Nurbs only; the amount of control points involved");
			sp= &(nu->resolu);
			uiDefButS(block, NUM, B_MAKEDISP, "Resol U:", 565,70,102, 19, sp, 1.0, 1024.0, 0, 0, "The amount of new points interpolated per control vertex pair");
			sp= &(nu->resolv);
			uiDefButS(block, NUM, B_MAKEDISP, "V:", 	670,70,50, 19, sp, 1.0, 1024.0, 0, 0, "The amount of new points interpolated per control vertex pair");
		}
	}


}

static void editing_panel_curve_tools1(Object *ob, Curve *cu)
{
	uiBlock *block;

	block= uiNewBlock(&curarea->uiblocks, "editing_panel_curve_tools1", UI_EMBOSS, UI_HELV, curarea->win);
	if(uiNewPanel(curarea, block, "Curve Tools1", "Editing", 960, 0, 318, 204)==0) return;

	uiDefBut(block, BUT, B_SUBDIVCURVE, "Subdivide", 400,180,150,20, 0, 0, 0, 0, 0, "Subdivide selected");
	if(ob->type==OB_SURF) {
		uiDefBut(block, BUT, B_SPINNURB, "Spin",	 400,160,150,20, 0, 0, 0, 0, 0, "Spin selected 360 degrees");
	}
	uiBlockBeginAlign(block);
	uiDefBut(block, BUT,B_HIDE,		"Hide",			400,140,150,18, 0, 0, 0, 0, 0, "Hides selected faces");
	uiDefBut(block, BUT,B_REVEAL,	"Reveal",		400,120,150,18, 0, 0, 0, 0, 0, "Reveals selected faces");
	uiDefBut(block, BUT,B_SELSWAP,	"Select Swap",	400,100,150,18, 0, 0, 0, 0, 0, "Selects unselected faces, and deselects selected faces");
	uiBlockEndAlign(block);

	uiBlockBeginAlign(block);
	uiDefButF(block, NUM,	REDRAWVIEW3D, "NSize:",	400, 60, 150, 19, &G.scene->editbutsize, 0.001, 1.0, 10, 0, "Normal size for drawing");
	uiDefButBitI(block, TOGN, G_HIDDENHANDLES, REDRAWVIEW3D, "Draw Handles", 	400, 40, 150, 19, &G.f, 0, 0, 0, 0, "Draw curve handles in 3D view");
	uiBlockEndAlign(block);
	
	if(G.obedit) {
		uiBut *but;
		uiBlockBeginAlign(block);
		but= uiDefButBitS(block,TOG,CU_RETOPO,B_NOP, "Retopo", 560,180,100,19, &cu->flag, 0,0,0,0, "Turn on the re-topology tool");
		uiButSetFunc(but,retopo_toggle,0,0);
		if(cu->flag & CU_RETOPO) {
			but= uiDefBut(block,BUT,B_NOP,"Retopo All", 560,160,100,19, 0,0,0,0,0, "Apply the re-topology tool to all selected vertices");
			uiButSetFunc(but,retopo_do_all_cb,0,0);
		}
	}
}

/* only for bevel or taper */
static void test_obcurpoin_but(char *name, ID **idpp)
{
	ID *id;
	
	for(id= G.main->object.first; id; id= id->next) {
		if( strcmp(name, id->name+2)==0 ) {
			if (((Object *)id)->type != OB_CURVE) {
				error ("Bevel/Taper Object must be a Curve");
				break;
			}
			if(id == (ID *)OBACT) {
				error ("Cannot Bevel/Taper own Object");
				break;
			}
			
			*idpp= id;
			return;
		}
	}
	*idpp= NULL;
}



/* for curve, surf and font! */
static void editing_panel_curve_type(Object *ob, Curve *cu)
{
	uiBlock *block;

	block= uiNewBlock(&curarea->uiblocks, "editing_panel_curve_type", UI_EMBOSS, UI_HELV, curarea->win);
	if(uiNewPanel(curarea, block, "Curve and Surface", "Editing", 320, 0, 318, 204)==0) return;

	uiDefButBitS(block, TOG, CU_UV_ORCO, 0, "UV Orco",					600,160,150,19, &cu->flag, 0, 0, 0, 0, "Forces to use UV coordinates for texture mapping 'orco'");
	if(ob->type==OB_SURF)
		uiDefButBitS(block, TOG, CU_NOPUNOFLIP, REDRAWVIEW3D, "No Puno Flip",	600,140,150,19, &cu->flag, 0, 0, 0, 0, "Don't flip vertex normals while render");

	uiBlockBeginAlign(block);
	uiDefBut(block, BUT,B_DOCENTER, "Center",					600, 115, 55, 19, 0, 0, 0, 0, 0, "Shifts object data to be centered about object's origin");
	uiDefBut(block, BUT,B_DOCENTERNEW, "Center New",			655, 115, 95, 19, 0, 0, 0, 0, 0, "Shifts object's origin to center of object data");
	uiDefBut(block, BUT,B_DOCENTERCURSOR, "Center Cursor",		600, 95, 150, 19, 0, 0, 0, 0, 0, "Shifts object's origin to cursor location");
	uiBlockEndAlign(block);

	if(cu->key) {
		/* uiDefButS(block, NUM, B_DIFF, "Slurph:",			600,25,140,19, &(cu->key->slurph), -500.0, 500.0,0,0); ,""*/
		uiDefButS(block, TOG, B_RELKEY, "Relative Keys",	600, 72,150,19, &cu->key->type, 0, 0, 0, 0, "");
	}


	if(ob->type!=OB_SURF) {
	
		if(ob->type==OB_CURVE) {
			extern float prlen;		// buttons_object.c, should be moved....
			char str[32];
			
			sprintf(str, "%.4f", prlen);
			uiDefBut(block, BUT, B_PRINTLEN,		"PrintLen",	600,135,75,19, 0, 0, 0, 0, 0, "");
			uiDefBut(block, LABEL, 0, str,						675,135,75,19, 0, 1.0, 0, 0, 0, "");
			
			uiBlockBeginAlign(block);
			/*note, PathLen's max was MAXFRAMEF but this is a short, perhaps the pathlen should be increased later on */
			uiDefButS(block, NUM, B_RECALCPATH, "PathLen:",			600,50,150,19, &cu->pathlen, 1.0, 32767.0f, 0, 0, "If no speed Ipo was set, the amount of frames of the path");
			uiDefButBitS(block, TOG, CU_PATH, B_RECALCPATH, "CurvePath",	600,30,75,19 , &cu->flag, 0, 0, 0, 0, "Enables curve to become translation path");
			uiDefButBitS(block, TOG, CU_FOLLOW, REDRAWVIEW3D, "CurveFollow",675,30,75,19, &cu->flag, 0, 0, 0, 0, "Makes curve path children to rotate along path");
			uiDefButBitS(block, TOG, CU_STRETCH, B_CURVECHECK, "CurveStretch", 600,10,150,19, &cu->flag, 0, 0, 0, 0, "Option for curve-deform: makes deformed child to stretch along entire path");
			uiDefButBitS(block, TOG, CU_OFFS_PATHDIST, REDRAWVIEW3D, "PathDist Offs", 600,-10,150,19, &cu->flag, 0, 0, 0, 0, "Children will use TimeOffs value as path distance offset");

			uiBlockEndAlign(block);
		}

		uiBlockBeginAlign(block);
		uiDefButS(block, NUM, B_SETRESOLU, "DefResolU:",	760,160,150,19, &cu->resolu, 1.0, 1024.0, 0, 0, "Default resolution");
		uiDefButS(block, NUM, B_NOP, "RenResolU",		760,140,150,19, &cu->resolu_ren, 0.0f, 1024, 0, 0, "Set resolution for rendering. A value of zero skips this operation.");

		uiBlockBeginAlign(block);
		uiDefButF(block, NUM, B_MAKEDISP, "Width:",		760,90,150,19, &cu->width, 0.0, 2.0, 1, 0, "Make interpolated result thinner or fatter");
		uiDefButF(block, NUM, B_MAKEDISP, "Extrude:",		760,70,150,19, &cu->ext1, 0.0, 100.0, 10, 0, "Curve extrusion size when not using a bevel object");
		uiDefButF(block, NUM, B_MAKEDISP, "Bevel Depth:",		760,50,150,19, &cu->ext2, 0.0, 2.0, 1, 0, "Bevel depth when not using a bevel object");
		uiDefButS(block, NUM, B_MAKEDISP, "BevResol:",	760,30,150,19, &cu->bevresol, 0.0, 32.0, 0, 0, "Bevel resolution when depth is non-zero and not using a bevel object");
		uiDefIDPoinBut(block, test_obcurpoin_but, ID_OB, B_CHANGEDEP, "BevOb:",		760,10,150,19, &cu->bevobj, "Curve object name that defines the bevel shape");
		uiDefIDPoinBut(block, test_obcurpoin_but, ID_OB, B_CHANGEDEP, "TaperOb:",		760,-10,150,19, &cu->taperobj, "Curve object name that defines the taper (width)");

		uiBlockBeginAlign(block);
		uiBlockSetCol(block, TH_BUT_SETTING1);
		uiDefButBitS(block, TOG, CU_BACK, B_MAKEDISP, "Back",	760,115,50,19, &cu->flag, 0, 0, 0, 0, "Draw filled back for extruded/beveled curves");
		uiDefButBitS(block, TOG, CU_FRONT, B_MAKEDISP, "Front",810,115,50,19, &cu->flag, 0, 0, 0, 0, "Draw filled front for extruded/beveled curves");
		uiDefButBitS(block, TOG, CU_3D, B_CU3D, "3D",		860,115,50,19, &cu->flag, 0, 0, 0, 0, "Allow Curve to be 3d, it doesn't fill then");
	}
}


/* *************************** CAMERA ******************************** */

/* callback to handle angle to lens conversion */
static void do_angletolensconversion_cb(void *lens1, void *angle1) 
{
	float *lens= (float *)lens1;
	float *angle= (float *)angle1;
	float anglevalue= *angle;
	
	if(lens) {
		*lens= 16.0f / tan(M_PI*anglevalue/360.0f);
	} 

	allqueue(REDRAWVIEW3D, 0);
}

/* callback to handle lens to angle conversion */
static void do_lenstoangleconversion_cb(void *lens1, void *angle1) 
{
	float *lens= (float *)lens1;
	float *angle= (float *)angle1;
	float lensvalue= *lens;
	
	if(lens) {
		*angle= 360.0f * atan(16.0f/lensvalue) / M_PI;
	} 

	allqueue(REDRAWVIEW3D, 0);
}

static void editing_panel_camera_type(Object *ob, Camera *cam)
{
	uiBlock *block;
	uiBut *but;
	float grid=0.0;

	if(G.vd) grid= G.vd->grid;
	if(grid<1.0) grid= 1.0;

	block= uiNewBlock(&curarea->uiblocks, "editing_panel_camera_type", UI_EMBOSS, UI_HELV, curarea->win);
	if(uiNewPanel(curarea, block, "Camera", "Editing", 320, 0, 318, 204)==0) return;
	
	uiSetButLock(object_data_is_libdata(ob), ERROR_LIBDATA_MESSAGE);
	
	uiDefBut(block, LABEL, 10, "Lens:", 10, 180, 150, 20, 0, 0.0, 0.0, 0, 0, "");
	
	uiBlockBeginAlign(block);
	if(cam->type==CAM_ORTHO) {
		uiDefButF(block, NUM,REDRAWVIEW3D, "Scale:",
				  10, 160, 150, 20, &cam->ortho_scale, 0.01, 1000.0, 50, 0, "Specify the ortho scaling of the used camera");
	} else {
		if(cam->flag & CAM_ANGLETOGGLE) {
			but= uiDefButF(block, NUM,REDRAWVIEW3D, "Lens:",
					  10, 160, 130, 20, &cam->angle, 7.323871, 172.847331, 100, 0, "Specify the lens of the camera in degrees");		
			uiButSetFunc(but,do_angletolensconversion_cb, &cam->lens, &cam->angle);
		}
		else {
			but= uiDefButF(block, NUM,REDRAWVIEW3D, "Lens:",
					  10, 160, 130, 20, &cam->lens, 1.0, 250.0, 100, 0, "Specify the lens of the camera");
			uiButSetFunc(but,do_lenstoangleconversion_cb, &cam->lens, &cam->angle);
		}
		
		uiDefButS(block, TOG|BIT|5, B_REDR, "D",
			140, 160, 20, 20, &cam->flag, 0, 0, 0, 0, "Use degree as the unit of the camera lens");
	}
	uiDefButS(block, TOG, REDRAWVIEW3D, "Orthographic",
		  10, 140, 150, 20, &cam->type, 0, 0, 0, 0, "Render with orthographic projection (no prespective)");
	uiBlockEndAlign(block);

/* qdn: focal dist. param. from yafray now enabled for Blender as well, to use with defocus composit node */
	uiBlockBeginAlign(block);
	uiDefButF(block, NUM, REDRAWVIEW3D, "Dof Dist:", 10, 110, 150, 20 /*0, 125, 150, 20*/, &cam->YF_dofdist, 0.0, 5000.0, 50, 0, "Sets distance to point of focus (enable 'Limits' to make visible in 3Dview)");
	uiDefIDPoinBut(block, test_obpoin_but, ID_OB, REDRAWVIEW3D, "Dof Ob:",	10, 90, 150, 20, &cam->dof_ob, "Focus on this object (overrides the 'Dof Dist')");
	uiBlockEndAlign(block);
	
	uiDefBut(block, LABEL, 0, "Clipping Start/End:", 10, 45, 150, 20, 0, 0.0, 0.0, 0, 0, "");
	
	uiBlockBeginAlign(block);
	uiDefButF(block, NUM,REDRAWVIEW3D, "Start:",
			  10, 25, 150, 20, &cam->clipsta, 0.001*grid, 100.0*grid, 10, 0, "Clip out geometry closer then this distance to the camera");
	uiDefButF(block, NUM,REDRAWVIEW3D, "End:",
			  10, 5, 150, 20, &cam->clipend, 1.0, 5000.0*grid, 100, 0, "Clip out geometry further then this distance to the camera");
	uiBlockEndAlign(block);
	
	uiDefBut(block, LABEL, 0, "Show:", 170, 180, 150, 20, 0, 0.0, 0.0, 0, 0, "");

	uiBlockBeginAlign(block);
	uiDefButS(block, TOG|BIT|0, REDRAWVIEW3D, "Limits",
			  170, 160, 75, 20, &cam->flag, 0, 0, 0, 0, "Draw the clipping range and the focal point");
	uiDefButS(block, TOG|BIT|1, REDRAWVIEW3D, "Mist",
			  245, 160, 75, 20, &cam->flag, 0, 0, 0, 0, "Draw a line that indicates the mist area");
	
	uiDefButS(block, TOG|BIT|4, REDRAWVIEW3D, "Name",
			  170, 140, 75, 20, &cam->flag, 0, 0, 0, 0, "Draw the active camera's name in camera view");
		uiDefButS(block, TOG|BIT|3, REDRAWVIEW3D, "Title Safe",
			  245, 140, 75, 20, &cam->flag, 0, 0, 0, 0, "Draw a the title safe zone in camera view");
	uiBlockEndAlign(block);
	
	uiBlockBeginAlign(block);
	uiDefButS(block, TOG|BIT|2, REDRAWVIEW3D, "Passepartout",
			  170, 110, 150, 20, &cam->flag, 0, 0, 0, 0, "Draw a darkened passepartout over the off-screen area in camera view");
	uiDefButF(block, NUMSLI, REDRAWVIEW3D, "Alpha: ",
			170, 90, 150, 20, &cam->passepartalpha, 0.0, 1.0, 0, 0, "The opacity (darkness) of the passepartout");
	uiBlockEndAlign(block);

	uiDefButF(block, NUM,REDRAWVIEW3D, "Size:",
			  170, 50, 150, 20, &cam->drawsize, 0.1*grid, 10.0, 10, 0, "The size that the camera is displayed in the 3D View (different from the object's scale)");
	
	uiDefBut(block, LABEL, 0, "Shift:", 170, 25, 150, 20, 0, 0.0, 0.0, 0, 0, "");
				  
	uiBlockBeginAlign(block);
	uiDefButF(block, NUM,REDRAWVIEW3D, "X:",
		170, 5, 75, 20, &cam->shiftx, -2.0, 2.0, 1, 2, "Horizontally shift the camera view, without changing the perspective");
	uiDefButF(block, NUM,REDRAWVIEW3D, "Y:",
		245, 5, 75, 20, &cam->shifty, -2.0, 2.0, 1, 2, "Vertically shift the camera view, without changing the perspective");
	uiBlockEndAlign(block);
}

/* yafray: extra camera panel to set Depth-of-Field parameters */
static void editing_panel_camera_yafraydof(Object *ob, Camera *cam)
{
	uiBlock *block;
	char *mst1, *mst2;

	block= uiNewBlock(&curarea->uiblocks, "editing_panel_camera_yafraydof", UI_EMBOSS, UI_HELV, curarea->win);
	uiNewPanelTabbed("Camera", "Editing");
	if(uiNewPanel(curarea, block, "Yafray DoF", "Editing", 320, 0, 318, 204)==0) return;

	uiDefButF(block, NUM, REDRAWVIEW3D, "DoFDist:", 10, 147, 180, 20, &cam->YF_dofdist, 0.0, 5000.0, 50, 0, "Sets distance to point of focus (use camera 'ShowLimits' to make visible in 3Dview)");
	uiDefButF(block, NUM, B_DIFF, "Aperture:", 10, 125, 180, 20, &cam->YF_aperture, 0.0, 2.0, 1, 0, "Sets lens aperture, the larger, the more blur (use small values, 0 is no DoF)");

	uiDefButBitS(block, TOG, CAM_YF_NO_QMC, B_DIFF, "Random sampling", 10, 90, 180, 20, &cam->flag, 0, 0, 0, 0, "Use noisy random Lens sampling instead of QMC");

	uiDefBut(block, LABEL, 0, "Bokeh", 10, 60, 180, 19, 0, 0.0, 0.0, 0, 0, "");
	mst1 = "Bokeh Type%t|Disk1%x0|Disk2%x1|Triangle%x2|Square%x3|Pentagon%x4|Hexagon%x5|Ring%x6";
	uiDefButS(block, MENU, B_REDR, mst1, 10, 40, 89, 20, &cam->YF_bkhtype, 0.0, 0.0, 0, 0, "Sets Bokeh type");
	
	if ((cam->YF_bkhtype!=0) && (cam->YF_bkhtype!=6)) {
		mst2 = "Bokeh Bias%t|Uniform%x0|Center%x1|Edge%x2";
		uiDefButS(block, MENU, B_REDR, mst2, 100, 40, 90, 20, &cam->YF_bkhbias, 0.0, 0.0, 0, 0, "Sets Bokeh bias");
		if (cam->YF_bkhtype>1)
			uiDefButF(block, NUM, B_DIFF, "Rotation:", 10, 15, 180, 20, &cam->YF_bkhrot, 0.0, 360.0, 100, 0, "Shape rotation amount in degrees");
	}

}

/* **************************** CAMERA *************************** */

void do_cambuts(unsigned short event)
{
	Object *ob;
	Camera *cam;
	
	ob= OBACT;
	if (ob==0) return;
	cam= ob->data;

	switch(event) {
	case 0:
		;
		break;
	}
}

/* *************************** MBALL ******************************** */

void do_mballbuts(unsigned short event)
{
	switch(event) {
	case B_RECALCMBALL:
		DAG_object_flush_update(G.scene, OBACT, OB_RECALC_DATA);
		allqueue(REDRAWVIEW3D, 0);
		break;
	}
}

static void editing_panel_mball_type(Object *ob, MetaBall *mb)
{
	uiBlock *block;

	block= uiNewBlock(&curarea->uiblocks, "editing_panel_mball_type", UI_EMBOSS, UI_HELV, curarea->win);
	if(uiNewPanel(curarea, block, "MetaBall", "Editing", 320, 0, 318, 204)==0) return;

	ob= find_basis_mball(ob);
	mb= ob->data;

	uiBlockBeginAlign(block);
	uiDefButF(block, NUM, B_RECALCMBALL, "Wiresize:", 470,178,250,19, &mb->wiresize, 0.05, 1.0, 1, 0, "Polygonization resolution in 3d window");
	uiDefButF(block, NUM, B_NOP, "Rendersize:", 470,158,250,19, &mb->rendersize, 0.05, 1.0, 1, 0, "Polygonization resolution in rendering");
	uiDefButF(block, NUM, B_RECALCMBALL, "Threshold:", 470,138,250,19, &mb->thresh, 0.0001, 5.0, 1, 0, "Defines influence of meta elements");

	uiBlockBeginAlign(block);
	uiBlockSetCol(block, TH_BUT_SETTING1);
	uiDefBut(block, LABEL, 0, "Update:", 471,108,120,19, 0, 0, 0, 0, 0, "");
	uiDefButS(block, ROW, B_DIFF, "Always",	471, 85, 120, 19, &mb->flag, 0.0, 0.0, 0, 0, "While editing, always updates");
	uiDefButS(block, ROW, B_DIFF, "Half Res", 471, 65, 120, 19, &mb->flag, 0.0, 1.0, 0, 0, "While editing, updates in half resolution");
	uiDefButS(block, ROW, B_DIFF, "Fast", 471, 45, 120, 19, &mb->flag, 0.0, 2.0, 0, 0, "While editing, updates without polygonization");
	uiDefButS(block, ROW, B_DIFF, "Never", 471, 25, 120, 19, &mb->flag, 0.0, 3.0, 0, 0, "While editing, doesn't update");

}

static void editing_panel_mball_tools(Object *ob, MetaBall *mb)
{
	extern MetaElem *lastelem;
	uiBlock *block;

	block= uiNewBlock(&curarea->uiblocks, "editing_panel_mball_tools", UI_EMBOSS, UI_HELV, curarea->win);
	if( uiNewPanel(curarea, block, "MetaBall tools", "Editing", 640, 0, 318, 204)==0) return;

	if(ob==G.obedit && lastelem) {
		uiBlockBeginAlign(block);
		uiDefButF(block, NUM, B_RECALCMBALL, "Stiffness:", 750,178,250,19, &lastelem->s, 0.0, 10.0, 1, 0, "Stiffness for active meta");
		if(lastelem->type!=MB_BALL)
		uiDefButF(block, NUM, B_RECALCMBALL, "dx:", 750,158,250,19, &lastelem->expx, 0.0, 20.0, 1, 0, "X size for active meta");
		if((lastelem->type!=MB_BALL)&&(lastelem->type!=MB_TUBE))
		uiDefButF(block, NUM, B_RECALCMBALL, "dy:", 750,138,250,19, &lastelem->expy, 0.0, 20.0, 1, 0, "Y size for active meta");

		if((lastelem->type==MB_CUBE)||(lastelem->type==MB_ELIPSOID))
		uiDefButF(block, NUM, B_RECALCMBALL, "dz:", 750,118,250,19, &lastelem->expz, 0.0, 20.0, 1, 0, "Z size for active meta");
		uiBlockEndAlign(block);

		uiDefButS(block, ROW, B_RECALCMBALL, "Ball", 753,83,60,19, &lastelem->type, 1.0, MB_BALL, 0, 0, "Draw active meta as Ball");
		uiBlockBeginAlign(block);
		uiDefButS(block, ROW, B_RECALCMBALL, "Tube", 753,62,60,19, &lastelem->type, 1.0, MB_TUBE, 0, 0, "Draw active meta as Ball");
		uiDefButS(block, ROW, B_RECALCMBALL, "Plane", 814,62,60,19, &lastelem->type, 1.0, MB_PLANE, 0, 0, "Draw active meta as Plane");
		uiDefButS(block, ROW, B_RECALCMBALL, "Elipsoid", 876,62,60,19, &lastelem->type, 1.0, MB_ELIPSOID, 0, 0, "Draw active meta as Ellipsoid");
		uiDefButS(block, ROW, B_RECALCMBALL, "Cube", 938,62,60,19, &lastelem->type, 1.0, MB_CUBE, 0, 0, "Draw active meta as Cube");
		uiBlockEndAlign(block);

		uiBlockBeginAlign(block);
		uiDefButBitS(block, TOG, MB_NEGATIVE, B_RECALCMBALL, "Negative",753,16,125,19, &lastelem->flag, 0, 0, 0, 0, "Make active meta creating holes");
		uiDefButBitS(block, TOG, MB_HIDE, B_RECALCMBALL, "Hide",878,16,125,19, &lastelem->flag, 0, 0, 0, 0, "Make active meta invisible");
		uiBlockEndAlign(block);

	}

}


/* *************************** LATTICE ******************************** */

void do_latticebuts(unsigned short event)
{
	Object *ob;
	Lattice *lt;

	ob= OBACT;
	if(ob->type!=OB_LATTICE) return;

	switch(event) {
	case B_REGULARLAT:
		if(ob) {
			lt = ob->data;
			if(ob==G.obedit) resizelattice(editLatt, lt->opntsu, lt->opntsv, lt->opntsw, NULL);
			else resizelattice(ob->data, lt->opntsu, lt->opntsv, lt->opntsw, NULL);
			DAG_object_flush_update(G.scene, ob, OB_RECALC_DATA);
			allqueue(REDRAWVIEW3D, 0);
		}
	case B_RESIZELAT:
		if(ob) {
			lt = ob->data;
			resizelattice(ob->data, lt->opntsu, lt->opntsv, lt->opntsw, ob);
			DAG_object_flush_update(G.scene, ob, OB_RECALC_DATA);
			allqueue(REDRAWVIEW3D, 0);
		}
		break;
	case B_DRAWLAT:
		allqueue(REDRAWVIEW3D, 0);
		break;
	case B_LATTCHANGED:

		lt= ob->data;
		if(lt->flag & LT_OUTSIDE) outside_lattice(lt);

		DAG_object_flush_update(G.scene, ob, OB_RECALC_DATA);

		allqueue(REDRAWVIEW3D, 0);

		break;
	}
}

static void editing_panel_lattice_type(Object *ob, Lattice *lt)
{
	uiBlock *block;

	block= uiNewBlock(&curarea->uiblocks, "editing_panel_lattice_type", UI_EMBOSS, UI_HELV, curarea->win);
	if(uiNewPanel(curarea, block, "Lattice", "Editing", 320, 0, 318, 204)==0) return;


	uiSetButLock(lt->key!=0, "Not with VertexKeys");
	uiSetButLock(ob==G.obedit, "Unable to perform function in EditMode");

	uiBlockBeginAlign(block);

	lt->opntsu = lt->pntsu;
	lt->opntsv = lt->pntsv;
	lt->opntsw = lt->pntsw;

	uiDefButS(block, NUM, B_RESIZELAT,	"U:",				469, 178,100,19, &lt->opntsu, 1.0, 64.0, 0, 0, "Points in U direction");
	uiDefButC(block, ROW, B_LATTCHANGED,		"Lin",		572, 178, 40, 19, &lt->typeu, 1.0, (float)KEY_LINEAR, 0, 0, "Set Linear interpolation");
	uiDefButC(block, ROW, B_LATTCHANGED,		"Card",		613, 178, 40, 19, &lt->typeu, 1.0, (float)KEY_CARDINAL, 0, 0, "Set Cardinal interpolation");
	uiDefButC(block, ROW, B_LATTCHANGED,		"B",		652, 178, 40, 19, &lt->typeu, 1.0, (float)KEY_BSPLINE, 0, 0, "Set B-spline interpolation");

	uiDefButS(block, NUM, B_RESIZELAT,	"V:",				469, 156,100,19, &lt->opntsv, 1.0, 64.0, 0, 0, "Points in V direction");
	uiDefButC(block, ROW, B_LATTCHANGED,		"Lin",		572, 156, 40, 19, &lt->typev, 2.0, (float)KEY_LINEAR, 0, 0, "Set Linear interpolation");
	uiDefButC(block, ROW, B_LATTCHANGED,		"Card",		613, 156, 40, 19, &lt->typev, 2.0, (float)KEY_CARDINAL, 0, 0, "Set Cardinal interpolation");
	uiDefButC(block, ROW, B_LATTCHANGED,		"B",		652, 156, 40, 19, &lt->typev, 2.0, (float)KEY_BSPLINE, 0, 0, "Set B-spline interpolation");

	uiDefButS(block, NUM, B_RESIZELAT,	"W:",				469, 134,100,19, &lt->opntsw, 1.0, 64.0, 0, 0, "Points in W direction");
	uiDefButC(block, ROW, B_LATTCHANGED,		"Lin",		572, 134, 40, 19, &lt->typew, 3.0, (float)KEY_LINEAR, 0, 0, "Set Linear interpolation");
	uiDefButC(block, ROW, B_LATTCHANGED,		"Card",		613, 134, 40, 19, &lt->typew, 3.0, (float)KEY_CARDINAL, 0, 0, "Set Cardinal interpolation");
	uiDefButC(block, ROW, B_LATTCHANGED,		"B",		652, 134, 40, 19, &lt->typew, 3.0, (float)KEY_BSPLINE, 0, 0, "Set B-spline interpolation");

	uiBlockEndAlign(block);

	uiDefBut(block, BUT, B_REGULARLAT,	"Make Regular",		469,98,102,31, 0, 0, 0, 0, 0, "Make Lattice regular");

	uiClearButLock();
	uiDefButBitS(block, TOG, LT_OUTSIDE, B_LATTCHANGED, "Outside",	571,98,122,31, &lt->flag, 0, 0, 0, 0, "Only draw, and take into account, the outer vertices");

	if(lt->key) {
		uiDefButS(block, NUM, B_DIFF, "Slurph:",			469,60,120,19, &(lt->key->slurph), -500.0, 500.0, 0, 0, "Set time value to denote 'slurph' (sequential delay) vertices with key framing");
		uiDefButS(block, TOG, B_RELKEY, "Relative Keys",	469,40,120,19, &lt->key->type, 0, 0, 0, 0, "Use relative keys (instead of absolute)");
	}

}

/* *************************** ARMATURE ******************************** */

void do_armbuts(unsigned short event)
{
	Object *ob= OBACT;
	bAction *act;
	
	switch(event) {
	case B_ARM_RECALCDATA:
		DAG_object_flush_update(G.scene, ob, OB_RECALC_DATA);
		allqueue(REDRAWVIEW3D, 1);
		allqueue(REDRAWBUTSEDIT, 0);
		break;
	case B_ARM_STRIDE:
		if(ob && ob->pose) {
			bPoseChannel *pchan;
			bActionStrip *strip;
			
			for (pchan=ob->pose->chanbase.first; pchan; pchan=pchan->next)
				if(pchan->flag & POSE_STRIDE)
					break;
			
			/* we put the stride bone name in the strips, for lookup of action channel */
			for (strip=ob->nlastrips.first; strip; strip=strip->next){
				if(strip->flag & ACTSTRIP_USESTRIDE) {
					if(pchan) BLI_strncpy(strip->stridechannel, pchan->name, 32);
					else strip->stridechannel[0]= 0;
				}
			}
			DAG_object_flush_update(G.scene, ob, OB_RECALC_DATA);
			allqueue(REDRAWVIEW3D, 1);
			allqueue(REDRAWNLA, 0);
			allqueue(REDRAWBUTSEDIT, 0);
		}
		break;
	case B_ARM_CALCPATHS:
		if (ob && ob->pose) 
			pose_calculate_path(ob);
		break;
	case B_ARM_CLEARPATHS:
		if (ob && ob->pose)
			pose_clear_paths(ob);
		break;
	
	case B_POSELIB_ADDPOSE:
		if (ob && ob->pose)
			poselib_add_current_pose(ob, 1);
		allqueue(REDRAWBUTSEDIT, 0);
		allqueue(REDRAWACTION, 0);
		break;
	case B_POSELIB_REPLACEP:
		if (ob && ob->pose)
			poselib_add_current_pose(ob, 2);
		allqueue(REDRAWBUTSEDIT, 0);
		allqueue(REDRAWACTION, 0);
		break;
	case B_POSELIB_REMOVEP:
		if (ob && ob->pose) {
			bAction *act= ob->poselib;
			TimeMarker *marker= poselib_get_active_pose(act);
			
			poselib_remove_pose(ob, marker);
		}
		allqueue(REDRAWBUTSEDIT, 0);
		allqueue(REDRAWACTION, 0);
		break;
	case B_POSELIB_VALIDATE:
		if (ob && ob->pose)
			poselib_validate_act(ob->poselib);
		allqueue(REDRAWBUTSEDIT, 0);
		allqueue(REDRAWACTION, 0);
		break;
	case B_POSELIB_APPLYP:
		if (ob && ob->pose)
			poselib_preview_poses(ob, 1);
		allqueue(REDRAWBUTSEDIT, 0);
		break;
		
	/* note: copied from headerbuttons.c */
	case B_POSELIB_ALONE: //B_ACTALONE
		if (ob && ob->id.lib==0) {
			act= ob->poselib;
			
			if (act->id.us > 1) {
				if (okee("Single user")) {
					ob->poselib= copy_action(act);
					act->id.us--;
					allqueue(REDRAWBUTSEDIT, 0);
					allqueue(REDRAWACTION, 0);
				}
			}
		}
		break;
	case B_POSELIB_DELETE: //B_ACTIONDELETE
		act= ob->poselib;
		
		if (act)
			act->id.us--;
		ob->poselib=NULL;
		
		BIF_undo_push("Unlink PoseLib");
		
		allqueue(REDRAWBUTSEDIT, 0);
		allqueue(REDRAWACTION, 0);
		break;
	case B_POSELIB_BROWSE: //B_ACTIONBROWSE:
		{
			ID *id, *idtest;
			int nr= 1;
			
			if (ob == NULL)
				break;
			act= ob->poselib;
			id= (ID *)act;
			
			if (G.buts->menunr == -2) {
				activate_databrowse((ID *)ob->poselib, ID_AC,  0, B_POSELIB_BROWSE, &G.buts->menunr, do_armbuts);
				return;
			}
			if (G.buts->menunr < 0) break;
			
			/*	See if we have selected a valid action */
			for (idtest= G.main->action.first; idtest; idtest= idtest->next) {
				if (nr == G.buts->menunr) {
					break;
				}
				nr++;
			}
			
			/* Store current action */
			if (!idtest) {
				/* 'Add New' option: 
				 * 	- make a copy of an exisiting action
				 *	- or make a new empty action if no existing action
				 */
				if (act) {
					idtest= (ID *)copy_action(act);
				} 
				else { 
					/* a plain action */
					idtest=(ID *)add_empty_action("PoseLib");
				}
				idtest->us--;
			}
			
			if ((idtest != id) && (ob)) {
				act= (bAction *)idtest;
				
				ob->poselib= act;
				id_us_plus(idtest);
				
				if (id) id->us--;
				
				/* Update everything */
				BIF_undo_push("Browse PoseLibs");
				
				allqueue(REDRAWBUTSEDIT, 0);
				allqueue(REDRAWACTION, 0);
				allqueue(REDRAWHEADERS, 0); 
			}
		}
		break;
		
	case B_POSEGRP_RECALC:
		allqueue(REDRAWVIEW3D, 0);
		allqueue(REDRAWBUTSEDIT, 0);
		break;
	case B_POSEGRP_ADD:
		if (ob && ob->pose)
			pose_add_posegroup();
		break;
	case B_POSEGRP_REMOVE:
		if (ob && ob->pose)
			pose_remove_posegroup();
		break;
	case B_POSEGRP_MCUSTOM:
		if (ob && ob->pose) {
			if (ob->pose->active_group) {
				bActionGroup *grp= (bActionGroup *)BLI_findlink(&ob->pose->agroups, ob->pose->active_group-1);
				grp->customCol= -1;
			}
			
			allqueue(REDRAWVIEW3D, 0);
			allqueue(REDRAWBUTSEDIT, 0);
		}
		break;
	}
}

static void validate_stridebutton_cb(void *pchanv, void *poin)
{
	Object *ob= OBACT;
	bPoseChannel *pchan;
	
	if(ob && ob->pose) {
		for (pchan=ob->pose->chanbase.first; pchan; pchan=pchan->next){
			if(pchan!=pchanv)
				pchan->flag &= ~POSE_STRIDE;
		}
	}
}	

static int editbone_to_parnr (EditBone *bone)
{
	EditBone *ebone;
	int	index;

	for (ebone=G.edbo.first, index=0; ebone; ebone=ebone->next, index++){
		if (ebone==bone)
			return index;
	}

	return -1;
}


/* the "IK" button in editbuttons */
static void attach_bone_to_parent_cb(void *bonev, void *arg2_unused)
{
	EditBone *ebone= bonev;
	
	if (ebone->parent) {
		if(ebone->flag & BONE_CONNECTED) {
			/* Attach this bone to its parent */
			VECCOPY(ebone->head, ebone->parent->tail);

			if(ebone->flag & BONE_ROOTSEL)
				ebone->parent->flag |= BONE_TIPSEL;
		}
		else if(!(ebone->parent->flag & BONE_ROOTSEL)) {
			ebone->parent->flag &= ~BONE_TIPSEL;
		}
	}
}

static void parnr_to_editbone(EditBone *bone)
{
	if (bone->parNr == -1){
		if(bone->parent && !(bone->parent->flag & BONE_ROOTSEL))
			bone->parent->flag &= ~BONE_TIPSEL;

		bone->parent = NULL;
		bone->flag &= ~BONE_CONNECTED;
	}
	else{
		bone->parent = BLI_findlink(&G.edbo, bone->parNr);
		attach_bone_to_parent_cb(bone, NULL);
	}
}

static void parnr_to_editbone_cb(void *bonev, void *arg2_unused)
{
	EditBone *curBone= bonev;
	parnr_to_editbone(curBone);
}

/* only used for showing parent of editbones */
static void build_bonestring (char *string, EditBone *bone)
{
	bArmature *arm= G.obedit->data;
	EditBone *curBone;
	EditBone *pBone;
	int		skip=0;
	int		index, numbones, i;
	char (*qsort_ptr)[32] = NULL;
	char *s = string;

	/* That space is there for a reason - for no parent */
	s += sprintf (string, "Parent%%t| %%x%d", -1);	

	numbones = BLI_countlist(&G.edbo);

	/*
	 * This will hold the bone names temporarily so we can sort them
	 */
	if (numbones > 0)
		qsort_ptr = MEM_callocN (numbones * sizeof (qsort_ptr[0]),
								 "qsort_ptr");

	numbones = 0;
	for (curBone = G.edbo.first, index=0; curBone;
		 curBone=curBone->next, index++){
		/* Make sure this is a valid child */
		if (curBone != bone){
			skip=0;
			for (pBone=curBone->parent; pBone; pBone=pBone->parent){
				if (pBone==bone){
					skip=1;
					break;
				}
			}
			/* no browsing for bones in invisible layers */
			if ((arm->layer & curBone->layer) == 0) {
				/* but ensure the current parent at least shows */
				if(bone->parent!=curBone)
					skip= 1;
			}

			if (skip)
				continue;

			sprintf (qsort_ptr[numbones], "|%s%%x%d", curBone->name, index);
			numbones++;
		}
	}
	qsort (qsort_ptr, numbones, sizeof (qsort_ptr[0]),
		   ( int (*)(const void *, const void *) ) strcmp);

	for (i=0; i < numbones; ++i) {
		strcat(s, qsort_ptr[i]);
	}

	if (qsort_ptr)
		MEM_freeN(qsort_ptr);
}

/* assumes armature editmode */
/* exported to drawview.c via BIF_butspace.h */
void validate_editbonebutton_cb(void *bonev, void *namev)
{
	EditBone *eBone= bonev;
	char oldname[32], newname[32];
	
	/* need to be on the stack */
	BLI_strncpy(newname, eBone->name, 32);
	BLI_strncpy(oldname, (char *)namev, 32);
	/* restore */
	BLI_strncpy(eBone->name, oldname, 32);
	
	armature_bone_rename(G.obedit->data, oldname, newname); // editarmature.c
	allqueue(REDRAWALL, 0);
}

/* assumes armature posemode */
static void validate_posebonebutton_cb(void *bonev, void *namev)
{
	Bone *bone= bonev;
	Object *ob= OBACT;
	char oldname[32], newname[32];
	
	/* need to be on the stack */
	BLI_strncpy(newname, bone->name, 32);
	BLI_strncpy(oldname, (char *)namev, 32);
	/* restore */
	BLI_strncpy(bone->name, oldname, 32);
	
	armature_bone_rename(ob->data, oldname, newname); // editarmature.c
	allqueue(REDRAWALL, 0);
}

static void armature_layer_cb(void *lay_v, void *value_v)
{
	short *layer= lay_v;
	int value= (long)value_v;
	
	if(*layer==0 || G.qual==0) *layer= value;
	allqueue(REDRAWBUTSEDIT, 0);
	allqueue(REDRAWACTION, 0);
	allqueue(REDRAWNLA, 0);
}

static void editing_panel_armature_type(Object *ob, bArmature *arm)
{
	uiBlock	*block;
	uiBut *but;
	int a;
	
	block= uiNewBlock(&curarea->uiblocks, "editing_panel_armature_type", UI_EMBOSS, UI_HELV, curarea->win);
	if(uiNewPanel(curarea, block, "Armature", "Editing", 320, 0, 318, 204)==0) return;

	uiDefBut(block, LABEL, 0, "Editing Options", 10,180,150,20, 0, 0, 0, 0, 0, "");
	uiBlockBeginAlign(block);
	uiDefButBitI(block, TOG, ARM_MIRROR_EDIT, B_DIFF, "X-Axis Mirror",  10, 160,100,20, &arm->flag, 0, 0, 0, 0, "Enable X-axis mirrored editing");
	uiDefButBitC(block, TOG, OB_DRAWXRAY,REDRAWVIEW3D, "X-Ray",			110,160,100,20, &ob->dtx, 0, 0, 0, 0, "Draw armature in front of solid objects");
	uiDefButBitI(block, TOG, ARM_AUTO_IK, B_DIFF, "Auto IK",			210,160,100,20, &arm->flag, 0, 0, 0, 0, "Adds temporal IK chains while grabbing Bones");
	uiBlockEndAlign(block);
	
	uiDefBut(block, LABEL, 0, "Display Options", 10,133,150,19, 0, 0, 0, 0, 0, "");
	
	/* layers */
	uiBlockBeginAlign(block);
	for(a=0; a<8; a++) {
		short dx= 18;
		but= uiDefButBitS(block, BUT_TOGDUAL, 1<<a, REDRAWVIEW3D, "", 10+a*dx, 115, dx, 15, &arm->layer, 0, 0, 0, 0, "Armature layer (Hold Ctrl for locking in a proxy instance)");
		uiButSetFunc(but, armature_layer_cb, &arm->layer, SET_INT_IN_POINTER(1<<a));
	}
	uiBlockBeginAlign(block);
	for(a=8; a<16; a++) {
		short dx= 18;
		but= uiDefButBitS(block, BUT_TOGDUAL, 1<<a, REDRAWVIEW3D, "", 18+a*dx, 115, dx, 15, &arm->layer, 0, 0, 0, 0, "Armature layer (Hold Ctrl for locking in a proxy instance)");
		uiButSetFunc(but, armature_layer_cb, &arm->layer, SET_INT_IN_POINTER(1<<a));
	}
	/* quite bad here, but I don't know a better place for copy... */
	if(ob->pose)
		ob->pose->proxy_layer= arm->layer;
	
	uiBlockBeginAlign(block);
	uiDefButI(block, ROW, REDRAWVIEW3D, "Octahedron", 10, 87,90,20, &arm->drawtype, 0, ARM_OCTA, 0, 0, "Draw bones as octahedra");
	uiDefButI(block, ROW, REDRAWVIEW3D, "Stick",	100, 87,55,20, &arm->drawtype, 0, ARM_LINE, 0, 0, "Draw bones as simple 2d lines with dots");
	uiDefButI(block, ROW, REDRAWVIEW3D, "B-Bone",	155, 87,70,20, &arm->drawtype, 0, ARM_B_BONE, 0, 0, "Draw bones as boxes, showing subdivision and b-splines");
	uiDefButI(block, ROW, REDRAWVIEW3D, "Envelope",	225, 87,85,20, &arm->drawtype, 0, ARM_ENVELOPE, 0, 0, "Draw bones as extruded spheres, showing deformation influence volume");

	uiDefButBitI(block, TOG, ARM_DRAWAXES, REDRAWVIEW3D, "Axes", 10, 67,75,20, &arm->flag, 0, 0, 0, 0, "Draw bone axes");
	uiDefButBitI(block, TOG, ARM_DRAWNAMES, REDRAWVIEW3D, "Names", 85,67,75,20, &arm->flag, 0, 0, 0, 0, "Draw bone names");
	uiDefButBitI(block, TOGN, ARM_NO_CUSTOM, REDRAWVIEW3D, "Shapes", 160,67,75,20, &arm->flag, 0, 0, 0, 0, "Draw custom bone shapes");
	uiDefButBitI(block, TOG, ARM_COL_CUSTOM, REDRAWVIEW3D, "Colors", 235,67,75,20, &arm->flag, 0, 0, 0, 0, "Draw custom bone colors (colors are set per Bone Group)");
	
	uiBlockEndAlign(block);
	
	uiDefBut(block, LABEL, 0, "Deform Options", 10,40,150,20, 0, 0, 0, 0, 0, "");
	uiBlockBeginAlign(block);
	uiDefButBitS(block, TOG, ARM_DEF_VGROUP, B_ARM_RECALCDATA, "Vertex Groups",	10, 20,100,20, &arm->deformflag, 0, 0, 0, 0, "Enable VertexGroups defining deform (not for Modifiers)");
	uiDefButBitS(block, TOG, ARM_DEF_ENVELOPE, B_ARM_RECALCDATA, "Envelopes",	110,20,100,20, &arm->deformflag, 0, 0, 0, 0, "Enable Bone Envelopes defining deform (not for Modifiers)");
	uiDefButBitS(block, TOG, ARM_DEF_QUATERNION, B_ARM_RECALCDATA, "Quaternion", 210,20,100,20, &arm->deformflag, 0, 0, 0, 0, "Enable deform rotation interpolation with Quaternions (not for Modifiers)");
	uiDefButBitI(block, TOG, ARM_RESTPOS, B_ARM_RECALCDATA,"Rest Position",		10,0,100,20, &arm->flag, 0, 0, 0, 0, "Show armature rest position, no posing possible");
	uiDefButBitI(block, TOG, ARM_DELAYDEFORM, REDRAWVIEW3D, "Delay Deform",		110,0,100,20, &arm->flag, 0, 0, 0, 0, "Don't deform children when manipulating bones in pose mode");
	uiDefButBitS(block, TOG, ARM_DEF_B_BONE_REST, B_ARM_RECALCDATA,"B-Bone Rest", 210,0,100,20, &arm->deformflag, 0, 0, 0, 0, "Make B-Bones deform already in rest position");
	uiBlockEndAlign(block);
}

static void editing_panel_armature_visuals(Object *ob, bArmature *arm)
{
	uiBlock	*block;
	
	block= uiNewBlock(&curarea->uiblocks, "editing_panel_armature_visuals", UI_EMBOSS, UI_HELV, curarea->win);
	uiNewPanelTabbed("Armature", "Editing");
	if(uiNewPanel(curarea, block, "Armature Visualisations", "Editing", 320, 0, 318, 204)==0) return;

	/* version patch for older files here (do_versions patch too complicated) */
	if ((arm->ghostsf == 0) || (arm->ghostef == 0)) {
		arm->ghostsf = CFRA - (arm->ghostep * arm->ghostsize);
		arm->ghostef = CFRA + (arm->ghostep * arm->ghostsize);
	}
	if ((arm->pathsf == 0) || (arm->pathef == 0)) {
		arm->pathsf = SFRA;
		arm->pathef = EFRA;
	}
	if ((arm->pathbc == 0) || (arm->pathac == 0)) {
		arm->pathbc = 15;
		arm->pathac = 15;
	}
	
	/* Ghost Drawing Options */
	uiDefBut(block, LABEL, 0, "Ghost Options", 10,180,150,20, 0, 0, 0, 0, 0, "");

	uiBlockBeginAlign(block);
		uiDefButS(block, MENU, REDRAWVIEW3D, "Ghosts %t|Around Current Frame %x0|In Range %x1|On Keyframes %x2", 
													10, 160, 150, 20, &arm->ghosttype, 0, 0, 0, 0, "Choose range of Ghosts to draw for current Action");	
		
		if (arm->ghosttype != ARM_GHOST_KEYS)
			uiDefButS(block, NUM, REDRAWVIEW3D, "GStep: ", 10,140,120,20, &arm->ghostsize, 1.0f, 20.0f, 0, 0, "How many frames between Ghost instances");
		else
			uiDefBut(block, LABEL, REDRAWVIEW3D, "GStep: N/A", 10,140,120,20, NULL, 0.0f, 0.0f, 0, 0, "How many frames between Ghost instances");
		uiDefButBitI(block, TOG, ARM_GHOST_ONLYSEL, REDRAWVIEW3D, "Sel", 130, 140, 30, 20, &arm->flag, 0, 0, 0, 0, "Only show Ghosts for selected bones");
	uiBlockEndAlign(block);
	
	uiBlockBeginAlign(block);
	if (arm->ghosttype == ARM_GHOST_CUR) {
		/* range is around current frame */
		uiDefButS(block, NUM, REDRAWVIEW3D, "Ghost: ", 10,110,150,20, &arm->ghostep, 0.0f, 30.0f, 0, 0, "Draw Ghosts around current frame, for current Action");
	}
	else if (ELEM(arm->ghosttype, ARM_GHOST_RANGE, ARM_GHOST_KEYS)) {
		/* range is defined by start+end frame below */
		uiDefButI(block, NUM,REDRAWVIEW3D,"GSta:",10,110,150,20, &arm->ghostsf,1.0,MAXFRAMEF, 0, 0, "The start frame for Ghost display range");
		uiDefButI(block, NUM,REDRAWVIEW3D,"GEnd:",10,90,150,20, &arm->ghostef,arm->ghostsf,MAXFRAMEF, 0, 0, "The end frame for Ghost display range");	
	}
	uiBlockEndAlign(block);
	
	/* Bone Path Drawing Options */
	uiDefBut(block, LABEL, 0, "Bone Paths Drawing:", 165,180,170,20, 0, 0, 0, 0, 0, "");
	
	uiBlockBeginAlign(block);
		uiDefButS(block, NUM, REDRAWVIEW3D, "PStep:",170,160,80,20, &arm->pathsize,1,100, 10, 50, "Frames between highlighted points on bone path");
		uiDefButBitS(block, TOG, ARM_PATH_FNUMS, REDRAWVIEW3D, "Frame Nums", 250, 160, 80, 20, &arm->pathflag, 0, 0, 0, 0, "Show frame numbers on path");
		
		uiDefButBitS(block, TOG, ARM_PATH_KFRAS, REDRAWVIEW3D, "Show Keys", 170, 140, 80, 20, &arm->pathflag, 0, 0, 0, 0, "Show key frames on path");
		uiDefButBitS(block, TOG, ARM_PATH_KFNOS, REDRAWVIEW3D, "Keyframe Nums", 250, 140, 80, 20, &arm->pathflag, 0, 0, 0, 0, "Show frame numbers of key frames on path");
	uiBlockEndAlign(block);
	
	uiBlockBeginAlign(block);
		uiDefButBitS(block, TOG, ARM_PATH_ACFRA, REDRAWVIEW3D, "Around Current Frame", 170, 110, 160, 20, &arm->pathflag, 0, 0, 0, 0, "Only show Bone Path around the current frame");
		
		/* only show extra ranges when needed */
		if (arm->pathflag & ARM_PATH_ACFRA) {
			uiDefButI(block, NUM, REDRAWVIEW3D,"PPre:",170,90,80,20, &arm->pathbc, 1.0, MAXFRAMEF/2, 0, 0, "The number of frames before current frame for Bone Path display range");
			uiDefButI(block, NUM, REDRAWVIEW3D,"PPost:",250,90,80,20, &arm->pathac, 1.0, MAXFRAMEF/2, 0, 0, "The number of frames after current frame for Bone Path display range");	
		}
	uiBlockEndAlign(block);
	
	/* Bone Path Calculation Options */
	uiDefBut(block, LABEL, 0, "Bone Paths Calc.", 10,50,170,20, 0, 0, 0, 0, 0, "");
	
	uiBlockBeginAlign(block);
		uiDefBut(block, BUT, B_ARM_CALCPATHS, "Calculate Paths", 10,30,155,20, 0, 0, 0, 0, 0, "(Re)calculates the paths of the selected bones");
		uiDefBut(block, BUT, B_ARM_CLEARPATHS, "Clear Paths", 10,10,155,20, 0, 0, 0, 0, 0, "Clears bone paths of the selected bones");
	uiBlockEndAlign(block);
	
	uiBlockBeginAlign(block);
		uiDefButBitS(block, TOG, ARM_PATH_HEADS, REDRAWVIEW3D, "Bone-Head Path", 170, 30, 160, 20, &arm->pathflag, 0, 0, 0, 0, "Calculate the Path travelled by the Bone's Head instead of Tail");
		uiDefButI(block, NUM,REDRAWVIEW3D,"PSta:",170,10,80,20, &arm->pathsf, 1.0, MAXFRAMEF, 0, 0, "The start frame for Bone Path display range");
		uiDefButI(block, NUM,REDRAWVIEW3D,"PEnd:",250,10,80,20, &arm->pathef, arm->pathsf, MAXFRAMEF, 0, 0, "The end frame for Bone Path display range");
	uiBlockEndAlign(block);
}

/* autocomplete callback for editbones */
static void autocomplete_editbone(char *str, void *arg_v)
{
	if(G.obedit==NULL) return;
	
	/* search if str matches the beginning of an ID struct */
	if(str[0]) {
		AutoComplete *autocpl= autocomplete_begin(str, 32);
		EditBone *ebone;
		
		for (ebone=G.edbo.first; ebone; ebone=ebone->next)
			if(ebone->name!=str)
				autocomplete_do_name(autocpl, ebone->name);

		autocomplete_end(autocpl, str);
	}
}

static void editing_panel_armature_bones(Object *ob, bArmature *arm)
{
	uiBlock		*block;
	uiBut		*but;
	EditBone	*curBone;
	char		*boneString=NULL;
	int			by=180;
	int			index, a;

	/* Draw the bone name block */

	block= uiNewBlock(&curarea->uiblocks, "editing_panel_armature_bones", UI_EMBOSS, UI_HELV, curarea->win);
	if(uiNewPanel(curarea, block, "Armature Bones", "Editing", 640, 0, 318, 204)==0) return;

	/* this is a variable height panel, newpanel doesnt force new size on existing panels */
	/* so first we make it default height */
	uiNewPanelHeight(block, 204);


	uiDefBut(block, LABEL, 0, "Selected Bones", 0,by,158,18, 0, 0, 0, 0, 0, "Only show in Armature Editmode");
	by-=20;
	for (curBone=G.edbo.first, index=0; curBone; curBone=curBone->next, index++) {
		if ((curBone->flag & BONE_SELECTED) && (curBone->layer & arm->layer)) {
			/*	Bone naming button */
			but=uiDefBut(block, TEX, REDRAWVIEW3D, "BO:", -10,by,117,18, curBone->name, 0, 31, 0, 0, "Change the bone name");
			uiButSetFunc(but, validate_editbonebutton_cb, curBone, NULL);
			uiButSetCompleteFunc(but, autocomplete_editbone, (void *)OBACT);
			
			uiDefBut(block, LABEL, 0, "child of", 107,by,73,18, NULL, 0.0, 0.0, 0.0, 0.0, "");
			
			boneString = MEM_mallocN((BLI_countlist(&G.edbo) * 64)+64, "Bone str");
			build_bonestring (boneString, curBone);
			
			curBone->parNr = editbone_to_parnr(curBone->parent);
			but = uiDefButI(block, MENU,REDRAWVIEW3D, boneString, 180,by,120,18, &curBone->parNr, 0.0, 0.0, 0.0, 0.0, "Parent");
			/* last arg NULL means button will put old string there */
			uiButSetFunc(but, parnr_to_editbone_cb, curBone, NULL);
			
			MEM_freeN(boneString);
			
			if (curBone->parent) {
				/* Connect to parent flag */
				but=uiDefButBitI(block, TOG, BONE_CONNECTED, B_ARM_RECALCDATA, "Con", 300,by,32,18, &curBone->flag, 0.0, 0.0, 0.0, 0.0, "Connect this Bone to Parent");
				uiButSetFunc(but, attach_bone_to_parent_cb, curBone, NULL);
			}
			else {
				/* No cyclic-offset flag */
				uiDefButBitI(block, TOGN, BONE_NO_CYCLICOFFSET, B_ARM_RECALCDATA, "Offs", 300,by,31,18, &curBone->flag, 0.0, 0.0, 0.0, 0.0, "Apply cyclic-offset to this Bone");
			}
			
			/* Segment, dist and weight buttons */
			uiBlockBeginAlign(block);
			uiDefButS(block, NUM, B_ARM_RECALCDATA, "Segm: ", -10,by-19,117,18, &curBone->segments, 1.0, 32.0, 0.0, 0.0, "Subdivisions for B-bones");
			uiDefButF(block, NUM,B_ARM_RECALCDATA, "Dist:", 110, by-19, 105, 18, &curBone->dist, 0.0, 1000.0, 10.0, 0.0, "Bone deformation distance");
			uiDefButF(block, NUM,B_ARM_RECALCDATA, "Weight:", 225, by-19,105, 18, &curBone->weight, 0.0F, 1000.0F, 10.0F, 0.0F, "Bone deformation weight");
			
			/* bone types */
			uiDefButBitI(block, TOG, BONE_HINGE, B_ARM_RECALCDATA, "Hinge",		-10,by-38,80,18, &curBone->flag, 1.0, 32.0, 0.0, 0.0, "Don't inherit rotation or scale from parent Bone");
			uiDefButBitI(block, TOG, BONE_NO_SCALE, B_ARM_RECALCDATA, "S",		70,by-38,20,18, &curBone->flag, 1.0, 32.0, 0.0, 0.0, "Don't inherit rotation or scale from parent Bone");
			uiDefButBitI(block, TOGN, BONE_NO_DEFORM, B_ARM_RECALCDATA, "Deform",	90, by-38, 80, 18, &curBone->flag, 0.0, 0.0, 0.0, 0.0, "Indicate if Bone deforms geometry");
			uiDefButBitI(block, TOG, BONE_MULT_VG_ENV, B_ARM_RECALCDATA, "Mult", 170,by-38,80,18, &curBone->flag, 1.0, 32.0, 0.0, 0.0, "Multiply Bone Envelope with VertexGroup");
			uiDefButBitI(block, TOG, BONE_HIDDEN_A, REDRAWVIEW3D, "Hide",	250,by-38,80,18, &curBone->flag, 0, 0, 0, 0, "Toggles display of this bone in Edit Mode");
			
			/* layers */
			uiBlockBeginAlign(block);
			for(a=0; a<8; a++) {
				short dx= 21;
				but= uiDefButBitS(block, TOG, 1<<a, REDRAWVIEW3D, "", -10+a*dx, by-57, dx, 15, &curBone->layer, 0, 0, 0, 0, "Armature layer that bone exists on");
				uiButSetFunc(but, armature_layer_cb, &curBone->layer, SET_INT_IN_POINTER(1<<a));
			}
			uiBlockBeginAlign(block);
			for(a=8; a<16; a++) {
				short dx= 21;
				but= uiDefButBitS(block, TOG, 1<<a, REDRAWVIEW3D, "", -6+a*dx, by-57, dx, 15, &curBone->layer, 0, 0, 0, 0, "Armature layer that bone exists on");
				uiButSetFunc(but, armature_layer_cb, &curBone->layer, SET_INT_IN_POINTER(1<<a));
			}
			
			uiBlockEndAlign(block);
			by-=80;
			
			if(by < -200) break;	// for time being... extreme long panels are very slow
		}
	}

	if(by<0) {
		uiNewPanelHeight(block, 204 - by);
	}

}

/* sets warning popup for buttons, and returns 1 for protected proxy posechannels */
static int ob_arm_bone_pchan_lock(Object *ob, bArmature *arm, Bone *bone, bPoseChannel *pchan)
{
	/* ob lib case is already set globally */
	if(ob->id.lib)
		return 0;
	if(arm->id.lib) {
		if(pchan==NULL)
			uiSetButLock(1, ERROR_LIBDATA_MESSAGE);
		else if(ob->proxy && bone->layer & arm->layer_protected) {
			uiSetButLock(1, "Can't edit protected proxy channel");
			return 1;
		}
		else
			uiClearButLock();
	}
	return 0;
}

static void editing_panel_pose_bones(Object *ob, bArmature *arm)
{
	uiBlock		*block;
	uiBut		*but;
	bPoseChannel *pchan;
	Bone		*curBone;
	int			by, a;
	int			index, zerodof, zerolimit;
	char 		*menustr;
	
	/* Draw the bone name block */
	block= uiNewBlock(&curarea->uiblocks, "editing_panel_pose_bones", UI_EMBOSS, UI_HELV, curarea->win);
	if(uiNewPanel(curarea, block, "Armature Bones", "Editing", 640, 0, 318, 204)==0) return;
	
	/* this is a variable height panel, newpanel doesnt force new size on existing panels */
	/* so first we make it default height */
	uiNewPanelHeight(block, 204);
	
	uiDefBut(block, LABEL, 0, "Selected Bones", 0,180,158,18, 0, 0, 0, 0, 0, "Only show in Armature Editmode/Posemode");
	by= 160;
	
	for (pchan=ob->pose->chanbase.first, index=0; pchan; pchan=pchan->next, index++){
		curBone= pchan->bone;
		if ((curBone->flag & BONE_SELECTED) && (curBone->layer & arm->layer)) {
			if(ob_arm_bone_pchan_lock(ob, arm, curBone, pchan))
				uiDefBut(block, LABEL, 0, "Proxy Locked", 160, 180,150,18, NULL, 1, 0, 0, 0, "");
			
			/* Bone naming button */
			uiBlockBeginAlign(block);
			but=uiDefBut(block, TEX, REDRAWVIEW3D, "BO:",		-10,by,117,19, curBone->name, 0, 24, 0, 0, "Change the bone name");
			uiButSetFunc(but, validate_posebonebutton_cb, curBone, NULL);
			uiButSetCompleteFunc(but, autocomplete_bone, (void *)ob);
			
			/* Bone custom drawing */
			menustr= build_posegroups_menustr(ob->pose, 0);
			uiDefButS(block, MENU,REDRAWVIEW3D, menustr, 107,by,105,19, &pchan->agrp_index, 0, 0.0, 0.0, 0.0, "Change the Pose Group this Bone belongs to");
			MEM_freeN(menustr);
			
			ob_arm_bone_pchan_lock(ob, arm, curBone, pchan);
			uiDefIDPoinBut(block, test_obpoin_but, ID_OB, REDRAWVIEW3D, "OB:",		220,by,90,19, &pchan->custom, "Object that defines custom draw type for this Bone");
			ob_arm_bone_pchan_lock(ob, arm, curBone, NULL);
			
			uiDefButBitI(block, TOG, BONE_DRAWWIRE, B_ARM_RECALCDATA, "W",			309,by,21,19, &curBone->flag, 1.0, 32.0, 0.0, 0.0, "Custom shape of this Bone should always be drawn as a wireframe");
			
			/* Segment, ease in/out buttons */
			uiBlockBeginAlign(block);
			uiDefButS(block, NUM, B_ARM_RECALCDATA, "Segm: ",  -10,by-19,117,19, &curBone->segments, 1.0, 32.0, 0.0, 0.0, "Subdivisions for B-bones");
			uiDefButF(block, NUM,B_ARM_RECALCDATA, "In:",		107, by-19,105, 19, &curBone->ease1, 0.0, 2.0, 10.0, 0.0, "First length of Bezier handle");
			uiDefButF(block, NUM,B_ARM_RECALCDATA, "Out:",		220, by-19, 110, 19, &curBone->ease2, 0.0, 2.0, 10.0, 0.0, "Second length of Bezier handle");
			
			/* bone types */
			uiDefButBitI(block, TOG, BONE_HINGE, B_ARM_RECALCDATA, "Hinge",			-10,by-38,80,19, &curBone->flag, 1.0, 32.0, 0.0, 0.0, "Don't inherit rotation or scale from parent Bone");
			uiDefButBitI(block, TOG, BONE_NO_SCALE, B_ARM_RECALCDATA, "S",			70,by-38,20,19, &curBone->flag, 1.0, 32.0, 0.0, 0.0, "Don't inherit scale from parent Bone");
			uiDefButBitI(block, TOGN, BONE_NO_DEFORM, B_ARM_RECALCDATA, "Deform",	90, by-38, 80, 19, &curBone->flag, 0.0, 0.0, 0.0, 0.0, "Indicate if Bone deforms geometry");
			uiDefButBitI(block, TOG, BONE_MULT_VG_ENV, B_ARM_RECALCDATA, "Mult",	170,by-38,80,19, &curBone->flag, 1.0, 32.0, 0.0, 0.0, "Multiply Bone Envelope with VertexGroup");
			uiDefButBitI(block, TOG, BONE_MULT_VG_ENV, B_ARM_RECALCDATA, "Hide",	250,by-38,80,19, &curBone->flag, 1.0, 32.0, 0.0, 0.0, "Toggles display of this bone in Edit Mode");
			
			/* layers */
			uiBlockBeginAlign(block);
			for(a=0; a<8; a++) {
				short dx= 21;
				but= uiDefButBitS(block, TOG, 1<<a, REDRAWVIEW3D, "", -10+a*dx, by-57, dx, 15, &curBone->layer, 0, 0, 0, 0, "Armature layer that bone exists on");
				uiButSetFunc(but, armature_layer_cb, &curBone->layer, SET_INT_IN_POINTER(1<<a));
			}
			uiBlockBeginAlign(block);
			for(a=8; a<16; a++) {
				short dx= 21;
				but= uiDefButBitS(block, TOG, 1<<a, REDRAWVIEW3D, "", -6+a*dx, by-57, dx, 15, &curBone->layer, 0, 0, 0, 0, "Armature layer that bone exists on");
				uiButSetFunc(but, armature_layer_cb, &curBone->layer, SET_INT_IN_POINTER(1<<a));
			}
			uiBlockEndAlign(block);
			
			by-= 20;
			
			ob_arm_bone_pchan_lock(ob, arm, curBone, pchan);

			/* DOFs only for IK chains */
			zerodof = 1;
			zerolimit = 1;
			if(pose_channel_in_IK_chain(ob, pchan)) {
				
				uiBlockBeginAlign(block);
				uiDefButBitS(block, TOG, BONE_IK_NO_XDOF, B_ARM_RECALCDATA, "Lock X Rot", -10,by-60,114,19, &pchan->ikflag, 0.0, 0.0, 0.0, 0.0, "Disable X DoF for IK");
				if ((pchan->ikflag & BONE_IK_NO_XDOF)==0) {
					uiDefButF(block, NUM, B_ARM_RECALCDATA, "Stiff X:", -10, by-80, 114, 19, &pchan->stiffness[0], 0.0, 0.99, 1.0, 0.0, "Resistance to bending for X axis");
					uiDefButBitS(block, TOG, BONE_IK_XLIMIT, B_ARM_RECALCDATA, "Limit X", -10,by-100,114,19, &pchan->ikflag, 0.0, 0.0, 0.0, 0.0, "Limit rotation over X axis");
					if ((pchan->ikflag & BONE_IK_XLIMIT)) {
						uiDefButF(block, NUM, B_ARM_RECALCDATA, "Min X:", -10, by-120, 114, 19, &pchan->limitmin[0], -180.0, 0.0, 1000, 1, "Minimum X limit");
						uiDefButF(block, NUM, B_ARM_RECALCDATA, "Max X:", -10, by-140, 114, 19, &pchan->limitmax[0], 0.0, 180.0f, 1000, 1, "Maximum X limit");
						zerolimit = 0;
					}
					zerodof = 0;
				}
				uiBlockEndAlign(block);
				
				uiBlockBeginAlign(block);
				uiDefButBitS(block, TOG, BONE_IK_NO_YDOF, B_ARM_RECALCDATA, "Lock Y Rot", 104,by-60,113,19, &pchan->ikflag, 0.0, 0.0, 0.0, 0.0, "Disable Y DoF for IK");
				if ((pchan->ikflag & BONE_IK_NO_YDOF)==0) {
					uiDefButF(block, NUM, B_ARM_RECALCDATA, "Stiff Y:", 104, by-80, 114, 19, &pchan->stiffness[1], 0.0, 0.99, 1.0, 0.0, "Resistance to twisting over Y axis");
					uiDefButBitS(block, TOG, BONE_IK_YLIMIT, B_ARM_RECALCDATA, "Limit Y", 104,by-100,113,19, &pchan->ikflag, 0.0, 0.0, 0.0, 0.0, "Limit rotation over Y axis");
					if ((pchan->ikflag & BONE_IK_YLIMIT)) {
						uiDefButF(block, NUM, B_ARM_RECALCDATA, "Min Y:", 104, by-120, 113, 19, &pchan->limitmin[1], -180.0, 0.0, 1000, 1, "Minimum Y limit");
						uiDefButF(block, NUM, B_ARM_RECALCDATA, "Max Y:", 104, by-140, 113, 19, &pchan->limitmax[1], 0.0, 180.0, 1000, 1, "Maximum Y limit");
						zerolimit = 0;
					}
					zerodof = 0;
				}
				uiBlockEndAlign(block);
				
				uiBlockBeginAlign(block);
				uiDefButBitS(block, TOG, BONE_IK_NO_ZDOF, B_ARM_RECALCDATA, "Lock Z Rot", 217,by-60,113,19, &pchan->ikflag, 0.0, 0.0, 0.0, 0.0, "Disable Z DoF for IK");
				if ((pchan->ikflag & BONE_IK_NO_ZDOF)==0) {
					uiDefButF(block, NUM, B_ARM_RECALCDATA, "Stiff Z:", 217, by-80, 114, 19, &pchan->stiffness[2], 0.0, 0.99, 1.0, 0.0, "Resistance to bending for Z axis");
					uiDefButBitS(block, TOG, BONE_IK_ZLIMIT, B_ARM_RECALCDATA, "Limit Z", 217,by-100,113,19, &pchan->ikflag, 0.0, 0.0, 0.0, 0.0, "Limit rotation over Z axis");
					if ((pchan->ikflag & BONE_IK_ZLIMIT)) {
						uiDefButF(block, NUM, B_ARM_RECALCDATA, "Min Z:", 217, by-120, 113, 19, &pchan->limitmin[2], -180.0, 0.0, 1000, 1, "Minimum Z limit");
						uiDefButF(block, NUM, B_ARM_RECALCDATA, "Max Z:", 217, by-140, 113, 19, &pchan->limitmax[2], 0.0, 180.0, 1000, 1, "Maximum Z limit");
						zerolimit = 0;
					}
					zerodof = 0;
				}
				uiBlockEndAlign(block);
				
				by -= (zerodof)? 82: (zerolimit)? 122: 162;

				uiDefButF(block, NUM, B_ARM_RECALCDATA, "Stretch:", -10, by, 113, 19, &pchan->ikstretch, 0.0, 1.0, 1.0, 0.0, "Allow scaling of the bone for IK");

				by -= 20;
			}
			else {
				but= uiDefButBitS(block, TOG, POSE_STRIDE, B_ARM_STRIDE, "Stride Root", -10, by-60, 113, 19, &pchan->flag, 0.0, 0.0, 0, 0, "Set this PoseChannel to define the Stride distance");
				uiButSetFunc(but, validate_stridebutton_cb, pchan, NULL);
				
				uiDefBut(block, LABEL, 0, "(DoF only for IK chains)", 110,by-60, 190, 19, 0, 0, 0, 0, 0, "");
				by -= 82;
			}
			
				
			if(by < -200) break;	// for time being... extreme long panels are very slow
		}
	}
	
	if(by<0) {
		uiNewPanelHeight(block, 204 - by);
	}
	
}


/* *************************** MESH ******************************** */

/* from this object to all objects with same ob->data */
static void copy_linked_vgroup_channels(Object *ob)
{
	Base *base;
	
	for(base=FIRSTBASE; base; base= base->next) {
		if(base->object->type==ob->type) {
			if(base->object!=ob && base->object->data==ob->data) {
				BLI_freelistN(&base->object->defbase);
				duplicatelist(&base->object->defbase, &ob->defbase);
				base->object->actdef= ob->actdef;
				DAG_object_flush_update(G.scene, base->object, OB_RECALC_DATA);
			}
		}
	}
	allqueue(REDRAWVIEW3D, 0);
	allqueue(REDRAWBUTSEDIT, 0);
}

void do_vgroupbuts(unsigned short event)
{
	Object *ob= OBACT;
	
	switch(event) {
		case B_NEWVGROUP:
			add_defgroup (ob);
			DAG_object_flush_update(G.scene, ob, OB_RECALC_DATA);
			scrarea_queue_winredraw(curarea);
			allqueue(REDRAWOOPS, 0);
			
			break;
		case B_DELVGROUP:
			if ((G.obedit) && (G.obedit == ob)) {
				del_defgroup (ob);
			} else {
				del_defgroup_in_object_mode (ob);
				DAG_object_flush_update(G.scene, ob, OB_RECALC_DATA);
			}
			allqueue (REDRAWVIEW3D, 1);
			allqueue(REDRAWOOPS, 0);
			allqueue(REDRAWBUTSEDIT, 1);
			BIF_undo_push("Delete vertex group");
			break;
		case B_ASSIGNVGROUP:
			assign_verts_defgroup ();
			allqueue (REDRAWVIEW3D, 1);
			BIF_undo_push("Assign to vertex group");
			break;
		case B_REMOVEVGROUP:
			remove_verts_defgroup (0);
			allqueue (REDRAWVIEW3D, 1);
			allqueue(REDRAWOOPS, 0);
			BIF_undo_push("Remove from vertex group");
			break;
		case B_SELVGROUP:
			sel_verts_defgroup(1);
			allqueue (REDRAWVIEW3D, 1);
			allqueue(REDRAWOOPS, 0);
			countall();
			break;
		case B_DESELVGROUP:
			sel_verts_defgroup(0);
			DAG_object_flush_update(G.scene, ob, OB_RECALC_DATA);
			allqueue (REDRAWVIEW3D, 1);
			allqueue(REDRAWOOPS, 0);
			countall();
			break;
		case B_LINKEDVGROUP:
			copy_linked_vgroup_channels(ob);
			break;
		case B_COPYVGROUP:
			duplicate_defgroup (ob);
			scrarea_queue_winredraw (curarea);
			allqueue (REDRAWOOPS, 0);
			break;
	}
}

void do_meshbuts(unsigned short event)
{
	Object *ob;
	Mesh *me;
	MCol *mcol;
	EditMesh *em= G.editMesh;
	float fac;
	int count; /* store num of changes made to see if redraw & undo are needed*/
	int layernum;
	short randfac;
	
	ob= OBACT;
	if(ob && ob->type==OB_MESH) {

		me= get_mesh(ob);
		if(me==NULL) return;
		
		switch(event) {
		case B_DELSTICKY:
			if(me->msticky) {
				CustomData_free_layer_active(&me->vdata, CD_MSTICKY, me->totvert);
				me->msticky= NULL;
				BIF_undo_push("Delete Sticky");
			}
			allqueue(REDRAWBUTSEDIT, 0);
			break;
		case B_MAKESTICKY:
			RE_make_sticky();
			BIF_undo_push("Make Sticky");
			allqueue(REDRAWBUTSEDIT, 0);
			break;

		case B_NEWMCOL:
			if(G.obedit) {
				layernum= CustomData_number_of_layers(&em->fdata, CD_MCOL);
				EM_add_data_layer(&em->fdata, CD_MCOL);
				CustomData_set_layer_active(&em->fdata, CD_MCOL, layernum);
			}
			else if(me) {
				mcol= me->mcol;
				layernum= CustomData_number_of_layers(&me->fdata, CD_MCOL);

				if(mcol)
					CustomData_add_layer(&me->fdata, CD_MCOL, CD_DUPLICATE,
					                     mcol, me->totface);
				else
					CustomData_add_layer(&me->fdata, CD_MCOL, CD_CALLOC,
					                     NULL, me->totface);

				CustomData_set_layer_active(&me->fdata, CD_MCOL, layernum);
				mesh_update_customdata_pointers(me);

				if(!mcol)
					shadeMeshMCol(ob, me);
			}
			
			if (me->mr) multires_load_cols(me);

			DAG_object_flush_update(G.scene, ob, OB_RECALC_DATA);
			BIF_undo_push("New Vertex Color");
			allqueue(REDRAWVIEW3D, 0);
			allqueue(REDRAWBUTSEDIT, 0);
			break;
		case B_SETMCOL:
			if (G.obedit || me) {
				CustomData *fdata= (G.obedit)? &em->fdata: &me->fdata;
				CustomData_set_layer_active(fdata, CD_MCOL, actmcol-1);
				mesh_update_customdata_pointers(me);

				DAG_object_flush_update(G.scene, ob, OB_RECALC_DATA);
				BIF_undo_push("Set Active Vertex Color");
				allqueue(REDRAWVIEW3D, 0);
				allqueue(REDRAWBUTSEDIT, 0);
			}
			break;
		case B_SETMCOL_RND:
			if (G.obedit || me) {
				CustomData *fdata= (G.obedit)? &em->fdata: &me->fdata;
				CustomData_set_layer_render(fdata, CD_MCOL, actmcol_rnd-1);
				
				BIF_undo_push("Set Render Vertex Color");
				allqueue(REDRAWBUTSEDIT, 0);
			}
			break;

		case B_NEWTFACE:
			if(me && me->mr) {
				layernum= CustomData_number_of_layers(&me->fdata, CD_MTFACE);
				multires_add_layer(me, &me->mr->fdata, CD_MTFACE, layernum);
				multires_level_to_editmesh(ob, me, 0);
				multires_finish_mesh_update(ob);
			}
			else if(G.obedit) {
				layernum= CustomData_number_of_layers(&em->fdata, CD_MTFACE);
				EM_add_data_layer(&em->fdata, CD_MTFACE);
				CustomData_set_layer_active(&em->fdata, CD_MTFACE, layernum);
			}
			else if(me) {
				layernum= CustomData_number_of_layers(&me->fdata, CD_MTFACE);
				if(me->mtface)
					CustomData_add_layer(&me->fdata, CD_MTFACE, CD_DUPLICATE,
					                     me->mtface, me->totface);
				else
					CustomData_add_layer(&me->fdata, CD_MTFACE, CD_DEFAULT,
					                     NULL, me->totface);

				CustomData_set_layer_active(&me->fdata, CD_MTFACE, layernum);
				mesh_update_customdata_pointers(me);
			}

			DAG_object_flush_update(G.scene, ob, OB_RECALC_DATA);
			BIF_undo_push("New UV Texture");
			allqueue(REDRAWVIEW3D, 0);
			allqueue(REDRAWBUTSEDIT, 0);
			allqueue(REDRAWIMAGE, 0);
			break;
		case B_SETTFACE:
			if (G.obedit || me) {
				CustomData *fdata= (G.obedit)? &em->fdata: &me->fdata;

				CustomData_set_layer_active(fdata, CD_MTFACE, acttface-1);
				mesh_update_customdata_pointers(me);
				
				/* Update first-level face data in multires */
				if(me && me->mr && me->mr->current != 1)
					CustomData_set_layer_active(&me->mr->fdata, CD_MTFACE, acttface-1);

				DAG_object_flush_update(G.scene, ob, OB_RECALC_DATA);
				BIF_undo_push("Set Active UV Texture");
				allqueue(REDRAWVIEW3D, 0);
				allqueue(REDRAWBUTSEDIT, 0);
				allqueue(REDRAWIMAGE, 0);
			}
			break;
		case B_SETTFACE_RND:
			if (G.obedit || me) {
				CustomData *fdata= (G.obedit)? &em->fdata: &me->fdata;
				CustomData_set_layer_render(fdata, CD_MTFACE, acttface_rnd-1);
				BIF_undo_push("Set Render UV Texture");
				allqueue(REDRAWBUTSEDIT, 0);
			}
			break;
			
		case B_FLIPNORM:
			if(G.obedit) {
				flip_editnormals();
				DAG_object_flush_update(G.scene, G.obedit, OB_RECALC_DATA);
				BIF_undo_push("Flip Normals");
				allqueue(REDRAWVIEW3D, 0);
			}
			break;
		}
	}
	if(G.obedit==NULL || (G.obedit->type!=OB_MESH)) return;

	switch(event) {
	case B_SPIN:
		if( select_area(SPACE_VIEW3D)) spin_mesh(G.scene->toolsettings->step, G.scene->toolsettings->degr, 0, 0);
		break;
	case B_SPINDUP:
		if( select_area(SPACE_VIEW3D)) spin_mesh(G.scene->toolsettings->step, G.scene->toolsettings->degr, 0, 1);
		break;
	case B_EXTR:
		G.f |= G_DISABLE_OK;
		if( select_area(SPACE_VIEW3D)) extrude_mesh();
		G.f -= G_DISABLE_OK;
		break;
	case B_SCREW:
		if( select_area(SPACE_VIEW3D)) screw_mesh(G.scene->toolsettings->step, G.scene->toolsettings->turn);
		break;
	case B_EXTREP:
		if( select_area(SPACE_VIEW3D)) extrude_repeat_mesh(G.scene->toolsettings->step, G.scene->toolsettings->extr_offs);
		break;
	case B_SPLIT:
		G.f |= G_DISABLE_OK;
		split_mesh();
		G.f -= G_DISABLE_OK;
		break;
	case B_REMDOUB:
		count= removedoublesflag(1, 0, G.scene->toolsettings->doublimit);
		notice("Removed: %d", count);
		if (count) { /* only undo and redraw if an action is taken */
			countall ();
			DAG_object_flush_update(G.scene, ob, OB_RECALC_DATA);
			allqueue(REDRAWVIEW3D, 0);
			BIF_undo_push("Rem Doubles");
		}
		break;
	case B_SUBDIV:
		waitcursor(1);
		esubdivideflag(1, 0.0, G.scene->toolsettings->editbutflag,1,0);
		countall();
		waitcursor(0);
		allqueue(REDRAWVIEW3D, 0);
		BIF_undo_push("Subdivide");
		break;
	case B_FRACSUBDIV:
		randfac= 10;
		if(button(&randfac, 1, 100, "Rand fac:")==0) return;
		waitcursor(1);
		fac= -( (float)randfac )/100;
		esubdivideflag(1, fac, G.scene->toolsettings->editbutflag,1,0);
		countall();
		waitcursor(0);
		allqueue(REDRAWVIEW3D, 0);
		BIF_undo_push("Fractal Subdivide");
		break;
	case B_XSORT:
		if( select_area(SPACE_VIEW3D)) xsortvert_flag(1);
		break;
	case B_HASH:
		hashvert_flag(1);
		break;
	case B_TOSPHERE:
		vertices_to_sphere();
		break;
	case B_VERTEXNOISE:
		vertexnoise();
		break;
	case B_VERTEXSMOOTH:
		vertexsmooth();
		break;
	case B_DRAWEDGES:
		G.f &= ~G_DRAWCREASES;
		allqueue(REDRAWBUTSEDIT, 0);
		allqueue(REDRAWVIEW3D, 0);
		break;
	case B_DRAWCREASES:
		G.f &= ~G_DRAWEDGES;
		allqueue(REDRAWBUTSEDIT, 0);
		allqueue(REDRAWVIEW3D, 0);
		break;
	//~ case B_DRAWBWEIGHTS:
		//~ allqueue(REDRAWBUTSEDIT, 0);
		//~ allqueue(REDRAWVIEW3D, 0);
		//~ break;
	case B_JOINTRIA:
		join_triangles();
		break;
	case B_GEN_SKELETON:
		generateSkeleton();
		break;
	}

	/* WATCH IT: previous events only in editmode! */
}

static void editing_panel_mesh_tools(Object *ob, Mesh *me)
{
	uiBlock *block;

	block= uiNewBlock(&curarea->uiblocks, "editing_panel_mesh_tools", UI_EMBOSS, UI_HELV, curarea->win);
	if(uiNewPanel(curarea, block, "Mesh Tools", "Editing", 640, 0, 318, 254)==0) return;

	uiBlockBeginAlign(block);
	//uiDefButBitS(block, TOG, B_AUTOFGON, 0, "FGon",		    10,195,30,19, &G.scene->toolsettings->editbutflag, 0, 0, 0, 0, "Causes 'Subdivide' To create FGon on inner edges where possible");
	uiDefButBitS(block, TOG, B_BEAUTY, 0, "Beauty",		    10,195,53,19, &G.scene->toolsettings->editbutflag, 0, 0, 0, 0, "Causes 'Subdivide' to split faces in halves instead of quarters using long edges unless 'Short' is selected");
	uiDefButBitS(block, TOG, B_BEAUTY_SHORT, 0, "Short",		    63,195,52,19, &G.scene->toolsettings->editbutflag, 0, 0, 0, 0, "If Beauty is set, 'Subdivide' splits faces in halves using short edges");

	uiDefBut(block, BUT,B_SUBDIV,"Subdivide",		115,195,105,19, 0, 0, 0, 0, 0, "Splits selected faces into halves or quarters");

	uiDefButS(block, MENU, B_DIFF, "Corner Cut Type %t|Path %x0|Innervert %x1|Fan %x2", 
												220, 195, 105, 19, &G.scene->toolsettings->cornertype , 0, 0, 0, 0, "Choose Quad Corner Cut Type");	

	uiDefBut(block, BUT,B_VERTEXNOISE,"Noise",		10,175,78,19, 0, 0, 0, 0, 0, "Use vertex coordinate as texture coordinate");
	uiDefBut(block, BUT,B_HASH,"Hash",				88,175,78,19, 0, 0, 0, 0, 0, "Randomizes selected vertex sequence data");
	uiDefBut(block, BUT,B_XSORT,"Xsort",			166,175,78,19, 0, 0, 0, 0, 0, "Sorts selected vertex data in the X direction");
	uiDefBut(block, BUT,B_FRACSUBDIV, "Fractal",	244,175,81,19, 0, 0, 0, 0, 0, "Subdivides selected faces with a random factor");


	uiDefBut(block, BUT,B_TOSPHERE,"To Sphere",		10,155,78,19, 0, 0, 0, 0, 0, "Moves selected vertices outwards into a spherical shape");
	uiDefBut(block, BUT,B_VERTEXSMOOTH,"Smooth",	88,155,78,19, 0, 0, 0, 0, 0, "Flattens angles of selected faces");
	uiDefBut(block, BUT,B_SPLIT,"Split",			166,155,78,19, 0, 0, 0, 0, 0, "Splits selected vertices to separate sub-mesh");
	uiDefBut(block, BUT,B_FLIPNORM,"Flip Normals",	244,155,81,19, 0, 0, 0, 0, 0, "Toggles the direction of the selected face's normals");
	
	uiDefBut(block, BUT,B_REMDOUB,"Rem Doubles",	10,135,78,19, 0, 0, 0, 0, 0, "Removes duplicates from selected vertices");
	uiDefButF(block, NUM, B_DIFF, "Limit:",			88,135,117,19, &G.scene->toolsettings->doublimit, 0.0001, 1.0, 10, 0, "Specifies the max distance 'Rem Doubles' will consider vertices as 'doubled'");
	uiDefButF(block, NUM, B_DIFF, "Threshold:",			205,135,120,19, &G.scene->toolsettings->select_thresh, 0.0001, 1.0, 10, 0, "Tolerence for the 'Select Group' tool (Shift+G) and 'Knife Exact' (vertex snap).");
	uiBlockEndAlign(block);

	uiDefBut(block, BUT,B_EXTR,"Extrude",			10,105,315,24, 0, 0, 0, 0, 0, "Converts selected edges to faces and selects the new vertices");

	uiBlockBeginAlign(block);
	uiDefBut(block, BUT,B_SPIN, "Spin",			10,75,100,24, 0, 0, 0, 0, 0, "Extrudes the selected vertices in a circle around the cursor in the indicated viewport");
	uiDefBut(block, BUT,B_SPINDUP,"Spin Dup",		110,75,100,24, 0, 0, 0, 0, 0, "Creates copies of the selected vertices in a circle around the cursor in the indicated viewport");
	uiDefBut(block, BUT,B_SCREW,"Screw",			210,75,115,24, 0, 0, 0, 0, 0, "Activates the screw tool");  // Bish - This could use some more definition
	
	uiDefButF(block, NUM, B_DIFF, "Degr:",			10,55,100,19, &G.scene->toolsettings->degr,-360.0,360.0, 1000, 0, "Specifies the number of degrees 'Spin' revolves");
	uiDefButS(block, NUM, B_DIFF, "Steps:",			110,55,100,19, &G.scene->toolsettings->step,1.0,180.0, 0, 0, "Specifies the total number of 'Spin' slices");
	uiDefButS(block, NUM, B_DIFF, "Turns:",			210,55,115,19, &G.scene->toolsettings->turn,1.0,360.0, 0, 0, "Specifies the number of revolutions the screw turns");
	uiDefButBitS(block, TOG, B_KEEPORIG, B_DIFF, "Keep Original",10,35,200,19, &G.scene->toolsettings->editbutflag, 0, 0, 0, 0, "Keeps a copy of the original vertices and faces after executing tools");
	uiDefButBitS(block, TOG, B_CLOCKWISE, B_DIFF, "Clockwise",	210,35,115,19, &G.scene->toolsettings->editbutflag, 0, 0, 0, 0, "Specifies the direction for 'Screw' and 'Spin'");
	uiBlockEndAlign(block);

	uiBlockBeginAlign(block);
	uiDefBut(block, BUT,B_EXTREP, "Extrude Dup",	10,10,150,19, 0, 0, 0, 0, 0, "Creates copies of the selected vertices in a straight line away from the current viewport");
	uiDefButF(block, NUM, B_DIFF, "Offset:",		160,10,165,19, &G.scene->toolsettings->extr_offs, 0.01, 100.0, 100, 0, "Sets the distance between each copy for 'Extrude Dup'");
	uiBlockEndAlign(block);
	
	uiBlockBeginAlign(block);
	uiDefBut(block, BUT, B_JOINTRIA, "Join Triangles", 10, -20, 120, 19, 0, 0, 0, 0, 0, "Convert selected triangles to Quads");
	uiDefButF(block, NUM, B_DIFF, "Threshold", 130, -20, 195, 19, &G.scene->toolsettings->jointrilimit, 0.0, 1.0, 5, 0, "Conversion threshold for complex islands");
	uiDefButBitS(block, TOG, B_JOINTRIA_UV, 0, "Delimit UVs",  10, -40, 78, 19, &G.scene->toolsettings->editbutflag, 0,0,0,0, "Join pairs only where UVs match");
	uiDefButBitS(block, TOG, B_JOINTRIA_VCOL, 0, "Delimit Vcol", 90, -40, 78, 19, &G.scene->toolsettings->editbutflag, 0,0,0,0, "Join pairs only where Vcols match"); 
	uiDefButBitS(block, TOG, B_JOINTRIA_SHARP, 0, "Delimit Sharp", 170, -40, 78, 19, &G.scene->toolsettings->editbutflag, 0,0,0,0, "Join pairs only where edge is not sharp"); 
	uiDefButBitS(block, TOG, B_JOINTRIA_MAT, 0, "Delimit Mat", 250, -40, 74, 19, &G.scene->toolsettings->editbutflag, 0,0,0,0, "Join pairs only where material matches");
	uiBlockEndAlign(block);

	
}

static void verify_vertexgroup_name_func(void *datav, void *data2_unused)
{
	unique_vertexgroup_name((bDeformGroup*)datav, OBACT);
}

static void skgen_reorder(void *option, void *arg2)
{
	char tmp;
	switch (GET_INT_FROM_POINTER(option))
	{
		case 0:
			tmp = G.scene->toolsettings->skgen_subdivisions[0];
			G.scene->toolsettings->skgen_subdivisions[0] = G.scene->toolsettings->skgen_subdivisions[1];
			G.scene->toolsettings->skgen_subdivisions[1] = tmp;
			break;
		case 1:
			tmp = G.scene->toolsettings->skgen_subdivisions[2];
			G.scene->toolsettings->skgen_subdivisions[2] = G.scene->toolsettings->skgen_subdivisions[1];
			G.scene->toolsettings->skgen_subdivisions[1] = tmp;
			break;
		case 2:
			tmp = G.scene->toolsettings->skgen_subdivisions[0];
			G.scene->toolsettings->skgen_subdivisions[0] = G.scene->toolsettings->skgen_subdivisions[2];
			G.scene->toolsettings->skgen_subdivisions[2] = G.scene->toolsettings->skgen_subdivisions[1];
			G.scene->toolsettings->skgen_subdivisions[1] = tmp;
			break;
	}
}

static void editing_panel_mesh_skgen(Object *ob, Mesh *me)
{
	uiBlock *block;
	uiBut *but;
	int i;

	block= uiNewBlock(&curarea->uiblocks, "editing_panel_mesh_skgen", UI_EMBOSS, UI_HELV, curarea->win);
	if(uiNewPanel(curarea, block, "Skeleton Generator", "Editing", 960, 0, 318, 204)==0) return;
	
	uiDefBut(block, BUT, B_GEN_SKELETON, "Generate Skeleton",			1025,170,250,19, 0, 0, 0, 0, 0, "Generate Skeleton from Mesh");

	uiBlockBeginAlign(block);
	uiDefButS(block, NUM, B_DIFF, "Resolution:",							1025,150,250,19, &G.scene->toolsettings->skgen_resolution,10.0,1000.0, 0, 0,		"Specifies the resolution of the graph's embedding");
	uiDefButBitS(block, TOG, SKGEN_FILTER_INTERNAL, B_DIFF, "Filter In",	1025,130, 83,19, &G.scene->toolsettings->skgen_options, 0, 0, 0, 0,					"Filter internal small arcs from graph");
	uiDefButF(block, NUM, B_DIFF, 							"T:",			1111,130,164,19, &G.scene->toolsettings->skgen_threshold_internal,0.0, 1.0, 10, 0,	"Specify the threshold ratio for filtering internal arcs");
	uiDefButBitS(block, TOG, SKGEN_FILTER_EXTERNAL, B_DIFF, "Filter Ex",	1025,110, 83,19, &G.scene->toolsettings->skgen_options, 0, 0, 0, 0,					"Filter external small arcs from graph");
	uiDefButF(block, NUM, B_DIFF, 							"T:",			1111,110,164,19, &G.scene->toolsettings->skgen_threshold_external,0.0, 1.0, 10, 0,	"Specify the threshold ratio for filtering external arcs");

	for(i = 0; i < SKGEN_SUB_TOTAL; i++)
	{
		int y = 90 - 20 * i;
		
		but = uiDefIconBut(block, BUT, B_MODIFIER_RECALC, VICON_MOVE_DOWN, 		1025, y, 16, 19, NULL, 0.0, 0.0, 0.0, 0.0, "Change the order the subdivisions algorithm are applied");
		uiButSetFunc(but, skgen_reorder, SET_INT_IN_POINTER(i), NULL);
		
		switch(G.scene->toolsettings->skgen_subdivisions[i])
		{
			case SKGEN_SUB_LENGTH:
				uiDefButBitS(block, TOG, SKGEN_CUT_LENGTH, B_DIFF, 		"Length",		1041, y, 67,19, &G.scene->toolsettings->skgen_options, 0, 0, 0, 0,				"Subdivide arcs in bones of equal length");
				uiDefButF(block, NUM, B_DIFF, 							"T:",			1111, y, 82,19, &G.scene->toolsettings->skgen_length_ratio,1.0, 4.0, 10, 0,		"Specify the ratio limit between straight arc and embeddings to trigger equal subdivisions");
				uiDefButF(block, NUM, B_DIFF, 							"L:",			1193, y, 82,19, &G.scene->toolsettings->skgen_length_limit,0.1,50.0, 10, 0,		"Maximum length of the bones when subdividing");
				break;
			case SKGEN_SUB_ANGLE:
				uiDefButBitS(block, TOG, SKGEN_CUT_ANGLE, B_DIFF, 		"Angle",		1041, y, 67,19, &G.scene->toolsettings->skgen_options, 0, 0, 0, 0,					"Subdivide arcs based on angle");
				uiDefButF(block, NUM, B_DIFF, 							"T:",			1111, y,164,19, &G.scene->toolsettings->skgen_angle_limit,0.0, 90.0, 10, 0,			"Specify the threshold angle in degrees for subdivision");
				break;
			case SKGEN_SUB_CORRELATION:
				uiDefButBitS(block, TOG, SKGEN_CUT_CORRELATION, B_DIFF, "Correlation",	1041, y, 67,19, &G.scene->toolsettings->skgen_options, 0, 0, 0, 0,					"Subdivide arcs based on correlation");
				uiDefButF(block, NUM, B_DIFF, 							"T:",			1111, y,164,19, &G.scene->toolsettings->skgen_correlation_limit,0.0, 1.0, 0.01, 0,	"Specify the threshold correlation for subdivision");
				break;
		}
	}

	uiDefButBitS(block, TOG, SKGEN_SYMMETRY, B_DIFF, 		"Symmetry",		1025, 30,125,19, &G.scene->toolsettings->skgen_options, 0, 0, 0, 0,					"Restore symmetries based on topology");
	uiDefButF(block, NUM, B_DIFF, 							"T:",			1150, 30,125,19, &G.scene->toolsettings->skgen_symmetry_limit,0.0, 1.0, 10, 0,	"Specify the threshold distance for considering potential symmetric arcs");
	uiDefButC(block, NUM, B_DIFF, 							"P:",			1025, 10, 62,19, &G.scene->toolsettings->skgen_postpro_passes, 0, 10, 10, 0,		"Specify the number of processing passes on the embeddings");
	uiDefButC(block, ROW, B_DIFF,							"Smooth",		1087, 10, 63,19, &G.scene->toolsettings->skgen_postpro, 5.0, (float)SKGEN_SMOOTH, 0, 0, "Smooth embeddings");
	uiDefButC(block, ROW, B_DIFF,							"Average",		1150, 10, 62,19, &G.scene->toolsettings->skgen_postpro, 5.0, (float)SKGEN_AVERAGE, 0, 0, "Average embeddings");
	uiDefButC(block, ROW, B_DIFF,							"Sharpen",		1212, 10, 63,19, &G.scene->toolsettings->skgen_postpro, 5.0, (float)SKGEN_SHARPEN, 0, 0, "Sharpen embeddings");
	uiBlockEndAlign(block);
}

static void editing_panel_mesh_tools1(Object *ob, Mesh *me)
{
	uiBlock *block;


	block= uiNewBlock(&curarea->uiblocks, "editing_panel_mesh_tools1", UI_EMBOSS, UI_HELV, curarea->win);
	if(uiNewPanel(curarea, block, "Mesh Tools More", "Editing", 960, 0, 318, 204)==0) return;

	uiBlockBeginAlign(block);
	uiDefBut(block, BUT,B_SELSWAP,	"Select Swap",	955, 200,  106, 19, 0, 0, 0, 0, 0, "Selects unselected faces, and deselects selected faces (Ctrl+I)");
	uiDefBut(block, BUT,B_HIDE,		"Hide",		1061, 200, 106, 19, 0, 0, 0, 0, 0, "Hides selected faces (H)");
	uiDefBut(block, BUT,B_REVEAL,	"Reveal",		1167, 200,  107, 19, 0, 0, 0, 0, 0, "Reveals selected faces (Alt H)");
	uiBlockEndAlign(block);

	uiBlockBeginAlign(block);
	uiDefButF(block, NUM,					REDRAWVIEW3D, "NSize:",	955, 170, 150, 19, &G.scene->editbutsize, 0.001, 2.0, 10, 0, "Sets the length to use when displaying face normals");
	uiDefButBitI(block, TOG, G_DRAWNORMALS, REDRAWVIEW3D, "Draw Normals",	955,148,150,19, &G.f, 0, 0, 0, 0, "Displays face normals as lines");
	uiDefButBitI(block, TOG, G_DRAW_VNORMALS, REDRAWVIEW3D, "Draw VNormals",955,126,150,19, &G.f, 0, 0, 0, 0, "Displays vertex normals as lines");
	uiBlockEndAlign(block);
	
	uiBlockBeginAlign(block);
	uiDefButBitI(block, TOG, G_DRAWFACES, REDRAWVIEW3D_IMAGE, "Draw Faces",		955,88,150,19, &G.f, 0, 0, 0, 0, "Displays all faces as shades in the 3d view and UV editor");
	uiDefButBitI(block, TOG, G_DRAWEDGES, REDRAWVIEW3D_IMAGE, "Draw Edges", 955, 66,150,19, &G.f, 0, 0, 0, 0, "Displays selected edges using hilights in the 3d view and UV editor");
	uiDefButBitI(block, TOG, G_DRAWCREASES, REDRAWVIEW3D, "Draw Creases", 955, 42,150,19, &G.f, 0, 0, 0, 0, "Displays creases created for subsurf weighting");
	uiDefButBitI(block, TOG, G_DRAWBWEIGHTS, REDRAWVIEW3D, "Draw Bevel Weights", 955, 20,150,19, &G.f, 0, 0, 0, 0, "Displays weights created for the Bevel modifier");
	uiDefButBitI(block, TOG, G_DRAWSEAMS, REDRAWVIEW3D, "Draw Seams", 955, -2,150,19, &G.f, 0, 0, 0, 0, "Displays UV unwrapping seams");
	uiDefButBitI(block, TOG, G_DRAWSHARP, REDRAWVIEW3D, "Draw Sharp", 955,  -24,150,19, &G.f, 0, 0, 0, 0, "Displays sharp edges, used with the EdgeSplit modifier");
	uiBlockEndAlign(block);
	
	/* Measurement drawing options */
	uiBlockBeginAlign(block);
	uiDefButBitI(block, TOG, G_DRAW_EDGELEN, REDRAWVIEW3D, "Edge Length",	1125,170,150,19, &G.f, 0, 0, 0, 0, "Displays selected edge lengths");
	uiDefButBitI(block, TOG, G_DRAW_EDGEANG, REDRAWVIEW3D, "Edge Angles",	1125,148,150,19,  &G.f, 0, 0, 0, 0, "Displays the angles in the selected edges in degrees");
	uiDefButBitI(block, TOG, G_DRAW_FACEAREA, REDRAWVIEW3D, "Face Area",	1125,126,150,19, &G.f, 0, 0, 0, 0, "Displays the area of selected faces");
#ifdef WITH_VERSE
	if(G.editMesh->vnode)
		uiDefButBitI(block, TOG, G_DRAW_VERSE_DEBUG, REDRAWVIEW3D, "Draw VDebug",1125,104,150,19, &G.f, 0, 0, 0, 0, "Displays verse debug information");
#endif
	
	uiBlockEndAlign(block);
	
<<<<<<< HEAD
	uiDefButBitS(block, TOG, B_MESH_X_MIRROR, B_DIFF, "X-axis mirror",1125,0,150,19, &G.scene->toolsettings->editbutflag, 0, 0, 0, 0, "While using transforms, mirrors the transformation");
	
	uiDefButC(block, MENU, REDRAWBUTSEDIT, "Edge Alt-Select Mode%t|Loop Select%x0|Tag Edges (Seam)%x1|Tag Edges (Sharp)%x2|Tag Edges (Sharp)%x3|Tag Edges (Bevel)%x4",1125,88,150,19, &G.scene->toolsettings->edge_mode, 0, 0, 0, 0, "Operation to use when Alt+RMB on edges, Use Alt+Shift+RMB to tag the shortest path from the active edge");
=======
	uiDefButC(block, MENU, REDRAWBUTSEDIT, "Edge Alt-Select Mode%t|Loop Select%x0|Tag Edges (Seam)%x1|Tag Edges (Sharp)%x2|Tag Edges (Crease)%x3|Tag Edges (Bevel)%x4",1125,88,150,19, &G.scene->toolsettings->edge_mode, 0, 0, 0, 0, "Operation to use when Alt+RMB on edges, Use Alt+Shift+RMB to tag the shortest path from the active edge");
>>>>>>> b306aacc
	
	uiBlockBeginAlign(block);
	uiDefButBitI(block, TOG, G_ALLEDGES, 0, "All Edges",			1125, 22,150,19, &G.f, 0, 0, 0, 0, "Displays all edges in object mode without optimization");
	uiDefButBitS(block, TOG, B_MESH_X_MIRROR, B_DIFF, "X-axis mirror",1125,0,150,19, &G.scene->toolsettings->editbutflag, 0, 0, 0, 0, "While using transforms, mirrors the transformation");
	uiBlockEndAlign(block);
}

char *get_vertexgroup_menustr(Object *ob)
{
	bDeformGroup *dg;
	int defCount, min, index;
	char (*qsort_ptr)[sizeof(dg->name)+6] = NULL; // +6 for "%x999|" max 999 groups selectable
	char *s, *menustr;
	int printed;
	
	defCount=BLI_countlist(&ob->defbase);
	
	if (!defCount) min=0;
	else min=1;
	
	if (defCount > 0) {
		/*
		 * This will hold the group names temporarily
		 * so we can sort them
		 */
		qsort_ptr = MEM_callocN (defCount * sizeof (qsort_ptr[0]),
								 "qsort_ptr");
		for (index = 1, dg = ob->defbase.first; dg; index++, dg=dg->next) {
			printed = snprintf (qsort_ptr[index - 1], sizeof (dg->name), dg->name);
			snprintf (qsort_ptr[index - 1]+printed, 6+1, "%%x%d|", index); // +1 to move the \0   see above 999 max here too
		}
		
		qsort (qsort_ptr, defCount, sizeof (qsort_ptr[0]),
			   ( int (*)(const void *, const void *) ) strcmp);
	}
	
	s= menustr = MEM_callocN((sizeof(qsort_ptr[0]) * defCount)+30, "menustr");      // plus 30 for when defCount==0
	if(defCount) {
		for (index = 0; index < defCount; index++) {
			int cnt= sprintf (s, "%s", qsort_ptr[index]);
			if (cnt>0) s+= cnt;
		}
	}
	else strcpy(menustr, "No Vertex Groups in Object");
	
	if (qsort_ptr)
		MEM_freeN (qsort_ptr);
	
	return menustr;
}

static void verify_poselib_posename(void *arg1, void *arg2)
{
	bAction *act= (bAction *)arg1;
	TimeMarker *marker= (TimeMarker *)arg2;
	
	BLI_uniquename(&act->markers, marker, "Pose", offsetof(TimeMarker, name), 64);
}

static void verify_posegroup_groupname(void *arg1, void *arg2)
{
	bPose *pose= (bPose *)arg1;
	bActionGroup *grp= (bActionGroup *)arg2;
	
	BLI_uniquename(&pose->agroups, grp, "Group", offsetof(bActionGroup, name), 32);
}

static char *build_colorsets_menustr ()
{
	DynStr *pupds= BLI_dynstr_new();
	char *str;
	char buf[48];
	int i;
	
	/* add title first (and the "default" entry) */
	BLI_dynstr_append(pupds, "Bone Color Set%t|Default Colors%x0|");
	
	/* loop through set indices, adding them */
	for (i=1; i<21; i++) {
		sprintf(buf, "%d - Theme Color Set%%x%d|", i, i);
		BLI_dynstr_append(pupds, buf);
	}
	
	/* add the 'custom' entry */
	BLI_dynstr_append(pupds, "Custom Set %x-1");
	
	/* convert to normal MEM_malloc'd string */
	str= BLI_dynstr_get_cstring(pupds);
	BLI_dynstr_free(pupds);
	
	return str;
}

static void editing_panel_links(Object *ob)
{
	uiBlock *block;
	ID *id, *idfrom;
	int *poin, xco=143;
	float min;
	Material *ma;
	char str[64];
	uiBut *but;

	block= uiNewBlock(&curarea->uiblocks, "editing_panel_links", UI_EMBOSS, UI_HELV, curarea->win);
	if(uiNewPanel(curarea, block, "Link and Materials", "Editing", 0, 0, 318, 204)==0) return;
	
	uiSetButLock((ob && ob->id.lib), ERROR_LIBDATA_MESSAGE);
	
	buttons_active_id(&id, &idfrom);
	
	if(id) {
		int alone= 0;
		int local= 0;
		int browse= B_EDITBROWSE;
		
		if(ob->type==OB_MESH) {
			browse= B_MESHBROWSE;
			alone= B_MESHALONE;
			local= B_MESHLOCAL;
			uiSetButLock(G.obedit!=0, "Unable to perform function in EditMode");
		}
		else if(ob->type==OB_MBALL) {
			alone= B_MBALLALONE;
			local= B_MBALLLOCAL;
		}
		else if ELEM3(ob->type, OB_CURVE, OB_FONT, OB_SURF) {
			alone= B_CURVEALONE;
			local= B_CURVELOCAL;
		}
		else if(ob->type==OB_CAMERA) {
			alone= B_CAMERAALONE;
			local= B_CAMERALOCAL;
		}
		else if(ob->type==OB_LAMP) {
			alone= B_LAMPALONE;
			local= B_LAMPLOCAL;
		}
		else if (ob->type==OB_ARMATURE){
			alone = B_ARMALONE;
			local = B_ARMLOCAL;
		}
		else if(ob->type==OB_LATTICE) {
			alone= B_LATTALONE;
			local= B_LATTLOCAL;
		}
		uiBlockSetCol(block, TH_BUT_SETTING2);
		xco= std_libbuttons(block, 143, 180, 0, NULL, browse, GS(id->name), 0, id, idfrom, &(G.buts->menunr), alone, local, 0, 0, B_KEEPDATA);
		uiBlockSetCol(block, TH_AUTO);
	}
	if(ob) {
		uiSetButLock(object_data_is_libdata(ob), ERROR_LIBDATA_MESSAGE);
		but = uiDefBut(block, TEX, B_IDNAME, "OB:",	xco, 180, 454-xco, YIC, ob->id.name+2, 0.0, 21.0, 0, 0, "Active Object name.");
#ifdef WITH_VERSE
		if(ob->vnode) uiButSetFunc(but, test_and_send_idbutton_cb, ob, ob->id.name);
		else uiButSetFunc(but, test_idbutton_cb, ob->id.name, NULL);
#else
		uiButSetFunc(but, test_idbutton_cb, ob->id.name, NULL);
#endif

	}

	/* empty display handling, note it returns! */
	if (ob->type==OB_EMPTY) {
		uiDefBut(block, LABEL,0,"Empty Display:",
				xco, 154, 130,20, 0, 0, 0, 0, 0, "");
		
		uiBlockBeginAlign(block);
		uiDefButC(block, MENU, REDRAWVIEW3D, "Empty Drawtype%t|Arrows%x1|Single Arrow%x4|Plain Axes%x2|Circle%x3|Cube%x5|Sphere%x6|Cone%x7",
				xco, 128, 140, 20, &ob->empty_drawtype, 0, 0, 0, 0, "The Empty 3D View display style");
		uiDefButF(block, NUM, REDRAWVIEW3D, "Size:",
				xco, 108, 140, 21, &ob->empty_drawsize, 0.01, 10.0, 1, 0, "The size to display the Empty");
		uiBlockEndAlign(block);
		return;
	}
	
	/* poselib for armatures */
	if (ob->type==OB_ARMATURE) {
		if ((ob->pose) && (ob->flag & OB_POSEMODE) && (G.obedit != ob)) {
			bAction *act= ob->poselib;
			bPose *pose= ob->pose;
			bActionGroup *grp= NULL;
			int count;
			char *menustr;
			
			/* PoseLib settings for armature reside on the left */
			xco= 143;
			
			uiDefBut(block, LABEL,0, "Pose Library:", xco, 154, 200, 20, 0, 0, 0, 0, 0, "");
			
			/* PoseLib Action */
			uiBlockSetCol(block, TH_BUT_SETTING2);
			std_libbuttons(block, 143, 130, 0, NULL, B_POSELIB_BROWSE, ID_AC, 0, (ID *)act, (ID *)ob, &(G.buts->menunr), B_POSELIB_ALONE, 0, B_POSELIB_DELETE, 0, 0);
			uiBlockSetCol(block, TH_AUTO);
			
			/* PoseLib -  Pose editing controls */
			if (act) {
				uiDefBut(block, BUT, B_POSELIB_VALIDATE,  "Auto-Sync PoseLib",	xco,110,160,20, 0, 0, 0, 0, 0, "Syncs the current PoseLib with the poses available");
				
				uiBlockBeginAlign(block);
					/* currently 'active' pose */
					if (act->markers.first) {
						count= BLI_countlist(&act->markers);
						menustr= poselib_build_poses_menu(act, "PoseLib Poses");
						uiDefButI(block, MENU, B_POSELIB_APPLYP, menustr, xco, 85,18,20, &act->active_marker, 1, count, 0, 0, "Browses Poses in Pose Library. Applies chosen pose.");
						MEM_freeN(menustr);
						
						if (act->active_marker) {
							TimeMarker *marker= poselib_get_active_pose(act);
							
							but= uiDefBut(block, TEX, REDRAWBUTSEDIT,"",		xco+18,85,160-18-20,20, marker->name, 0, 63, 0, 0, "Displays current Pose Library Pose name. Click to change.");
							uiButSetFunc(but, verify_poselib_posename, act, marker);
							uiDefIconBut(block, BUT, B_POSELIB_REMOVEP, VICON_X, xco+160-20, 85, 20, 20, NULL, 0.0, 0.0, 0.0, 0.0, "Remove this Pose Library Pose from Pose Library.");
						}
					}
					
					/* add new poses */
					uiDefBut(block, BUT, B_POSELIB_ADDPOSE, "Add Pose",	xco,65,80,20, 0, 0, 0, 0, 0, "Add current pose to PoseLib");
					uiDefBut(block, BUT, B_POSELIB_REPLACEP, "Replace Pose",	xco+80,65,80,20, 0, 0, 0, 0, 0, "Replace existing PoseLib Pose with current pose");
				uiBlockEndAlign(block);	
			}
			
			
			/* Bone Groups settings for armature reside on the right */
			xco= 315;
			
			uiDefBut(block, LABEL,0, "Bone Groups:", xco, 154, 140, 20, 0, 0, 0, 0, 0, "");
			
			uiBlockBeginAlign(block);
				if (pose->agroups.first) {
					/* currently 'active' group - browse groups */
					count= BLI_countlist(&pose->agroups);
					menustr= build_posegroups_menustr(pose, 0);
					uiDefButI(block, MENU, B_POSEGRP_RECALC, menustr, xco, 130,18,20, &pose->active_group, 1, count, 0, 0, "Browses Bone Groups available for Armature. Click to change.");
					MEM_freeN(menustr);
					
					/* currently 'active' group - change name */
					if (pose->active_group) {
						grp= (bActionGroup *)BLI_findlink(&pose->agroups, pose->active_group-1);
						
						/* active group */
						but= uiDefBut(block, TEX, REDRAWBUTSEDIT,"", xco+18,130,140-18-20,20, grp->name, 0, 31, 0, 0, "Displays current Bone Group name. Click to change.");
						uiButSetFunc(but, verify_posegroup_groupname, pose, grp); 
						uiDefIconBut(block, BUT, B_POSEGRP_REMOVE, VICON_X, xco+140-20, 130, 20, 20, NULL, 0.0, 0.0, 0.0, 0.0, "Remove this Bone Group");
					}
				}
				
				uiDefBut(block, BUT, B_POSEGRP_ADD, "Add Group",	xco,110,140,20, 0, 21, 0, 0, 0, "Add a new Bone Group for the Pose");
			uiBlockEndAlign(block);
			
			/* color set for 'active' group */
			if (pose->active_group && grp) {
				uiBlockBeginAlign(block);
					menustr= build_colorsets_menustr();
					uiDefButI(block, MENU,B_POSEGRP_RECALC, menustr, xco,85,140,19, &grp->customCol, -1, 20, 0.0, 0.0, "Index of set of Custom Colors to shade Group's bones with. 0 = Use Default Color Scheme, -1 = Use Custom Color Scheme");						
					MEM_freeN(menustr);
					
					/* show color-selection/preview */
					if (grp->customCol) {
						if (grp->customCol > 0) {
							/* copy theme colors on-to group's custom color in case user tries to edit color */
							bTheme *btheme= U.themes.first;
							ThemeWireColor *col_set= &btheme->tarm[(grp->customCol - 1)];
							
							memcpy(&grp->cs, col_set, sizeof(ThemeWireColor));
						}
						else {
							/* init custom colors with a generic multi-color rgb set, if not initialised already */
							if (grp->cs.solid[0] == 0) {
								/* define for setting colors in theme below */
								#define SETCOL(col, r, g, b, a)  col[0]=r; col[1]=g; col[2]= b; col[3]= a;
								
								SETCOL(grp->cs.solid, 0xff, 0x00, 0x00, 255);
								SETCOL(grp->cs.select, 0x81, 0xe6, 0x14, 255);
								SETCOL(grp->cs.active, 0x18, 0xb6, 0xe0, 255);
								
								#undef SETCOL
							}
						}
						
						/* color changing */
						uiDefButC(block, COL, B_POSEGRP_MCUSTOM, "",		xco, 65, 30, 19, grp->cs.solid, 0, 0, 0, 0, "Color to use for surface of bones");
						uiDefButC(block, COL, B_POSEGRP_MCUSTOM, "",		xco+30, 65, 30, 19, grp->cs.select, 0, 0, 0, 0, "Color to use for 'selected' bones");
						uiDefButC(block, COL, B_POSEGRP_MCUSTOM, "",		xco+60, 65, 30, 19, grp->cs.active, 0, 0, 0, 0, "Color to use for 'active' bones");
						
						uiDefButBitS(block, TOG, TH_WIRECOLOR_CONSTCOLS, B_POSEGRP_MCUSTOM, "ConstCols",  xco+90,65,50,20, &grp->cs.flag, 0, 0, 0, 0, "Allow the use of colors indicating constraints/keyed status");
					}
				uiBlockEndAlign(block);
			}
		}	
		return;
	}
	
	/* vertex group... partially editmode... */
	if(ob->type==OB_MESH || ob->type==OB_LATTICE) {
		bDeformGroup *defGroup;
		uiBut *but;
		int	defCount;
		
		uiDefBut(block, LABEL,0,"Vertex Groups",
				 143,153,130,20, 0, 0, 0, 0, 0, "");
		
		defCount=BLI_countlist(&ob->defbase);
		
		if (defCount) {
			char *menustr= get_vertexgroup_menustr(ob);
			
			uiBlockBeginAlign(block);
			
			uiDefButS(block, MENU, B_MAKEDISP, menustr, 143, 132,18,21, (short *)&ob->actdef, 1, defCount, 0, 0, "Browses available vertex groups");
			MEM_freeN (menustr);
		
			if (ob->actdef){
				defGroup = BLI_findlink(&ob->defbase, ob->actdef-1);
				but= uiDefBut(block, TEX, REDRAWBUTSEDIT,"",		161,132,140-18,21, defGroup->name, 0, 31, 0, 0, "Displays current vertex group name. Click to change. (Match bone name for deformation.)");
				uiButSetFunc(but, verify_vertexgroup_name_func, defGroup, NULL);
				uiButSetCompleteFunc(but, autocomplete_vgroup, (void *)ob);
				
				uiDefButF(block, NUM, REDRAWVIEW3D, "Weight:",		143, 111, 140, 21, &editbutvweight, 0, 1, 10, 0, "Sets the current vertex group's bone deformation strength");
			}
			uiBlockEndAlign(block);
		}
		
		if (G.obedit && G.obedit==ob){
			uiBlockBeginAlign(block);
			uiDefBut(block, BUT,B_NEWVGROUP,"New",			143,90,70,21, 0, 0, 0, 0, 0, "Creates a new vertex group");
			uiDefBut(block, BUT,B_DELVGROUP,"Delete",		213,90,70,21, 0, 0, 0, 0, 0, "Removes the current vertex group");
			
			uiDefBut(block, BUT,B_ASSIGNVGROUP,"Assign",	143,69,70,21, 0, 0, 0, 0, 0, "Assigns selected vertices to the current vertex group");
			uiDefBut(block, BUT,B_REMOVEVGROUP,"Remove",	213,69,70,21, 0, 0, 0, 0, 0, "Removes selected vertices from the current vertex group");
			
			uiDefBut(block, BUT,B_SELVGROUP,"Select",		143,48,70,21, 0, 0, 0, 0, 0, "Selects vertices belonging to the current vertex group");
			uiDefBut(block, BUT,B_DESELVGROUP,"Desel.",		213,48,70,21, 0, 0, 0, 0, 0, "Deselects vertices belonging to the current vertex group");
			uiBlockEndAlign(block);
		}
		else {
			ID *id= ob->data;
			
			uiSetButLock(object_data_is_libdata(ob), ERROR_LIBDATA_MESSAGE);
			
			uiBlockBeginAlign (block);
			uiDefBut (block, BUT, B_NEWVGROUP, "New", 143, 90, 70, 21, 0, 0, 0, 0, 0, "Creates a new vertex group");
			uiDefBut (block, BUT, B_DELVGROUP, "Delete", 213, 90, 70, 21, 0, 0, 0, 0, 0, "Removes the current vertex group");
			uiDefBut (block, BUT, B_COPYVGROUP, "Copy Group", 143, 70, 140, 19, 0, 0, 0, 0, 0, "Copy Group of Vertex");
			uiBlockEndAlign (block);

			if(id->us > 1)
				uiDefBut(block, BUT,B_LINKEDVGROUP, "Copy To Linked",	143,50,140,20, 0, 0, 0, 0, 0, "Creates identical vertex group names in other Objects using this Object-data");
		}
	}
	
	/* now only objects that can be visible rendered */
	if (!OB_SUPPORT_MATERIAL(ob)) return;
	
	uiSetButLock(object_data_is_libdata(ob), ERROR_LIBDATA_MESSAGE);
	give_obdata_texspace(ob, &poin, NULL, NULL, NULL);
	uiDefButBitI(block, TOG, AUTOSPACE, B_AUTOTEX, "AutoTexSpace",	143,15,140,19, poin, 0, 0, 0, 0, "Adjusts active object's texture space automatically when transforming object");

	sprintf(str,"%d Mat ", ob->totcol);
	if(ob->totcol) min= 1.0; else min= 0.0;
	ma= give_current_material(ob, ob->actcol);

	if(G.obedit) {
		char *str= NULL;
		IDnames_to_pupstring(&str, NULL, "ADD NEW %x 32767", &G.main->mat, NULL, NULL);
		uiDefButS(block, MENU, B_MATASS_BROWSE, str, 292,150,20,20, &G.buts->menunr, 0, 0, 0, 0, "Browses existing choices and assign");
		MEM_freeN(str);
	}
	
	if(ma) uiDefBut(block, LABEL, 0, ma->id.name+2, 318,150, 103, 20, 0, 0, 0, 0, 0, "");

	uiBlockBeginAlign(block);
	if(ma) uiDefButF(block, COL, B_MATCOL2, "",	292,113,31,30, &(ma->r), 0, 0, 0, 0, "");
	uiDefButC(block, NUM, B_ACTCOL,	str,		324,113,100,30, &ob->actcol, min, (float)(ob->totcol), 0, 0, "Displays total number of material indices and the current index");
	uiDefBut(block, BUT,B_MATWICH,	"?",		424,113,30,30, 0, 0, 0, 0, 0, "In EditMode, sets the active material index from selected faces");

	uiBlockBeginAlign(block);
	uiDefBut(block, BUT,B_MATNEW,	"New",		292,90,80,20, 0, 0, 0, 0, 0, "Adds a new Material index");
	uiDefBut(block, BUT,B_MATDEL,	"Delete",	372,90,80,20, 0, 0, 0, 0, 0, "Deletes this Material index");
	uiDefBut(block, BUT,B_MATSEL,	"Select",	292,70,80,20, 0, 0, 0, 0, 0, "In EditMode, selects faces that have the active index");
	uiDefBut(block, BUT,B_MATDESEL,	"Deselect",	372,70,80,20, 0, 0, 0, 0, 0, "Deselects everything with current indexnumber");
	uiDefBut(block, BUT,B_MATASS,	"Assign",	292,50,160,20, 0, 0, 0, 0, 0, "In EditMode, assigns the active index to selected faces");

	uiBlockBeginAlign(block);
	uiDefBut(block, BUT,B_SETSMOOTH,"Set Smooth",	292,15,80,20, 0, 0, 0, 0, 0, "In EditMode, sets 'smooth' rendering of selected faces");
	uiDefBut(block, BUT,B_SETSOLID,	"Set Solid",	372,15,80,20, 0, 0, 0, 0, 0, "In EditMode, sets 'solid' rendering of selected faces");

	uiBlockEndAlign(block);


}

void editing_panel_sculpting_tools()
{
	uiBlock *block= uiNewBlock(&curarea->uiblocks, "editing_panel_sculpting_tools", UI_EMBOSS, UI_HELV, curarea->win);
	if(uiNewPanel(curarea, block, "Sculpt", "Editing", 300, 0, 318, 204)==0) return;

	sculptmode_draw_interface_tools(block,0,200);
}

void editing_panel_sculpting_brush()
{
	uiBlock *block= uiNewBlock(&curarea->uiblocks, "editing_panel_sculpting_brush", UI_EMBOSS, UI_HELV, curarea->win);
	if(uiNewPanel(curarea, block, "Brush", "Editing", 300, 0, 318, 204)==0) return;

	sculptmode_draw_interface_brush(block,0,200);
}

void editing_panel_sculpting_textures()
{
	uiBlock *block= uiNewBlock(&curarea->uiblocks, "editing_panel_sculpting_texture", UI_EMBOSS, UI_HELV, curarea->win);
	if(uiNewPanel(curarea, block, "Texture", "Editing", 300, 0, 318, 204)==0) return;

	sculptmode_draw_interface_textures(block,0,200);
}

void sculptmode_draw_interface_tools(uiBlock *block, unsigned short cx, unsigned short cy)
{
	SculptData *sd;

	if(!G.scene) return;
	sd= &G.scene->sculptdata;

	uiBlockBeginAlign(block);

	uiDefBut(block,LABEL,B_NOP,"Brush",cx,cy,90,19,NULL,0,0,0,0,"");
	cy-= 20;
	
	uiBlockBeginAlign(block);	
	uiDefButS(block,ROW,REDRAWBUTSEDIT,"Draw",cx,cy,67,19,&sd->brush_type,14.0,DRAW_BRUSH,0,0,"Draw lines on the model");
	uiDefButS(block,ROW,REDRAWBUTSEDIT,"Smooth",cx+67,cy,67,19,&sd->brush_type,14.0,SMOOTH_BRUSH,0,0,"Interactively smooth areas of the model");
	uiDefButS(block,ROW,REDRAWBUTSEDIT,"Pinch",cx+134,cy,67,19,&sd->brush_type,14.0,PINCH_BRUSH,0,0,"Interactively pinch areas of the model");
	uiDefButS(block,ROW,REDRAWBUTSEDIT,"Inflate",cx+201,cy,67,19,&sd->brush_type,14,INFLATE_BRUSH,0,0,"Push vertices along the direction of their normals");
	cy-= 20;
	uiDefButS(block,ROW,REDRAWBUTSEDIT,"Grab", cx,cy,89,19,&sd->brush_type,14,GRAB_BRUSH,0,0,"Grabs a group of vertices and moves them with the mouse");
	uiDefButS(block,ROW,REDRAWBUTSEDIT,"Layer", cx+89,cy,89,19,&sd->brush_type,14, LAYER_BRUSH,0,0,"Adds a layer of depth");
	uiDefButS(block,ROW,REDRAWBUTSEDIT,"Flatten", cx+178,cy,90,19,&sd->brush_type,14, FLATTEN_BRUSH,0,0,"Interactively flatten areas of the model");
	cy-= 25;
	uiBlockEndAlign(block);

	uiBlockBeginAlign(block);
	uiDefBut(block,LABEL,B_NOP,"Shape",cx,cy,90,19,NULL,0,0,0,0,"");
	cy-= 20;
	uiBlockBeginAlign(block);
	if(sd->brush_type != SMOOTH_BRUSH && sd->brush_type != GRAB_BRUSH && sd->brush_type != FLATTEN_BRUSH) {
		uiDefButC(block,ROW,B_NOP,"Add",cx,cy,89,19,&sculptmode_brush()->dir,15.0,1.0,0, 0,"Add depth to model [Shift]");
		uiDefButC(block,ROW,B_NOP,"Sub",cx+89,cy,89,19,&sculptmode_brush()->dir,15.0,2.0,0, 0,"Subtract depth from model [Shift]");
	}
	if(sd->brush_type!=GRAB_BRUSH)
		uiDefButBitC(block, TOG, SCULPT_BRUSH_AIRBRUSH, B_NOP, "Airbrush", cx+178,cy,89,19, &sculptmode_brush()->flag,0,0,0,0, "Brush makes changes without waiting for the mouse to move");
	cy-= 20;
	uiDefButS(block,NUMSLI,B_NOP,"Size: ",cx,cy,268,19,&sculptmode_brush()->size,1.0,200.0,0,0,"Set brush radius in pixels");
	cy-= 20;
	if(sd->brush_type!=GRAB_BRUSH)
		uiDefButC(block,NUMSLI,B_NOP,"Strength: ",cx,cy,268,19,&sculptmode_brush()->strength,1.0,100.0,0,0,"Set brush strength");
	cy-= 25;
	uiBlockEndAlign(block);

	uiBlockBeginAlign(block);
	uiDefBut( block,LABEL,B_NOP,"Symmetry",cx,cy,90,19,NULL,0,0,0,0,"");
	cy-= 20;
	uiBlockBeginAlign(block);
	uiDefButBitC(block, TOG, SYMM_X, B_NOP, "X", cx,cy,40,19, &sd->symm, 0,0,0,0, "Mirror brush across X axis");
	uiDefButBitC(block, TOG, SYMM_Y, B_NOP, "Y", cx+40,cy,40,19, &sd->symm, 0,0,0,0, "Mirror brush across Y axis");
	uiDefButBitC(block, TOG, SYMM_Z, B_NOP, "Z", cx+80,cy,40,19, &sd->symm, 0,0,0,0, "Mirror brush across Z axis");
	uiBlockEndAlign(block);

	
	cy+= 20;
	uiBlockBeginAlign(block);
	uiDefBut( block,LABEL,B_NOP,"LockAxis",cx+140,cy,90,19,NULL,0,0,0,0,"");
	cy-= 20;
	uiBlockBeginAlign(block);
	uiDefButBitC(block, TOG, AXISLOCK_X, B_NOP, "X", cx+140,cy,40,19, &sd->axislock, 0,0,0,0, "Constrain X axis");
	uiDefButBitC(block, TOG, AXISLOCK_Y, B_NOP, "Y", cx+180,cy,40,19, &sd->axislock, 0,0,0,0, "Constrain Y axis");
	uiDefButBitC(block, TOG, AXISLOCK_Z, B_NOP, "Z", cx+220,cy,40,19, &sd->axislock, 0,0,0,0, "Constrain Z axis");
	uiBlockEndAlign(block);
	
	
	
	cx+= 210;
}

static void sculptmode_curves_reset(void *sd_v, void *j)
{
	SculptData *sd = sd_v;
	sculpt_reset_curve(sd);
	curvemapping_changed(sd->cumap, 0);
}

void sculptmode_draw_interface_brush(uiBlock *block, unsigned short cx, unsigned short cy)
{
	SculptData *sd= sculpt_data();
	int orig_y = cy;
	rctf rect;
	uiBut *but;

	uiBlockBeginAlign(block);
	cy-= 20;
	uiDefButC(block,TOG,REDRAWBUTSEDIT, "Curve", cx,cy,80,19, &sd->texfade, 0,0,0,0,"Use curve control for radial brush intensity");
	cy-= 20;
	but= uiDefBut(block, BUT, REDRAWBUTSEDIT, "Reset",cx,cy,80,19, NULL, 0,0,0,0, "Default curve preset");
	uiButSetFunc(but, sculptmode_curves_reset, sd, NULL);
	cy-= 25;
	uiBlockEndAlign(block);	

	uiBlockBeginAlign(block);
	uiDefButS(block,NUM,B_NOP, "Space", cx,cy,80,19, &sd->spacing, 0,500,20,0,"Non-zero inserts N pixels between dots");
	cy-= 20;
	if(sd->brush_type == DRAW_BRUSH)
		uiDefButC(block,NUM,B_NOP, "View", cx,cy,80,19, &sculptmode_brush()->view, 0,10,20,0,"Pulls brush direction towards view");
	cy-= 20;
	uiDefButBitC(block, TOG, SCULPT_BRUSH_ANCHORED, B_NOP, "Anchored", cx,cy,80,19, &sculptmode_brush()->flag, 0,0,0,0, "Keep the brush center anchored to the initial location");
	uiBlockEndAlign(block);

	/* Draw curve */
	cx += 90;
	cy = orig_y;
	rect.xmin= cx; rect.xmax= cx + 178;
	rect.ymin= cy - 160; rect.ymax= cy + 20;
	uiBlockBeginAlign(block);
	curvemap_buttons(block, sd->cumap, (char)0, B_NOP, 0, &rect);
	uiBlockEndAlign(block);
}

void sculptmode_draw_interface_textures(uiBlock *block, unsigned short cx, unsigned short cy)
{
	SculptData *sd= sculpt_data();
	MTex *mtex;
	int i;
	int orig_y= cy;
	char *strp;
	uiBut *but;

	uiBlockBeginAlign(block);
	cy-= 20;
	/* TEX CHANNELS */
	uiBlockBeginAlign(block);
	uiBlockSetCol(block, TH_BUT_NEUTRAL);
	for(i=-1; i<8; i++) {
		char str[64];
		int loos;
		mtex= sd->mtex[i];

		if(i==-1)
			strcpy(str, "Default");
		else {
			if(mtex && mtex->tex) splitIDname(mtex->tex->id.name+2, str, &loos);
			else strcpy(str, "");
		}
		str[10]= 0;
		uiDefButS(block, ROW, REDRAWBUTSEDIT, str,cx, cy, 80, 20, &sd->texact, 3.0, (float)i, 0, 0, "Texture channel");
		cy-= 18;
	}

	cy= orig_y-20;
	cx+= 85;
	mtex= sd->mtex[sd->texact];

	if(sd->texact == -1) {
		uiBlockBeginAlign(block);
		uiDefBut(block,LABEL,B_NOP,"",cx,cy,115,20,0,0,0,0,0,""); /* Padding */
	} else {
		ID *id= NULL;
		uiBlockBeginAlign(block);
		
		if(mtex && mtex->tex) id= &mtex->tex->id;
		IDnames_to_pupstring(&strp, NULL, "ADD NEW %x 32767", &G.main->tex, id, &G.buts->texnr);

		if(mtex && mtex->tex) {		
			uiDefBut(block, TEX, B_IDNAME, "TE:",cx,cy,115,19, mtex->tex->id.name+2, 0.0, 21.0, 0, 0, "Texture name");
			cy-= 20;
			
			uiDefButS(block,MENU,B_SCULPT_TEXBROWSE, strp, cx,cy,20,19, &G.buts->texnr, 0,0,0,0, "Selects an existing texture or creates new");
			uiDefIconBut(block, BUT, B_AUTOTEXNAME, ICON_AUTO, cx+21,cy,21,20, 0, 0, 0, 0, 0, "Auto-assigns name to texture");

			but= uiDefBut(block, BUT, B_NOP, "Clear",cx+43, cy, 72, 20, 0, 0, 0, 0, 0, "Erases link to texture");
			uiButSetFunc(but,sculptmode_rem_tex,0,0);
			cy-= 25;

			uiBlockBeginAlign(block);
			uiDefButC(block,ROW, REDRAWBUTSEDIT, "Drag", cx,   cy,39,19, &sd->texrept, 18,SCULPTREPT_DRAG,0,0,"Move the texture with the brush");
			uiDefButC(block,ROW, REDRAWBUTSEDIT, "Tile", cx+39,cy,39,19, &sd->texrept, 18,SCULPTREPT_TILE,0,0,"Treat the texture as a tiled image extending across the screen");
			uiDefButC(block,ROW, REDRAWBUTSEDIT, "3D",   cx+78,cy,37,19, &sd->texrept, 18,SCULPTREPT_3D,  0,0,"Use vertex coords as texture coordinates");
			cy-= 20;

			if(sd->texrept != SCULPTREPT_3D) {
				uiBlockBeginAlign(block);
				uiDefButF(block,NUM,0, "Angle", cx,cy,115,19, &mtex->warpfac, 0,360,100,0, "Rotate texture counterclockwise");
				/*Moved inside, so that following buttons aren't made bigger for no reason*/
				cy-= 20;
			}
			
			/* Added Rake button. Needs to be turned off if 3D is on / disappear*/
			if(sd->texrept != SCULPTREPT_3D){
				uiDefButC(block,TOG,B_NOP, "Rake", cx,cy,115,19, &sd->rake, 0,0,0,0,"Rotate the brush in the direction of motion");
				cy-=20;
			}
				
			if(sd->texrept != SCULPTREPT_DRAG) {
				uiBlockBeginAlign(block);
				but= uiDefIconButC(block, TOG, REDRAWBUTSEDIT, sd->texsep ? ICON_UNLOCKED : ICON_LOCKED, cx,cy,20,19, &sd->texsep,0,0,0,0, "Locks the texture sizes together");			
				uiBlockBeginAlign(block);
				uiDefButF(block,NUM,B_NOP, sd->texsep ? "SizeX" : "Size", cx+20,cy,95,19, &mtex->size[0],1,1000,100,0,"Scaling factor for texture");
				cy-= 20;
				if(sd->texsep) {
					uiDefButF(block,NUM,B_NOP, "SizeY", cx+20,cy,95,19, &mtex->size[1],1,1000,100,0,"Scaling factor for texture");
					cy-= 20;
					if(sd->texrept == SCULPTREPT_3D)
						uiDefButF(block,NUM,B_NOP, "SizeZ", cx+20,cy,95,19, &mtex->size[2],1,1000,100,0,"Scaling factor for texture");
					cy-= 20;
				}
			}
		}
		else {
		       uiDefButS(block,TOG,B_SCULPT_TEXBROWSE, "Add New" ,cx, cy, 115, 19, &G.buts->texnr,-1,32767,0,0, "Adds a new texture");
		       uiDefButS(block,MENU,B_SCULPT_TEXBROWSE, strp, cx,cy-20,20,19, &G.buts->texnr, 0,0,0,0, "Selects an existing texture or creates new");
		}

		MEM_freeN(strp);
	}
	
	uiBlockEndAlign(block);
}

/* *************************** FACE/PAINT *************************** */

void do_fpaintbuts(unsigned short event)
{
	Mesh *me;
	Object *ob;
	bDeformGroup *defGroup;
	MTFace *activetf, *tf;
	MFace *mf;
	MCol *activemcol;
	int a;
	SculptData *sd= &G.scene->sculptdata;
	ID *id, *idtest;
	extern VPaint Gwp;         /* from vpaint */
	ToolSettings *settings= G.scene->toolsettings;
	int nr= 1;
	MTex *mtex;
	ParticleSystem *psys;

	ob= OBACT;
	if(ob==NULL) return;

	switch(event) {

	case B_VPGAMMA:
		vpaint_dogamma();
		break;
	case B_COPY_TF_MODE:
	case B_COPY_TF_UV:
	case B_COPY_TF_COL:
	case B_COPY_TF_TEX:
		me= get_mesh(OBACT);
		activetf= get_active_mtface(NULL, &activemcol, 0);

		if(me && activetf) {
			for (a=0, tf=me->mtface, mf=me->mface; a < me->totface; a++, tf++, mf++) {
				if(tf!=activetf && (mf->flag & ME_FACE_SEL)) {
					if(event==B_COPY_TF_MODE) {
						tf->mode= activetf->mode;
						tf->transp= activetf->transp;
					}
					else if(event==B_COPY_TF_UV) {
						memcpy(tf->uv, activetf->uv, sizeof(tf->uv));
						tf->tpage= activetf->tpage;
						tf->tile= activetf->tile;

						if(activetf->mode & TF_TILES) tf->mode |= TF_TILES;
						else tf->mode &= ~TF_TILES;

					}
					else if(event==B_COPY_TF_TEX) {
						tf->tpage= activetf->tpage;
						tf->tile= activetf->tile;

						if(activetf->mode & TF_TILES) tf->mode |= TF_TILES;
						else tf->mode &= ~TF_TILES;
					}
					else if(event==B_COPY_TF_COL && activemcol)
						memcpy(&me->mcol[a*4], activemcol, sizeof(MCol)*4);
				}
			}

			DAG_object_flush_update(G.scene, ob, OB_RECALC_DATA);
			do_shared_vertexcol(me);
			allqueue(REDRAWVIEW3D, 0);
			allqueue(REDRAWIMAGE, 0);
		}
		break;
	case B_SET_VCOL:
		if(FACESEL_PAINT_TEST) 
			clear_vpaint_selectedfaces();
		else
			clear_vpaint();
		break;
	case B_REDR_3D_IMA:
		allqueue(REDRAWVIEW3D, 0);
		allqueue(REDRAWIMAGE, 0);
		break;
	case B_ASSIGNMESH:

		test_object_materials(ob->data);
		allqueue(REDRAWVIEW3D, 0);
		allqueue(REDRAWBUTSEDIT, 0);
		break;

	case B_TFACE_HALO:
		activetf = get_active_mtface(NULL, NULL, 0);
		if(activetf) {
			activetf->mode &= ~TF_BILLBOARD2;
			allqueue(REDRAWBUTSEDIT, 0);
		}
		break;

	case B_TFACE_BILLB:
		activetf = get_active_mtface(NULL, NULL, 0);
		if(activetf) {
			activetf->mode &= ~TF_BILLBOARD;
			allqueue(REDRAWBUTSEDIT, 0);
		}
		break;
	case B_WEIGHT0_0:
		editbutvweight = 0.0f;
		allqueue(REDRAWBUTSEDIT, 0);
		break;

	case B_WEIGHT1_4:
		editbutvweight = 0.25f;
		allqueue(REDRAWBUTSEDIT, 0);
		break;
	case B_WEIGHT1_2:
		editbutvweight = 0.5f;
		allqueue(REDRAWBUTSEDIT, 0);
		break;
	case B_WEIGHT3_4:
		editbutvweight = 0.75f;
		allqueue(REDRAWBUTSEDIT, 0);
		break;
	case B_WEIGHT1_0:
		editbutvweight = 1.0f;
		allqueue(REDRAWBUTSEDIT, 0);
		break;
		
	case B_OPA1_8:
		Gwp.a = 0.125f;
		allqueue(REDRAWBUTSEDIT, 0);
		break;
	case B_OPA1_4:
		Gwp.a = 0.25f;
		allqueue(REDRAWBUTSEDIT, 0);
		break;
	case B_OPA1_2:
		Gwp.a = 0.5f;
		allqueue(REDRAWBUTSEDIT, 0);
		break;
	case B_OPA3_4:
		Gwp.a = 0.75f;
		allqueue(REDRAWBUTSEDIT, 0);
		break;
	case B_OPA1_0:
		Gwp.a = 1.0f;
		allqueue(REDRAWBUTSEDIT, 0);
		break;
	case B_CLR_WPAINT:
		if(!multires_level1_test()) {
			defGroup = BLI_findlink(&ob->defbase, ob->actdef-1);
			if(defGroup) {
				Mesh *me= ob->data;
				int a;
				for(a=0; a<me->totvert; a++)
					remove_vert_defgroup (ob, defGroup, a);
				allqueue(REDRAWVIEW3D, 0);
				DAG_object_flush_update(G.scene, ob, OB_RECALC_DATA);
			}
		}
		break;
	case B_SCULPT_TEXBROWSE:
		sd= &G.scene->sculptdata;

		if(G.buts->texnr== -2) {
			id= NULL;
			if(sd) {
				mtex= sd->mtex[sd->texact];
				if(mtex) id= &mtex->tex->id;
			}

			activate_databrowse((ID *)id, ID_TE, 0, B_SCULPT_TEXBROWSE, &G.buts->texnr, do_global_buttons);
			return;
		}
		if(G.buts->texnr < 0) break;

		if(G.buts->pin) {
			
		}
		else if(sd && sd->texact == -1) {
			error("No texture channel selected");
			allqueue(REDRAWBUTSSHADING, 0);
		}
		else if(sd && sd->texact != -1) {
			id= NULL;
			
			mtex= sd->mtex[sd->texact];
			if(mtex) id= &mtex->tex->id;

			idtest= G.main->tex.first;
			while(idtest) {
				if(nr==G.buts->texnr) {
					break;
				}
				nr++;
				idtest= idtest->next;
			}
			if(idtest==0) { /* new tex */
				if(id)	idtest= (ID *)copy_texture((Tex *)id);
				else idtest= (ID *)add_texture("Tex");
				idtest->us--;
			}
			if(idtest!=id && sd) {
				
				if(sd->mtex[sd->texact]==0) {
					sd->mtex[sd->texact]= add_mtex();
					sd->mtex[sd->texact]->texco= TEXCO_VIEW;
					sd->mtex[sd->texact]->size[0]=
						sd->mtex[sd->texact]->size[1]=
						sd->mtex[sd->texact]->size[2]= 100;
					sd->mtex[sd->texact]->warpfac= 0;
				}
				sd->mtex[sd->texact]->tex= (Tex *)idtest;
				id_us_plus(idtest);
				if(id) id->us--;
				
				BIF_undo_push("Texture browse");
				allqueue(REDRAWBUTSEDIT, 0);
				allqueue(REDRAWBUTSSHADING, 0);
				allqueue(REDRAWIPO, 0);
				allqueue(REDRAWOOPS, 0);
				BIF_preview_changed(ID_TE);
			}
		}
		break;

	case B_BRUSHBROWSE:
		if(G.buts->menunr==-2) {
			activate_databrowse((ID*)settings->imapaint.brush, ID_BR, 0, B_BRUSHBROWSE, &G.buts->menunr, do_global_buttons);
			break;
		}
		else if(G.buts->menunr < 0) break;
			
		if(brush_set_nr(&settings->imapaint.brush, G.buts->menunr)) {
			BIF_undo_push("Browse Brush");
			allqueue(REDRAWBUTSEDIT, 0);
			allqueue(REDRAWIMAGE, 0);
		}
		break;
	case B_BRUSHDELETE:
		if(brush_delete(&settings->imapaint.brush)) {
			BIF_undo_push("Unlink Brush");
			allqueue(REDRAWBUTSEDIT, 0);
			allqueue(REDRAWIMAGE, 0);
		}
		break;
	case B_BRUSHKEEPDATA:
		brush_toggled_fake_user(settings->imapaint.brush);
		allqueue(REDRAWBUTSEDIT, 0);
		allqueue(REDRAWIMAGE, 0);
		break;
	case B_BRUSHLOCAL:
		if(settings->imapaint.brush && settings->imapaint.brush->id.lib) {
			if(okee("Make local")) {
				make_local_brush(settings->imapaint.brush);
				allqueue(REDRAWBUTSEDIT, 0);
				allqueue(REDRAWIMAGE, 0);
			}
		}
		break;
	case B_BTEXBROWSE:
		if(settings->imapaint.brush) {
			Brush *brush= settings->imapaint.brush;

			if(G.buts->menunr==-2) {
				MTex *mtex= brush->mtex[brush->texact];
				ID *id= (ID*)((mtex)? mtex->tex: NULL);
				if(G.qual & LR_CTRLKEY) {
					activate_databrowse_imasel(id, ID_TE, 0, B_BTEXBROWSE, &G.buts->menunr, do_fpaintbuts);
				} else {
					activate_databrowse(id, ID_TE, 0, B_BTEXBROWSE, &G.buts->menunr, do_fpaintbuts);
				}
				break;
			}
			else if(G.buts->menunr < 0) break;
				
			if(brush_texture_set_nr(brush, G.buts->menunr)) {
				BIF_undo_push("Browse Brush Texture");
				allqueue(REDRAWBUTSSHADING, 0);
				allqueue(REDRAWBUTSEDIT, 0);
				allqueue(REDRAWIMAGE, 0);
			}
		}
		break;
	case B_BTEXDELETE:
		if(settings->imapaint.brush) {
			if (brush_texture_delete(settings->imapaint.brush)) {
				BIF_undo_push("Unlink Brush Texture");
				allqueue(REDRAWBUTSSHADING, 0);
				allqueue(REDRAWBUTSEDIT, 0);
				allqueue(REDRAWIMAGE, 0);
			}
		}
		break;
	case B_BRUSHCHANGE:
		allqueue(REDRAWIMAGE, 0);
		allqueue(REDRAWBUTSEDIT, 0);
		break;
	case B_BAKE_REDRAWEDIT:
		allqueue(REDRAWVIEW3D, 0);
		allqueue(REDRAWBUTSEDIT, 0);
		break;
	case B_BAKE_RECACHE:
		psys=PE_get_current(ob);
		PE_hide_keys_time(psys,CFRA);
		psys_cache_paths(ob,psys,CFRA,0);
		if(PE_settings()->flag & PE_SHOW_CHILD)
			psys_cache_child_paths(ob,psys,CFRA,0);
		
		allqueue(REDRAWVIEW3D, 0);
		allqueue(REDRAWBUTSEDIT, 0);
		break;
	}
}

/* -------------------- MODE: vpaint  ------------------- */

void weight_paint_buttons(uiBlock *block)
{
	extern VPaint Gwp;         /* from vpaint */
	Object *ob;
	ob= OBACT;
	
	if(ob==NULL) return;
	
	uiBlockBeginAlign(block);
	uiDefButF(block, NUMSLI, REDRAWVIEW3D, "Weight:",10,170,225,19, &editbutvweight, 0, 1, 10, 0, "Sets the current vertex group's bone deformation strength");
	
	uiDefBut(block, BUT, B_WEIGHT0_0 , "0",			 10,150,45,19, 0, 0, 0, 0, 0, "");
	uiDefBut(block, BUT, B_WEIGHT1_4 , "1/4",		 55,150,45,19, 0, 0, 0, 0, 0, "");
	uiDefBut(block, BUT, B_WEIGHT1_2 , "1/2",		 100,150,45,19, 0, 0, 0, 0, 0, "");
	uiDefBut(block, BUT, B_WEIGHT3_4 , "3/4",		 145,150,45,19, 0, 0, 0, 0, 0, "");
	uiDefBut(block, BUT, B_WEIGHT1_0 , "1",			 190,150,45,19, 0, 0, 0, 0, 0, "");
	
	uiDefButF(block, NUMSLI, B_NOP, "Opacity ",		10,130,225,19, &Gwp.a, 0.0, 1.0, 0, 0, "The amount of pressure on the brush");
	
	uiDefBut(block, BUT, B_OPA1_8 , "1/8",		10,110,45,19, 0, 0, 0, 0, 0, "");
	uiDefBut(block, BUT, B_OPA1_4 , "1/4",		55,110,45,19, 0, 0, 0, 0, 0, "");
	uiDefBut(block, BUT, B_OPA1_2 , "1/2",		100,110,45,19, 0, 0, 0, 0, 0, "");
	uiDefBut(block, BUT, B_OPA3_4 , "3/4",		145,110,45,19, 0, 0, 0, 0, 0, "");
	uiDefBut(block, BUT, B_OPA1_0 , "1",		190,110,45,19, 0, 0, 0, 0, 0, "");
	
	uiDefButF(block, NUMSLI, B_NOP, "Size ",	10,90,225,19, &Gwp.size, 2.0, 64.0, 0, 0, "The size of the brush");
	
	uiBlockBeginAlign(block);
	uiDefButS(block, ROW, B_DIFF, "Mix",		250,170,60,17, &Gwp.mode, 1.0, 0.0, 0, 0, "Mix the vertex colors");
	uiDefButS(block, ROW, B_DIFF, "Add",		250,152,60,17, &Gwp.mode, 1.0, 1.0, 0, 0, "Add the vertex colors");
	uiDefButS(block, ROW, B_DIFF, "Sub",		250,134,60,17, &Gwp.mode, 1.0, 2.0, 0, 0, "Subtract from the vertex color");
	uiDefButS(block, ROW, B_DIFF, "Mul",		250,116,60,17, &Gwp.mode, 1.0, 3.0, 0, 0, "Multiply the vertex color");
	uiDefButS(block, ROW, B_DIFF, "Blur",		250, 98,60,17, &Gwp.mode, 1.0, 4.0, 0, 0, "Blur the weight with surrounding values");
	uiDefButS(block, ROW, B_DIFF, "Lighter",	250, 80,60,17, &Gwp.mode, 1.0, 5.0, 0, 0, "Paint over darker areas only");
	uiDefButS(block, ROW, B_DIFF, "Darker",		250, 62,60,17, &Gwp.mode, 1.0, 6.0, 0, 0, "Paint over lighter areas only");
	uiBlockEndAlign(block);
	
	/* draw options same as below */
	uiBlockBeginAlign(block);
	if (FACESEL_PAINT_TEST) {
		uiDefButBitI(block, TOG, G_DRAWFACES, B_UVAUTO_DRAWFACES, "Faces",	10,45,60,19, &G.f, 0, 0, 0, 0, "Displays all faces as shades");
		uiDefButBitI(block,TOG, G_DRAWEDGES, REDRAWVIEW3D,"Edges",70,45,60,19, &G.f, 2.0, 0, 0, 0,  "Displays edges of visible faces");
	 	uiDefButBitI(block,TOG, G_HIDDENEDGES, REDRAWVIEW3D,"Hidden Edges",130,45,100,19, &G.f, 2.0, 1.0, 0, 0,  "Displays edges of hidden faces");
	} else{ 
 		uiDefButBitC(block, TOG, OB_DRAWWIRE, REDRAWVIEW3D, "Wire",	10,45,75,19, &ob->dtx, 0, 0, 0, 0, "Displays the active object's wireframe in shaded drawing modes");
	}
	uiBlockEndAlign(block);
	
	uiBlockBeginAlign(block);
	uiDefButBitS(block, TOG, VP_AREA, 0, "All Faces", 	10,20,60,19, &Gwp.flag, 0, 0, 0, 0, "Paint on all faces inside brush (otherwise only on face under mouse cursor)");
	uiDefButBitS(block, TOG, VP_SOFT, 0, "Vert Dist", 70,20,60,19, &Gwp.flag, 0, 0, 0, 0, "Use distances to vertices (instead of all vertices of face)");
	uiDefButBitS(block, TOGN, VP_HARD, 0, "Soft",		130,20,60,19, &Gwp.flag, 0, 0, 0, 0, "Use a soft brush");
	uiDefButBitS(block, TOG, VP_NORMALS, 0, "Normals", 	190,20,60,19, &Gwp.flag, 0, 0, 0, 0, "Applies the vertex normal before painting");
	uiDefButBitS(block, TOG, VP_SPRAY, 0, "Spray",		250,20,55,19, &Gwp.flag, 0, 0, 0, 0, "Keep applying paint effect while holding mouse");
	uiBlockEndAlign(block);
	
	if(ob) {
		uiBlockBeginAlign(block);
		uiDefButBitS(block, TOG, VP_ONLYVGROUP, REDRAWVIEW3D, "Vgroup",		10,0,100,19, &Gwp.flag, 0, 0, 0, 0, "Only paint on vertices in the selected vertex group.");
		uiDefButBitS(block, TOG, VP_MIRROR_X, REDRAWVIEW3D, "X-Mirror",	110,0,100,19, &Gwp.flag, 0, 0, 0, 0, "Mirrored Paint, applying on mirrored Weight Group name");
		uiDefBut(block, BUT, B_CLR_WPAINT, "Clear",					210,0,100,19, NULL, 0, 0, 0, 0, "Removes reference to this deform group from all vertices");
		uiBlockEndAlign(block);
	}
}

static void editing_panel_mesh_paint(void)
{
	uiBlock *block;
	
	block= uiNewBlock(&curarea->uiblocks, "editing_panel_mesh_paint", UI_EMBOSS, UI_HELV, curarea->win);
	if(uiNewPanel(curarea, block, "Paint", "Editing", 640, 0, 318, 204)==0) return;
	
	
	if(G.f & G_WEIGHTPAINT) {
		weight_paint_buttons(block);
	}
	else if(G.f & G_VERTEXPAINT) {
		extern VPaint Gvp;         /* from vpaint */
		
		uiBlockBeginAlign(block);
		uiDefButF(block, NUMSLI, B_NOP, "R ",			979,170,150,19, &Gvp.r, 0.0, 1.0, B_VPCOLSLI, 0, "The amount of red used for painting");
		uiDefButF(block, NUMSLI, B_NOP, "G ",			979,150,150,19, &Gvp.g, 0.0, 1.0, B_VPCOLSLI, 0, "The amount of green used for painting");
		uiDefButF(block, NUMSLI, B_NOP, "B ",			979,130,150,19, &Gvp.b, 0.0, 1.0, B_VPCOLSLI, 0, "The amount of blue used for painting");
		
		uiBlockBeginAlign(block);
		uiDefButF(block, NUMSLI, B_NOP, "Opacity ",		979,105,222,19, &Gvp.a, 0.0, 1.0, 0, 0, "The amount of pressure on the brush");
		uiDefButF(block, NUMSLI, B_NOP, "Size ",		979,85,222,19, &Gvp.size, 2.0, 64.0, 0, 0, "The size of the brush");
		uiBlockEndAlign(block);
		
		uiDefButF(block, COL, B_REDR, "",				1140,150,60,40, &(Gvp.r), 0, 0, 0, B_VPCOLSLI, "");
		uiDefBut(block, BUT, B_SET_VCOL, "SetVCol",	1140,130,60,20, 0, 0, 0, 0, 0, "Set Vertex color of selection to current (Shift+K)");
		
		uiBlockBeginAlign(block);
		uiDefButS(block, ROW, B_DIFF, "Mix",			1212,170,63,17, &Gvp.mode, 1.0, 0.0, 0, 0, "Mix the vertex colors");
		uiDefButS(block, ROW, B_DIFF, "Add",			1212,152,63,17, &Gvp.mode, 1.0, 1.0, 0, 0, "Add the vertex color");
		uiDefButS(block, ROW, B_DIFF, "Sub",			1212, 134,63,17, &Gvp.mode, 1.0, 2.0, 0, 0, "Subtract from the vertex color");
		uiDefButS(block, ROW, B_DIFF, "Mul",			1212, 116,63,17, &Gvp.mode, 1.0, 3.0, 0, 0, "Multiply the vertex color");
		uiDefButS(block, ROW, B_DIFF, "Blur",			1212, 98,63,17, &Gvp.mode, 1.0, 4.0, 0, 0, "Blur the color with surrounding values");
		uiDefButS(block, ROW, B_DIFF, "Lighter",		1212, 80,63,17, &Gvp.mode, 1.0, 5.0, 0, 0, "Paint over darker areas only");
		uiDefButS(block, ROW, B_DIFF, "Darker",			1212, 62,63,17, &Gvp.mode, 1.0, 6.0, 0, 0, "Paint over lighter areas only");
		uiBlockEndAlign(block);
		
		/* draw options */
		uiBlockBeginAlign(block);
		if (FACESEL_PAINT_TEST) {
			uiDefButBitI(block, TOG, G_DRAWFACES, B_UVAUTO_DRAWFACES, "Faces",	979,50,60,19, &G.f, 0, 0, 0, 0, "Displays all faces as shades");
			uiDefButBitI(block,TOG, G_DRAWEDGES, REDRAWVIEW3D,"Edges",1039,50,60,19, &G.f, 2.0, 0, 0, 0,  "Displays edges of visible faces");
		 	uiDefButBitI(block,TOG, G_HIDDENEDGES, REDRAWVIEW3D,"Hidden Edges",1099,50,100,19, &G.f, 2.0, 1.0, 0, 0,  "Displays edges of hidden faces");
		}
		uiBlockEndAlign(block);
		
		uiBlockBeginAlign(block);
		uiDefButBitS(block, TOG, VP_AREA, 0, "All Faces", 		979,25,75,19, &Gvp.flag, 0, 0, 0, 0, "Paint on all faces inside brush");
		uiDefButBitS(block, TOG, VP_SOFT, 0, "Vertex Dist", 	1054,25,75,19, &Gvp.flag, 0, 0, 0, 0, "Use distances to vertices (instead of paint entire faces)");
		uiDefButBitS(block, TOG, VP_NORMALS, 0, "Normals", 	1129,25,75,19, &Gvp.flag, 0, 0, 0, 0, "Applies the vertex normal before painting");
		uiDefButBitS(block, TOG, VP_SPRAY, 0, "Spray",		1204,25,72,19, &Gvp.flag, 0, 0, 0, 0, "Keep applying paint effect while holding mouse");

		uiBlockBeginAlign(block);
		uiDefBut(block, BUT, B_VPGAMMA, "Set",		979,0,81,19, 0, 0, 0, 0, 0, "Apply Mul and Gamma to vertex colors");
		uiDefButF(block, NUM, B_DIFF, "Mul:", 		1061,0,112,19, &Gvp.mul, 0.1, 50.0, 10, 0, "Set the number to multiply vertex colors with");
		uiDefButF(block, NUM, B_DIFF, "Gamma:", 	1174,0,102,19, &Gvp.gamma, 0.1, 5.0, 10, 0, "Change the clarity of the vertex colors");
		uiBlockEndAlign(block);
	}
	else { /* texture paint */
		ToolSettings *settings= G.scene->toolsettings;
		Brush *brush= settings->imapaint.brush;
		ID *id;
		int yco, xco, butw;

		yco= 160;

		uiBlockBeginAlign(block);
		uiDefButS(block, ROW, B_BRUSHCHANGE, "Draw",		0  ,yco,108,19, &settings->imapaint.tool, 7.0, PAINT_TOOL_DRAW, 0, 0, "Draw brush");
		uiDefButS(block, ROW, B_BRUSHCHANGE, "Soften",		108 ,yco,106,19, &settings->imapaint.tool, 7.0, PAINT_TOOL_SOFTEN, 0, 0, "Soften brush");
		uiDefButS(block, ROW, B_BRUSHCHANGE, "Smear",		214,yco,106,19, &settings->imapaint.tool, 7.0, PAINT_TOOL_SMEAR, 0, 0, "Smear brush");	
		uiBlockEndAlign(block);
		yco -= 30;

		uiBlockSetCol(block, TH_BUT_SETTING2);
		id= (ID*)settings->imapaint.brush;
		xco= std_libbuttons(block, 0, yco, 0, NULL, B_BRUSHBROWSE, ID_BR, 0, id, NULL, &(G.buts->menunr), 0, B_BRUSHLOCAL, B_BRUSHDELETE, 0, B_BRUSHKEEPDATA);
		uiBlockSetCol(block, TH_AUTO);

		if(brush && !brush->id.lib) {
			MTex *mtex= brush->mtex[brush->texact];

			butw= 320-(xco+10);

			uiDefButS(block, MENU, B_NOP, "Mix %x0|Add %x1|Subtract %x2|Multiply %x3|Lighten %x4|Darken %x5|Erase Alpha %x6|Add Alpha %x7", xco+10,yco,butw,19, &brush->blend, 0, 0, 0, 0, "Blending method for applying brushes");

			uiDefButBitS(block, TOG|BIT, BRUSH_TORUS, B_BRUSHCHANGE, "Wrap",	xco+10,yco-25,butw,19, &brush->flag, 0, 0, 0, 0, "Enables torus wrapping");

			uiBlockBeginAlign(block);
			uiDefButBitS(block, TOG|BIT, BRUSH_AIRBRUSH, B_BRUSHCHANGE, "Airbrush",	xco+10,yco-50,butw,19, &brush->flag, 0, 0, 0, 0, "Keep applying paint effect while holding mouse (spray)");
			uiDefButF(block, NUM, B_NOP, "Rate ", xco+10,yco-70,butw,19, &brush->rate, 0.01, 1.0, 0, 0, "Number of paints per second for Airbrush");
			uiBlockEndAlign(block);

			yco -= 25;

			uiBlockBeginAlign(block);
			uiDefButF(block, COL, B_VPCOLSLI, "",					0,yco,200,19, brush->rgb, 0, 0, 0, 0, "");
			uiDefButF(block, NUMSLI, B_NOP, "Opacity ",		0,yco-20,180,19, &brush->alpha, 0.0, 1.0, 0, 0, "The amount of pressure on the brush");
			uiDefButBitS(block, TOG|BIT, BRUSH_ALPHA_PRESSURE, B_NOP, "P",	180,yco-20,20,19, &brush->flag, 0, 0, 0, 0, "Enables pressure sensitivity for tablets");
			uiDefButI(block, NUMSLI, B_NOP, "Size ",		0,yco-40,180,19, &brush->size, 1, 200, 0, 0, "The size of the brush");
			uiDefButBitS(block, TOG|BIT, BRUSH_SIZE_PRESSURE, B_NOP, "P",	180,yco-40,20,19, &brush->flag, 0, 0, 0, 0, "Enables pressure sensitivity for tablets");
			uiDefButF(block, NUMSLI, B_NOP, "Falloff ",		0,yco-60,180,19, &brush->innerradius, 0.0, 1.0, 0, 0, "The fall off radius of the brush");
			uiDefButBitS(block, TOG|BIT, BRUSH_RAD_PRESSURE, B_NOP, "P",	180,yco-60,20,19, &brush->flag, 0, 0, 0, 0, "Enables pressure sensitivity for tablets");
			uiDefButF(block, NUMSLI, B_NOP, "Spacing ",0,yco-80,180,19, &brush->spacing, 1.0, 100.0, 0, 0, "Repeating paint on %% of brush diameter");
		uiDefButBitS(block, TOG|BIT, BRUSH_SPACING_PRESSURE, B_NOP, "P",	180,yco-80,20,19, &brush->flag, 0, 0, 0, 0, "Enables pressure sensitivity for tablets");
			uiBlockEndAlign(block);

			yco -= 110;

			uiBlockSetCol(block, TH_BUT_SETTING2);
			id= (mtex)? (ID*)mtex->tex: NULL;
			xco= std_libbuttons(block, 0, yco, 0, NULL, B_BTEXBROWSE, ID_TE, 0, id, NULL, &(G.buts->menunr), 0, 0, B_BTEXDELETE, 0, 0);
			/*uiDefButBitS(block, TOG|BIT, BRUSH_FIXED_TEX, B_BRUSHCHANGE, "Fixed",	xco+5,yco,butw,19, &brush->flag, 0, 0, 0, 0, "Keep texture origin in fixed position");*/
			uiBlockSetCol(block, TH_AUTO);
		}
	}
}

static void editing_panel_mesh_texface(void)
{
	uiBlock *block;
	MTFace *tf;

	block= uiNewBlock(&curarea->uiblocks, "editing_panel_mesh_texface", UI_EMBOSS, UI_HELV, curarea->win);
	uiNewPanelTabbed("Multires", "Editing");
	if(uiNewPanel(curarea, block, "Texture Face", "Editing", 960, 0, 318, 204)==0) return;
	
	tf = get_active_mtface(NULL, NULL, 0);
	if(tf) {
		uiBlockBeginAlign(block);
		uiDefButBitS(block, TOG, TF_TEX, B_REDR_3D_IMA, "Tex",	600,160,60,19, &tf->mode, 0, 0, 0, 0, "Render face with texture");
		uiDefButBitS(block, TOG, TF_TILES, B_REDR_3D_IMA, "Tiles",	660,160,60,19, &tf->mode, 0, 0, 0, 0, "Use tilemode for face");
		uiDefButBitS(block, TOG, TF_LIGHT, REDRAWVIEW3D, "Light",	720,160,60,19, &tf->mode, 0, 0, 0, 0, "Use light for face");
		uiDefButBitS(block, TOG, TF_INVISIBLE, REDRAWVIEW3D, "Invisible",780,160,60,19, &tf->mode, 0, 0, 0, 0, "Make face invisible");
		uiDefButBitS(block, TOG, TF_DYNAMIC, REDRAWVIEW3D, "Collision", 840,160,60,19, &tf->mode, 0, 0, 0, 0, "Use face for collision detection");

		uiBlockBeginAlign(block);
		uiDefButBitS(block, TOG, TF_SHAREDCOL, REDRAWVIEW3D, "Shared",	600,135,60,19, &tf->mode, 0, 0, 0, 0, "Blend vertex colors across face when vertices are shared");
		uiDefButBitS(block, TOG, TF_TWOSIDE, REDRAWVIEW3D, "Twoside",660,135,60,19, &tf->mode, 0, 0, 0, 0, "Render face twosided");
		uiDefButBitS(block, TOG, TF_OBCOL, REDRAWVIEW3D, "ObColor",720,135,60,19, &tf->mode, 0, 0, 0, 0, "Use ObColor instead of vertex colors");

		uiBlockBeginAlign(block);
		
		uiDefButBitS(block, TOG, TF_BILLBOARD, B_TFACE_HALO, "Halo",	600,110,60,19, &tf->mode, 0, 0, 0, 0, "Screen aligned billboard");
		uiDefButBitS(block, TOG, TF_BILLBOARD2, B_TFACE_BILLB, "Billboard",660,110,60,19, &tf->mode, 0, 0, 0, 0, "Billboard with Z-axis constraint");
		uiDefButBitS(block, TOG, TF_SHADOW, REDRAWVIEW3D, "Shadow", 720,110,60,19, &tf->mode, 0, 0, 0, 0, "Face is used for shadow");
		uiDefButBitS(block, TOG, TF_BMFONT, REDRAWVIEW3D, "Text", 780,110,60,19, &tf->mode, 0, 0, 0, 0, "Enable bitmap text on face");

		uiBlockBeginAlign(block);
		uiBlockSetCol(block, TH_BUT_SETTING1);
		uiDefButC(block, ROW, REDRAWVIEW3D, "Opaque",	600,80,60,19, &tf->transp, 2.0, (float)TF_SOLID,0, 0, "Render color of textured face as color");
		uiDefButC(block, ROW, REDRAWVIEW3D, "Add",		660,80,60,19, &tf->transp, 2.0, (float)TF_ADD,	0, 0, "Render face transparent and add color of face");
		uiDefButC(block, ROW, REDRAWVIEW3D, "Alpha",	720,80,60,19, &tf->transp, 2.0, (float)TF_ALPHA,0, 0, "Render polygon transparent, depending on alpha channel of the texture");
	}
	else
		uiDefBut(block,LABEL,B_NOP, "(No Active Face)", 10,200,150,19,0,0,0,0,0,"");

}

void do_uvcalculationbuts(unsigned short event)
{
	switch(event) {
	case B_UVAUTO_DRAWFACES:
		allqueue(REDRAWVIEW3D, 0);
		allqueue(REDRAWIMAGE, 0);
		break;
	}
}

static void editing_panel_mesh_uvautocalculation(void)
{
	uiBlock *block;
	int butH= 19, butHB= 20, row= 180, butS= 10;

	block= uiNewBlock(&curarea->uiblocks, "editing_panel_mesh_uvautocalculation", UI_EMBOSS, UI_HELV, curarea->win);
	/* make this a tab of "Texture face" to save screen space*/
	uiNewPanelTabbed("Multires", "Editing");
	if(uiNewPanel(curarea, block, "UV Calculation", "Editing", 960, 0, 318, 204)==0)
		return;
	row-= 4*butHB+butS;

	uiBlockBeginAlign(block);
	uiDefButS(block, MENU, REDRAWBUTSEDIT, "Unwrapper%t|Conformal%x0|Angle Based%x1",100,row,200,butH, &G.scene->toolsettings->unwrapper, 0, 0, 0, 0, "Unwrap method");
	uiDefButBitS(block, TOG, UVCALC_FILLHOLES, B_NOP, "Fill Holes",100,row-butHB,200,butH,&G.scene->toolsettings->uvcalc_flag, 0, 0, 0, 0,  "Fill holes to prevent internal overlaps");
	uiBlockEndAlign(block);
	row-= 2*butHB+butS;

	row= 180;

	uiDefButBitS(block, TOGN, UVCALC_NO_ASPECT_CORRECT, B_NOP, "Image Aspect",100,row,200,butH,&G.scene->toolsettings->uvcalc_flag, 0, 0, 0, 0,  "Scale the UV Unwrapping to correct for the current images aspect ratio");
	
	uiBlockBeginAlign(block);
	uiDefButF(block, NUM,B_UVAUTO_CUBESIZE ,"Cube Size:",315,row,200,butH, &G.scene->toolsettings->uvcalc_cubesize, 0.0001, 100.0, 10, 3, "Defines the cubemap size for cube mapping");
	uiBlockEndAlign(block);
	row-= butHB+butS;

	uiBlockBeginAlign(block);
	uiDefButF(block, NUM,B_UVAUTO_CYLRADIUS ,"Cyl Radius:",315,row,200,butH, &G.scene->toolsettings->uvcalc_radius, 0.1, 100.0, 10, 3, "Defines the radius of the UV mapping cylinder");
	uiBlockEndAlign(block);
	row-= butHB+butS;

	uiBlockBeginAlign(block);
	uiDefButS(block, ROW,B_UVAUTO_FACE,"View Aligns Face",315,row,200,butH, &G.scene->toolsettings->uvcalc_mapdir,2.0, 1.0, 0.0,0.0, "View is on equator for cylindrical and spherical UV mapping");
	uiDefButS(block, ROW,B_UVAUTO_TOP,"VA Top",315,row-butHB,100,butH, &G.scene->toolsettings->uvcalc_mapdir,2.0, 0.0, 0.0,0.0, "View is on poles for cylindrical and spherical UV mapping");
	uiDefButS(block, ROW,B_UVAUTO_TOP,"Al Obj",415,row-butHB,100,butH, &G.scene->toolsettings->uvcalc_mapdir,2.0, 2.0, 0.0,0.0, "Align to object for cylindrical and spherical UV mapping");
	uiBlockEndAlign(block);
	row-= 2*butHB+butS;

	uiBlockBeginAlign(block);
	uiDefButS(block, ROW,B_UVAUTO_ALIGNX,"Polar ZX",315,row,100,butH, &G.scene->toolsettings->uvcalc_mapalign,2.0, 0.0, 0.0,0.0, "Polar 0 is X for cylindrical and spherical UV mapping");
	uiDefButS(block, ROW,B_UVAUTO_ALIGNY,"Polar ZY",415,row,100,butH, &G.scene->toolsettings->uvcalc_mapalign,2.0, 1.0, 0.0,0.0, "Polar 0 is Y for cylindrical and spherical UV mapping");
	uiBlockEndAlign(block);
}

void editing_panel_mesh_multires()
{
	uiBlock *block;
	uiBut *but;
	Object *ob= OBACT;
	Mesh *me= get_mesh(ob);
	int cx= 100, cy= 0;
	
	block= uiNewBlock(&curarea->uiblocks, "editing_panel_mesh_multires", UI_EMBOSS, UI_HELV, curarea->win);
	if(uiNewPanel(curarea, block, "Multires", "Editing", 500, 0, 318, 204)==0) return;
	
	uiSetButLock(object_data_is_libdata(ob), ERROR_LIBDATA_MESSAGE);
	
	if(!me->mr) {
		but= uiDefBut(block,BUT,B_NOP,"Add Multires", cx,cy,268,19,0,0,0,0,0,"Allow editing of the mesh at multiple subdivision levels (disables distructive mesh editing)");
		uiButSetFunc(but,multires_make,ob,me);
	} else {
		char subsurfmenu[]= "Subsurf Type%t|Catmull-Clark%x0|Simple Subdiv.%x1";

		but= uiDefBut(block,BUT,B_NOP,"Apply Multires", cx,cy,268,19,0,0,0,0,0,"Apply current multires level to mesh and the delete other levels");
		uiButSetFunc(but,multires_delete,ob,me);
		cy-= 24;

		uiBlockBeginAlign(block);
		but= uiDefBut(block,BUT,B_NOP,"Add Level", cx,cy,134,19,0,0,0,0,0,"Add a new level of subdivision at the end of the chain");
		uiButSetFunc(but, multires_subdivide, ob, me);
		uiDefButC(block, MENU, B_NOP, subsurfmenu, cx + 134, cy, 134, 19, &G.scene->toolsettings->multires_subdiv_type, 0, 0, 0, 0, "Selects type of subdivision algorithm.");
		cy-= 20;

		if(me->mr->level_count>1) {
			but= uiDefBut(block,BUT,B_NOP,"Del Lower", cx,cy,134,19,0,0,0,0,0,"Remove all levels of subdivision below the current one");
			uiButSetFunc(but,multires_del_lower,ob,me);
			but= uiDefBut(block,BUT,B_NOP,"Del Higher", cx+134,cy,134,19,0,0,0,0,0,"Remove all levels of subdivision above the current one");
			uiButSetFunc(but,multires_del_higher,ob,me);
			cy-= 20;
		
			but= uiDefButC(block,NUM,B_NOP,"Level: ",cx,cy,268,19,(char *)&me->mr->newlvl,1.0,me->mr->level_count,0,0,"");
			uiButSetFunc(but,multires_set_level_cb, ob, me);
			cy-= 20;

			but= uiDefButC(block,NUM,B_NOP,"Edges: ",cx,cy,268,19,(char *)&me->mr->edgelvl,1.0,me->mr->level_count,0,0,"Set level of edges to display");
			uiButSetFunc(but,multires_edge_level_update_cb,ob,me);
			cy-= 20;
			uiBlockEndAlign(block);
			
			cy-= 5;
			uiDefBut(block,LABEL,B_NOP,"Rendering",cx,cy,100,19,0,0,0,0,0,"");
			cy-= 20;

			uiBlockBeginAlign(block);
			uiDefButC(block,NUM,B_NOP,"Pin: ",cx,cy,268,19,(char *)&me->mr->pinlvl,1.0,me->mr->level_count,0,0,"Set level to apply modifiers to during render");
			cy-= 20;

			uiDefButC(block,NUM,B_NOP,"Render: ",cx,cy,268,19,(char *)&me->mr->renderlvl,1.0,me->mr->level_count,0,0,"Set level to render");
			cy-= 20;
			
			if(multires_modifier_warning()) {
				char *tip= "One or more modifiers are enabled that modify mesh topology";
				uiDefIconBut(block,LABEL,B_NOP,ICON_ERROR, cx,cy,20,20, 0,0,0,0,0, tip);
				uiDefBut(block,LABEL,B_NOP, "Cannot use render level", cx+20,cy,180,19, 0,0,0,0,0, tip);
			}
		}
	}

	uiBlockEndAlign(block);
}

void particle_edit_buttons(uiBlock *block)
{
	Object *ob=OBACT;
	ParticleSystem *psys = PE_get_current(ob);
	ParticleEditSettings *pset = PE_settings();
	ParticleEdit *edit;
	uiBut *but;
	short butx=10,buty=150,butw=150,buth=20, lastbuty;
	static short partact;

	char *menustr;
	
	if(psys==NULL) return;
	
	menustr = psys_menu_string(ob, 0);
	partact = PE_get_current_num(ob)+1;
	
	but=uiDefButS(block, MENU, B_BAKE_REDRAWEDIT, menustr, 160,180,butw,buth, &partact, 14.0, 0.0, 0, 0, "Browse systems");
	uiButSetFunc(but, PE_change_act, ob, &partact);

	MEM_freeN(menustr);

	if(psys->edit) {
		edit= psys->edit;

		/* brushes (the update evend needs to be B_BAKE_RECACHE so that path colors are updated properly) */
		uiBlockBeginAlign(block);	
		uiDefButS(block,ROW,B_BAKE_RECACHE,"None",butx,buty,75,19,&pset->brushtype,14.0,PE_BRUSH_NONE,0,0,"Disable brush");
		uiDefButS(block,ROW,B_BAKE_RECACHE,"Comb",butx+75,buty,75,19,&pset->brushtype,14.0,PE_BRUSH_COMB,0,0,"Comb hairs");
		uiDefButS(block,ROW,B_BAKE_RECACHE,"Smooth",butx+150,buty,75,19,&pset->brushtype,14.0,PE_BRUSH_SMOOTH,0,0,"Smooth hairs");
		uiDefButS(block,ROW,B_BAKE_RECACHE,"Weight",butx+225,buty,75,19,&pset->brushtype,14,PE_BRUSH_WEIGHT,0,0,"Weight hairs");
		buty-= buth;
		uiDefButS(block,ROW,B_BAKE_RECACHE,"Add", butx,buty,75,19,&pset->brushtype,14,PE_BRUSH_ADD,0,0,"Add hairs");
		uiDefButS(block,ROW,B_BAKE_RECACHE,"Length", butx+75,buty,75,19,&pset->brushtype,14, PE_BRUSH_LENGTH,0,0,"Make hairs longer or shorter");
		uiDefButS(block,ROW,B_BAKE_RECACHE,"Puff", butx+150,buty,75,19,&pset->brushtype,14, PE_BRUSH_PUFF,0,0,"Make hairs stand up");
		uiDefButS(block,ROW,B_BAKE_RECACHE,"Cut", butx+225,buty,75,19,&pset->brushtype,14, PE_BRUSH_CUT,0,0,"Cut hairs");
		uiBlockEndAlign(block);

		buty-= 10;
		lastbuty= buty;

		/* brush options */
		if(pset->brushtype>=0) {
			ParticleBrushData *brush= &pset->brush[pset->brushtype];

			butw= 180;

			uiBlockBeginAlign(block);
			uiDefButS(block, NUMSLI, B_BAKE_REDRAWEDIT, "Size:", butx,(buty-=buth),butw,buth, &brush->size, 1.0, 100.0, 1, 1, "Brush size");
			uiDefButS(block, NUMSLI, B_BAKE_REDRAWEDIT, "Strength:", butx,(buty-=buth),butw,buth, &brush->strength, 1.0, 100.0, 1, 1, "Brush strength");

			if(ELEM(pset->brushtype, PE_BRUSH_LENGTH, PE_BRUSH_PUFF)) {
				char *str1, *str2, *tip1, *tip2;

				if(pset->brushtype == PE_BRUSH_LENGTH) {
					str1= "Grow"; tip1= "Make hairs longer [Shift]";
					str2= "Shrink"; tip2= "Make hairs shorter [Shift]";
				}
				else /*if(pset->brushtype == PE_BRUSH_PUFF)*/ {
					str1= "Add"; tip1= "Make hair more puffy [Shift]";
					str2= "Sub"; tip2= "Make hair less puffy [Shift]";
				}

				uiDefButS(block,ROW,B_NOP,str1, butx,(buty-=buth),butw/2,buth,&brush->invert,0.0,0.0,0, 0,tip1);
				uiDefButS(block,ROW,B_NOP,str2, butx+butw/2,buty,butw/2,buth,&brush->invert,0.0,1.0,0, 0,tip2);
			}
			uiBlockEndAlign(block);

			butx += butw+10;
			buty= lastbuty;
			butw= 110;

			if(pset->brushtype==PE_BRUSH_ADD) {
				uiBlockBeginAlign(block);
				uiDefButBitS(block, TOG, PE_INTERPOLATE_ADDED, B_BAKE_REDRAWEDIT, "Interpolate",	butx,(buty-=buth),butw,buth, &pset->flag, 0, 0, 0, 0, "Interpolate new particles from the existing ones");
				uiDefButS(block, NUMSLI, B_BAKE_REDRAWEDIT, "Step:",	butx,(buty-=buth),butw,buth, &brush->step, 1.0, 50.0, 1, 1, "Brush step");
				uiDefButS(block, NUMSLI, B_BAKE_REDRAWEDIT, "Keys:",	butx,(buty-=buth),butw,buth, &pset->totaddkey, 2.0, 20.0, 1, 1, "How many keys to make new particles with");
				uiBlockEndAlign(block);
			}
		}

		/* keep options */
		butw= 150;
		butx= 10;
		buty= lastbuty - (buth*3 + 10);
		lastbuty= buty;

		uiDefBut(block, LABEL, 0, "Keep",	butx,(buty-=buth),butw,buth, NULL, 0.0, 0, 0, 0, "");
		uiBlockBeginAlign(block);
		uiDefButBitS(block, TOG, PE_KEEP_LENGTHS, B_BAKE_REDRAWEDIT, "Lengths",	butx,(buty-=buth),butw/2,buth, &pset->flag, 0, 0, 0, 0, "Keep path lengths constant");
		uiDefButBitS(block, TOG, PE_LOCK_FIRST, B_BAKE_REDRAWEDIT, "Root",	 butx+butw/2,buty,butw/2,buth, &pset->flag, 0, 0, 0, 0, "Keep first keys unmodified");
		uiBlockEndAlign(block);

		buty -= 5;

		uiBlockBeginAlign(block);
		uiDefButBitS(block, TOG, PE_DEFLECT_EMITTER, B_BAKE_REDRAWEDIT, "Deflect Emitter",	butx,(buty-=buth),butw,buth, &pset->flag, 0, 0, 0, 0, "Keep paths from intersecting the emitter");
		uiDefButF(block, NUM, B_BAKE_REDRAWEDIT, "Dist:",		butx,(buty-=buth),butw,buth, &pset->emitterdist, 0.0, 10.0, 1, 1, "Distance from emitter");
		uiBlockEndAlign(block);

		buty= lastbuty;
		butx += butw+10;
		butw -= 10;

		uiDefBut(block, LABEL, 0, "Draw",	butx,(buty-=buth),butw,buth, NULL, 0.0, 0, 0, 0, "");
		uiBlockBeginAlign(block);
		uiDefButS(block, NUMSLI, B_BAKE_RECACHE, "Steps:",	butx,(buty-=buth),butw,buth, &psys->part->draw_step, 0.0, 10.0, 1, 1, "Drawing accuracy of paths");
		uiBlockEndAlign(block);

		buty -= 5;

		uiBlockBeginAlign(block);
		uiDefButBitS(block, TOG, PE_SHOW_TIME, B_BAKE_REDRAWEDIT, "Show Time",	butx,(buty-=buth),butw,buth, &pset->flag, 0, 0, 0, 0, "Show time values of the baked keys");
		uiDefButBitS(block, TOG, PE_SHOW_CHILD, B_BAKE_RECACHE, "Show Children",	butx,(buty-=buth),butw,buth, &pset->flag, 0, 0, 0, 0, "Show child particles in particle mode");
		uiBlockEndAlign(block);
	}
	else{
		uiDefBut(block, LABEL, 0, "System isn't editable",	butx,(buty-=buth),250,buth, NULL, 0.0, 0, 0, 0, "");
	}
}
/* this is a mode context sensitive system */

void editing_panels()
{
	Object *ob;
	Curve *cu;
	MetaBall *mb;
	Lattice *lt;
	bArmature *arm;
	Camera *cam;

	ob= OBACT;
	if(ob==NULL) return;
	uiSetButLock(object_data_is_libdata(ob), ERROR_LIBDATA_MESSAGE);
	
	switch(ob->type) {
	case OB_MESH:
		editing_panel_links(ob);
		editing_panel_mesh_type(ob, ob->data);
		editing_panel_modifiers(ob);
		editing_panel_shapes(ob);
		editing_panel_mesh_multires();
		/* modes */
		if(G.obedit) {
			editing_panel_mesh_tools(ob, ob->data);
			editing_panel_mesh_tools1(ob, ob->data);
			uiNewPanelTabbed("Mesh Tools 1", "Editing");
			
			if (G.rt == 42) /* hidden for now, no time for docs */
				editing_panel_mesh_skgen(ob, ob->data);
			
			editing_panel_mesh_uvautocalculation();
			if (EM_texFaceCheck())
				editing_panel_mesh_texface();
		}
		else if(G.f & G_SCULPTMODE) {
			uiNewPanelTabbed("Multires", "Editing");
			editing_panel_sculpting_tools();
			uiNewPanelTabbed("Multires", "Editing");
			editing_panel_sculpting_brush();
			uiNewPanelTabbed("Multires", "Editing");
			editing_panel_sculpting_textures();
		} else {
			if(G.f & (G_VERTEXPAINT | G_TEXTUREPAINT | G_WEIGHTPAINT) ) {
				editing_panel_mesh_paint();
			}
		}
		break;

	case OB_CURVE:
	case OB_SURF:
		cu= ob->data;
		editing_panel_links(ob);
		editing_panel_curve_type(ob, cu);
		editing_panel_modifiers(ob);
//		editing_panel_shapes(ob);
		if(G.obedit) {
			editing_panel_curve_tools(ob, cu);
			editing_panel_curve_tools1(ob, cu);
		}
		break;

	case OB_MBALL:
		mb= ob->data;
		editing_panel_links(ob);
		editing_panel_mball_type(ob, mb);
		if(G.obedit) {
			editing_panel_mball_tools(ob, mb);
		}
		break;

	case OB_FONT:
		cu= ob->data;
		editing_panel_links(ob);
		editing_panel_curve_type(ob, cu);
		editing_panel_font_type(ob, cu);

#ifdef INTERNATIONAL
		if(G.obedit)
		{
			editing_panel_char_type(ob, cu);
		}
#endif
		editing_panel_modifiers(ob);
		break;

	case OB_LATTICE:
		lt= ob->data;
		editing_panel_links(ob);
		editing_panel_lattice_type(ob, lt);
		editing_panel_modifiers(ob);
		editing_panel_shapes(ob);
		break;

	case OB_LAMP:
		editing_panel_links(ob);
		break;

	case OB_EMPTY:
		editing_panel_links(ob);
		break;

	case OB_CAMERA:
		cam= ob->data;
		editing_panel_links(ob); // no editmode!
		editing_panel_camera_type(ob, cam);
		/* yafray: extra panel for dof parameters */
		if (G.scene->r.renderer==R_YAFRAY) editing_panel_camera_yafraydof(ob, cam);
		break;

	case OB_ARMATURE:
		arm= ob->data;
		editing_panel_links(ob); // no editmode!
		editing_panel_armature_type(ob, arm);
		if(G.obedit) {
			editing_panel_armature_bones(ob, arm);
		}
		else if(ob->flag & OB_POSEMODE) {
			editing_panel_armature_visuals(ob, arm);
			editing_panel_pose_bones(ob, arm);
			object_panel_constraint("Editing");
		}		
		break;
	}
	uiClearButLock();
}<|MERGE_RESOLUTION|>--- conflicted
+++ resolved
@@ -5070,13 +5070,7 @@
 	
 	uiBlockEndAlign(block);
 	
-<<<<<<< HEAD
-	uiDefButBitS(block, TOG, B_MESH_X_MIRROR, B_DIFF, "X-axis mirror",1125,0,150,19, &G.scene->toolsettings->editbutflag, 0, 0, 0, 0, "While using transforms, mirrors the transformation");
-	
 	uiDefButC(block, MENU, REDRAWBUTSEDIT, "Edge Alt-Select Mode%t|Loop Select%x0|Tag Edges (Seam)%x1|Tag Edges (Sharp)%x2|Tag Edges (Sharp)%x3|Tag Edges (Bevel)%x4",1125,88,150,19, &G.scene->toolsettings->edge_mode, 0, 0, 0, 0, "Operation to use when Alt+RMB on edges, Use Alt+Shift+RMB to tag the shortest path from the active edge");
-=======
-	uiDefButC(block, MENU, REDRAWBUTSEDIT, "Edge Alt-Select Mode%t|Loop Select%x0|Tag Edges (Seam)%x1|Tag Edges (Sharp)%x2|Tag Edges (Crease)%x3|Tag Edges (Bevel)%x4",1125,88,150,19, &G.scene->toolsettings->edge_mode, 0, 0, 0, 0, "Operation to use when Alt+RMB on edges, Use Alt+Shift+RMB to tag the shortest path from the active edge");
->>>>>>> b306aacc
 	
 	uiBlockBeginAlign(block);
 	uiDefButBitI(block, TOG, G_ALLEDGES, 0, "All Edges",			1125, 22,150,19, &G.f, 0, 0, 0, 0, "Displays all edges in object mode without optimization");
