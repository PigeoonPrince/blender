/*
 * ***** BEGIN GPL LICENSE BLOCK *****
 *
 * This program is free software; you can redistribute it and/or
 * modify it under the terms of the GNU General Public License
 * as published by the Free Software Foundation; either version 2
 * of the License, or (at your option) any later version. 
 *
 * This program is distributed in the hope that it will be useful,
 * but WITHOUT ANY WARRANTY; without even the implied warranty of
 * MERCHANTABILITY or FITNESS FOR A PARTICULAR PURPOSE.  See the
 * GNU General Public License for more details.
 *
 * You should have received a copy of the GNU General Public License
 * along with this program; if not, write to the Free Software Foundation,
 * Inc., 51 Franklin Street, Fifth Floor, Boston, MA 02110-1301, USA.
 *
 * The Original Code is Copyright (C) 2007 Blender Foundation.
 * All rights reserved.
 *
 * 
 * Contributor(s): Blender Foundation
 *
 * ***** END GPL LICENSE BLOCK *****
 */
#ifndef __WM_API_H__
#define __WM_API_H__

/** \file WM_api.h
 *  \ingroup wm
 *
 *  \page wmpage windowmanager
 *  \section wmabout About windowmanager
 *  \ref wm handles events received from \ref GHOST and manages
 *  the screens, areas and input for Blender
 *  \section wmnote NOTE
 *  \todo document
 */

/* dna-savable wmStructs here */
#include "DNA_windowmanager_types.h"
#include "DNA_listBase.h"
#include "WM_keymap.h"
#include "BLI_compiler_attrs.h"

#ifdef __cplusplus
extern "C" {
#endif

struct bContext;
struct GHashIterator;
struct IDProperty;
struct wmEvent;
struct wmEventHandler;
struct wmGesture;
struct wmJob;
struct wmNotifier;
struct wmOperatorType;
struct wmOperator;
struct wmWidget;
struct wmWidgetGroup;
struct wmWidgetMap;
struct wmWidgetGroupType;
struct wmWidgetMapType;
struct rcti;
struct PointerRNA;
struct PropertyRNA;
struct EnumPropertyItem;
struct MenuType;
struct wmDropBox;
struct wmDrag;
struct ImBuf;
struct ImageFormatData;
struct ARegion;
struct wmNDOFMotionData;
struct Main;

typedef struct wmJob wmJob;

/* general API */
void		WM_init_state_size_set		(int stax, int stay, int sizx, int sizy);
void		WM_init_state_fullscreen_set(void);
void		WM_init_state_normal_set(void);
void		WM_init_native_pixels(bool do_it);

void		WM_init				(struct bContext *C, int argc, const char **argv);
void		WM_exit_ext			(struct bContext *C, const bool do_python);

void		WM_exit				(struct bContext *C) ATTR_NORETURN;

void		WM_main				(struct bContext *C) ATTR_NORETURN;

bool 		WM_init_game		(struct bContext *C);
void		WM_init_splash		(struct bContext *C);


void		WM_check			(struct bContext *C);

struct wmWindow	*WM_window_open	(struct bContext *C, const struct rcti *rect);

int			WM_window_pixels_x		(struct wmWindow *win);
int			WM_window_pixels_y		(struct wmWindow *win);
bool		WM_window_is_fullscreen	(struct wmWindow *win);

/* defines for 'type' WM_window_open_temp */
#define WM_WINDOW_RENDER		0
#define WM_WINDOW_USERPREFS		1
// #define WM_WINDOW_FILESEL		2  // UNUSED

void		WM_window_open_temp	(struct bContext *C, struct rcti *position, int type);
			
			/* returns true if draw method is triple buffer */
bool		WM_is_draw_triple(struct wmWindow *win);



			/* files */
void		WM_file_autoexec_init(const char *filepath);
bool		WM_file_read(struct bContext *C, const char *filepath, struct ReportList *reports);
void		WM_autosave_init(struct wmWindowManager *wm);
void		WM_recover_last_session(struct bContext *C, struct ReportList *reports);

			/* mouse cursors */
void		WM_cursor_set(struct wmWindow *win, int curs);
void		WM_cursor_modal_set(struct wmWindow *win, int curs);
void		WM_cursor_modal_restore(struct wmWindow *win);
void		WM_cursor_wait		(bool val);
void		WM_cursor_grab_enable(struct wmWindow *win, bool wrap, bool hide, int bounds[4]);
void		WM_cursor_grab_disable(struct wmWindow *win, const int mouse_ungrab_xy[2]);
void		WM_cursor_time		(struct wmWindow *win, int nr);

void		*WM_paint_cursor_activate(struct wmWindowManager *wm,
                                      int (*poll)(struct bContext *C),
                                      void (*draw)(struct bContext *C, int, int, void *customdata),
                                      void *customdata);

void		WM_paint_cursor_end(struct wmWindowManager *wm, void *handle);
void		WM_paint_cursor_tag_redraw(struct wmWindow *win, struct ARegion *ar);

void		WM_cursor_warp		(struct wmWindow *win, int x, int y);
float		WM_cursor_pressure	(const struct wmWindow *win);

			/* event map */
int			WM_userdef_event_map(int kmitype);

			/* handlers */

struct wmEventHandler *WM_event_add_keymap_handler(ListBase *handlers, wmKeyMap *keymap);
						/* boundbox, optional subwindow boundbox for offset */
struct wmEventHandler *WM_event_add_keymap_handler_bb(ListBase *handlers, wmKeyMap *keymap, const rcti *bb, const rcti *swinbb);
						/* priority not implemented, it adds in begin */
struct wmEventHandler *WM_event_add_keymap_handler_priority(ListBase *handlers, wmKeyMap *keymap, int priority);

void		WM_event_remove_keymap_handler(ListBase *handlers, wmKeyMap *keymap);

typedef int (*wmUIHandlerFunc)(struct bContext *C, const struct wmEvent *event, void *userdata);
typedef void (*wmUIHandlerRemoveFunc)(struct bContext *C, void *userdata);

struct wmEventHandler *WM_event_add_ui_handler(
        const struct bContext *C, ListBase *handlers,
        wmUIHandlerFunc ui_handle, wmUIHandlerRemoveFunc ui_remove,
        void *userdata,  const bool accept_dbl_click);
void WM_event_remove_ui_handler(
        ListBase *handlers,
        wmUIHandlerFunc ui_handle, wmUIHandlerRemoveFunc ui_remove,
        void *userdata, const bool postpone);
void WM_event_remove_area_handler(
        struct ListBase *handlers, void *area);
void WM_event_free_ui_handler_all(
        struct bContext *C, ListBase *handlers,
        wmUIHandlerFunc ui_handle, wmUIHandlerRemoveFunc ui_remove);

struct wmEventHandler *WM_event_add_modal_handler(struct bContext *C, struct wmOperator *op);
void		WM_event_remove_handlers(struct bContext *C, ListBase *handlers);

struct wmEventHandler *WM_event_add_dropbox_handler(ListBase *handlers, ListBase *dropboxes);

			/* mouse */
void		WM_event_add_mousemove(struct bContext *C);
bool        WM_modal_tweak_exit(const struct wmEvent *event, int tweak_event);

			/* notifiers */
void		WM_event_add_notifier(const struct bContext *C, unsigned int type, void *reference);
void		WM_main_add_notifier(unsigned int type, void *reference);
void		WM_main_remove_notifier_reference(const void *reference);

			/* reports */
void        WM_report(const struct bContext *C, ReportType type, const char *message);
void        WM_reportf(const struct bContext *C, ReportType type, const char *format, ...) ATTR_PRINTF_FORMAT(3, 4);

void		wm_event_add(struct wmWindow *win, const struct wmEvent *event_to_add);
void		wm_event_init_from_window(struct wmWindow *win, struct wmEvent *event);


			/* at maximum, every timestep seconds it triggers event_type events */
struct wmTimer *WM_event_add_timer(struct wmWindowManager *wm, struct wmWindow *win, int event_type, double timestep);
void		WM_event_remove_timer(struct wmWindowManager *wm, struct wmWindow *win, struct wmTimer *timer);
void        WM_event_timer_sleep(struct wmWindowManager *wm, struct wmWindow *win, struct wmTimer *timer, bool do_sleep);

		/* operator api, default callbacks */
			/* invoke callback, uses enum property named "type" */
void		WM_operator_view3d_unit_defaults(struct bContext *C, struct wmOperator *op);
int			WM_operator_smooth_viewtx_get(const struct wmOperator *op);
int			WM_menu_invoke			(struct bContext *C, struct wmOperator *op, const struct wmEvent *event);
int			WM_enum_search_invoke(struct bContext *C, struct wmOperator *op, const struct wmEvent *event);
			/* invoke callback, confirm menu + exec */
int			WM_operator_confirm		(struct bContext *C, struct wmOperator *op, const struct wmEvent *event);
		/* invoke callback, file selector "filepath" unset + exec */
int			WM_operator_filesel		(struct bContext *C, struct wmOperator *op, const struct wmEvent *event);
bool        WM_operator_filesel_ensure_ext_imtype(wmOperator *op, const struct ImageFormatData *im_format);
			/* poll callback, context checks */
int			WM_operator_winactive	(struct bContext *C);
			/* invoke callback, exec + redo popup */
int			WM_operator_props_popup_confirm(struct bContext *C, struct wmOperator *op, const struct wmEvent *event);
int			WM_operator_props_popup_call(struct bContext *C, struct wmOperator *op, const struct wmEvent *event);
int			WM_operator_props_popup	(struct bContext *C, struct wmOperator *op, const struct wmEvent *event);
int 		WM_operator_props_dialog_popup(struct bContext *C, struct wmOperator *op, int width, int height);
int			WM_operator_redo_popup	(struct bContext *C, struct wmOperator *op);
int			WM_operator_ui_popup	(struct bContext *C, struct wmOperator *op, int width, int height);

int         WM_operator_confirm_message_ex(struct bContext *C, struct wmOperator *op,
                                           const char *title, const int icon,
                                           const char *message);
int         WM_operator_confirm_message(struct bContext *C, struct wmOperator *op,
                                        const char *message);

		/* operator api */
void		WM_operator_free		(struct wmOperator *op);
void		WM_operator_type_set(struct wmOperator *op, struct wmOperatorType *ot);
void		WM_operator_stack_clear(struct wmWindowManager *wm);
void		WM_operator_handlers_clear(wmWindowManager *wm, struct wmOperatorType *ot);

struct wmOperatorType *WM_operatortype_find(const char *idname, bool quiet);
void        WM_operatortype_iter(struct GHashIterator *ghi);
void		WM_operatortype_append(void (*opfunc)(struct wmOperatorType *));
void		WM_operatortype_append_ptr(void (*opfunc)(struct wmOperatorType *, void *), void *userdata);
void		WM_operatortype_append_macro_ptr(void (*opfunc)(struct wmOperatorType *, void *), void *userdata);
void        WM_operatortype_remove_ptr(struct wmOperatorType *ot);
bool        WM_operatortype_remove(const char *idname);
void        WM_operatortype_last_properties_clear_all(void);

struct wmOperatorType *WM_operatortype_append_macro(const char *idname, const char *name, const char *description, int flag);
struct wmOperatorTypeMacro *WM_operatortype_macro_define(struct wmOperatorType *ot, const char *idname);


int			WM_operator_poll		(struct bContext *C, struct wmOperatorType *ot);
int			WM_operator_poll_context(struct bContext *C, struct wmOperatorType *ot, short context);
int         WM_operator_call_ex(struct bContext *C, struct wmOperator *op, const bool store);
int			WM_operator_call		(struct bContext *C, struct wmOperator *op);
int			WM_operator_call_notest(struct bContext *C, struct wmOperator *op);
int			WM_operator_repeat		(struct bContext *C, struct wmOperator *op);
bool        WM_operator_repeat_check(const struct bContext *C, struct wmOperator *op);
int         WM_operator_name_call_ptr(struct bContext *C, struct wmOperatorType *ot, short context, struct PointerRNA *properties);
int			WM_operator_name_call(struct bContext *C, const char *opstring, short context, struct PointerRNA *properties);
int			WM_operator_call_py(struct bContext *C, struct wmOperatorType *ot, short context, struct PointerRNA *properties, struct ReportList *reports, const bool is_undo);

void		WM_operator_properties_alloc(struct PointerRNA **ptr, struct IDProperty **properties, const char *opstring); /* used for keymap and macro items */
void		WM_operator_properties_sanitize(struct PointerRNA *ptr, const bool no_context); /* make props context sensitive or not */
bool        WM_operator_properties_default(struct PointerRNA *ptr, const bool do_update);
void        WM_operator_properties_reset(struct wmOperator *op);
void		WM_operator_properties_create(struct PointerRNA *ptr, const char *opstring);
void		WM_operator_properties_create_ptr(struct PointerRNA *ptr, struct wmOperatorType *ot);
void        WM_operator_properties_clear(struct PointerRNA *ptr);
void		WM_operator_properties_free(struct PointerRNA *ptr);
void		WM_operator_properties_filesel(struct wmOperatorType *ot, int filter, short type, short action, short flag, short display);
void        WM_operator_properties_border(struct wmOperatorType *ot);
void        WM_operator_properties_border_to_rcti(struct wmOperator *op, struct rcti *rect);
void        WM_operator_properties_border_to_rctf(struct wmOperator *op, rctf *rect);
void		WM_operator_properties_gesture_border(struct wmOperatorType *ot, bool extend);
void        WM_operator_properties_mouse_select(struct wmOperatorType *ot);
void		WM_operator_properties_gesture_straightline(struct wmOperatorType *ot, int cursor);
void		WM_operator_properties_select_all(struct wmOperatorType *ot);
void		WM_operator_properties_select_action(struct wmOperatorType *ot, int default_action);
void		WM_operator_properties_select_action_simple(struct wmOperatorType *ot, int default_action);

bool        WM_operator_check_ui_enabled(const struct bContext *C, const char *idname);
wmOperator *WM_operator_last_redo(const struct bContext *C);
ID         *WM_operator_drop_load_path(struct bContext *C, struct wmOperator *op, const short idcode);

bool        WM_operator_last_properties_init(struct wmOperator *op);
bool        WM_operator_last_properties_store(struct wmOperator *op);

/* MOVE THIS SOMEWHERE ELSE */
#define	SEL_TOGGLE		0
#define	SEL_SELECT		1
#define SEL_DESELECT	2
#define SEL_INVERT		3


/* flags for WM_operator_properties_filesel */
#define WM_FILESEL_RELPATH		(1 << 0)

#define WM_FILESEL_DIRECTORY	(1 << 1)
#define WM_FILESEL_FILENAME		(1 << 2)
#define WM_FILESEL_FILEPATH		(1 << 3)
#define WM_FILESEL_FILES		(1 << 4)


		/* operator as a python command (resultuing string must be freed) */
char		*WM_operator_pystring_ex(struct bContext *C, struct wmOperator *op,
                                     const bool all_args, const bool macro_args,
                                     struct wmOperatorType *ot, struct PointerRNA *opptr);
char		*WM_operator_pystring(struct bContext *C, struct wmOperator *op,
                                  const bool all_args, const bool macro_args);
bool         WM_operator_pystring_abbreviate(char *str, int str_len_max);
char		*WM_prop_pystring_assign(struct bContext *C, struct PointerRNA *ptr, struct PropertyRNA *prop, int index);
void		WM_operator_bl_idname(char *to, const char *from);
void		WM_operator_py_idname(char *to, const char *from);

/* *************** uilist types ******************** */
void                WM_uilisttype_init(void);
struct uiListType  *WM_uilisttype_find(const char *idname, bool quiet);
bool                WM_uilisttype_add(struct uiListType *ult);
void                WM_uilisttype_freelink(struct uiListType *ult);
void                WM_uilisttype_free(void);

/* *************** menu types ******************** */
void                WM_menutype_init(void);
struct MenuType    *WM_menutype_find(const char *idname, bool quiet);
bool                WM_menutype_add(struct MenuType *mt);
void                WM_menutype_freelink(struct MenuType *mt);
void                WM_menutype_free(void);

			/* default operator callbacks for border/circle/lasso */
int			WM_border_select_invoke	(struct bContext *C, struct wmOperator *op, const struct wmEvent *event);
int			WM_border_select_modal	(struct bContext *C, struct wmOperator *op, const struct wmEvent *event);
void		WM_border_select_cancel(struct bContext *C, struct wmOperator *op);
int			WM_gesture_circle_invoke(struct bContext *C, struct wmOperator *op, const struct wmEvent *event);
int			WM_gesture_circle_modal(struct bContext *C, struct wmOperator *op, const struct wmEvent *event);
void		WM_gesture_circle_cancel(struct bContext *C, struct wmOperator *op);
int			WM_gesture_lines_invoke(struct bContext *C, struct wmOperator *op, const struct wmEvent *event);
int			WM_gesture_lines_modal(struct bContext *C, struct wmOperator *op, const struct wmEvent *event);
void		WM_gesture_lines_cancel(struct bContext *C, struct wmOperator *op);
int			WM_gesture_lasso_invoke(struct bContext *C, struct wmOperator *op, const struct wmEvent *event);
int			WM_gesture_lasso_modal(struct bContext *C, struct wmOperator *op, const struct wmEvent *event);
void		WM_gesture_lasso_cancel(struct bContext *C, struct wmOperator *op);
const int (*WM_gesture_lasso_path_to_array(struct bContext *C, struct wmOperator *op, int *mcords_tot))[2];
int			WM_gesture_straightline_invoke(struct bContext *C, struct wmOperator *op, const struct wmEvent *event);
int			WM_gesture_straightline_modal(struct bContext *C, struct wmOperator *op, const struct wmEvent *event);
void		WM_gesture_straightline_cancel(struct bContext *C, struct wmOperator *op);

			/* Gesture manager API */
struct wmGesture *WM_gesture_new(struct bContext *C, const struct wmEvent *event, int type);
void		WM_gesture_end(struct bContext *C, struct wmGesture *gesture);
void		WM_gestures_remove(struct bContext *C);

			/* fileselecting support */
void		WM_event_add_fileselect(struct bContext *C, struct wmOperator *op);
void		WM_event_fileselect_event(struct wmWindowManager *wm, void *ophandle, int eventval);
#ifndef NDEBUG
void		WM_event_print(const struct wmEvent *event);
#endif

void		WM_operator_region_active_win_set(struct bContext *C);

			/* drag and drop */
struct wmDrag		*WM_event_start_drag(struct bContext *C, int icon, int type, void *poin, double value, unsigned int flags);
void				WM_event_drag_image(struct wmDrag *, struct ImBuf *, float scale, int sx, int sy);
void                WM_drag_free(struct wmDrag *drag);
void                WM_drag_free_list(struct ListBase *lb);

struct wmDropBox	*WM_dropbox_add(ListBase *lb, const char *idname, int (*poll)(struct bContext *, struct wmDrag *, const struct wmEvent *event),
                                    void (*copy)(struct wmDrag *, struct wmDropBox *));
ListBase	*WM_dropboxmap_find(const char *idname, int spaceid, int regionid);

			/* Set a subwindow active in pixelspace view, with optional scissor subset */
void		wmSubWindowSet			(struct wmWindow *win, int swinid);
void		wmSubWindowScissorSet	(struct wmWindow *win, int swinid, const struct rcti *srct, bool srct_pad);

			/* OpenGL utilities with safety check + working in modelview matrix mode */
void		wmFrustum			(float x1, float x2, float y1, float y2, float n, float f);
void		wmOrtho				(float x1, float x2, float y1, float y2, float n, float f);
void		wmOrtho2			(float x1, float x2, float y1, float y2);
			/* use for conventions (avoid hard-coded offsets all over) */
void		wmOrtho2_region_pixelspace(const struct ARegion *ar);
void		wmOrtho2_region_ui(const struct ARegion *ar);
void		wmOrtho2_pixelspace(const float x, const float y);

			/* utilities */
void		WM_framebuffer_index_set(int index);
int			WM_framebuffer_to_index(unsigned int col);

			/* threaded Jobs Manager */
enum {
	WM_JOB_PRIORITY     = (1 << 0),
	WM_JOB_EXCL_RENDER  = (1 << 1),
	WM_JOB_PROGRESS     = (1 << 2),
	WM_JOB_SUSPEND      = (1 << 3)
};

/* identifying jobs by owner alone is unreliable, this isnt saved, order can change (keep 0 for 'any') */
enum {
	WM_JOB_TYPE_ANY = 0,
	WM_JOB_TYPE_COMPOSITE,
	WM_JOB_TYPE_RENDER,
	WM_JOB_TYPE_RENDER_PREVIEW,  /* UI preview */
	WM_JOB_TYPE_SCREENCAST,
	WM_JOB_TYPE_OBJECT_SIM_OCEAN,
	WM_JOB_TYPE_OBJECT_SIM_FLUID,
	WM_JOB_TYPE_OBJECT_BAKE_TEXTURE,
	WM_JOB_TYPE_OBJECT_BAKE,
	WM_JOB_TYPE_FILESEL_THUMBNAIL,
	WM_JOB_TYPE_CLIP_BUILD_PROXY,
	WM_JOB_TYPE_CLIP_TRACK_MARKERS,
	WM_JOB_TYPE_CLIP_SOLVE_CAMERA,
	WM_JOB_TYPE_CLIP_PREFETCH,
	WM_JOB_TYPE_SEQ_BUILD_PROXY,
	WM_JOB_TYPE_SEQ_BUILD_PREVIEW,
	/* add as needed, screencast, seq proxy build
	 * if having hard coded values is a problem */
};

struct wmJob *WM_jobs_get(struct wmWindowManager *wm, struct wmWindow *win, void *owner, const char *name, int flag, int job_type);

bool        WM_jobs_test(struct wmWindowManager *wm, void *owner, int job_type);
float		WM_jobs_progress(struct wmWindowManager *wm, void *owner);
char       *WM_jobs_name(struct wmWindowManager *wm, void *owner);
void       *WM_jobs_customdata(struct wmWindowManager *wm, void *owner);
void       *WM_jobs_customdata_from_type(struct wmWindowManager *wm, int job_type);

bool        WM_jobs_is_running(struct wmJob *);
void       *WM_jobs_customdata_get(struct wmJob *);
void        WM_jobs_customdata_set(struct wmJob *, void *customdata, void (*free)(void *));
void        WM_jobs_timer(struct wmJob *, double timestep, unsigned int note, unsigned int endnote);
void        WM_jobs_callbacks(struct wmJob *,
                              void (*startjob)(void *, short *, short *, float *),
                              void (*initjob)(void *),
                              void (*update)(void *),
                              void (*endjob)(void *));

void		WM_jobs_start(struct wmWindowManager *wm, struct wmJob *);
void		WM_jobs_stop(struct wmWindowManager *wm, void *owner, void *startjob);
void		WM_jobs_kill(struct wmWindowManager *wm, void *owner, void (*)(void *, short int *, short int *, float *));
void		WM_jobs_kill_all(struct wmWindowManager *wm);
void		WM_jobs_kill_all_except(struct wmWindowManager *wm, void *owner);
void		WM_jobs_kill_type(struct wmWindowManager *wm, void *owner, int job_type);

bool        WM_jobs_has_running(struct wmWindowManager *wm);

void		WM_job_main_thread_lock_acquire(struct wmJob *job);
void		WM_job_main_thread_lock_release(struct wmJob *job);

			/* clipboard */
char       *WM_clipboard_text_get(bool selection, int *r_len);
char       *WM_clipboard_text_get_firstline(bool selection, int *r_len);
void        WM_clipboard_text_set(const char *buf, bool selection);

			/* progress */
void		WM_progress_set(struct wmWindow *win, float progress);
void		WM_progress_clear(struct wmWindow *win);

			/* Draw (for screenshot) */
void		WM_redraw_windows(struct bContext *C);

void        WM_main_playanim(int argc, const char **argv);

/* debugging only, convenience function to write on crash */
bool write_crash_blend(void);

			/* Lock the interface for any communication */
void        WM_set_locked_interface(struct wmWindowManager *wm, bool lock);

void        WM_event_ndof_pan_get(const struct wmNDOFMotionData *ndof, float r_pan[3], const bool use_zoom);
void        WM_event_ndof_rotate_get(const struct wmNDOFMotionData *ndof, float r_rot[3]);

float       WM_event_ndof_to_axis_angle(const struct wmNDOFMotionData *ndof, float axis[3]);
void        WM_event_ndof_to_quat(const struct wmNDOFMotionData *ndof, float q[4]);

float       WM_event_tablet_data(const struct wmEvent *event, int *pen_flip, float tilt[2]);
bool        WM_event_is_tablet(const struct wmEvent *event);

<<<<<<< HEAD

/* widget API */
struct wmWidget *WM_widget_new(void (*draw)(struct wmWidget *, const struct bContext *),
                               void (*render_3d_intersection)(const struct bContext *, struct wmWidget *, int),
                               int  (*intersect)(struct bContext *C, const struct wmEvent *event, struct wmWidget *customdata),
                               int  (*handler)(struct bContext *, const struct wmEvent *, struct wmWidget *));

void WM_widget_property(struct wmWidget *, int slot, struct PointerRNA *ptr, const char *propname);
struct PointerRNA *WM_widget_operator(struct wmWidget *, const char *opname);
void WM_widgets_draw(const struct bContext *C, struct wmWidgetMap *wmap);
void WM_event_add_area_widgetmap_handlers(struct ARegion *ar);
void WM_modal_handler_attach_widgetgroup(struct wmEventHandler *handler, struct wmWidgetGroupType *wgrouptype, struct wmOperator *op);

void WM_widget_set_origin(struct wmWidget *widget, float origin[3]);
void WM_widget_set_3d_scale(struct wmWidget *widget, bool scale);
void WM_widget_set_draw_on_hover_only(struct wmWidget *widget, bool draw);
void WM_widget_set_scale(struct wmWidget *widget, float scale);

struct wmWidgetMapType *WM_widgetmaptype_find(const char *idname, int spaceid, int regionid, bool is_3d, bool create);

struct wmWidgetGroupType *WM_widgetgrouptype_new(int (*poll)(const struct bContext *, struct wmWidgetGroupType *),
                                                 void (*draw)(const struct bContext *, struct wmWidgetGroup *), 
                                                 struct Main *bmain, const char *mapidname, short spaceid, short regionid, bool is_3d);
void WM_widgetgrouptype_unregister(struct Main *bmain, struct wmWidgetGroupType *wgroup);

/* creates a widgetmap with all registered widgets for that type */
struct wmWidgetMap *WM_widgetmap_from_type(const char *idname, int spaceid, int regionid, bool is_3d);
void WM_widgetmap_delete(struct wmWidgetMap *wmap);

void WM_widgetmaptypes_free(void);

/* wm_generic_widgets.c */

enum {
	WIDGET_ARROW_STYLE_NORMAL        =  1,
	WIDGET_ARROW_STYLE_NO_AXIS       = (1 << 1),
	WIDGET_ARROW_STYLE_CROSS         = (1 << 2),
	WIDGET_ARROW_STYLE_INVERTED      = (1 << 3), /* inverted offset during interaction - if set it also sets constrained below */
	WIDGET_ARROW_STYLE_CONSTRAINED   = (1 << 4), /* clamp arrow interaction to property width */
};

enum {
	WIDGET_DIAL_STYLE_RING = 0,
	WIDGET_DIAL_STYLE_RING_CLIPPED = 1,
};

enum {
	WIDGET_RECT_TRANSFORM_STYLE_TRANSLATE       =  1,       /* widget translates */
	WIDGET_RECT_TRANSFORM_STYLE_ROTATE          = (1 << 1), /* widget rotates */
	WIDGET_RECT_TRANSFORM_STYLE_SCALE           = (1 << 2), /* widget scales */
	WIDGET_RECT_TRANSFORM_STYLE_SCALE_UNIFORM   = (1 << 3), /* widget scales uniformly */
};

/* slots for properties */
enum {
	ARROW_SLOT_OFFSET_WORLD_SPACE = 0
};

enum {
	RECT_TRANSFORM_SLOT_OFFSET = 0,
	RECT_TRANSFORM_SLOT_SCALE = 1
};

struct wmWidget *WIDGET_arrow_new(struct wmWidgetGroup *wgroup, int style);
void WIDGET_arrow_set_color(struct wmWidget *widget, float color[4]);
void WIDGET_arrow_set_direction(struct wmWidget *widget, float direction[3]);
void WIDGET_arrow_set_up_vector(struct wmWidget *widget, float direction[3]);
void WIDGET_arrow_set_scale(struct wmWidget *widget, float scale);

struct wmWidget *WIDGET_dial_new(int style);
void WIDGET_dial_set_color(struct wmWidget *widget, float color[4]);
void WIDGET_dial_set_direction(struct wmWidget *widget, float direction[3]);

struct wmWidget *WIDGET_rect_transform_new(struct wmWidgetGroup *wgroup, int style, float width, float height);
=======
#ifdef WITH_INPUT_IME
bool        WM_event_is_ime_switch(const struct wmEvent *event);
#endif
>>>>>>> 1999b5a8

#ifdef __cplusplus
}
#endif

#endif /* __WM_API_H__ */
<|MERGE_RESOLUTION|>--- conflicted
+++ resolved
@@ -469,8 +469,6 @@
 float       WM_event_tablet_data(const struct wmEvent *event, int *pen_flip, float tilt[2]);
 bool        WM_event_is_tablet(const struct wmEvent *event);
 
-<<<<<<< HEAD
-
 /* widget API */
 struct wmWidget *WM_widget_new(void (*draw)(struct wmWidget *, const struct bContext *),
                                void (*render_3d_intersection)(const struct bContext *, struct wmWidget *, int),
@@ -544,11 +542,10 @@
 void WIDGET_dial_set_direction(struct wmWidget *widget, float direction[3]);
 
 struct wmWidget *WIDGET_rect_transform_new(struct wmWidgetGroup *wgroup, int style, float width, float height);
-=======
+
 #ifdef WITH_INPUT_IME
 bool        WM_event_is_ime_switch(const struct wmEvent *event);
 #endif
->>>>>>> 1999b5a8
 
 #ifdef __cplusplus
 }
