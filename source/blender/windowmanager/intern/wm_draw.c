/*
 * ***** BEGIN GPL LICENSE BLOCK *****
 *
 * This program is free software; you can redistribute it and/or
 * modify it under the terms of the GNU General Public License
 * as published by the Free Software Foundation; either version 2
 * of the License, or (at your option) any later version. 
 *
 * This program is distributed in the hope that it will be useful,
 * but WITHOUT ANY WARRANTY; without even the implied warranty of
 * MERCHANTABILITY or FITNESS FOR A PARTICULAR PURPOSE.  See the
 * GNU General Public License for more details.
 *
 * You should have received a copy of the GNU General Public License
 * along with this program; if not, write to the Free Software Foundation,
 * Inc., 51 Franklin Street, Fifth Floor, Boston, MA 02110-1301, USA.
 *
 * The Original Code is Copyright (C) 2007 Blender Foundation.
 * All rights reserved.
 *
 * 
 * Contributor(s): Blender Foundation
 *
 * ***** END GPL LICENSE BLOCK *****
 */

/** \file blender/windowmanager/intern/wm_draw.c
 *  \ingroup wm
 *
 * Handle OpenGL buffers for windowing, also paint cursor.
 */

<<<<<<< HEAD
/* my interface */
#include "wm_draw.h"

/* my library */
#include "WM_api.h"
#include "WM_types.h"
=======
#include <stdlib.h>
#include <string.h>
#include <GL/glew.h>

#include "DNA_listBase.h"
#include "DNA_screen_types.h"
#include "DNA_windowmanager_types.h"
#include "DNA_userdef_types.h"
#include "DNA_view3d_types.h"
>>>>>>> 42946c37

/* internal */
#include "wm.h"
#include "wm_window.h"
#include "wm_event_system.h"

/* external */

#include "BIF_glutil.h"

#include "BKE_context.h"
#include "BKE_global.h"
#include "BKE_screen.h"

#include "BLI_blenlib.h"
#include "BLI_utildefines.h"
#include "BLI_math_base.h"

#include "DNA_listBase.h"
#include "DNA_screen_types.h"
#include "DNA_windowmanager_types.h"
#include "DNA_userdef_types.h"
#include "DNA_view3d_types.h"

#include "ED_view3d.h"
#include "ED_screen.h"

#include "GHOST_C-api.h"

#include "GPU_basic.h"
#include "GPU_blender_aspect.h"
#include "GPU_colors.h"
#include "GPU_glew.h"
#include "GPU_draw.h"
#include "GPU_extensions.h"
#include "GPU_immediate.h"
#include "GPU_state_latch.h"

#include "MEM_guardedalloc.h"

#include "RE_engine.h"

/* standard */
#include <stdlib.h>
#include <string.h>



/* swap */
#define WIN_NONE_OK     0
#define WIN_BACK_OK     1
#define WIN_FRONT_OK    2
#define WIN_BOTH_OK     3

/* ******************* drawing, overlays *************** */


static void wm_paintcursor_draw(bContext *C, ARegion *ar)
{
	wmWindowManager *wm = CTX_wm_manager(C);
	
	if (wm->paintcursors.first) {
		wmWindow *win = CTX_wm_window(C);
		bScreen *screen = win->screen;
		wmPaintCursor *pc;

		if (ar->swinid && screen->subwinactive == ar->swinid) {
			for (pc = wm->paintcursors.first; pc; pc = pc->next) {
				if (pc->poll == NULL || pc->poll(C)) {
					ARegion *ar_other = CTX_wm_region(C);
					if (ELEM(win->grabcursor, GHOST_kGrabWrap, GHOST_kGrabHide)) {
						int x = 0, y = 0;
						wm_get_cursor_position(win, &x, &y);
						pc->draw(C,
						         x - ar_other->winrct.xmin,
						         y - ar_other->winrct.ymin,
						         pc->customdata);
					}
					else {
						pc->draw(C,
						         win->eventstate->x - ar_other->winrct.xmin,
						         win->eventstate->y - ar_other->winrct.ymin,
						         pc->customdata);
					}
				}
			}
		}
	}
}

/* ********************* drawing, swap ****************** */

static void wm_area_mark_invalid_backbuf(ScrArea *sa)
{
	if (sa->spacetype == SPACE_VIEW3D)
		((View3D *)sa->spacedata.first)->flag |= V3D_INVALID_BACKBUF;
}

static bool wm_area_test_invalid_backbuf(ScrArea *sa)
{
	if (sa->spacetype == SPACE_VIEW3D)
		return (((View3D *)sa->spacedata.first)->flag & V3D_INVALID_BACKBUF) != 0;
	else
		return 1;
}

static void wm_region_test_render_do_draw(bScreen *screen, ScrArea *sa, ARegion *ar)
{
	/* tag region for redraw from render engine preview running inside of it */
	if (sa->spacetype == SPACE_VIEW3D) {
		RegionView3D *rv3d = ar->regiondata;
		RenderEngine *engine = (rv3d) ? rv3d->render_engine : NULL;

		if (engine && (engine->flag & RE_ENGINE_DO_DRAW)) {
			Scene *scene = screen->scene;
			View3D *v3d = sa->spacedata.first;
			rcti border_rect;

			/* do partial redraw when possible */
			if (ED_view3d_calc_render_border(scene, v3d, ar, &border_rect))
				ED_region_tag_redraw_partial(ar, &border_rect);
			else
				ED_region_tag_redraw(ar);

			engine->flag &= ~RE_ENGINE_DO_DRAW;
		}
	}
}

/********************** draw all **************************/
/* - reference method, draw all each time                 */

static void wm_method_draw_full(bContext *C, wmWindow *win)
{
	bScreen *screen = win->screen;
	ScrArea *sa;
	ARegion *ar;

	/* draw area regions */
	for (sa = screen->areabase.first; sa; sa = sa->next) {
		CTX_wm_area_set(C, sa);

		for (ar = sa->regionbase.first; ar; ar = ar->next) {
			if (ar->swinid) {
				CTX_wm_region_set(C, ar);
				ED_region_do_draw(C, ar);
				wm_paintcursor_draw(C, ar);
				CTX_wm_region_set(C, NULL);
			}
		}
		
		wm_area_mark_invalid_backbuf(sa);
		CTX_wm_area_set(C, NULL);
	}

	ED_screen_draw(win);

	/* draw overlapping regions */
	for (ar = screen->regionbase.first; ar; ar = ar->next) {
		if (ar->swinid) {
			CTX_wm_menu_set(C, ar);
			ED_region_do_draw(C, ar);
			CTX_wm_menu_set(C, NULL);
		}
	}

	if (screen->do_draw_gesture)
		wm_gesture_draw(win);
}

/****************** draw overlap all **********************/
/* - redraw marked areas, and anything that overlaps it   */
/* - it also handles swap exchange optionally, assuming   */
/*   that on swap no clearing happens and we get back the */
/*   same buffer as we swapped to the front               */

/* mark area-regions to redraw if overlapped with rect */
static void wm_flush_regions_down(bScreen *screen, rcti *dirty)
{
	ScrArea *sa;
	ARegion *ar;

	for (sa = screen->areabase.first; sa; sa = sa->next) {
		for (ar = sa->regionbase.first; ar; ar = ar->next) {
			if (BLI_rcti_isect(dirty, &ar->winrct, NULL)) {
				ar->do_draw = RGN_DRAW;
				memset(&ar->drawrct, 0, sizeof(ar->drawrct));
				ar->swap = WIN_NONE_OK;
			}
		}
	}
}

/* mark menu-regions to redraw if overlapped with rect */
static void wm_flush_regions_up(bScreen *screen, rcti *dirty)
{
	ARegion *ar;
	
	for (ar = screen->regionbase.first; ar; ar = ar->next) {
		if (BLI_rcti_isect(dirty, &ar->winrct, NULL)) {
			ar->do_draw = RGN_DRAW;
			memset(&ar->drawrct, 0, sizeof(ar->drawrct));
			ar->swap = WIN_NONE_OK;
		}
	}
}

static void wm_method_draw_overlap_all(bContext *C, wmWindow *win, int exchange)
{
	wmWindowManager *wm = CTX_wm_manager(C);
	bScreen *screen = win->screen;
	ScrArea *sa;
	ARegion *ar;
	static rcti rect = {0, 0, 0, 0};

	/* after backbuffer selection draw, we need to redraw */
	for (sa = screen->areabase.first; sa; sa = sa->next)
		for (ar = sa->regionbase.first; ar; ar = ar->next)
			if (ar->swinid && !wm_area_test_invalid_backbuf(sa))
				ED_region_tag_redraw(ar);

	/* flush overlapping regions */
	if (screen->regionbase.first) {
		/* flush redraws of area regions up to overlapping regions */
		for (sa = screen->areabase.first; sa; sa = sa->next)
			for (ar = sa->regionbase.first; ar; ar = ar->next)
				if (ar->swinid && ar->do_draw)
					wm_flush_regions_up(screen, &ar->winrct);
		
		/* flush between overlapping regions */
		for (ar = screen->regionbase.last; ar; ar = ar->prev)
			if (ar->swinid && ar->do_draw)
				wm_flush_regions_up(screen, &ar->winrct);
		
		/* flush redraws of overlapping regions down to area regions */
		for (ar = screen->regionbase.last; ar; ar = ar->prev)
			if (ar->swinid && ar->do_draw)
				wm_flush_regions_down(screen, &ar->winrct);
	}

	/* flush drag item */
	if (rect.xmin != rect.xmax) {
		wm_flush_regions_down(screen, &rect);
		rect.xmin = rect.xmax = 0;
	}
	if (wm->drags.first) {
		/* doesnt draw, fills rect with boundbox */
		wm_drags_draw(C, win, &rect);
	}
	
	/* draw marked area regions */
	for (sa = screen->areabase.first; sa; sa = sa->next) {
		CTX_wm_area_set(C, sa);

		for (ar = sa->regionbase.first; ar; ar = ar->next) {
			if (ar->swinid) {
				if (ar->do_draw) {
					CTX_wm_region_set(C, ar);
					ED_region_do_draw(C, ar);
					wm_paintcursor_draw(C, ar);
					CTX_wm_region_set(C, NULL);

					if (exchange)
						ar->swap = WIN_FRONT_OK;
				}
				else if (exchange) {
					if (ar->swap == WIN_FRONT_OK) {
						CTX_wm_region_set(C, ar);
						ED_region_do_draw(C, ar);
						wm_paintcursor_draw(C, ar);
						CTX_wm_region_set(C, NULL);

						ar->swap = WIN_BOTH_OK;
					}
					else if (ar->swap == WIN_BACK_OK)
						ar->swap = WIN_FRONT_OK;
					else if (ar->swap == WIN_BOTH_OK)
						ar->swap = WIN_BOTH_OK;
				}
			}
		}
		
		wm_area_mark_invalid_backbuf(sa);
		CTX_wm_area_set(C, NULL);
	}

	/* after area regions so we can do area 'overlay' drawing */
	if (screen->do_draw) {
		ED_screen_draw(win);

		if (exchange)
			screen->swap = WIN_FRONT_OK;
	}
	else if (exchange) {
		if (screen->swap == WIN_FRONT_OK) {
			ED_screen_draw(win);
			screen->swap = WIN_BOTH_OK;
		}
		else if (screen->swap == WIN_BACK_OK)
			screen->swap = WIN_FRONT_OK;
		else if (screen->swap == WIN_BOTH_OK)
			screen->swap = WIN_BOTH_OK;
	}

	/* draw marked overlapping regions */
	for (ar = screen->regionbase.first; ar; ar = ar->next) {
		if (ar->swinid && ar->do_draw) {
			CTX_wm_menu_set(C, ar);
			ED_region_do_draw(C, ar);
			CTX_wm_menu_set(C, NULL);
		}
	}

	if (screen->do_draw_gesture)
		wm_gesture_draw(win);
	
	/* needs pixel coords in screen */
	if (wm->drags.first) {
		wm_drags_draw(C, win, NULL);
	}
}

#if 0
/******************** draw damage ************************/
/* - not implemented                                      */

static void wm_method_draw_damage(bContext *C, wmWindow *win)
{
	wm_method_draw_all(C, win);
}
#endif

/****************** draw triple buffer ********************/
/* - area regions are written into a texture, without any */
/*   of the overlapping menus, brushes, gestures. these   */
/*   are redrawn each time.                               */
/*                                                        */
/* - if non-power of two textures are supported, that is  */
/*   used. if not, multiple smaller ones are used, with   */
/*   worst case wasted space being 23.4% for 3x3 textures */

#define MAX_N_TEX 3

typedef struct wmDrawTriple {
	GLuint bind[MAX_N_TEX * MAX_N_TEX];
	int x[MAX_N_TEX], y[MAX_N_TEX];
	int nx, ny;
	GLenum target;
} wmDrawTriple;

static void split_width(int x, int n, int *splitx, int *nx)
{
	int a, newnx, waste;

	/* if already power of two just use it */
	if (is_power_of_2_i(x)) {
		splitx[0] = x;
		(*nx)++;
		return;
	}

	if (n == 1) {
		/* last part, we have to go larger */
		splitx[0] = power_of_2_max_i(x);
		(*nx)++;
	}
	else {
		/* two or more parts to go, use smaller part */
		splitx[0] = power_of_2_min_i(x);
		newnx = ++(*nx);
		split_width(x - splitx[0], n - 1, splitx + 1, &newnx);

		for (waste = 0, a = 0; a < n; a++)
			waste += splitx[a];

		/* if we waste more space or use the same amount,
		 * revert deeper splits and just use larger */
		if (waste >= power_of_2_max_i(x)) {
			splitx[0] = power_of_2_max_i(x);
			memset(splitx + 1, 0, sizeof(int) * (n - 1));
		}
		else
			*nx = newnx;
	}
}

static void wm_draw_triple_free(wmWindow *win)
{
	if (win->drawdata) {
		wmDrawTriple *triple = win->drawdata;

		glDeleteTextures(triple->nx * triple->ny, triple->bind);

		MEM_freeN(triple);

		win->drawdata = NULL;
	}
}

static void wm_draw_triple_fail(bContext *C, wmWindow *win)
{
	wm_draw_window_clear(win);

	win->drawfail = 1;
	wm_method_draw_overlap_all(C, win, 0);
}

static int wm_triple_gen_textures(wmWindow *win, wmDrawTriple *triple)
{
	const int winsize_x = WM_window_pixels_x(win);
	const int winsize_y = WM_window_pixels_y(win);

	GLint maxsize;
	int x, y;

	/* compute texture sizes */
#if !defined(GLEW_ES_ONLY)
	if (GLEW_ARB_texture_rectangle || GLEW_EXT_texture_rectangle || GLEW_NV_texture_rectangle) {
		triple->target = GL_TEXTURE_RECTANGLE;
		triple->nx = 1;
		triple->ny = 1;
		triple->x[0] = winsize_x;
		triple->y[0] = winsize_y;
	}
	else
#endif
	if (GPU_non_power_of_two_support()) {
		triple->target = GL_TEXTURE_2D;
		triple->nx = 1;
		triple->ny = 1;
		triple->x[0] = winsize_x;
		triple->y[0] = winsize_y;
	}
	else {
		triple->target = GL_TEXTURE_2D;
		triple->nx = 0;
		triple->ny = 0;
		split_width(winsize_x, MAX_N_TEX, triple->x, &triple->nx);
		split_width(winsize_y, MAX_N_TEX, triple->y, &triple->ny);
	}

	/* generate texture names */
	glGenTextures(triple->nx * triple->ny, triple->bind);

	if (!triple->bind[0]) {
		/* not the typical failure case but we handle it anyway */
		printf("WM: failed to allocate texture for triple buffer drawing (glGenTextures).\n");
		return 0;
	}

	for (y = 0; y < triple->ny; y++) {
		for (x = 0; x < triple->nx; x++) {
			/* proxy texture is only guaranteed to test for the cases that
			 * there is only one texture in use, which may not be the case */
			maxsize = GPU_max_texture_size();

			if (triple->x[x] > maxsize || triple->y[y] > maxsize) {
				gpuBindTexture(triple->target, 0);
				printf("WM: failed to allocate texture for triple buffer drawing "
				       "(texture too large for graphics card).\n");
				return 0;
			}

			/* setup actual texture */
			gpuBindTexture(triple->target, triple->bind[x + y * triple->nx]);
			glTexImage2D(triple->target, 0, (GLEW_VERSION_1_1 || GLEW_OES_required_internalformat) ? GL_RGB8 : GL_RGB, triple->x[x], triple->y[y], 0, GL_RGB, GL_UNSIGNED_BYTE, NULL);
			glTexParameteri(triple->target, GL_TEXTURE_MIN_FILTER, GL_NEAREST);
			glTexParameteri(triple->target, GL_TEXTURE_MAG_FILTER, GL_NEAREST);
			/* The current color is ignored if the GL_REPLACE texture environment is used. */
			// glTexEnvi(triple->target, GL_TEXTURE_ENV_MODE, GL_REPLACE); // XXX jwilkins: this was commented out, but would have been only places Blender changes TEXTURE_ENV_MODE
			gpuBindTexture(triple->target, 0);

			/* not sure if this works everywhere .. */
			if (glGetError() == GL_OUT_OF_MEMORY) {
				printf("WM: failed to allocate texture for triple buffer drawing (out of memory).\n");
				return 0;
			}
		}
	}

	return 1;
}

static void wm_triple_draw_textures(wmWindow *win, wmDrawTriple *triple, float alpha)
{
	const int winsize_x = WM_window_pixels_x(win);
	const int winsize_y = WM_window_pixels_y(win);

	float halfx, halfy, ratiox, ratioy;
	int x, y, sizex, sizey, offx, offy;

	glEnable(triple->target);

	for (y = 0, offy = 0; y < triple->ny; offy += triple->y[y], y++) {
		for (x = 0, offx = 0; x < triple->nx; offx += triple->x[x], x++) {
			sizex = (x == triple->nx - 1) ? winsize_x - offx : triple->x[x];
			sizey = (y == triple->ny - 1) ? winsize_y - offy : triple->y[y];

			/* wmOrtho for the screen has this same offset */
			ratiox = sizex;
			ratioy = sizey;
			halfx = GLA_PIXEL_OFS;
			halfy = GLA_PIXEL_OFS;

			/* texture rectangle has unnormalized coordinates */
			if (triple->target == GL_TEXTURE_2D) {
				ratiox /= triple->x[x];
				ratioy /= triple->y[y];
				halfx /= triple->x[x];
				halfy /= triple->y[y];
			}

			gpuBindTexture(triple->target, triple->bind[x + y * triple->nx]);

			gpuColor4P(CPACK_WHITE, alpha);

			// SSS Enable Texturing
			GPU_aspect_enable(GPU_ASPECT_BASIC, GPU_BASIC_TEXTURE_2D);

			gpuImmediateFormat_T2_V2(); // DOODLE: triple backbuffer

			gpuBegin(GL_TRIANGLE_FAN);
			gpuTexCoord2f(halfx, halfy);
			gpuVertex2f(offx, offy);

			gpuTexCoord2f(ratiox + halfx, halfy);
			gpuVertex2f(offx + sizex, offy);

			gpuTexCoord2f(ratiox + halfx, ratioy + halfy);
			gpuVertex2f(offx + sizex, offy + sizey);

			gpuTexCoord2f(halfx, ratioy + halfy);
			gpuVertex2f(offx, offy + sizey);
			gpuEnd();

			gpuImmediateUnformat();

			// SSS Disable Texturing
			GPU_aspect_disable(GPU_ASPECT_BASIC, GPU_BASIC_TEXTURE_2D);
		}
	}

	gpuBindTexture(triple->target, 0);
	glDisable(triple->target);
}

static void wm_triple_copy_textures(wmWindow *win, wmDrawTriple *triple)
{
	const int winsize_x = WM_window_pixels_x(win);
	const int winsize_y = WM_window_pixels_y(win);

	int x, y, sizex, sizey, offx, offy;

	for (y = 0, offy = 0; y < triple->ny; offy += triple->y[y], y++) {
		for (x = 0, offx = 0; x < triple->nx; offx += triple->x[x], x++) {
			sizex = (x == triple->nx - 1) ? winsize_x - offx : triple->x[x];
			sizey = (y == triple->ny - 1) ? winsize_y - offy : triple->y[y];

			gpuBindTexture(triple->target, triple->bind[x + y * triple->nx]);
			glCopyTexSubImage2D(triple->target, 0, 0, 0, offx, offy, sizex, sizey);
		}
	}

	gpuBindTexture(triple->target, 0);
}

static void wm_draw_region_blend(wmWindow *win, ARegion *ar)
{
	float fac = ED_region_blend_factor(ar);
	
	/* region blend always is 1, except when blend timer is running */
	if (fac < 1.0f) {
		wmSubWindowScissorSet(win, win->screen->mainwin, &ar->winrct, true);

		glEnable(GL_BLEND);
		wm_triple_draw_textures(win, win->drawdata, 1.0f - fac);
		glDisable(GL_BLEND);
	}
}

static void wm_method_draw_triple(bContext *C, wmWindow *win)
{
	wmWindowManager *wm = CTX_wm_manager(C);
	wmDrawTriple *triple;
	bScreen *screen = win->screen;
	ScrArea *sa;
	ARegion *ar;
	int copytex = 0, paintcursor = 1;

	if (win->drawdata) {
		glClearColor(0, 0, 0, 0);
		glClear(GL_COLOR_BUFFER_BIT | GL_DEPTH_BUFFER_BIT);

		wmSubWindowSet(win, screen->mainwin);

		wm_triple_draw_textures(win, win->drawdata, 1.0f);
	}
	else {
		win->drawdata = MEM_callocN(sizeof(wmDrawTriple), "wmDrawTriple");

		if (!wm_triple_gen_textures(win, win->drawdata)) {
			wm_draw_triple_fail(C, win);
			return;
		}
	}

	triple = win->drawdata;

	/* draw marked area regions */
	for (sa = screen->areabase.first; sa; sa = sa->next) {
		CTX_wm_area_set(C, sa);

		for (ar = sa->regionbase.first; ar; ar = ar->next) {
			if (ar->swinid && ar->do_draw) {
				
				if (ar->overlap == 0) {
					CTX_wm_region_set(C, ar);
					ED_region_do_draw(C, ar);
					CTX_wm_region_set(C, NULL);
					copytex = 1;
				}
			}
		}
		
		wm_area_mark_invalid_backbuf(sa);
		CTX_wm_area_set(C, NULL);
	}

	if (copytex) {
		wmSubWindowSet(win, screen->mainwin);

		wm_triple_copy_textures(win, triple);
	}

	if (paintcursor && wm->paintcursors.first) {
		for (sa = screen->areabase.first; sa; sa = sa->next) {
			for (ar = sa->regionbase.first; ar; ar = ar->next) {
				if (ar->swinid && ar->swinid == screen->subwinactive) {
					CTX_wm_area_set(C, sa);
					CTX_wm_region_set(C, ar);

					/* make region ready for draw, scissor, pixelspace */
					ED_region_set(C, ar);
					wm_paintcursor_draw(C, ar);

					CTX_wm_region_set(C, NULL);
					CTX_wm_area_set(C, NULL);
				}
			}
		}

		wmSubWindowSet(win, screen->mainwin);
	}

	/* draw overlapping area regions (always like popups) */
	for (sa = screen->areabase.first; sa; sa = sa->next) {
		CTX_wm_area_set(C, sa);
		
		for (ar = sa->regionbase.first; ar; ar = ar->next) {
			if (ar->swinid && ar->overlap) {
				CTX_wm_region_set(C, ar);
				ED_region_do_draw(C, ar);
				CTX_wm_region_set(C, NULL);
				
				wm_draw_region_blend(win, ar);
			}
		}

		CTX_wm_area_set(C, NULL);
	}

	/* after area regions so we can do area 'overlay' drawing */
	ED_screen_draw(win);

	/* draw floating regions (menus) */
	for (ar = screen->regionbase.first; ar; ar = ar->next) {
		if (ar->swinid) {
			CTX_wm_menu_set(C, ar);
			ED_region_do_draw(C, ar);
			CTX_wm_menu_set(C, NULL);
			/* when a menu is being drawn, don't do the paint cursors */
			paintcursor = 0;
		}
	}

	/* always draw, not only when screen tagged */
	if (win->gesture.first)
		wm_gesture_draw(win);
	
	/* needs pixel coords in screen */
	if (wm->drags.first) {
		wm_drags_draw(C, win, NULL);
	}
}


/****************** main update call **********************/

/* quick test to prevent changing window drawable */
static bool wm_draw_update_test_window(wmWindow *win)
{
	ScrArea *sa;
	ARegion *ar;
	bool do_draw = false;

	for (ar = win->screen->regionbase.first; ar; ar = ar->next) {
		if (ar->do_draw_overlay) {
			wm_tag_redraw_overlay(win, ar);
			ar->do_draw_overlay = FALSE;
		}
		if (ar->swinid && ar->do_draw)
			do_draw = TRUE;
	}

	for (sa = win->screen->areabase.first; sa; sa = sa->next) {
		for (ar = sa->regionbase.first; ar; ar = ar->next) {
			wm_region_test_render_do_draw(win->screen, sa, ar);

			if (ar->swinid && ar->do_draw)
				do_draw = TRUE;
		}
	}

	if (do_draw)
		return 1;
	
	if (win->screen->do_refresh)
		return 1;
	if (win->screen->do_draw)
		return 1;
	if (win->screen->do_draw_gesture)
		return 1;
	if (win->screen->do_draw_paintcursor)
		return 1;
	if (win->screen->do_draw_drag)
		return 1;
	
	return 0;
}

static int wm_automatic_draw_method(wmWindow *win)
{
	/* Ideally all cards would work well with triple buffer, since if it works
	 * well gives the least redraws and is considerably faster at partial redraw
	 * for sculpting or drawing overlapping menus. For typically lower end cards
	 * copy to texture is slow though and so we use overlap instead there. */

	if (win->drawmethod == USER_DRAW_AUTOMATIC) {
		/* ATI opensource driver is known to be very slow at this */
		if (GPU_type_matches(GPU_DEVICE_ATI, GPU_OS_UNIX, GPU_DRIVER_OPENSOURCE))
			return USER_DRAW_OVERLAP;
		/* also Intel drivers are slow */
#if 0	/* 2.64 BCon3 period, let's try if intel now works... */
		else if (GPU_type_matches(GPU_DEVICE_INTEL, GPU_OS_UNIX, GPU_DRIVER_ANY))
			return USER_DRAW_OVERLAP;
		else if (GPU_type_matches(GPU_DEVICE_INTEL, GPU_OS_WIN, GPU_DRIVER_ANY))
			return USER_DRAW_OVERLAP_FLIP;
		else if (GPU_type_matches(GPU_DEVICE_INTEL, GPU_OS_MAC, GPU_DRIVER_ANY))
			return USER_DRAW_OVERLAP_FLIP;
#endif
		/* Windows software driver darkens color on each redraw */
		else if (GPU_type_matches(GPU_DEVICE_SOFTWARE, GPU_OS_WIN, GPU_DRIVER_SOFTWARE))
			return USER_DRAW_OVERLAP_FLIP;
		else if (GPU_type_matches(GPU_DEVICE_SOFTWARE, GPU_OS_UNIX, GPU_DRIVER_SOFTWARE))
			return USER_DRAW_OVERLAP;
		/* drawing lower color depth again degrades colors each time */
		else if (GPU_color_depth() < 24)
			return USER_DRAW_OVERLAP;
		else
			return USER_DRAW_TRIPLE;
	}
	else
		return win->drawmethod;
}

bool WM_is_draw_triple(wmWindow *win)
{
	/* function can get called before this variable is set in drawing code below */
	if (win->drawmethod != U.wmdrawmethod)
		win->drawmethod = U.wmdrawmethod;
	return (USER_DRAW_TRIPLE == wm_automatic_draw_method(win));
}

void wm_tag_redraw_overlay(wmWindow *win, ARegion *ar)
{
	/* for draw triple gestures, paint cursors don't need region redraw */
	if (ar && win) {
		if (wm_automatic_draw_method(win) != USER_DRAW_TRIPLE)
			ED_region_tag_redraw(ar);
		win->screen->do_draw_paintcursor = TRUE;
	}
}

void WM_paint_cursor_tag_redraw(wmWindow *win, ARegion *ar)
{
	win->screen->do_draw_paintcursor = TRUE;
	wm_tag_redraw_overlay(win, ar);
}

void wm_draw_update(bContext *C)
{
	wmWindowManager *wm = CTX_wm_manager(C);
	wmWindow *win;
	int drawmethod;

	GPU_free_unused_buffers();
	
	for (win = wm->windows.first; win; win = win->next) {
#ifdef WIN32
		if (GPU_type_matches(GPU_DEVICE_INTEL, GPU_OS_ANY, GPU_DRIVER_ANY)) {
			GHOST_TWindowState state = GHOST_GetWindowState(win->ghostwin);

			if (state == GHOST_kWindowStateMinimized) {
				/* do not update minimized windows, it gives issues on intel drivers (see [#33223])
				 * anyway, it seems logical to skip update for invisible windows
				 */
				continue;
			}
		}
#endif
		if (win->drawmethod != U.wmdrawmethod) {
			wm_draw_window_clear(win);
			win->drawmethod = U.wmdrawmethod;
		}

		if (wm_draw_update_test_window(win)) {
			CTX_wm_window_set(C, win);
			
			/* sets context window+screen */
			wm_window_make_drawable(wm, win);

			/* notifiers for screen redraw */
			if (win->screen->do_refresh)
				ED_screen_refresh(wm, win);

			drawmethod = wm_automatic_draw_method(win);

			if (win->drawfail)
				wm_method_draw_overlap_all(C, win, 0);
			else if (drawmethod == USER_DRAW_FULL)
				wm_method_draw_full(C, win);
			else if (drawmethod == USER_DRAW_OVERLAP)
				wm_method_draw_overlap_all(C, win, 0);
			else if (drawmethod == USER_DRAW_OVERLAP_FLIP)
				wm_method_draw_overlap_all(C, win, 1);
			else // if (drawmethod == USER_DRAW_TRIPLE)
				wm_method_draw_triple(C, win);

			win->screen->do_draw_gesture = FALSE;
			win->screen->do_draw_paintcursor = FALSE;
			win->screen->do_draw_drag = FALSE;
		
			wm_window_swap_buffers(win);

			CTX_wm_window_set(C, NULL);
		}
	}
}

void wm_draw_window_clear(wmWindow *win)
{
	bScreen *screen = win->screen;
	ScrArea *sa;
	ARegion *ar;
	int drawmethod = wm_automatic_draw_method(win);

	if (drawmethod == USER_DRAW_TRIPLE)
		wm_draw_triple_free(win);

	/* clear screen swap flags */
	if (screen) {
		for (sa = screen->areabase.first; sa; sa = sa->next)
			for (ar = sa->regionbase.first; ar; ar = ar->next)
				ar->swap = WIN_NONE_OK;
		
		screen->swap = WIN_NONE_OK;
	}
}

void wm_draw_region_clear(wmWindow *win, ARegion *ar)
{
	int drawmethod = wm_automatic_draw_method(win);

	if (ELEM(drawmethod, USER_DRAW_OVERLAP, USER_DRAW_OVERLAP_FLIP))
		wm_flush_regions_down(win->screen, &ar->winrct);

	win->screen->do_draw = TRUE;
}

void WM_redraw_windows(bContext *C)
{
	wmWindow *win_prev = CTX_wm_window(C);
	ScrArea *area_prev = CTX_wm_area(C);
	ARegion *ar_prev = CTX_wm_region(C);

	wm_draw_update(C);

	CTX_wm_window_set(C, win_prev);
	CTX_wm_area_set(C, area_prev);
	CTX_wm_region_set(C, ar_prev);
}
<|MERGE_RESOLUTION|>--- conflicted
+++ resolved
@@ -30,24 +30,11 @@
  * Handle OpenGL buffers for windowing, also paint cursor.
  */
 
-<<<<<<< HEAD
 /* my interface */
 #include "wm_draw.h"
-
 /* my library */
 #include "WM_api.h"
 #include "WM_types.h"
-=======
-#include <stdlib.h>
-#include <string.h>
-#include <GL/glew.h>
-
-#include "DNA_listBase.h"
-#include "DNA_screen_types.h"
-#include "DNA_windowmanager_types.h"
-#include "DNA_userdef_types.h"
-#include "DNA_view3d_types.h"
->>>>>>> 42946c37
 
 /* internal */
 #include "wm.h"
