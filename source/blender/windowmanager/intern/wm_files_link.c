--- conflicted
+++ resolved
@@ -34,11 +34,10 @@
 #include "MEM_guardedalloc.h"
 
 #include "DNA_ID.h"
-<<<<<<< HEAD
 #include "DNA_material_types.h"
 #include "DNA_object_types.h"
+#include "DNA_scene_types.h"
 #include "DNA_screen_types.h"
-#include "DNA_scene_types.h"
 #include "DNA_space_types.h"
 #include "DNA_windowmanager_types.h"
 
@@ -46,12 +45,6 @@
 #include "RNA_define.h"
 
 #include "BLI_blenlib.h"
-=======
-#include "DNA_scene_types.h"
-#include "DNA_screen_types.h"
-#include "DNA_windowmanager_types.h"
-
->>>>>>> 15e6f901
 #include "BLI_bitmap.h"
 #include "BLI_blenlib.h"
 #include "BLI_ghash.h"
@@ -68,16 +61,11 @@
 #include "BKE_context.h"
 #include "BKE_global.h"
 #include "BKE_layer.h"
-<<<<<<< HEAD
 #include "BKE_library.h"
-#include "BKE_library_override.h"
-#include "BKE_library_remap.h"
+#include "BKE_lib_id.h"
+#include "BKE_lib_remap.h"
 #include "BKE_material.h"
 #include "BKE_image.h"
-=======
-#include "BKE_lib_id.h"
-#include "BKE_lib_remap.h"
->>>>>>> 15e6f901
 #include "BKE_main.h"
 #include "BKE_report.h"
 #include "BKE_scene.h"
@@ -637,14 +625,8 @@
         }
 
         lib_idx = POINTER_AS_INT(BLI_ghash_lookup(libraries, libname));
-<<<<<<< HEAD
         item = wm_link_append_data_item_add(
-            lapp_data, name, BKE_idcode_from_name(group), &uuid, NULL);
-=======
-
-        item = wm_link_append_data_item_add(
-            lapp_data, name, BKE_idtype_idcode_from_name(group), NULL);
->>>>>>> 15e6f901
+            lapp_data, name, BKE_idtype_idcode_from_name(group), &uuid, NULL);
         BLI_BITMAP_ENABLE(item->libraries, lib_idx);
       }
       else if (aet) { /* Non-blend paths are only valid in asset engine context (virtual
@@ -665,7 +647,6 @@
   else if ((group || aet) && path[0]) {
     WMLinkAppendDataItem *item;
 
-<<<<<<< HEAD
     if (aet) {
       RNA_int_get_array(op->ptr, "uuid_repository", uuid.uuid_repository);
       RNA_int_get_array(op->ptr, "uuid_asset", uuid.uuid_asset);
@@ -690,11 +671,6 @@
         BLI_BITMAP_ENABLE(item->libraries, 0);
       }
     }
-=======
-    wm_link_append_data_library_add(lapp_data, libname);
-    item = wm_link_append_data_item_add(lapp_data, name, BKE_idtype_idcode_from_name(group), NULL);
-    BLI_BITMAP_ENABLE(item->libraries, 0);
->>>>>>> 15e6f901
   }
 
   if (lapp_data->num_items == 0) {
@@ -942,14 +918,7 @@
   BLI_BITMAP_ENABLE(item->libraries, 0);
 
   /* Link datablock. */
-<<<<<<< HEAD
-  Scene *scene = CTX_data_scene(C);
-  ViewLayer *view_layer = CTX_data_view_layer(C);
-  View3D *v3d = CTX_wm_view3d(C);
   wm_link_do(lapp_data, NULL, bmain, NULL, scene, view_layer, v3d);
-=======
-  wm_link_do(lapp_data, NULL, bmain, scene, view_layer, v3d);
->>>>>>> 15e6f901
 
   /* Get linked datablock and free working data. */
   ID *id = item->new_id;
@@ -1021,30 +990,17 @@
   int item_idx;
 
   /* Remove all IDs to be reloaded from Main. */
-<<<<<<< HEAD
   if (library) {
     lba_idx = set_listbasepointers(bmain, lbarray);
     while (lba_idx--) {
       ID *id = lbarray[lba_idx]->first;
       const short idcode = id ? GS(id->name) : 0;
 
-      if (!id || !BKE_idcode_is_linkable(idcode)) {
-        /* No need to reload non-linkable datatypes,
-         * those will get relinked with their 'users ID'. */
-        continue;
-      }
-=======
-  lba_idx = set_listbasepointers(bmain, lbarray);
-  while (lba_idx--) {
-    ID *id = lbarray[lba_idx]->first;
-    const short idcode = id ? GS(id->name) : 0;
-
     if (!id || !BKE_idtype_idcode_is_linkable(idcode)) {
       /* No need to reload non-linkable datatypes,
        * those will get relinked with their 'users ID'. */
       continue;
     }
->>>>>>> 15e6f901
 
       for (; id; id = id->next) {
         if (id->lib == library) {
