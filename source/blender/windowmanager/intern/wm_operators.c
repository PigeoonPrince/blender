/*
 * ***** BEGIN GPL LICENSE BLOCK *****
 *
 * This program is free software; you can redistribute it and/or
 * modify it under the terms of the GNU General Public License
 * as published by the Free Software Foundation; either version 2
 * of the License, or (at your option) any later version. 
 *
 * This program is distributed in the hope that it will be useful,
 * but WITHOUT ANY WARRANTY; without even the implied warranty of
 * MERCHANTABILITY or FITNESS FOR A PARTICULAR PURPOSE.  See the
 * GNU General Public License for more details.
 *
 * You should have received a copy of the GNU General Public License
 * along with this program; if not, write to the Free Software Foundation,
 * Inc., 51 Franklin Street, Fifth Floor, Boston, MA 02110-1301, USA.
 *
 * The Original Code is Copyright (C) 2007 Blender Foundation.
 * All rights reserved.
 *
 * 
 * Contributor(s): Blender Foundation
 *
 * ***** END GPL LICENSE BLOCK *****
 */

/** \file blender/windowmanager/intern/wm_operators.c
 *  \ingroup wm
 *
 * Functions for dealing with wmOperator, adding, removing, calling
 * as well as some generic operators and shared operator properties.
 */


#include <float.h>
#include <string.h>
#include <ctype.h>
#include <stdio.h>
#include <stddef.h>
#include <assert.h>
#include <errno.h>

#ifdef WIN32
#  include "GHOST_C-api.h"
#endif

#include "MEM_guardedalloc.h"

#include "DNA_ID.h"
#include "DNA_object_types.h"
#include "DNA_screen_types.h"
#include "DNA_scene_types.h"
#include "DNA_userdef_types.h"
#include "DNA_windowmanager_types.h"
#include "DNA_mesh_types.h" /* only for USE_BMESH_SAVE_AS_COMPAT */

#include "BLT_translation.h"

#include "PIL_time.h"

#include "BLI_blenlib.h"
#include "BLI_bitmap.h"
#include "BLI_dial.h"
#include "BLI_dynstr.h" /*for WM_operator_pystring */
#include "BLI_linklist.h"
#include "BLI_linklist_stack.h"
#include "BLI_math.h"
#include "BLI_memarena.h"
#include "BLI_utildefines.h"
#include "BLI_ghash.h"

#include "BLO_readfile.h"

#include "BKE_appdir.h"
#include "BKE_autoexec.h"
#include "BKE_blender.h"
#include "BKE_brush.h"
#include "BKE_context.h"
#include "BKE_depsgraph.h"
#include "BKE_icons.h"
#include "BKE_idprop.h"
#include "BKE_image.h"
#include "BKE_library.h"
#include "BKE_library_query.h"
#include "BKE_global.h"
#include "BKE_main.h"
#include "BKE_material.h"
#include "BKE_report.h"
#include "BKE_scene.h"
#include "BKE_screen.h" /* BKE_ST_MAXNAME */
#include "BKE_unit.h"
#include "BKE_utildefines.h"

#include "BKE_idcode.h"

#include "BIF_glutil.h" /* for paint cursor */
#include "BLF_api.h"

#include "IMB_colormanagement.h"
#include "IMB_imbuf_types.h"
#include "IMB_imbuf.h"

#include "ED_numinput.h"
#include "ED_screen.h"
#include "ED_util.h"
#include "ED_view3d.h"

#include "GPU_basic_shader.h"
#include "GPU_material.h"

#include "RNA_access.h"
#include "RNA_define.h"
#include "RNA_enum_types.h"

#include "UI_interface.h"
#include "UI_interface_icons.h"
#include "UI_resources.h"

#include "WM_api.h"
#include "WM_types.h"

#include "wm.h"
#include "wm_draw.h"
#include "wm_event_system.h"
#include "wm_event_types.h"
#include "wm_files.h"
#include "wm_subwindow.h"
#include "wm_window.h"

static GHash *global_ops_hash = NULL;

#define UNDOCUMENTED_OPERATOR_TIP N_("(undocumented operator)")

/* ************ operator API, exported ********** */


wmOperatorType *WM_operatortype_find(const char *idname, bool quiet)
{
	if (idname[0]) {
		wmOperatorType *ot;

		/* needed to support python style names without the _OT_ syntax */
		char idname_bl[OP_MAX_TYPENAME];
		WM_operator_bl_idname(idname_bl, idname);

		ot = BLI_ghash_lookup(global_ops_hash, idname_bl);
		if (ot) {
			return ot;
		}

		if (!quiet) {
			printf("search for unknown operator '%s', '%s'\n", idname_bl, idname);
		}
	}
	else {
		if (!quiet) {
			printf("search for empty operator\n");
		}
	}

	return NULL;
}

/* caller must free */
void WM_operatortype_iter(GHashIterator *ghi)
{
	BLI_ghashIterator_init(ghi, global_ops_hash);
}

/* all ops in 1 list (for time being... needs evaluation later) */
void WM_operatortype_append(void (*opfunc)(wmOperatorType *))
{
	wmOperatorType *ot;
	
	ot = MEM_callocN(sizeof(wmOperatorType), "operatortype");
	ot->srna = RNA_def_struct_ptr(&BLENDER_RNA, "", &RNA_OperatorProperties);
	/* Set the default i18n context now, so that opfunc can redefine it if needed! */
	RNA_def_struct_translation_context(ot->srna, BLT_I18NCONTEXT_OPERATOR_DEFAULT);
	ot->translation_context = BLT_I18NCONTEXT_OPERATOR_DEFAULT;
	opfunc(ot);

	if (ot->name == NULL) {
		fprintf(stderr, "ERROR: Operator %s has no name property!\n", ot->idname);
		ot->name = N_("Dummy Name");
	}

	/* XXX All ops should have a description but for now allow them not to. */
	RNA_def_struct_ui_text(ot->srna, ot->name, ot->description ? ot->description : UNDOCUMENTED_OPERATOR_TIP);
	RNA_def_struct_identifier(ot->srna, ot->idname);

	BLI_ghash_insert(global_ops_hash, (void *)ot->idname, ot);
}

void WM_operatortype_append_ptr(void (*opfunc)(wmOperatorType *, void *), void *userdata)
{
	wmOperatorType *ot;

	ot = MEM_callocN(sizeof(wmOperatorType), "operatortype");
	ot->srna = RNA_def_struct_ptr(&BLENDER_RNA, "", &RNA_OperatorProperties);
	/* Set the default i18n context now, so that opfunc can redefine it if needed! */
	RNA_def_struct_translation_context(ot->srna, BLT_I18NCONTEXT_OPERATOR_DEFAULT);
	ot->translation_context = BLT_I18NCONTEXT_OPERATOR_DEFAULT;
	opfunc(ot, userdata);
	RNA_def_struct_ui_text(ot->srna, ot->name, ot->description ? ot->description : UNDOCUMENTED_OPERATOR_TIP);
	RNA_def_struct_identifier(ot->srna, ot->idname);

	BLI_ghash_insert(global_ops_hash, (void *)ot->idname, ot);
}

/* ********************* macro operator ******************** */

typedef struct {
	int retval;
} MacroData;

static void wm_macro_start(wmOperator *op)
{
	if (op->customdata == NULL) {
		op->customdata = MEM_callocN(sizeof(MacroData), "MacroData");
	}
}

static int wm_macro_end(wmOperator *op, int retval)
{
	if (retval & OPERATOR_CANCELLED) {
		MacroData *md = op->customdata;

		if (md->retval & OPERATOR_FINISHED) {
			retval |= OPERATOR_FINISHED;
			retval &= ~OPERATOR_CANCELLED;
		}
	}

	/* if modal is ending, free custom data */
	if (retval & (OPERATOR_FINISHED | OPERATOR_CANCELLED)) {
		if (op->customdata) {
			MEM_freeN(op->customdata);
			op->customdata = NULL;
		}
	}

	return retval;
}

/* macro exec only runs exec calls */
static int wm_macro_exec(bContext *C, wmOperator *op)
{
	wmOperator *opm;
	int retval = OPERATOR_FINISHED;
	
	wm_macro_start(op);

	for (opm = op->macro.first; opm; opm = opm->next) {
		
		if (opm->type->exec) {
			retval = opm->type->exec(C, opm);
			OPERATOR_RETVAL_CHECK(retval);
		
			if (retval & OPERATOR_FINISHED) {
				MacroData *md = op->customdata;
				md->retval = OPERATOR_FINISHED; /* keep in mind that at least one operator finished */
			}
			else {
				break; /* operator didn't finish, end macro */
			}
		}
		else {
			printf("%s: '%s' cant exec macro\n", __func__, opm->type->idname);
		}
	}
	
	return wm_macro_end(op, retval);
}

static int wm_macro_invoke_internal(bContext *C, wmOperator *op, const wmEvent *event, wmOperator *opm)
{
	int retval = OPERATOR_FINISHED;

	/* start from operator received as argument */
	for (; opm; opm = opm->next) {
		if (opm->type->invoke)
			retval = opm->type->invoke(C, opm, event);
		else if (opm->type->exec)
			retval = opm->type->exec(C, opm);

		OPERATOR_RETVAL_CHECK(retval);

		BLI_movelisttolist(&op->reports->list, &opm->reports->list);
		
		if (retval & OPERATOR_FINISHED) {
			MacroData *md = op->customdata;
			md->retval = OPERATOR_FINISHED; /* keep in mind that at least one operator finished */
		}
		else {
			break; /* operator didn't finish, end macro */
		}
	}

	return wm_macro_end(op, retval);
}

static int wm_macro_invoke(bContext *C, wmOperator *op, const wmEvent *event)
{
	wm_macro_start(op);
	return wm_macro_invoke_internal(C, op, event, op->macro.first);
}

static int wm_macro_modal(bContext *C, wmOperator *op, const wmEvent *event)
{
	wmOperator *opm = op->opm;
	int retval = OPERATOR_FINISHED;
	
	if (opm == NULL)
		printf("%s: macro error, calling NULL modal()\n", __func__);
	else {
		retval = opm->type->modal(C, opm, event);
		OPERATOR_RETVAL_CHECK(retval);

		/* if we're halfway through using a tool and cancel it, clear the options [#37149] */
		if (retval & OPERATOR_CANCELLED) {
			WM_operator_properties_clear(opm->ptr);
		}

		/* if this one is done but it's not the last operator in the macro */
		if ((retval & OPERATOR_FINISHED) && opm->next) {
			MacroData *md = op->customdata;

			md->retval = OPERATOR_FINISHED; /* keep in mind that at least one operator finished */

			retval = wm_macro_invoke_internal(C, op, event, opm->next);

			/* if new operator is modal and also added its own handler */
			if (retval & OPERATOR_RUNNING_MODAL && op->opm != opm) {
				wmWindow *win = CTX_wm_window(C);
				wmEventHandler *handler;

				handler = BLI_findptr(&win->modalhandlers, op, offsetof(wmEventHandler, op));
				if (handler) {
					BLI_remlink(&win->modalhandlers, handler);
					wm_event_free_handler(handler);
				}

				/* if operator is blocking, grab cursor
				 * This may end up grabbing twice, but we don't care.
				 * */
				if (op->opm->type->flag & OPTYPE_BLOCKING) {
					int bounds[4] = {-1, -1, -1, -1};
					const bool wrap = (
					        (U.uiflag & USER_CONTINUOUS_MOUSE) &&
					        ((op->opm->flag & OP_IS_MODAL_GRAB_CURSOR) || (op->opm->type->flag & OPTYPE_GRAB_CURSOR)));

					if (wrap) {
						ARegion *ar = CTX_wm_region(C);
						if (ar) {
							bounds[0] = ar->winrct.xmin;
							bounds[1] = ar->winrct.ymax;
							bounds[2] = ar->winrct.xmax;
							bounds[3] = ar->winrct.ymin;
						}
					}

					WM_cursor_grab_enable(win, wrap, false, bounds);
				}
			}
		}
	}

	return wm_macro_end(op, retval);
}

static void wm_macro_cancel(bContext *C, wmOperator *op)
{
	/* call cancel on the current modal operator, if any */
	if (op->opm && op->opm->type->cancel) {
		op->opm->type->cancel(C, op->opm);
	}

	wm_macro_end(op, OPERATOR_CANCELLED);
}

/* Names have to be static for now */
wmOperatorType *WM_operatortype_append_macro(const char *idname, const char *name, const char *description, int flag)
{
	wmOperatorType *ot;
	const char *i18n_context;
	
	if (WM_operatortype_find(idname, true)) {
		printf("%s: macro error: operator %s exists\n", __func__, idname);
		return NULL;
	}
	
	ot = MEM_callocN(sizeof(wmOperatorType), "operatortype");
	ot->srna = RNA_def_struct_ptr(&BLENDER_RNA, "", &RNA_OperatorProperties);
	
	ot->idname = idname;
	ot->name = name;
	ot->description = description;
	ot->flag = OPTYPE_MACRO | flag;
	
	ot->exec = wm_macro_exec;
	ot->invoke = wm_macro_invoke;
	ot->modal = wm_macro_modal;
	ot->cancel = wm_macro_cancel;
	ot->poll = NULL;

	if (!ot->description) /* XXX All ops should have a description but for now allow them not to. */
		ot->description = UNDOCUMENTED_OPERATOR_TIP;
	
	RNA_def_struct_ui_text(ot->srna, ot->name, ot->description);
	RNA_def_struct_identifier(ot->srna, ot->idname);
	/* Use i18n context from ext.srna if possible (py operators). */
	i18n_context = ot->ext.srna ? RNA_struct_translation_context(ot->ext.srna) : BLT_I18NCONTEXT_OPERATOR_DEFAULT;
	RNA_def_struct_translation_context(ot->srna, i18n_context);
	ot->translation_context = i18n_context;

	BLI_ghash_insert(global_ops_hash, (void *)ot->idname, ot);

	return ot;
}

void WM_operatortype_append_macro_ptr(void (*opfunc)(wmOperatorType *, void *), void *userdata)
{
	wmOperatorType *ot;

	ot = MEM_callocN(sizeof(wmOperatorType), "operatortype");
	ot->srna = RNA_def_struct_ptr(&BLENDER_RNA, "", &RNA_OperatorProperties);

	ot->flag = OPTYPE_MACRO;
	ot->exec = wm_macro_exec;
	ot->invoke = wm_macro_invoke;
	ot->modal = wm_macro_modal;
	ot->cancel = wm_macro_cancel;
	ot->poll = NULL;

	if (!ot->description)
		ot->description = UNDOCUMENTED_OPERATOR_TIP;

	/* Set the default i18n context now, so that opfunc can redefine it if needed! */
	RNA_def_struct_translation_context(ot->srna, BLT_I18NCONTEXT_OPERATOR_DEFAULT);
	ot->translation_context = BLT_I18NCONTEXT_OPERATOR_DEFAULT;
	opfunc(ot, userdata);

	RNA_def_struct_ui_text(ot->srna, ot->name, ot->description);
	RNA_def_struct_identifier(ot->srna, ot->idname);

	BLI_ghash_insert(global_ops_hash, (void *)ot->idname, ot);
}

wmOperatorTypeMacro *WM_operatortype_macro_define(wmOperatorType *ot, const char *idname)
{
	wmOperatorTypeMacro *otmacro = MEM_callocN(sizeof(wmOperatorTypeMacro), "wmOperatorTypeMacro");

	BLI_strncpy(otmacro->idname, idname, OP_MAX_TYPENAME);

	/* do this on first use, since operatordefinitions might have been not done yet */
	WM_operator_properties_alloc(&(otmacro->ptr), &(otmacro->properties), idname);
	WM_operator_properties_sanitize(otmacro->ptr, 1);

	BLI_addtail(&ot->macro, otmacro);

	{
		/* operator should always be found but in the event its not. don't segfault */
		wmOperatorType *otsub = WM_operatortype_find(idname, 0);
		if (otsub) {
			RNA_def_pointer_runtime(ot->srna, otsub->idname, otsub->srna,
			                        otsub->name, otsub->description);
		}
	}

	return otmacro;
}

static void wm_operatortype_free_macro(wmOperatorType *ot)
{
	wmOperatorTypeMacro *otmacro;
	
	for (otmacro = ot->macro.first; otmacro; otmacro = otmacro->next) {
		if (otmacro->ptr) {
			WM_operator_properties_free(otmacro->ptr);
			MEM_freeN(otmacro->ptr);
		}
	}
	BLI_freelistN(&ot->macro);
}

void WM_operatortype_remove_ptr(wmOperatorType *ot)
{
	BLI_assert(ot == WM_operatortype_find(ot->idname, false));

	RNA_struct_free(&BLENDER_RNA, ot->srna);

	if (ot->last_properties) {
		IDP_FreeProperty(ot->last_properties);
		MEM_freeN(ot->last_properties);
	}

	if (ot->macro.first)
		wm_operatortype_free_macro(ot);

	BLI_ghash_remove(global_ops_hash, ot->idname, NULL, NULL);

	WM_keyconfig_update_operatortype();

	MEM_freeN(ot);
}

bool WM_operatortype_remove(const char *idname)
{
	wmOperatorType *ot = WM_operatortype_find(idname, 0);

	if (ot == NULL)
		return false;

	WM_operatortype_remove_ptr(ot);

	return true;
}

/**
 * Remove memory of all previously executed tools.
 */
void WM_operatortype_last_properties_clear_all(void)
{
	GHashIterator iter;

	for (WM_operatortype_iter(&iter);
	     (!BLI_ghashIterator_done(&iter));
	     (BLI_ghashIterator_step(&iter)))
	{
		wmOperatorType *ot = BLI_ghashIterator_getValue(&iter);

		if (ot->last_properties) {
			IDP_FreeProperty(ot->last_properties);
			MEM_freeN(ot->last_properties);
			ot->last_properties = NULL;
		}
	}
}

/* SOME_OT_op -> some.op */
void WM_operator_py_idname(char *to, const char *from)
{
	const char *sep = strstr(from, "_OT_");
	if (sep) {
		int ofs = (sep - from);
		
		/* note, we use ascii tolower instead of system tolower, because the
		 * latter depends on the locale, and can lead to idname mismatch */
		memcpy(to, from, sizeof(char) * ofs);
		BLI_str_tolower_ascii(to, ofs);

		to[ofs] = '.';
		BLI_strncpy(to + (ofs + 1), sep + 4, OP_MAX_TYPENAME - (ofs + 1));
	}
	else {
		/* should not happen but support just in case */
		BLI_strncpy(to, from, OP_MAX_TYPENAME);
	}
}

/* some.op -> SOME_OT_op */
void WM_operator_bl_idname(char *to, const char *from)
{
	if (from) {
		const char *sep = strchr(from, '.');

		if (sep) {
			int ofs = (sep - from);

			memcpy(to, from, sizeof(char) * ofs);
			BLI_str_toupper_ascii(to, ofs);
			strcpy(to + ofs, "_OT_");
			strcpy(to + (ofs + 4), sep + 1);
		}
		else {
			/* should not happen but support just in case */
			BLI_strncpy(to, from, OP_MAX_TYPENAME);
		}
	}
	else
		to[0] = 0;
}

/**
 * Print a string representation of the operator, with the args that it runs so python can run it again.
 *
 * When calling from an existing wmOperator, better to use simple version:
 * `WM_operator_pystring(C, op);`
 *
 * \note Both \a op and \a opptr may be `NULL` (\a op is only used for macro operators).
 */
char *WM_operator_pystring_ex(bContext *C, wmOperator *op, const bool all_args, const bool macro_args,
                              wmOperatorType *ot, PointerRNA *opptr)
{
	char idname_py[OP_MAX_TYPENAME];

	/* for building the string */
	DynStr *dynstr = BLI_dynstr_new();
	char *cstring;
	char *cstring_args;

	/* arbitrary, but can get huge string with stroke painting otherwise */
	int max_prop_length = 10;

	WM_operator_py_idname(idname_py, ot->idname);
	BLI_dynstr_appendf(dynstr, "bpy.ops.%s(", idname_py);

	if (op && op->macro.first) {
		/* Special handling for macros, else we only get default values in this case... */
		wmOperator *opm;
		bool first_op = true;

		opm = macro_args ? op->macro.first : NULL;

		for (; opm; opm = opm->next) {
			PointerRNA *opmptr = opm->ptr;
			PointerRNA opmptr_default;
			if (opmptr == NULL) {
				WM_operator_properties_create_ptr(&opmptr_default, opm->type);
				opmptr = &opmptr_default;
			}

			cstring_args = RNA_pointer_as_string_id(C, opmptr);
			if (first_op) {
				BLI_dynstr_appendf(dynstr, "%s=%s", opm->type->idname, cstring_args);
				first_op = false;
			}
			else {
				BLI_dynstr_appendf(dynstr, ", %s=%s", opm->type->idname, cstring_args);
			}
			MEM_freeN(cstring_args);

			if (opmptr == &opmptr_default) {
				WM_operator_properties_free(&opmptr_default);
			}
		}
	}
	else {
		/* only to get the orginal props for comparisons */
		PointerRNA opptr_default;
		const bool macro_args_test = ot->macro.first ? macro_args : true;

		if (opptr == NULL) {
			WM_operator_properties_create_ptr(&opptr_default, ot);
			opptr = &opptr_default;
		}

		cstring_args = RNA_pointer_as_string_keywords(C, opptr, false, all_args, macro_args_test, max_prop_length);
		BLI_dynstr_append(dynstr, cstring_args);
		MEM_freeN(cstring_args);

		if (opptr == &opptr_default) {
			WM_operator_properties_free(&opptr_default);
		}
	}

	BLI_dynstr_append(dynstr, ")");

	cstring = BLI_dynstr_get_cstring(dynstr);
	BLI_dynstr_free(dynstr);
	return cstring;
}

char *WM_operator_pystring(bContext *C, wmOperator *op,
                           const bool all_args, const bool macro_args)
{
	return WM_operator_pystring_ex(C, op, all_args, macro_args, op->type, op->ptr);
}


/**
 * \return true if the string was shortened
 */
bool WM_operator_pystring_abbreviate(char *str, int str_len_max)
{
	const int str_len = strlen(str);
	const char *parens_start = strchr(str, '(');

	if (parens_start) {
		const int parens_start_pos = parens_start - str;
		const char *parens_end = strrchr(parens_start + 1, ')');

		if (parens_end) {
			const int parens_len = parens_end - parens_start;

			if (parens_len > str_len_max) {
				const char *comma_first = strchr(parens_start, ',');

				/* truncate after the first comma */
				if (comma_first) {
					const char end_str[] = " ... )";
					const int end_str_len = sizeof(end_str) - 1;

					/* leave a place for the first argument*/
					const int new_str_len = (comma_first - parens_start) + 1;

					if (str_len >= new_str_len + parens_start_pos + end_str_len + 1) {
						/* append " ... )" to the string after the comma */
						memcpy(str + new_str_len + parens_start_pos, end_str, end_str_len + 1);

						return true;
					}
				}
			}
		}
	}

	return false;
}

/* return NULL if no match is found */
#if 0
static char *wm_prop_pystring_from_context(bContext *C, PointerRNA *ptr, PropertyRNA *prop, int index)
{

	/* loop over all context items and do 2 checks
	 *
	 * - see if the pointer is in the context.
	 * - see if the pointers ID is in the context.
	 */

	/* don't get from the context store since this is normally set only for the UI and not usable elsewhere */
	ListBase lb = CTX_data_dir_get_ex(C, false, true, true);
	LinkData *link;

	const char *member_found = NULL;
	const char *member_id = NULL;

	char *prop_str = NULL;
	char *ret = NULL;


	for (link = lb.first; link; link = link->next) {
		const char *identifier = link->data;
		PointerRNA ctx_item_ptr = {{0}} // CTX_data_pointer_get(C, identifier); // XXX, this isnt working

		if (ctx_item_ptr.type == NULL) {
			continue;
		}

		if (ptr->id.data == ctx_item_ptr.id.data) {
			if ((ptr->data == ctx_item_ptr.data) &&
			    (ptr->type == ctx_item_ptr.type))
			{
				/* found! */
				member_found = identifier;
				break;
			}
			else if (RNA_struct_is_ID(ctx_item_ptr.type)) {
				/* we found a reference to this ID,
				 * so fallback to it if there is no direct reference */
				member_id = identifier;
			}
		}
	}

	if (member_found) {
		prop_str = RNA_path_property_py(ptr, prop, index);
		if (prop_str) {
			ret = BLI_sprintfN("bpy.context.%s.%s", member_found, prop_str);
			MEM_freeN(prop_str);
		}
	}
	else if (member_id) {
		prop_str = RNA_path_struct_property_py(ptr, prop, index);
		if (prop_str) {
			ret = BLI_sprintfN("bpy.context.%s.%s", member_id, prop_str);
			MEM_freeN(prop_str);
		}
	}

	BLI_freelistN(&lb);

	return ret;
}
#else

/* use hard coded checks for now */
static char *wm_prop_pystring_from_context(bContext *C, PointerRNA *ptr, PropertyRNA *prop, int index)
{
	const char *member_id = NULL;

	char *prop_str = NULL;
	char *ret = NULL;

	if (ptr->id.data) {

#define CTX_TEST_PTR_ID(C, member, idptr) \
		{ \
			const char *ctx_member = member; \
			PointerRNA ctx_item_ptr = CTX_data_pointer_get(C, ctx_member); \
			if (ctx_item_ptr.id.data == idptr) { \
				member_id = ctx_member; \
				break; \
			} \
		} (void)0

#define CTX_TEST_PTR_ID_CAST(C, member, member_full, cast, idptr) \
		{ \
			const char *ctx_member = member; \
			const char *ctx_member_full = member_full; \
			PointerRNA ctx_item_ptr = CTX_data_pointer_get(C, ctx_member); \
			if (ctx_item_ptr.id.data && cast(ctx_item_ptr.id.data) == idptr) { \
				member_id = ctx_member_full; \
				break; \
			} \
		} (void)0

#define CTX_TEST_PTR_DATA_TYPE(C, member, rna_type, rna_ptr, dataptr_cmp) \
		{ \
			const char *ctx_member = member; \
			if (RNA_struct_is_a((ptr)->type, &(rna_type)) && (ptr)->data == (dataptr_cmp)) { \
				member_id = ctx_member; \
				break; \
			} \
		} (void)0

		switch (GS(((ID *)ptr->id.data)->name)) {
			case ID_SCE:
			{
				CTX_TEST_PTR_ID(C, "scene", ptr->id.data);
				break;
			}
			case ID_OB:
			{
				CTX_TEST_PTR_ID(C, "object", ptr->id.data);
				break;
			}
			/* from rna_Main_objects_new */
			case OB_DATA_SUPPORT_ID_CASE:
			{
#define ID_CAST_OBDATA(id_pt) (((Object *)(id_pt))->data)
				CTX_TEST_PTR_ID_CAST(C, "object", "object.data", ID_CAST_OBDATA, ptr->id.data);
				break;
#undef ID_CAST_OBDATA
			}
			case ID_MA:
			{
#define ID_CAST_OBMATACT(id_pt) (give_current_material(((Object *)id_pt), ((Object *)id_pt)->actcol))
				CTX_TEST_PTR_ID_CAST(C, "object", "object.active_material", ID_CAST_OBMATACT, ptr->id.data);
				break;
#undef ID_CAST_OBMATACT
			}
			case ID_WO:
			{
#define ID_CAST_SCENEWORLD(id_pt) (((Scene *)(id_pt))->world)
				CTX_TEST_PTR_ID_CAST(C, "scene", "scene.world", ID_CAST_SCENEWORLD, ptr->id.data);
				break;
#undef ID_CAST_SCENEWORLD
			}
			case ID_SCR:
			{
				CTX_TEST_PTR_ID(C, "screen", ptr->id.data);

				CTX_TEST_PTR_DATA_TYPE(C, "space_data", RNA_Space, ptr, CTX_wm_space_data(C));
				CTX_TEST_PTR_DATA_TYPE(C, "area", RNA_Area, ptr, CTX_wm_area(C));
				CTX_TEST_PTR_DATA_TYPE(C, "region", RNA_Region, ptr, CTX_wm_region(C));

				break;
			}
		}

		if (member_id) {
			prop_str = RNA_path_struct_property_py(ptr, prop, index);
			if (prop_str) {
				ret = BLI_sprintfN("bpy.context.%s.%s", member_id, prop_str);
				MEM_freeN(prop_str);
			}
		}
#undef CTX_TEST_PTR_ID
#undef CTX_TEST_PTR_ID_CAST
	}

	return ret;
}
#endif

char *WM_prop_pystring_assign(bContext *C, PointerRNA *ptr, PropertyRNA *prop, int index)
{
	char *lhs, *rhs, *ret;

	lhs = C ? wm_prop_pystring_from_context(C, ptr, prop, index) : NULL;

	if (lhs == NULL) {
		/* fallback to bpy.data.foo[id] if we dont find in the context */
		lhs = RNA_path_full_property_py(ptr, prop, index);
	}

	if (!lhs) {
		return NULL;
	}

	rhs = RNA_property_as_string(C, ptr, prop, index, INT_MAX);
	if (!rhs) {
		MEM_freeN(lhs);
		return NULL;
	}

	ret = BLI_sprintfN("%s = %s", lhs, rhs);
	MEM_freeN(lhs);
	MEM_freeN(rhs);
	return ret;
}

void WM_operator_properties_create_ptr(PointerRNA *ptr, wmOperatorType *ot)
{
	RNA_pointer_create(NULL, ot->srna, NULL, ptr);
}

void WM_operator_properties_create(PointerRNA *ptr, const char *opstring)
{
	wmOperatorType *ot = WM_operatortype_find(opstring, 0);

	if (ot)
		WM_operator_properties_create_ptr(ptr, ot);
	else
		RNA_pointer_create(NULL, &RNA_OperatorProperties, NULL, ptr);
}

/* similar to the function above except its uses ID properties
 * used for keymaps and macros */
void WM_operator_properties_alloc(PointerRNA **ptr, IDProperty **properties, const char *opstring)
{
	if (*properties == NULL) {
		IDPropertyTemplate val = {0};
		*properties = IDP_New(IDP_GROUP, &val, "wmOpItemProp");
	}

	if (*ptr == NULL) {
		*ptr = MEM_callocN(sizeof(PointerRNA), "wmOpItemPtr");
		WM_operator_properties_create(*ptr, opstring);
	}

	(*ptr)->data = *properties;

}

void WM_operator_properties_sanitize(PointerRNA *ptr, const bool no_context)
{
	RNA_STRUCT_BEGIN (ptr, prop)
	{
		switch (RNA_property_type(prop)) {
			case PROP_ENUM:
				if (no_context)
					RNA_def_property_flag(prop, PROP_ENUM_NO_CONTEXT);
				else
					RNA_def_property_clear_flag(prop, PROP_ENUM_NO_CONTEXT);
				break;
			case PROP_POINTER:
			{
				StructRNA *ptype = RNA_property_pointer_type(ptr, prop);

				/* recurse into operator properties */
				if (RNA_struct_is_a(ptype, &RNA_OperatorProperties)) {
					PointerRNA opptr = RNA_property_pointer_get(ptr, prop);
					WM_operator_properties_sanitize(&opptr, no_context);
				}
				break;
			}
			default:
				break;
		}
	}
	RNA_STRUCT_END;
}


/** set all props to their default,
 * \param do_update Only update un-initialized props.
 *
 * \note, theres nothing specific to operators here.
 * this could be made a general function.
 */
bool WM_operator_properties_default(PointerRNA *ptr, const bool do_update)
{
	bool changed = false;
	RNA_STRUCT_BEGIN (ptr, prop)
	{
		switch (RNA_property_type(prop)) {
			case PROP_POINTER:
			{
				StructRNA *ptype = RNA_property_pointer_type(ptr, prop);
				if (ptype != &RNA_Struct) {
					PointerRNA opptr = RNA_property_pointer_get(ptr, prop);
					changed |= WM_operator_properties_default(&opptr, do_update);
				}
				break;
			}
			default:
				if ((do_update == false) || (RNA_property_is_set(ptr, prop) == false)) {
					if (RNA_property_reset(ptr, prop, -1)) {
						changed = true;
					}
				}
				break;
		}
	}
	RNA_STRUCT_END;

	return changed;
}

/* remove all props without PROP_SKIP_SAVE */
void WM_operator_properties_reset(wmOperator *op)
{
	if (op->ptr->data) {
		PropertyRNA *iterprop;
		iterprop = RNA_struct_iterator_property(op->type->srna);

		RNA_PROP_BEGIN (op->ptr, itemptr, iterprop)
		{
			PropertyRNA *prop = itemptr.data;

			if ((RNA_property_flag(prop) & PROP_SKIP_SAVE) == 0) {
				const char *identifier = RNA_property_identifier(prop);
				RNA_struct_idprops_unset(op->ptr, identifier);
			}
		}
		RNA_PROP_END;
	}
}

void WM_operator_properties_clear(PointerRNA *ptr)
{
	IDProperty *properties = ptr->data;

	if (properties) {
		IDP_ClearProperty(properties);
	}
}

void WM_operator_properties_free(PointerRNA *ptr)
{
	IDProperty *properties = ptr->data;

	if (properties) {
		IDP_FreeProperty(properties);
		MEM_freeN(properties);
		ptr->data = NULL; /* just in case */
	}
}

/* ************ default op callbacks, exported *********** */

void WM_operator_view3d_unit_defaults(struct bContext *C, struct wmOperator *op)
{
	if (op->flag & OP_IS_INVOKE) {
		Scene *scene = CTX_data_scene(C);
		View3D *v3d = CTX_wm_view3d(C);

		const float dia = v3d ? ED_view3d_grid_scale(scene, v3d, NULL) : ED_scene_grid_scale(scene, NULL);

		/* always run, so the values are initialized,
		 * otherwise we may get differ behavior when (dia != 1.0) */
		RNA_STRUCT_BEGIN (op->ptr, prop)
		{
			if (RNA_property_type(prop) == PROP_FLOAT) {
				PropertySubType pstype = RNA_property_subtype(prop);
				if (pstype == PROP_DISTANCE) {
					/* we don't support arrays yet */
					BLI_assert(RNA_property_array_check(prop) == false);
					/* initialize */
					if (!RNA_property_is_set_ex(op->ptr, prop, false)) {
						const float value = RNA_property_float_get_default(op->ptr, prop) * dia;
						RNA_property_float_set(op->ptr, prop, value);
					}
				}
			}
		}
		RNA_STRUCT_END;
	}
}

int WM_operator_smooth_viewtx_get(const wmOperator *op)
{
	return (op->flag & OP_IS_INVOKE) ? U.smooth_viewtx : 0;
}

/* invoke callback, uses enum property named "type" */
int WM_menu_invoke(bContext *C, wmOperator *op, const wmEvent *UNUSED(event))
{
	PropertyRNA *prop = op->type->prop;
	uiPopupMenu *pup;
	uiLayout *layout;

	if (prop == NULL) {
		printf("%s: %s has no enum property set\n", __func__, op->type->idname);
	}
	else if (RNA_property_type(prop) != PROP_ENUM) {
		printf("%s: %s \"%s\" is not an enum property\n",
		       __func__, op->type->idname, RNA_property_identifier(prop));
	}
	else if (RNA_property_is_set(op->ptr, prop)) {
		const int retval = op->type->exec(C, op);
		OPERATOR_RETVAL_CHECK(retval);
		return retval;
	}
	else {
		pup = UI_popup_menu_begin(C, RNA_struct_ui_name(op->type->srna), ICON_NONE);
		layout = UI_popup_menu_layout(pup);
		/* set this so the default execution context is the same as submenus */
		uiLayoutSetOperatorContext(layout, WM_OP_INVOKE_REGION_WIN);
		uiItemsFullEnumO(layout, op->type->idname, RNA_property_identifier(prop), op->ptr->data, WM_OP_EXEC_REGION_WIN, 0);
		UI_popup_menu_end(C, pup);
		return OPERATOR_INTERFACE;
	}

	return OPERATOR_CANCELLED;
}


/* generic enum search invoke popup */
static uiBlock *wm_enum_search_menu(bContext *C, ARegion *ar, void *arg_op)
{
	static char search[256] = "";
	wmEvent event;
	wmWindow *win = CTX_wm_window(C);
	uiBlock *block;
	uiBut *but;
	wmOperator *op = (wmOperator *)arg_op;

	block = UI_block_begin(C, ar, "_popup", UI_EMBOSS);
	UI_block_flag_enable(block, UI_BLOCK_LOOP | UI_BLOCK_MOVEMOUSE_QUIT | UI_BLOCK_SEARCH_MENU);

#if 0 /* ok, this isn't so easy... */
	uiDefBut(block, UI_BTYPE_LABEL, 0, RNA_struct_ui_name(op->type->srna), 10, 10, UI_searchbox_size_x(), UI_UNIT_Y, NULL, 0.0, 0.0, 0, 0, "");
#endif
	but = uiDefSearchButO_ptr(block, op->type, op->ptr->data, search, 0, ICON_VIEWZOOM, sizeof(search),
	                          10, 10, UI_searchbox_size_x(), UI_UNIT_Y, 0, 0, "");

	/* fake button, it holds space for search items */
	uiDefBut(block, UI_BTYPE_LABEL, 0, "", 10, 10 - UI_searchbox_size_y(), UI_searchbox_size_x(), UI_searchbox_size_y(), NULL, 0, 0, 0, 0, NULL);

	UI_block_bounds_set_popup(block, 6, 0, -UI_UNIT_Y); /* move it downwards, mouse over button */

	wm_event_init_from_window(win, &event);
	event.type = EVT_BUT_OPEN;
	event.val = KM_PRESS;
	event.customdata = but;
	event.customdatafree = false;
	wm_event_add(win, &event);

	return block;
}


int WM_enum_search_invoke(bContext *C, wmOperator *op, const wmEvent *UNUSED(event))
{
	UI_popup_block_invoke(C, wm_enum_search_menu, op);
	return OPERATOR_INTERFACE;
}

/* Can't be used as an invoke directly, needs message arg (can be NULL) */
int WM_operator_confirm_message_ex(bContext *C, wmOperator *op,
                                   const char *title, const int icon,
                                   const char *message)
{
	uiPopupMenu *pup;
	uiLayout *layout;
	IDProperty *properties = op->ptr->data;

	if (properties && properties->len)
		properties = IDP_CopyProperty(op->ptr->data);
	else
		properties = NULL;

	pup = UI_popup_menu_begin(C, title, icon);
	layout = UI_popup_menu_layout(pup);
	uiItemFullO_ptr(layout, op->type, message, ICON_NONE, properties, WM_OP_EXEC_REGION_WIN, 0);
	UI_popup_menu_end(C, pup);
	
	return OPERATOR_INTERFACE;
}

int WM_operator_confirm_message(bContext *C, wmOperator *op, const char *message)
{
	return WM_operator_confirm_message_ex(C, op, IFACE_("OK?"), ICON_QUESTION, message);
}

int WM_operator_confirm(bContext *C, wmOperator *op, const wmEvent *UNUSED(event))
{
	return WM_operator_confirm_message(C, op, NULL);
}

/* op->invoke, opens fileselect if path property not set, otherwise executes */
int WM_operator_filesel(bContext *C, wmOperator *op, const wmEvent *UNUSED(event))
{
	if (RNA_struct_property_is_set(op->ptr, "filepath")) {
		return WM_operator_call_notest(C, op); /* call exec direct */
	}
	else {
		WM_event_add_fileselect(C, op);
		return OPERATOR_RUNNING_MODAL;
	}
}

bool WM_operator_filesel_ensure_ext_imtype(wmOperator *op, const struct ImageFormatData *im_format)
{
	PropertyRNA *prop;
	char filepath[FILE_MAX];
	/* dont NULL check prop, this can only run on ops with a 'filepath' */
	prop = RNA_struct_find_property(op->ptr, "filepath");
	RNA_property_string_get(op->ptr, prop, filepath);
	if (BKE_image_path_ensure_ext_from_imformat(filepath, im_format)) {
		RNA_property_string_set(op->ptr, prop, filepath);
		/* note, we could check for and update 'filename' here,
		 * but so far nothing needs this. */
		return true;
	}
	return false;
}

/* op->poll */
int WM_operator_winactive(bContext *C)
{
	if (CTX_wm_window(C) == NULL) return 0;
	return 1;
}

/* return false, if the UI should be disabled */
bool WM_operator_check_ui_enabled(const bContext *C, const char *idname)
{
	wmWindowManager *wm = CTX_wm_manager(C);
	Scene *scene = CTX_data_scene(C);

	return !((ED_undo_is_valid(C, idname) == false) || WM_jobs_test(wm, scene, WM_JOB_TYPE_ANY));
}

wmOperator *WM_operator_last_redo(const bContext *C)
{
	wmWindowManager *wm = CTX_wm_manager(C);
	wmOperator *op;

	/* only for operators that are registered and did an undo push */
	for (op = wm->operators.last; op; op = op->prev)
		if ((op->type->flag & OPTYPE_REGISTER) && (op->type->flag & OPTYPE_UNDO))
			break;

	return op;
}

/**
 * Use for drag & drop a path or name with operators invoke() function.
 */
ID *WM_operator_drop_load_path(struct bContext *C, wmOperator *op, const short idcode)
{
	ID *id = NULL;
	/* check input variables */
	if (RNA_struct_property_is_set(op->ptr, "filepath")) {
		const bool is_relative_path = RNA_boolean_get(op->ptr, "relative_path");
		char path[FILE_MAX];
		bool exists = false;

		RNA_string_get(op->ptr, "filepath", path);

		errno = 0;

		if (idcode == ID_IM) {
			id = (ID *)BKE_image_load_exists_ex(path, &exists);
		}
		else {
			BLI_assert(0);
		}

		if (!id) {
			BKE_reportf(op->reports, RPT_ERROR, "Cannot read %s '%s': %s",
			            BKE_idcode_to_name(idcode), path,
			            errno ? strerror(errno) : TIP_("unsupported format"));
			return NULL;
		}

		if (is_relative_path ) {
			if (exists == false) {
				Main *bmain = CTX_data_main(C);

				if (idcode == ID_IM) {
					BLI_path_rel(((Image *)id)->name, bmain->name);
				}
				else {
					BLI_assert(0);
				}
			}
		}
	}
	else if (RNA_struct_property_is_set(op->ptr, "name")) {
		char name[MAX_ID_NAME - 2];
		RNA_string_get(op->ptr, "name", name);
		id = BKE_libblock_find_name(idcode, name);
		if (!id) {
			BKE_reportf(op->reports, RPT_ERROR, "%s '%s' not found",
			            BKE_idcode_to_name(idcode), name);
			return NULL;
		}
		id_us_plus(id);
	}

	return id;
}

static void wm_block_redo_cb(bContext *C, void *arg_op, int UNUSED(arg_event))
{
	wmOperator *op = arg_op;

	if (op == WM_operator_last_redo(C)) {
		/* operator was already executed once? undo & repeat */
		ED_undo_operator_repeat(C, op);
	}
	else {
		/* operator not executed yet, call it */
		ED_undo_push_op(C, op);
		wm_operator_register(C, op);

		WM_operator_repeat(C, op);
	}
}

static void wm_block_redo_cancel_cb(bContext *C, void *arg_op)
{
	wmOperator *op = arg_op;

	/* if operator never got executed, free it */
	if (op != WM_operator_last_redo(C))
		WM_operator_free(op);
}

static uiBlock *wm_block_create_redo(bContext *C, ARegion *ar, void *arg_op)
{
	wmOperator *op = arg_op;
	uiBlock *block;
	uiLayout *layout;
	uiStyle *style = UI_style_get();
	int width = 15 * UI_UNIT_X;

	block = UI_block_begin(C, ar, __func__, UI_EMBOSS);
	UI_block_flag_disable(block, UI_BLOCK_LOOP);
	/* UI_BLOCK_NUMSELECT for layer buttons */
	UI_block_flag_enable(block, UI_BLOCK_NUMSELECT | UI_BLOCK_KEEP_OPEN | UI_BLOCK_MOVEMOUSE_QUIT);

	/* if register is not enabled, the operator gets freed on OPERATOR_FINISHED
	 * ui_apply_but_funcs_after calls ED_undo_operator_repeate_cb and crashes */
	assert(op->type->flag & OPTYPE_REGISTER);

	UI_block_func_handle_set(block, wm_block_redo_cb, arg_op);
	layout = UI_block_layout(block, UI_LAYOUT_VERTICAL, UI_LAYOUT_PANEL, 0, 0, width, UI_UNIT_Y, 0, style);

	if (op == WM_operator_last_redo(C))
		if (!WM_operator_check_ui_enabled(C, op->type->name))
			uiLayoutSetEnabled(layout, false);

	if (op->type->flag & OPTYPE_MACRO) {
		for (op = op->macro.first; op; op = op->next) {
			uiLayoutOperatorButs(C, layout, op, NULL, 'H', UI_LAYOUT_OP_SHOW_TITLE);
			if (op->next)
				uiItemS(layout);
		}
	}
	else {
		uiLayoutOperatorButs(C, layout, op, NULL, 'H', UI_LAYOUT_OP_SHOW_TITLE);
	}
	
	UI_block_bounds_set_popup(block, 4, 0, 0);

	return block;
}

typedef struct wmOpPopUp {
	wmOperator *op;
	int width;
	int height;
	int free_op;
} wmOpPopUp;

/* Only invoked by OK button in popups created with wm_block_dialog_create() */
static void dialog_exec_cb(bContext *C, void *arg1, void *arg2)
{
	wmWindowManager *wm = CTX_wm_manager(C);
	wmWindow *win = CTX_wm_window(C);

	wmOpPopUp *data = arg1;
	uiBlock *block = arg2;

	WM_operator_call_ex(C, data->op, true);

	/* let execute handle freeing it */
	//data->free_op = false;
	//data->op = NULL;

	/* in this case, wm_operator_ui_popup_cancel wont run */
	MEM_freeN(data);

	/* check window before 'block->handle' incase the
	 * popup execution closed the window and freed the block. see T44688. */
	if (BLI_findindex(&wm->windows, win) != -1) {
		UI_popup_block_close(C, win, block);
	}
}

static void dialog_check_cb(bContext *C, void *op_ptr, void *UNUSED(arg))
{
	wmOperator *op = op_ptr;
	if (op->type->check) {
		if (op->type->check(C, op)) {
			/* check for popup and re-layout buttons */
			ARegion *ar_menu = CTX_wm_menu(C);
			if (ar_menu) {
				ED_region_tag_refresh_ui(ar_menu);
			}
		}
	}
}

/* Dialogs are popups that require user verification (click OK) before exec */
static uiBlock *wm_block_dialog_create(bContext *C, ARegion *ar, void *userData)
{
	wmOpPopUp *data = userData;
	wmOperator *op = data->op;
	uiBlock *block;
	uiLayout *layout;
	uiStyle *style = UI_style_get();

	block = UI_block_begin(C, ar, __func__, UI_EMBOSS);
	UI_block_flag_disable(block, UI_BLOCK_LOOP);

	/* intentionally don't use 'UI_BLOCK_MOVEMOUSE_QUIT', some dialogues have many items
	 * where quitting by accident is very annoying */
	UI_block_flag_enable(block, UI_BLOCK_KEEP_OPEN | UI_BLOCK_NUMSELECT);

	layout = UI_block_layout(block, UI_LAYOUT_VERTICAL, UI_LAYOUT_PANEL, 0, 0, data->width, data->height, 0, style);
	
	UI_block_func_set(block, dialog_check_cb, op, NULL);

	uiLayoutOperatorButs(C, layout, op, NULL, 'H', UI_LAYOUT_OP_SHOW_TITLE);
	
	/* clear so the OK button is left alone */
	UI_block_func_set(block, NULL, NULL, NULL);

	/* new column so as not to interfere with custom layouts [#26436] */
	{
		uiBlock *col_block;
		uiLayout *col;
		uiBut *btn;

		col = uiLayoutColumn(layout, false);
		col_block = uiLayoutGetBlock(col);
		/* Create OK button, the callback of which will execute op */
		btn = uiDefBut(col_block, UI_BTYPE_BUT, 0, IFACE_("OK"), 0, -30, 0, UI_UNIT_Y, NULL, 0, 0, 0, 0, "");
		UI_but_func_set(btn, dialog_exec_cb, data, col_block);
	}

	/* center around the mouse */
	UI_block_bounds_set_popup(block, 4, data->width / -2, data->height / 2);

	return block;
}

static uiBlock *wm_operator_ui_create(bContext *C, ARegion *ar, void *userData)
{
	wmOpPopUp *data = userData;
	wmOperator *op = data->op;
	uiBlock *block;
	uiLayout *layout;
	uiStyle *style = UI_style_get();

	block = UI_block_begin(C, ar, __func__, UI_EMBOSS);
	UI_block_flag_disable(block, UI_BLOCK_LOOP);
	UI_block_flag_enable(block, UI_BLOCK_KEEP_OPEN | UI_BLOCK_MOVEMOUSE_QUIT);

	layout = UI_block_layout(block, UI_LAYOUT_VERTICAL, UI_LAYOUT_PANEL, 0, 0, data->width, data->height, 0, style);

	/* since ui is defined the auto-layout args are not used */
	uiLayoutOperatorButs(C, layout, op, NULL, 'V', 0);

	UI_block_bounds_set_popup(block, 4, 0, 0);

	return block;
}

static void wm_operator_ui_popup_cancel(struct bContext *C, void *userData)
{
	wmOpPopUp *data = userData;
	wmOperator *op = data->op;

	if (op) {
		if (op->type->cancel) {
			op->type->cancel(C, op);
		}

		if (data->free_op) {
			WM_operator_free(op);
		}
	}

	MEM_freeN(data);
}

static void wm_operator_ui_popup_ok(struct bContext *C, void *arg, int retval)
{
	wmOpPopUp *data = arg;
	wmOperator *op = data->op;

	if (op && retval > 0)
		WM_operator_call_ex(C, op, true);
	
	MEM_freeN(data);
}

int WM_operator_ui_popup(bContext *C, wmOperator *op, int width, int height)
{
	wmOpPopUp *data = MEM_callocN(sizeof(wmOpPopUp), "WM_operator_ui_popup");
	data->op = op;
	data->width = width;
	data->height = height;
	data->free_op = true; /* if this runs and gets registered we may want not to free it */
	UI_popup_block_ex(C, wm_operator_ui_create, NULL, wm_operator_ui_popup_cancel, data);
	return OPERATOR_RUNNING_MODAL;
}

/**
 * For use by #WM_operator_props_popup_call, #WM_operator_props_popup only.
 *
 * \note operator menu needs undo flag enabled, for redo callback */
static int wm_operator_props_popup_ex(bContext *C, wmOperator *op,
                                      const bool do_call, const bool do_redo)
{
	if ((op->type->flag & OPTYPE_REGISTER) == 0) {
		BKE_reportf(op->reports, RPT_ERROR,
		            "Operator '%s' does not have register enabled, incorrect invoke function", op->type->idname);
		return OPERATOR_CANCELLED;
	}

	if (do_redo) {
		if ((op->type->flag & OPTYPE_UNDO) == 0) {
			BKE_reportf(op->reports, RPT_ERROR,
			            "Operator '%s' does not have undo enabled, incorrect invoke function", op->type->idname);
			return OPERATOR_CANCELLED;
		}
	}

	/* if we don't have global undo, we can't do undo push for automatic redo,
	 * so we require manual OK clicking in this popup */
	if (!do_redo || !(U.uiflag & USER_GLOBALUNDO))
		return WM_operator_props_dialog_popup(C, op, 15 * UI_UNIT_X, UI_UNIT_Y);

	UI_popup_block_ex(C, wm_block_create_redo, NULL, wm_block_redo_cancel_cb, op);

	if (do_call)
		wm_block_redo_cb(C, op, 0);

	return OPERATOR_RUNNING_MODAL;
}

/**
 * Same as #WM_operator_props_popup but don't use operator redo.
 * just wraps #WM_operator_props_dialog_popup.
 */
int WM_operator_props_popup_confirm(bContext *C, wmOperator *op, const wmEvent *UNUSED(event))
{
	return wm_operator_props_popup_ex(C, op, false, false);
}

/**
 * Same as #WM_operator_props_popup but call the operator first,
 * This way - the button values correspond to the result of the operator.
 * Without this, first access to a button will make the result jump, see T32452.
 */
int WM_operator_props_popup_call(bContext *C, wmOperator *op, const wmEvent *UNUSED(event))
{
	return wm_operator_props_popup_ex(C, op, true, true);
}

int WM_operator_props_popup(bContext *C, wmOperator *op, const wmEvent *UNUSED(event))
{
	return wm_operator_props_popup_ex(C, op, false, true);
}

int WM_operator_props_dialog_popup(bContext *C, wmOperator *op, int width, int height)
{
	wmOpPopUp *data = MEM_callocN(sizeof(wmOpPopUp), "WM_operator_props_dialog_popup");
	
	data->op = op;
	data->width = width;
	data->height = height;
	data->free_op = true; /* if this runs and gets registered we may want not to free it */

	/* op is not executed until popup OK but is clicked */
	UI_popup_block_ex(C, wm_block_dialog_create, wm_operator_ui_popup_ok, wm_operator_ui_popup_cancel, data);

	return OPERATOR_RUNNING_MODAL;
}

int WM_operator_redo_popup(bContext *C, wmOperator *op)
{
	/* CTX_wm_reports(C) because operator is on stack, not active in event system */
	if ((op->type->flag & OPTYPE_REGISTER) == 0) {
		BKE_reportf(CTX_wm_reports(C), RPT_ERROR,
		            "Operator redo '%s' does not have register enabled, incorrect invoke function", op->type->idname);
		return OPERATOR_CANCELLED;
	}
	if (op->type->poll && op->type->poll(C) == 0) {
		BKE_reportf(CTX_wm_reports(C), RPT_ERROR, "Operator redo '%s': wrong context", op->type->idname);
		return OPERATOR_CANCELLED;
	}
	
	UI_popup_block_invoke(C, wm_block_create_redo, op);

	return OPERATOR_CANCELLED;
}

/* ***************** Debug menu ************************* */

static int wm_debug_menu_exec(bContext *C, wmOperator *op)
{
	G.debug_value = RNA_int_get(op->ptr, "debug_value");
	ED_screen_refresh(CTX_wm_manager(C), CTX_wm_window(C));
	WM_event_add_notifier(C, NC_WINDOW, NULL);

	return OPERATOR_FINISHED;
}

static int wm_debug_menu_invoke(bContext *C, wmOperator *op, const wmEvent *UNUSED(event))
{
	RNA_int_set(op->ptr, "debug_value", G.debug_value);
	return WM_operator_props_dialog_popup(C, op, 9 * UI_UNIT_X, UI_UNIT_Y);
}

static void WM_OT_debug_menu(wmOperatorType *ot)
{
	ot->name = "Debug Menu";
	ot->idname = "WM_OT_debug_menu";
	ot->description = "Open a popup to set the debug level";
	
	ot->invoke = wm_debug_menu_invoke;
	ot->exec = wm_debug_menu_exec;
	ot->poll = WM_operator_winactive;
	
	RNA_def_int(ot->srna, "debug_value", 0, SHRT_MIN, SHRT_MAX, "Debug Value", "", -10000, 10000);
}

/* ***************** Operator defaults ************************* */
static int wm_operator_defaults_exec(bContext *C, wmOperator *op)
{
	PointerRNA ptr = CTX_data_pointer_get_type(C, "active_operator", &RNA_Operator);

	if (!ptr.data) {
		BKE_report(op->reports, RPT_ERROR, "No operator in context");
		return OPERATOR_CANCELLED;
	}

	WM_operator_properties_reset((wmOperator *)ptr.data);
	return OPERATOR_FINISHED;
}

/* used by operator preset menu. pre-2.65 this was a 'Reset' button */
static void WM_OT_operator_defaults(wmOperatorType *ot)
{
	ot->name = "Restore Defaults";
	ot->idname = "WM_OT_operator_defaults";
	ot->description = "Set the active operator to its default values";

	ot->exec = wm_operator_defaults_exec;

	ot->flag = OPTYPE_INTERNAL;
}

/* ***************** Splash Screen ************************* */

static void wm_block_splash_close(bContext *C, void *arg_block, void *UNUSED(arg))
{
	wmWindow *win = CTX_wm_window(C);
	UI_popup_block_close(C, win, arg_block);
}

static uiBlock *wm_block_create_splash(bContext *C, ARegion *ar, void *arg_unused);

static void wm_block_splash_refreshmenu(bContext *C, void *UNUSED(arg_block), void *UNUSED(arg))
{
	ARegion *ar_menu = CTX_wm_menu(C);
	ED_region_tag_refresh_ui(ar_menu);
}

static int wm_resource_check_prev(void)
{

	const char *res = BKE_appdir_folder_id_version(BLENDER_RESOURCE_PATH_USER, BLENDER_VERSION, true);

	// if (res) printf("USER: %s\n", res);

#if 0 /* ignore the local folder */
	if (res == NULL) {
		/* with a local dir, copying old files isn't useful since local dir get priority for config */
		res = BKE_appdir_folder_id_version(BLENDER_RESOURCE_PATH_LOCAL, BLENDER_VERSION, true);
	}
#endif

	// if (res) printf("LOCAL: %s\n", res);
	if (res) {
		return false;
	}
	else {
		return (BKE_appdir_folder_id_version(BLENDER_RESOURCE_PATH_USER, BLENDER_VERSION - 1, true) != NULL);
	}
}

static uiBlock *wm_block_create_splash(bContext *C, ARegion *ar, void *UNUSED(arg))
{
	uiBlock *block;
	uiBut *but;
	uiLayout *layout, *split, *col;
	uiStyle *style = UI_style_get();
	const struct RecentFile *recent;
	int i;
	MenuType *mt = WM_menutype_find("USERPREF_MT_splash", true);
	char url[96];
	const char *version_suffix = NULL;

#ifndef WITH_HEADLESS
	extern char datatoc_splash_png[];
	extern int datatoc_splash_png_size;

	extern char datatoc_splash_2x_png[];
	extern int datatoc_splash_2x_png_size;
	ImBuf *ibuf;
#else
	ImBuf *ibuf = NULL;
#endif

#ifdef WITH_BUILDINFO
	int label_delta = 0;
	int hash_width, date_width;
	char date_buf[128] = "\0";
	char hash_buf[128] = "\0";
	extern unsigned long build_commit_timestamp;
	extern char build_hash[], build_commit_date[], build_commit_time[], build_branch[];

	/* Builds made from tag only shows tag sha */
	BLI_snprintf(hash_buf, sizeof(hash_buf), "Hash: %s", build_hash);
	BLI_snprintf(date_buf, sizeof(date_buf), "Date: %s %s", build_commit_date, build_commit_time);
	
	BLF_size(style->widgetlabel.uifont_id, style->widgetlabel.points, U.pixelsize * U.dpi);
	hash_width = (int)BLF_width(style->widgetlabel.uifont_id, hash_buf, sizeof(hash_buf)) + U.widget_unit;
	date_width = (int)BLF_width(style->widgetlabel.uifont_id, date_buf, sizeof(date_buf)) + U.widget_unit;
#endif  /* WITH_BUILDINFO */

#ifndef WITH_HEADLESS
	if (U.pixelsize == 2) {
		ibuf = IMB_ibImageFromMemory((unsigned char *)datatoc_splash_2x_png,
		                             datatoc_splash_2x_png_size, IB_rect, NULL, "<splash screen>");
	}
	else {
		ibuf = IMB_ibImageFromMemory((unsigned char *)datatoc_splash_png,
		                             datatoc_splash_png_size, IB_rect, NULL, "<splash screen>");
	}
#endif

	block = UI_block_begin(C, ar, "_popup", UI_EMBOSS);

	/* note on UI_BLOCK_NO_WIN_CLIP, the window size is not always synchronized
	 * with the OS when the splash shows, window clipping in this case gives
	 * ugly results and clipping the splash isn't useful anyway, just disable it [#32938] */
	UI_block_flag_enable(block, UI_BLOCK_LOOP | UI_BLOCK_KEEP_OPEN | UI_BLOCK_NO_WIN_CLIP);

	/* XXX splash scales with pixelsize, should become widget-units */
	but = uiDefBut(block, UI_BTYPE_IMAGE, 0, "", 0, 0.5f * U.widget_unit, U.pixelsize * 501, U.pixelsize * 282, ibuf, 0.0, 0.0, 0, 0, ""); /* button owns the imbuf now */
	UI_but_func_set(but, wm_block_splash_close, block, NULL);
	UI_block_func_set(block, wm_block_splash_refreshmenu, block, NULL);

	/* label for 'a' bugfix releases, or 'Release Candidate 1'...
	 *  avoids recreating splash for version updates */
	if (STREQ(STRINGIFY(BLENDER_VERSION_CYCLE), "rc")) {
<<<<<<< HEAD
		version_suffix = "Release Candidate 3";
=======
		version_suffix = "Release Candidate 2";
>>>>>>> 22a2853b
	}
	else if (STREQ(STRINGIFY(BLENDER_VERSION_CYCLE), "release")) {
		version_suffix = STRINGIFY(BLENDER_VERSION_CHAR);
	}
	if (version_suffix != NULL && version_suffix[0]) {
		/* placed after the version number in the image,
		 * placing y is tricky to match baseline */
		int x = 260 - (2 * UI_DPI_WINDOW_FAC);
		int y = 242 + (4 * UI_DPI_WINDOW_FAC);
		int w = 240;

		/* hack to have text draw 'text_sel' */
		UI_block_emboss_set(block, UI_EMBOSS_NONE);
		but = uiDefBut(block, UI_BTYPE_LABEL, 0, version_suffix, x * U.pixelsize, y * U.pixelsize, w * U.pixelsize, UI_UNIT_Y, NULL, 0, 0, 0, 0, NULL);
		/* XXX, set internal flag - UI_SELECT */
		UI_but_flag_enable(but, 1);
		UI_block_emboss_set(block, UI_EMBOSS);
	}

#ifdef WITH_BUILDINFO
	if (build_commit_timestamp != 0) {
		uiDefBut(block, UI_BTYPE_LABEL, 0, date_buf, U.pixelsize * 494 - date_width, U.pixelsize * 270, date_width, UI_UNIT_Y, NULL, 0, 0, 0, 0, NULL);
		label_delta = 12;
	}
	uiDefBut(block, UI_BTYPE_LABEL, 0, hash_buf, U.pixelsize * 494 - hash_width, U.pixelsize * (270 - label_delta), hash_width, UI_UNIT_Y, NULL, 0, 0, 0, 0, NULL);

	if (!STREQ(build_branch, "master")) {
		char branch_buf[128] = "\0";
		int branch_width;
		BLI_snprintf(branch_buf, sizeof(branch_buf), "Branch: %s", build_branch);
		branch_width = (int)BLF_width(style->widgetlabel.uifont_id, branch_buf, sizeof(branch_buf)) + U.widget_unit;
		uiDefBut(block, UI_BTYPE_LABEL, 0, branch_buf, U.pixelsize * 494 - branch_width, U.pixelsize * (258 - label_delta), branch_width, UI_UNIT_Y, NULL, 0, 0, 0, 0, NULL);
	}
#endif  /* WITH_BUILDINFO */
	
	layout = UI_block_layout(block, UI_LAYOUT_VERTICAL, UI_LAYOUT_PANEL, 10, 2, U.pixelsize * 480, U.pixelsize * 110, 0, style);
	
	UI_block_emboss_set(block, UI_EMBOSS);
	/* show the splash menu (containing interaction presets), using python */
	if (mt) {
		Menu menu = {NULL};
		menu.layout = layout;
		menu.type = mt;
		mt->draw(C, &menu);

//		wmWindowManager *wm = CTX_wm_manager(C);
//		uiItemM(layout, C, "USERPREF_MT_keyconfigs", U.keyconfigstr, ICON_NONE);
	}
	
	UI_block_emboss_set(block, UI_EMBOSS_PULLDOWN);
	uiLayoutSetOperatorContext(layout, WM_OP_EXEC_REGION_WIN);
	
	split = uiLayoutSplit(layout, 0.0f, false);
	col = uiLayoutColumn(split, false);
	uiItemL(col, IFACE_("Links"), ICON_NONE);
#if 0
	uiItemStringO(col, IFACE_("Support an Open Animation Movie"), ICON_URL, "WM_OT_url_open", "url",
	              "https://cloud.blender.org/join");
#endif
	uiItemStringO(col, IFACE_("Donations"), ICON_URL, "WM_OT_url_open", "url",
	              "http://www.blender.org/foundation/donation-payment/");
	uiItemStringO(col, IFACE_("Credits"), ICON_URL, "WM_OT_url_open", "url",
	              "http://www.blender.org/about/credits/");
	BLI_snprintf(url, sizeof(url), "http://wiki.blender.org/index.php/Dev:Ref/Release_Notes/%d.%d",
	             BLENDER_VERSION / 100, BLENDER_VERSION % 100);
	uiItemStringO(col, IFACE_("Release Log"), ICON_URL, "WM_OT_url_open", "url", url);
	uiItemStringO(col, IFACE_("Manual"), ICON_URL, "WM_OT_url_open", "url",
	              "http://www.blender.org/manual");
	uiItemStringO(col, IFACE_("Blender Website"), ICON_URL, "WM_OT_url_open", "url", "http://www.blender.org");
	if (STREQ(STRINGIFY(BLENDER_VERSION_CYCLE), "release")) {
		BLI_snprintf(url, sizeof(url), "http://www.blender.org/documentation/blender_python_api_%d_%d"
		                               STRINGIFY(BLENDER_VERSION_CHAR) "_release",
		             BLENDER_VERSION / 100, BLENDER_VERSION % 100);
	}
	else {
		BLI_snprintf(url, sizeof(url), "http://www.blender.org/documentation/blender_python_api_%d_%d_%d",
		             BLENDER_VERSION / 100, BLENDER_VERSION % 100, BLENDER_SUBVERSION);
	}
	uiItemStringO(col, IFACE_("Python API Reference"), ICON_URL, "WM_OT_url_open", "url", url);
	uiItemL(col, "", ICON_NONE);

	col = uiLayoutColumn(split, false);

	if (wm_resource_check_prev()) {
		uiItemO(col, NULL, ICON_NEW, "WM_OT_copy_prev_settings");
		uiItemS(col);
	}

	uiItemL(col, IFACE_("Recent"), ICON_NONE);
	for (recent = G.recent_files.first, i = 0; (i < 5) && (recent); recent = recent->next, i++) {
		const char *filename = BLI_path_basename(recent->filepath);
		uiItemStringO(col, filename,
		              BLO_has_bfile_extension(filename) ? ICON_FILE_BLEND : ICON_FILE_BACKUP,
		              "WM_OT_open_mainfile", "filepath", recent->filepath);
	}

	uiItemS(col);
	uiItemO(col, NULL, ICON_RECOVER_LAST, "WM_OT_recover_last_session");
	uiItemL(col, "", ICON_NONE);
	
	mt = WM_menutype_find("USERPREF_MT_splash_footer", false);
	if (mt) {
		Menu menu = {NULL};
		menu.layout = uiLayoutColumn(layout, false);
		menu.type = mt;
		mt->draw(C, &menu);
	}

	UI_block_bounds_set_centered(block, 0);
	
	return block;
}

static int wm_splash_invoke(bContext *C, wmOperator *UNUSED(op), const wmEvent *UNUSED(event))
{
	UI_popup_block_invoke(C, wm_block_create_splash, NULL);
	
	return OPERATOR_FINISHED;
}

static void WM_OT_splash(wmOperatorType *ot)
{
	ot->name = "Splash Screen";
	ot->idname = "WM_OT_splash";
	ot->description = "Open the splash screen with release info";
	
	ot->invoke = wm_splash_invoke;
	ot->poll = WM_operator_winactive;
}


/* ***************** Search menu ************************* */
static uiBlock *wm_block_search_menu(bContext *C, ARegion *ar, void *UNUSED(arg_op))
{
	static char search[256] = "";
	wmEvent event;
	wmWindow *win = CTX_wm_window(C);
	uiBlock *block;
	uiBut *but;
	
	block = UI_block_begin(C, ar, "_popup", UI_EMBOSS);
	UI_block_flag_enable(block, UI_BLOCK_LOOP | UI_BLOCK_MOVEMOUSE_QUIT | UI_BLOCK_SEARCH_MENU);
	
	but = uiDefSearchBut(block, search, 0, ICON_VIEWZOOM, sizeof(search), 10, 10, UI_searchbox_size_x(), UI_UNIT_Y, 0, 0, "");
	UI_but_func_operator_search(but);
	
	/* fake button, it holds space for search items */
	uiDefBut(block, UI_BTYPE_LABEL, 0, "", 10, 10 - UI_searchbox_size_y(), UI_searchbox_size_x(), UI_searchbox_size_y(), NULL, 0, 0, 0, 0, NULL);
	
	UI_block_bounds_set_popup(block, 6, 0, -UI_UNIT_Y); /* move it downwards, mouse over button */
	
	wm_event_init_from_window(win, &event);
	event.type = EVT_BUT_OPEN;
	event.val = KM_PRESS;
	event.customdata = but;
	event.customdatafree = false;
	wm_event_add(win, &event);
	
	return block;
}

static int wm_search_menu_exec(bContext *UNUSED(C), wmOperator *UNUSED(op))
{
	return OPERATOR_FINISHED;
}

static int wm_search_menu_invoke(bContext *C, wmOperator *op, const wmEvent *UNUSED(event))
{
	UI_popup_block_invoke(C, wm_block_search_menu, op);
	
	return OPERATOR_INTERFACE;
}

/* op->poll */
static int wm_search_menu_poll(bContext *C)
{
	if (CTX_wm_window(C) == NULL) {
		return 0;
	}
	else {
		ScrArea *sa = CTX_wm_area(C);
		if (sa) {
			if (sa->spacetype == SPACE_CONSOLE) return 0;  /* XXX - so we can use the shortcut in the console */
			if (sa->spacetype == SPACE_TEXT) return 0;     /* XXX - so we can use the spacebar in the text editor */
		}
		else {
			Object *editob = CTX_data_edit_object(C);
			if (editob && editob->type == OB_FONT) return 0;  /* XXX - so we can use the spacebar for entering text */
		}
	}
	return 1;
}

static void WM_OT_search_menu(wmOperatorType *ot)
{
	ot->name = "Search Menu";
	ot->idname = "WM_OT_search_menu";
	ot->description = "Pop-up a search menu over all available operators in current context";
	
	ot->invoke = wm_search_menu_invoke;
	ot->exec = wm_search_menu_exec;
	ot->poll = wm_search_menu_poll;
}

static int wm_call_menu_exec(bContext *C, wmOperator *op)
{
	char idname[BKE_ST_MAXNAME];
	RNA_string_get(op->ptr, "name", idname);

	return UI_popup_menu_invoke(C, idname, op->reports);
}

static void WM_OT_call_menu(wmOperatorType *ot)
{
	ot->name = "Call Menu";
	ot->idname = "WM_OT_call_menu";
	ot->description = "Call (draw) a pre-defined menu";

	ot->exec = wm_call_menu_exec;
	ot->poll = WM_operator_winactive;

	ot->flag = OPTYPE_INTERNAL;

	RNA_def_string(ot->srna, "name", NULL, BKE_ST_MAXNAME, "Name", "Name of the menu");
}

static int wm_call_pie_menu_invoke(bContext *C, wmOperator *op, const wmEvent *event)
{
	char idname[BKE_ST_MAXNAME];
	RNA_string_get(op->ptr, "name", idname);

	return UI_pie_menu_invoke(C, idname, event);
}

static int wm_call_pie_menu_exec(bContext *C, wmOperator *op)
{
	char idname[BKE_ST_MAXNAME];
	RNA_string_get(op->ptr, "name", idname);

	return UI_pie_menu_invoke(C, idname, CTX_wm_window(C)->eventstate);
}

static void WM_OT_call_menu_pie(wmOperatorType *ot)
{
	ot->name = "Call Pie Menu";
	ot->idname = "WM_OT_call_menu_pie";
	ot->description = "Call (draw) a pre-defined pie menu";

	ot->invoke = wm_call_pie_menu_invoke;
	ot->exec = wm_call_pie_menu_exec;
	ot->poll = WM_operator_winactive;

	ot->flag = OPTYPE_INTERNAL;

	RNA_def_string(ot->srna, "name", NULL, BKE_ST_MAXNAME, "Name", "Name of the pie menu");
}

/* ************ window / screen operator definitions ************** */

/* this poll functions is needed in place of WM_operator_winactive
 * while it crashes on full screen */
static int wm_operator_winactive_normal(bContext *C)
{
	wmWindow *win = CTX_wm_window(C);

	if (win == NULL || win->screen == NULL || win->screen->state != SCREENNORMAL)
		return 0;

	return 1;
}

/* included for script-access */
static void WM_OT_window_close(wmOperatorType *ot)
{
	ot->name = "Close Window";
	ot->idname = "WM_OT_window_close";
	ot->description = "Close the current Blender window";

	ot->exec = wm_window_close_exec;
	ot->poll = WM_operator_winactive;
}

static void WM_OT_window_duplicate(wmOperatorType *ot)
{
	ot->name = "Duplicate Window";
	ot->idname = "WM_OT_window_duplicate";
	ot->description = "Duplicate the current Blender window";
		
	ot->exec = wm_window_duplicate_exec;
	ot->poll = wm_operator_winactive_normal;
}

static void WM_OT_save_homefile(wmOperatorType *ot)
{
	ot->name = "Save Startup File";
	ot->idname = "WM_OT_save_homefile";
	ot->description = "Make the current file the default .blend file, includes preferences";
		
	ot->invoke = WM_operator_confirm;
	ot->exec = wm_homefile_write_exec;
}

static int wm_userpref_autoexec_add_exec(bContext *UNUSED(C), wmOperator *UNUSED(op))
{
	bPathCompare *path_cmp = MEM_callocN(sizeof(bPathCompare), "bPathCompare");
	BLI_addtail(&U.autoexec_paths, path_cmp);
	return OPERATOR_FINISHED;
}

static void WM_OT_userpref_autoexec_path_add(wmOperatorType *ot)
{
	ot->name = "Add Autoexec Path";
	ot->idname = "WM_OT_userpref_autoexec_path_add";
	ot->description = "Add path to exclude from autoexecution";

	ot->exec = wm_userpref_autoexec_add_exec;

	ot->flag = OPTYPE_INTERNAL;
}

static int wm_userpref_autoexec_remove_exec(bContext *UNUSED(C), wmOperator *op)
{
	const int index = RNA_int_get(op->ptr, "index");
	bPathCompare *path_cmp = BLI_findlink(&U.autoexec_paths, index);
	if (path_cmp) {
		BLI_freelinkN(&U.autoexec_paths, path_cmp);
	}
	return OPERATOR_FINISHED;
}

static void WM_OT_userpref_autoexec_path_remove(wmOperatorType *ot)
{
	ot->name = "Remove Autoexec Path";
	ot->idname = "WM_OT_userpref_autoexec_path_remove";
	ot->description = "Remove path to exclude from autoexecution";

	ot->exec = wm_userpref_autoexec_remove_exec;

	ot->flag = OPTYPE_INTERNAL;

	RNA_def_int(ot->srna, "index", 0, 0, INT_MAX, "Index", "", 0, 1000);
}

static void WM_OT_save_userpref(wmOperatorType *ot)
{
	ot->name = "Save User Settings";
	ot->idname = "WM_OT_save_userpref";
	ot->description = "Save user preferences separately, overrides startup file preferences";
	
	ot->invoke = WM_operator_confirm;
	ot->exec = wm_userpref_write_exec;
}

static void WM_OT_read_history(wmOperatorType *ot)
{
	ot->name = "Reload History File";
	ot->idname = "WM_OT_read_history";
	ot->description = "Reloads history and bookmarks";

	ot->invoke = WM_operator_confirm;
	ot->exec = wm_history_file_read_exec;

	/* this operator is only used for loading settings from a previous blender install */
	ot->flag = OPTYPE_INTERNAL;
}

static void WM_OT_read_homefile(wmOperatorType *ot)
{
	PropertyRNA *prop;
	ot->name = "Reload Start-Up File";
	ot->idname = "WM_OT_read_homefile";
	ot->description = "Open the default file (doesn't save the current file)";
	
	ot->invoke = WM_operator_confirm;
	ot->exec = wm_homefile_read_exec;

	prop = RNA_def_string_file_path(ot->srna, "filepath", NULL,
	                                FILE_MAX, "File Path", 
	                                "Path to an alternative start-up file");
	RNA_def_property_flag(prop, PROP_HIDDEN);

	/* So scripts can use an alternative start-up file without the UI */
	prop = RNA_def_boolean(ot->srna, "load_ui", true, "Load UI",
	                       "Load user interface setup from the .blend file");
	RNA_def_property_flag(prop, PROP_HIDDEN | PROP_SKIP_SAVE);

	/* omit poll to run in background mode */
}

static void WM_OT_read_factory_settings(wmOperatorType *ot)
{
	ot->name = "Load Factory Settings";
	ot->idname = "WM_OT_read_factory_settings";
	ot->description = "Load default file and user preferences";
	
	ot->invoke = WM_operator_confirm;
	ot->exec = wm_homefile_read_exec;
	/* omit poll to run in background mode */
}

/* *************** open file **************** */

/**
 * Wrap #WM_file_read, shared by file reading operators.
 */
static bool wm_file_read_opwrap(bContext *C, const char *filepath, ReportList *reports,
                                const bool autoexec_init)
{
	bool success;

	/* XXX wm in context is not set correctly after WM_file_read -> crash */
	/* do it before for now, but is this correct with multiple windows? */
	WM_event_add_notifier(C, NC_WINDOW, NULL);

	if (autoexec_init) {
		WM_file_autoexec_init(filepath);
	}

	success = WM_file_read(C, filepath, reports);

	return success;
}

/* currently fits in a pointer */
struct FileRuntime {
	bool is_untrusted;
};

static int wm_open_mainfile_invoke(bContext *C, wmOperator *op, const wmEvent *UNUSED(event))
{
	const char *openname = G.main->name;

	if (CTX_wm_window(C) == NULL) {
		/* in rare cases this could happen, when trying to invoke in background
		 * mode on load for example. Don't use poll for this because exec()
		 * can still run without a window */
		BKE_report(op->reports, RPT_ERROR, "Context window not set");
		return OPERATOR_CANCELLED;
	}

	/* if possible, get the name of the most recently used .blend file */
	if (G.recent_files.first) {
		struct RecentFile *recent = G.recent_files.first;
		openname = recent->filepath;
	}

	RNA_string_set(op->ptr, "filepath", openname);
	wm_open_init_load_ui(op, true);
	wm_open_init_use_scripts(op, true);
	op->customdata = NULL;

	WM_event_add_fileselect(C, op);

	return OPERATOR_RUNNING_MODAL;
}

static int wm_open_mainfile_exec(bContext *C, wmOperator *op)
{
	char filepath[FILE_MAX];
	bool success;

	RNA_string_get(op->ptr, "filepath", filepath);

	/* re-use last loaded setting so we can reload a file without changing */
	wm_open_init_load_ui(op, false);
	wm_open_init_use_scripts(op, false);

	if (RNA_boolean_get(op->ptr, "load_ui"))
		G.fileflags &= ~G_FILE_NO_UI;
	else
		G.fileflags |= G_FILE_NO_UI;
		
	if (RNA_boolean_get(op->ptr, "use_scripts"))
		G.f |= G_SCRIPT_AUTOEXEC;
	else
		G.f &= ~G_SCRIPT_AUTOEXEC;
	
	success = wm_file_read_opwrap(C, filepath, op->reports, !(G.f & G_SCRIPT_AUTOEXEC));

	/* for file open also popup for warnings, not only errors */
	BKE_report_print_level_set(op->reports, RPT_WARNING);

	if (success) {
		return OPERATOR_FINISHED;
	}
	else {
		return OPERATOR_CANCELLED;
	}
}

static bool wm_open_mainfile_check(bContext *UNUSED(C), wmOperator *op)
{
	struct FileRuntime *file_info = (struct FileRuntime *)&op->customdata;
	PropertyRNA *prop = RNA_struct_find_property(op->ptr, "use_scripts");
	bool is_untrusted = false;
	char path[FILE_MAX];
	char *lslash;

	RNA_string_get(op->ptr, "filepath", path);

	/* get the dir */
	lslash = (char *)BLI_last_slash(path);
	if (lslash) *(lslash + 1) = '\0';

	if ((U.flag & USER_SCRIPT_AUTOEXEC_DISABLE) == 0) {
		if (BKE_autoexec_match(path) == true) {
			RNA_property_boolean_set(op->ptr, prop, false);
			is_untrusted = true;
		}
	}

	if (file_info) {
		file_info->is_untrusted = is_untrusted;
	}

	return is_untrusted;
}

static void wm_open_mainfile_ui(bContext *UNUSED(C), wmOperator *op)
{
	struct FileRuntime *file_info = (struct FileRuntime *)&op->customdata;
	uiLayout *layout = op->layout;
	uiLayout *col = op->layout;
	const char *autoexec_text;

	uiItemR(layout, op->ptr, "load_ui", 0, NULL, ICON_NONE);

	col = uiLayoutColumn(layout, false);
	if (file_info->is_untrusted) {
		autoexec_text = IFACE_("Trusted Source [Untrusted Path]");
		uiLayoutSetActive(col, false);
		uiLayoutSetEnabled(col, false);
	}
	else {
		autoexec_text = IFACE_("Trusted Source");
	}

	uiItemR(col, op->ptr, "use_scripts", 0, autoexec_text, ICON_NONE);
}

static void WM_OT_open_mainfile(wmOperatorType *ot)
{
	ot->name = "Open Blender File";
	ot->idname = "WM_OT_open_mainfile";
	ot->description = "Open a Blender file";

	ot->invoke = wm_open_mainfile_invoke;
	ot->exec = wm_open_mainfile_exec;
	ot->check = wm_open_mainfile_check;
	ot->ui = wm_open_mainfile_ui;
	/* omit window poll so this can work in background mode */

	WM_operator_properties_filesel(
	        ot, FILE_TYPE_FOLDER | FILE_TYPE_BLENDER, FILE_BLENDER, FILE_OPENFILE,
	        WM_FILESEL_FILEPATH, FILE_DEFAULTDISPLAY, FILE_SORT_ALPHA);

	RNA_def_boolean(ot->srna, "load_ui", true, "Load UI", "Load user interface setup in the .blend file");
	RNA_def_boolean(ot->srna, "use_scripts", true, "Trusted Source",
	                "Allow .blend file to execute scripts automatically, default available from system preferences");
}


/* *************** revert file **************** */

static int wm_revert_mainfile_exec(bContext *C, wmOperator *op)
{
	bool success;

	wm_open_init_use_scripts(op, false);

	if (RNA_boolean_get(op->ptr, "use_scripts"))
		G.f |= G_SCRIPT_AUTOEXEC;
	else
		G.f &= ~G_SCRIPT_AUTOEXEC;

	success = wm_file_read_opwrap(C, G.main->name, op->reports, !(G.f & G_SCRIPT_AUTOEXEC));

	if (success) {
		return OPERATOR_FINISHED;
	}
	else {
		return OPERATOR_CANCELLED;
	}
}

static int wm_revert_mainfile_poll(bContext *UNUSED(C))
{
	return G.relbase_valid;
}

static void WM_OT_revert_mainfile(wmOperatorType *ot)
{
	ot->name = "Revert";
	ot->idname = "WM_OT_revert_mainfile";
	ot->description = "Reload the saved file";
	ot->invoke = WM_operator_confirm;

	RNA_def_boolean(ot->srna, "use_scripts", true, "Trusted Source",
	                "Allow .blend file to execute scripts automatically, default available from system preferences");

	ot->exec = wm_revert_mainfile_exec;
	ot->poll = wm_revert_mainfile_poll;
}

/* **************** link/append *************** */

static int wm_link_append_poll(bContext *C)
{
	if (WM_operator_winactive(C)) {
		/* linking changes active object which is pretty useful in general,
		 * but which totally confuses edit mode (i.e. it becoming not so obvious
		 * to leave from edit mode and invalid tools in toolbar might be displayed)
		 * so disable link/append when in edit mode (sergey) */
		if (CTX_data_edit_object(C))
			return 0;

		return 1;
	}

	return 0;
}

static int wm_link_append_invoke(bContext *C, wmOperator *op, const wmEvent *UNUSED(event))
{
	if (RNA_struct_property_is_set(op->ptr, "filepath")) {
		return WM_operator_call_notest(C, op);
	}
	else {
		/* XXX TODO solve where to get last linked library from */
		if (G.lib[0] != '\0') {
			RNA_string_set(op->ptr, "filepath", G.lib);
		}
		else if (G.relbase_valid) {
			char path[FILE_MAX];
			BLI_strncpy(path, G.main->name, sizeof(G.main->name));
			BLI_parent_dir(path);
			RNA_string_set(op->ptr, "filepath", path);
		}
		WM_event_add_fileselect(C, op);
		return OPERATOR_RUNNING_MODAL;
	}
}

static short wm_link_append_flag(wmOperator *op)
{
	PropertyRNA *prop;
	short flag = 0;

	if (RNA_boolean_get(op->ptr, "autoselect"))
		flag |= FILE_AUTOSELECT;
	if (RNA_boolean_get(op->ptr, "active_layer"))
		flag |= FILE_ACTIVELAY;
	if ((prop = RNA_struct_find_property(op->ptr, "relative_path")) && RNA_property_boolean_get(op->ptr, prop))
		flag |= FILE_RELPATH;
	if (RNA_boolean_get(op->ptr, "link"))
		flag |= FILE_LINK;
	if (RNA_boolean_get(op->ptr, "instance_groups"))
		flag |= FILE_GROUP_INSTANCE;

	return flag;
}

typedef struct WMLinkAppendDataItem {
	char *name;
	BLI_bitmap *libraries;  /* All libs (from WMLinkAppendData.libraries) to try to load this ID from. */
	short idcode;

	ID *new_id;
	void *customdata;
} WMLinkAppendDataItem;

typedef struct WMLinkAppendData {
	LinkNodePair libraries;
	LinkNodePair items;
	int num_libraries;
	int num_items;
	short flag;

	/* Internal 'private' data */
	MemArena *memarena;
} WMLinkAppendData;

static WMLinkAppendData *wm_link_append_data_new(const int flag)
{
	MemArena *ma = BLI_memarena_new(BLI_MEMARENA_STD_BUFSIZE, __func__);
	WMLinkAppendData *lapp_data = BLI_memarena_calloc(ma, sizeof(*lapp_data));

	lapp_data->flag = flag;
	lapp_data->memarena = ma;

	return lapp_data;
}

static void wm_link_append_data_free(WMLinkAppendData *lapp_data)
{
	BLI_memarena_free(lapp_data->memarena);
}

/* WARNING! *Never* call wm_link_append_data_library_add() after having added some items! */

static void wm_link_append_data_library_add(WMLinkAppendData *lapp_data, const char *libname)
{
	size_t len = strlen(libname) + 1;
	char *libpath = BLI_memarena_alloc(lapp_data->memarena, len);

	BLI_strncpy(libpath, libname, len);
	BLI_linklist_append_arena(&lapp_data->libraries, libpath, lapp_data->memarena);
	lapp_data->num_libraries++;
}

static WMLinkAppendDataItem *wm_link_append_data_item_add(
        WMLinkAppendData *lapp_data, const char *idname, const short idcode, void *customdata)
{
	WMLinkAppendDataItem *item = BLI_memarena_alloc(lapp_data->memarena, sizeof(*item));
	size_t len = strlen(idname) + 1;

	item->name = BLI_memarena_alloc(lapp_data->memarena, len);
	BLI_strncpy(item->name, idname, len);
	item->idcode = idcode;
	item->libraries = BLI_BITMAP_NEW_MEMARENA(lapp_data->memarena, lapp_data->num_libraries);

	item->new_id = NULL;
	item->customdata = customdata;

	BLI_linklist_append_arena(&lapp_data->items, item, lapp_data->memarena);
	lapp_data->num_items++;

	return item;
}

static void wm_link_do(
        WMLinkAppendData *lapp_data, ReportList *reports, Main *bmain, Scene *scene, View3D *v3d)
{
	Main *mainl;
	BlendHandle *bh;
	Library *lib;

	const int flag = lapp_data->flag;

	LinkNode *liblink, *itemlink;
	int lib_idx, item_idx;

	BLI_assert(lapp_data->num_items && lapp_data->num_libraries);

	for (lib_idx = 0, liblink = lapp_data->libraries.list; liblink; lib_idx++, liblink = liblink->next) {
		char *libname = liblink->link;

		bh = BLO_blendhandle_from_file(libname, reports);

		if (bh == NULL) {
			/* Unlikely since we just browsed it, but possible
			 * Error reports will have been made by BLO_blendhandle_from_file() */
			continue;
		}

		/* here appending/linking starts */
		mainl = BLO_library_link_begin(bmain, &bh, libname);
		lib = mainl->curlib;
		BLI_assert(lib);
		UNUSED_VARS_NDEBUG(lib);

		if (mainl->versionfile < 250) {
			BKE_reportf(reports, RPT_WARNING,
			            "Linking or appending from a very old .blend file format (%d.%d), no animation conversion will "
			            "be done! You may want to re-save your lib file with current Blender",
			            mainl->versionfile, mainl->subversionfile);
		}

		/* For each lib file, we try to link all items belonging to that lib,
		 * and tag those successful to not try to load them again with the other libs. */
		for (item_idx = 0, itemlink = lapp_data->items.list; itemlink; item_idx++, itemlink = itemlink->next) {
			WMLinkAppendDataItem *item = itemlink->link;
			ID *new_id;

			if (!BLI_BITMAP_TEST(item->libraries, lib_idx)) {
				continue;
			}

			new_id = BLO_library_link_named_part_ex(mainl, &bh, item->idcode, item->name, flag, scene, v3d);
			if (new_id) {
				/* If the link is sucessful, clear item's libs 'todo' flags.
				 * This avoids trying to link same item with other libraries to come. */
				BLI_BITMAP_SET_ALL(item->libraries, false, lapp_data->num_libraries);
				item->new_id = new_id;
			}
		}

		BLO_library_link_end(mainl, &bh, flag, scene, v3d);
		BLO_blendhandle_close(bh);
	}
}

static int wm_link_append_exec(bContext *C, wmOperator *op)
{
	Main *bmain = CTX_data_main(C);
	Scene *scene = CTX_data_scene(C);
	PropertyRNA *prop;
	WMLinkAppendData *lapp_data;
	char path[FILE_MAX_LIBEXTRA], root[FILE_MAXDIR], libname[FILE_MAX], relname[FILE_MAX];
	char *group, *name;
	int totfiles = 0;
	short flag;

	RNA_string_get(op->ptr, "filename", relname);
	RNA_string_get(op->ptr, "directory", root);

	BLI_join_dirfile(path, sizeof(path), root, relname);

	/* test if we have a valid data */
	if (!BLO_library_path_explode(path, libname, &group, &name)) {
		BKE_reportf(op->reports, RPT_ERROR, "'%s': not a library", path);
		return OPERATOR_CANCELLED;
	}
	else if (!group) {
		BKE_reportf(op->reports, RPT_ERROR, "'%s': nothing indicated", path);
		return OPERATOR_CANCELLED;
	}
	else if (BLI_path_cmp(bmain->name, libname) == 0) {
		BKE_reportf(op->reports, RPT_ERROR, "'%s': cannot use current file as library", path);
		return OPERATOR_CANCELLED;
	}

	/* check if something is indicated for append/link */
	prop = RNA_struct_find_property(op->ptr, "files");
	if (prop) {
		totfiles = RNA_property_collection_length(op->ptr, prop);
		if (totfiles == 0) {
			if (!name) {
				BKE_reportf(op->reports, RPT_ERROR, "'%s': nothing indicated", path);
				return OPERATOR_CANCELLED;
			}
		}
	}
	else if (!name) {
		BKE_reportf(op->reports, RPT_ERROR, "'%s': nothing indicated", path);
		return OPERATOR_CANCELLED;
	}

	flag = wm_link_append_flag(op);

	/* sanity checks for flag */
	if (scene && scene->id.lib) {
		BKE_reportf(op->reports, RPT_WARNING,
		            "Scene '%s' is linked, instantiation of objects & groups is disabled", scene->id.name + 2);
		flag &= ~FILE_GROUP_INSTANCE;
		scene = NULL;
	}

	/* from here down, no error returns */

	if (scene && RNA_boolean_get(op->ptr, "autoselect")) {
		BKE_scene_base_deselect_all(scene);
	}
	
	/* tag everything, all untagged data can be made local
	 * its also generally useful to know what is new
	 *
	 * take extra care BKE_main_id_flag_all(bmain, LIB_TAG_PRE_EXISTING, false) is called after! */
	BKE_main_id_tag_all(bmain, LIB_TAG_PRE_EXISTING, true);

	/* We define our working data...
	 * Note that here, each item 'uses' one library, and only one. */
	lapp_data = wm_link_append_data_new(flag);
	if (totfiles != 0) {
		GHash *libraries = BLI_ghash_new(BLI_ghashutil_strhash_p, BLI_ghashutil_strcmp, __func__);
		int lib_idx = 0;

		RNA_BEGIN (op->ptr, itemptr, "files")
		{
			RNA_string_get(&itemptr, "name", relname);

			BLI_join_dirfile(path, sizeof(path), root, relname);

			if (BLO_library_path_explode(path, libname, &group, &name)) {
				if (!group || !name) {
					continue;
				}

				if (!BLI_ghash_haskey(libraries, libname)) {
					BLI_ghash_insert(libraries, BLI_strdup(libname), SET_INT_IN_POINTER(lib_idx));
					lib_idx++;
					wm_link_append_data_library_add(lapp_data, libname);
				}
			}
		}
		RNA_END;

		RNA_BEGIN (op->ptr, itemptr, "files")
		{
			RNA_string_get(&itemptr, "name", relname);

			BLI_join_dirfile(path, sizeof(path), root, relname);

			if (BLO_library_path_explode(path, libname, &group, &name)) {
				WMLinkAppendDataItem *item;
				if (!group || !name) {
					printf("skipping %s\n", path);
					continue;
				}

				lib_idx = GET_INT_FROM_POINTER(BLI_ghash_lookup(libraries, libname));

				item = wm_link_append_data_item_add(lapp_data, name, BKE_idcode_from_name(group), NULL);
				BLI_BITMAP_ENABLE(item->libraries, lib_idx);
			}
		}
		RNA_END;

		BLI_ghash_free(libraries, MEM_freeN, NULL);
	}
	else {
		WMLinkAppendDataItem *item;

		wm_link_append_data_library_add(lapp_data, libname);
		item = wm_link_append_data_item_add(lapp_data, name, BKE_idcode_from_name(group), NULL);
		BLI_BITMAP_ENABLE(item->libraries, 0);
	}

	/* XXX We'd need re-entrant locking on Main for this to work... */
	/* BKE_main_lock(bmain); */

	wm_link_do(lapp_data, op->reports, bmain, scene, CTX_wm_view3d(C));

	/* BKE_main_unlock(bmain); */

	wm_link_append_data_free(lapp_data);

	/* mark all library linked objects to be updated */
	BKE_main_lib_objects_recalc_all(bmain);
	IMB_colormanagement_check_file_config(bmain);

	/* append, rather than linking */
	if ((flag & FILE_LINK) == 0) {
		bool set_fake = RNA_boolean_get(op->ptr, "set_fake");
		BKE_library_make_local(bmain, NULL, true, set_fake);
	}

	/* important we unset, otherwise these object wont
	 * link into other scenes from this blend file */
	BKE_main_id_tag_all(bmain, LIB_TAG_PRE_EXISTING, false);

	/* recreate dependency graph to include new objects */
	DAG_scene_relations_rebuild(bmain, scene);
	
	/* free gpu materials, some materials depend on existing objects, such as lamps so freeing correctly refreshes */
	GPU_materials_free();

	/* XXX TODO: align G.lib with other directory storage (like last opened image etc...) */
	BLI_strncpy(G.lib, root, FILE_MAX);

	WM_event_add_notifier(C, NC_WINDOW, NULL);

	return OPERATOR_FINISHED;
}

static void wm_link_append_properties_common(wmOperatorType *ot, bool is_link)
{
	PropertyRNA *prop;

	/* better not save _any_ settings for this operator */
	/* properties */
	prop = RNA_def_boolean(ot->srna, "link", is_link,
	                       "Link", "Link the objects or datablocks rather than appending");
	RNA_def_property_flag(prop, PROP_SKIP_SAVE | PROP_HIDDEN);
	prop = RNA_def_boolean(ot->srna, "autoselect", true,
	                       "Select", "Select new objects");
	RNA_def_property_flag(prop, PROP_SKIP_SAVE);
	prop = RNA_def_boolean(ot->srna, "active_layer", true,
	                       "Active Layer", "Put new objects on the active layer");
	RNA_def_property_flag(prop, PROP_SKIP_SAVE);
	prop = RNA_def_boolean(ot->srna, "instance_groups", is_link,
	                       "Instance Groups", "Create Dupli-Group instances for each group");
	RNA_def_property_flag(prop, PROP_SKIP_SAVE);
}

static void WM_OT_link(wmOperatorType *ot)
{
	ot->name = "Link from Library";
	ot->idname = "WM_OT_link";
	ot->description = "Link from a Library .blend file";
	
	ot->invoke = wm_link_append_invoke;
	ot->exec = wm_link_append_exec;
	ot->poll = wm_link_append_poll;
	
	ot->flag |= OPTYPE_UNDO;

	WM_operator_properties_filesel(
	        ot, FILE_TYPE_FOLDER | FILE_TYPE_BLENDER | FILE_TYPE_BLENDERLIB, FILE_LOADLIB, FILE_OPENFILE,
	        WM_FILESEL_FILEPATH | WM_FILESEL_DIRECTORY | WM_FILESEL_FILENAME | WM_FILESEL_RELPATH | WM_FILESEL_FILES,
	        FILE_DEFAULTDISPLAY, FILE_SORT_ALPHA);
	
	wm_link_append_properties_common(ot, true);
}

static void WM_OT_append(wmOperatorType *ot)
{
	ot->name = "Append from Library";
	ot->idname = "WM_OT_append";
	ot->description = "Append from a Library .blend file";

	ot->invoke = wm_link_append_invoke;
	ot->exec = wm_link_append_exec;
	ot->poll = wm_link_append_poll;

	ot->flag |= OPTYPE_UNDO;

	WM_operator_properties_filesel(
	        ot, FILE_TYPE_FOLDER | FILE_TYPE_BLENDER | FILE_TYPE_BLENDERLIB, FILE_LOADLIB, FILE_OPENFILE,
	        WM_FILESEL_FILEPATH | WM_FILESEL_DIRECTORY | WM_FILESEL_FILENAME | WM_FILESEL_FILES,
	        FILE_DEFAULTDISPLAY, FILE_SORT_ALPHA);

	wm_link_append_properties_common(ot, false);
	RNA_def_boolean(ot->srna, "set_fake", false, "Fake User", "Set Fake User for appended items (except Objects and Groups)");
}

/* *************** recover last session **************** */

void WM_recover_last_session(bContext *C, ReportList *reports)
{
	char filepath[FILE_MAX];
	
	BLI_make_file_string("/", filepath, BKE_tempdir_base(), BLENDER_QUIT_FILE);
	/* if reports==NULL, it's called directly without operator, we add a quick check here */
	if (reports || BLI_exists(filepath)) {
		G.fileflags |= G_FILE_RECOVER;
		
		wm_file_read_opwrap(C, filepath, reports, true);
	
		G.fileflags &= ~G_FILE_RECOVER;
		
		/* XXX bad global... fixme */
		if (G.main->name[0])
			G.file_loaded = 1;	/* prevents splash to show */
		else {
			G.relbase_valid = 0;
			G.save_over = 0;    /* start with save preference untitled.blend */
		}

	}
}

static int wm_recover_last_session_exec(bContext *C, wmOperator *op)
{
	WM_recover_last_session(C, op->reports);
	return OPERATOR_FINISHED;
}

static void WM_OT_recover_last_session(wmOperatorType *ot)
{
	ot->name = "Recover Last Session";
	ot->idname = "WM_OT_recover_last_session";
	ot->description = "Open the last closed file (\"" BLENDER_QUIT_FILE "\")";
	ot->invoke = WM_operator_confirm;
	
	ot->exec = wm_recover_last_session_exec;
}

/* *************** recover auto save **************** */

static int wm_recover_auto_save_exec(bContext *C, wmOperator *op)
{
	char filepath[FILE_MAX];
	bool success;

	RNA_string_get(op->ptr, "filepath", filepath);

	G.fileflags |= G_FILE_RECOVER;

	success = wm_file_read_opwrap(C, filepath, op->reports, true);

	G.fileflags &= ~G_FILE_RECOVER;
	
	if (success) {
		return OPERATOR_FINISHED;
	}
	else {
		return OPERATOR_CANCELLED;
	}
}

static int wm_recover_auto_save_invoke(bContext *C, wmOperator *op, const wmEvent *UNUSED(event))
{
	char filename[FILE_MAX];

	wm_autosave_location(filename);
	RNA_string_set(op->ptr, "filepath", filename);
	WM_event_add_fileselect(C, op);

	return OPERATOR_RUNNING_MODAL;
}

static void WM_OT_recover_auto_save(wmOperatorType *ot)
{
	ot->name = "Recover Auto Save";
	ot->idname = "WM_OT_recover_auto_save";
	ot->description = "Open an automatically saved file to recover it";
	
	ot->exec = wm_recover_auto_save_exec;
	ot->invoke = wm_recover_auto_save_invoke;

	WM_operator_properties_filesel(
	        ot, FILE_TYPE_BLENDER, FILE_BLENDER, FILE_OPENFILE,
	        WM_FILESEL_FILEPATH, FILE_LONGDISPLAY, FILE_SORT_TIME);
}

/* *************** save file as **************** */

static void wm_filepath_default(char *filepath)
{
	if (G.save_over == false) {
		BLI_ensure_filename(filepath, FILE_MAX, "untitled.blend");
	}
}

static void save_set_compress(wmOperator *op)
{
	PropertyRNA *prop;

	prop = RNA_struct_find_property(op->ptr, "compress");
	if (!RNA_property_is_set(op->ptr, prop)) {
		if (G.save_over) {  /* keep flag for existing file */
			RNA_property_boolean_set(op->ptr, prop, (G.fileflags & G_FILE_COMPRESS) != 0);
		}
		else {  /* use userdef for new file */
			RNA_property_boolean_set(op->ptr, prop, (U.flag & USER_FILECOMPRESS) != 0);
		}
	}
}

static void save_set_filepath(wmOperator *op)
{
	PropertyRNA *prop;
	char name[FILE_MAX];

	prop = RNA_struct_find_property(op->ptr, "filepath");
	if (!RNA_property_is_set(op->ptr, prop)) {
		/* if not saved before, get the name of the most recently used .blend file */
		if (G.main->name[0] == 0 && G.recent_files.first) {
			struct RecentFile *recent = G.recent_files.first;
			BLI_strncpy(name, recent->filepath, FILE_MAX);
		}
		else {
			BLI_strncpy(name, G.main->name, FILE_MAX);
		}

		wm_filepath_default(name);
		RNA_property_string_set(op->ptr, prop, name);
	}
}

static int wm_save_as_mainfile_invoke(bContext *C, wmOperator *op, const wmEvent *UNUSED(event))
{

	save_set_compress(op);
	save_set_filepath(op);
	
	WM_event_add_fileselect(C, op);

	return OPERATOR_RUNNING_MODAL;
}

/* function used for WM_OT_save_mainfile too */
static int wm_save_as_mainfile_exec(bContext *C, wmOperator *op)
{
	char path[FILE_MAX];
	int fileflags;

	save_set_compress(op);
	
	if (RNA_struct_property_is_set(op->ptr, "filepath")) {
		RNA_string_get(op->ptr, "filepath", path);
	}
	else {
		BLI_strncpy(path, G.main->name, FILE_MAX);
		wm_filepath_default(path);
	}
	
	fileflags = G.fileflags & ~G_FILE_USERPREFS;

	/* set compression flag */
	BKE_BIT_TEST_SET(fileflags, RNA_boolean_get(op->ptr, "compress"),
	                 G_FILE_COMPRESS);
	BKE_BIT_TEST_SET(fileflags, RNA_boolean_get(op->ptr, "relative_remap"),
	                 G_FILE_RELATIVE_REMAP);
	BKE_BIT_TEST_SET(fileflags,
	                 (RNA_struct_property_is_set(op->ptr, "copy") &&
	                  RNA_boolean_get(op->ptr, "copy")),
	                 G_FILE_SAVE_COPY);

#ifdef USE_BMESH_SAVE_AS_COMPAT
	BKE_BIT_TEST_SET(fileflags,
	                 (RNA_struct_find_property(op->ptr, "use_mesh_compat") &&
	                  RNA_boolean_get(op->ptr, "use_mesh_compat")),
	                 G_FILE_MESH_COMPAT);
#else
#  error "don't remove by accident"
#endif

	if (wm_file_write(C, path, fileflags, op->reports) != 0)
		return OPERATOR_CANCELLED;

	WM_event_add_notifier(C, NC_WM | ND_FILESAVE, NULL);

	return OPERATOR_FINISHED;
}

/* function used for WM_OT_save_mainfile too */
static bool blend_save_check(bContext *UNUSED(C), wmOperator *op)
{
	char filepath[FILE_MAX];
	RNA_string_get(op->ptr, "filepath", filepath);
	if (!BLO_has_bfile_extension(filepath)) {
		/* some users would prefer BLI_replace_extension(),
		 * we keep getting nitpicking bug reports about this - campbell */
		BLI_ensure_extension(filepath, FILE_MAX, ".blend");
		RNA_string_set(op->ptr, "filepath", filepath);
		return true;
	}
	return false;
}

static void WM_OT_save_as_mainfile(wmOperatorType *ot)
{
	PropertyRNA *prop;

	ot->name = "Save As Blender File";
	ot->idname = "WM_OT_save_as_mainfile";
	ot->description = "Save the current file in the desired location";
	
	ot->invoke = wm_save_as_mainfile_invoke;
	ot->exec = wm_save_as_mainfile_exec;
	ot->check = blend_save_check;
	/* omit window poll so this can work in background mode */

	WM_operator_properties_filesel(
	        ot, FILE_TYPE_FOLDER | FILE_TYPE_BLENDER, FILE_BLENDER, FILE_SAVE,
	        WM_FILESEL_FILEPATH, FILE_DEFAULTDISPLAY, FILE_SORT_ALPHA);
	RNA_def_boolean(ot->srna, "compress", false, "Compress", "Write compressed .blend file");
	RNA_def_boolean(ot->srna, "relative_remap", true, "Remap Relative",
	                "Remap relative paths when saving in a different directory");
	prop = RNA_def_boolean(ot->srna, "copy", false, "Save Copy",
	                "Save a copy of the actual working state but does not make saved file active");
	RNA_def_property_flag(prop, PROP_SKIP_SAVE);
#ifdef USE_BMESH_SAVE_AS_COMPAT
	RNA_def_boolean(ot->srna, "use_mesh_compat", false, "Legacy Mesh Format",
	                "Save using legacy mesh format (no ngons) - WARNING: only saves tris and quads, other ngons will "
	                "be lost (no implicit triangulation)");
#endif
}

/* *************** save file directly ******** */

static int wm_save_mainfile_invoke(bContext *C, wmOperator *op, const wmEvent *UNUSED(event))
{
	int ret;
	
	/* cancel if no active window */
	if (CTX_wm_window(C) == NULL)
		return OPERATOR_CANCELLED;

	save_set_compress(op);
	save_set_filepath(op);

	/* if we're saving for the first time and prefer relative paths - any existing paths will be absolute,
	 * enable the option to remap paths to avoid confusion [#37240] */
	if ((G.relbase_valid == false) && (U.flag & USER_RELPATHS)) {
		PropertyRNA *prop = RNA_struct_find_property(op->ptr, "relative_remap");
		if (!RNA_property_is_set(op->ptr, prop)) {
			RNA_property_boolean_set(op->ptr, prop, true);
		}
	}

	if (G.save_over) {
		char path[FILE_MAX];

		RNA_string_get(op->ptr, "filepath", path);
		if (BLI_exists(path)) {
			ret = WM_operator_confirm_message_ex(C, op, IFACE_("Save Over?"), ICON_QUESTION, path);
		}
		else {
			ret = wm_save_as_mainfile_exec(C, op);
		}
	}
	else {
		WM_event_add_fileselect(C, op);
		ret = OPERATOR_RUNNING_MODAL;
	}
	
	return ret;
}

static void WM_OT_save_mainfile(wmOperatorType *ot)
{
	ot->name = "Save Blender File";
	ot->idname = "WM_OT_save_mainfile";
	ot->description = "Save the current Blender file";
	
	ot->invoke = wm_save_mainfile_invoke;
	ot->exec = wm_save_as_mainfile_exec;
	ot->check = blend_save_check;
	/* omit window poll so this can work in background mode */
	
	WM_operator_properties_filesel(
	        ot, FILE_TYPE_FOLDER | FILE_TYPE_BLENDER, FILE_BLENDER, FILE_SAVE,
	        WM_FILESEL_FILEPATH, FILE_DEFAULTDISPLAY, FILE_SORT_ALPHA);
	RNA_def_boolean(ot->srna, "compress", false, "Compress", "Write compressed .blend file");
	RNA_def_boolean(ot->srna, "relative_remap", false, "Remap Relative",
	                "Remap relative paths when saving in a different directory");
}

static void WM_OT_window_fullscreen_toggle(wmOperatorType *ot)
{
	ot->name = "Toggle Window Fullscreen";
	ot->idname = "WM_OT_window_fullscreen_toggle";
	ot->description = "Toggle the current window fullscreen";

	ot->exec = wm_window_fullscreen_toggle_exec;
	ot->poll = WM_operator_winactive;
}

static int wm_exit_blender_exec(bContext *C, wmOperator *op)
{
	WM_operator_free(op);
	
	WM_exit(C);
	
	return OPERATOR_FINISHED;
}

static void WM_OT_quit_blender(wmOperatorType *ot)
{
	ot->name = "Quit Blender";
	ot->idname = "WM_OT_quit_blender";
	ot->description = "Quit Blender";

	ot->invoke = WM_operator_confirm;
	ot->exec = wm_exit_blender_exec;
}

/* *********************** */

#if defined(WIN32)

static int wm_console_toggle_exec(bContext *UNUSED(C), wmOperator *UNUSED(op))
{
	GHOST_toggleConsole(2);
	return OPERATOR_FINISHED;
}

static void WM_OT_console_toggle(wmOperatorType *ot)
{
	/* XXX Have to mark these for xgettext, as under linux they do not exists... */
	ot->name = CTX_N_(BLT_I18NCONTEXT_OPERATOR_DEFAULT, "Toggle System Console");
	ot->idname = "WM_OT_console_toggle";
	ot->description = N_("Toggle System Console");
	
	ot->exec = wm_console_toggle_exec;
	ot->poll = WM_operator_winactive;
}

#endif

/* ************ default paint cursors, draw always around cursor *********** */
/*
 * - returns handler to free
 * - poll(bContext): returns 1 if draw should happen
 * - draw(bContext): drawing callback for paint cursor
 */

void *WM_paint_cursor_activate(wmWindowManager *wm, int (*poll)(bContext *C),
                               wmPaintCursorDraw draw, void *customdata)
{
	wmPaintCursor *pc = MEM_callocN(sizeof(wmPaintCursor), "paint cursor");
	
	BLI_addtail(&wm->paintcursors, pc);
	
	pc->customdata = customdata;
	pc->poll = poll;
	pc->draw = draw;
	
	return pc;
}

void WM_paint_cursor_end(wmWindowManager *wm, void *handle)
{
	wmPaintCursor *pc;
	
	for (pc = wm->paintcursors.first; pc; pc = pc->next) {
		if (pc == (wmPaintCursor *)handle) {
			BLI_remlink(&wm->paintcursors, pc);
			MEM_freeN(pc);
			return;
		}
	}
}

/* ************ window gesture operator-callback definitions ************** */
/*
 * These are default callbacks for use in operators requiring gesture input
 */

/* **************** Border gesture *************** */

/**
 * Border gesture has two types:
 * -# #WM_GESTURE_CROSS_RECT: starts a cross, on mouse click it changes to border.
 * -# #WM_GESTURE_RECT: starts immediate as a border, on mouse click or release it ends.
 *
 * It stores 4 values (xmin, xmax, ymin, ymax) and event it ended with (event_type)
 */

static int border_apply_rect(wmOperator *op)
{
	wmGesture *gesture = op->customdata;
	rcti *rect = gesture->customdata;
	
	if (rect->xmin == rect->xmax || rect->ymin == rect->ymax)
		return 0;

	
	/* operator arguments and storage. */
	RNA_int_set(op->ptr, "xmin", min_ii(rect->xmin, rect->xmax));
	RNA_int_set(op->ptr, "ymin", min_ii(rect->ymin, rect->ymax));
	RNA_int_set(op->ptr, "xmax", max_ii(rect->xmin, rect->xmax));
	RNA_int_set(op->ptr, "ymax", max_ii(rect->ymin, rect->ymax));

	return 1;
}

static int border_apply(bContext *C, wmOperator *op, int gesture_mode)
{
	PropertyRNA *prop;

	int retval;

	if (!border_apply_rect(op))
		return 0;
	
	/* XXX weak; border should be configured for this without reading event types */
	if ((prop = RNA_struct_find_property(op->ptr, "gesture_mode"))) {
		RNA_property_int_set(op->ptr, prop, gesture_mode);
	}

	retval = op->type->exec(C, op);
	OPERATOR_RETVAL_CHECK(retval);

	return 1;
}

static void wm_gesture_end(bContext *C, wmOperator *op)
{
	wmGesture *gesture = op->customdata;
	
	WM_gesture_end(C, gesture); /* frees gesture itself, and unregisters from window */
	op->customdata = NULL;

	ED_area_tag_redraw(CTX_wm_area(C));
	
	if (RNA_struct_find_property(op->ptr, "cursor")) {
		WM_cursor_modal_restore(CTX_wm_window(C));
	}
}

int WM_border_select_invoke(bContext *C, wmOperator *op, const wmEvent *event)
{
	if (ISTWEAK(event->type))
		op->customdata = WM_gesture_new(C, event, WM_GESTURE_RECT);
	else
		op->customdata = WM_gesture_new(C, event, WM_GESTURE_CROSS_RECT);

	/* add modal handler */
	WM_event_add_modal_handler(C, op);
	
	wm_gesture_tag_redraw(C);

	return OPERATOR_RUNNING_MODAL;
}

int WM_border_select_modal(bContext *C, wmOperator *op, const wmEvent *event)
{
	wmGesture *gesture = op->customdata;
	rcti *rect = gesture->customdata;
	int sx, sy;
	
	if (event->type == MOUSEMOVE) {
		wm_subwindow_origin_get(CTX_wm_window(C), gesture->swinid, &sx, &sy);

		if (gesture->type == WM_GESTURE_CROSS_RECT && gesture->mode == 0) {
			rect->xmin = rect->xmax = event->x - sx;
			rect->ymin = rect->ymax = event->y - sy;
		}
		else {
			rect->xmax = event->x - sx;
			rect->ymax = event->y - sy;
		}
		border_apply_rect(op);

		wm_gesture_tag_redraw(C);
	}
	else if (event->type == EVT_MODAL_MAP) {
		switch (event->val) {
			case GESTURE_MODAL_BEGIN:
				if (gesture->type == WM_GESTURE_CROSS_RECT && gesture->mode == 0) {
					gesture->mode = 1;
					wm_gesture_tag_redraw(C);
				}
				break;
			case GESTURE_MODAL_SELECT:
			case GESTURE_MODAL_DESELECT:
			case GESTURE_MODAL_IN:
			case GESTURE_MODAL_OUT:
				if (border_apply(C, op, event->val)) {
					wm_gesture_end(C, op);
					return OPERATOR_FINISHED;
				}
				wm_gesture_end(C, op);
				return OPERATOR_CANCELLED;

			case GESTURE_MODAL_CANCEL:
				wm_gesture_end(C, op);
				return OPERATOR_CANCELLED;
		}

	}
//	/* Allow view navigation??? */
//	else {
//		return OPERATOR_PASS_THROUGH;
//	}

	return OPERATOR_RUNNING_MODAL;
}

void WM_border_select_cancel(bContext *C, wmOperator *op)
{
	wm_gesture_end(C, op);
}

/* **************** circle gesture *************** */
/* works now only for selection or modal paint stuff, calls exec while hold mouse, exit on release */

#ifdef GESTURE_MEMORY
int circle_select_size = 25; /* XXX - need some operator memory thing! */
#endif

int WM_gesture_circle_invoke(bContext *C, wmOperator *op, const wmEvent *event)
{
	op->customdata = WM_gesture_new(C, event, WM_GESTURE_CIRCLE);
	
	/* add modal handler */
	WM_event_add_modal_handler(C, op);
	
	wm_gesture_tag_redraw(C);
	
	return OPERATOR_RUNNING_MODAL;
}

static void gesture_circle_apply(bContext *C, wmOperator *op)
{
	wmGesture *gesture = op->customdata;
	rcti *rect = gesture->customdata;
	
	if (RNA_int_get(op->ptr, "gesture_mode") == GESTURE_MODAL_NOP)
		return;

	/* operator arguments and storage. */
	RNA_int_set(op->ptr, "x", rect->xmin);
	RNA_int_set(op->ptr, "y", rect->ymin);
	RNA_int_set(op->ptr, "radius", rect->xmax);
	
	if (op->type->exec) {
		int retval;
		retval = op->type->exec(C, op);
		OPERATOR_RETVAL_CHECK(retval);
	}
#ifdef GESTURE_MEMORY
	circle_select_size = rect->xmax;
#endif
}

int WM_gesture_circle_modal(bContext *C, wmOperator *op, const wmEvent *event)
{
	wmGesture *gesture = op->customdata;
	rcti *rect = gesture->customdata;
	int sx, sy;

	if (event->type == MOUSEMOVE) {
		wm_subwindow_origin_get(CTX_wm_window(C), gesture->swinid, &sx, &sy);

		rect->xmin = event->x - sx;
		rect->ymin = event->y - sy;

		wm_gesture_tag_redraw(C);

		if (gesture->mode)
			gesture_circle_apply(C, op);
	}
	else if (event->type == EVT_MODAL_MAP) {
		float fac;
		
		switch (event->val) {
			case GESTURE_MODAL_CIRCLE_SIZE:
				fac = 0.3f * (event->y - event->prevy);
				if (fac > 0)
					rect->xmax += ceil(fac);
				else
					rect->xmax += floor(fac);
				if (rect->xmax < 1) rect->xmax = 1;
				wm_gesture_tag_redraw(C);
				break;
			case GESTURE_MODAL_CIRCLE_ADD:
				rect->xmax += 2 + rect->xmax / 10;
				wm_gesture_tag_redraw(C);
				break;
			case GESTURE_MODAL_CIRCLE_SUB:
				rect->xmax -= 2 + rect->xmax / 10;
				if (rect->xmax < 1) rect->xmax = 1;
				wm_gesture_tag_redraw(C);
				break;
			case GESTURE_MODAL_SELECT:
			case GESTURE_MODAL_DESELECT:
			case GESTURE_MODAL_NOP:
				if (RNA_struct_find_property(op->ptr, "gesture_mode"))
					RNA_int_set(op->ptr, "gesture_mode", event->val);

				if (event->val != GESTURE_MODAL_NOP) {
					/* apply first click */
					gesture_circle_apply(C, op);
					gesture->mode = 1;
					wm_gesture_tag_redraw(C);
				}
				break;

			case GESTURE_MODAL_CANCEL:
			case GESTURE_MODAL_CONFIRM:
				wm_gesture_end(C, op);
				return OPERATOR_FINISHED; /* use finish or we don't get an undo */
		}
	}
	/* Allow view navigation??? */
	/* note, this gives issues: 1) other modal ops run on top (border select), 2) middlemouse is used now 3) tablet/trackpad? */
//	else {
//		return OPERATOR_PASS_THROUGH;
//	}

	return OPERATOR_RUNNING_MODAL;
}

void WM_gesture_circle_cancel(bContext *C, wmOperator *op)
{
	wm_gesture_end(C, op);
}

#if 0
/* template to copy from */
void WM_OT_circle_gesture(wmOperatorType *ot)
{
	ot->name = "Circle Gesture";
	ot->idname = "WM_OT_circle_gesture";
	ot->description = "Enter rotate mode with a circular gesture";
	
	ot->invoke = WM_gesture_circle_invoke;
	ot->modal = WM_gesture_circle_modal;
	
	ot->poll = WM_operator_winactive;
	
	RNA_def_property(ot->srna, "x", PROP_INT, PROP_NONE);
	RNA_def_property(ot->srna, "y", PROP_INT, PROP_NONE);
	RNA_def_property(ot->srna, "radius", PROP_INT, PROP_NONE);

}
#endif

/* **************** Tweak gesture *************** */

static void tweak_gesture_modal(bContext *C, const wmEvent *event)
{
	wmWindow *window = CTX_wm_window(C);
	wmGesture *gesture = window->tweak;
	rcti *rect = gesture->customdata;
	int sx, sy, val;
	
	switch (event->type) {
		case MOUSEMOVE:
		case INBETWEEN_MOUSEMOVE:
			
			wm_subwindow_origin_get(window, gesture->swinid, &sx, &sy);
			
			rect->xmax = event->x - sx;
			rect->ymax = event->y - sy;
			
			if ((val = wm_gesture_evaluate(gesture))) {
				wmEvent tevent;

				wm_event_init_from_window(window, &tevent);
				/* We want to get coord from start of drag, not from point where it becomes a tweak event, see T40549 */
				tevent.x = rect->xmin + sx;
				tevent.y = rect->ymin + sy;
				if (gesture->event_type == LEFTMOUSE)
					tevent.type = EVT_TWEAK_L;
				else if (gesture->event_type == RIGHTMOUSE)
					tevent.type = EVT_TWEAK_R;
				else
					tevent.type = EVT_TWEAK_M;
				tevent.val = val;
				/* mouse coords! */

				/* important we add immediately after this event, so future mouse releases
				 * (which may be in the queue already), are handled in order, see T44740 */
				wm_event_add_ex(window, &tevent, event);
				
				WM_gesture_end(C, gesture); /* frees gesture itself, and unregisters from window */
			}
			
			break;
			
		case LEFTMOUSE:
		case RIGHTMOUSE:
		case MIDDLEMOUSE:
			if (gesture->event_type == event->type) {
				WM_gesture_end(C, gesture);

				/* when tweak fails we should give the other keymap entries a chance */

				/* XXX, assigning to readonly, BAD JUJU! */
				((wmEvent *)event)->val = KM_RELEASE;
			}
			break;
		default:
			if (!ISTIMER(event->type) && event->type != EVENT_NONE) {
				WM_gesture_end(C, gesture);
			}
			break;
	}
}

/* standard tweak, called after window handlers passed on event */
void wm_tweakevent_test(bContext *C, wmEvent *event, int action)
{
	wmWindow *win = CTX_wm_window(C);
	
	if (win->tweak == NULL) {
		if (CTX_wm_region(C)) {
			if (event->val == KM_PRESS) {
				if (ELEM(event->type, LEFTMOUSE, MIDDLEMOUSE, RIGHTMOUSE)) {
					win->tweak = WM_gesture_new(C, event, WM_GESTURE_TWEAK);
				}
			}
		}
	}
	else {
		/* no tweaks if event was handled */
		if ((action & WM_HANDLER_BREAK)) {
			WM_gesture_end(C, win->tweak);
		}
		else
			tweak_gesture_modal(C, event);
	}
}

/* *********************** lasso gesture ****************** */

int WM_gesture_lasso_invoke(bContext *C, wmOperator *op, const wmEvent *event)
{
	PropertyRNA *prop;

	op->customdata = WM_gesture_new(C, event, WM_GESTURE_LASSO);
	
	/* add modal handler */
	WM_event_add_modal_handler(C, op);
	
	wm_gesture_tag_redraw(C);
	
	if ((prop = RNA_struct_find_property(op->ptr, "cursor"))) {
		WM_cursor_modal_set(CTX_wm_window(C), RNA_property_int_get(op->ptr, prop));
	}
	
	return OPERATOR_RUNNING_MODAL;
}

int WM_gesture_lines_invoke(bContext *C, wmOperator *op, const wmEvent *event)
{
	PropertyRNA *prop;

	op->customdata = WM_gesture_new(C, event, WM_GESTURE_LINES);
	
	/* add modal handler */
	WM_event_add_modal_handler(C, op);
	
	wm_gesture_tag_redraw(C);
	
	if ((prop = RNA_struct_find_property(op->ptr, "cursor"))) {
		WM_cursor_modal_set(CTX_wm_window(C), RNA_property_int_get(op->ptr, prop));
	}
	
	return OPERATOR_RUNNING_MODAL;
}


static void gesture_lasso_apply(bContext *C, wmOperator *op)
{
	wmGesture *gesture = op->customdata;
	PointerRNA itemptr;
	float loc[2];
	int i;
	const short *lasso = gesture->customdata;
	
	/* operator storage as path. */

	RNA_collection_clear(op->ptr, "path");
	for (i = 0; i < gesture->points; i++, lasso += 2) {
		loc[0] = lasso[0];
		loc[1] = lasso[1];
		RNA_collection_add(op->ptr, "path", &itemptr);
		RNA_float_set_array(&itemptr, "loc", loc);
	}
	
	wm_gesture_end(C, op);
		
	if (op->type->exec) {
		int retval = op->type->exec(C, op);
		OPERATOR_RETVAL_CHECK(retval);
	}
}

int WM_gesture_lasso_modal(bContext *C, wmOperator *op, const wmEvent *event)
{
	wmGesture *gesture = op->customdata;
	int sx, sy;
	
	switch (event->type) {
		case MOUSEMOVE:
		case INBETWEEN_MOUSEMOVE:
			
			wm_gesture_tag_redraw(C);
			
			wm_subwindow_origin_get(CTX_wm_window(C), gesture->swinid, &sx, &sy);

			if (gesture->points == gesture->size) {
				short *old_lasso = gesture->customdata;
				gesture->customdata = MEM_callocN(2 * sizeof(short) * (gesture->size + WM_LASSO_MIN_POINTS), "lasso points");
				memcpy(gesture->customdata, old_lasso, 2 * sizeof(short) * gesture->size);
				gesture->size = gesture->size + WM_LASSO_MIN_POINTS;
				MEM_freeN(old_lasso);
				// printf("realloc\n");
			}

			{
				int x, y;
				short *lasso = gesture->customdata;
				
				lasso += (2 * gesture->points - 2);
				x = (event->x - sx - lasso[0]);
				y = (event->y - sy - lasso[1]);
				
				/* make a simple distance check to get a smoother lasso
				 * add only when at least 2 pixels between this and previous location */
				if ((x * x + y * y) > 4) {
					lasso += 2;
					lasso[0] = event->x - sx;
					lasso[1] = event->y - sy;
					gesture->points++;
				}
			}
			break;
			
		case LEFTMOUSE:
		case MIDDLEMOUSE:
		case RIGHTMOUSE:
			if (event->val == KM_RELEASE) {   /* key release */
				gesture_lasso_apply(C, op);
				return OPERATOR_FINISHED;
			}
			break;
		case ESCKEY:
			wm_gesture_end(C, op);
			return OPERATOR_CANCELLED;
	}
	return OPERATOR_RUNNING_MODAL;
}

int WM_gesture_lines_modal(bContext *C, wmOperator *op, const wmEvent *event)
{
	return WM_gesture_lasso_modal(C, op, event);
}

void WM_gesture_lasso_cancel(bContext *C, wmOperator *op)
{
	wm_gesture_end(C, op);
}

void WM_gesture_lines_cancel(bContext *C, wmOperator *op)
{
	wm_gesture_end(C, op);
}

/**
 * helper function, we may want to add options for conversion to view space
 *
 * caller must free.
 */
const int (*WM_gesture_lasso_path_to_array(bContext *UNUSED(C), wmOperator *op, int *mcords_tot))[2]
{
	PropertyRNA *prop = RNA_struct_find_property(op->ptr, "path");
	int (*mcords)[2] = NULL;
	BLI_assert(prop != NULL);

	if (prop) {
		const int len = RNA_property_collection_length(op->ptr, prop);

		if (len) {
			int i = 0;
			mcords = MEM_mallocN(sizeof(int) * 2 * len, __func__);

			RNA_PROP_BEGIN (op->ptr, itemptr, prop)
			{
				float loc[2];

				RNA_float_get_array(&itemptr, "loc", loc);
				mcords[i][0] = (int)loc[0];
				mcords[i][1] = (int)loc[1];
				i++;
			}
			RNA_PROP_END;
		}
		*mcords_tot = len;
	}
	else {
		*mcords_tot = 0;
	}

	/* cast for 'const' */
	return (const int (*)[2])mcords;
}

#if 0
/* template to copy from */

static int gesture_lasso_exec(bContext *C, wmOperator *op)
{
	RNA_BEGIN (op->ptr, itemptr, "path")
	{
		float loc[2];
		
		RNA_float_get_array(&itemptr, "loc", loc);
		printf("Location: %f %f\n", loc[0], loc[1]);
	}
	RNA_END;
	
	return OPERATOR_FINISHED;
}

void WM_OT_lasso_gesture(wmOperatorType *ot)
{
	PropertyRNA *prop;
	
	ot->name = "Lasso Gesture";
	ot->idname = "WM_OT_lasso_gesture";
	ot->description = "Select objects within the lasso as you move the pointer";
	
	ot->invoke = WM_gesture_lasso_invoke;
	ot->modal = WM_gesture_lasso_modal;
	ot->exec = gesture_lasso_exec;
	
	ot->poll = WM_operator_winactive;
	
	prop = RNA_def_property(ot->srna, "path", PROP_COLLECTION, PROP_NONE);
	RNA_def_property_struct_runtime(prop, &RNA_OperatorMousePath);
}
#endif

/* *********************** straight line gesture ****************** */

static int straightline_apply(bContext *C, wmOperator *op)
{
	wmGesture *gesture = op->customdata;
	rcti *rect = gesture->customdata;
	
	if (rect->xmin == rect->xmax && rect->ymin == rect->ymax)
		return 0;
	
	/* operator arguments and storage. */
	RNA_int_set(op->ptr, "xstart", rect->xmin);
	RNA_int_set(op->ptr, "ystart", rect->ymin);
	RNA_int_set(op->ptr, "xend", rect->xmax);
	RNA_int_set(op->ptr, "yend", rect->ymax);

	if (op->type->exec) {
		int retval = op->type->exec(C, op);
		OPERATOR_RETVAL_CHECK(retval);
	}
	
	return 1;
}


int WM_gesture_straightline_invoke(bContext *C, wmOperator *op, const wmEvent *event)
{
	PropertyRNA *prop;

	op->customdata = WM_gesture_new(C, event, WM_GESTURE_STRAIGHTLINE);
	
	/* add modal handler */
	WM_event_add_modal_handler(C, op);
	
	wm_gesture_tag_redraw(C);
	
	if ((prop = RNA_struct_find_property(op->ptr, "cursor"))) {
		WM_cursor_modal_set(CTX_wm_window(C), RNA_property_int_get(op->ptr, prop));
	}
		
	return OPERATOR_RUNNING_MODAL;
}

int WM_gesture_straightline_modal(bContext *C, wmOperator *op, const wmEvent *event)
{
	wmGesture *gesture = op->customdata;
	rcti *rect = gesture->customdata;
	int sx, sy;
	
	if (event->type == MOUSEMOVE) {
		wm_subwindow_origin_get(CTX_wm_window(C), gesture->swinid, &sx, &sy);
		
		if (gesture->mode == 0) {
			rect->xmin = rect->xmax = event->x - sx;
			rect->ymin = rect->ymax = event->y - sy;
		}
		else {
			rect->xmax = event->x - sx;
			rect->ymax = event->y - sy;
			straightline_apply(C, op);
		}
		
		wm_gesture_tag_redraw(C);
	}
	else if (event->type == EVT_MODAL_MAP) {
		switch (event->val) {
			case GESTURE_MODAL_BEGIN:
				if (gesture->mode == 0) {
					gesture->mode = 1;
					wm_gesture_tag_redraw(C);
				}
				break;
			case GESTURE_MODAL_SELECT:
				if (straightline_apply(C, op)) {
					wm_gesture_end(C, op);
					return OPERATOR_FINISHED;
				}
				wm_gesture_end(C, op);
				return OPERATOR_CANCELLED;
				
			case GESTURE_MODAL_CANCEL:
				wm_gesture_end(C, op);
				return OPERATOR_CANCELLED;
		}
		
	}

	return OPERATOR_RUNNING_MODAL;
}

void WM_gesture_straightline_cancel(bContext *C, wmOperator *op)
{
	wm_gesture_end(C, op);
}

#if 0
/* template to copy from */
void WM_OT_straightline_gesture(wmOperatorType *ot)
{
	PropertyRNA *prop;
	
	ot->name = "Straight Line Gesture";
	ot->idname = "WM_OT_straightline_gesture";
	ot->description = "Draw a straight line as you move the pointer";
	
	ot->invoke = WM_gesture_straightline_invoke;
	ot->modal = WM_gesture_straightline_modal;
	ot->exec = gesture_straightline_exec;
	
	ot->poll = WM_operator_winactive;
	
	WM_operator_properties_gesture_straightline(ot, 0);
}
#endif

/* *********************** radial control ****************** */

#define WM_RADIAL_CONTROL_DISPLAY_SIZE (200 * U.pixelsize)
#define WM_RADIAL_CONTROL_DISPLAY_MIN_SIZE (35 * U.pixelsize)
#define WM_RADIAL_CONTROL_DISPLAY_WIDTH (WM_RADIAL_CONTROL_DISPLAY_SIZE - WM_RADIAL_CONTROL_DISPLAY_MIN_SIZE)
#define WM_RADIAL_CONTROL_HEADER_LENGTH 180
#define WM_RADIAL_MAX_STR 10

typedef struct {
	PropertyType type;
	PropertySubType subtype;
	PointerRNA ptr, col_ptr, fill_col_ptr, rot_ptr, zoom_ptr, image_id_ptr;
	PointerRNA fill_col_override_ptr, fill_col_override_test_ptr;
	PropertyRNA *prop, *col_prop, *fill_col_prop, *rot_prop, *zoom_prop;
	PropertyRNA *fill_col_override_prop, *fill_col_override_test_prop;
	StructRNA *image_id_srna;
	float initial_value, current_value, min_value, max_value;
	int initial_mouse[2];
	int slow_mouse[2];
	bool slow_mode;
	Dial *dial;
	unsigned int gltex;
	ListBase orig_paintcursors;
	bool use_secondary_tex;
	void *cursor;
	NumInput num_input;
} RadialControl;

static void radial_control_update_header(wmOperator *op, bContext *C)
{
	RadialControl *rc = op->customdata;
	char msg[WM_RADIAL_CONTROL_HEADER_LENGTH];
	ScrArea *sa = CTX_wm_area(C);
	Scene *scene = CTX_data_scene(C);

	if (sa && hasNumInput(&rc->num_input)) {
		char num_str[NUM_STR_REP_LEN];
		outputNumInput(&rc->num_input, num_str, &scene->unit);
		BLI_snprintf(msg, WM_RADIAL_CONTROL_HEADER_LENGTH, "%s: %s", RNA_property_ui_name(rc->prop), num_str);
		ED_area_headerprint(sa, msg);
	}
}

static void radial_control_set_initial_mouse(RadialControl *rc, const wmEvent *event)
{
	float d[2] = {0, 0};
	float zoom[2] = {1, 1};

	rc->initial_mouse[0] = event->x;
	rc->initial_mouse[1] = event->y;

	switch (rc->subtype) {
		case PROP_NONE:
		case PROP_DISTANCE:
		case PROP_PIXEL:
			d[0] = rc->initial_value * U.pixelsize;
			break;
		case PROP_PERCENTAGE:
			d[0] = (rc->initial_value) / 100.0f * WM_RADIAL_CONTROL_DISPLAY_WIDTH + WM_RADIAL_CONTROL_DISPLAY_MIN_SIZE;
			break;
		case PROP_FACTOR:
			d[0] = (1 - rc->initial_value) * WM_RADIAL_CONTROL_DISPLAY_WIDTH + WM_RADIAL_CONTROL_DISPLAY_MIN_SIZE;
			break;
		case PROP_ANGLE:
			d[0] = WM_RADIAL_CONTROL_DISPLAY_SIZE * cosf(rc->initial_value);
			d[1] = WM_RADIAL_CONTROL_DISPLAY_SIZE * sinf(rc->initial_value);
			break;
		default:
			return;
	}

	if (rc->zoom_prop) {
		RNA_property_float_get_array(&rc->zoom_ptr, rc->zoom_prop, zoom);
		d[0] *= zoom[0];
		d[1] *= zoom[1];
	}

	rc->initial_mouse[0] -= d[0];
	rc->initial_mouse[1] -= d[1];
}

static void radial_control_set_tex(RadialControl *rc)
{
	ImBuf *ibuf;

	switch (RNA_type_to_ID_code(rc->image_id_ptr.type)) {
		case ID_BR:
			if ((ibuf = BKE_brush_gen_radial_control_imbuf(rc->image_id_ptr.data, rc->use_secondary_tex))) {
				glGenTextures(1, &rc->gltex);
				glBindTexture(GL_TEXTURE_2D, rc->gltex);
				glTexImage2D(GL_TEXTURE_2D, 0, GL_ALPHA8, ibuf->x, ibuf->y, 0,
				             GL_ALPHA, GL_FLOAT, ibuf->rect_float);
				MEM_freeN(ibuf->rect_float);
				MEM_freeN(ibuf);
			}
			break;
		default:
			break;
	}
}

static void radial_control_paint_tex(RadialControl *rc, float radius, float alpha)
{
	float col[3] = {0, 0, 0};
	float rot;

	/* set fill color */
	if (rc->fill_col_prop) {
		PointerRNA *fill_ptr;
		PropertyRNA *fill_prop;

		if (rc->fill_col_override_prop &&
		    RNA_property_boolean_get(&rc->fill_col_override_test_ptr, rc->fill_col_override_test_prop))
		{
			fill_ptr = &rc->fill_col_override_ptr;
			fill_prop = rc->fill_col_override_prop;
		}
		else {
			fill_ptr = &rc->fill_col_ptr;
			fill_prop = rc->fill_col_prop;
		}

		RNA_property_float_get_array(fill_ptr, fill_prop, col);
	}
	glColor4f(col[0], col[1], col[2], alpha);

	if (rc->gltex) {
		glBindTexture(GL_TEXTURE_2D, rc->gltex);

		glTexParameterf(GL_TEXTURE_2D, GL_TEXTURE_MIN_FILTER, GL_LINEAR);
		glTexParameterf(GL_TEXTURE_2D, GL_TEXTURE_MAG_FILTER, GL_LINEAR);

		/* set up rotation if available */
		if (rc->rot_prop) {
			rot = RNA_property_float_get(&rc->rot_ptr, rc->rot_prop);
			glPushMatrix();
			glRotatef(RAD2DEGF(rot), 0, 0, 1);
		}

		/* draw textured quad */
		GPU_basic_shader_bind(GPU_SHADER_TEXTURE_2D | GPU_SHADER_USE_COLOR);
		glBegin(GL_QUADS);
		glTexCoord2f(0, 0);
		glVertex2f(-radius, -radius);
		glTexCoord2f(1, 0);
		glVertex2f(radius, -radius);
		glTexCoord2f(1, 1);
		glVertex2f(radius, radius);
		glTexCoord2f(0, 1);
		glVertex2f(-radius, radius);
		glEnd();
		GPU_basic_shader_bind(GPU_SHADER_USE_COLOR);

		/* undo rotation */
		if (rc->rot_prop)
			glPopMatrix();
	}
	else {
		/* flat color if no texture available */
		glutil_draw_filled_arc(0, M_PI * 2, radius, 40);
	}
}

static void radial_control_paint_cursor(bContext *C, int x, int y, void *customdata)
{
	RadialControl *rc = customdata;
	ARegion *ar = CTX_wm_region(C);
	uiStyle *style = UI_style_get();
	const uiFontStyle *fstyle = &style->widget;
	const int fontid = fstyle->uifont_id;
	short fstyle_points = fstyle->points;
	char str[WM_RADIAL_MAX_STR];
	short strdrawlen = 0;
	float strwidth, strheight;
	float r1 = 0.0f, r2 = 0.0f, rmin = 0.0, tex_radius, alpha;
	float zoom[2], col[3] = {1, 1, 1};	

	switch (rc->subtype) {
		case PROP_NONE:
		case PROP_DISTANCE:
		case PROP_PIXEL:
			r1 = rc->current_value * U.pixelsize;
			r2 = rc->initial_value * U.pixelsize;
			tex_radius = r1;
			alpha = 0.75;
			break;
		case PROP_PERCENTAGE:
			r1 = rc->current_value / 100.0f * WM_RADIAL_CONTROL_DISPLAY_WIDTH + WM_RADIAL_CONTROL_DISPLAY_MIN_SIZE;
			r2 = tex_radius = WM_RADIAL_CONTROL_DISPLAY_SIZE;
			rmin = WM_RADIAL_CONTROL_DISPLAY_MIN_SIZE;
			BLI_snprintf(str, WM_RADIAL_MAX_STR, "%3.1f%%", rc->current_value);
			strdrawlen = BLI_strlen_utf8(str);
			tex_radius = r1;
			alpha = 0.75;
			break;
		case PROP_FACTOR:
			r1 = (1 - rc->current_value) * WM_RADIAL_CONTROL_DISPLAY_WIDTH + WM_RADIAL_CONTROL_DISPLAY_MIN_SIZE;
			r2 = tex_radius = WM_RADIAL_CONTROL_DISPLAY_SIZE;
			rmin = WM_RADIAL_CONTROL_DISPLAY_MIN_SIZE;
			alpha = rc->current_value / 2.0f + 0.5f;
			BLI_snprintf(str, WM_RADIAL_MAX_STR, "%1.2f", rc->current_value);
			strdrawlen = BLI_strlen_utf8(str);
			break;
		case PROP_ANGLE:
			r1 = r2 = tex_radius = WM_RADIAL_CONTROL_DISPLAY_SIZE;
			alpha = 0.75;
			rmin = WM_RADIAL_CONTROL_DISPLAY_MIN_SIZE;
			BLI_snprintf(str, WM_RADIAL_MAX_STR, "%3f", RAD2DEGF(rc->current_value));
			strdrawlen = BLI_strlen_utf8(str);
			break;
		default:
			tex_radius = WM_RADIAL_CONTROL_DISPLAY_SIZE; /* note, this is a dummy value */
			alpha = 0.75;
			break;
	}

	/* Keep cursor in the original place */
	x = rc->initial_mouse[0] - ar->winrct.xmin;
	y = rc->initial_mouse[1] - ar->winrct.ymin;
	glTranslatef((float)x, (float)y, 0.0f);

	glEnable(GL_BLEND);
	glEnable(GL_LINE_SMOOTH);

	/* apply zoom if available */
	if (rc->zoom_prop) {
		RNA_property_float_get_array(&rc->zoom_ptr, rc->zoom_prop, zoom);
		glScalef(zoom[0], zoom[1], 1);
	}

	/* draw rotated texture */
	radial_control_paint_tex(rc, tex_radius, alpha);

	/* set line color */
	if (rc->col_prop)
		RNA_property_float_get_array(&rc->col_ptr, rc->col_prop, col);
	glColor4f(col[0], col[1], col[2], 0.5);

	if (rc->subtype == PROP_ANGLE) {
		glPushMatrix();
		/* draw original angle line */
		glRotatef(RAD2DEGF(rc->initial_value), 0, 0, 1);
		fdrawline((float)WM_RADIAL_CONTROL_DISPLAY_MIN_SIZE, 0.0f, (float)WM_RADIAL_CONTROL_DISPLAY_SIZE, 0.0f);
		/* draw new angle line */
		glRotatef(RAD2DEGF(rc->current_value - rc->initial_value), 0, 0, 1);
		fdrawline((float)WM_RADIAL_CONTROL_DISPLAY_MIN_SIZE, 0.0f, (float)WM_RADIAL_CONTROL_DISPLAY_SIZE, 0.0f);
		glPopMatrix();
	}

	/* draw circles on top */
	glutil_draw_lined_arc(0.0, (float)(M_PI * 2.0), r1, 40);
	glutil_draw_lined_arc(0.0, (float)(M_PI * 2.0), r2, 40);
	if (rmin > 0.0f)
		glutil_draw_lined_arc(0.0, (float)(M_PI * 2.0), rmin, 40);

	BLF_size(fontid, 1.5 * fstyle_points, 1.0f / U.dpi);
	BLF_width_and_height(fontid, str, strdrawlen, &strwidth, &strheight);
	BLF_enable(fontid, BLF_SHADOW);
	BLF_shadow(fontid, 3, 0.0f, 0.0f, 0.0f, 0.5f);
	BLF_shadow_offset(fontid, 1, -1);

	/* draw value */
	BLF_position(fontid, -0.5f * strwidth, -0.5f * strheight, 0.0f);
	BLF_draw(fontid, str, strdrawlen);

	BLF_disable(fontid, BLF_SHADOW);

	glDisable(GL_BLEND);
	glDisable(GL_LINE_SMOOTH);
}

typedef enum {
	RC_PROP_ALLOW_MISSING = 1,
	RC_PROP_REQUIRE_FLOAT = 2,
	RC_PROP_REQUIRE_BOOL = 4,
} RCPropFlags;

/**
 * Attempt to retrieve the rna pointer/property from an rna path.
 *
 * \return 0 for failure, 1 for success, and also 1 if property is not set.
 */
static int radial_control_get_path(
        PointerRNA *ctx_ptr, wmOperator *op,
        const char *name, PointerRNA *r_ptr,
        PropertyRNA **r_prop, int req_length, RCPropFlags flags)
{
	PropertyRNA *unused_prop;
	int len;
	char *str;

	/* check flags */
	if ((flags & RC_PROP_REQUIRE_BOOL) && (flags & RC_PROP_REQUIRE_FLOAT)) {
		BKE_report(op->reports, RPT_ERROR, "Property cannot be both boolean and float");
		return 0;
	}

	/* get an rna string path from the operator's properties */
	if (!(str = RNA_string_get_alloc(op->ptr, name, NULL, 0)))
		return 1;

	if (str[0] == '\0') {
		if (r_prop) *r_prop = NULL;
		MEM_freeN(str);
		return 1;
	}

	if (!r_prop)
		r_prop = &unused_prop;

	/* get rna from path */
	if (!RNA_path_resolve(ctx_ptr, str, r_ptr, r_prop)) {
		MEM_freeN(str);
		if (flags & RC_PROP_ALLOW_MISSING)
			return 1;
		else {
			BKE_reportf(op->reports, RPT_ERROR, "Could not resolve path '%s'", name);
			return 0;
		}
	}

	/* check property type */
	if (flags & (RC_PROP_REQUIRE_BOOL | RC_PROP_REQUIRE_FLOAT)) {
		PropertyType prop_type = RNA_property_type(*r_prop);

		if (((flags & RC_PROP_REQUIRE_BOOL) && (prop_type != PROP_BOOLEAN)) ||
		    ((flags & RC_PROP_REQUIRE_FLOAT) && (prop_type != PROP_FLOAT)))
		{
			MEM_freeN(str);
			BKE_reportf(op->reports, RPT_ERROR, "Property from path '%s' is not a float", name);
			return 0;
		}
	}
	
	/* check property's array length */
	if (*r_prop && (len = RNA_property_array_length(r_ptr, *r_prop)) != req_length) {
		MEM_freeN(str);
		BKE_reportf(op->reports, RPT_ERROR, "Property from path '%s' has length %d instead of %d",
		            name, len, req_length);
		return 0;
	}

	/* success */
	MEM_freeN(str);
	return 1;
}

/* initialize the rna pointers and properties using rna paths */
static int radial_control_get_properties(bContext *C, wmOperator *op)
{
	RadialControl *rc = op->customdata;
	PointerRNA ctx_ptr, use_secondary_ptr;
	PropertyRNA *use_secondary_prop = NULL;
	const char *data_path;

	RNA_pointer_create(NULL, &RNA_Context, C, &ctx_ptr);

	/* check if we use primary or secondary path */
	if (!radial_control_get_path(&ctx_ptr, op, "use_secondary",
	                             &use_secondary_ptr, &use_secondary_prop,
	                             0, (RC_PROP_ALLOW_MISSING |
	                                 RC_PROP_REQUIRE_BOOL)))
	{
		return 0;
	}
	else {
		if (use_secondary_prop &&
		    RNA_property_boolean_get(&use_secondary_ptr, use_secondary_prop))
		{
			data_path = "data_path_secondary";
		}
		else {
			data_path = "data_path_primary";
		}
	}

	if (!radial_control_get_path(&ctx_ptr, op, data_path, &rc->ptr, &rc->prop, 0, 0))
		return 0;

	/* data path is required */
	if (!rc->prop)
		return 0;
	
	if (!radial_control_get_path(&ctx_ptr, op, "rotation_path", &rc->rot_ptr, &rc->rot_prop, 0, RC_PROP_REQUIRE_FLOAT))
		return 0;
	if (!radial_control_get_path(&ctx_ptr, op, "color_path", &rc->col_ptr, &rc->col_prop, 3, RC_PROP_REQUIRE_FLOAT))
		return 0;


	if (!radial_control_get_path(
	        &ctx_ptr, op, "fill_color_path", &rc->fill_col_ptr, &rc->fill_col_prop, 3, RC_PROP_REQUIRE_FLOAT))
	{
		return 0;
	}

	if (!radial_control_get_path(
	        &ctx_ptr, op, "fill_color_override_path",
	        &rc->fill_col_override_ptr, &rc->fill_col_override_prop, 3, RC_PROP_REQUIRE_FLOAT))
	{
		return 0;
	}
	if (!radial_control_get_path(
	        &ctx_ptr, op, "fill_color_override_test_path",
	        &rc->fill_col_override_test_ptr, &rc->fill_col_override_test_prop, 0, RC_PROP_REQUIRE_BOOL))
	{
		return 0;
	}

	/* slightly ugly; allow this property to not resolve
	 * correctly. needed because 3d texture paint shares the same
	 * keymap as 2d image paint */
	if (!radial_control_get_path(&ctx_ptr, op, "zoom_path",
	                             &rc->zoom_ptr, &rc->zoom_prop, 2,
	                             RC_PROP_REQUIRE_FLOAT | RC_PROP_ALLOW_MISSING))
	{
		return 0;
	}
	
	if (!radial_control_get_path(&ctx_ptr, op, "image_id", &rc->image_id_ptr, NULL, 0, 0))
		return 0;
	else if (rc->image_id_ptr.data) {
		/* extra check, pointer must be to an ID */
		if (!RNA_struct_is_ID(rc->image_id_ptr.type)) {
			BKE_report(op->reports, RPT_ERROR, "Pointer from path image_id is not an ID");
			return 0;
		}
	}

	rc->use_secondary_tex = RNA_boolean_get(op->ptr, "secondary_tex");

	return 1;
}

static int radial_control_invoke(bContext *C, wmOperator *op, const wmEvent *event)
{
	wmWindowManager *wm;
	RadialControl *rc;


	if (!(op->customdata = rc = MEM_callocN(sizeof(RadialControl), "RadialControl")))
		return OPERATOR_CANCELLED;

	if (!radial_control_get_properties(C, op)) {
		MEM_freeN(rc);
		return OPERATOR_CANCELLED;
	}

	/* get type, initial, min, and max values of the property */
	switch ((rc->type = RNA_property_type(rc->prop))) {
		case PROP_INT:
		{
			int value, min, max, step;

			value = RNA_property_int_get(&rc->ptr, rc->prop);
			RNA_property_int_ui_range(&rc->ptr, rc->prop, &min, &max, &step);

			rc->initial_value = value;
			rc->min_value = min_ii(value, min);
			rc->max_value = max_ii(value, max);
			break;
		}
		case PROP_FLOAT:
		{
			float value, min, max, step, precision;

			value = RNA_property_float_get(&rc->ptr, rc->prop);
			RNA_property_float_ui_range(&rc->ptr, rc->prop, &min, &max, &step, &precision);

			rc->initial_value = value;
			rc->min_value = min_ff(value, min);
			rc->max_value = max_ff(value, max);
			break;
		}
		default:
			BKE_report(op->reports, RPT_ERROR, "Property must be an integer or a float");
			MEM_freeN(rc);
			return OPERATOR_CANCELLED;
	}

	/* initialize numerical input */
	initNumInput(&rc->num_input);
	rc->num_input.idx_max = 0;
	rc->num_input.val_flag[0] |= NUM_NO_NEGATIVE;
	rc->num_input.unit_sys = USER_UNIT_NONE;
	rc->num_input.unit_type[0] = B_UNIT_LENGTH;

	/* get subtype of property */
	rc->subtype = RNA_property_subtype(rc->prop);
	if (!ELEM(rc->subtype, PROP_NONE, PROP_DISTANCE, PROP_FACTOR, PROP_PERCENTAGE, PROP_ANGLE, PROP_PIXEL)) {
		BKE_report(op->reports, RPT_ERROR, "Property must be a none, distance, factor, percentage, angle, or pixel");
		MEM_freeN(rc);
		return OPERATOR_CANCELLED;
	}

	rc->current_value = rc->initial_value;
	radial_control_set_initial_mouse(rc, event);
	radial_control_set_tex(rc);

	/* temporarily disable other paint cursors */
	wm = CTX_wm_manager(C);
	rc->orig_paintcursors = wm->paintcursors;
	BLI_listbase_clear(&wm->paintcursors);

	/* add radial control paint cursor */
	rc->cursor = WM_paint_cursor_activate(wm, op->type->poll,
	                                      radial_control_paint_cursor, rc);

	WM_event_add_modal_handler(C, op);

	return OPERATOR_RUNNING_MODAL;
}

static void radial_control_set_value(RadialControl *rc, float val)
{
	switch (rc->type) {
		case PROP_INT:
			RNA_property_int_set(&rc->ptr, rc->prop, val);
			break;
		case PROP_FLOAT:
			RNA_property_float_set(&rc->ptr, rc->prop, val);
			break;
		default:
			break;
	}
}

static void radial_control_cancel(bContext *C, wmOperator *op)
{
	RadialControl *rc = op->customdata;
	wmWindowManager *wm = CTX_wm_manager(C);
	ScrArea *sa = CTX_wm_area(C);

	if (rc->dial) {
		MEM_freeN(rc->dial);
		rc->dial = NULL;
	}

	if (sa) {
		ED_area_headerprint(sa, NULL);
	}
	
	WM_paint_cursor_end(wm, rc->cursor);

	/* restore original paint cursors */
	wm->paintcursors = rc->orig_paintcursors;

	/* not sure if this is a good notifier to use;
	 * intended purpose is to update the UI so that the
	 * new value is displayed in sliders/numfields */
	WM_event_add_notifier(C, NC_WINDOW, NULL);

	glDeleteTextures(1, &rc->gltex);

	MEM_freeN(rc);
}

static int radial_control_modal(bContext *C, wmOperator *op, const wmEvent *event)
{
	RadialControl *rc = op->customdata;
	float new_value, dist = 0.0f, zoom[2];
	float delta[2], ret = OPERATOR_RUNNING_MODAL;
	bool snap;
	float angle_precision = 0.0f;
	const bool has_numInput = hasNumInput(&rc->num_input);
	bool handled = false;
	float numValue;
	/* TODO: fix hardcoded events */

	snap = event->ctrl != 0;

	/* Modal numinput active, try to handle numeric inputs first... */
	if (event->val == KM_PRESS && has_numInput && handleNumInput(C, &rc->num_input, event)) {
		handled = true;
		applyNumInput(&rc->num_input, &numValue);
		CLAMP(numValue, rc->min_value, rc->max_value);
		new_value = numValue;

		radial_control_set_value(rc, new_value);
		rc->current_value = new_value;
		radial_control_update_header(op, C);
		return OPERATOR_RUNNING_MODAL;
	}
	else {
		handled = false;
		switch (event->type) {
			case ESCKEY:
			case RIGHTMOUSE:
				/* canceled; restore original value */
				radial_control_set_value(rc, rc->initial_value);
				ret = OPERATOR_CANCELLED;
				break;

			case LEFTMOUSE:
			case PADENTER:
			case RETKEY:
				/* done; value already set */
				RNA_property_update(C, &rc->ptr, rc->prop);
				ret = OPERATOR_FINISHED;
				break;

			case MOUSEMOVE:
				if (!has_numInput) {
					if (rc->slow_mode) {
						if (rc->subtype == PROP_ANGLE) {
							float position[2] = {event->x, event->y};

							/* calculate the initial angle here first */
							delta[0] = rc->initial_mouse[0] - rc->slow_mouse[0];
							delta[1] = rc->initial_mouse[1] - rc->slow_mouse[1];

							/* precision angle gets calculated from dial and gets added later */
							angle_precision = -0.1f * BLI_dial_angle(rc->dial, position);
						}
						else {
							delta[0] = rc->initial_mouse[0] - rc->slow_mouse[0];
							delta[1] = rc->initial_mouse[1] - rc->slow_mouse[1];

							if (rc->zoom_prop) {
								RNA_property_float_get_array(&rc->zoom_ptr, rc->zoom_prop, zoom);
								delta[0] /= zoom[0];
								delta[1] /= zoom[1];
							}

							dist = len_v2(delta);

							delta[0] = event->x - rc->slow_mouse[0];
							delta[1] = event->y - rc->slow_mouse[1];

							if (rc->zoom_prop) {
								delta[0] /= zoom[0];
								delta[1] /= zoom[1];
							}

							dist = dist + 0.1f * (delta[0] + delta[1]);
						}
					}
					else {
						delta[0] = rc->initial_mouse[0] - event->x;
						delta[1] = rc->initial_mouse[1] - event->y;

						if (rc->zoom_prop) {
							RNA_property_float_get_array(&rc->zoom_ptr, rc->zoom_prop, zoom);
							delta[0] /= zoom[0];
							delta[1] /= zoom[1];
						}

						dist = len_v2(delta);
					}

					/* calculate new value and apply snapping  */
					switch (rc->subtype) {
						case PROP_NONE:
						case PROP_DISTANCE:
						case PROP_PIXEL:
							new_value = dist;
							if (snap) new_value = ((int)new_value + 5) / 10 * 10;
							new_value /= U.pixelsize;
							break;
						case PROP_PERCENTAGE:
							new_value = ((dist - WM_RADIAL_CONTROL_DISPLAY_MIN_SIZE) / WM_RADIAL_CONTROL_DISPLAY_WIDTH) * 100.0f;
							if (snap) new_value = ((int)(new_value + 2.5f)) / 5 * 5;
							break;
						case PROP_FACTOR:
							new_value = (WM_RADIAL_CONTROL_DISPLAY_SIZE - dist) / WM_RADIAL_CONTROL_DISPLAY_WIDTH;
							if (snap) new_value = ((int)ceil(new_value * 10.f) * 10.0f) / 100.f;
							break;
						case PROP_ANGLE:
							new_value = atan2f(delta[1], delta[0]) + (float)M_PI + angle_precision;
							new_value = fmod(new_value, 2.0f * (float)M_PI);
							if (new_value < 0.0f)
								new_value += 2.0f * (float)M_PI;
							if (snap) new_value = DEG2RADF(((int)RAD2DEGF(new_value) + 5) / 10 * 10);
							break;
						default:
							new_value = dist; /* dummy value, should this ever happen? - campbell */
							break;
					}

					/* clamp and update */
					CLAMP(new_value, rc->min_value, rc->max_value);
					radial_control_set_value(rc, new_value);
					rc->current_value = new_value;
					handled = true;
					break;
				}
				break;

			case LEFTSHIFTKEY:
			case RIGHTSHIFTKEY:
			{
				if (event->val == KM_PRESS) {
					rc->slow_mouse[0] = event->x;
					rc->slow_mouse[1] = event->y;
					rc->slow_mode = true;
					if (rc->subtype == PROP_ANGLE) {
						float initial_position[2] = {UNPACK2(rc->initial_mouse)};
						float current_position[2] = {UNPACK2(rc->slow_mouse)};
						rc->dial = BLI_dial_initialize(initial_position, 0.0f);
						/* immediately set the position to get a an initial direction */
						BLI_dial_angle(rc->dial, current_position);
					}
					handled = true;
				}
				if (event->val == KM_RELEASE) {
					rc->slow_mode = false;
					handled = true;
					if (rc->dial) {
						MEM_freeN(rc->dial);
						rc->dial = NULL;
					}
				}
				break;
			}
		}

		/* Modal numinput inactive, try to handle numeric inputs last... */
		if (!handled && event->val == KM_PRESS && handleNumInput(C, &rc->num_input, event)) {
			applyNumInput(&rc->num_input, &numValue);
			CLAMP(numValue, rc->min_value, rc->max_value);
			new_value = numValue;

			radial_control_set_value(rc, new_value);
			rc->current_value = new_value;
			radial_control_update_header(op, C);
			return OPERATOR_RUNNING_MODAL;
		}
	}

	ED_region_tag_redraw(CTX_wm_region(C));

	if (ret != OPERATOR_RUNNING_MODAL)
		radial_control_cancel(C, op);

	return ret;
}

static void WM_OT_radial_control(wmOperatorType *ot)
{
	ot->name = "Radial Control";
	ot->idname = "WM_OT_radial_control";
	ot->description = "Set some size property (like e.g. brush size) with mouse wheel";

	ot->invoke = radial_control_invoke;
	ot->modal = radial_control_modal;
	ot->cancel = radial_control_cancel;

	ot->flag = OPTYPE_REGISTER | OPTYPE_UNDO | OPTYPE_BLOCKING;

	/* all paths relative to the context */
	RNA_def_string(ot->srna, "data_path_primary", NULL, 0, "Primary Data Path", "Primary path of property to be set by the radial control");

	RNA_def_string(ot->srna, "data_path_secondary", NULL, 0, "Secondary Data Path", "Secondary path of property to be set by the radial control");

	RNA_def_string(ot->srna, "use_secondary", NULL, 0, "Use Secondary", "Path of property to select between the primary and secondary data paths");

	RNA_def_string(ot->srna, "rotation_path", NULL, 0, "Rotation Path", "Path of property used to rotate the texture display");

	RNA_def_string(ot->srna, "color_path", NULL, 0, "Color Path", "Path of property used to set the color of the control");

	RNA_def_string(ot->srna, "fill_color_path", NULL, 0, "Fill Color Path", "Path of property used to set the fill color of the control");

	RNA_def_string(ot->srna, "fill_color_override_path", NULL, 0, "Fill Color Override Path", "");
	RNA_def_string(ot->srna, "fill_color_override_test_path", NULL, 0, "Fill Color Override Test", "");

	RNA_def_string(ot->srna, "zoom_path", NULL, 0, "Zoom Path", "Path of property used to set the zoom level for the control");

	RNA_def_string(ot->srna, "image_id", NULL, 0, "Image ID", "Path of ID that is used to generate an image for the control");

	RNA_def_boolean(ot->srna, "secondary_tex", false, "Secondary Texture", "Tweak brush secondary/mask texture");
}

/* ************************** timer for testing ***************** */

/* uses no type defines, fully local testing function anyway... ;) */

static void redraw_timer_window_swap(bContext *C)
{
	wmWindow *win = CTX_wm_window(C);
	ScrArea *sa;
	CTX_wm_menu_set(C, NULL);

	for (sa = CTX_wm_screen(C)->areabase.first; sa; sa = sa->next)
		ED_area_tag_redraw(sa);
	wm_draw_update(C);

	CTX_wm_window_set(C, win);  /* XXX context manipulation warning! */
}

enum {
	eRTDrawRegion = 0,
	eRTDrawRegionSwap = 1,
	eRTDrawWindow = 2,
	eRTDrawWindowSwap = 3,
	eRTAnimationStep = 4,
	eRTAnimationPlay = 5,
	eRTUndo = 6,
};

static EnumPropertyItem redraw_timer_type_items[] = {
	{eRTDrawRegion, "DRAW", 0, "Draw Region", "Draw Region"},
	{eRTDrawRegionSwap, "DRAW_SWAP", 0, "Draw Region + Swap", "Draw Region and Swap"},
	{eRTDrawWindow, "DRAW_WIN", 0, "Draw Window", "Draw Window"},
	{eRTDrawWindowSwap, "DRAW_WIN_SWAP", 0, "Draw Window + Swap", "Draw Window and Swap"},
	{eRTAnimationStep, "ANIM_STEP", 0, "Anim Step", "Animation Steps"},
	{eRTAnimationPlay, "ANIM_PLAY", 0, "Anim Play", "Animation Playback"},
	{eRTUndo, "UNDO", 0, "Undo/Redo", "Undo/Redo"},
	{0, NULL, 0, NULL, NULL}
};


static void redraw_timer_step(
        bContext *C, Main *bmain, Scene *scene,
        wmWindow *win, ScrArea *sa, ARegion *ar,
        const int type, const int cfra)
{
	if (type == eRTDrawRegion) {
		if (ar) {
			ED_region_do_draw(C, ar);
			ar->do_draw = false;
		}
	}
	else if (type == eRTDrawRegionSwap) {
		CTX_wm_menu_set(C, NULL);

		ED_region_tag_redraw(ar);
		wm_draw_update(C);

		CTX_wm_window_set(C, win);  /* XXX context manipulation warning! */
	}
	else if (type == eRTDrawWindow) {
		ScrArea *sa_iter;

		CTX_wm_menu_set(C, NULL);

		for (sa_iter = win->screen->areabase.first; sa_iter; sa_iter = sa_iter->next) {
			ARegion *ar_iter;
			CTX_wm_area_set(C, sa_iter);

			for (ar_iter = sa_iter->regionbase.first; ar_iter; ar_iter = ar_iter->next) {
				if (ar_iter->swinid) {
					CTX_wm_region_set(C, ar_iter);
					ED_region_do_draw(C, ar_iter);
					ar_iter->do_draw = false;
				}
			}
		}

		CTX_wm_window_set(C, win);  /* XXX context manipulation warning! */

		CTX_wm_area_set(C, sa);
		CTX_wm_region_set(C, ar);
	}
	else if (type == eRTDrawWindowSwap) {
		redraw_timer_window_swap(C);
	}
	else if (type == eRTAnimationStep) {
		scene->r.cfra += (cfra == scene->r.cfra) ? 1 : -1;
		BKE_scene_update_for_newframe(bmain->eval_ctx, bmain, scene, scene->lay);
	}
	else if (type == eRTAnimationPlay) {
		/* play anim, return on same frame as started with */
		int tot = (scene->r.efra - scene->r.sfra) + 1;

		while (tot--) {
			/* todo, ability to escape! */
			scene->r.cfra++;
			if (scene->r.cfra > scene->r.efra)
				scene->r.cfra = scene->r.sfra;

			BKE_scene_update_for_newframe(bmain->eval_ctx, bmain, scene, scene->lay);
			redraw_timer_window_swap(C);
		}
	}
	else { /* eRTUndo */
		ED_undo_pop(C);
		ED_undo_redo(C);
	}
}

static int redraw_timer_exec(bContext *C, wmOperator *op)
{
	Main *bmain = CTX_data_main(C);
	Scene *scene = CTX_data_scene(C);
	wmWindow *win = CTX_wm_window(C);
	ScrArea *sa = CTX_wm_area(C);
	ARegion *ar = CTX_wm_region(C);
	double time_start, time_delta;
	const int type = RNA_enum_get(op->ptr, "type");
	const int iter = RNA_int_get(op->ptr, "iterations");
	const double time_limit = (double)RNA_float_get(op->ptr, "time_limit");
	const int cfra = scene->r.cfra;
	int a, iter_steps = 0;
	const char *infostr = "";

	WM_cursor_wait(1);

	time_start = PIL_check_seconds_timer();

	for (a = 0; a < iter; a++) {
		redraw_timer_step(C, bmain, scene, win, sa, ar, type, cfra);
		iter_steps += 1;

		if (time_limit != 0.0) {
			if ((PIL_check_seconds_timer() - time_start) > time_limit) {
				break;
			}
			a = 0;
		}
	}
	
	time_delta = (PIL_check_seconds_timer() - time_start) * 1000;

	RNA_enum_description(redraw_timer_type_items, type, &infostr);

	WM_cursor_wait(0);

	BKE_reportf(op->reports, RPT_WARNING,
	            "%d x %s: %.4f ms, average: %.8f ms",
	            iter_steps, infostr, time_delta, time_delta / iter_steps);
	
	return OPERATOR_FINISHED;
}

static void WM_OT_redraw_timer(wmOperatorType *ot)
{
	ot->name = "Redraw Timer";
	ot->idname = "WM_OT_redraw_timer";
	ot->description = "Simple redraw timer to test the speed of updating the interface";

	ot->invoke = WM_menu_invoke;
	ot->exec = redraw_timer_exec;
	ot->poll = WM_operator_winactive;

	ot->prop = RNA_def_enum(ot->srna, "type", redraw_timer_type_items, eRTDrawRegion, "Type", "");
	RNA_def_int(ot->srna, "iterations", 10, 1, INT_MAX, "Iterations", "Number of times to redraw", 1, 1000);
	RNA_def_float(ot->srna, "time_limit", 0.0, 0.0, FLT_MAX,
	              "Time Limit", "Seconds to run the test for (override iterations)", 0.0, 60.0);

}

/* ************************** memory statistics for testing ***************** */

static int memory_statistics_exec(bContext *UNUSED(C), wmOperator *UNUSED(op))
{
	MEM_printmemlist_stats();
	return OPERATOR_FINISHED;
}

static void WM_OT_memory_statistics(wmOperatorType *ot)
{
	ot->name = "Memory Statistics";
	ot->idname = "WM_OT_memory_statistics";
	ot->description = "Print memory statistics to the console";
	
	ot->exec = memory_statistics_exec;
}

/* ************************** memory statistics for testing ***************** */

static int dependency_relations_exec(bContext *C, wmOperator *UNUSED(op))
{
	Main *bmain = CTX_data_main(C);
	Scene *scene = CTX_data_scene(C);
	Object *ob = CTX_data_active_object(C);

	DAG_print_dependencies(bmain, scene, ob);

	return OPERATOR_FINISHED;
}

static void WM_OT_dependency_relations(wmOperatorType *ot)
{
	ot->name = "Dependency Relations";
	ot->idname = "WM_OT_dependency_relations";
	ot->description = "Print dependency graph relations to the console";
	
	ot->exec = dependency_relations_exec;
}

/* *************************** Mat/tex/etc. previews generation ************* */

typedef struct PreviewsIDEnsureStack {
	bContext *C;
	Scene *scene;

	BLI_LINKSTACK_DECLARE(id_stack, ID *);
} PreviewsIDEnsureStack;

static void previews_id_ensure(bContext *C, Scene *scene, ID *id)
{
	BLI_assert(ELEM(GS(id->name), ID_MA, ID_TE, ID_IM, ID_WO, ID_LA));

	/* Only preview non-library datablocks, lib ones do not pertain to this .blend file!
	 * Same goes for ID with no user. */
	if (!id->lib && (id->us != 0)) {
		UI_id_icon_render(C, scene, id, false, false);
		UI_id_icon_render(C, scene, id, true, false);
	}
}

static bool previews_id_ensure_callback(void *todo_v, ID **idptr, int UNUSED(cd_flag))
{
	PreviewsIDEnsureStack *todo = todo_v;
	ID *id = *idptr;

	if (id && (id->tag & LIB_TAG_DOIT)) {
		if (ELEM(GS(id->name), ID_MA, ID_TE, ID_IM, ID_WO, ID_LA)) {
			previews_id_ensure(todo->C, todo->scene, id);
		}
		id->tag &= ~LIB_TAG_DOIT;  /* Tag the ID as done in any case. */
		BLI_LINKSTACK_PUSH(todo->id_stack, id);
	}

	return true;
}

static int previews_ensure_exec(bContext *C, wmOperator *UNUSED(op))
{
	Main *bmain = CTX_data_main(C);
	ListBase *lb[] = {&bmain->mat, &bmain->tex, &bmain->image, &bmain->world, &bmain->lamp, NULL};
	PreviewsIDEnsureStack preview_id_stack;
	Scene *scene;
	ID *id;
	int i;

	/* We use LIB_TAG_DOIT to check whether we have already handled a given ID or not. */
	BKE_main_id_tag_all(bmain, LIB_TAG_DOIT, true);

	BLI_LINKSTACK_INIT(preview_id_stack.id_stack);

	for (scene = bmain->scene.first; scene; scene = scene->id.next) {
		preview_id_stack.scene = scene;
		preview_id_stack.C = C;
		id = (ID *)scene;

		do {
			/* This will loop over all IDs linked by current one, render icons for them if needed,
			 * and add them to 'todo' preview_id_stack. */
			BKE_library_foreach_ID_link(id, previews_id_ensure_callback, &preview_id_stack, IDWALK_READONLY);
		} while ((id = BLI_LINKSTACK_POP(preview_id_stack.id_stack)));
	}

	BLI_LINKSTACK_FREE(preview_id_stack.id_stack);

	/* Check a last time for ID not used (fake users only, in theory), and
	 * do our best for those, using current scene... */
	for (i = 0; lb[i]; i++) {
		for (id = lb[i]->first; id; id = id->next) {
			previews_id_ensure(C, NULL, id);
		}
	}

	return OPERATOR_FINISHED;
}

static void WM_OT_previews_ensure(wmOperatorType *ot)
{
	ot->name = "Refresh DataBlock Previews";
	ot->idname = "WM_OT_previews_ensure";
	ot->description = "Ensure datablock previews are available and up-to-date "
	                  "(to be saved in .blend file, only for some types like materials, textures, etc.)";

	ot->exec = previews_ensure_exec;
}

/* *************************** Datablocks previews clear ************* */

/* Only types supporting previews currently. */
static EnumPropertyItem preview_id_type_items[] = {
    {FILTER_ID_SCE, "SCENE", 0, "Scenes", ""},
    {FILTER_ID_GR, "GROUP", 0, "Groups", ""},
    {FILTER_ID_OB, "OBJECT", 0, "Objects", ""},
    {FILTER_ID_MA, "MATERIAL", 0, "Materials", ""},
    {FILTER_ID_LA, "LAMP", 0, "Lamps", ""},
    {FILTER_ID_WO, "WORLD", 0, "Worlds", ""},
    {FILTER_ID_TE, "TEXTURE", 0, "Textures", ""},
    {FILTER_ID_IM, "IMAGE", 0, "Images", ""},
#if 0  /* XXX TODO */
    {FILTER_ID_BR, "BRUSH", 0, "Brushes", ""},
#endif
    {0, NULL, 0, NULL, NULL}
};

static int previews_clear_exec(bContext *C, wmOperator *op)
{
	Main *bmain = CTX_data_main(C);
	ListBase *lb[] = {&bmain->object, &bmain->group,
	                  &bmain->mat, &bmain->world, &bmain->lamp, &bmain->tex, &bmain->image, NULL};
	int i;

	const int id_filters = RNA_enum_get(op->ptr, "id_type");

	for (i = 0; lb[i]; i++) {
		ID *id = lb[i]->first;

		if (!id) continue;

//		printf("%s: %d, %d, %d -> %d\n", id->name, GS(id->name), BKE_idcode_to_idfilter(GS(id->name)),
//		                                 id_filters, BKE_idcode_to_idfilter(GS(id->name)) & id_filters);

		if (!id || !(BKE_idcode_to_idfilter(GS(id->name)) & id_filters)) {
			continue;
		}

		for (; id; id = id->next) {
			PreviewImage *prv_img = BKE_previewimg_id_ensure(id);

			BKE_previewimg_clear(prv_img);
		}
	}

	return OPERATOR_FINISHED;
}

static void WM_OT_previews_clear(wmOperatorType *ot)
{
	ot->name = "Clear DataBlock Previews";
	ot->idname = "WM_OT_previews_clear";
	ot->description = "Clear datablock previews (only for some types like objects, materials, textures, etc.)";

	ot->exec = previews_clear_exec;
	ot->invoke = WM_menu_invoke;

	ot->prop = RNA_def_enum_flag(ot->srna, "id_type", preview_id_type_items,
	                             FILTER_ID_SCE | FILTER_ID_OB | FILTER_ID_GR |
	                             FILTER_ID_MA | FILTER_ID_LA | FILTER_ID_WO | FILTER_ID_TE | FILTER_ID_IM,
	                             "DataBlock Type", "Which datablock previews to clear");
}

/* *************************** Doc from UI ************* */

static int doc_view_manual_ui_context_exec(bContext *C, wmOperator *UNUSED(op))
{
	PointerRNA ptr_props;
	char buf[512];
	short retval = OPERATOR_CANCELLED;

	if (UI_but_online_manual_id_from_active(C, buf, sizeof(buf))) {
		WM_operator_properties_create(&ptr_props, "WM_OT_doc_view_manual");
		RNA_string_set(&ptr_props, "doc_id", buf);

		retval = WM_operator_name_call_ptr(
		        C, WM_operatortype_find("WM_OT_doc_view_manual", false),
		        WM_OP_EXEC_DEFAULT, &ptr_props);

		WM_operator_properties_free(&ptr_props);
	}

	return retval;
}

static void WM_OT_doc_view_manual_ui_context(wmOperatorType *ot)
{
	/* identifiers */
	ot->name = "View Online Manual";
	ot->idname = "WM_OT_doc_view_manual_ui_context";
	ot->description = "View a context based online manual in a web browser";

	/* callbacks */
	ot->poll = ED_operator_regionactive;
	ot->exec = doc_view_manual_ui_context_exec;
}

/* ******************************************************* */

static void operatortype_ghash_free_cb(wmOperatorType *ot)
{
	if (ot->last_properties) {
		IDP_FreeProperty(ot->last_properties);
		MEM_freeN(ot->last_properties);
	}

	if (ot->macro.first)
		wm_operatortype_free_macro(ot);

	if (ot->ext.srna) /* python operator, allocs own string */
		MEM_freeN((void *)ot->idname);

	MEM_freeN(ot);
}

/* ******************************************************* */
/* toggle 3D for current window, turning it fullscreen if needed */
static void WM_OT_stereo3d_set(wmOperatorType *ot)
{
	PropertyRNA *prop;

	ot->name = "Set Stereo 3D";
	ot->idname = "WM_OT_set_stereo_3d";
	ot->description = "Toggle 3D stereo support for current window (or change the display mode)";

	ot->exec = wm_stereo3d_set_exec;
	ot->invoke = wm_stereo3d_set_invoke;
	ot->poll = WM_operator_winactive;
	ot->ui = wm_stereo3d_set_draw;
	ot->check = wm_stereo3d_set_check;
	ot->cancel = wm_stereo3d_set_cancel;

	prop = RNA_def_enum(ot->srna, "display_mode", rna_enum_stereo3d_display_items, S3D_DISPLAY_ANAGLYPH, "Display Mode", "");
	RNA_def_property_flag(prop, PROP_SKIP_SAVE);
	prop = RNA_def_enum(ot->srna, "anaglyph_type", rna_enum_stereo3d_anaglyph_type_items, S3D_ANAGLYPH_REDCYAN, "Anaglyph Type", "");
	RNA_def_property_flag(prop, PROP_SKIP_SAVE);
	prop = RNA_def_enum(ot->srna, "interlace_type", rna_enum_stereo3d_interlace_type_items, S3D_INTERLACE_ROW, "Interlace Type", "");
	RNA_def_property_flag(prop, PROP_SKIP_SAVE);
	prop = RNA_def_boolean(ot->srna, "use_interlace_swap", false, "Swap Left/Right",
	                       "Swap left and right stereo channels");
	RNA_def_property_flag(prop, PROP_SKIP_SAVE);
	prop = RNA_def_boolean(ot->srna, "use_sidebyside_crosseyed", false, "Cross-Eyed",
	                       "Right eye should see left image and vice-versa");
	RNA_def_property_flag(prop, PROP_SKIP_SAVE);
}

/* ******************************************************* */
/* called on initialize WM_exit() */
void wm_operatortype_free(void)
{
	BLI_ghash_free(global_ops_hash, NULL, (GHashValFreeFP)operatortype_ghash_free_cb);
	global_ops_hash = NULL;
}

/* called on initialize WM_init() */
void wm_operatortype_init(void)
{
	/* reserve size is set based on blender default setup */
	global_ops_hash = BLI_ghash_str_new_ex("wm_operatortype_init gh", 2048);

	WM_operatortype_append(WM_OT_window_close);
	WM_operatortype_append(WM_OT_window_duplicate);
	WM_operatortype_append(WM_OT_read_history);
	WM_operatortype_append(WM_OT_read_homefile);
	WM_operatortype_append(WM_OT_read_factory_settings);
	WM_operatortype_append(WM_OT_save_homefile);
	WM_operatortype_append(WM_OT_save_userpref);
	WM_operatortype_append(WM_OT_userpref_autoexec_path_add);
	WM_operatortype_append(WM_OT_userpref_autoexec_path_remove);
	WM_operatortype_append(WM_OT_window_fullscreen_toggle);
	WM_operatortype_append(WM_OT_quit_blender);
	WM_operatortype_append(WM_OT_open_mainfile);
	WM_operatortype_append(WM_OT_revert_mainfile);
	WM_operatortype_append(WM_OT_link);
	WM_operatortype_append(WM_OT_append);
	WM_operatortype_append(WM_OT_recover_last_session);
	WM_operatortype_append(WM_OT_recover_auto_save);
	WM_operatortype_append(WM_OT_save_as_mainfile);
	WM_operatortype_append(WM_OT_save_mainfile);
	WM_operatortype_append(WM_OT_redraw_timer);
	WM_operatortype_append(WM_OT_memory_statistics);
	WM_operatortype_append(WM_OT_dependency_relations);
	WM_operatortype_append(WM_OT_debug_menu);
	WM_operatortype_append(WM_OT_operator_defaults);
	WM_operatortype_append(WM_OT_splash);
	WM_operatortype_append(WM_OT_search_menu);
	WM_operatortype_append(WM_OT_call_menu);
	WM_operatortype_append(WM_OT_call_menu_pie);
	WM_operatortype_append(WM_OT_radial_control);
	WM_operatortype_append(WM_OT_stereo3d_set);
#if defined(WIN32)
	WM_operatortype_append(WM_OT_console_toggle);
#endif
	WM_operatortype_append(WM_OT_previews_ensure);
	WM_operatortype_append(WM_OT_previews_clear);
	WM_operatortype_append(WM_OT_doc_view_manual_ui_context);
}

/* circleselect-like modal operators */
static void gesture_circle_modal_keymap(wmKeyConfig *keyconf)
{
	static EnumPropertyItem modal_items[] = {
		{GESTURE_MODAL_CANCEL,  "CANCEL", 0, "Cancel", ""},
		{GESTURE_MODAL_CONFIRM, "CONFIRM", 0, "Confirm", ""},
		{GESTURE_MODAL_CIRCLE_ADD, "ADD", 0, "Add", ""},
		{GESTURE_MODAL_CIRCLE_SUB, "SUBTRACT", 0, "Subtract", ""},
		{GESTURE_MODAL_CIRCLE_SIZE, "SIZE", 0, "Size", ""},

		{GESTURE_MODAL_SELECT,  "SELECT", 0, "Select", ""},
		{GESTURE_MODAL_DESELECT, "DESELECT", 0, "DeSelect", ""},
		{GESTURE_MODAL_NOP, "NOP", 0, "No Operation", ""},

		{0, NULL, 0, NULL, NULL}
	};

	/* WARNING - name is incorrect, use for non-3d views */
	wmKeyMap *keymap = WM_modalkeymap_get(keyconf, "View3D Gesture Circle");

	/* this function is called for each spacetype, only needs to add map once */
	if (keymap && keymap->modal_items) return;

	keymap = WM_modalkeymap_add(keyconf, "View3D Gesture Circle", modal_items);

	/* items for modal map */
	WM_modalkeymap_add_item(keymap, ESCKEY,    KM_PRESS, KM_ANY, 0, GESTURE_MODAL_CANCEL);
	WM_modalkeymap_add_item(keymap, RIGHTMOUSE, KM_ANY, KM_ANY, 0, GESTURE_MODAL_CANCEL);

	WM_modalkeymap_add_item(keymap, RETKEY, KM_PRESS, KM_ANY, 0, GESTURE_MODAL_CONFIRM);
	WM_modalkeymap_add_item(keymap, PADENTER, KM_PRESS, 0, 0, GESTURE_MODAL_CONFIRM);

	WM_modalkeymap_add_item(keymap, LEFTMOUSE, KM_PRESS, 0, 0, GESTURE_MODAL_SELECT);

	/* left mouse shift for deselect too */
	WM_modalkeymap_add_item(keymap, LEFTMOUSE, KM_PRESS, KM_SHIFT, 0, GESTURE_MODAL_DESELECT);
	WM_modalkeymap_add_item(keymap, LEFTMOUSE, KM_RELEASE, KM_SHIFT, 0, GESTURE_MODAL_NOP);

	WM_modalkeymap_add_item(keymap, MIDDLEMOUSE, KM_PRESS, 0, 0, GESTURE_MODAL_DESELECT); //  default 2.4x
	WM_modalkeymap_add_item(keymap, MIDDLEMOUSE, KM_RELEASE, 0, 0, GESTURE_MODAL_NOP); //  default 2.4x

	WM_modalkeymap_add_item(keymap, LEFTMOUSE, KM_RELEASE, 0, 0, GESTURE_MODAL_NOP);

	WM_modalkeymap_add_item(keymap, WHEELUPMOUSE, KM_PRESS, 0, 0, GESTURE_MODAL_CIRCLE_SUB);
	WM_modalkeymap_add_item(keymap, PADMINUS, KM_PRESS, 0, 0, GESTURE_MODAL_CIRCLE_SUB);
	WM_modalkeymap_add_item(keymap, WHEELDOWNMOUSE, KM_PRESS, 0, 0, GESTURE_MODAL_CIRCLE_ADD);
	WM_modalkeymap_add_item(keymap, PADPLUSKEY, KM_PRESS, 0, 0, GESTURE_MODAL_CIRCLE_ADD);
	WM_modalkeymap_add_item(keymap, MOUSEPAN, 0, 0, 0, GESTURE_MODAL_CIRCLE_SIZE);

	/* assign map to operators */
	WM_modalkeymap_assign(keymap, "VIEW3D_OT_select_circle");
	WM_modalkeymap_assign(keymap, "UV_OT_circle_select");
	WM_modalkeymap_assign(keymap, "CLIP_OT_select_circle");
	WM_modalkeymap_assign(keymap, "MASK_OT_select_circle");
	WM_modalkeymap_assign(keymap, "NODE_OT_select_circle");
	WM_modalkeymap_assign(keymap, "GPENCIL_OT_select_circle");
	WM_modalkeymap_assign(keymap, "GRAPH_OT_select_circle");	

}

/* straight line modal operators */
static void gesture_straightline_modal_keymap(wmKeyConfig *keyconf)
{
	static EnumPropertyItem modal_items[] = {
		{GESTURE_MODAL_CANCEL,  "CANCEL", 0, "Cancel", ""},
		{GESTURE_MODAL_SELECT,  "SELECT", 0, "Select", ""},
		{GESTURE_MODAL_BEGIN,   "BEGIN", 0, "Begin", ""},
		{0, NULL, 0, NULL, NULL}
	};
	
	wmKeyMap *keymap = WM_modalkeymap_get(keyconf, "Gesture Straight Line");
	
	/* this function is called for each spacetype, only needs to add map once */
	if (keymap && keymap->modal_items) return;
	
	keymap = WM_modalkeymap_add(keyconf, "Gesture Straight Line", modal_items);
	
	/* items for modal map */
	WM_modalkeymap_add_item(keymap, ESCKEY,    KM_PRESS, KM_ANY, 0, GESTURE_MODAL_CANCEL);
	WM_modalkeymap_add_item(keymap, RIGHTMOUSE, KM_ANY, KM_ANY, 0, GESTURE_MODAL_CANCEL);
	
	WM_modalkeymap_add_item(keymap, LEFTMOUSE, KM_PRESS, 0, 0, GESTURE_MODAL_BEGIN);
	WM_modalkeymap_add_item(keymap, LEFTMOUSE, KM_RELEASE, 0, 0, GESTURE_MODAL_SELECT);
	
	/* assign map to operators */
	WM_modalkeymap_assign(keymap, "IMAGE_OT_sample_line");
	WM_modalkeymap_assign(keymap, "PAINT_OT_weight_gradient");
	WM_modalkeymap_assign(keymap, "MESH_OT_bisect");
}


/* borderselect-like modal operators */
static void gesture_border_modal_keymap(wmKeyConfig *keyconf)
{
	static EnumPropertyItem modal_items[] = {
		{GESTURE_MODAL_CANCEL,  "CANCEL", 0, "Cancel", ""},
		{GESTURE_MODAL_SELECT,  "SELECT", 0, "Select", ""},
		{GESTURE_MODAL_DESELECT, "DESELECT", 0, "DeSelect", ""},
		{GESTURE_MODAL_BEGIN,   "BEGIN", 0, "Begin", ""},
		{0, NULL, 0, NULL, NULL}
	};

	wmKeyMap *keymap = WM_modalkeymap_get(keyconf, "Gesture Border");

	/* this function is called for each spacetype, only needs to add map once */
	if (keymap && keymap->modal_items) return;

	keymap = WM_modalkeymap_add(keyconf, "Gesture Border", modal_items);

	/* items for modal map */
	WM_modalkeymap_add_item(keymap, ESCKEY,    KM_PRESS, KM_ANY, 0, GESTURE_MODAL_CANCEL);
	
	/* Note: cancel only on press otherwise you cannot map this to RMB-gesture */
	WM_modalkeymap_add_item(keymap, RIGHTMOUSE, KM_PRESS, KM_ANY, 0, GESTURE_MODAL_CANCEL);
	WM_modalkeymap_add_item(keymap, RIGHTMOUSE, KM_RELEASE, KM_ANY, 0, GESTURE_MODAL_SELECT);

	/* allow shift leftclick for deselect too */
	WM_modalkeymap_add_item(keymap, LEFTMOUSE, KM_PRESS, KM_SHIFT, 0, GESTURE_MODAL_BEGIN);
	WM_modalkeymap_add_item(keymap, LEFTMOUSE, KM_RELEASE, KM_SHIFT, 0, GESTURE_MODAL_DESELECT);

	/* any unhandled leftclick release handles select */
	WM_modalkeymap_add_item(keymap, LEFTMOUSE, KM_PRESS, 0, 0, GESTURE_MODAL_BEGIN);
	WM_modalkeymap_add_item(keymap, LEFTMOUSE, KM_RELEASE, KM_ANY, 0, GESTURE_MODAL_SELECT);
	
	WM_modalkeymap_add_item(keymap, MIDDLEMOUSE, KM_PRESS, 0, 0, GESTURE_MODAL_BEGIN);
	WM_modalkeymap_add_item(keymap, MIDDLEMOUSE, KM_RELEASE, 0, 0, GESTURE_MODAL_DESELECT);
	
	/* assign map to operators */
	WM_modalkeymap_assign(keymap, "ACTION_OT_select_border");
	WM_modalkeymap_assign(keymap, "ANIM_OT_channels_select_border");
	WM_modalkeymap_assign(keymap, "ANIM_OT_previewrange_set");
	WM_modalkeymap_assign(keymap, "INFO_OT_select_border");
	WM_modalkeymap_assign(keymap, "FILE_OT_select_border");
	WM_modalkeymap_assign(keymap, "GRAPH_OT_select_border");
	WM_modalkeymap_assign(keymap, "MARKER_OT_select_border");
	WM_modalkeymap_assign(keymap, "NLA_OT_select_border");
	WM_modalkeymap_assign(keymap, "NODE_OT_select_border");
	WM_modalkeymap_assign(keymap, "NODE_OT_viewer_border");
	WM_modalkeymap_assign(keymap, "PAINT_OT_hide_show");
	WM_modalkeymap_assign(keymap, "OUTLINER_OT_select_border");
//	WM_modalkeymap_assign(keymap, "SCREEN_OT_border_select"); // template
	WM_modalkeymap_assign(keymap, "SEQUENCER_OT_select_border");
	WM_modalkeymap_assign(keymap, "SEQUENCER_OT_view_ghost_border");
	WM_modalkeymap_assign(keymap, "UV_OT_select_border");
	WM_modalkeymap_assign(keymap, "CLIP_OT_select_border");
	WM_modalkeymap_assign(keymap, "CLIP_OT_graph_select_border");
	WM_modalkeymap_assign(keymap, "MASK_OT_select_border");
	WM_modalkeymap_assign(keymap, "VIEW2D_OT_zoom_border");
	WM_modalkeymap_assign(keymap, "VIEW3D_OT_clip_border");
	WM_modalkeymap_assign(keymap, "VIEW3D_OT_render_border");
	WM_modalkeymap_assign(keymap, "VIEW3D_OT_select_border");
	WM_modalkeymap_assign(keymap, "VIEW3D_OT_zoom_border"); /* XXX TODO: zoom border should perhaps map rightmouse to zoom out instead of in+cancel */
	WM_modalkeymap_assign(keymap, "IMAGE_OT_render_border");
	WM_modalkeymap_assign(keymap, "GPENCIL_OT_select_border");
}

/* zoom to border modal operators */
static void gesture_zoom_border_modal_keymap(wmKeyConfig *keyconf)
{
	static EnumPropertyItem modal_items[] = {
		{GESTURE_MODAL_CANCEL, "CANCEL", 0, "Cancel", ""},
		{GESTURE_MODAL_IN,  "IN", 0, "In", ""},
		{GESTURE_MODAL_OUT, "OUT", 0, "Out", ""},
		{GESTURE_MODAL_BEGIN, "BEGIN", 0, "Begin", ""},
		{0, NULL, 0, NULL, NULL}
	};

	wmKeyMap *keymap = WM_modalkeymap_get(keyconf, "Gesture Zoom Border");

	/* this function is called for each spacetype, only needs to add map once */
	if (keymap && keymap->modal_items) return;

	keymap = WM_modalkeymap_add(keyconf, "Gesture Zoom Border", modal_items);

	/* items for modal map */
	WM_modalkeymap_add_item(keymap, ESCKEY,    KM_PRESS, KM_ANY, 0, GESTURE_MODAL_CANCEL);
	WM_modalkeymap_add_item(keymap, RIGHTMOUSE, KM_ANY, KM_ANY, 0, GESTURE_MODAL_CANCEL);

	WM_modalkeymap_add_item(keymap, LEFTMOUSE, KM_PRESS, 0, 0, GESTURE_MODAL_BEGIN);
	WM_modalkeymap_add_item(keymap, LEFTMOUSE, KM_RELEASE, 0, 0, GESTURE_MODAL_IN); 

	WM_modalkeymap_add_item(keymap, MIDDLEMOUSE, KM_PRESS, 0, 0, GESTURE_MODAL_BEGIN);
	WM_modalkeymap_add_item(keymap, MIDDLEMOUSE, KM_RELEASE, 0, 0, GESTURE_MODAL_OUT);

	/* assign map to operators */
	WM_modalkeymap_assign(keymap, "VIEW2D_OT_zoom_border");
	WM_modalkeymap_assign(keymap, "VIEW3D_OT_zoom_border");
}

/* default keymap for windows and screens, only call once per WM */
void wm_window_keymap(wmKeyConfig *keyconf)
{
	wmKeyMap *keymap = WM_keymap_find(keyconf, "Window", 0, 0);
	wmKeyMapItem *kmi;
	const char *data_path;
	
	/* note, this doesn't replace existing keymap items */
	WM_keymap_verify_item(keymap, "WM_OT_window_duplicate", WKEY, KM_PRESS, KM_CTRL | KM_ALT, 0);
#ifdef __APPLE__
	WM_keymap_add_item(keymap, "WM_OT_read_homefile", NKEY, KM_PRESS, KM_OSKEY, 0);
	WM_keymap_add_menu(keymap, "INFO_MT_file_open_recent", OKEY, KM_PRESS, KM_SHIFT | KM_OSKEY, 0);
	WM_keymap_add_item(keymap, "WM_OT_open_mainfile", OKEY, KM_PRESS, KM_OSKEY, 0);
	WM_keymap_add_item(keymap, "WM_OT_save_mainfile", SKEY, KM_PRESS, KM_OSKEY, 0);
	WM_keymap_add_item(keymap, "WM_OT_save_as_mainfile", SKEY, KM_PRESS, KM_SHIFT | KM_OSKEY, 0);
	WM_keymap_add_item(keymap, "WM_OT_quit_blender", QKEY, KM_PRESS, KM_OSKEY, 0);
#endif
	WM_keymap_add_item(keymap, "WM_OT_read_homefile", NKEY, KM_PRESS, KM_CTRL, 0);
	WM_keymap_add_item(keymap, "WM_OT_save_homefile", UKEY, KM_PRESS, KM_CTRL, 0); 
	WM_keymap_add_menu(keymap, "INFO_MT_file_open_recent", OKEY, KM_PRESS, KM_SHIFT | KM_CTRL, 0);
	WM_keymap_add_item(keymap, "WM_OT_open_mainfile", OKEY, KM_PRESS, KM_CTRL, 0);
	WM_keymap_add_item(keymap, "WM_OT_open_mainfile", F1KEY, KM_PRESS, 0, 0);
	WM_keymap_add_item(keymap, "WM_OT_link", OKEY, KM_PRESS, KM_CTRL | KM_ALT, 0);
	WM_keymap_add_item(keymap, "WM_OT_append", F1KEY, KM_PRESS, KM_SHIFT, 0);

	WM_keymap_add_item(keymap, "WM_OT_save_mainfile", SKEY, KM_PRESS, KM_CTRL, 0);
	WM_keymap_add_item(keymap, "WM_OT_save_mainfile", WKEY, KM_PRESS, KM_CTRL, 0);
	WM_keymap_add_item(keymap, "WM_OT_save_as_mainfile", SKEY, KM_PRESS, KM_SHIFT | KM_CTRL, 0);
	WM_keymap_add_item(keymap, "WM_OT_save_as_mainfile", F2KEY, KM_PRESS, 0, 0);
	kmi = WM_keymap_add_item(keymap, "WM_OT_save_as_mainfile", SKEY, KM_PRESS, KM_ALT | KM_CTRL, 0);
	RNA_boolean_set(kmi->ptr, "copy", true);

	WM_keymap_verify_item(keymap, "WM_OT_window_fullscreen_toggle", F11KEY, KM_PRESS, KM_ALT, 0);
	WM_keymap_add_item(keymap, "WM_OT_quit_blender", QKEY, KM_PRESS, KM_CTRL, 0);

	WM_keymap_add_item(keymap, "WM_OT_doc_view_manual_ui_context", F1KEY, KM_PRESS, KM_ALT, 0);

	/* debug/testing */
	WM_keymap_verify_item(keymap, "WM_OT_redraw_timer", TKEY, KM_PRESS, KM_ALT | KM_CTRL, 0);
	WM_keymap_verify_item(keymap, "WM_OT_debug_menu", DKEY, KM_PRESS, KM_ALT | KM_CTRL, 0);

	/* menus that can be accessed anywhere in blender */
	WM_keymap_verify_item(keymap, "WM_OT_search_menu", SPACEKEY, KM_PRESS, 0, 0);
	WM_keymap_add_menu(keymap, "USERPREF_MT_ndof_settings", NDOF_BUTTON_MENU, KM_PRESS, 0, 0);

	/* Space switching */
	kmi = WM_keymap_add_item(keymap, "WM_OT_context_set_enum", F2KEY, KM_PRESS, KM_SHIFT, 0); /* new in 2.5x, was DXF export */
	RNA_string_set(kmi->ptr, "data_path", "area.type");
	RNA_string_set(kmi->ptr, "value", "LOGIC_EDITOR");

	kmi = WM_keymap_add_item(keymap, "WM_OT_context_set_enum", F3KEY, KM_PRESS, KM_SHIFT, 0);
	RNA_string_set(kmi->ptr, "data_path", "area.type");
	RNA_string_set(kmi->ptr, "value", "NODE_EDITOR");

	kmi = WM_keymap_add_item(keymap, "WM_OT_context_set_enum", F4KEY, KM_PRESS, KM_SHIFT, 0); /* new in 2.5x, was data browser */
	RNA_string_set(kmi->ptr, "data_path", "area.type");
	RNA_string_set(kmi->ptr, "value", "CONSOLE");

	kmi = WM_keymap_add_item(keymap, "WM_OT_context_set_enum", F5KEY, KM_PRESS, KM_SHIFT, 0);
	RNA_string_set(kmi->ptr, "data_path", "area.type");
	RNA_string_set(kmi->ptr, "value", "VIEW_3D");

	kmi = WM_keymap_add_item(keymap, "WM_OT_context_set_enum", F6KEY, KM_PRESS, KM_SHIFT, 0);
	RNA_string_set(kmi->ptr, "data_path", "area.type");
	RNA_string_set(kmi->ptr, "value", "GRAPH_EDITOR");

	kmi = WM_keymap_add_item(keymap, "WM_OT_context_set_enum", F7KEY, KM_PRESS, KM_SHIFT, 0);
	RNA_string_set(kmi->ptr, "data_path", "area.type");
	RNA_string_set(kmi->ptr, "value", "PROPERTIES");

	kmi = WM_keymap_add_item(keymap, "WM_OT_context_set_enum", F8KEY, KM_PRESS, KM_SHIFT, 0);
	RNA_string_set(kmi->ptr, "data_path", "area.type");
	RNA_string_set(kmi->ptr, "value", "SEQUENCE_EDITOR");

	kmi = WM_keymap_add_item(keymap, "WM_OT_context_set_enum", F9KEY, KM_PRESS, KM_SHIFT, 0);
	RNA_string_set(kmi->ptr, "data_path", "area.type");
	RNA_string_set(kmi->ptr, "value", "OUTLINER");

	kmi = WM_keymap_add_item(keymap, "WM_OT_context_set_enum", F10KEY, KM_PRESS, KM_SHIFT, 0);
	RNA_string_set(kmi->ptr, "data_path", "area.type");
	RNA_string_set(kmi->ptr, "value", "IMAGE_EDITOR");

	kmi = WM_keymap_add_item(keymap, "WM_OT_context_set_enum", F11KEY, KM_PRESS, KM_SHIFT, 0);
	RNA_string_set(kmi->ptr, "data_path", "area.type");
	RNA_string_set(kmi->ptr, "value", "TEXT_EDITOR");

	kmi = WM_keymap_add_item(keymap, "WM_OT_context_set_enum", F12KEY, KM_PRESS, KM_SHIFT, 0);
	RNA_string_set(kmi->ptr, "data_path", "area.type");
	RNA_string_set(kmi->ptr, "value", "DOPESHEET_EDITOR");
	
	/* ndof speed */
	data_path = "user_preferences.inputs.ndof_sensitivity";
	kmi = WM_keymap_add_item(keymap, "WM_OT_context_scale_float", NDOF_BUTTON_PLUS, KM_PRESS, 0, 0);
	RNA_string_set(kmi->ptr, "data_path", data_path);
	RNA_float_set(kmi->ptr, "value", 1.1f);

	kmi = WM_keymap_add_item(keymap, "WM_OT_context_scale_float", NDOF_BUTTON_MINUS, KM_PRESS, 0, 0);
	RNA_string_set(kmi->ptr, "data_path", data_path);
	RNA_float_set(kmi->ptr, "value", 1.0f / 1.1f);

	kmi = WM_keymap_add_item(keymap, "WM_OT_context_scale_float", NDOF_BUTTON_PLUS, KM_PRESS, KM_SHIFT, 0);
	RNA_string_set(kmi->ptr, "data_path", data_path);
	RNA_float_set(kmi->ptr, "value", 1.5f);

	kmi = WM_keymap_add_item(keymap, "WM_OT_context_scale_float", NDOF_BUTTON_MINUS, KM_PRESS, KM_SHIFT, 0);
	RNA_string_set(kmi->ptr, "data_path", data_path);
	RNA_float_set(kmi->ptr, "value", 1.0f / 1.5f);
	data_path = NULL;
	(void)data_path;


	gesture_circle_modal_keymap(keyconf);
	gesture_border_modal_keymap(keyconf);
	gesture_zoom_border_modal_keymap(keyconf);
	gesture_straightline_modal_keymap(keyconf);
}

/* Generic itemf's for operators that take library args */
static EnumPropertyItem *rna_id_itemf(bContext *UNUSED(C), PointerRNA *UNUSED(ptr), bool *r_free, ID *id, bool local)
{
	EnumPropertyItem item_tmp = {0}, *item = NULL;
	int totitem = 0;
	int i = 0;

	for (; id; id = id->next) {
		if (local == false || id->lib == NULL) {
			item_tmp.identifier = item_tmp.name = id->name + 2;
			item_tmp.value = i++;
			RNA_enum_item_add(&item, &totitem, &item_tmp);
		}
	}

	RNA_enum_item_end(&item, &totitem);
	*r_free = true;

	return item;
}

/* can add more as needed */
EnumPropertyItem *RNA_action_itemf(bContext *C, PointerRNA *ptr, PropertyRNA *UNUSED(prop), bool *r_free)
{
	return rna_id_itemf(C, ptr, r_free, C ? (ID *)CTX_data_main(C)->action.first : NULL, false);
}
#if 0 /* UNUSED */
EnumPropertyItem *RNA_action_local_itemf(bContext *C, PointerRNA *ptr, PropertyRNA *UNUSED(prop), bool *r_free)
{
	return rna_id_itemf(C, ptr, r_free, C ? (ID *)CTX_data_main(C)->action.first : NULL, true);
}
#endif

EnumPropertyItem *RNA_group_itemf(bContext *C, PointerRNA *ptr, PropertyRNA *UNUSED(prop), bool *r_free)
{
	return rna_id_itemf(C, ptr, r_free, C ? (ID *)CTX_data_main(C)->group.first : NULL, false);
}
EnumPropertyItem *RNA_group_local_itemf(bContext *C, PointerRNA *ptr, PropertyRNA *UNUSED(prop), bool *r_free)
{
	return rna_id_itemf(C, ptr, r_free, C ? (ID *)CTX_data_main(C)->group.first : NULL, true);
}

EnumPropertyItem *RNA_image_itemf(bContext *C, PointerRNA *ptr, PropertyRNA *UNUSED(prop), bool *r_free)
{
	return rna_id_itemf(C, ptr, r_free, C ? (ID *)CTX_data_main(C)->image.first : NULL, false);
}
EnumPropertyItem *RNA_image_local_itemf(bContext *C, PointerRNA *ptr, PropertyRNA *UNUSED(prop), bool *r_free)
{
	return rna_id_itemf(C, ptr, r_free, C ? (ID *)CTX_data_main(C)->image.first : NULL, true);
}

EnumPropertyItem *RNA_scene_itemf(bContext *C, PointerRNA *ptr, PropertyRNA *UNUSED(prop), bool *r_free)
{
	return rna_id_itemf(C, ptr, r_free, C ? (ID *)CTX_data_main(C)->scene.first : NULL, false);
}
EnumPropertyItem *RNA_scene_local_itemf(bContext *C, PointerRNA *ptr, PropertyRNA *UNUSED(prop), bool *r_free)
{
	return rna_id_itemf(C, ptr, r_free, C ? (ID *)CTX_data_main(C)->scene.first : NULL, true);
}

EnumPropertyItem *RNA_movieclip_itemf(bContext *C, PointerRNA *ptr, PropertyRNA *UNUSED(prop), bool *r_free)
{
	return rna_id_itemf(C, ptr, r_free, C ? (ID *)CTX_data_main(C)->movieclip.first : NULL, false);
}
EnumPropertyItem *RNA_movieclip_local_itemf(bContext *C, PointerRNA *ptr, PropertyRNA *UNUSED(prop), bool *r_free)
{
	return rna_id_itemf(C, ptr, r_free, C ? (ID *)CTX_data_main(C)->movieclip.first : NULL, true);
}

EnumPropertyItem *RNA_mask_itemf(bContext *C, PointerRNA *ptr, PropertyRNA *UNUSED(prop), bool *r_free)
{
	return rna_id_itemf(C, ptr, r_free, C ? (ID *)CTX_data_main(C)->mask.first : NULL, false);
}
EnumPropertyItem *RNA_mask_local_itemf(bContext *C, PointerRNA *ptr, PropertyRNA *UNUSED(prop), bool *r_free)
{
	return rna_id_itemf(C, ptr, r_free, C ? (ID *)CTX_data_main(C)->mask.first : NULL, true);
}
<|MERGE_RESOLUTION|>--- conflicted
+++ resolved
@@ -1767,11 +1767,7 @@
 	/* label for 'a' bugfix releases, or 'Release Candidate 1'...
 	 *  avoids recreating splash for version updates */
 	if (STREQ(STRINGIFY(BLENDER_VERSION_CYCLE), "rc")) {
-<<<<<<< HEAD
-		version_suffix = "Release Candidate 3";
-=======
 		version_suffix = "Release Candidate 2";
->>>>>>> 22a2853b
 	}
 	else if (STREQ(STRINGIFY(BLENDER_VERSION_CYCLE), "release")) {
 		version_suffix = STRINGIFY(BLENDER_VERSION_CHAR);
