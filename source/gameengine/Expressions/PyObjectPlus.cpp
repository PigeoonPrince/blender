/**
 * $Id$
 * ***** BEGIN GPL LICENSE BLOCK *****
 *
 * This program is free software; you can redistribute it and/or
 * modify it under the terms of the GNU General Public License
 * as published by the Free Software Foundation; either version 2
 * of the License, or (at your option) any later version.
 *
 * This program is distributed in the hope that it will be useful,
 * but WITHOUT ANY WARRANTY; without even the implied warranty of
 * MERCHANTABILITY or FITNESS FOR A PARTICULAR PURPOSE.  See the
 * GNU General Public License for more details.
 *
 * You should have received a copy of the GNU General Public License
 * along with this program; if not, write to the Free Software Foundation,
 * Inc., 59 Temple Place - Suite 330, Boston, MA  02111-1307, USA.
 *
 * The Original Code is Copyright (C) 2001-2002 by NaN Holding BV.
 * All rights reserved.
 *
 * The Original Code is: all of this file.
 *
 * Contributor(s): none yet.
 *
 * ***** END GPL LICENSE BLOCK *****
 */

#ifdef HAVE_CONFIG_H
#include <config.h>
#endif

#ifndef NO_EXP_PYTHON_EMBEDDING

/*------------------------------
 * PyObjectPlus cpp
 *
 * C++ library routines for Crawl 3.2
 *
 * Derived from work by
 * David Redish
 * graduate student
 * Computer Science Department 
 * Carnegie Mellon University (CMU)
 * Center for the Neural Basis of Cognition (CNBC) 
 * http://www.python.org/doc/PyCPP.html
 *
------------------------------*/
#include <MT_assert.h>
#include "stdlib.h"
#include "PyObjectPlus.h"
#include "STR_String.h"
#include "MT_Vector3.h"
/*------------------------------
 * PyObjectPlus Type		-- Every class, even the abstract one should have a Type
------------------------------*/


PyTypeObject PyObjectPlus::Type = {
<<<<<<< HEAD
	PyObject_HEAD_INIT(NULL)
=======
#if (PY_VERSION_HEX >= 0x02060000)
	PyVarObject_HEAD_INIT(NULL, 0)
#else
	/* python 2.5 and below */
	PyObject_HEAD_INIT( NULL )  /* required py macro */
>>>>>>> 0c6ec76a
	0,				/*ob_size*/
#endif
	"PyObjectPlus",			/*tp_name*/
	sizeof(PyObjectPlus_Proxy),		/*tp_basicsize*/
	0,				/*tp_itemsize*/
	/* methods */
<<<<<<< HEAD
	PyDestructor,
=======
	py_base_dealloc,
>>>>>>> 0c6ec76a
	0,
	0,
	0,
	0,
	py_base_repr,
	0,0,0,0,0,0,
	py_base_getattro,
	py_base_setattro,
	0,0,0,0,0,0,0,0,0,
	Methods
};


PyObjectPlus::~PyObjectPlus()
{
	if(m_proxy) {
		Py_DECREF(m_proxy);			/* Remove own reference, python may still have 1 */
		BGE_PROXY_REF(m_proxy)= NULL;
	}
//	assert(ob_refcnt==0);
}

void PyObjectPlus::py_base_dealloc(PyObject *self)				// python wrapper
{
	PyObjectPlus *self_plus= BGE_PROXY_REF(self);
	if(self_plus) {
		if(BGE_PROXY_PYOWNS(self)) { /* Does python own this?, then delete it  */
			self_plus->m_proxy = NULL; /* Need this to stop ~PyObjectPlus from decrefing m_proxy otherwise its decref'd twice and py-debug crashes */
			delete self_plus;
		}
		
		BGE_PROXY_REF(self)= NULL; // not really needed
	}
	PyObject_DEL( self );
};

PyObjectPlus::PyObjectPlus(PyTypeObject *T) : SG_QList()				// constructor
{
	MT_assert(T != NULL);
	m_proxy= NULL;
};
  
/*------------------------------
 * PyObjectPlus Methods 	-- Every class, even the abstract one should have a Methods
------------------------------*/
PyMethodDef PyObjectPlus::Methods[] = {
  {"isA",		 (PyCFunction) sPyisA,			METH_O},
  {NULL, NULL}		/* Sentinel */
};

PyAttributeDef PyObjectPlus::Attributes[] = {
	KX_PYATTRIBUTE_RO_FUNCTION("invalid",		PyObjectPlus, pyattr_get_invalid),
	{NULL} //Sentinel
};

PyObject* PyObjectPlus::pyattr_get_invalid(void *self_v, const KX_PYATTRIBUTE_DEF *attrdef)
{	
	Py_RETURN_FALSE;
}

/*------------------------------
 * PyObjectPlus Parents		-- Every class, even the abstract one should have parents
------------------------------*/
PyParentObject PyObjectPlus::Parents[] = {&PyObjectPlus::Type, NULL};

/*------------------------------
 * PyObjectPlus attributes	-- attributes
------------------------------*/
<<<<<<< HEAD
PyObject *PyObjectPlus::py_getattro(PyObject* attr)
{
	PyObject *descr = PyDict_GetItem(Type.tp_dict, attr); \
	if (descr == NULL) {
		PyErr_SetString(PyExc_AttributeError, "attribute not found");
		return NULL;
	} else {
		return PyCFunction_New(((PyMethodDescrObject *)descr)->d_method, (PyObject *)this); \
	}
  //if (streq(attr, "type"))
  //  return Py_BuildValue("s", (*(GetParents()))->tp_name);
}

=======


/* This should be the entry in Type since it takes the C++ class from PyObjectPlus_Proxy */
PyObject *PyObjectPlus::py_base_getattro(PyObject * self, PyObject *attr)
{
	PyObjectPlus *self_plus= BGE_PROXY_REF(self);
	if(self_plus==NULL) {
		if(!strcmp("invalid", PyString_AsString(attr))) {
			Py_RETURN_TRUE;
		}
		PyErr_SetString(PyExc_SystemError, BGE_PROXY_ERROR_MSG);
		return NULL;
	}
	
	PyObject *ret= self_plus->py_getattro(attr);
	
	/* Attribute not found, was this a __dict__ lookup?, otherwise set an error if none is set */
	if(ret==NULL) {
		char *attr_str= PyString_AsString(attr);
		
		if (strcmp(attr_str, "__dict__")==0)
		{
			/* the error string will probably not
			 * be set but just incase clear it */
			PyErr_Clear(); 
			ret= self_plus->py_getattro_dict();
		}
		else if (!PyErr_Occurred()) {
			/* We looked for an attribute but it wasnt found
			 * since py_getattro didnt set the error, set it here */
			PyErr_Format(PyExc_AttributeError, "'%s' object has no attribute '%s'", self->ob_type->tp_name, attr_str);
		}
	}
	return ret;
}

/* This should be the entry in Type since it takes the C++ class from PyObjectPlus_Proxy */
int PyObjectPlus::py_base_setattro(PyObject *self, PyObject *attr, PyObject *value)
{
	PyObjectPlus *self_plus= BGE_PROXY_REF(self);
	if(self_plus==NULL) {
		PyErr_SetString(PyExc_SystemError, BGE_PROXY_ERROR_MSG);
		return -1;
	}
	
	if (value==NULL)
		return self_plus->py_delattro(attr);
	
	return self_plus->py_setattro(attr, value); 
}

PyObject *PyObjectPlus::py_base_repr(PyObject *self)			// This should be the entry in Type.
{
	
	PyObjectPlus *self_plus= BGE_PROXY_REF(self);
	if(self_plus==NULL) {
		PyErr_SetString(PyExc_SystemError, BGE_PROXY_ERROR_MSG);
		return NULL;
	}
	
	return self_plus->py_repr();  
}

PyObject *PyObjectPlus::py_getattro(PyObject* attr)
{
	PyObject *descr = PyDict_GetItem(Type.tp_dict, attr); \
	if (descr == NULL) {
		return NULL; /* py_base_getattro sets the error, this way we can avoid setting the error at many levels */
	} else {
		/* Copied from py_getattro_up */
		if (PyCObject_Check(descr)) {
			return py_get_attrdef((void *)this, (const PyAttributeDef*)PyCObject_AsVoidPtr(descr));
		} else if (descr->ob_type->tp_descr_get) {
			return PyCFunction_New(((PyMethodDescrObject *)descr)->d_method, this->m_proxy);
		} else {
			return NULL;
		}
		/* end py_getattro_up copy */
	}
}

PyObject* PyObjectPlus::py_getattro_dict() {
	return py_getattr_dict(NULL, Type.tp_dict);
}

>>>>>>> 0c6ec76a
int PyObjectPlus::py_delattro(PyObject* attr)
{
	PyErr_SetString(PyExc_AttributeError, "attribute cant be deleted");
	return 1;
}

int PyObjectPlus::py_setattro(PyObject *attr, PyObject* value)
{
<<<<<<< HEAD
	//return PyObject::py_setattro(attr,value);
	//cerr << "Unknown attribute" << endl;
=======
>>>>>>> 0c6ec76a
	PyErr_SetString(PyExc_AttributeError, "attribute cant be set");
	return PY_SET_ATTR_MISSING;
}

<<<<<<< HEAD
PyObject *PyObjectPlus::py_getattro_self(const PyAttributeDef attrlist[], void *self, PyObject *attr)
{
	char *attr_str= PyString_AsString(attr);

	const PyAttributeDef *attrdef;
	for (attrdef=attrlist; attrdef->m_name != NULL; attrdef++)
	{
		if (!strcmp(attr_str, attrdef->m_name))
=======
PyObject *PyObjectPlus::py_get_attrdef(void *self, const PyAttributeDef *attrdef)
{
	if (attrdef->m_type == KX_PYATTRIBUTE_TYPE_DUMMY)
	{
		// fake attribute, ignore
		return NULL;
	}
	if (attrdef->m_type == KX_PYATTRIBUTE_TYPE_FUNCTION)
	{
		// the attribute has no field correspondance, handover processing to function.
		if (attrdef->m_getFunction == NULL)
			return NULL;
		return (*attrdef->m_getFunction)(self, attrdef);
	}
	char *ptr = reinterpret_cast<char*>(self)+attrdef->m_offset;
	if (attrdef->m_length > 1)
	{
		PyObject* resultlist = PyList_New(attrdef->m_length);
		for (unsigned int i=0; i<attrdef->m_length; i++)
>>>>>>> 0c6ec76a
		{
			switch (attrdef->m_type) {
			case KX_PYATTRIBUTE_TYPE_BOOL:
				{
					bool *val = reinterpret_cast<bool*>(ptr);
					ptr += sizeof(bool);
					PyList_SET_ITEM(resultlist,i,PyInt_FromLong(*val));
					break;
				}
			case KX_PYATTRIBUTE_TYPE_SHORT:
				{
					short int *val = reinterpret_cast<short int*>(ptr);
					ptr += sizeof(short int);
					PyList_SET_ITEM(resultlist,i,PyInt_FromLong(*val));
					break;
				}
			case KX_PYATTRIBUTE_TYPE_ENUM:
				// enum are like int, just make sure the field size is the same
				if (sizeof(int) != attrdef->m_size)
				{
					Py_DECREF(resultlist);
					return NULL;
				}
				// walkthrough
			case KX_PYATTRIBUTE_TYPE_INT:
				{
					int *val = reinterpret_cast<int*>(ptr);
					ptr += sizeof(int);
					PyList_SET_ITEM(resultlist,i,PyInt_FromLong(*val));
					break;
				}
			case KX_PYATTRIBUTE_TYPE_FLOAT:
				{
					float *val = reinterpret_cast<float*>(ptr);
					ptr += sizeof(float);
					PyList_SET_ITEM(resultlist,i,PyFloat_FromDouble(*val));
					break;
				}
			default:
				// no support for array of complex data
				Py_DECREF(resultlist);
				return NULL;
			}
		}
		return resultlist;
	}
	else
	{
		switch (attrdef->m_type) {
		case KX_PYATTRIBUTE_TYPE_BOOL:
			{
				bool *val = reinterpret_cast<bool*>(ptr);
				return PyInt_FromLong(*val);
			}
		case KX_PYATTRIBUTE_TYPE_SHORT:
			{
				short int *val = reinterpret_cast<short int*>(ptr);
				return PyInt_FromLong(*val);
			}
		case KX_PYATTRIBUTE_TYPE_ENUM:
			// enum are like int, just make sure the field size is the same
			if (sizeof(int) != attrdef->m_size)
			{
				return NULL;
			}
			// walkthrough
		case KX_PYATTRIBUTE_TYPE_INT:
			{
				int *val = reinterpret_cast<int*>(ptr);
				return PyInt_FromLong(*val);
			}
		case KX_PYATTRIBUTE_TYPE_FLOAT:
			{
				float *val = reinterpret_cast<float*>(ptr);
				return PyFloat_FromDouble(*val);
			}
		case KX_PYATTRIBUTE_TYPE_VECTOR:
			{
				PyObject* resultlist = PyList_New(3);
				MT_Vector3 *val = reinterpret_cast<MT_Vector3*>(ptr);
				for (unsigned int i=0; i<3; i++)
				{
					PyList_SET_ITEM(resultlist,i,PyFloat_FromDouble((*val)[i]));
				}
				return resultlist;
			}
		case KX_PYATTRIBUTE_TYPE_STRING:
			{
				STR_String *val = reinterpret_cast<STR_String*>(ptr);
				return PyString_FromString(*val);
			}
		default:
			return NULL;
		}
	}
}

<<<<<<< HEAD
int PyObjectPlus::py_setattro_self(const PyAttributeDef attrlist[], void *self, PyObject *attr, PyObject *value)
=======
int PyObjectPlus::py_set_attrdef(void *self, const PyAttributeDef *attrdef, PyObject *value)
>>>>>>> 0c6ec76a
{
	void *undoBuffer = NULL;
	void *sourceBuffer = NULL;
	size_t bufferSize = 0;
<<<<<<< HEAD
	char *attr_str= PyString_AsString(attr);

	for (attrdef=attrlist; attrdef->m_name != NULL; attrdef++)
	{
		if (!strcmp(attr_str, attrdef->m_name))
=======
	
	char *ptr = reinterpret_cast<char*>(self)+attrdef->m_offset;
	if (attrdef->m_length > 1)
	{
		if (!PySequence_Check(value)) 
		{
			PyErr_Format(PyExc_TypeError, "expected a sequence for attribute \"%s\"", attrdef->m_name);
			return 1;
		}
		if (PySequence_Size(value) != attrdef->m_length)
>>>>>>> 0c6ec76a
		{
			PyErr_Format(PyExc_TypeError, "incorrect number of elements in sequence for attribute \"%s\"", attrdef->m_name);
			return 1;
		}
		switch (attrdef->m_type) 
		{
		case KX_PYATTRIBUTE_TYPE_FUNCTION:
			if (attrdef->m_setFunction == NULL) 
			{
				PyErr_Format(PyExc_AttributeError, "function attribute without function for attribute \"%s\", report to blender.org", attrdef->m_name);
				return 1;
			}
			return (*attrdef->m_setFunction)(self, attrdef, value);
		case KX_PYATTRIBUTE_TYPE_BOOL:
			bufferSize = sizeof(bool);
			break;
		case KX_PYATTRIBUTE_TYPE_SHORT:
			bufferSize = sizeof(short int);
			break;
		case KX_PYATTRIBUTE_TYPE_ENUM:
		case KX_PYATTRIBUTE_TYPE_INT:
			bufferSize = sizeof(int);
			break;
		case KX_PYATTRIBUTE_TYPE_FLOAT:
			bufferSize = sizeof(float);
			break;
		default:
			// should not happen
			PyErr_Format(PyExc_AttributeError, "Unsupported attribute type for attribute \"%s\", report to blender.org", attrdef->m_name);
			return 1;
		}
		// let's implement a smart undo method
		bufferSize *= attrdef->m_length;
		undoBuffer = malloc(bufferSize);
		sourceBuffer = ptr;
		if (undoBuffer)
		{
			memcpy(undoBuffer, sourceBuffer, bufferSize);
		}
		for (int i=0; i<attrdef->m_length; i++)
		{
			PyObject *item = PySequence_GetItem(value, i); /* new ref */
			// we can decrement the reference immediately, the reference count
			// is at least 1 because the item is part of an array
			Py_DECREF(item);
			switch (attrdef->m_type) 
			{
			case KX_PYATTRIBUTE_TYPE_BOOL:
				{
					bool *var = reinterpret_cast<bool*>(ptr);
					ptr += sizeof(bool);
					if (PyInt_Check(item)) 
					{
						*var = (PyInt_AsLong(item) != 0);
					} 
					else if (PyBool_Check(item))
					{
						*var = (item == Py_True);
					}
					else
					{
						PyErr_Format(PyExc_TypeError, "expected an integer or a bool for attribute \"%s\"", attrdef->m_name);
						goto UNDO_AND_ERROR;
					}
					break;
				}
			case KX_PYATTRIBUTE_TYPE_SHORT:
				{
					short int *var = reinterpret_cast<short int*>(ptr);
					ptr += sizeof(short int);
					if (PyInt_Check(item)) 
					{
						long val = PyInt_AsLong(item);
						if (attrdef->m_clamp)
						{
							if (val < attrdef->m_imin)
								val = attrdef->m_imin;
							else if (val > attrdef->m_imax)
								val = attrdef->m_imax;
						}
						else if (val < attrdef->m_imin || val > attrdef->m_imax)
						{
							PyErr_Format(PyExc_ValueError, "item value out of range for attribute \"%s\"", attrdef->m_name);
							goto UNDO_AND_ERROR;
						}
						*var = (short int)val;
					}
					else
					{
						PyErr_Format(PyExc_TypeError, "expected an integer for attribute \"%s\"", attrdef->m_name);
						goto UNDO_AND_ERROR;
					}
					break;
				}
			case KX_PYATTRIBUTE_TYPE_ENUM:
				// enum are equivalent to int, just make sure that the field size matches:
				if (sizeof(int) != attrdef->m_size)
				{
					PyErr_Format(PyExc_AttributeError, "Size check error for attribute, \"%s\", report to blender.org", attrdef->m_name);
					goto UNDO_AND_ERROR;
				}
				// walkthrough
			case KX_PYATTRIBUTE_TYPE_INT:
				{
					int *var = reinterpret_cast<int*>(ptr);
					ptr += sizeof(int);
					if (PyInt_Check(item)) 
					{
						long val = PyInt_AsLong(item);
						if (attrdef->m_clamp)
						{
							if (val < attrdef->m_imin)
								val = attrdef->m_imin;
							else if (val > attrdef->m_imax)
								val = attrdef->m_imax;
						}
						else if (val < attrdef->m_imin || val > attrdef->m_imax)
						{
							PyErr_Format(PyExc_ValueError, "item value out of range for attribute \"%s\"", attrdef->m_name);
							goto UNDO_AND_ERROR;
						}
						*var = (int)val;
					}
					else
					{
						PyErr_Format(PyExc_TypeError, "expected an integer for attribute \"%s\"", attrdef->m_name);
						goto UNDO_AND_ERROR;
					}
					break;
				}
			case KX_PYATTRIBUTE_TYPE_FLOAT:
				{
					float *var = reinterpret_cast<float*>(ptr);
					ptr += sizeof(float);
					double val = PyFloat_AsDouble(item);
					if (val == -1.0 && PyErr_Occurred())
					{
						PyErr_Format(PyExc_TypeError, "expected a float for attribute \"%s\"", attrdef->m_name);
						goto UNDO_AND_ERROR;
					}
					else if (attrdef->m_clamp) 
					{
						if (val < attrdef->m_fmin)
							val = attrdef->m_fmin;
						else if (val > attrdef->m_fmax)
							val = attrdef->m_fmax;
					}
					else if (val < attrdef->m_fmin || val > attrdef->m_fmax)
					{
						PyErr_Format(PyExc_ValueError, "item value out of range for attribute \"%s\"", attrdef->m_name);
						goto UNDO_AND_ERROR;
					}
					*var = (float)val;
					break;
				}
			default:
				// should not happen
				PyErr_Format(PyExc_AttributeError, "type check error for attribute \"%s\", report to blender.org", attrdef->m_name);
				goto UNDO_AND_ERROR;
			}
		}
		// no error, call check function if any
		if (attrdef->m_checkFunction != NULL)
		{
			if ((*attrdef->m_checkFunction)(self, attrdef) != 0)
			{
				// if the checing function didnt set an error then set a generic one here so we dont set an error with no exception
				if (PyErr_Occurred()==0)
					PyErr_Format(PyExc_AttributeError, "type check error for attribute \"%s\", reasion unknown", attrdef->m_name);
				
				// post check returned an error, restore values
			UNDO_AND_ERROR:
				if (undoBuffer)
				{
					memcpy(sourceBuffer, undoBuffer, bufferSize);
					free(undoBuffer);
				}
				return 1;
			}
		}
		if (undoBuffer)
			free(undoBuffer);
		return 0;
	}
	else	// simple attribute value
	{
		if (attrdef->m_type == KX_PYATTRIBUTE_TYPE_FUNCTION)
		{
			if (attrdef->m_setFunction == NULL)
			{
				PyErr_Format(PyExc_AttributeError, "function attribute without function \"%s\", report to blender.org", attrdef->m_name);
				return 1;
			}
			return (*attrdef->m_setFunction)(self, attrdef, value);
		}
		if (attrdef->m_checkFunction != NULL || attrdef->m_type == KX_PYATTRIBUTE_TYPE_VECTOR)
		{
			// post check function is provided, prepare undo buffer
			sourceBuffer = ptr;
			switch (attrdef->m_type) 
			{
			case KX_PYATTRIBUTE_TYPE_BOOL:
				bufferSize = sizeof(bool);
				break;
			case KX_PYATTRIBUTE_TYPE_SHORT:
				bufferSize = sizeof(short);
				break;
			case KX_PYATTRIBUTE_TYPE_ENUM:
			case KX_PYATTRIBUTE_TYPE_INT:
				bufferSize = sizeof(int);
				break;
			case KX_PYATTRIBUTE_TYPE_FLOAT:
				bufferSize = sizeof(float);
				break;
			case KX_PYATTRIBUTE_TYPE_STRING:
				sourceBuffer = reinterpret_cast<STR_String*>(ptr)->Ptr();
				if (sourceBuffer)
					bufferSize = strlen(reinterpret_cast<char*>(sourceBuffer))+1;
				break;
			case KX_PYATTRIBUTE_TYPE_VECTOR:
				bufferSize = sizeof(MT_Vector3);
				break;
			default:
				PyErr_Format(PyExc_AttributeError, "unknown type for attribute \"%s\", report to blender.org", attrdef->m_name);
				return 1;
			}
			if (bufferSize)
			{
				undoBuffer = malloc(bufferSize);
				if (undoBuffer)
				{
					memcpy(undoBuffer, sourceBuffer, bufferSize);
				}
			}
		}
			
		switch (attrdef->m_type) 
		{
		case KX_PYATTRIBUTE_TYPE_BOOL:
			{
				bool *var = reinterpret_cast<bool*>(ptr);
				if (PyInt_Check(value)) 
				{
					*var = (PyInt_AsLong(value) != 0);
				} 
				else if (PyBool_Check(value))
				{
					*var = (value == Py_True);
				}
				else
				{
					PyErr_Format(PyExc_TypeError, "expected an integer or a bool for attribute \"%s\"", attrdef->m_name);
					goto FREE_AND_ERROR;
				}
				break;
			}
		case KX_PYATTRIBUTE_TYPE_SHORT:
			{
				short int *var = reinterpret_cast<short int*>(ptr);
				if (PyInt_Check(value)) 
				{
					long val = PyInt_AsLong(value);
					if (attrdef->m_clamp)
					{
						if (val < attrdef->m_imin)
							val = attrdef->m_imin;
						else if (val > attrdef->m_imax)
							val = attrdef->m_imax;
					}
					else if (val < attrdef->m_imin || val > attrdef->m_imax)
					{
						PyErr_Format(PyExc_ValueError, "value out of range for attribute \"%s\"", attrdef->m_name);
						goto FREE_AND_ERROR;
					}
					*var = (short int)val;
				}
				else
				{
					PyErr_Format(PyExc_TypeError, "expected an integer for attribute \"%s\"", attrdef->m_name);
					goto FREE_AND_ERROR;
				}
				break;
			}
		case KX_PYATTRIBUTE_TYPE_ENUM:
			// enum are equivalent to int, just make sure that the field size matches:
			if (sizeof(int) != attrdef->m_size)
			{
				PyErr_Format(PyExc_AttributeError, "attribute size check error for attribute \"%s\", report to blender.org", attrdef->m_name);
				goto FREE_AND_ERROR;
			}
			// walkthrough
		case KX_PYATTRIBUTE_TYPE_INT:
			{
				int *var = reinterpret_cast<int*>(ptr);
				if (PyInt_Check(value)) 
				{
					long val = PyInt_AsLong(value);
					if (attrdef->m_clamp)
					{
						if (val < attrdef->m_imin)
							val = attrdef->m_imin;
						else if (val > attrdef->m_imax)
							val = attrdef->m_imax;
					}
					else if (val < attrdef->m_imin || val > attrdef->m_imax)
					{
						PyErr_Format(PyExc_ValueError, "value out of range for attribute \"%s\"", attrdef->m_name);
						goto FREE_AND_ERROR;
					}
					*var = (int)val;
				}
				else
				{
					PyErr_Format(PyExc_TypeError, "expected an integer for attribute \"%s\"", attrdef->m_name);
					goto FREE_AND_ERROR;
				}
				break;
			}
		case KX_PYATTRIBUTE_TYPE_FLOAT:
			{
				float *var = reinterpret_cast<float*>(ptr);
				double val = PyFloat_AsDouble(value);
				if (val == -1.0 && PyErr_Occurred())
				{
					PyErr_Format(PyExc_TypeError, "expected a float for attribute \"%s\"", attrdef->m_name);
					goto FREE_AND_ERROR;
				}
				else if (attrdef->m_clamp)
				{
					if (val < attrdef->m_fmin)
						val = attrdef->m_fmin;
					else if (val > attrdef->m_fmax)
						val = attrdef->m_fmax;
				}
				else if (val < attrdef->m_fmin || val > attrdef->m_fmax)
				{
					PyErr_Format(PyExc_ValueError, "value out of range for attribute \"%s\"", attrdef->m_name);
					goto FREE_AND_ERROR;
				}
				*var = (float)val;
				break;
			}
		case KX_PYATTRIBUTE_TYPE_VECTOR:
			{
				if (!PySequence_Check(value) || PySequence_Size(value) != 3) 
				{
					PyErr_Format(PyExc_TypeError, "expected a sequence of 3 floats for attribute \"%s\"", attrdef->m_name);
					return 1;
				}
				MT_Vector3 *var = reinterpret_cast<MT_Vector3*>(ptr);
				for (int i=0; i<3; i++)
				{
					PyObject *item = PySequence_GetItem(value, i); /* new ref */
					// we can decrement the reference immediately, the reference count
					// is at least 1 because the item is part of an array
					Py_DECREF(item);
					double val = PyFloat_AsDouble(item);
					if (val == -1.0 && PyErr_Occurred())
					{
						PyErr_Format(PyExc_TypeError, "expected a sequence of 3 floats for attribute \"%s\"", attrdef->m_name);
						goto RESTORE_AND_ERROR;
					}
					else if (attrdef->m_clamp)
					{
						if (val < attrdef->m_fmin)
							val = attrdef->m_fmin;
						else if (val > attrdef->m_fmax)
							val = attrdef->m_fmax;
					}
					else if (val < attrdef->m_fmin || val > attrdef->m_fmax)
					{
						PyErr_Format(PyExc_ValueError, "value out of range for attribute \"%s\"", attrdef->m_name);
						goto RESTORE_AND_ERROR;
					}
					(*var)[i] = (MT_Scalar)val;
				}
				break;
			}
		case KX_PYATTRIBUTE_TYPE_STRING:
			{
				STR_String *var = reinterpret_cast<STR_String*>(ptr);
				if (PyString_Check(value)) 
				{
					char *val = PyString_AsString(value);
					if (attrdef->m_clamp)
					{
						if (strlen(val) < attrdef->m_imin)
						{
							// can't increase the length of the string
							PyErr_Format(PyExc_ValueError, "string length too short for attribute \"%s\"", attrdef->m_name);
							goto FREE_AND_ERROR;
						}
						else if (strlen(val) > attrdef->m_imax)
						{
							// trim the string
							char c = val[attrdef->m_imax];
							val[attrdef->m_imax] = 0;
							*var = val;
							val[attrdef->m_imax] = c;
							break;
						}
					} else if (strlen(val) < attrdef->m_imin || strlen(val) > attrdef->m_imax)
					{
						PyErr_Format(PyExc_ValueError, "string length out of range for attribute \"%s\"", attrdef->m_name);
						goto FREE_AND_ERROR;
					}
					*var = val;
				}
				else
				{
					PyErr_Format(PyExc_TypeError, "expected a string for attribute \"%s\"", attrdef->m_name);
					goto FREE_AND_ERROR;
				}
				break;
			}
		default:
			// should not happen
			PyErr_Format(PyExc_AttributeError, "unknown type for attribute \"%s\", report to blender.org", attrdef->m_name);
			goto FREE_AND_ERROR;
		}
	}
	// check if post processing is needed
	if (attrdef->m_checkFunction != NULL)
	{
		if ((*attrdef->m_checkFunction)(self, attrdef) != 0)
		{
			// restore value
		RESTORE_AND_ERROR:
			if (undoBuffer)
			{
				if (attrdef->m_type == KX_PYATTRIBUTE_TYPE_STRING)
				{
					// special case for STR_String: restore the string
					STR_String *var = reinterpret_cast<STR_String*>(ptr);
					*var = reinterpret_cast<char*>(undoBuffer);
				}
				else
				{
					// other field type have direct values
					memcpy(ptr, undoBuffer, bufferSize);
				}
			}
		FREE_AND_ERROR:
			if (undoBuffer)
				free(undoBuffer);
			return 1;
		}
	}
	if (undoBuffer)
		free(undoBuffer);
	return 0;	
}



/*------------------------------
 * PyObjectPlus repr		-- representations
------------------------------*/
PyObject *PyObjectPlus::py_repr(void)
{
	PyErr_SetString(PyExc_SystemError, "Representation not overridden by object.");  
	return NULL;
}

/*------------------------------
 * PyObjectPlus isA		-- the isA functions
------------------------------*/
bool PyObjectPlus::isA(PyTypeObject *T)		// if called with a Type, use "typename"
{
	int i;
	PyParentObject  P;
	PyParentObject *Ps = GetParents();

	for (P = Ps[i=0]; P != NULL; P = Ps[i++])
		if (P==T)
			return true;

	return false;
}


bool PyObjectPlus::isA(const char *mytypename)		// check typename of each parent
{
	int i;
	PyParentObject  P;
	PyParentObject *Ps = GetParents();
  
	for (P = Ps[i=0]; P != NULL; P = Ps[i++])
		if (strcmp(P->tp_name, mytypename)==0)
			return true;

	return false;
}

PyObject *PyObjectPlus::PyisA(PyObject *value)		// Python wrapper for isA
{
	if (PyType_Check(value)) {
		return PyBool_FromLong(isA((PyTypeObject *)value));
	} else if (PyString_Check(value)) {
		return PyBool_FromLong(isA(PyString_AsString(value)));
	}
    PyErr_SetString(PyExc_TypeError, "object.isA(value): expected a type or a string");
    return NULL;	
}


void PyObjectPlus::ProcessReplica()
{
	/* Clear the proxy, will be created again if needed with GetProxy()
	 * otherwise the PyObject will point to the wrong reference */
	m_proxy= NULL;
}

<<<<<<< HEAD
=======
/* Sometimes we might want to manually invalidate a BGE type even if
 * it hasnt been released by the BGE, say for example when an object
 * is removed from a scene, accessing it may cause problems.
 * 
 * In this case the current proxy is made invalid, disowned,
 * and will raise an error on access. However if python can get access
 * to this class again it will make a new proxy and work as expected.
 */
void PyObjectPlus::InvalidateProxy()		// check typename of each parent
{
	if(m_proxy) { 
		BGE_PROXY_REF(m_proxy)=NULL;
		Py_DECREF(m_proxy);
		m_proxy= NULL;
	}
}

>>>>>>> 0c6ec76a
/* Utility function called by the macro py_getattro_up()
 * for getting ob.__dict__() values from our PyObject
 * this is used by python for doing dir() on an object, so its good
 * if we return a list of attributes and methods.
 * 
 * Other then making dir() useful the value returned from __dict__() is not useful
 * since every value is a Py_None
 * */
PyObject *py_getattr_dict(PyObject *pydict, PyObject *tp_dict)
{
    if(pydict==NULL) { /* incase calling __dict__ on the parent of this object raised an error */
    	PyErr_Clear();
    	pydict = PyDict_New();
    }
	
	PyDict_Update(pydict, tp_dict);
	return pydict;
}



PyObject *PyObjectPlus::GetProxy_Ext(PyObjectPlus *self, PyTypeObject *tp)
{
	if (self->m_proxy==NULL)
	{
		self->m_proxy = reinterpret_cast<PyObject *>PyObject_NEW( PyObjectPlus_Proxy, tp);
		BGE_PROXY_PYOWNS(self->m_proxy) = false;
	}
	//PyObject_Print(self->m_proxy, stdout, 0);
	//printf("ref %d\n", self->m_proxy->ob_refcnt);
	
	BGE_PROXY_REF(self->m_proxy) = self; /* Its possible this was set to NULL, so set it back here */
	Py_INCREF(self->m_proxy); /* we own one, thos ones fore the return */
	return self->m_proxy;
}

PyObject *PyObjectPlus::NewProxy_Ext(PyObjectPlus *self, PyTypeObject *tp, bool py_owns)
{
	if (self->m_proxy)
	{
		if(py_owns)
		{	/* Free */
			BGE_PROXY_REF(self->m_proxy) = NULL;
			Py_DECREF(self->m_proxy);
			self->m_proxy= NULL;
		}
		else {
			Py_INCREF(self->m_proxy);
			return self->m_proxy;
		}
		
	}
	
	GetProxy_Ext(self, tp);
	if(py_owns) {
		BGE_PROXY_PYOWNS(self->m_proxy) = py_owns;
		Py_DECREF(self->m_proxy); /* could avoid thrashing here but for now its ok */
	}
	return self->m_proxy;
}

///////////////////////////////////////////////////////////////////////////////////////////////
///////////////////////////////////////////////////////////////////////////////////////////////
/* deprecation warning management */

bool PyObjectPlus::m_ignore_deprecation_warnings(false);
void PyObjectPlus::SetDeprecationWarnings(bool ignoreDeprecationWarnings)
{
	m_ignore_deprecation_warnings = ignoreDeprecationWarnings;
}

void PyObjectPlus::ShowDeprecationWarning_func(const char* old_way,const char* new_way)
{
	{
		printf("Method %s is deprecated, please use %s instead.\n", old_way, new_way);
		
		// import sys; print '\t%s:%d' % (sys._getframe(0).f_code.co_filename, sys._getframe(0).f_lineno)
		
		PyObject *getframe, *frame;
		PyObject *f_lineno, *f_code, *co_filename;
		
		getframe = PySys_GetObject((char *)"_getframe"); // borrowed
		if (getframe) {
			frame = PyObject_CallObject(getframe, NULL);
			if (frame) {
				f_lineno= PyObject_GetAttrString(frame, "f_lineno");
				f_code= PyObject_GetAttrString(frame, "f_code");
				if (f_lineno && f_code) {
					co_filename= PyObject_GetAttrString(f_code, "co_filename");
					if (co_filename) {
						
						printf("\t%s:%d\n", PyString_AsString(co_filename), (int)PyInt_AsLong(f_lineno));
						
						Py_DECREF(f_lineno);
						Py_DECREF(f_code);
						Py_DECREF(co_filename);
						Py_DECREF(frame);
						return;
					}
				}
				
				Py_XDECREF(f_lineno);
				Py_XDECREF(f_code);
				Py_DECREF(frame);
			}
			
		}
		PyErr_Clear();
		printf("\tERROR - Could not access sys._getframe(0).f_lineno or sys._getframe().f_code.co_filename\n");
	}
}

void PyObjectPlus::ClearDeprecationWarning()
{
	WarnLink *wlink_next;
	WarnLink *wlink = GetDeprecationWarningLinkFirst();
	
	while(wlink)
	{
		wlink->warn_done= false; /* no need to NULL the link, its cleared before adding to the list next time round */
		wlink_next= reinterpret_cast<WarnLink *>(wlink->link);
		wlink->link= NULL;
		wlink= wlink_next;
	}
	NullDeprecationWarning();
}

WarnLink*		m_base_wlink_first= NULL;
WarnLink*		m_base_wlink_last= NULL;

WarnLink*		PyObjectPlus::GetDeprecationWarningLinkFirst(void) {return m_base_wlink_first;}
WarnLink*		PyObjectPlus::GetDeprecationWarningLinkLast(void) {return m_base_wlink_last;}
void			PyObjectPlus::SetDeprecationWarningFirst(WarnLink* wlink) {m_base_wlink_first= wlink;}
void			PyObjectPlus::SetDeprecationWarningLinkLast(WarnLink* wlink) {m_base_wlink_last= wlink;}
void			PyObjectPlus::NullDeprecationWarning() {m_base_wlink_first= m_base_wlink_last= NULL;}

#endif //NO_EXP_PYTHON_EMBEDDING
<|MERGE_RESOLUTION|>--- conflicted
+++ resolved
@@ -57,26 +57,18 @@
 
 
 PyTypeObject PyObjectPlus::Type = {
-<<<<<<< HEAD
-	PyObject_HEAD_INIT(NULL)
-=======
 #if (PY_VERSION_HEX >= 0x02060000)
 	PyVarObject_HEAD_INIT(NULL, 0)
 #else
 	/* python 2.5 and below */
 	PyObject_HEAD_INIT( NULL )  /* required py macro */
->>>>>>> 0c6ec76a
 	0,				/*ob_size*/
 #endif
 	"PyObjectPlus",			/*tp_name*/
 	sizeof(PyObjectPlus_Proxy),		/*tp_basicsize*/
 	0,				/*tp_itemsize*/
 	/* methods */
-<<<<<<< HEAD
-	PyDestructor,
-=======
 	py_base_dealloc,
->>>>>>> 0c6ec76a
 	0,
 	0,
 	0,
@@ -145,21 +137,6 @@
 /*------------------------------
  * PyObjectPlus attributes	-- attributes
 ------------------------------*/
-<<<<<<< HEAD
-PyObject *PyObjectPlus::py_getattro(PyObject* attr)
-{
-	PyObject *descr = PyDict_GetItem(Type.tp_dict, attr); \
-	if (descr == NULL) {
-		PyErr_SetString(PyExc_AttributeError, "attribute not found");
-		return NULL;
-	} else {
-		return PyCFunction_New(((PyMethodDescrObject *)descr)->d_method, (PyObject *)this); \
-	}
-  //if (streq(attr, "type"))
-  //  return Py_BuildValue("s", (*(GetParents()))->tp_name);
-}
-
-=======
 
 
 /* This should be the entry in Type since it takes the C++ class from PyObjectPlus_Proxy */
@@ -245,7 +222,6 @@
 	return py_getattr_dict(NULL, Type.tp_dict);
 }
 
->>>>>>> 0c6ec76a
 int PyObjectPlus::py_delattro(PyObject* attr)
 {
 	PyErr_SetString(PyExc_AttributeError, "attribute cant be deleted");
@@ -254,25 +230,10 @@
 
 int PyObjectPlus::py_setattro(PyObject *attr, PyObject* value)
 {
-<<<<<<< HEAD
-	//return PyObject::py_setattro(attr,value);
-	//cerr << "Unknown attribute" << endl;
-=======
->>>>>>> 0c6ec76a
 	PyErr_SetString(PyExc_AttributeError, "attribute cant be set");
 	return PY_SET_ATTR_MISSING;
 }
 
-<<<<<<< HEAD
-PyObject *PyObjectPlus::py_getattro_self(const PyAttributeDef attrlist[], void *self, PyObject *attr)
-{
-	char *attr_str= PyString_AsString(attr);
-
-	const PyAttributeDef *attrdef;
-	for (attrdef=attrlist; attrdef->m_name != NULL; attrdef++)
-	{
-		if (!strcmp(attr_str, attrdef->m_name))
-=======
 PyObject *PyObjectPlus::py_get_attrdef(void *self, const PyAttributeDef *attrdef)
 {
 	if (attrdef->m_type == KX_PYATTRIBUTE_TYPE_DUMMY)
@@ -292,7 +253,6 @@
 	{
 		PyObject* resultlist = PyList_New(attrdef->m_length);
 		for (unsigned int i=0; i<attrdef->m_length; i++)
->>>>>>> 0c6ec76a
 		{
 			switch (attrdef->m_type) {
 			case KX_PYATTRIBUTE_TYPE_BOOL:
@@ -390,22 +350,11 @@
 	}
 }
 
-<<<<<<< HEAD
-int PyObjectPlus::py_setattro_self(const PyAttributeDef attrlist[], void *self, PyObject *attr, PyObject *value)
-=======
 int PyObjectPlus::py_set_attrdef(void *self, const PyAttributeDef *attrdef, PyObject *value)
->>>>>>> 0c6ec76a
 {
 	void *undoBuffer = NULL;
 	void *sourceBuffer = NULL;
 	size_t bufferSize = 0;
-<<<<<<< HEAD
-	char *attr_str= PyString_AsString(attr);
-
-	for (attrdef=attrlist; attrdef->m_name != NULL; attrdef++)
-	{
-		if (!strcmp(attr_str, attrdef->m_name))
-=======
 	
 	char *ptr = reinterpret_cast<char*>(self)+attrdef->m_offset;
 	if (attrdef->m_length > 1)
@@ -416,7 +365,6 @@
 			return 1;
 		}
 		if (PySequence_Size(value) != attrdef->m_length)
->>>>>>> 0c6ec76a
 		{
 			PyErr_Format(PyExc_TypeError, "incorrect number of elements in sequence for attribute \"%s\"", attrdef->m_name);
 			return 1;
@@ -930,8 +878,6 @@
 	m_proxy= NULL;
 }
 
-<<<<<<< HEAD
-=======
 /* Sometimes we might want to manually invalidate a BGE type even if
  * it hasnt been released by the BGE, say for example when an object
  * is removed from a scene, accessing it may cause problems.
@@ -949,7 +895,6 @@
 	}
 }
 
->>>>>>> 0c6ec76a
 /* Utility function called by the macro py_getattro_up()
  * for getting ob.__dict__() values from our PyObject
  * this is used by python for doing dir() on an object, so its good
