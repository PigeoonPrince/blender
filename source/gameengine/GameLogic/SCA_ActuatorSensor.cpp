/**
 * Actuator sensor
 *
 * $Id$
 *
 * ***** BEGIN GPL LICENSE BLOCK *****
 *
 * This program is free software; you can redistribute it and/or
 * modify it under the terms of the GNU General Public License
 * as published by the Free Software Foundation; either version 2
 * of the License, or (at your option) any later version.
 *
 * This program is distributed in the hope that it will be useful,
 * but WITHOUT ANY WARRANTY; without even the implied warranty of
 * MERCHANTABILITY or FITNESS FOR A PARTICULAR PURPOSE.  See the
 * GNU General Public License for more details.
 *
 * You should have received a copy of the GNU General Public License
 * along with this program; if not, write to the Free Software Foundation,
 * Inc., 59 Temple Place - Suite 330, Boston, MA  02111-1307, USA.
 *
 * The Original Code is Copyright (C) 2001-2002 by NaN Holding BV.
 * All rights reserved.
 *
 * The Original Code is: all of this file.
 *
 * Contributor(s): none yet.
 *
 * ***** END GPL LICENSE BLOCK *****
 */

#include <iostream>
#include "SCA_ActuatorSensor.h"
#include "SCA_EventManager.h"
#include "SCA_LogicManager.h"

#ifdef HAVE_CONFIG_H
#include <config.h>
#endif

SCA_ActuatorSensor::SCA_ActuatorSensor(SCA_EventManager* eventmgr,
									 SCA_IObject* gameobj,
									 const STR_String& actname,
									 PyTypeObject* T )
	: SCA_ISensor(gameobj,eventmgr,T),
	  m_checkactname(actname)
{
	m_actuator = GetParent()->FindActuator(m_checkactname);
	Init();
}

void SCA_ActuatorSensor::Init()
{
	m_lastresult = m_invert?true:false;
	m_midresult = m_lastresult;
	m_reset = true;
}

CValue* SCA_ActuatorSensor::GetReplica()
{
	SCA_ActuatorSensor* replica = new SCA_ActuatorSensor(*this);
	// m_range_expr must be recalculated on replica!
	replica->ProcessReplica();
	replica->Init();

	return replica;
}

void SCA_ActuatorSensor::ReParent(SCA_IObject* parent)
{
	m_actuator = parent->FindActuator(m_checkactname);
	SCA_ISensor::ReParent(parent);
}

bool SCA_ActuatorSensor::IsPositiveTrigger()
{
	bool result = m_lastresult;
	if (m_invert)
		result = !result;

	return result;
}



SCA_ActuatorSensor::~SCA_ActuatorSensor()
{
}



bool SCA_ActuatorSensor::Evaluate()
{
	if (m_actuator)
	{
		bool result = m_actuator->IsActive();
		bool reset = m_reset && m_level;
		
		m_reset = false;
		if (m_lastresult != result || m_midresult != result)
		{
			m_lastresult = m_midresult = result;
			return true;
		}
		return (reset) ? true : false;
	}
	return false;
}

void SCA_ActuatorSensor::Update()
{
	if (m_actuator)
	{
		m_midresult = m_actuator->IsActive() && !m_actuator->IsNegativeEvent();
	}
}


/* ------------------------------------------------------------------------- */
/* Python functions                                                          */
/* ------------------------------------------------------------------------- */

/* Integration hooks ------------------------------------------------------- */
PyTypeObject SCA_ActuatorSensor::Type = {
<<<<<<< HEAD
	PyObject_HEAD_INIT(NULL)
	0,
=======
#if (PY_VERSION_HEX >= 0x02060000)
	PyVarObject_HEAD_INIT(NULL, 0)
#else
	/* python 2.5 and below */
	PyObject_HEAD_INIT( NULL )  /* required py macro */
	0,                          /* ob_size */
#endif
>>>>>>> 0c6ec76a
	"SCA_ActuatorSensor",
	sizeof(PyObjectPlus_Proxy),
	0,
	py_base_dealloc,
	0,
	0,
	0,
	0,
	py_base_repr,
	0,0,0,0,0,0,
	py_base_getattro,
	py_base_setattro,
	0,0,0,0,0,0,0,0,0,
	Methods
};

PyParentObject SCA_ActuatorSensor::Parents[] = {
	&SCA_ActuatorSensor::Type,
	&SCA_ISensor::Type,
	&SCA_ILogicBrick::Type,
	&CValue::Type,
	NULL
};

PyMethodDef SCA_ActuatorSensor::Methods[] = {
	//Deprecated functions ------>
	{"getActuator", (PyCFunction) SCA_ActuatorSensor::sPyGetActuator, METH_NOARGS, (PY_METHODCHAR)GetActuator_doc},
	{"setActuator", (PyCFunction) SCA_ActuatorSensor::sPySetActuator, METH_VARARGS, (PY_METHODCHAR)SetActuator_doc},
	//<----- Deprecated
	{NULL,NULL} //Sentinel
};

PyAttributeDef SCA_ActuatorSensor::Attributes[] = {
	KX_PYATTRIBUTE_STRING_RW_CHECK("actuator",0,100,false,SCA_ActuatorSensor,m_checkactname,CheckActuator),
	{ NULL }	//Sentinel
};

PyObject* SCA_ActuatorSensor::py_getattro(PyObject *attr) {
<<<<<<< HEAD
	PyObject* object = py_getattro_self(Attributes, this, attr);
	if (object != NULL)
		return object;
	py_getattro_up(SCA_ISensor); /* implicit return! */
=======
	py_getattro_up(SCA_ISensor);
}

PyObject* SCA_ActuatorSensor::py_getattro_dict() {
	py_getattro_dict_up(SCA_ISensor);
}

int SCA_ActuatorSensor::py_setattro(PyObject *attr, PyObject *value) {
	py_setattro_up(SCA_ISensor);
>>>>>>> 0c6ec76a
}

int SCA_ActuatorSensor::CheckActuator(void *self, const PyAttributeDef*)
{
	SCA_ActuatorSensor* sensor = reinterpret_cast<SCA_ActuatorSensor*>(self);
	SCA_IActuator* act = sensor->GetParent()->FindActuator(sensor->m_checkactname);
	if (act) {
		sensor->m_actuator = act;
		return 0;
	}
	PyErr_SetString(PyExc_AttributeError, "string does not correspond to an actuator");
	return 1;
}

<<<<<<< HEAD
int SCA_ActuatorSensor::py_setattro(PyObject *attr, PyObject *value) {
	int ret = py_setattro_self(Attributes, this, attr, value);
	if (ret >= 0)
		return ret;
	return SCA_ISensor::py_setattro(attr, value);
}

=======
>>>>>>> 0c6ec76a
/* 3. getActuator */
const char SCA_ActuatorSensor::GetActuator_doc[] = 
"getActuator()\n"
"\tReturn the Actuator with which the sensor operates.\n";
PyObject* SCA_ActuatorSensor::PyGetActuator() 
{
	ShowDeprecationWarning("getActuator()", "the actuator property");
	return PyString_FromString(m_checkactname);
}

/* 4. setActuator */
const char SCA_ActuatorSensor::SetActuator_doc[] = 
"setActuator(name)\n"
"\t- name: string\n"
"\tSets the Actuator with which to operate. If there is no Actuator\n"
"\tof this name, the call is ignored.\n";
PyObject* SCA_ActuatorSensor::PySetActuator(PyObject* args) 
{
	ShowDeprecationWarning("setActuator()", "the actuator property");
	/* We should query whether the name exists. Or should we create a prop   */
	/* on the fly?                                                           */
	char *actNameArg = NULL;

	if (!PyArg_ParseTuple(args, "s:setActuator", &actNameArg)) {
		return NULL;
	}

	SCA_IActuator* act = GetParent()->FindActuator(STR_String(actNameArg));
	if (act) {
		m_checkactname = actNameArg;
		m_actuator = act;
	} else {
		; /* error: bad actuator name */
	}
	Py_RETURN_NONE;
}

/* eof */<|MERGE_RESOLUTION|>--- conflicted
+++ resolved
@@ -122,10 +122,6 @@
 
 /* Integration hooks ------------------------------------------------------- */
 PyTypeObject SCA_ActuatorSensor::Type = {
-<<<<<<< HEAD
-	PyObject_HEAD_INIT(NULL)
-	0,
-=======
 #if (PY_VERSION_HEX >= 0x02060000)
 	PyVarObject_HEAD_INIT(NULL, 0)
 #else
@@ -133,7 +129,6 @@
 	PyObject_HEAD_INIT( NULL )  /* required py macro */
 	0,                          /* ob_size */
 #endif
->>>>>>> 0c6ec76a
 	"SCA_ActuatorSensor",
 	sizeof(PyObjectPlus_Proxy),
 	0,
@@ -172,12 +167,6 @@
 };
 
 PyObject* SCA_ActuatorSensor::py_getattro(PyObject *attr) {
-<<<<<<< HEAD
-	PyObject* object = py_getattro_self(Attributes, this, attr);
-	if (object != NULL)
-		return object;
-	py_getattro_up(SCA_ISensor); /* implicit return! */
-=======
 	py_getattro_up(SCA_ISensor);
 }
 
@@ -187,7 +176,6 @@
 
 int SCA_ActuatorSensor::py_setattro(PyObject *attr, PyObject *value) {
 	py_setattro_up(SCA_ISensor);
->>>>>>> 0c6ec76a
 }
 
 int SCA_ActuatorSensor::CheckActuator(void *self, const PyAttributeDef*)
@@ -202,16 +190,6 @@
 	return 1;
 }
 
-<<<<<<< HEAD
-int SCA_ActuatorSensor::py_setattro(PyObject *attr, PyObject *value) {
-	int ret = py_setattro_self(Attributes, this, attr, value);
-	if (ret >= 0)
-		return ret;
-	return SCA_ISensor::py_setattro(attr, value);
-}
-
-=======
->>>>>>> 0c6ec76a
 /* 3. getActuator */
 const char SCA_ActuatorSensor::GetActuator_doc[] = 
 "getActuator()\n"
