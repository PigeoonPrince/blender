--- conflicted
+++ resolved
@@ -105,10 +105,6 @@
 
 /* Integration hooks ------------------------------------------------------- */
 PyTypeObject SCA_AlwaysSensor::Type = {
-<<<<<<< HEAD
-	PyObject_HEAD_INIT(NULL)
-	0,
-=======
 #if (PY_VERSION_HEX >= 0x02060000)
 	PyVarObject_HEAD_INIT(NULL, 0)
 #else
@@ -116,7 +112,6 @@
 	PyObject_HEAD_INIT( NULL )  /* required py macro */
 	0,                          /* ob_size */
 #endif
->>>>>>> 0c6ec76a
 	"SCA_AlwaysSensor",
 	sizeof(PyObjectPlus_Proxy),
 	0,
@@ -151,13 +146,10 @@
 
 PyObject* SCA_AlwaysSensor::py_getattro(PyObject *attr) {
 	py_getattro_up(SCA_ISensor);
-<<<<<<< HEAD
-=======
 }
 
 PyObject* SCA_AlwaysSensor::py_getattro_dict() {
 	py_getattro_dict_up(SCA_ISensor);
->>>>>>> 0c6ec76a
 }
 
 /* eof */