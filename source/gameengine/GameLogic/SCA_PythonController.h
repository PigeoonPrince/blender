/**
 * Execute Python scripts
 *
 * $Id$
 *
 * ***** BEGIN GPL LICENSE BLOCK *****
 *
 * This program is free software; you can redistribute it and/or
 * modify it under the terms of the GNU General Public License
 * as published by the Free Software Foundation; either version 2
 * of the License, or (at your option) any later version.
 *
 * This program is distributed in the hope that it will be useful,
 * but WITHOUT ANY WARRANTY; without even the implied warranty of
 * MERCHANTABILITY or FITNESS FOR A PARTICULAR PURPOSE.  See the
 * GNU General Public License for more details.
 *
 * You should have received a copy of the GNU General Public License
 * along with this program; if not, write to the Free Software Foundation,
 * Inc., 59 Temple Place - Suite 330, Boston, MA  02111-1307, USA.
 *
 * The Original Code is Copyright (C) 2001-2002 by NaN Holding BV.
 * All rights reserved.
 *
 * The Original Code is: all of this file.
 *
 * Contributor(s): none yet.
 *
 * ***** END GPL LICENSE BLOCK *****
 */

#ifndef KX_PYTHONCONTROLLER_H
#define KX_PYTHONCONTROLLER_H
	      
#include "SCA_IController.h"
#include "SCA_LogicManager.h"
#include "BoolValue.h"

#include <vector>

class SCA_IObject;
class SCA_PythonController : public SCA_IController
{
	Py_Header;
	struct _object *		m_bytecode; /* SCA_PYEXEC_SCRIPT only */
	PyObject*				m_function; /* SCA_PYEXEC_MODULE only */
	int						m_function_argc;
	bool					m_bModified;
	bool					m_debug;	/* use with SCA_PYEXEC_MODULE for reloading every logic run */
	int						m_mode;

	
 protected:
	STR_String				m_scriptText;
	STR_String				m_scriptName;
	PyObject*				m_pythondictionary;	/* for SCA_PYEXEC_SCRIPT only */
	PyObject*				m_pythonfunction;	/* for SCA_PYEXEC_MODULE only */
 
	std::vector<class SCA_ISensor*>		m_triggeredSensors;
 
 public:
	enum SCA_PyExecMode
	{
		SCA_PYEXEC_SCRIPT = 0,
		SCA_PYEXEC_MODULE,
		SCA_PYEXEC_MAX
	};

	static SCA_PythonController* m_sCurrentController; // protected !!!

	//for debugging
	//virtual	CValue*		AddRef();
	//virtual int			Release();												// Release a reference to this value (when reference count reaches 0, the value is removed from the heap)

	SCA_PythonController(SCA_IObject* gameobj, int mode, PyTypeObject* T = &Type);
	virtual ~SCA_PythonController();

	virtual CValue* GetReplica();
	virtual void  Trigger(class SCA_LogicManager* logicmgr);
  
	void	SetScriptText(const STR_String& text);
	void	SetScriptName(const STR_String& name);
	void	SetDictionary(PyObject*	pythondictionary);
	void	SetDebug(bool debug) { m_debug = debug; }
	void	AddTriggeredSensor(class SCA_ISensor* sensor)
		{ m_triggeredSensors.push_back(sensor); }
	int		IsTriggered(class SCA_ISensor* sensor);
	bool	Compile();
	bool	Import();
	void	ErrorPrint(const char *error_msg);
	

	static const char* sPyGetCurrentController__doc__;
	static PyObject* sPyGetCurrentController(PyObject* self);
	static const char* sPyAddActiveActuator__doc__;
	static PyObject* sPyAddActiveActuator(PyObject* self, 
										  PyObject* args);
	static SCA_IActuator* LinkedActuatorFromPy(PyObject *value);
<<<<<<< HEAD
	virtual PyObject* py_getattro(PyObject *attr);
=======
		
	virtual PyObject* py_getattro(PyObject *attr);
	virtual PyObject* py_getattro_dict();
>>>>>>> 0c6ec76a
	virtual int py_setattro(PyObject *attr, PyObject *value);

		
	KX_PYMETHOD_O(SCA_PythonController,Activate);
	KX_PYMETHOD_O(SCA_PythonController,DeActivate);
	KX_PYMETHOD_O(SCA_PythonController,SetScript);
	KX_PYMETHOD_NOARGS(SCA_PythonController,GetScript);

	
	static PyObject*	pyattr_get_script(void *self_v, const KX_PYATTRIBUTE_DEF *attrdef);
	static int			pyattr_set_script(void *self_v, const KX_PYATTRIBUTE_DEF *attrdef, PyObject *value);
	

};

#endif //KX_PYTHONCONTROLLER_H
<|MERGE_RESOLUTION|>--- conflicted
+++ resolved
@@ -96,13 +96,9 @@
 	static PyObject* sPyAddActiveActuator(PyObject* self, 
 										  PyObject* args);
 	static SCA_IActuator* LinkedActuatorFromPy(PyObject *value);
-<<<<<<< HEAD
-	virtual PyObject* py_getattro(PyObject *attr);
-=======
 		
 	virtual PyObject* py_getattro(PyObject *attr);
 	virtual PyObject* py_getattro_dict();
->>>>>>> 0c6ec76a
 	virtual int py_setattro(PyObject *attr, PyObject *value);
 
 		
