--- conflicted
+++ resolved
@@ -75,14 +75,8 @@
 	RAS_IRasterizer *ras;
 	MT_assert(mType > UNI_NONE && mType < UNI_MAX && mData);
 
-<<<<<<< HEAD
 	if (!mDirty)
 		return false;
-=======
-	if (!mDirty) {
-		return;
-	}
->>>>>>> a7ac5941
 
 	mDirty = false;
 	switch (mType) {
@@ -292,13 +286,6 @@
 		return;
 	}
 
-<<<<<<< HEAD
-=======
-	for (unsigned int i = 0; i < mUniforms.size(); i++) {
-		mUniforms[i]->Apply(this);
-	}
-
->>>>>>> a7ac5941
 	mDirty = false;
 	for (unsigned int i=0; i<mUniforms.size(); i++)
 		mDirty |= mUniforms[i]->Apply(this);
@@ -316,11 +303,7 @@
 	int vertstatus = 0, fragstatus = 0, progstatus = 0;
 	unsigned int tmpVert = 0, tmpFrag = 0, tmpProg = 0;
 	int char_len = 0;
-<<<<<<< HEAD
-	char *logInf = 0;
-=======
 	char *logInf = NULL;
->>>>>>> a7ac5941
 
 	if (mError) {
 		goto programError;
@@ -330,23 +313,17 @@
 		spit("Invalid GLSL sources");
 		return false;
 	}
-<<<<<<< HEAD
-=======
-
->>>>>>> a7ac5941
+
 	if (!GLEW_ARB_fragment_shader) {
 		spit("Fragment shaders not supported");
 		return false;
 	}
-<<<<<<< HEAD
-=======
-
->>>>>>> a7ac5941
+
 	if (!GLEW_ARB_vertex_shader) {
 		spit("Vertex shaders not supported");
 		return false;
 	}
-<<<<<<< HEAD
+
 	if (vertProg[0] != 0)
 	{
 		// -- vertex shader ------------------
@@ -404,62 +381,7 @@
 		spit("---- No shader given ----");
 		goto programError;
 	}
-=======
-
-	// -- vertex shader ------------------
-	tmpVert = glCreateShaderObjectARB(GL_VERTEX_SHADER_ARB);
-	glShaderSourceARB(tmpVert, 1, (const char **)&vertProg, 0);
-	glCompileShaderARB(tmpVert);
-	glGetObjectParameterivARB(tmpVert, GL_OBJECT_INFO_LOG_LENGTH_ARB, (GLint *)&vertlen);
-
-	// print info if any
-	if (vertlen > 0 && vertlen < MAX_LOG_LEN) {
-		logInf = (char *)MEM_mallocN(vertlen, "vert-log");
-		glGetInfoLogARB(tmpVert, vertlen, (GLsizei *)&char_len, logInf);
-
-		if (char_len > 0) {
-			spit("---- Vertex Shader Error ----");
-			spit(logInf);
-		}
-
-		MEM_freeN(logInf);
-		logInf = 0;
-	}
-
-	// check for compile errors
-	glGetObjectParameterivARB(tmpVert, GL_OBJECT_COMPILE_STATUS_ARB, (GLint *)&vertstatus);
-	if (!vertstatus) {
-		spit("---- Vertex shader failed to compile ----");
-		goto programError;
-	}
-
-	// -- fragment shader ----------------
-	tmpFrag = glCreateShaderObjectARB(GL_FRAGMENT_SHADER_ARB);
-	glShaderSourceARB(tmpFrag, 1, (const char **)&fragProg, 0);
-	glCompileShaderARB(tmpFrag);
-	glGetObjectParameterivARB(tmpFrag, GL_OBJECT_INFO_LOG_LENGTH_ARB, (GLint *)&fraglen);
-
-	if (fraglen > 0 && fraglen < MAX_LOG_LEN) {
-		logInf = (char *)MEM_mallocN(fraglen, "frag-log");
-		glGetInfoLogARB(tmpFrag, fraglen, (GLsizei *)&char_len, logInf);
-
-		if (char_len > 0) {
-			spit("---- Fragment Shader Error ----");
-			spit(logInf);
-		}
-
-		MEM_freeN(logInf);
-		logInf = 0;
-	}
-
-	glGetObjectParameterivARB(tmpFrag, GL_OBJECT_COMPILE_STATUS_ARB, (GLint *)&fragstatus);
-
-	if (!fragstatus) {
-		spit("---- Fragment shader failed to compile ----");
-		goto programError;
-	}
-
->>>>>>> a7ac5941
+
 	// -- program ------------------------
 	// set compiled vert/frag shader & link
 	tmpProg = glCreateProgramObjectARB();
@@ -491,17 +413,11 @@
 
 	// set
 	mShader = tmpProg;
-<<<<<<< HEAD
 	if (tmpVert)
 		glDeleteObjectARB(tmpVert);
 	if (tmpFrag)
 		glDeleteObjectARB(tmpFrag);
-	mOk		= 1;
-=======
-	glDeleteObjectARB(tmpVert);
-	glDeleteObjectARB(tmpFrag);
 	mOk = 1;
->>>>>>> a7ac5941
 	mError = 0;
 	return true;
 
@@ -843,36 +759,6 @@
 #ifdef WITH_PYTHON
 PyMethodDef BL_Shader::Methods[] = {
 	// creation
-<<<<<<< HEAD
-	KX_PYMETHODTABLE( BL_Shader, setSource ),
-	KX_PYMETHODTABLE( BL_Shader, delSource ),
-	KX_PYMETHODTABLE( BL_Shader, getVertexProg ),
-	KX_PYMETHODTABLE( BL_Shader, getFragmentProg ),
-	KX_PYMETHODTABLE( BL_Shader, setNumberOfPasses ),
-	KX_PYMETHODTABLE( BL_Shader, validate),
-	/// access functions
-	KX_PYMETHODTABLE( BL_Shader, isValid),
-	KX_PYMETHODTABLE( BL_Shader, setUniformEyef),
-	KX_PYMETHODTABLE( BL_Shader, setUniform1f ),
-	KX_PYMETHODTABLE( BL_Shader, setUniform2f ),
-	KX_PYMETHODTABLE( BL_Shader, setUniform3f ),
-	KX_PYMETHODTABLE( BL_Shader, setUniform4f ),
-	KX_PYMETHODTABLE( BL_Shader, setUniform1i ),
-	KX_PYMETHODTABLE( BL_Shader, setUniform2i ),
-	KX_PYMETHODTABLE( BL_Shader, setUniform3i ),
-	KX_PYMETHODTABLE( BL_Shader, setUniform4i ),
-	KX_PYMETHODTABLE( BL_Shader, setAttrib ),
-
-	KX_PYMETHODTABLE( BL_Shader, setUniformfv ),
-	KX_PYMETHODTABLE( BL_Shader, setUniformiv ),
-	KX_PYMETHODTABLE( BL_Shader, setUniformDef ),
-
-	KX_PYMETHODTABLE( BL_Shader, setSampler  ),
-	KX_PYMETHODTABLE( BL_Shader, setUniformMatrix4 ),
-	KX_PYMETHODTABLE( BL_Shader, setUniformMatrix3 ),
-
-	{NULL,NULL} //Sentinel
-=======
 	KX_PYMETHODTABLE(BL_Shader, setSource),
 	KX_PYMETHODTABLE(BL_Shader, delSource),
 	KX_PYMETHODTABLE(BL_Shader, getVertexProg),
@@ -881,6 +767,7 @@
 	KX_PYMETHODTABLE(BL_Shader, validate),
 	// access functions
 	KX_PYMETHODTABLE(BL_Shader, isValid),
+	KX_PYMETHODTABLE(BL_Shader, setUniformEyef),
 	KX_PYMETHODTABLE(BL_Shader, setUniform1f),
 	KX_PYMETHODTABLE(BL_Shader, setUniform2f),
 	KX_PYMETHODTABLE(BL_Shader, setUniform3f),
@@ -897,7 +784,6 @@
 	KX_PYMETHODTABLE(BL_Shader, setUniformMatrix4),
 	KX_PYMETHODTABLE(BL_Shader, setUniformMatrix3),
 	{NULL, NULL} //Sentinel
->>>>>>> a7ac5941
 };
 
 PyAttributeDef BL_Shader::Attributes[] = {
@@ -1153,8 +1039,6 @@
 	return NULL;
 }
 
-<<<<<<< HEAD
-
 KX_PYMETHODDEF_DOC(BL_Shader, setUniformEyef, "setUniformEyef(name)")
 {
 	if (mError) {
@@ -1178,10 +1062,7 @@
 	return NULL;
 }
 
-KX_PYMETHODDEF_DOC( BL_Shader, setUniform1i, "setUniform1i(name, ix)" )
-=======
 KX_PYMETHODDEF_DOC(BL_Shader, setUniform1i, "setUniform1i(name, ix)")
->>>>>>> a7ac5941
 {
 	if (mError) {
 		Py_RETURN_NONE;
