--- conflicted
+++ resolved
@@ -107,13 +107,8 @@
 double KX_KetsjiEngine::m_suspendeddelta = 0.0;
 double KX_KetsjiEngine::m_average_framerate = 0.0;
 bool   KX_KetsjiEngine::m_restrict_anim_fps = false;
-<<<<<<< HEAD
 short  KX_KetsjiEngine::m_exitkey = 130; //ESC Key
 bool   KX_KetsjiEngine::m_doRender = true;
-=======
-short  KX_KetsjiEngine::m_exitkey = 130; // ESC Key
-
->>>>>>> 4e95807d
 
 /**
  *	Constructor of the Ketsji Engine
