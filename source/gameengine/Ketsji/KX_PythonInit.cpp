/*
 * ***** BEGIN GPL LICENSE BLOCK *****
 *
 * This program is free software; you can redistribute it and/or
 * modify it under the terms of the GNU General Public License
 * as published by the Free Software Foundation; either version 2
 * of the License, or (at your option) any later version.
 *
 * This program is distributed in the hope that it will be useful,
 * but WITHOUT ANY WARRANTY; without even the implied warranty of
 * MERCHANTABILITY or FITNESS FOR A PARTICULAR PURPOSE.  See the
 * GNU General Public License for more details.
 *
 * You should have received a copy of the GNU General Public License
 * along with this program; if not, write to the Free Software Foundation,
 * Inc., 51 Franklin Street, Fifth Floor, Boston, MA 02110-1301, USA.
 *
 * The Original Code is Copyright (C) 2001-2002 by NaN Holding BV.
 * All rights reserved.
 *
 * The Original Code is: all of this file.
 *
 * Contributor(s): none yet.
 *
 * ***** END GPL LICENSE BLOCK *****
 * Initialize Python thingies.
 */

/** \file gameengine/Ketsji/KX_PythonInit.cpp
 *  \ingroup ketsji
 */

#include "GL/glew.h"

#ifdef _MSC_VER
#  pragma warning (disable:4786)
#endif

#ifdef WITH_PYTHON
#  ifdef   _POSIX_C_SOURCE
#    undef _POSIX_C_SOURCE
#  endif
#  ifdef   _XOPEN_SOURCE
#    undef _XOPEN_SOURCE
#  endif
#  if defined(__sun) || defined(sun)
#    if defined(_XPG4)
#      undef _XPG4
#    endif
#  endif
#  include <Python.h>

extern "C" {
	#  include "bpy_internal_import.h"  /* from the blender python api, but we want to import text too! */
	#  include "py_capi_utils.h"
	#  include "mathutils.h" // 'mathutils' module copied here so the blenderlayer can use.
	#  include "bgl.h"
	#  include "blf_py_api.h"

	#  include "marshal.h" /* python header for loading/saving dicts */
}
#include "AUD_PyInit.h"

#endif  /* WITH_PYTHON */

#include "KX_PythonInit.h"

// directory header for py function getBlendFileList
#ifndef WIN32
#  include <dirent.h>
#  include <stdlib.h>
#else
#  include <io.h>
#  include "BLI_winstuff.h"
#endif

//python physics binding
#include "KX_PyConstraintBinding.h"

#include "KX_KetsjiEngine.h"
#include "KX_RadarSensor.h"
#include "KX_RaySensor.h"
#include "KX_ArmatureSensor.h"
#include "KX_SceneActuator.h"
#include "KX_GameActuator.h"
#include "KX_ParentActuator.h"
#include "KX_SCA_DynamicActuator.h"
#include "KX_SteeringActuator.h"
#include "KX_NavMeshObject.h"
#include "KX_MouseActuator.h"

#include "SCA_IInputDevice.h"
#include "SCA_PropertySensor.h"
#include "SCA_RandomActuator.h"
#include "SCA_KeyboardSensor.h" /* IsPrintable, ToCharacter */
#include "SCA_JoystickManager.h" /* JOYINDEX_MAX */
#include "SCA_PythonJoystick.h"
#include "SCA_PythonKeyboard.h"
#include "SCA_PythonMouse.h"
#include "KX_ConstraintActuator.h"
#include "KX_IpoActuator.h"
#include "KX_SoundActuator.h"
#include "KX_StateActuator.h"
#include "BL_ActionActuator.h"
#include "BL_ArmatureObject.h"
#include "RAS_IRasterizer.h"
#include "RAS_ICanvas.h"
#include "RAS_BucketManager.h"
#include "RAS_2DFilterManager.h"
#include "MT_Vector3.h"
#include "MT_Point3.h"
#include "ListValue.h"
#include "InputParser.h"
#include "KX_Scene.h"

#include "NG_NetworkScene.h" //Needed for sendMessage()

#include "BL_Shader.h"
#include "BL_Action.h"

#include "KX_PyMath.h"

#include "PyObjectPlus.h"

#include "KX_PythonInitTypes.h" 

/* we only need this to get a list of libraries from the main struct */
#include "DNA_ID.h"
#include "DNA_scene_types.h"

#include "PHY_IPhysicsEnvironment.h"
#include "BKE_main.h"
#include "BKE_global.h"
#include "BKE_library.h"
#include "BLI_blenlib.h"
#include "GPU_material.h"
#include "MEM_guardedalloc.h"

/* for converting new scenes */
#include "KX_BlenderSceneConverter.h"
#include "KX_LibLoadStatus.h"
#include "KX_MeshProxy.h" /* for creating a new library of mesh objects */
extern "C" {
	#include "BKE_idcode.h"
}

// 'local' copy of canvas ptr, for window height/width python scripts

#ifdef WITH_PYTHON

static RAS_ICanvas* gp_Canvas = NULL;
static char gp_GamePythonPath[FILE_MAX] = "";
static char gp_GamePythonPathOrig[FILE_MAX] = ""; // not super happy about this, but we need to remember the first loaded file for the global/dict load save

static SCA_PythonKeyboard* gp_PythonKeyboard = NULL;
static SCA_PythonMouse* gp_PythonMouse = NULL;
static SCA_PythonJoystick* gp_PythonJoysticks[JOYINDEX_MAX] = {NULL};
#endif // WITH_PYTHON

static KX_Scene*	gp_KetsjiScene = NULL;
static KX_KetsjiEngine*	gp_KetsjiEngine = NULL;
static RAS_IRasterizer* gp_Rasterizer = NULL;


void KX_SetActiveScene(class KX_Scene* scene)
{
	gp_KetsjiScene = scene;
}

class KX_Scene* KX_GetActiveScene()
{
	return gp_KetsjiScene;
}

class KX_KetsjiEngine* KX_GetActiveEngine()
{
	return gp_KetsjiEngine;
}

/* why is this in python? */
void	KX_RasterizerDrawDebugLine(const MT_Vector3& from,const MT_Vector3& to,const MT_Vector3& color)
{
	if (gp_Rasterizer)
		gp_Rasterizer->DrawDebugLine(from,to,color);
}

void KX_RasterizerDrawDebugCircle(const MT_Vector3& center, const MT_Scalar radius, const MT_Vector3& color,
                                  const MT_Vector3& normal, int nsector)
{
	if (gp_Rasterizer)
		gp_Rasterizer->DrawDebugCircle(center, radius, color, normal, nsector);
}

#ifdef WITH_PYTHON

static PyObject *gp_OrigPythonSysPath= NULL;
static PyObject *gp_OrigPythonSysModules= NULL;

/* Macro for building the keyboard translation */
//#define KX_MACRO_addToDict(dict, name) PyDict_SetItemString(dict, #name, PyLong_FromLong(SCA_IInputDevice::KX_##name))
//#define KX_MACRO_addToDict(dict, name) PyDict_SetItemString(dict, #name, item=PyLong_FromLong(name)); Py_DECREF(item)
/* For the defines for types from logic bricks, we do stuff explicitly... */
#define KX_MACRO_addTypesToDict(dict, name, name2) PyDict_SetItemString(dict, #name, item=PyLong_FromLong(name2)); Py_DECREF(item)


// temporarily python stuff, will be put in another place later !
#include "KX_Python.h"
#include "SCA_PythonController.h"
// List of methods defined in the module

static PyObject *ErrorObject;

PyDoc_STRVAR(gPyGetRandomFloat_doc,
	"getRandomFloat()\n"
	"returns a random floating point value in the range [0..1]"
);
static PyObject *gPyGetRandomFloat(PyObject *)
{
	return PyFloat_FromDouble(MT_random());
}

static PyObject *gPySetGravity(PyObject *, PyObject *value)
{
	MT_Vector3 vec;
	if (!PyVecTo(value, vec))
		return NULL;

	if (gp_KetsjiScene)
		gp_KetsjiScene->SetGravity(vec);
	
	Py_RETURN_NONE;
}

PyDoc_STRVAR(gPyExpandPath_doc,
	"expandPath(path)\n"
	"Converts a blender internal path into a proper file system path.\n"
	" path - the string path to convert.\n"
	"Use / as directory separator in path\n"
	"You can use '//' at the start of the string to define a relative path."
	"Blender replaces that string by the directory of the current .blend or runtime file to make a full path name.\n"
	"The function also converts the directory separator to the local file system format."
);
static PyObject *gPyExpandPath(PyObject *, PyObject *args)
{
	char expanded[FILE_MAX];
	char* filename;
	
	if (!PyArg_ParseTuple(args,"s:ExpandPath",&filename))
		return NULL;

	BLI_strncpy(expanded, filename, FILE_MAX);
	BLI_path_abs(expanded, gp_GamePythonPath);
	return PyUnicode_DecodeFSDefault(expanded);
}

PyDoc_STRVAR(gPyStartGame_doc,
	"startGame(blend)\n"
	"Loads the blend file"
);
static PyObject *gPyStartGame(PyObject *, PyObject *args)
{
	char* blendfile;

	if (!PyArg_ParseTuple(args, "s:startGame", &blendfile))
		return NULL;

	gp_KetsjiEngine->RequestExit(KX_EXIT_REQUEST_START_OTHER_GAME);
	gp_KetsjiEngine->SetNameNextGame(blendfile);

	Py_RETURN_NONE;
}

PyDoc_STRVAR(gPyEndGame_doc,
	"endGame()\n"
	"Ends the current game"
);
static PyObject *gPyEndGame(PyObject *)
{
	gp_KetsjiEngine->RequestExit(KX_EXIT_REQUEST_QUIT_GAME);

	//printf("%s\n", gp_GamePythonPath);

	Py_RETURN_NONE;
}

PyDoc_STRVAR(gPyRestartGame_doc,
	"restartGame()\n"
	"Restarts the current game by reloading the .blend file"
);
static PyObject *gPyRestartGame(PyObject *)
{
	gp_KetsjiEngine->RequestExit(KX_EXIT_REQUEST_RESTART_GAME);
	gp_KetsjiEngine->SetNameNextGame(gp_GamePythonPath);

	Py_RETURN_NONE;
}

PyDoc_STRVAR(gPySaveGlobalDict_doc,
	"saveGlobalDict()\n"
	"Saves bge.logic.globalDict to a file"
);
static PyObject *gPySaveGlobalDict(PyObject *)
{
	char marshal_path[512];
	char *marshal_buffer = NULL;
	unsigned int marshal_length;
	FILE *fp = NULL;

	pathGamePythonConfig(marshal_path);
	marshal_length = saveGamePythonConfig(&marshal_buffer);

	if (marshal_length && marshal_buffer)
	{
		fp = fopen(marshal_path, "wb");

		if (fp)
		{
			if (fwrite(marshal_buffer, 1, marshal_length, fp) != marshal_length)
				printf("Warning: could not write marshal data\n");

			fclose(fp);
		} else {
			printf("Warning: could not open marshal file\n");
		}
	} else {
		printf("Warning: could not create marshal buffer\n");
	}

	if (marshal_buffer)
		delete [] marshal_buffer;

	Py_RETURN_NONE;
}

PyDoc_STRVAR(gPyLoadGlobalDict_doc,
	"LoadGlobalDict()\n"
	"Loads bge.logic.globalDict from a file"
);
static PyObject *gPyLoadGlobalDict(PyObject *)
{
	char marshal_path[512];
	char *marshal_buffer = NULL;
	size_t marshal_length;
	FILE *fp = NULL;
	int result;

	pathGamePythonConfig(marshal_path);

	fp = fopen(marshal_path, "rb");

	if (fp) {
		// obtain file size:
		fseek (fp, 0, SEEK_END);
		marshal_length = (size_t)ftell(fp);
		rewind(fp);

		marshal_buffer = (char*)malloc (sizeof(char)*marshal_length);

		result = fread(marshal_buffer, 1, marshal_length, fp);

		if (result == marshal_length) {
			loadGamePythonConfig(marshal_buffer, marshal_length);
		} else {
			printf("Warning: could not read all of '%s'\n", marshal_path);
		}

		free(marshal_buffer);
		fclose(fp);
	} else {
		printf("Warning: could not open '%s'\n", marshal_path);
	}

	Py_RETURN_NONE;
}

PyDoc_STRVAR(gPyGetProfileInfo_doc,
	"getProfileInfo()\n"
	"returns a dictionary with profiling information"
);
static PyObject *gPyGetProfileInfo(PyObject *)
{
	return gp_KetsjiEngine->GetPyProfileDict();
}

PyDoc_STRVAR(gPySendMessage_doc,
	"sendMessage(subject, [body, to, from])\n"
	"sends a message in same manner as a message actuator"
	" subject = Subject of the message"
	" body = Message body"
	" to = Name of object to send the message to"
	" from = Name of object to send the string from"
);
static PyObject *gPySendMessage(PyObject *, PyObject *args)
{
	char* subject;
	char* body = (char *)"";
	char* to = (char *)"";
	char* from = (char *)"";

	if (!PyArg_ParseTuple(args, "s|sss:sendMessage", &subject, &body, &to, &from))
		return NULL;

	gp_KetsjiScene->GetNetworkScene()->SendMessage(to, from, subject, body);

	Py_RETURN_NONE;
}

// this gets a pointer to an array filled with floats
static PyObject *gPyGetSpectrum(PyObject *)
{
	PyObject *resultlist = PyList_New(512);

	for (int index = 0; index < 512; index++)
	{
		PyList_SET_ITEM(resultlist, index, PyFloat_FromDouble(0.0));
	}

	return resultlist;
}

static PyObject *gPySetLogicTicRate(PyObject *, PyObject *args)
{
	float ticrate;
	if (!PyArg_ParseTuple(args, "f:setLogicTicRate", &ticrate))
		return NULL;
	
	KX_KetsjiEngine::SetTicRate(ticrate);
	Py_RETURN_NONE;
}

static PyObject *gPyGetLogicTicRate(PyObject *)
{
	return PyFloat_FromDouble(KX_KetsjiEngine::GetTicRate());
}

static PyObject *gPySetExitKey(PyObject *, PyObject *args)
{
	short exitkey;
	if (!PyArg_ParseTuple(args, "h:setExitKey", &exitkey))
		return NULL;
	KX_KetsjiEngine::SetExitKey(exitkey);
	Py_RETURN_NONE;
}

static PyObject *gPyGetExitKey(PyObject *)
{
	return PyLong_FromLong(KX_KetsjiEngine::GetExitKey());
}

static PyObject *gPySetMaxLogicFrame(PyObject *, PyObject *args)
{
	int frame;
	if (!PyArg_ParseTuple(args, "i:setMaxLogicFrame", &frame))
		return NULL;
	
	KX_KetsjiEngine::SetMaxLogicFrame(frame);
	Py_RETURN_NONE;
}

static PyObject *gPyGetMaxLogicFrame(PyObject *)
{
	return PyLong_FromLong(KX_KetsjiEngine::GetMaxLogicFrame());
}

static PyObject *gPySetMaxPhysicsFrame(PyObject *, PyObject *args)
{
	int frame;
	if (!PyArg_ParseTuple(args, "i:setMaxPhysicsFrame", &frame))
		return NULL;
	
	KX_KetsjiEngine::SetMaxPhysicsFrame(frame);
	Py_RETURN_NONE;
}

static PyObject *gPyGetMaxPhysicsFrame(PyObject *)
{
	return PyLong_FromLong(KX_KetsjiEngine::GetMaxPhysicsFrame());
}

static PyObject *gPySetPhysicsTicRate(PyObject *, PyObject *args)
{
	float ticrate;
	if (!PyArg_ParseTuple(args, "f:setPhysicsTicRate", &ticrate))
		return NULL;
	
	PHY_GetActiveEnvironment()->SetFixedTimeStep(true,ticrate);
	Py_RETURN_NONE;
}
#if 0 // unused
static PyObject *gPySetPhysicsDebug(PyObject *, PyObject *args)
{
	int debugMode;
	if (!PyArg_ParseTuple(args, "i:setPhysicsDebug", &debugMode))
		return NULL;
	
	PHY_GetActiveEnvironment()->setDebugMode(debugMode);
	Py_RETURN_NONE;
}
#endif


static PyObject *gPyGetPhysicsTicRate(PyObject *)
{
	return PyFloat_FromDouble(PHY_GetActiveEnvironment()->GetFixedTimeStep());
}

static PyObject *gPyGetAverageFrameRate(PyObject *)
{
	return PyFloat_FromDouble(KX_KetsjiEngine::GetAverageFrameRate());
}

static PyObject *gPyGetBlendFileList(PyObject *, PyObject *args)
{
	char cpath[sizeof(gp_GamePythonPath)];
	char *searchpath = NULL;
	PyObject *list, *value;

	DIR *dp;
	struct dirent *dirp;

	if (!PyArg_ParseTuple(args, "|s:getBlendFileList", &searchpath))
		return NULL;

	list = PyList_New(0);
	
	if (searchpath) {
		BLI_strncpy(cpath, searchpath, FILE_MAX);
		BLI_path_abs(cpath, gp_GamePythonPath);
	} else {
		/* Get the dir only */
		BLI_split_dir_part(gp_GamePythonPath, cpath, sizeof(cpath));
	}

	if ((dp  = opendir(cpath)) == NULL) {
		/* todo, show the errno, this shouldnt happen anyway if the blendfile is readable */
		fprintf(stderr, "Could not read directory (%s) failed, code %d (%s)\n", cpath, errno, strerror(errno));
		return list;
	}
	
	while ((dirp = readdir(dp)) != NULL) {
		if (BLI_testextensie(dirp->d_name, ".blend")) {
			value= PyUnicode_DecodeFSDefault(dirp->d_name);
			PyList_Append(list, value);
			Py_DECREF(value);
		}
	}
	
	closedir(dp);
	return list;
}

PyDoc_STRVAR(gPyAddScene_doc,
	"addScene(name, [overlay])\n"
	"Adds a scene to the game engine.\n"
	" name = Name of the scene\n"
	" overlay = Overlay or underlay"
);
static PyObject *gPyAddScene(PyObject *, PyObject *args)
{
	char* name;
	int overlay = 1;
	
	if (!PyArg_ParseTuple(args, "s|i:addScene", &name , &overlay))
		return NULL;
	
	gp_KetsjiEngine->ConvertAndAddScene(name, (overlay != 0));

	Py_RETURN_NONE;
}

PyDoc_STRVAR(gPyGetCurrentScene_doc,
	"getCurrentScene()\n"
	"Gets a reference to the current scene."
);
static PyObject *gPyGetCurrentScene(PyObject *self)
{
	return gp_KetsjiScene->GetProxy();
}

PyDoc_STRVAR(gPyGetSceneList_doc,
	"getSceneList()\n"
	"Return a list of converted scenes."
);
static PyObject *gPyGetSceneList(PyObject *self)
{
	KX_KetsjiEngine* m_engine = KX_GetActiveEngine();
	PyObject *list;
	KX_SceneList* scenes = m_engine->CurrentScenes();
	int numScenes = scenes->size();
	int i;
	
	list = PyList_New(numScenes);
	
	for (i=0;i<numScenes;i++)
	{
		KX_Scene* scene = scenes->at(i);
		PyList_SET_ITEM(list, i, scene->GetProxy());
	}

	return list;
}

static PyObject *pyPrintStats(PyObject *,PyObject *,PyObject *)
{
	gp_KetsjiScene->GetSceneConverter()->PrintStats();
	Py_RETURN_NONE;
}

static PyObject *pyPrintExt(PyObject *,PyObject *,PyObject *)
{
#define pprint(x) std::cout << x << std::endl;
	bool count=0;
	bool support=0;
	pprint("Supported Extensions...");
	pprint(" GL_ARB_shader_objects supported?       "<< (GLEW_ARB_shader_objects?"yes.":"no."));
	count = 1;

	support= GLEW_ARB_vertex_shader;
	pprint(" GL_ARB_vertex_shader supported?        "<< (support?"yes.":"no."));
	count = 1;
	if (support) {
		pprint(" ----------Details----------");
		int max=0;
		glGetIntegerv(GL_MAX_VERTEX_UNIFORM_COMPONENTS_ARB, (GLint*)&max);
		pprint("  Max uniform components." << max);

		glGetIntegerv(GL_MAX_VARYING_FLOATS_ARB, (GLint*)&max);
		pprint("  Max varying floats." << max);

		glGetIntegerv(GL_MAX_VERTEX_TEXTURE_IMAGE_UNITS_ARB, (GLint*)&max);
		pprint("  Max vertex texture units." << max);
	
		glGetIntegerv(GL_MAX_COMBINED_TEXTURE_IMAGE_UNITS_ARB, (GLint*)&max);
		pprint("  Max combined texture units." << max);
		pprint("");
	}

	support=GLEW_ARB_fragment_shader;
	pprint(" GL_ARB_fragment_shader supported?      "<< (support?"yes.":"no."));
	count = 1;
	if (support) {
		pprint(" ----------Details----------");
		int max=0;
		glGetIntegerv(GL_MAX_FRAGMENT_UNIFORM_COMPONENTS_ARB, (GLint*)&max);
		pprint("  Max uniform components." << max);
		pprint("");
	}

	support = GLEW_ARB_texture_cube_map;
	pprint(" GL_ARB_texture_cube_map supported?     "<< (support?"yes.":"no."));
	count = 1;
	if (support) {
		pprint(" ----------Details----------");
		int size=0;
		glGetIntegerv(GL_MAX_CUBE_MAP_TEXTURE_SIZE_ARB, (GLint*)&size);
		pprint("  Max cubemap size." << size);
		pprint("");
	}

	support = GLEW_ARB_multitexture;
	count = 1;
	pprint(" GL_ARB_multitexture supported?         "<< (support?"yes.":"no."));
	if (support) {
		pprint(" ----------Details----------");
		int units=0;
		glGetIntegerv(GL_MAX_TEXTURE_UNITS_ARB, (GLint*)&units);
		pprint("  Max texture units available.  " << units);
		pprint("");
	}

	pprint(" GL_ARB_texture_env_combine supported?  "<< (GLEW_ARB_texture_env_combine?"yes.":"no."));
	count = 1;

	if (!count)
		pprint("No extenstions are used in this build");

	Py_RETURN_NONE;
}

static PyObject *gLibLoad(PyObject *, PyObject *args, PyObject *kwds)
{
	KX_Scene *kx_scene= gp_KetsjiScene;
	char *path;
	char *group;
	Py_buffer py_buffer;
	py_buffer.buf = NULL;
	char *err_str= NULL;
	KX_LibLoadStatus *status = NULL;

	short options=0;
	int load_actions=0, verbose=0, load_scripts=1, async=0;

	static const char *kwlist[] = {"path", "group", "buffer", "load_actions", "verbose", "load_scripts", "async", NULL};
	
	if (!PyArg_ParseTupleAndKeywords(args, kwds, "ss|y*iiIi:LibLoad", const_cast<char**>(kwlist),
									&path, &group, &py_buffer, &load_actions, &verbose, &load_scripts, &async))
		return NULL;

	/* setup options */
	if (load_actions != 0)
		options |= KX_BlenderSceneConverter::LIB_LOAD_LOAD_ACTIONS;
	if (verbose != 0)
		options |= KX_BlenderSceneConverter::LIB_LOAD_VERBOSE;
	if (load_scripts != 0)
		options |= KX_BlenderSceneConverter::LIB_LOAD_LOAD_SCRIPTS;
	if (async != 0)
		options |= KX_BlenderSceneConverter::LIB_LOAD_ASYNC;

	if (!py_buffer.buf)
	{
		char abs_path[FILE_MAX];
		// Make the path absolute
		BLI_strncpy(abs_path, path, sizeof(abs_path));
		BLI_path_abs(abs_path, gp_GamePythonPath);

		if ((status=kx_scene->GetSceneConverter()->LinkBlendFilePath(abs_path, group, kx_scene, &err_str, options))) {
			return status->GetProxy();
		}
	}
	else
	{

		if ((status=kx_scene->GetSceneConverter()->LinkBlendFileMemory(py_buffer.buf, py_buffer.len, path, group, kx_scene, &err_str, options)))	{
			PyBuffer_Release(&py_buffer);
			return status->GetProxy();
		}

		PyBuffer_Release(&py_buffer);
	}
	
	if (err_str) {
		PyErr_SetString(PyExc_ValueError, err_str);
		return NULL;
	}
	
	Py_RETURN_FALSE;
}

static PyObject *gLibNew(PyObject *, PyObject *args)
{
	KX_Scene *kx_scene= gp_KetsjiScene;
	char *path;
	char *group;
	const char *name;
	PyObject *names;
	int idcode;

	if (!PyArg_ParseTuple(args,"ssO!:LibNew",&path, &group, &PyList_Type, &names))
		return NULL;
	
	if (kx_scene->GetSceneConverter()->GetMainDynamicPath(path))
	{
		PyErr_SetString(PyExc_KeyError, "the name of the path given exists");
		return NULL;
	}
	
	idcode= BKE_idcode_from_name(group);
	if (idcode==0) {
		PyErr_Format(PyExc_ValueError, "invalid group given \"%s\"", group);
		return NULL;
	}
	
	Main *maggie=BKE_main_new();
	kx_scene->GetSceneConverter()->GetMainDynamic().push_back(maggie);
	strncpy(maggie->name, path, sizeof(maggie->name)-1);
	
	/* Copy the object into main */
	if (idcode==ID_ME) {
		PyObject *ret= PyList_New(0);
		PyObject *item;
		for (Py_ssize_t i= 0; i < PyList_GET_SIZE(names); i++) {
			name= _PyUnicode_AsString(PyList_GET_ITEM(names, i));
			if (name) {
				RAS_MeshObject *meshobj= kx_scene->GetSceneConverter()->ConvertMeshSpecial(kx_scene, maggie, name);
				if (meshobj) {
					KX_MeshProxy* meshproxy = new KX_MeshProxy(meshobj);
					item= meshproxy->NewProxy(true);
					PyList_Append(ret, item);
					Py_DECREF(item);
				}
			}
			else {
				PyErr_Clear(); /* wasnt a string, ignore for now */
			}
		}
		
		return ret;
	}
	else {
		PyErr_Format(PyExc_ValueError, "only \"Mesh\" group currently supported");
		return NULL;
	}
	
	Py_RETURN_NONE;
}

static PyObject *gLibFree(PyObject *, PyObject *args)
{
	KX_Scene *kx_scene= gp_KetsjiScene;
	char *path;

	if (!PyArg_ParseTuple(args,"s:LibFree",&path))
		return NULL;

	if (kx_scene->GetSceneConverter()->FreeBlendFile(path))
	{
		Py_RETURN_TRUE;
	}
	else {
		Py_RETURN_FALSE;
	}
}

static PyObject *gLibList(PyObject *, PyObject *args)
{
	vector<Main*> &dynMaggie = gp_KetsjiScene->GetSceneConverter()->GetMainDynamic();
	int i= 0;
	PyObject *list= PyList_New(dynMaggie.size());
	
	for (vector<Main*>::iterator it=dynMaggie.begin(); !(it==dynMaggie.end()); it++)
	{
		PyList_SET_ITEM(list, i++, PyUnicode_FromString( (*it)->name) );
	}
	
	return list;
}

struct PyNextFrameState pynextframestate;
static PyObject *gPyNextFrame(PyObject *)
{
	if (pynextframestate.func == NULL) Py_RETURN_NONE;
	if (pynextframestate.state == NULL) Py_RETURN_NONE; //should never happen; raise exception instead?

	if (pynextframestate.func(pynextframestate.state)) //nonzero = stop
	{ 
		Py_RETURN_TRUE;
	}
	else // 0 = go on
	{
		Py_RETURN_FALSE;
	}
}


static struct PyMethodDef game_methods[] = {
	{"expandPath", (PyCFunction)gPyExpandPath, METH_VARARGS, (const char *)gPyExpandPath_doc},
	{"startGame", (PyCFunction)gPyStartGame, METH_VARARGS, (const char *)gPyStartGame_doc},
	{"endGame", (PyCFunction)gPyEndGame, METH_NOARGS, (const char *)gPyEndGame_doc},
	{"restartGame", (PyCFunction)gPyRestartGame, METH_NOARGS, (const char *)gPyRestartGame_doc},
	{"saveGlobalDict", (PyCFunction)gPySaveGlobalDict, METH_NOARGS, (const char *)gPySaveGlobalDict_doc},
	{"loadGlobalDict", (PyCFunction)gPyLoadGlobalDict, METH_NOARGS, (const char *)gPyLoadGlobalDict_doc},
	{"sendMessage", (PyCFunction)gPySendMessage, METH_VARARGS, (const char *)gPySendMessage_doc},
	{"getCurrentController", (PyCFunction) SCA_PythonController::sPyGetCurrentController, METH_NOARGS, SCA_PythonController::sPyGetCurrentController__doc__},
	{"getCurrentScene", (PyCFunction) gPyGetCurrentScene, METH_NOARGS, gPyGetCurrentScene_doc},
	{"getSceneList", (PyCFunction) gPyGetSceneList, METH_NOARGS, (const char *)gPyGetSceneList_doc},
	{"addScene", (PyCFunction)gPyAddScene, METH_VARARGS, (const char *)gPyAddScene_doc},
	{"getRandomFloat",(PyCFunction) gPyGetRandomFloat, METH_NOARGS, (const char *)gPyGetRandomFloat_doc},
	{"setGravity",(PyCFunction) gPySetGravity, METH_O, (const char *)"set Gravitation"},
	{"getSpectrum",(PyCFunction) gPyGetSpectrum, METH_NOARGS, (const char *)"get audio spectrum"},
	{"getMaxLogicFrame", (PyCFunction) gPyGetMaxLogicFrame, METH_NOARGS, (const char *)"Gets the max number of logic frame per render frame"},
	{"setMaxLogicFrame", (PyCFunction) gPySetMaxLogicFrame, METH_VARARGS, (const char *)"Sets the max number of logic frame per render frame"},
	{"getMaxPhysicsFrame", (PyCFunction) gPyGetMaxPhysicsFrame, METH_NOARGS, (const char *)"Gets the max number of physics frame per render frame"},
	{"setMaxPhysicsFrame", (PyCFunction) gPySetMaxPhysicsFrame, METH_VARARGS, (const char *)"Sets the max number of physics farme per render frame"},
	{"getLogicTicRate", (PyCFunction) gPyGetLogicTicRate, METH_NOARGS, (const char *)"Gets the logic tic rate"},
	{"setLogicTicRate", (PyCFunction) gPySetLogicTicRate, METH_VARARGS, (const char *)"Sets the logic tic rate"},
	{"getPhysicsTicRate", (PyCFunction) gPyGetPhysicsTicRate, METH_NOARGS, (const char *)"Gets the physics tic rate"},
	{"setPhysicsTicRate", (PyCFunction) gPySetPhysicsTicRate, METH_VARARGS, (const char *)"Sets the physics tic rate"},
	{"getExitKey", (PyCFunction) gPyGetExitKey, METH_NOARGS, (const char *)"Gets the key used to exit the game engine"},
	{"setExitKey", (PyCFunction) gPySetExitKey, METH_VARARGS, (const char *)"Sets the key used to exit the game engine"},
	{"getAverageFrameRate", (PyCFunction) gPyGetAverageFrameRate, METH_NOARGS, (const char *)"Gets the estimated average frame rate"},
	{"getBlendFileList", (PyCFunction)gPyGetBlendFileList, METH_VARARGS, (const char *)"Gets a list of blend files in the same directory as the current blend file"},
	{"PrintGLInfo", (PyCFunction)pyPrintExt, METH_NOARGS, (const char *)"Prints GL Extension Info"},
	{"PrintMemInfo", (PyCFunction)pyPrintStats, METH_NOARGS, (const char *)"Print engine statistics"},
	{"NextFrame", (PyCFunction)gPyNextFrame, METH_NOARGS, (const char *)"Render next frame (if Python has control)"},
	{"getProfileInfo", (PyCFunction)gPyGetProfileInfo, METH_NOARGS, gPyGetProfileInfo_doc},
	/* library functions */
	{"LibLoad", (PyCFunction)gLibLoad, METH_VARARGS|METH_KEYWORDS, (const char *)""},
	{"LibNew", (PyCFunction)gLibNew, METH_VARARGS, (const char *)""},
	{"LibFree", (PyCFunction)gLibFree, METH_VARARGS, (const char *)""},
	{"LibList", (PyCFunction)gLibList, METH_VARARGS, (const char *)""},
	
	{NULL, (PyCFunction) NULL, 0, NULL }
};

static PyObject *gPyGetWindowHeight(PyObject *, PyObject *args)
{
	return PyLong_FromLong((gp_Canvas ? gp_Canvas->GetHeight() : 0));
}



static PyObject *gPyGetWindowWidth(PyObject *, PyObject *args)
{
	return PyLong_FromLong((gp_Canvas ? gp_Canvas->GetWidth() : 0));
}



// temporarility visibility thing, will be moved to rasterizer/renderer later
bool gUseVisibilityTemp = false;

static PyObject *gPyEnableVisibility(PyObject *, PyObject *args)
{
	int visible;
	if (!PyArg_ParseTuple(args,"i:enableVisibility",&visible))
		return NULL;
	
	gUseVisibilityTemp = (visible != 0);
	Py_RETURN_NONE;
}



static PyObject *gPyShowMouse(PyObject *, PyObject *args)
{
	int visible;
	if (!PyArg_ParseTuple(args,"i:showMouse",&visible))
		return NULL;
	
	if (visible)
	{
		if (gp_Canvas)
			gp_Canvas->SetMouseState(RAS_ICanvas::MOUSE_NORMAL);
	} else
	{
		if (gp_Canvas)
			gp_Canvas->SetMouseState(RAS_ICanvas::MOUSE_INVISIBLE);
	}
	
	Py_RETURN_NONE;
}



static PyObject *gPySetMousePosition(PyObject *, PyObject *args)
{
	int x,y;
	if (!PyArg_ParseTuple(args,"ii:setMousePosition",&x,&y))
		return NULL;
	
	if (gp_Canvas)
		gp_Canvas->SetMousePosition(x,y);
	
	Py_RETURN_NONE;
}

static PyObject *gPySetEyeSeparation(PyObject *, PyObject *args)
{
	float sep;
	if (!PyArg_ParseTuple(args, "f:setEyeSeparation", &sep))
		return NULL;

	if (!gp_Rasterizer) {
		PyErr_SetString(PyExc_RuntimeError, "Rasterizer.setEyeSeparation(float), Rasterizer not available");
		return NULL;
	}
	
	gp_Rasterizer->SetEyeSeparation(sep);
	
	Py_RETURN_NONE;
}

static PyObject *gPyGetEyeSeparation(PyObject *)
{
	if (!gp_Rasterizer) {
		PyErr_SetString(PyExc_RuntimeError, "Rasterizer.getEyeSeparation(), Rasterizer not available");
		return NULL;
	}
	
	return PyFloat_FromDouble(gp_Rasterizer->GetEyeSeparation());
}

static PyObject *gPySetFocalLength(PyObject *, PyObject *args)
{
	float focus;
	if (!PyArg_ParseTuple(args, "f:setFocalLength", &focus))
		return NULL;
	
	if (!gp_Rasterizer) {
		PyErr_SetString(PyExc_RuntimeError, "Rasterizer.setFocalLength(float), Rasterizer not available");
		return NULL;
	}

	gp_Rasterizer->SetFocalLength(focus);
	
	Py_RETURN_NONE;
}

static PyObject *gPyGetFocalLength(PyObject *, PyObject *, PyObject *)
{
	if (!gp_Rasterizer) {
		PyErr_SetString(PyExc_RuntimeError, "Rasterizer.getFocalLength(), Rasterizer not available");
		return NULL;
	}
	
	return PyFloat_FromDouble(gp_Rasterizer->GetFocalLength());
	
	Py_RETURN_NONE;
}

static PyObject *gPySetBackgroundColor(PyObject *, PyObject *value)
{
	
	MT_Vector4 vec;
	if (!PyVecTo(value, vec))
		return NULL;
	
	if (gp_Canvas)
	{
		gp_Rasterizer->SetBackColor((float)vec[0], (float)vec[1], (float)vec[2], (float)vec[3]);
	}

	KX_WorldInfo *wi = gp_KetsjiScene->GetWorldInfo();
	if (wi->hasWorld())
		wi->setBackColor((float)vec[0], (float)vec[1], (float)vec[2]);

	Py_RETURN_NONE;
}



static PyObject *gPySetMistColor(PyObject *, PyObject *value)
{
	
	MT_Vector3 vec;
	if (!PyVecTo(value, vec))
		return NULL;
	
	if (!gp_Rasterizer) {
		PyErr_SetString(PyExc_RuntimeError, "Rasterizer.setMistColor(color), Rasterizer not available");
		return NULL;
	}
	gp_Rasterizer->SetFogColor((float)vec[0], (float)vec[1], (float)vec[2]);
	
	Py_RETURN_NONE;
}

static PyObject *gPyDisableMist(PyObject *)
{
	
	if (!gp_Rasterizer) {
		PyErr_SetString(PyExc_RuntimeError, "Rasterizer.setMistColor(color), Rasterizer not available");
		return NULL;
	}
	gp_Rasterizer->DisableFog();
	
	Py_RETURN_NONE;
}

static PyObject *gPySetMistStart(PyObject *, PyObject *args)
{

	float miststart;
	if (!PyArg_ParseTuple(args,"f:setMistStart",&miststart))
		return NULL;
	
	if (!gp_Rasterizer) {
		PyErr_SetString(PyExc_RuntimeError, "Rasterizer.setMistStart(float), Rasterizer not available");
		return NULL;
	}
	
	gp_Rasterizer->SetFogStart(miststart);
	
	Py_RETURN_NONE;
}



static PyObject *gPySetMistEnd(PyObject *, PyObject *args)
{

	float mistend;
	if (!PyArg_ParseTuple(args,"f:setMistEnd",&mistend))
		return NULL;
	
	if (!gp_Rasterizer) {
		PyErr_SetString(PyExc_RuntimeError, "Rasterizer.setMistEnd(float), Rasterizer not available");
		return NULL;
	}
	
	gp_Rasterizer->SetFogEnd(mistend);
	
	Py_RETURN_NONE;
}


static PyObject *gPySetAmbientColor(PyObject *, PyObject *value)
{
	
	MT_Vector3 vec;
	if (!PyVecTo(value, vec))
		return NULL;
	
	if (!gp_Rasterizer) {
		PyErr_SetString(PyExc_RuntimeError, "Rasterizer.setAmbientColor(color), Rasterizer not available");
		return NULL;
	}
	gp_Rasterizer->SetAmbientColor((float)vec[0], (float)vec[1], (float)vec[2]);
	
	Py_RETURN_NONE;
}




static PyObject *gPyMakeScreenshot(PyObject *, PyObject *args)
{
	char* filename;
	if (!PyArg_ParseTuple(args,"s:makeScreenshot",&filename))
		return NULL;
	
	if (gp_Canvas)
	{
		gp_Canvas->MakeScreenShot(filename);
	}
	
	Py_RETURN_NONE;
}

static PyObject *gPyEnableMotionBlur(PyObject *, PyObject *args)
{
	float motionblurvalue;
	if (!PyArg_ParseTuple(args,"f:enableMotionBlur",&motionblurvalue))
		return NULL;
	
	if (!gp_Rasterizer) {
		PyErr_SetString(PyExc_RuntimeError, "Rasterizer.enableMotionBlur(float), Rasterizer not available");
		return NULL;
	}
	
	gp_Rasterizer->EnableMotionBlur(motionblurvalue);
	
	Py_RETURN_NONE;
}

static PyObject *gPyDisableMotionBlur(PyObject *)
{
	if (!gp_Rasterizer) {
		PyErr_SetString(PyExc_RuntimeError, "Rasterizer.disableMotionBlur(), Rasterizer not available");
		return NULL;
	}
	
	gp_Rasterizer->DisableMotionBlur();
	
	Py_RETURN_NONE;
}

static int getGLSLSettingFlag(const char *setting)
{
	if (strcmp(setting, "lights") == 0)
		return GAME_GLSL_NO_LIGHTS;
	else if (strcmp(setting, "shaders") == 0)
		return GAME_GLSL_NO_SHADERS;
	else if (strcmp(setting, "shadows") == 0)
		return GAME_GLSL_NO_SHADOWS;
	else if (strcmp(setting, "ramps") == 0)
		return GAME_GLSL_NO_RAMPS;
	else if (strcmp(setting, "nodes") == 0)
		return GAME_GLSL_NO_NODES;
	else if (strcmp(setting, "extra_textures") == 0)
		return GAME_GLSL_NO_EXTRA_TEX;
	else
		return -1;
}

static PyObject *gPySetGLSLMaterialSetting(PyObject *,
                                           PyObject *args,
                                           PyObject *)
{
	GlobalSettings *gs= gp_KetsjiEngine->GetGlobalSettings();
	char *setting;
	int enable, flag, sceneflag;

	if (!PyArg_ParseTuple(args,"si:setGLSLMaterialSetting",&setting,&enable))
		return NULL;
	
	flag = getGLSLSettingFlag(setting);
	
	if (flag == -1) {
		PyErr_SetString(PyExc_ValueError, "Rasterizer.setGLSLMaterialSetting(string): glsl setting is not known");
		return NULL;
	}

	sceneflag= gs->glslflag;
	
	if (enable)
		gs->glslflag &= ~flag;
	else
		gs->glslflag |= flag;

	/* temporarily store the glsl settings in the scene for the GLSL materials */
	GameData *gm= &(gp_KetsjiScene->GetBlenderScene()->gm);
	gm->flag = gs->glslflag;

	/* display lists and GLSL materials need to be remade */
	if (sceneflag != gs->glslflag) {
		GPU_materials_free();
		if (gp_KetsjiEngine) {
			KX_SceneList *scenes = gp_KetsjiEngine->CurrentScenes();
			KX_SceneList::iterator it;

			for (it=scenes->begin(); it!=scenes->end(); it++)
				if ((*it)->GetBucketManager()) {
					(*it)->GetBucketManager()->ReleaseDisplayLists();
					(*it)->GetBucketManager()->ReleaseMaterials();
				}
		}
	}

	Py_RETURN_NONE;
}

static PyObject *gPyGetGLSLMaterialSetting(PyObject *,
                                           PyObject *args,
                                           PyObject *)
{
	GlobalSettings *gs= gp_KetsjiEngine->GetGlobalSettings();
	char *setting;
	int enabled = 0, flag;

	if (!PyArg_ParseTuple(args,"s:getGLSLMaterialSetting",&setting))
		return NULL;
	
	flag = getGLSLSettingFlag(setting);
	
	if (flag == -1) {
		PyErr_SetString(PyExc_ValueError, "Rasterizer.getGLSLMaterialSetting(string): glsl setting is not known");
		return NULL;
	}

	enabled = ((gs->glslflag & flag) != 0);
	return PyLong_FromLong(enabled);
}

#define KX_BLENDER_MULTITEX_MATERIAL	1
#define KX_BLENDER_GLSL_MATERIAL		2

static PyObject *gPySetMaterialType(PyObject *,
                                    PyObject *args,
                                    PyObject *)
{
	GlobalSettings *gs= gp_KetsjiEngine->GetGlobalSettings();
	int type;

	if (!PyArg_ParseTuple(args,"i:setMaterialType",&type))
		return NULL;

	if (type == KX_BLENDER_GLSL_MATERIAL)
		gs->matmode= GAME_MAT_GLSL;
	else if (type == KX_BLENDER_MULTITEX_MATERIAL)
		gs->matmode= GAME_MAT_MULTITEX;
	else {
		PyErr_SetString(PyExc_ValueError, "Rasterizer.setMaterialType(int): material type is not known");
		return NULL;
	}

	Py_RETURN_NONE;
}

static PyObject *gPyGetMaterialType(PyObject *)
{
	GlobalSettings *gs= gp_KetsjiEngine->GetGlobalSettings();
	int flag;

	if (gs->matmode == GAME_MAT_GLSL)
		flag = KX_BLENDER_GLSL_MATERIAL;
	else
		flag = KX_BLENDER_MULTITEX_MATERIAL;
	
	return PyLong_FromLong(flag);
}

static PyObject *gPySetAnisotropicFiltering(PyObject *, PyObject *args)
{
	short level;

	if (!PyArg_ParseTuple(args, "h:setAnisotropicFiltering", &level))
		return NULL;

	if (level != 1 && level != 2 && level != 4 && level != 8 && level != 16) {
		PyErr_SetString(PyExc_ValueError, "Rasterizer.setAnisotropicFiltering(level): Expected value of 1, 2, 4, 8, or 16 for value");
		return NULL;
	}

	gp_Rasterizer->SetAnisotropicFiltering(level);

	Py_RETURN_NONE;
}

static PyObject *gPyGetAnisotropicFiltering(PyObject *, PyObject *args)
{
	return PyLong_FromLong(gp_Rasterizer->GetAnisotropicFiltering());
}

static PyObject *gPyDrawLine(PyObject *, PyObject *args)
{
	PyObject *ob_from;
	PyObject *ob_to;
	PyObject *ob_color;

	if (!gp_Rasterizer) {
		PyErr_SetString(PyExc_RuntimeError, "Rasterizer.drawLine(obFrom, obTo, color): Rasterizer not available");
		return NULL;
	}

	if (!PyArg_ParseTuple(args,"OOO:drawLine",&ob_from,&ob_to,&ob_color))
		return NULL;

	MT_Vector3 from;
	MT_Vector3 to;
	MT_Vector3 color;
	if (!PyVecTo(ob_from, from))
		return NULL;
	if (!PyVecTo(ob_to, to))
		return NULL;
	if (!PyVecTo(ob_color, color))
		return NULL;

	gp_Rasterizer->DrawDebugLine(from,to,color);
	
	Py_RETURN_NONE;
}

static PyObject *gPySetWindowSize(PyObject *, PyObject *args)
{
	int width, height;
	if (!PyArg_ParseTuple(args, "ii:resize", &width, &height))
		return NULL;

	gp_Canvas->ResizeWindow(width, height);
	Py_RETURN_NONE;
}

static PyObject *gPySetFullScreen(PyObject *, PyObject *value)
{
	gp_Canvas->SetFullScreen(PyObject_IsTrue(value));
	Py_RETURN_NONE;
}

static PyObject *gPyGetFullScreen(PyObject *)
{
	return PyBool_FromLong(gp_Canvas->GetFullScreen());
}

static PyObject *gPySetMipmapping(PyObject *, PyObject *args)
{
	int val = 0;

	if (!PyArg_ParseTuple(args, "i:setMipmapping", &val))
		return NULL;

	if (val < 0 || val > RAS_IRasterizer::RAS_MIPMAP_MAX) {
		PyErr_SetString(PyExc_ValueError, "Rasterizer.setMipmapping(val): invalid mipmaping option");
		return NULL;
	}

	if (!gp_Rasterizer) {
		PyErr_SetString(PyExc_RuntimeError, "Rasterizer.setMipmapping(val): Rasterizer not available");
		return NULL;
	}

	gp_Rasterizer->SetMipmapping((RAS_IRasterizer::MipmapOption)val);
	Py_RETURN_NONE;
}

static PyObject *gPyGetMipmapping(PyObject *)
{
	if (!gp_Rasterizer) {
		PyErr_SetString(PyExc_RuntimeError, "Rasterizer.getMipmapping(): Rasterizer not available");
		return NULL;
	}
	return PyLong_FromLong(gp_Rasterizer->GetMipmapping());
}

static PyObject *gPySetVsync(PyObject *, PyObject *args)
{
	int interval;

	if (!PyArg_ParseTuple(args, "i:setVsync", &interval))
		return NULL;

	if (interval < 0 || interval > VSYNC_ADAPTIVE) {
		PyErr_SetString(PyExc_ValueError, "Rasterizer.setVsync(value): value must be VSYNC_OFF, VSYNC_ON, or VSYNC_ADAPTIVE");
		return NULL;
	}

	if (interval == VSYNC_ADAPTIVE)
		interval = -1;
	gp_Canvas->SetSwapInterval((interval == VSYNC_ON) ? 1 : 0);
	Py_RETURN_NONE;
}

static PyObject *gPyGetVsync(PyObject *)
{
	return PyLong_FromLong(gp_Canvas->GetSwapInterval());
}

<<<<<<< HEAD

PyDoc_STRVAR(Rasterizer_module_documentation,
	"This is the Python API for the game engine of Rasterizer"
);
=======
static PyObject *gPyShowFramerate(PyObject *, PyObject *args)
{
	int visible;
	if (!PyArg_ParseTuple(args,"i:showFramerate",&visible))
		return NULL;

	if (visible && gp_KetsjiEngine)
		gp_KetsjiEngine->SetShowFramerate(true);
	else
		gp_KetsjiEngine->SetShowFramerate(false);

	Py_RETURN_NONE;
}

static PyObject *gPyShowProfile(PyObject *, PyObject *args)
{
	int visible;
	if (!PyArg_ParseTuple(args,"i:showProfile",&visible))
		return NULL;

	if (visible && gp_KetsjiEngine)
		gp_KetsjiEngine->SetShowProfile(true);
	else
		gp_KetsjiEngine->SetShowProfile(false);

	Py_RETURN_NONE;
}

static PyObject *gPyShowProperties(PyObject *, PyObject *args)
{
	int visible;
	if (!PyArg_ParseTuple(args,"i:showProperties",&visible))
		return NULL;

	if (visible && gp_KetsjiEngine)
		gp_KetsjiEngine->SetShowProperties(true);
	else
		gp_KetsjiEngine->SetShowProperties(false);

	Py_RETURN_NONE;
}

static PyObject *gPyAutoDebugList(PyObject *, PyObject *args)
{
	int add;
	if (!PyArg_ParseTuple(args,"i:autoAddProperties",&add))
		return NULL;

	if (add && gp_KetsjiEngine)
		gp_KetsjiEngine->SetAutoAddDebugProperties(true);
	else
		gp_KetsjiEngine->SetAutoAddDebugProperties(false);

	Py_RETURN_NONE;
}

static PyObject *gPyClearDebugList(PyObject *)
{
	if (gp_KetsjiScene)
		gp_KetsjiScene->RemoveAllDebugProperties();

	Py_RETURN_NONE;
}

>>>>>>> c04f301f

static struct PyMethodDef rasterizer_methods[] = {
	{"getWindowWidth",(PyCFunction) gPyGetWindowWidth,
	 METH_VARARGS, "getWindowWidth doc"},
	{"getWindowHeight",(PyCFunction) gPyGetWindowHeight,
	 METH_VARARGS, "getWindowHeight doc"},
	{"makeScreenshot",(PyCFunction)gPyMakeScreenshot,
	 METH_VARARGS, "make Screenshot doc"},
	{"enableVisibility",(PyCFunction) gPyEnableVisibility,
	 METH_VARARGS, "enableVisibility doc"},
	{"showMouse",(PyCFunction) gPyShowMouse,
	 METH_VARARGS, "showMouse(bool visible)"},
	{"setMousePosition",(PyCFunction) gPySetMousePosition,
	 METH_VARARGS, "setMousePosition(int x,int y)"},
	{"setBackgroundColor",(PyCFunction)gPySetBackgroundColor,METH_O,"set Background Color (rgb)"},
	{"setAmbientColor",(PyCFunction)gPySetAmbientColor,METH_O,"set Ambient Color (rgb)"},
	{"disableMist",(PyCFunction)gPyDisableMist,METH_NOARGS,"turn off mist"},
	{"setMistColor",(PyCFunction)gPySetMistColor,METH_O,"set Mist Color (rgb)"},
	{"setMistStart",(PyCFunction)gPySetMistStart,METH_VARARGS,"set Mist Start(rgb)"},
	{"setMistEnd",(PyCFunction)gPySetMistEnd,METH_VARARGS,"set Mist End(rgb)"},
	{"enableMotionBlur",(PyCFunction)gPyEnableMotionBlur,METH_VARARGS,"enable motion blur"},
	{"disableMotionBlur",(PyCFunction)gPyDisableMotionBlur,METH_NOARGS,"disable motion blur"},

	{"setEyeSeparation", (PyCFunction) gPySetEyeSeparation, METH_VARARGS, "set the eye separation for stereo mode"},
	{"getEyeSeparation", (PyCFunction) gPyGetEyeSeparation, METH_NOARGS, "get the eye separation for stereo mode"},
	{"setFocalLength", (PyCFunction) gPySetFocalLength, METH_VARARGS, "set the focal length for stereo mode"},
	{"getFocalLength", (PyCFunction) gPyGetFocalLength, METH_VARARGS, "get the focal length for stereo mode"},
	{"setMaterialMode",(PyCFunction) gPySetMaterialType,
	 METH_VARARGS, "set the material mode to use for OpenGL rendering"},
	{"getMaterialMode",(PyCFunction) gPyGetMaterialType,
	 METH_NOARGS, "get the material mode being used for OpenGL rendering"},
	{"setGLSLMaterialSetting",(PyCFunction) gPySetGLSLMaterialSetting,
	 METH_VARARGS, "set the state of a GLSL material setting"},
	{"getGLSLMaterialSetting",(PyCFunction) gPyGetGLSLMaterialSetting,
	 METH_VARARGS, "get the state of a GLSL material setting"},
	{"setAnisotropicFiltering", (PyCFunction) gPySetAnisotropicFiltering,
	 METH_VARARGS, "set the anisotropic filtering level (must be one of 1, 2, 4, 8, 16)"},
	{"getAnisotropicFiltering", (PyCFunction) gPyGetAnisotropicFiltering,
	 METH_VARARGS, "get the anisotropic filtering level"},
	{"drawLine", (PyCFunction) gPyDrawLine,
	 METH_VARARGS, "draw a line on the screen"},
	{"setWindowSize", (PyCFunction) gPySetWindowSize, METH_VARARGS, ""},
	{"setFullScreen", (PyCFunction) gPySetFullScreen, METH_O, ""},
	{"getFullScreen", (PyCFunction) gPyGetFullScreen, METH_NOARGS, ""},
	{"setMipmapping", (PyCFunction) gPySetMipmapping, METH_VARARGS, ""},
	{"getMipmapping", (PyCFunction) gPyGetMipmapping, METH_NOARGS, ""},
	{"setVsync", (PyCFunction) gPySetVsync, METH_VARARGS, ""},
	{"getVsync", (PyCFunction) gPyGetVsync, METH_NOARGS, ""},
	{"showFramerate",(PyCFunction) gPyShowFramerate, METH_VARARGS, "show or hide the framerate"},
	{"showProfile",(PyCFunction) gPyShowProfile, METH_VARARGS, "show or hide the profile"},
	{"showProperties",(PyCFunction) gPyShowProperties, METH_VARARGS, "show or hide the debug properties"},
	{"autoDebugList",(PyCFunction) gPyAutoDebugList, METH_VARARGS, "enable or disable auto adding debug properties to the debug  list"},
	{"clearDebugList",(PyCFunction) gPyClearDebugList, METH_NOARGS, "clears the debug property list"},
	{ NULL, (PyCFunction) NULL, 0, NULL }
};



PyDoc_STRVAR(GameLogic_module_documentation,
	"This is the Python API for the game engine of bge.logic"
);

static struct PyModuleDef GameLogic_module_def = {
	{}, /* m_base */
	"GameLogic",  /* m_name */
	GameLogic_module_documentation,  /* m_doc */
	0,  /* m_size */
	game_methods,  /* m_methods */
	0,  /* m_reload */
	0,  /* m_traverse */
	0,  /* m_clear */
	0,  /* m_free */
};

PyMODINIT_FUNC initGameLogicPythonBinding()
{
	PyObject *m;
	PyObject *d;
	PyObject *item; /* temp PyObject *storage */

	gUseVisibilityTemp=false;

	PyObjectPlus::ClearDeprecationWarning(); /* Not that nice to call here but makes sure warnings are reset between loading scenes */
	
	/* Use existing module where possible
	 * be careful not to init any runtime vars after this */
	m = PyImport_ImportModule( "GameLogic" );
	if (m) {
		Py_DECREF(m);
		return m;
	}
	else {
		PyErr_Clear();
		// Create the module and add the functions
		m = PyModule_Create(&GameLogic_module_def);
		PyDict_SetItemString(PySys_GetObject("modules"), GameLogic_module_def.m_name, m);
	}
	
	// Add some symbolic constants to the module
	d = PyModule_GetDict(m);
	
	// can be overwritten later for gameEngine instances that can load new blend files and re-initialize this module
	// for now its safe to make sure it exists for other areas such as the web plugin
	
	PyDict_SetItemString(d, "globalDict", item=PyDict_New()); Py_DECREF(item);

	// Add keyboard and mouse attributes to this module
	MT_assert(!gp_PythonKeyboard);
	gp_PythonKeyboard = new SCA_PythonKeyboard(gp_KetsjiEngine->GetKeyboardDevice());
	PyDict_SetItemString(d, "keyboard", gp_PythonKeyboard->NewProxy(true));

	MT_assert(!gp_PythonMouse);
	gp_PythonMouse = new SCA_PythonMouse(gp_KetsjiEngine->GetMouseDevice(), gp_Canvas);
	PyDict_SetItemString(d, "mouse", gp_PythonMouse->NewProxy(true));

	PyObject* joylist = PyList_New(JOYINDEX_MAX);
	for (int i=0; i<JOYINDEX_MAX; ++i) {
		SCA_Joystick* joy = SCA_Joystick::GetInstance(i);
		if (joy && joy->Connected()) {
			gp_PythonJoysticks[i] = new SCA_PythonJoystick(joy);
			PyObject* tmp = gp_PythonJoysticks[i]->NewProxy(true);
			Py_INCREF(tmp);
			PyList_SET_ITEM(joylist, i, tmp);
		} else 	{
			joy->ReleaseInstance();
			Py_INCREF(Py_None);
			PyList_SET_ITEM(joylist, i, Py_None);
		}
	}
	PyDict_SetItemString(d, "joysticks", joylist);

	ErrorObject = PyUnicode_FromString("GameLogic.error");
	PyDict_SetItemString(d, "error", ErrorObject);
	Py_DECREF(ErrorObject);
	
	// XXXX Add constants here
	/* To use logic bricks, we need some sort of constants. Here, we associate */
	/* constants and sumbolic names. Add them to dictionary d.                 */

	/* 1. true and false: needed for everyone                                  */
	KX_MACRO_addTypesToDict(d, KX_TRUE,  SCA_ILogicBrick::KX_TRUE);
	KX_MACRO_addTypesToDict(d, KX_FALSE, SCA_ILogicBrick::KX_FALSE);

	/* 2. Property sensor                                                      */
	KX_MACRO_addTypesToDict(d, KX_PROPSENSOR_EQUAL,      SCA_PropertySensor::KX_PROPSENSOR_EQUAL);
	KX_MACRO_addTypesToDict(d, KX_PROPSENSOR_NOTEQUAL,   SCA_PropertySensor::KX_PROPSENSOR_NOTEQUAL);
	KX_MACRO_addTypesToDict(d, KX_PROPSENSOR_INTERVAL,   SCA_PropertySensor::KX_PROPSENSOR_INTERVAL);
	KX_MACRO_addTypesToDict(d, KX_PROPSENSOR_CHANGED,    SCA_PropertySensor::KX_PROPSENSOR_CHANGED);
	KX_MACRO_addTypesToDict(d, KX_PROPSENSOR_EXPRESSION, SCA_PropertySensor::KX_PROPSENSOR_EXPRESSION);
	KX_MACRO_addTypesToDict(d, KX_PROPSENSOR_LESSTHAN,   SCA_PropertySensor::KX_PROPSENSOR_LESSTHAN);
	KX_MACRO_addTypesToDict(d, KX_PROPSENSOR_GREATERTHAN, SCA_PropertySensor::KX_PROPSENSOR_GREATERTHAN);

	/* 3. Constraint actuator                                                  */
	KX_MACRO_addTypesToDict(d, KX_CONSTRAINTACT_LOCX, KX_ConstraintActuator::KX_ACT_CONSTRAINT_LOCX);
	KX_MACRO_addTypesToDict(d, KX_CONSTRAINTACT_LOCY, KX_ConstraintActuator::KX_ACT_CONSTRAINT_LOCY);
	KX_MACRO_addTypesToDict(d, KX_CONSTRAINTACT_LOCZ, KX_ConstraintActuator::KX_ACT_CONSTRAINT_LOCZ);
	KX_MACRO_addTypesToDict(d, KX_CONSTRAINTACT_ROTX, KX_ConstraintActuator::KX_ACT_CONSTRAINT_ROTX);
	KX_MACRO_addTypesToDict(d, KX_CONSTRAINTACT_ROTY, KX_ConstraintActuator::KX_ACT_CONSTRAINT_ROTY);
	KX_MACRO_addTypesToDict(d, KX_CONSTRAINTACT_ROTZ, KX_ConstraintActuator::KX_ACT_CONSTRAINT_ROTZ);
	KX_MACRO_addTypesToDict(d, KX_CONSTRAINTACT_DIRPX, KX_ConstraintActuator::KX_ACT_CONSTRAINT_DIRPX);
	KX_MACRO_addTypesToDict(d, KX_CONSTRAINTACT_DIRPY, KX_ConstraintActuator::KX_ACT_CONSTRAINT_DIRPY);
	KX_MACRO_addTypesToDict(d, KX_CONSTRAINTACT_DIRPZ, KX_ConstraintActuator::KX_ACT_CONSTRAINT_DIRPZ);
	KX_MACRO_addTypesToDict(d, KX_CONSTRAINTACT_DIRNX, KX_ConstraintActuator::KX_ACT_CONSTRAINT_DIRNX);
	KX_MACRO_addTypesToDict(d, KX_CONSTRAINTACT_DIRNY, KX_ConstraintActuator::KX_ACT_CONSTRAINT_DIRNY);
	KX_MACRO_addTypesToDict(d, KX_CONSTRAINTACT_DIRNZ, KX_ConstraintActuator::KX_ACT_CONSTRAINT_DIRNZ);
	KX_MACRO_addTypesToDict(d, KX_CONSTRAINTACT_ORIX, KX_ConstraintActuator::KX_ACT_CONSTRAINT_ORIX);
	KX_MACRO_addTypesToDict(d, KX_CONSTRAINTACT_ORIY, KX_ConstraintActuator::KX_ACT_CONSTRAINT_ORIY);
	KX_MACRO_addTypesToDict(d, KX_CONSTRAINTACT_ORIZ, KX_ConstraintActuator::KX_ACT_CONSTRAINT_ORIZ);
	KX_MACRO_addTypesToDict(d, KX_CONSTRAINTACT_FHPX, KX_ConstraintActuator::KX_ACT_CONSTRAINT_FHPX);
	KX_MACRO_addTypesToDict(d, KX_CONSTRAINTACT_FHPY, KX_ConstraintActuator::KX_ACT_CONSTRAINT_FHPY);
	KX_MACRO_addTypesToDict(d, KX_CONSTRAINTACT_FHPZ, KX_ConstraintActuator::KX_ACT_CONSTRAINT_FHPZ);
	KX_MACRO_addTypesToDict(d, KX_CONSTRAINTACT_FHNX, KX_ConstraintActuator::KX_ACT_CONSTRAINT_FHNX);
	KX_MACRO_addTypesToDict(d, KX_CONSTRAINTACT_FHNY, KX_ConstraintActuator::KX_ACT_CONSTRAINT_FHNY);
	KX_MACRO_addTypesToDict(d, KX_CONSTRAINTACT_FHNZ, KX_ConstraintActuator::KX_ACT_CONSTRAINT_FHNZ);
	KX_MACRO_addTypesToDict(d, KX_CONSTRAINTACT_NORMAL, KX_ConstraintActuator::KX_ACT_CONSTRAINT_NORMAL);
	KX_MACRO_addTypesToDict(d, KX_CONSTRAINTACT_MATERIAL, KX_ConstraintActuator::KX_ACT_CONSTRAINT_MATERIAL);
	KX_MACRO_addTypesToDict(d, KX_CONSTRAINTACT_PERMANENT, KX_ConstraintActuator::KX_ACT_CONSTRAINT_PERMANENT);
	KX_MACRO_addTypesToDict(d, KX_CONSTRAINTACT_DISTANCE, KX_ConstraintActuator::KX_ACT_CONSTRAINT_DISTANCE);
	KX_MACRO_addTypesToDict(d, KX_CONSTRAINTACT_LOCAL, KX_ConstraintActuator::KX_ACT_CONSTRAINT_LOCAL);
	KX_MACRO_addTypesToDict(d, KX_CONSTRAINTACT_DOROTFH, KX_ConstraintActuator::KX_ACT_CONSTRAINT_DOROTFH);

	/* 4. Random distribution types                                            */
	KX_MACRO_addTypesToDict(d, KX_RANDOMACT_BOOL_CONST,      SCA_RandomActuator::KX_RANDOMACT_BOOL_CONST);
	KX_MACRO_addTypesToDict(d, KX_RANDOMACT_BOOL_UNIFORM,    SCA_RandomActuator::KX_RANDOMACT_BOOL_UNIFORM);
	KX_MACRO_addTypesToDict(d, KX_RANDOMACT_BOOL_BERNOUILLI, SCA_RandomActuator::KX_RANDOMACT_BOOL_BERNOUILLI);
	KX_MACRO_addTypesToDict(d, KX_RANDOMACT_INT_CONST,       SCA_RandomActuator::KX_RANDOMACT_INT_CONST);
	KX_MACRO_addTypesToDict(d, KX_RANDOMACT_INT_UNIFORM,     SCA_RandomActuator::KX_RANDOMACT_INT_UNIFORM);
	KX_MACRO_addTypesToDict(d, KX_RANDOMACT_INT_POISSON,     SCA_RandomActuator::KX_RANDOMACT_INT_POISSON);
	KX_MACRO_addTypesToDict(d, KX_RANDOMACT_FLOAT_CONST,     SCA_RandomActuator::KX_RANDOMACT_FLOAT_CONST);
	KX_MACRO_addTypesToDict(d, KX_RANDOMACT_FLOAT_UNIFORM,   SCA_RandomActuator::KX_RANDOMACT_FLOAT_UNIFORM);
	KX_MACRO_addTypesToDict(d, KX_RANDOMACT_FLOAT_NORMAL,    SCA_RandomActuator::KX_RANDOMACT_FLOAT_NORMAL);
	KX_MACRO_addTypesToDict(d, KX_RANDOMACT_FLOAT_NEGATIVE_EXPONENTIAL, SCA_RandomActuator::KX_RANDOMACT_FLOAT_NEGATIVE_EXPONENTIAL);

	/* 5. Sound actuator                                                      */
	KX_MACRO_addTypesToDict(d, KX_SOUNDACT_PLAYSTOP,              KX_SoundActuator::KX_SOUNDACT_PLAYSTOP);
	KX_MACRO_addTypesToDict(d, KX_SOUNDACT_PLAYEND,               KX_SoundActuator::KX_SOUNDACT_PLAYEND);
	KX_MACRO_addTypesToDict(d, KX_SOUNDACT_LOOPSTOP,              KX_SoundActuator::KX_SOUNDACT_LOOPSTOP);
	KX_MACRO_addTypesToDict(d, KX_SOUNDACT_LOOPEND,               KX_SoundActuator::KX_SOUNDACT_LOOPEND);
	KX_MACRO_addTypesToDict(d, KX_SOUNDACT_LOOPBIDIRECTIONAL,     KX_SoundActuator::KX_SOUNDACT_LOOPBIDIRECTIONAL);
	KX_MACRO_addTypesToDict(d, KX_SOUNDACT_LOOPBIDIRECTIONAL_STOP,     KX_SoundActuator::KX_SOUNDACT_LOOPBIDIRECTIONAL_STOP);

	/* 6. Action actuator													   */
	KX_MACRO_addTypesToDict(d, KX_ACTIONACT_PLAY,        ACT_ACTION_PLAY);
	KX_MACRO_addTypesToDict(d, KX_ACTIONACT_PINGPONG,    ACT_ACTION_PINGPONG);
	KX_MACRO_addTypesToDict(d, KX_ACTIONACT_FLIPPER,     ACT_ACTION_FLIPPER);
	KX_MACRO_addTypesToDict(d, KX_ACTIONACT_LOOPSTOP,    ACT_ACTION_LOOP_STOP);
	KX_MACRO_addTypesToDict(d, KX_ACTIONACT_LOOPEND,     ACT_ACTION_LOOP_END);
	KX_MACRO_addTypesToDict(d, KX_ACTIONACT_PROPERTY,    ACT_ACTION_FROM_PROP);
	
	/* 7. GL_BlendFunc */
	KX_MACRO_addTypesToDict(d, BL_ZERO, GL_ZERO);
	KX_MACRO_addTypesToDict(d, BL_ONE, GL_ONE);
	KX_MACRO_addTypesToDict(d, BL_SRC_COLOR, GL_SRC_COLOR);
	KX_MACRO_addTypesToDict(d, BL_ONE_MINUS_SRC_COLOR, GL_ONE_MINUS_SRC_COLOR);
	KX_MACRO_addTypesToDict(d, BL_DST_COLOR, GL_DST_COLOR);
	KX_MACRO_addTypesToDict(d, BL_ONE_MINUS_DST_COLOR, GL_ONE_MINUS_DST_COLOR);
	KX_MACRO_addTypesToDict(d, BL_SRC_ALPHA, GL_SRC_ALPHA);
	KX_MACRO_addTypesToDict(d, BL_ONE_MINUS_SRC_ALPHA, GL_ONE_MINUS_SRC_ALPHA);
	KX_MACRO_addTypesToDict(d, BL_DST_ALPHA, GL_DST_ALPHA);
	KX_MACRO_addTypesToDict(d, BL_ONE_MINUS_DST_ALPHA, GL_ONE_MINUS_DST_ALPHA);
	KX_MACRO_addTypesToDict(d, BL_SRC_ALPHA_SATURATE, GL_SRC_ALPHA_SATURATE);


	/* 8. UniformTypes */
	KX_MACRO_addTypesToDict(d, SHD_TANGENT, BL_Shader::SHD_TANGENT);
	KX_MACRO_addTypesToDict(d, MODELVIEWMATRIX, BL_Shader::MODELVIEWMATRIX);
	KX_MACRO_addTypesToDict(d, MODELVIEWMATRIX_TRANSPOSE, BL_Shader::MODELVIEWMATRIX_TRANSPOSE);
	KX_MACRO_addTypesToDict(d, MODELVIEWMATRIX_INVERSE, BL_Shader::MODELVIEWMATRIX_INVERSE);
	KX_MACRO_addTypesToDict(d, MODELVIEWMATRIX_INVERSETRANSPOSE, BL_Shader::MODELVIEWMATRIX_INVERSETRANSPOSE);
	KX_MACRO_addTypesToDict(d, MODELMATRIX, BL_Shader::MODELMATRIX);
	KX_MACRO_addTypesToDict(d, MODELMATRIX_TRANSPOSE, BL_Shader::MODELMATRIX_TRANSPOSE);
	KX_MACRO_addTypesToDict(d, MODELMATRIX_INVERSE, BL_Shader::MODELMATRIX_INVERSE);
	KX_MACRO_addTypesToDict(d, MODELMATRIX_INVERSETRANSPOSE, BL_Shader::MODELMATRIX_INVERSETRANSPOSE);
	KX_MACRO_addTypesToDict(d, VIEWMATRIX, BL_Shader::VIEWMATRIX);
	KX_MACRO_addTypesToDict(d, VIEWMATRIX_TRANSPOSE, BL_Shader::VIEWMATRIX_TRANSPOSE);
	KX_MACRO_addTypesToDict(d, VIEWMATRIX_INVERSE, BL_Shader::VIEWMATRIX_INVERSE);
	KX_MACRO_addTypesToDict(d, VIEWMATRIX_INVERSETRANSPOSE, BL_Shader::VIEWMATRIX_INVERSETRANSPOSE);
	KX_MACRO_addTypesToDict(d, CAM_POS, BL_Shader::CAM_POS);
	KX_MACRO_addTypesToDict(d, CONSTANT_TIMER, BL_Shader::CONSTANT_TIMER);

	/* 9. state actuator */
	KX_MACRO_addTypesToDict(d, KX_STATE1, (1<<0));
	KX_MACRO_addTypesToDict(d, KX_STATE2, (1<<1));
	KX_MACRO_addTypesToDict(d, KX_STATE3, (1<<2));
	KX_MACRO_addTypesToDict(d, KX_STATE4, (1<<3));
	KX_MACRO_addTypesToDict(d, KX_STATE5, (1<<4));
	KX_MACRO_addTypesToDict(d, KX_STATE6, (1<<5));
	KX_MACRO_addTypesToDict(d, KX_STATE7, (1<<6));
	KX_MACRO_addTypesToDict(d, KX_STATE8, (1<<7));
	KX_MACRO_addTypesToDict(d, KX_STATE9, (1<<8));
	KX_MACRO_addTypesToDict(d, KX_STATE10, (1<<9));
	KX_MACRO_addTypesToDict(d, KX_STATE11, (1<<10));
	KX_MACRO_addTypesToDict(d, KX_STATE12, (1<<11));
	KX_MACRO_addTypesToDict(d, KX_STATE13, (1<<12));
	KX_MACRO_addTypesToDict(d, KX_STATE14, (1<<13));
	KX_MACRO_addTypesToDict(d, KX_STATE15, (1<<14));
	KX_MACRO_addTypesToDict(d, KX_STATE16, (1<<15));
	KX_MACRO_addTypesToDict(d, KX_STATE17, (1<<16));
	KX_MACRO_addTypesToDict(d, KX_STATE18, (1<<17));
	KX_MACRO_addTypesToDict(d, KX_STATE19, (1<<18));
	KX_MACRO_addTypesToDict(d, KX_STATE20, (1<<19));
	KX_MACRO_addTypesToDict(d, KX_STATE21, (1<<20));
	KX_MACRO_addTypesToDict(d, KX_STATE22, (1<<21));
	KX_MACRO_addTypesToDict(d, KX_STATE23, (1<<22));
	KX_MACRO_addTypesToDict(d, KX_STATE24, (1<<23));
	KX_MACRO_addTypesToDict(d, KX_STATE25, (1<<24));
	KX_MACRO_addTypesToDict(d, KX_STATE26, (1<<25));
	KX_MACRO_addTypesToDict(d, KX_STATE27, (1<<26));
	KX_MACRO_addTypesToDict(d, KX_STATE28, (1<<27));
	KX_MACRO_addTypesToDict(d, KX_STATE29, (1<<28));
	KX_MACRO_addTypesToDict(d, KX_STATE30, (1<<29));
	
	/* All Sensors */
	KX_MACRO_addTypesToDict(d, KX_SENSOR_JUST_ACTIVATED, SCA_ISensor::KX_SENSOR_JUST_ACTIVATED);
	KX_MACRO_addTypesToDict(d, KX_SENSOR_ACTIVE, SCA_ISensor::KX_SENSOR_ACTIVE);
	KX_MACRO_addTypesToDict(d, KX_SENSOR_JUST_DEACTIVATED, SCA_ISensor::KX_SENSOR_JUST_DEACTIVATED);
	KX_MACRO_addTypesToDict(d, KX_SENSOR_INACTIVE, SCA_ISensor::KX_SENSOR_INACTIVE);
	
	/* Radar Sensor */
	KX_MACRO_addTypesToDict(d, KX_RADAR_AXIS_POS_X, KX_RadarSensor::KX_RADAR_AXIS_POS_X);
	KX_MACRO_addTypesToDict(d, KX_RADAR_AXIS_POS_Y, KX_RadarSensor::KX_RADAR_AXIS_POS_Y);
	KX_MACRO_addTypesToDict(d, KX_RADAR_AXIS_POS_Z, KX_RadarSensor::KX_RADAR_AXIS_POS_Z);
	KX_MACRO_addTypesToDict(d, KX_RADAR_AXIS_NEG_X, KX_RadarSensor::KX_RADAR_AXIS_NEG_X);
	KX_MACRO_addTypesToDict(d, KX_RADAR_AXIS_NEG_Y, KX_RadarSensor::KX_RADAR_AXIS_NEG_Y);
	KX_MACRO_addTypesToDict(d, KX_RADAR_AXIS_NEG_Z, KX_RadarSensor::KX_RADAR_AXIS_NEG_Z);

	/* Ray Sensor */
	KX_MACRO_addTypesToDict(d, KX_RAY_AXIS_POS_X, KX_RaySensor::KX_RAY_AXIS_POS_X);
	KX_MACRO_addTypesToDict(d, KX_RAY_AXIS_POS_Y, KX_RaySensor::KX_RAY_AXIS_POS_Y);
	KX_MACRO_addTypesToDict(d, KX_RAY_AXIS_POS_Z, KX_RaySensor::KX_RAY_AXIS_POS_Z);
	KX_MACRO_addTypesToDict(d, KX_RAY_AXIS_NEG_X, KX_RaySensor::KX_RAY_AXIS_NEG_X);
	KX_MACRO_addTypesToDict(d, KX_RAY_AXIS_NEG_Y, KX_RaySensor::KX_RAY_AXIS_NEG_Y);
	KX_MACRO_addTypesToDict(d, KX_RAY_AXIS_NEG_Z, KX_RaySensor::KX_RAY_AXIS_NEG_Z);

	/* Dynamic actuator */
	KX_MACRO_addTypesToDict(d, KX_DYN_RESTORE_DYNAMICS, KX_SCA_DynamicActuator::KX_DYN_RESTORE_DYNAMICS);
	KX_MACRO_addTypesToDict(d, KX_DYN_DISABLE_DYNAMICS, KX_SCA_DynamicActuator::KX_DYN_DISABLE_DYNAMICS);
	KX_MACRO_addTypesToDict(d, KX_DYN_ENABLE_RIGID_BODY, KX_SCA_DynamicActuator::KX_DYN_ENABLE_RIGID_BODY);
	KX_MACRO_addTypesToDict(d, KX_DYN_DISABLE_RIGID_BODY, KX_SCA_DynamicActuator::KX_DYN_DISABLE_RIGID_BODY);
	KX_MACRO_addTypesToDict(d, KX_DYN_SET_MASS, KX_SCA_DynamicActuator::KX_DYN_SET_MASS);

	/* Input & Mouse Sensor */
	KX_MACRO_addTypesToDict(d, KX_INPUT_NONE, SCA_InputEvent::KX_NO_INPUTSTATUS);
	KX_MACRO_addTypesToDict(d, KX_INPUT_JUST_ACTIVATED, SCA_InputEvent::KX_JUSTACTIVATED);
	KX_MACRO_addTypesToDict(d, KX_INPUT_ACTIVE, SCA_InputEvent::KX_ACTIVE);
	KX_MACRO_addTypesToDict(d, KX_INPUT_JUST_RELEASED, SCA_InputEvent::KX_JUSTRELEASED);
	
	KX_MACRO_addTypesToDict(d, KX_MOUSE_BUT_LEFT, SCA_IInputDevice::KX_LEFTMOUSE);
	KX_MACRO_addTypesToDict(d, KX_MOUSE_BUT_MIDDLE, SCA_IInputDevice::KX_MIDDLEMOUSE);
	KX_MACRO_addTypesToDict(d, KX_MOUSE_BUT_RIGHT, SCA_IInputDevice::KX_RIGHTMOUSE);

	/* 2D Filter Actuator */
	KX_MACRO_addTypesToDict(d, RAS_2DFILTER_ENABLED, RAS_2DFilterManager::RAS_2DFILTER_ENABLED);
	KX_MACRO_addTypesToDict(d, RAS_2DFILTER_DISABLED, RAS_2DFilterManager::RAS_2DFILTER_DISABLED);
	KX_MACRO_addTypesToDict(d, RAS_2DFILTER_NOFILTER, RAS_2DFilterManager::RAS_2DFILTER_NOFILTER);
	KX_MACRO_addTypesToDict(d, RAS_2DFILTER_MOTIONBLUR, RAS_2DFilterManager::RAS_2DFILTER_MOTIONBLUR);
	KX_MACRO_addTypesToDict(d, RAS_2DFILTER_BLUR, RAS_2DFilterManager::RAS_2DFILTER_BLUR);
	KX_MACRO_addTypesToDict(d, RAS_2DFILTER_SHARPEN, RAS_2DFilterManager::RAS_2DFILTER_SHARPEN);
	KX_MACRO_addTypesToDict(d, RAS_2DFILTER_DILATION, RAS_2DFilterManager::RAS_2DFILTER_DILATION);
	KX_MACRO_addTypesToDict(d, RAS_2DFILTER_EROSION, RAS_2DFilterManager::RAS_2DFILTER_EROSION);
	KX_MACRO_addTypesToDict(d, RAS_2DFILTER_LAPLACIAN, RAS_2DFilterManager::RAS_2DFILTER_LAPLACIAN);
	KX_MACRO_addTypesToDict(d, RAS_2DFILTER_SOBEL, RAS_2DFilterManager::RAS_2DFILTER_SOBEL);
	KX_MACRO_addTypesToDict(d, RAS_2DFILTER_PREWITT, RAS_2DFilterManager::RAS_2DFILTER_PREWITT);
	KX_MACRO_addTypesToDict(d, RAS_2DFILTER_GRAYSCALE, RAS_2DFilterManager::RAS_2DFILTER_GRAYSCALE);
	KX_MACRO_addTypesToDict(d, RAS_2DFILTER_SEPIA, RAS_2DFilterManager::RAS_2DFILTER_SEPIA);
	KX_MACRO_addTypesToDict(d, RAS_2DFILTER_INVERT, RAS_2DFilterManager::RAS_2DFILTER_INVERT);
	KX_MACRO_addTypesToDict(d, RAS_2DFILTER_CUSTOMFILTER, RAS_2DFilterManager::RAS_2DFILTER_CUSTOMFILTER);

	/* Sound Actuator */
	KX_MACRO_addTypesToDict(d, KX_SOUNDACT_PLAYSTOP, KX_SoundActuator::KX_SOUNDACT_PLAYSTOP);
	KX_MACRO_addTypesToDict(d, KX_SOUNDACT_PLAYEND, KX_SoundActuator::KX_SOUNDACT_PLAYEND);
	KX_MACRO_addTypesToDict(d, KX_SOUNDACT_LOOPSTOP, KX_SoundActuator::KX_SOUNDACT_LOOPSTOP);
	KX_MACRO_addTypesToDict(d, KX_SOUNDACT_LOOPEND, KX_SoundActuator:: KX_SOUNDACT_LOOPEND);
	KX_MACRO_addTypesToDict(d, KX_SOUNDACT_LOOPBIDIRECTIONAL, KX_SoundActuator::KX_SOUNDACT_LOOPBIDIRECTIONAL);
	KX_MACRO_addTypesToDict(d, KX_SOUNDACT_LOOPBIDIRECTIONAL_STOP, KX_SoundActuator::KX_SOUNDACT_LOOPBIDIRECTIONAL_STOP);

	/* State Actuator */
	KX_MACRO_addTypesToDict(d, KX_STATE_OP_CPY, KX_StateActuator::OP_CPY);
	KX_MACRO_addTypesToDict(d, KX_STATE_OP_SET, KX_StateActuator::OP_SET);
	KX_MACRO_addTypesToDict(d, KX_STATE_OP_CLR, KX_StateActuator::OP_CLR);
	KX_MACRO_addTypesToDict(d, KX_STATE_OP_NEG, KX_StateActuator::OP_NEG);

	/* Game Actuator Modes */
	KX_MACRO_addTypesToDict(d, KX_GAME_LOAD, KX_GameActuator::KX_GAME_LOAD);
	KX_MACRO_addTypesToDict(d, KX_GAME_START, KX_GameActuator::KX_GAME_START);
	KX_MACRO_addTypesToDict(d, KX_GAME_RESTART, KX_GameActuator::KX_GAME_RESTART);
	KX_MACRO_addTypesToDict(d, KX_GAME_QUIT, KX_GameActuator::KX_GAME_QUIT);
	KX_MACRO_addTypesToDict(d, KX_GAME_SAVECFG, KX_GameActuator::KX_GAME_SAVECFG);
	KX_MACRO_addTypesToDict(d, KX_GAME_LOADCFG, KX_GameActuator::KX_GAME_LOADCFG);

	/* Scene Actuator Modes */
	KX_MACRO_addTypesToDict(d, KX_SCENE_RESTART, KX_SceneActuator::KX_SCENE_RESTART);
	KX_MACRO_addTypesToDict(d, KX_SCENE_SET_SCENE, KX_SceneActuator::KX_SCENE_SET_SCENE);
	KX_MACRO_addTypesToDict(d, KX_SCENE_SET_CAMERA, KX_SceneActuator::KX_SCENE_SET_CAMERA);
	KX_MACRO_addTypesToDict(d, KX_SCENE_ADD_FRONT_SCENE, KX_SceneActuator::KX_SCENE_ADD_FRONT_SCENE);
	KX_MACRO_addTypesToDict(d, KX_SCENE_ADD_BACK_SCENE, KX_SceneActuator::KX_SCENE_ADD_BACK_SCENE);
	KX_MACRO_addTypesToDict(d, KX_SCENE_REMOVE_SCENE, KX_SceneActuator::KX_SCENE_REMOVE_SCENE);
	KX_MACRO_addTypesToDict(d, KX_SCENE_SUSPEND, KX_SceneActuator::KX_SCENE_SUSPEND);
	KX_MACRO_addTypesToDict(d, KX_SCENE_RESUME, KX_SceneActuator::KX_SCENE_RESUME);

	/* Parent Actuator Modes */
	KX_MACRO_addTypesToDict(d, KX_PARENT_SET, KX_ParentActuator::KX_PARENT_SET);
	KX_MACRO_addTypesToDict(d, KX_PARENT_REMOVE, KX_ParentActuator::KX_PARENT_REMOVE);

	/* BL_ArmatureConstraint type */
	KX_MACRO_addTypesToDict(d, CONSTRAINT_TYPE_TRACKTO, CONSTRAINT_TYPE_TRACKTO);
	KX_MACRO_addTypesToDict(d, CONSTRAINT_TYPE_KINEMATIC, CONSTRAINT_TYPE_KINEMATIC);
	KX_MACRO_addTypesToDict(d, CONSTRAINT_TYPE_ROTLIKE, CONSTRAINT_TYPE_ROTLIKE);
	KX_MACRO_addTypesToDict(d, CONSTRAINT_TYPE_LOCLIKE, CONSTRAINT_TYPE_LOCLIKE);
	KX_MACRO_addTypesToDict(d, CONSTRAINT_TYPE_MINMAX, CONSTRAINT_TYPE_MINMAX);
	KX_MACRO_addTypesToDict(d, CONSTRAINT_TYPE_SIZELIKE, CONSTRAINT_TYPE_SIZELIKE);
	KX_MACRO_addTypesToDict(d, CONSTRAINT_TYPE_LOCKTRACK, CONSTRAINT_TYPE_LOCKTRACK);
	KX_MACRO_addTypesToDict(d, CONSTRAINT_TYPE_STRETCHTO, CONSTRAINT_TYPE_STRETCHTO);
	KX_MACRO_addTypesToDict(d, CONSTRAINT_TYPE_CLAMPTO, CONSTRAINT_TYPE_CLAMPTO);
	KX_MACRO_addTypesToDict(d, CONSTRAINT_TYPE_TRANSFORM, CONSTRAINT_TYPE_TRANSFORM);
	KX_MACRO_addTypesToDict(d, CONSTRAINT_TYPE_DISTLIMIT, CONSTRAINT_TYPE_DISTLIMIT);
	/* BL_ArmatureConstraint ik_type */
	KX_MACRO_addTypesToDict(d, CONSTRAINT_IK_COPYPOSE, CONSTRAINT_IK_COPYPOSE);
	KX_MACRO_addTypesToDict(d, CONSTRAINT_IK_DISTANCE, CONSTRAINT_IK_DISTANCE);
	/* BL_ArmatureConstraint ik_mode */
	KX_MACRO_addTypesToDict(d, CONSTRAINT_IK_MODE_INSIDE, LIMITDIST_INSIDE);
	KX_MACRO_addTypesToDict(d, CONSTRAINT_IK_MODE_OUTSIDE, LIMITDIST_OUTSIDE);
	KX_MACRO_addTypesToDict(d, CONSTRAINT_IK_MODE_ONSURFACE, LIMITDIST_ONSURFACE);
	/* BL_ArmatureConstraint ik_flag */
	KX_MACRO_addTypesToDict(d, CONSTRAINT_IK_FLAG_TIP, CONSTRAINT_IK_TIP);
	KX_MACRO_addTypesToDict(d, CONSTRAINT_IK_FLAG_ROT, CONSTRAINT_IK_ROT);
	KX_MACRO_addTypesToDict(d, CONSTRAINT_IK_FLAG_STRETCH, CONSTRAINT_IK_STRETCH);
	KX_MACRO_addTypesToDict(d, CONSTRAINT_IK_FLAG_POS, CONSTRAINT_IK_POS);
	/* KX_ArmatureSensor type */
	KX_MACRO_addTypesToDict(d, KX_ARMSENSOR_STATE_CHANGED, SENS_ARM_STATE_CHANGED);
	KX_MACRO_addTypesToDict(d, KX_ARMSENSOR_LIN_ERROR_BELOW, SENS_ARM_LIN_ERROR_BELOW);
	KX_MACRO_addTypesToDict(d, KX_ARMSENSOR_LIN_ERROR_ABOVE, SENS_ARM_LIN_ERROR_ABOVE);
	KX_MACRO_addTypesToDict(d, KX_ARMSENSOR_ROT_ERROR_BELOW, SENS_ARM_ROT_ERROR_BELOW);
	KX_MACRO_addTypesToDict(d, KX_ARMSENSOR_ROT_ERROR_ABOVE, SENS_ARM_ROT_ERROR_ABOVE);

	/* BL_ArmatureActuator type */
	KX_MACRO_addTypesToDict(d, KX_ACT_ARMATURE_RUN, ACT_ARM_RUN);
	KX_MACRO_addTypesToDict(d, KX_ACT_ARMATURE_ENABLE, ACT_ARM_ENABLE);
	KX_MACRO_addTypesToDict(d, KX_ACT_ARMATURE_DISABLE, ACT_ARM_DISABLE);
	KX_MACRO_addTypesToDict(d, KX_ACT_ARMATURE_SETTARGET, ACT_ARM_SETTARGET);
	KX_MACRO_addTypesToDict(d, KX_ACT_ARMATURE_SETWEIGHT, ACT_ARM_SETWEIGHT);
	KX_MACRO_addTypesToDict(d, KX_ACT_ARMATURE_SETINFLUENCE, ACT_ARM_SETINFLUENCE);

	/* BL_Armature Channel rotation_mode */
	KX_MACRO_addTypesToDict(d, ROT_MODE_QUAT, ROT_MODE_QUAT);
	KX_MACRO_addTypesToDict(d, ROT_MODE_XYZ, ROT_MODE_XYZ);
	KX_MACRO_addTypesToDict(d, ROT_MODE_XZY, ROT_MODE_XZY);
	KX_MACRO_addTypesToDict(d, ROT_MODE_YXZ, ROT_MODE_YXZ);
	KX_MACRO_addTypesToDict(d, ROT_MODE_YZX, ROT_MODE_YZX);
	KX_MACRO_addTypesToDict(d, ROT_MODE_ZXY, ROT_MODE_ZXY);
	KX_MACRO_addTypesToDict(d, ROT_MODE_ZYX, ROT_MODE_ZYX);

	/* Steering actuator */
	KX_MACRO_addTypesToDict(d, KX_STEERING_SEEK, KX_SteeringActuator::KX_STEERING_SEEK);
	KX_MACRO_addTypesToDict(d, KX_STEERING_FLEE, KX_SteeringActuator::KX_STEERING_FLEE);
	KX_MACRO_addTypesToDict(d, KX_STEERING_PATHFOLLOWING, KX_SteeringActuator::KX_STEERING_PATHFOLLOWING);

	/* KX_NavMeshObject render mode */
	KX_MACRO_addTypesToDict(d, RM_WALLS, KX_NavMeshObject::RM_WALLS);
	KX_MACRO_addTypesToDict(d, RM_POLYS, KX_NavMeshObject::RM_POLYS);
	KX_MACRO_addTypesToDict(d, RM_TRIS, KX_NavMeshObject::RM_TRIS);

	/* BL_Action play modes */
	KX_MACRO_addTypesToDict(d, KX_ACTION_MODE_PLAY, BL_Action::ACT_MODE_PLAY);
	KX_MACRO_addTypesToDict(d, KX_ACTION_MODE_LOOP, BL_Action::ACT_MODE_LOOP);
	KX_MACRO_addTypesToDict(d, KX_ACTION_MODE_PING_PONG, BL_Action::ACT_MODE_PING_PONG);

	/* BL_Action blend modes */
	KX_MACRO_addTypesToDict(d, KX_ACTION_BLEND_BLEND, BL_Action::ACT_BLEND_BLEND);
	KX_MACRO_addTypesToDict(d, KX_ACTION_BLEND_ADD, BL_Action::ACT_BLEND_ADD);

	/* Mouse Actuator object axis*/
	KX_MACRO_addTypesToDict(d, KX_ACT_MOUSE_OBJECT_AXIS_X, KX_MouseActuator::KX_ACT_MOUSE_OBJECT_AXIS_X);
	KX_MACRO_addTypesToDict(d, KX_ACT_MOUSE_OBJECT_AXIS_Y, KX_MouseActuator::KX_ACT_MOUSE_OBJECT_AXIS_Y);
	KX_MACRO_addTypesToDict(d, KX_ACT_MOUSE_OBJECT_AXIS_Z, KX_MouseActuator::KX_ACT_MOUSE_OBJECT_AXIS_Z);


	// Check for errors
	if (PyErr_Occurred())
	{
		Py_FatalError("can't initialize module bge.logic");
	}

	return m;
}

/* Explanation of 
 * 
 * - backupPySysObjects()		: stores sys.path in gp_OrigPythonSysPath
 * - initPySysObjects(main)	: initializes the blendfile and library paths
 * - restorePySysObjects()		: restores sys.path from gp_OrigPythonSysPath
 * 
 * These exist so the current blend dir "//" can always be used to import modules from.
 * the reason we need a few functions for this is that python is not only used by the game engine
 * so we cant just add to sys.path all the time, it would leave pythons state in a mess.
 * It would also be incorrect since loading blend files for new levels etc would always add to sys.path
 * 
 * To play nice with blenders python, the sys.path is backed up and the current blendfile along
 * with all its lib paths are added to the sys path.
 * When loading a new blendfile, the original sys.path is restored and the new paths are added over the top.
 */

/**
 * So we can have external modules mixed with our blend files.
 */
static void backupPySysObjects(void)
{
	PyObject *sys_path= PySys_GetObject("path"); /* should never fail */
	PyObject *sys_mods= PySys_GetObject("modules"); /* should never fail */
	
	/* paths */
	Py_XDECREF(gp_OrigPythonSysPath); /* just in case its set */
	gp_OrigPythonSysPath = PyList_GetSlice(sys_path, 0, INT_MAX); /* copy the list */
	
	/* modules */
	Py_XDECREF(gp_OrigPythonSysModules); /* just in case its set */
	gp_OrigPythonSysModules = PyDict_Copy(sys_mods); /* copy the list */
	
}

/* for initPySysObjects only,
 * takes a blend path and adds a scripts dir from it
 *
 * "/home/me/foo.blend" -> "/home/me/scripts"
 */
static void initPySysObjects__append(PyObject *sys_path, const char *filename)
{
	PyObject *item;
	char expanded[FILE_MAX];
	
	BLI_split_dir_part(filename, expanded, sizeof(expanded)); /* get the dir part of filename only */
	BLI_path_abs(expanded, gp_GamePythonPath); /* filename from lib->filename is (always?) absolute, so this may not be needed but it wont hurt */
	BLI_cleanup_file(gp_GamePythonPath, expanded); /* Don't use BLI_cleanup_dir because it adds a slash - BREAKS WIN32 ONLY */
	item= PyUnicode_DecodeFSDefault(expanded);
	
//	printf("SysPath - '%s', '%s', '%s'\n", expanded, filename, gp_GamePythonPath);
	
	if (PySequence_Index(sys_path, item) == -1) {
		PyErr_Clear(); /* PySequence_Index sets a ValueError */
		PyList_Insert(sys_path, 0, item);
	}
	
	Py_DECREF(item);
}
static void initPySysObjects(Main *maggie)
{
	PyObject *sys_path= PySys_GetObject("path"); /* should never fail */
	
	if (gp_OrigPythonSysPath==NULL) {
		/* backup */
		backupPySysObjects();
	}
	else {
		/* get the original sys path when the BGE started */
		PyList_SetSlice(sys_path, 0, INT_MAX, gp_OrigPythonSysPath);
	}
	
	Library *lib= (Library *)maggie->library.first;
	
	while (lib) {
		/* lib->name wont work in some cases (on win32),
		 * even when expanding with gp_GamePythonPath, using lib->filename is less trouble */
		initPySysObjects__append(sys_path, lib->filepath);
		lib= (Library *)lib->id.next;
	}
	
	initPySysObjects__append(sys_path, gp_GamePythonPath);
	
//	fprintf(stderr, "\nNew Path: %d ", PyList_GET_SIZE(sys_path));
//	PyObject_Print(sys_path, stderr, 0);
}

static void restorePySysObjects(void)
{
	if (gp_OrigPythonSysPath==NULL)
		return;
	
	PyObject *sys_path= PySys_GetObject("path"); /* should never fail */
	PyObject *sys_mods= PySys_GetObject("modules"); /* should never fail */

	/* paths */
	PyList_SetSlice(sys_path, 0, INT_MAX, gp_OrigPythonSysPath);
	Py_DECREF(gp_OrigPythonSysPath);
	gp_OrigPythonSysPath= NULL;
	
	/* modules */
	PyDict_Clear(sys_mods);
	PyDict_Update(sys_mods, gp_OrigPythonSysModules);
	Py_DECREF(gp_OrigPythonSysModules);
	gp_OrigPythonSysModules= NULL;
	
	
//	fprintf(stderr, "\nRestore Path: %d ", PyList_GET_SIZE(sys_path));
//	PyObject_Print(sys_path, stderr, 0);
}

void addImportMain(struct Main *maggie)
{
	bpy_import_main_extra_add(maggie);
}

void removeImportMain(struct Main *maggie)
{
	bpy_import_main_extra_remove(maggie);
}

// Copied from bpy_interface.c
static struct _inittab bge_internal_modules[] = {
	{"mathutils", PyInit_mathutils},
	{"bgl", BPyInit_bgl},
	{"blf", BPyInit_blf},
	{"aud", AUD_initPython},
	{NULL, NULL}
};

/**
 * Python is not initialized.
 * see bpy_interface.c's BPY_python_start() which shares the same functionality in blender.
 */
PyObject *initGamePlayerPythonScripting(Main *maggie, int argc, char** argv)
{
	/* Yet another gotcha in the py api
	 * Cant run PySys_SetArgv more than once because this adds the
	 * binary dir to the sys.path each time.
	 * Id have thought python being totally restarted would make this ok but
	 * somehow it remembers the sys.path - Campbell
	 */
	static bool first_time = true;
	const char * const py_path_bundle = BLI_get_folder(BLENDER_SYSTEM_PYTHON, NULL);

	/* not essential but nice to set our name */
	static wchar_t program_path_wchar[FILE_MAX]; /* python holds a reference */
	BLI_strncpy_wchar_from_utf8(program_path_wchar, BLI_program_path(), sizeof(program_path_wchar) / sizeof(wchar_t));
	Py_SetProgramName(program_path_wchar);

	/* Update, Py3.3 resolves attempting to parse non-existing header */
	#if 0
	/* Python 3.2 now looks for '2.xx/python/include/python3.2d/pyconfig.h' to
	 * parse from the 'sysconfig' module which is used by 'site',
	 * so for now disable site. alternatively we could copy the file. */
	if (py_path_bundle != NULL) {
		Py_NoSiteFlag = 1; /* inhibits the automatic importing of 'site' */
	}
	#endif

	Py_FrozenFlag = 1;

	/* must run before python initializes */
	PyImport_ExtendInittab(bge_internal_modules);

	/* find local python installation */
	PyC_SetHomePath(py_path_bundle);

	Py_Initialize();
	
	if (argv && first_time) { /* browser plugins don't currently set this */
		// Until python support ascii again, we use our own.
		// PySys_SetArgv(argc, argv);
		int i;
		PyObject *py_argv= PyList_New(argc);

		for (i=0; i<argc; i++)
			PyList_SET_ITEM(py_argv, i, PyC_UnicodeFromByte(argv[i]));

		PySys_SetObject("argv", py_argv);
		Py_DECREF(py_argv);
	}
	
	/* Initialize thread support (also acquires lock) */
	PyEval_InitThreads();

	bpy_import_init(PyEval_GetBuiltins());

	/* mathutils types are used by the BGE even if we don't import them */
	{
		PyObject *mod = PyImport_ImportModuleLevel("mathutils", NULL, NULL, NULL, 0);
		Py_DECREF(mod);
	}

#ifdef WITH_AUDASPACE
	/* accessing a SoundActuator's sound results in a crash if aud is not initialized... */
	{
		PyObject *mod = PyImport_ImportModuleLevel("aud", NULL, NULL, NULL, 0);
		Py_DECREF(mod);
	}
#endif

	initPyTypes();
	
	bpy_import_main_set(maggie);
	
	initPySysObjects(maggie);
	
	first_time = false;
	
	PyObjectPlus::ClearDeprecationWarning();

	return PyC_DefaultNameSpace(NULL);
}

void exitGamePlayerPythonScripting()
{
	/* Clean up the Python mouse and keyboard */
	delete gp_PythonKeyboard;
	gp_PythonKeyboard = NULL;

	delete gp_PythonMouse;
	gp_PythonMouse = NULL;

	for (int i=0; i<JOYINDEX_MAX; ++i) {
		if (gp_PythonJoysticks[i]) {
			delete gp_PythonJoysticks[i];
			gp_PythonJoysticks[i] = NULL;
		}
	}

	/* since python restarts we cant let the python backup of the sys.path hang around in a global pointer */
	restorePySysObjects(); /* get back the original sys.path and clear the backup */
	
	Py_Finalize();
	bpy_import_main_set(NULL);
	PyObjectPlus::ClearDeprecationWarning();
}



/**
 * Python is already initialized.
 */
PyObject *initGamePythonScripting(Main *maggie)
{
	/* not essential but nice to set our name */
	static wchar_t program_path_wchar[FILE_MAX]; /* python holds a reference */
	BLI_strncpy_wchar_from_utf8(program_path_wchar, BLI_program_path(), sizeof(program_path_wchar) / sizeof(wchar_t));
	Py_SetProgramName(program_path_wchar);

#ifdef WITH_AUDASPACE
	/* accessing a SoundActuator's sound results in a crash if aud is not initialized... */
	{
		PyObject *mod= PyImport_ImportModuleLevel("aud", NULL, NULL, NULL, 0);
		Py_DECREF(mod);
	}
#endif

	initPyTypes();
	
	bpy_import_main_set(maggie);
	
	initPySysObjects(maggie);

	PyObjectPlus::NullDeprecationWarning();

	return PyC_DefaultNameSpace(NULL);
}

void exitGamePythonScripting()
{
	/* Clean up the Python mouse and keyboard */
	delete gp_PythonKeyboard;
	gp_PythonKeyboard = NULL;

	delete gp_PythonMouse;
	gp_PythonMouse = NULL;

	for (int i=0; i<JOYINDEX_MAX; ++i) {
		if (gp_PythonJoysticks[i]) {
			delete gp_PythonJoysticks[i];
			gp_PythonJoysticks[i] = NULL;
		}
	}

	restorePySysObjects(); /* get back the original sys.path and clear the backup */
	bpy_import_main_set(NULL);
	PyObjectPlus::ClearDeprecationWarning();
}

/* similar to the above functions except it sets up the namespace
 * and other more general things */
void setupGamePython(KX_KetsjiEngine* ketsjiengine, KX_Scene *startscene, Main *blenderdata,
                     PyObject *pyGlobalDict, PyObject **gameLogic, PyObject **gameLogic_keys, int argc, char** argv)
{
	PyObject *dictionaryobject;

	if (argv) /* player only */
		dictionaryobject= initGamePlayerPythonScripting(blenderdata, argc, argv);
	else
		dictionaryobject= initGamePythonScripting(blenderdata);

	ketsjiengine->SetPyNamespace(dictionaryobject);
	gp_Canvas = ketsjiengine->GetCanvas();
	gp_Rasterizer = ketsjiengine->GetRasterizer();
	gp_KetsjiEngine = ketsjiengine;
	gp_KetsjiScene = startscene;

	initGameLogicPythonBinding();
	initRasterizerPythonBinding();
	initGameKeysPythonBinding();
	initConstraintPythonBinding();
	initVideoTexturePythonBinding();

	*gameLogic = PyDict_GetItemString(PyImport_GetModuleDict(), "GameLogic");
	/* is set in initGameLogicPythonBinding so only set here if we want it to persist between scenes */
	if (pyGlobalDict)
		PyDict_SetItemString(PyModule_GetDict(*gameLogic), "globalDict", pyGlobalDict); // Same as importing the module.

	*gameLogic_keys = PyDict_Keys(PyModule_GetDict(*gameLogic));

	/* could be done a lot more nicely, but for now a quick way to get bge.* working */
	PyRun_SimpleString("sys = __import__('sys');"
	                   "bge = type(sys)('bge');"
	                   "bge.__dict__.update({'logic':__import__('GameLogic'), "
	                                        "'render':__import__('Rasterizer'), "
	                                        "'events':__import__('GameKeys'), "
	                                        "'constraints':__import__('PhysicsConstraints'), "
	                                        "'physics':__import__('PhysicsConstraints'),"
	                                        "'types':__import__('GameTypes'), "
	                                        "'texture':__import__('VideoTexture')});"
	                   /* so we can do 'import bge.foo as bar' */
	                   "sys.modules.update({'bge': bge, "
	                                       "'bge.logic':bge.logic, "
	                                       "'bge.render':bge.render, "
	                                       "'bge.events':bge.events, "
	                                       "'bge.constraints':bge.constraints, "
	                                       "'bge.physics':bge.physics,"
	                                       "'bge.types':bge.types, "
	                                       "'bge.texture':bge.texture})"
	                   );
}

static struct PyModuleDef Rasterizer_module_def = {
	PyModuleDef_HEAD_INIT,
	"Rasterizer",  /* m_name */
	Rasterizer_module_documentation,  /* m_doc */
	0,  /* m_size */
	rasterizer_methods,  /* m_methods */
	0,  /* m_reload */
	0,  /* m_traverse */
	0,  /* m_clear */
	0,  /* m_free */
};

PyMODINIT_FUNC initRasterizerPythonBinding()
{
	PyObject *m;
	PyObject *d;
	PyObject *item;

	/* Use existing module where possible
	 * be careful not to init any runtime vars after this */
	m = PyImport_ImportModule( "Rasterizer" );
	if (m) {
		Py_DECREF(m);
		return m;
	}
	else {
		PyErr_Clear();

		// Create the module and add the functions
		m = PyModule_Create(&Rasterizer_module_def);
		PyDict_SetItemString(PySys_GetObject("modules"), Rasterizer_module_def.m_name, m);
	}

	// Add some symbolic constants to the module
	d = PyModule_GetDict(m);
	ErrorObject = PyUnicode_FromString("Rasterizer.error");
	PyDict_SetItemString(d, "error", ErrorObject);
	Py_DECREF(ErrorObject);

	/* needed for get/setMaterialType */
	KX_MACRO_addTypesToDict(d, KX_BLENDER_MULTITEX_MATERIAL, KX_BLENDER_MULTITEX_MATERIAL);
	KX_MACRO_addTypesToDict(d, KX_BLENDER_GLSL_MATERIAL, KX_BLENDER_GLSL_MATERIAL);

	KX_MACRO_addTypesToDict(d, RAS_MIPMAP_NONE, RAS_IRasterizer::RAS_MIPMAP_NONE);
	KX_MACRO_addTypesToDict(d, RAS_MIPMAP_NEAREST, RAS_IRasterizer::RAS_MIPMAP_NEAREST);
	KX_MACRO_addTypesToDict(d, RAS_MIPMAP_LINEAR, RAS_IRasterizer::RAS_MIPMAP_LINEAR);

	/* for get/setVsync */
	KX_MACRO_addTypesToDict(d, VSYNC_OFF, VSYNC_OFF);
	KX_MACRO_addTypesToDict(d, VSYNC_ON, VSYNC_ON);
	KX_MACRO_addTypesToDict(d, VSYNC_ADAPTIVE, VSYNC_ADAPTIVE);

	// XXXX Add constants here

	// Check for errors
	if (PyErr_Occurred())
	{
		Py_FatalError("can't initialize module Rasterizer");
	}

	return m;
}



/* ------------------------------------------------------------------------- */
/* GameKeys: symbolic constants for key mapping                              */
/* ------------------------------------------------------------------------- */

PyDoc_STRVAR(GameKeys_module_documentation,
	"This modules provides defines for key-codes"
);

PyDoc_STRVAR(gPyEventToString_doc,
	"EventToString(event)\n"
	"Take a valid event from the GameKeys module or Keyboard Sensor and return a name"
);

static PyObject *gPyEventToString(PyObject *, PyObject *value)
{
	PyObject *mod, *dict, *key, *val, *ret = NULL;
	Py_ssize_t pos = 0;
	
	mod = PyImport_ImportModule( "GameKeys" );
	if (!mod)
		return NULL;
	
	dict = PyModule_GetDict(mod);
	
	while (PyDict_Next(dict, &pos, &key, &val)) {
		if (PyObject_RichCompareBool(value, val, Py_EQ)) {
			ret = key;
			break;
		}
	}
	
	PyErr_Clear(); // in case there was an error clearing
	Py_DECREF(mod);
	if (!ret)	PyErr_SetString(PyExc_ValueError, "GameKeys.EventToString(int): expected a valid int keyboard event");
	else		Py_INCREF(ret);
	
	return ret;
}


PyDoc_STRVAR(gPyEventToCharacter_doc,
	"EventToCharacter(event, is_shift)\n"
	"Take a valid event from the GameKeys module or Keyboard Sensor and return a character"
);

static PyObject *gPyEventToCharacter(PyObject *, PyObject *args)
{
	int event, shift;
	if (!PyArg_ParseTuple(args,"ii:EventToCharacter", &event, &shift))
		return NULL;
	
	if (IsPrintable(event)) {
		char ch[2] = {'\0', '\0'};
		ch[0] = ToCharacter(event, (bool)shift);
		return PyUnicode_FromString(ch);
	}
	else {
		return PyUnicode_FromString("");
	}
}


static struct PyMethodDef gamekeys_methods[] = {
	{"EventToCharacter", (PyCFunction)gPyEventToCharacter, METH_VARARGS, (const char *)gPyEventToCharacter_doc},
	{"EventToString", (PyCFunction)gPyEventToString, METH_O, (const char *)gPyEventToString_doc},
	{ NULL, (PyCFunction) NULL, 0, NULL }
};

static struct PyModuleDef GameKeys_module_def = {
	PyModuleDef_HEAD_INIT,
	"GameKeys",  /* m_name */
	GameKeys_module_documentation,  /* m_doc */
	0,  /* m_size */
	gamekeys_methods,  /* m_methods */
	0,  /* m_reload */
	0,  /* m_traverse */
	0,  /* m_clear */
	0,  /* m_free */
};

PyMODINIT_FUNC initGameKeysPythonBinding()
{
	PyObject *m;
	PyObject *d;
	PyObject *item;

	/* Use existing module where possible */
	m = PyImport_ImportModule( "GameKeys" );
	if (m) {
		Py_DECREF(m);
		return m;
	}
	else {
		PyErr_Clear();

		// Create the module and add the functions
		m = PyModule_Create(&GameKeys_module_def);
		PyDict_SetItemString(PySys_GetObject("modules"), GameKeys_module_def.m_name, m);
	}

	// Add some symbolic constants to the module
	d = PyModule_GetDict(m);

	// XXXX Add constants here

	KX_MACRO_addTypesToDict(d, AKEY, SCA_IInputDevice::KX_AKEY);
	KX_MACRO_addTypesToDict(d, BKEY, SCA_IInputDevice::KX_BKEY);
	KX_MACRO_addTypesToDict(d, CKEY, SCA_IInputDevice::KX_CKEY);
	KX_MACRO_addTypesToDict(d, DKEY, SCA_IInputDevice::KX_DKEY);
	KX_MACRO_addTypesToDict(d, EKEY, SCA_IInputDevice::KX_EKEY);
	KX_MACRO_addTypesToDict(d, FKEY, SCA_IInputDevice::KX_FKEY);
	KX_MACRO_addTypesToDict(d, GKEY, SCA_IInputDevice::KX_GKEY);
	KX_MACRO_addTypesToDict(d, HKEY, SCA_IInputDevice::KX_HKEY);
	KX_MACRO_addTypesToDict(d, IKEY, SCA_IInputDevice::KX_IKEY);
	KX_MACRO_addTypesToDict(d, JKEY, SCA_IInputDevice::KX_JKEY);
	KX_MACRO_addTypesToDict(d, KKEY, SCA_IInputDevice::KX_KKEY);
	KX_MACRO_addTypesToDict(d, LKEY, SCA_IInputDevice::KX_LKEY);
	KX_MACRO_addTypesToDict(d, MKEY, SCA_IInputDevice::KX_MKEY);
	KX_MACRO_addTypesToDict(d, NKEY, SCA_IInputDevice::KX_NKEY);
	KX_MACRO_addTypesToDict(d, OKEY, SCA_IInputDevice::KX_OKEY);
	KX_MACRO_addTypesToDict(d, PKEY, SCA_IInputDevice::KX_PKEY);
	KX_MACRO_addTypesToDict(d, QKEY, SCA_IInputDevice::KX_QKEY);
	KX_MACRO_addTypesToDict(d, RKEY, SCA_IInputDevice::KX_RKEY);
	KX_MACRO_addTypesToDict(d, SKEY, SCA_IInputDevice::KX_SKEY);
	KX_MACRO_addTypesToDict(d, TKEY, SCA_IInputDevice::KX_TKEY);
	KX_MACRO_addTypesToDict(d, UKEY, SCA_IInputDevice::KX_UKEY);
	KX_MACRO_addTypesToDict(d, VKEY, SCA_IInputDevice::KX_VKEY);
	KX_MACRO_addTypesToDict(d, WKEY, SCA_IInputDevice::KX_WKEY);
	KX_MACRO_addTypesToDict(d, XKEY, SCA_IInputDevice::KX_XKEY);
	KX_MACRO_addTypesToDict(d, YKEY, SCA_IInputDevice::KX_YKEY);
	KX_MACRO_addTypesToDict(d, ZKEY, SCA_IInputDevice::KX_ZKEY);
	
	KX_MACRO_addTypesToDict(d, ZEROKEY, SCA_IInputDevice::KX_ZEROKEY);
	KX_MACRO_addTypesToDict(d, ONEKEY, SCA_IInputDevice::KX_ONEKEY);
	KX_MACRO_addTypesToDict(d, TWOKEY, SCA_IInputDevice::KX_TWOKEY);
	KX_MACRO_addTypesToDict(d, THREEKEY, SCA_IInputDevice::KX_THREEKEY);
	KX_MACRO_addTypesToDict(d, FOURKEY, SCA_IInputDevice::KX_FOURKEY);
	KX_MACRO_addTypesToDict(d, FIVEKEY, SCA_IInputDevice::KX_FIVEKEY);
	KX_MACRO_addTypesToDict(d, SIXKEY, SCA_IInputDevice::KX_SIXKEY);
	KX_MACRO_addTypesToDict(d, SEVENKEY, SCA_IInputDevice::KX_SEVENKEY);
	KX_MACRO_addTypesToDict(d, EIGHTKEY, SCA_IInputDevice::KX_EIGHTKEY);
	KX_MACRO_addTypesToDict(d, NINEKEY, SCA_IInputDevice::KX_NINEKEY);
		
	KX_MACRO_addTypesToDict(d, CAPSLOCKKEY, SCA_IInputDevice::KX_CAPSLOCKKEY);
		
	KX_MACRO_addTypesToDict(d, LEFTCTRLKEY, SCA_IInputDevice::KX_LEFTCTRLKEY);
	KX_MACRO_addTypesToDict(d, LEFTALTKEY, SCA_IInputDevice::KX_LEFTALTKEY);
	KX_MACRO_addTypesToDict(d, RIGHTALTKEY, SCA_IInputDevice::KX_RIGHTALTKEY);
	KX_MACRO_addTypesToDict(d, RIGHTCTRLKEY, SCA_IInputDevice::KX_RIGHTCTRLKEY);
	KX_MACRO_addTypesToDict(d, RIGHTSHIFTKEY, SCA_IInputDevice::KX_RIGHTSHIFTKEY);
	KX_MACRO_addTypesToDict(d, LEFTSHIFTKEY, SCA_IInputDevice::KX_LEFTSHIFTKEY);
		
	KX_MACRO_addTypesToDict(d, ESCKEY, SCA_IInputDevice::KX_ESCKEY);
	KX_MACRO_addTypesToDict(d, TABKEY, SCA_IInputDevice::KX_TABKEY);
	KX_MACRO_addTypesToDict(d, RETKEY, SCA_IInputDevice::KX_RETKEY);
	KX_MACRO_addTypesToDict(d, ENTERKEY, SCA_IInputDevice::KX_RETKEY);
	KX_MACRO_addTypesToDict(d, SPACEKEY, SCA_IInputDevice::KX_SPACEKEY);
	KX_MACRO_addTypesToDict(d, LINEFEEDKEY, SCA_IInputDevice::KX_LINEFEEDKEY);
	KX_MACRO_addTypesToDict(d, BACKSPACEKEY, SCA_IInputDevice::KX_BACKSPACEKEY);
	KX_MACRO_addTypesToDict(d, DELKEY, SCA_IInputDevice::KX_DELKEY);
	KX_MACRO_addTypesToDict(d, SEMICOLONKEY, SCA_IInputDevice::KX_SEMICOLONKEY);
	KX_MACRO_addTypesToDict(d, PERIODKEY, SCA_IInputDevice::KX_PERIODKEY);
	KX_MACRO_addTypesToDict(d, COMMAKEY, SCA_IInputDevice::KX_COMMAKEY);
	KX_MACRO_addTypesToDict(d, QUOTEKEY, SCA_IInputDevice::KX_QUOTEKEY);
	KX_MACRO_addTypesToDict(d, ACCENTGRAVEKEY, SCA_IInputDevice::KX_ACCENTGRAVEKEY);
	KX_MACRO_addTypesToDict(d, MINUSKEY, SCA_IInputDevice::KX_MINUSKEY);
	KX_MACRO_addTypesToDict(d, SLASHKEY, SCA_IInputDevice::KX_SLASHKEY);
	KX_MACRO_addTypesToDict(d, BACKSLASHKEY, SCA_IInputDevice::KX_BACKSLASHKEY);
	KX_MACRO_addTypesToDict(d, EQUALKEY, SCA_IInputDevice::KX_EQUALKEY);
	KX_MACRO_addTypesToDict(d, LEFTBRACKETKEY, SCA_IInputDevice::KX_LEFTBRACKETKEY);
	KX_MACRO_addTypesToDict(d, RIGHTBRACKETKEY, SCA_IInputDevice::KX_RIGHTBRACKETKEY);
		
	KX_MACRO_addTypesToDict(d, LEFTARROWKEY, SCA_IInputDevice::KX_LEFTARROWKEY);
	KX_MACRO_addTypesToDict(d, DOWNARROWKEY, SCA_IInputDevice::KX_DOWNARROWKEY);
	KX_MACRO_addTypesToDict(d, RIGHTARROWKEY, SCA_IInputDevice::KX_RIGHTARROWKEY);
	KX_MACRO_addTypesToDict(d, UPARROWKEY, SCA_IInputDevice::KX_UPARROWKEY);
	
	KX_MACRO_addTypesToDict(d, PAD2	, SCA_IInputDevice::KX_PAD2);
	KX_MACRO_addTypesToDict(d, PAD4	, SCA_IInputDevice::KX_PAD4);
	KX_MACRO_addTypesToDict(d, PAD6	, SCA_IInputDevice::KX_PAD6);
	KX_MACRO_addTypesToDict(d, PAD8	, SCA_IInputDevice::KX_PAD8);
		
	KX_MACRO_addTypesToDict(d, PAD1	, SCA_IInputDevice::KX_PAD1);
	KX_MACRO_addTypesToDict(d, PAD3	, SCA_IInputDevice::KX_PAD3);
	KX_MACRO_addTypesToDict(d, PAD5	, SCA_IInputDevice::KX_PAD5);
	KX_MACRO_addTypesToDict(d, PAD7	, SCA_IInputDevice::KX_PAD7);
	KX_MACRO_addTypesToDict(d, PAD9	, SCA_IInputDevice::KX_PAD9);
		
	KX_MACRO_addTypesToDict(d, PADPERIOD, SCA_IInputDevice::KX_PADPERIOD);
	KX_MACRO_addTypesToDict(d, PADSLASHKEY, SCA_IInputDevice::KX_PADSLASHKEY);
	KX_MACRO_addTypesToDict(d, PADASTERKEY, SCA_IInputDevice::KX_PADASTERKEY);
		
		
	KX_MACRO_addTypesToDict(d, PAD0, SCA_IInputDevice::KX_PAD0);
	KX_MACRO_addTypesToDict(d, PADMINUS, SCA_IInputDevice::KX_PADMINUS);
	KX_MACRO_addTypesToDict(d, PADENTER, SCA_IInputDevice::KX_PADENTER);
	KX_MACRO_addTypesToDict(d, PADPLUSKEY, SCA_IInputDevice::KX_PADPLUSKEY);
		
		
	KX_MACRO_addTypesToDict(d, F1KEY,  SCA_IInputDevice::KX_F1KEY);
	KX_MACRO_addTypesToDict(d, F2KEY,  SCA_IInputDevice::KX_F2KEY);
	KX_MACRO_addTypesToDict(d, F3KEY,  SCA_IInputDevice::KX_F3KEY);
	KX_MACRO_addTypesToDict(d, F4KEY,  SCA_IInputDevice::KX_F4KEY);
	KX_MACRO_addTypesToDict(d, F5KEY,  SCA_IInputDevice::KX_F5KEY);
	KX_MACRO_addTypesToDict(d, F6KEY,  SCA_IInputDevice::KX_F6KEY);
	KX_MACRO_addTypesToDict(d, F7KEY,  SCA_IInputDevice::KX_F7KEY);
	KX_MACRO_addTypesToDict(d, F8KEY,  SCA_IInputDevice::KX_F8KEY);
	KX_MACRO_addTypesToDict(d, F9KEY,  SCA_IInputDevice::KX_F9KEY);
	KX_MACRO_addTypesToDict(d, F10KEY, SCA_IInputDevice::KX_F10KEY);
	KX_MACRO_addTypesToDict(d, F11KEY, SCA_IInputDevice::KX_F11KEY);
	KX_MACRO_addTypesToDict(d, F12KEY, SCA_IInputDevice::KX_F12KEY);
	KX_MACRO_addTypesToDict(d, F13KEY, SCA_IInputDevice::KX_F13KEY);
	KX_MACRO_addTypesToDict(d, F14KEY, SCA_IInputDevice::KX_F14KEY);
	KX_MACRO_addTypesToDict(d, F15KEY, SCA_IInputDevice::KX_F15KEY);
	KX_MACRO_addTypesToDict(d, F16KEY, SCA_IInputDevice::KX_F16KEY);
	KX_MACRO_addTypesToDict(d, F17KEY, SCA_IInputDevice::KX_F17KEY);
	KX_MACRO_addTypesToDict(d, F18KEY, SCA_IInputDevice::KX_F18KEY);
	KX_MACRO_addTypesToDict(d, F19KEY, SCA_IInputDevice::KX_F19KEY);

	KX_MACRO_addTypesToDict(d, OSKEY, SCA_IInputDevice::KX_OSKEY);
		
	KX_MACRO_addTypesToDict(d, PAUSEKEY,  SCA_IInputDevice::KX_PAUSEKEY);
	KX_MACRO_addTypesToDict(d, INSERTKEY, SCA_IInputDevice::KX_INSERTKEY);
	KX_MACRO_addTypesToDict(d, HOMEKEY,   SCA_IInputDevice::KX_HOMEKEY);
	KX_MACRO_addTypesToDict(d, PAGEUPKEY, SCA_IInputDevice::KX_PAGEUPKEY);
	KX_MACRO_addTypesToDict(d, PAGEDOWNKEY, SCA_IInputDevice::KX_PAGEDOWNKEY);
	KX_MACRO_addTypesToDict(d, ENDKEY, SCA_IInputDevice::KX_ENDKEY);

	// MOUSE
	KX_MACRO_addTypesToDict(d, LEFTMOUSE, SCA_IInputDevice::KX_LEFTMOUSE);
	KX_MACRO_addTypesToDict(d, MIDDLEMOUSE, SCA_IInputDevice::KX_MIDDLEMOUSE);
	KX_MACRO_addTypesToDict(d, RIGHTMOUSE, SCA_IInputDevice::KX_RIGHTMOUSE);
	KX_MACRO_addTypesToDict(d, WHEELUPMOUSE, SCA_IInputDevice::KX_WHEELUPMOUSE);
	KX_MACRO_addTypesToDict(d, WHEELDOWNMOUSE, SCA_IInputDevice::KX_WHEELDOWNMOUSE);
	KX_MACRO_addTypesToDict(d, MOUSEX, SCA_IInputDevice::KX_MOUSEX);
	KX_MACRO_addTypesToDict(d, MOUSEY, SCA_IInputDevice::KX_MOUSEY);

	// Check for errors
	if (PyErr_Occurred())
	{
		Py_FatalError("can't initialize module GameKeys");
	}

	return m;
}

// utility function for loading and saving the globalDict
int saveGamePythonConfig( char **marshal_buffer)
{
	int marshal_length = 0;
	PyObject *gameLogic = PyImport_ImportModule("GameLogic");
	if (gameLogic) {
		PyObject *pyGlobalDict = PyDict_GetItemString(PyModule_GetDict(gameLogic), "globalDict"); // Same as importing the module
		if (pyGlobalDict) {
#ifdef Py_MARSHAL_VERSION
			PyObject *pyGlobalDictMarshal = PyMarshal_WriteObjectToString(	pyGlobalDict, 2); // Py_MARSHAL_VERSION == 2 as of Py2.5
#else
			PyObject *pyGlobalDictMarshal = PyMarshal_WriteObjectToString(	pyGlobalDict );
#endif
			if (pyGlobalDictMarshal) {
				// for testing only
				// PyObject_Print(pyGlobalDictMarshal, stderr, 0);
				char *marshal_cstring;
				
				marshal_cstring = PyBytes_AsString(pyGlobalDictMarshal); // py3 uses byte arrays
				marshal_length= PyBytes_Size(pyGlobalDictMarshal);
				*marshal_buffer = new char[marshal_length + 1];
				memcpy(*marshal_buffer, marshal_cstring, marshal_length);
				Py_DECREF(pyGlobalDictMarshal);
			} else {
				printf("Error, bge.logic.globalDict could not be marshal'd\n");
			}
		} else {
			printf("Error, bge.logic.globalDict was removed\n");
		}
		Py_DECREF(gameLogic);
	} else {
		PyErr_Clear();
		printf("Error, bge.logic failed to import bge.logic.globalDict will be lost\n");
	}
	return marshal_length;
}

int loadGamePythonConfig(char *marshal_buffer, int marshal_length)
{
	/* Restore the dict */
	if (marshal_buffer) {
		PyObject *gameLogic = PyImport_ImportModule("GameLogic");

		if (gameLogic) {
			PyObject *pyGlobalDict = PyMarshal_ReadObjectFromString(marshal_buffer, marshal_length);
			if (pyGlobalDict) {
				PyObject *pyGlobalDict_orig = PyDict_GetItemString(PyModule_GetDict(gameLogic), "globalDict"); // Same as importing the module.
				if (pyGlobalDict_orig) {
					PyDict_Clear(pyGlobalDict_orig);
					PyDict_Update(pyGlobalDict_orig, pyGlobalDict);
				} else {
					/* this should not happen, but cant find the original globalDict, just assign it then */
					PyDict_SetItemString(PyModule_GetDict(gameLogic), "globalDict", pyGlobalDict); // Same as importing the module.
				}
				Py_DECREF(gameLogic);
				Py_DECREF(pyGlobalDict);
				return 1;
			} else {
				Py_DECREF(gameLogic);
				PyErr_Clear();
				printf("Error could not marshall string\n");
			}
		}
		else {
			PyErr_Clear();
			printf("Error, bge.logic failed to import bge.logic.globalDict will be lost\n");
		}
	}
	return 0;
}

void pathGamePythonConfig(char *path)
{
	int len = strlen(gp_GamePythonPathOrig); // Always use the first loaded blend filename
	
	BLI_strncpy(path, gp_GamePythonPathOrig, sizeof(gp_GamePythonPathOrig));

	/* replace extension */
	if (BLI_testextensie(path, ".blend")) {
		strcpy(path+(len-6), ".bgeconf");
	} else {
		strcpy(path+len, ".bgeconf");
	}
}

void setGamePythonPath(const char *path)
{
	BLI_strncpy(gp_GamePythonPath, path, sizeof(gp_GamePythonPath));
	BLI_cleanup_file(NULL, gp_GamePythonPath); /* not absolutely needed but makes resolving path problems less confusing later */
	
	if (gp_GamePythonPathOrig[0] == '\0')
		BLI_strncpy(gp_GamePythonPathOrig, path, sizeof(gp_GamePythonPathOrig));
}

// we need this so while blender is open (not blenderplayer)
// loading new blendfiles will reset this on starting the
// engine but loading blend files within the BGE wont overwrite gp_GamePythonPathOrig
void resetGamePythonPath()
{
	gp_GamePythonPathOrig[0] = '\0';
}

#endif // WITH_PYTHON<|MERGE_RESOLUTION|>--- conflicted
+++ resolved
@@ -1395,12 +1395,6 @@
 	return PyLong_FromLong(gp_Canvas->GetSwapInterval());
 }
 
-<<<<<<< HEAD
-
-PyDoc_STRVAR(Rasterizer_module_documentation,
-	"This is the Python API for the game engine of Rasterizer"
-);
-=======
 static PyObject *gPyShowFramerate(PyObject *, PyObject *args)
 {
 	int visible;
@@ -1465,7 +1459,11 @@
 	Py_RETURN_NONE;
 }
 
->>>>>>> c04f301f
+
+
+PyDoc_STRVAR(Rasterizer_module_documentation,
+	"This is the Python API for the game engine of Rasterizer"
+);
 
 static struct PyMethodDef rasterizer_methods[] = {
 	{"getWindowWidth",(PyCFunction) gPyGetWindowWidth,
